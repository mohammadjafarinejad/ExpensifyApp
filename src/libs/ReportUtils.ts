import {format} from 'date-fns';
import {Str} from 'expensify-common';
import lodashEscape from 'lodash/escape';
import lodashIntersection from 'lodash/intersection';
import isEmpty from 'lodash/isEmpty';
import lodashIsEqual from 'lodash/isEqual';
import isNumber from 'lodash/isNumber';
import lodashMaxBy from 'lodash/maxBy';
import type {OnyxCollection, OnyxEntry, OnyxUpdate} from 'react-native-onyx';
import Onyx from 'react-native-onyx';
import type {SvgProps} from 'react-native-svg';
import type {
    OriginalMessageChangePolicy,
    OriginalMessageIOU,
    OriginalMessageModifiedExpense,
    OriginalMessageMovedTransaction,
    OriginalMessageUnreportedTransaction,
} from 'src/types/onyx/OriginalMessage';
import type {SetRequired, TupleToUnion, ValueOf} from 'type-fest';
import type {FileObject} from '@components/AttachmentModal';
import {FallbackAvatar, IntacctSquare, NetSuiteSquare, QBOSquare, XeroSquare} from '@components/Icon/Expensicons';
import * as defaultGroupAvatars from '@components/Icon/GroupDefaultAvatars';
import * as defaultWorkspaceAvatars from '@components/Icon/WorkspaceDefaultAvatars';
import type {MoneyRequestAmountInputProps} from '@components/MoneyRequestAmountInput';
import type {IOUAction, IOUType, OnboardingAccounting, OnboardingPurpose} from '@src/CONST';
import CONST from '@src/CONST';
import type {ParentNavigationSummaryParams} from '@src/languages/params';
import type {TranslationPaths} from '@src/languages/types';
import NAVIGATORS from '@src/NAVIGATORS';
import ONYXKEYS from '@src/ONYXKEYS';
import type {Route} from '@src/ROUTES';
import ROUTES from '@src/ROUTES';
import SCREENS from '@src/SCREENS';
import type {
    Beta,
    IntroSelected,
    NewGroupChatDraft,
    OnyxInputOrEntry,
    PersonalDetails,
    PersonalDetailsList,
    Policy,
    PolicyReportField,
    Report,
    ReportAction,
    ReportMetadata,
    ReportNameValuePairs,
    ReportViolationName,
    ReportViolations,
    Session,
    Task,
    Transaction,
    TransactionViolation,
    UserWallet,
} from '@src/types/onyx';
import type {Attendee, Participant} from '@src/types/onyx/IOU';
import type {SelectedParticipant} from '@src/types/onyx/NewGroupChatDraft';
import type {OriginalMessageExportedToIntegration} from '@src/types/onyx/OldDotAction';
import type Onboarding from '@src/types/onyx/Onboarding';
import type {ErrorFields, Errors, Icon, PendingAction} from '@src/types/onyx/OnyxCommon';
import type {OriginalMessageChangeLog, PaymentMethodType} from '@src/types/onyx/OriginalMessage';
import type {Status} from '@src/types/onyx/PersonalDetails';
import type {ConnectionName} from '@src/types/onyx/Policy';
import type {InvoiceReceiverType, NotificationPreference, Participants, Participant as ReportParticipant} from '@src/types/onyx/Report';
import type {Message, OldDotReportAction, ReportActions} from '@src/types/onyx/ReportAction';
import type {PendingChatMember} from '@src/types/onyx/ReportMetadata';
import type {SearchPolicy, SearchReport, SearchTransaction} from '@src/types/onyx/SearchResults';
import type {Comment, TransactionChanges, WaypointCollection} from '@src/types/onyx/Transaction';
import {isEmptyObject} from '@src/types/utils/EmptyObject';
import type IconAsset from '@src/types/utils/IconAsset';
import {createDraftTransaction, getIOUReportActionToApproveOrPay, setMoneyRequestParticipants, unholdRequest} from './actions/IOU';
import {createDraftWorkspace} from './actions/Policy/Policy';
import {autoSwitchToFocusMode} from './actions/PriorityMode';
import {hasCreditBankAccount} from './actions/ReimbursementAccount/store';
import {handleReportChanged} from './actions/Report';
import type {GuidedSetupData, TaskForParameters} from './actions/Report';
import {isAnonymousUser as isAnonymousUserSession} from './actions/Session';
import type {AddCommentOrAttachementParams} from './API/parameters';
import {convertToDisplayString} from './CurrencyUtils';
import DateUtils from './DateUtils';
import {hasValidDraftComment} from './DraftCommentUtils';
import {getEnvironment, getEnvironmentURL} from './Environment/Environment';
import type EnvironmentType from './Environment/getEnvironment/types';
import {getMicroSecondOnyxErrorWithTranslationKey} from './ErrorUtils';
import getAttachmentDetails from './fileDownload/getAttachmentDetails';
import {isReportMessageAttachment} from './isReportMessageAttachment';
import localeCompare from './LocaleCompare';
import {formatPhoneNumber} from './LocalePhoneNumber';
import {translateLocal} from './Localize';
import Log from './Log';
import {isEmailPublicDomain} from './LoginUtils';
// eslint-disable-next-line import/no-cycle
import ModifiedExpenseMessage from './ModifiedExpenseMessage';
import {isFullScreenName} from './Navigation/helpers/isNavigatorName';
import {linkingConfig} from './Navigation/linkingConfig';
import Navigation, {navigationRef} from './Navigation/Navigation';
import {rand64} from './NumberUtils';
import Parser from './Parser';
import Permissions from './Permissions';
import {
    getAccountIDsByLogins,
    getDisplayNameOrDefault,
    getEffectiveDisplayName,
    getLoginsByAccountIDs,
    getPersonalDetailByEmail,
    getPersonalDetailsByIDs,
    getShortMentionIfFound,
} from './PersonalDetailsUtils';
import {addSMSDomainIfPhoneNumber} from './PhoneNumber';
import {
    arePaymentsEnabled,
    canSendInvoiceFromWorkspace,
    getForwardsToAccount,
    getManagerAccountEmail,
    getPolicyEmployeeListByIdWithoutCurrentUser,
    getPolicyNameByID,
    getRuleApprovers,
    getSubmitToAccountID,
    isExpensifyTeam,
    isInstantSubmitEnabled,
    isPaidGroupPolicy as isPaidGroupPolicyPolicyUtils,
    isPolicyAdmin as isPolicyAdminPolicyUtils,
    isPolicyAuditor,
    isPolicyOwner,
    isSubmitAndClose,
    shouldShowPolicy,
} from './PolicyUtils';
import {
    formatLastMessageText,
    getActionableJoinRequestPendingReportAction,
    getAllReportActions,
    getCardIssuedMessage,
    getDismissedViolationMessageText,
    getExportIntegrationLastMessageText,
    getIOUReportIDFromReportActionPreview,
    getLastClosedReportAction,
    getLastVisibleAction,
    getLastVisibleAction as getLastVisibleActionReportActionsUtils,
    getLastVisibleMessage as getLastVisibleMessageActionUtils,
    getLastVisibleMessage as getLastVisibleMessageReportActionsUtils,
    getMessageOfOldDotReportAction,
    getNumberOfMoneyRequests,
    getOneTransactionThreadReportID,
    getOriginalMessage,
    getPolicyChangeLogDefaultBillableMessage,
    getPolicyChangeLogDefaultTitleEnforcedMessage,
    getPolicyChangeLogMaxExpesnseAmountNoReceiptMessage,
    getReportAction,
    getReportActionHtml,
    getReportActionMessage as getReportActionMessageReportUtils,
    getReportActionMessageText,
    getReportActionText,
    getWorkspaceCurrencyUpdateMessage,
    getWorkspaceFrequencyUpdateMessage,
    getWorkspaceReportFieldAddMessage,
    getWorkspaceReportFieldDeleteMessage,
    getWorkspaceReportFieldUpdateMessage,
    getWorkspaceUpdateFieldMessage,
    isActionableJoinRequestPending,
    isActionableTrackExpense,
    isActionOfType,
    isApprovedAction,
    isApprovedOrSubmittedReportAction,
    isCardIssuedAction,
    isClosedAction,
    isCreatedTaskReportAction,
    isCurrentActionUnread,
    isDeletedAction,
    isDeletedParentAction,
    isExportIntegrationAction,
    isForwardedAction,
    isModifiedExpenseAction,
    isMoneyRequestAction,
    isOldDotReportAction,
    isPendingRemove,
    isPolicyChangeLogAction,
    isReimbursementQueuedAction,
    isReportActionAttachment,
    isReportPreviewAction,
    isReversedTransaction,
    isRoomChangeLogAction,
    isSentMoneyReportAction,
    isSplitBillAction as isSplitBillReportAction,
    isSubmittedAction,
    isSubmittedAndClosedAction,
    isThreadParentMessage,
    isTrackExpenseAction,
    isTransactionThread,
    isTripPreview,
    isUnapprovedAction,
    isWhisperAction,
    shouldReportActionBeVisible,
    wasActionTakenByCurrentUser,
} from './ReportActionsUtils';
import type {LastVisibleMessage} from './ReportActionsUtils';
import {shouldRestrictUserBillableActions} from './SubscriptionUtils';
import {getNavatticURL} from './TourUtils';
import {
    getAttendees,
    getBillable,
    getCardID,
    getCategory,
    getCurrency,
    getDescription,
    getFormattedCreated,
    getFormattedPostedDate,
    getMCCGroup,
    getMerchant,
    getMerchantOrDescription,
    getOriginalAmount,
    getOriginalCurrency,
    getRateID,
    getRecentTransactions,
    getReimbursable,
    getTag,
    getTaxAmount,
    getTaxCode,
    getTransaction,
    getAmount as getTransactionAmount,
    getWaypoints,
    hasMissingSmartscanFields as hasMissingSmartscanFieldsTransactionUtils,
    hasNoticeTypeViolation,
    hasReceipt as hasReceiptTransactionUtils,
    hasViolation,
    hasWarningTypeViolation,
    isCardTransaction as isCardTransactionTransactionUtils,
    isDistanceRequest,
    isDuplicate,
    isExpensifyCardTransaction,
    isFetchingWaypointsFromServer,
    isOnHold as isOnHoldTransactionUtils,
    isPayAtEndExpense,
    isPending,
    isPerDiemRequest,
    isReceiptBeingScanned,
    isScanRequest as isScanRequestTransactionUtils,
} from './TransactionUtils';
import {addTrailingForwardSlash} from './Url';
import type {AvatarSource} from './UserUtils';
import {generateAccountID, getDefaultAvatarURL} from './UserUtils';

// Dynamic Import to avoid circular dependency
const UnreadIndicatorUpdaterHelper = () => import('./UnreadIndicatorUpdater');

type AvatarRange = 1 | 2 | 3 | 4 | 5 | 6 | 7 | 8 | 9 | 10 | 11 | 12 | 13 | 14 | 15 | 16 | 17 | 18;

type SpendBreakdown = {
    nonReimbursableSpend: number;
    reimbursableSpend: number;
    totalDisplaySpend: number;
};

type ParticipantDetails = [number, string, AvatarSource, AvatarSource];

type OptimisticAddCommentReportAction = Pick<
    ReportAction<typeof CONST.REPORT.ACTIONS.TYPE.ADD_COMMENT>,
    | 'reportActionID'
    | 'actionName'
    | 'actorAccountID'
    | 'person'
    | 'automatic'
    | 'avatar'
    | 'created'
    | 'message'
    | 'isFirstItem'
    | 'isAttachmentOnly'
    | 'isAttachmentWithText'
    | 'pendingAction'
    | 'shouldShow'
    | 'originalMessage'
    | 'childReportID'
    | 'parentReportID'
    | 'childType'
    | 'childReportName'
    | 'childManagerAccountID'
    | 'childStatusNum'
    | 'childStateNum'
    | 'errors'
    | 'childVisibleActionCount'
    | 'childCommenterCount'
    | 'childLastVisibleActionCreated'
    | 'childOldestFourAccountIDs'
    | 'delegateAccountID'
> & {isOptimisticAction: boolean};

type OptimisticReportAction = {
    commentText: string;
    reportAction: OptimisticAddCommentReportAction;
};

type UpdateOptimisticParentReportAction = {
    childVisibleActionCount: number;
    childCommenterCount: number;
    childLastVisibleActionCreated: string;
    childOldestFourAccountIDs: string | undefined;
};

type OptimisticExpenseReport = Pick<
    Report,
    | 'reportID'
    | 'chatReportID'
    | 'policyID'
    | 'type'
    | 'ownerAccountID'
    | 'managerID'
    | 'currency'
    | 'reportName'
    | 'stateNum'
    | 'statusNum'
    | 'total'
    | 'unheldTotal'
    | 'nonReimbursableTotal'
    | 'unheldNonReimbursableTotal'
    | 'parentReportID'
    | 'lastVisibleActionCreated'
    | 'parentReportActionID'
    | 'participants'
    | 'fieldList'
>;

type OptimisticNewReport = Pick<
    Report,
    | 'reportID'
    | 'policyID'
    | 'type'
    | 'ownerAccountID'
    | 'reportName'
    | 'stateNum'
    | 'statusNum'
    | 'currency'
    | 'total'
    | 'nonReimbursableTotal'
    | 'parentReportID'
    | 'lastVisibleActionCreated'
    | 'parentReportActionID'
    | 'participants'
    | 'managerID'
    | 'pendingFields'
    | 'chatReportID'
> & {reportName: string};

type BuildOptimisticIOUReportActionParams = {
    type: ValueOf<typeof CONST.IOU.REPORT_ACTION_TYPE>;
    amount: number;
    currency: string;
    comment: string;
    participants: Participant[];
    transactionID: string;
    paymentType?: PaymentMethodType;
    iouReportID?: string;
    isSettlingUp?: boolean;
    isSendMoneyFlow?: boolean;
    isOwnPolicyExpenseChat?: boolean;
    created?: string;
    linkedExpenseReportAction?: OnyxEntry<ReportAction>;
};

type OptimisticIOUReportAction = Pick<
    ReportAction,
    | 'actionName'
    | 'actorAccountID'
    | 'automatic'
    | 'avatar'
    | 'isAttachmentOnly'
    | 'originalMessage'
    | 'message'
    | 'person'
    | 'reportActionID'
    | 'shouldShow'
    | 'created'
    | 'pendingAction'
    | 'receipt'
    | 'childReportID'
    | 'childVisibleActionCount'
    | 'childCommenterCount'
    | 'delegateAccountID'
>;

type PartialReportAction = OnyxInputOrEntry<ReportAction> | Partial<ReportAction> | OptimisticIOUReportAction | OptimisticApprovedReportAction | OptimisticSubmittedReportAction | undefined;

type ReportRouteParams = {
    reportID: string;
    isSubReportPageRoute: boolean;
};

type ReportOfflinePendingActionAndErrors = {
    reportPendingAction: PendingAction | undefined;
    reportErrors: Errors | null | undefined;
};

type OptimisticApprovedReportAction = Pick<
    ReportAction<typeof CONST.REPORT.ACTIONS.TYPE.APPROVED>,
    | 'actionName'
    | 'actorAccountID'
    | 'automatic'
    | 'avatar'
    | 'isAttachmentOnly'
    | 'originalMessage'
    | 'message'
    | 'person'
    | 'reportActionID'
    | 'shouldShow'
    | 'created'
    | 'pendingAction'
    | 'delegateAccountID'
>;

type OptimisticUnapprovedReportAction = Pick<
    ReportAction<typeof CONST.REPORT.ACTIONS.TYPE.UNAPPROVED>,
    | 'actionName'
    | 'actorAccountID'
    | 'automatic'
    | 'avatar'
    | 'isAttachmentOnly'
    | 'originalMessage'
    | 'message'
    | 'person'
    | 'reportActionID'
    | 'shouldShow'
    | 'created'
    | 'pendingAction'
    | 'delegateAccountID'
>;

type OptimisticSubmittedReportAction = Pick<
    ReportAction<typeof CONST.REPORT.ACTIONS.TYPE.SUBMITTED>,
    | 'actionName'
    | 'actorAccountID'
    | 'adminAccountID'
    | 'automatic'
    | 'avatar'
    | 'isAttachmentOnly'
    | 'originalMessage'
    | 'message'
    | 'person'
    | 'reportActionID'
    | 'shouldShow'
    | 'created'
    | 'pendingAction'
    | 'delegateAccountID'
>;

type OptimisticHoldReportAction = Pick<
    ReportAction,
    'actionName' | 'actorAccountID' | 'automatic' | 'avatar' | 'isAttachmentOnly' | 'originalMessage' | 'message' | 'person' | 'reportActionID' | 'shouldShow' | 'created' | 'pendingAction'
>;

type OptimisticCancelPaymentReportAction = Pick<
    ReportAction,
    'actionName' | 'actorAccountID' | 'message' | 'originalMessage' | 'person' | 'reportActionID' | 'shouldShow' | 'created' | 'pendingAction'
>;

type OptimisticChangeFieldAction = Pick<
    OldDotReportAction & ReportAction,
    'actionName' | 'actorAccountID' | 'originalMessage' | 'person' | 'reportActionID' | 'created' | 'pendingAction' | 'message'
>;

type OptimisticEditedTaskReportAction = Pick<
    ReportAction,
    'reportActionID' | 'actionName' | 'pendingAction' | 'actorAccountID' | 'automatic' | 'avatar' | 'created' | 'shouldShow' | 'message' | 'person' | 'delegateAccountID'
>;

type OptimisticClosedReportAction = Pick<
    ReportAction<typeof CONST.REPORT.ACTIONS.TYPE.CLOSED>,
    'actionName' | 'actorAccountID' | 'automatic' | 'avatar' | 'created' | 'message' | 'originalMessage' | 'pendingAction' | 'person' | 'reportActionID' | 'shouldShow'
>;

type OptimisticCardAssignedReportAction = Pick<
    ReportAction<typeof CONST.REPORT.ACTIONS.TYPE.CARD_ASSIGNED>,
    'actionName' | 'actorAccountID' | 'automatic' | 'avatar' | 'created' | 'message' | 'originalMessage' | 'pendingAction' | 'person' | 'reportActionID' | 'shouldShow'
>;

type OptimisticDismissedViolationReportAction = Pick<
    ReportAction,
    'actionName' | 'actorAccountID' | 'avatar' | 'created' | 'message' | 'originalMessage' | 'person' | 'reportActionID' | 'shouldShow' | 'pendingAction'
>;

type OptimisticCreatedReportAction = Pick<
    ReportAction<typeof CONST.REPORT.ACTIONS.TYPE.CREATED>,
    'actorAccountID' | 'automatic' | 'avatar' | 'created' | 'message' | 'person' | 'reportActionID' | 'shouldShow' | 'pendingAction' | 'actionName' | 'delegateAccountID'
>;

type OptimisticRenamedReportAction = Pick<
    ReportAction<typeof CONST.REPORT.ACTIONS.TYPE.RENAMED>,
    'actorAccountID' | 'automatic' | 'avatar' | 'created' | 'message' | 'person' | 'reportActionID' | 'shouldShow' | 'pendingAction' | 'actionName' | 'originalMessage'
>;

type OptimisticRoomDescriptionUpdatedReportAction = Pick<
    ReportAction<typeof CONST.REPORT.ACTIONS.TYPE.ROOM_CHANGE_LOG.UPDATE_ROOM_DESCRIPTION>,
    'actorAccountID' | 'created' | 'message' | 'person' | 'reportActionID' | 'pendingAction' | 'actionName' | 'originalMessage'
>;

type OptimisticChatReport = Pick<
    Report,
    | 'type'
    | 'chatType'
    | 'chatReportID'
    | 'iouReportID'
    | 'isOwnPolicyExpenseChat'
    | 'isPinned'
    | 'lastActorAccountID'
    | 'lastMessageHtml'
    | 'lastMessageText'
    | 'lastReadTime'
    | 'lastVisibleActionCreated'
    | 'oldPolicyName'
    | 'ownerAccountID'
    | 'pendingFields'
    | 'parentReportActionID'
    | 'parentReportID'
    | 'participants'
    | 'policyID'
    | 'reportID'
    | 'reportName'
    | 'stateNum'
    | 'statusNum'
    | 'visibility'
    | 'description'
    | 'writeCapability'
    | 'avatarUrl'
    | 'invoiceReceiver'
>;

type OptimisticExportIntegrationAction = OriginalMessageExportedToIntegration &
    Pick<
        ReportAction<typeof CONST.REPORT.ACTIONS.TYPE.EXPORTED_TO_INTEGRATION>,
        'reportActionID' | 'actorAccountID' | 'avatar' | 'created' | 'lastModified' | 'message' | 'person' | 'shouldShow' | 'pendingAction' | 'errors' | 'automatic'
    >;

type OptimisticTaskReportAction = Pick<
    ReportAction,
    | 'reportActionID'
    | 'actionName'
    | 'actorAccountID'
    | 'automatic'
    | 'avatar'
    | 'created'
    | 'isAttachmentOnly'
    | 'message'
    | 'originalMessage'
    | 'person'
    | 'pendingAction'
    | 'shouldShow'
    | 'isFirstItem'
    | 'previousMessage'
    | 'errors'
    | 'linkMetadata'
    | 'delegateAccountID'
>;

type AnnounceRoomOnyxData = {
    onyxOptimisticData: OnyxUpdate[];
    onyxSuccessData: OnyxUpdate[];
    onyxFailureData: OnyxUpdate[];
};

type OptimisticAnnounceChat = {
    announceChatReportID: string;
    announceChatReportActionID: string;
    announceChatData: AnnounceRoomOnyxData;
};

type OptimisticWorkspaceChats = {
    adminsChatReportID: string;
    adminsChatData: OptimisticChatReport;
    adminsReportActionData: Record<string, OptimisticCreatedReportAction>;
    adminsCreatedReportActionID: string;
    expenseChatReportID: string;
    expenseChatData: OptimisticChatReport;
    expenseReportActionData: Record<string, OptimisticCreatedReportAction>;
    expenseCreatedReportActionID: string;
    pendingChatMembers: PendingChatMember[];
};

type OptimisticModifiedExpenseReportAction = Pick<
    ReportAction<typeof CONST.REPORT.ACTIONS.TYPE.MODIFIED_EXPENSE>,
    | 'actionName'
    | 'actorAccountID'
    | 'automatic'
    | 'avatar'
    | 'created'
    | 'isAttachmentOnly'
    | 'message'
    | 'originalMessage'
    | 'person'
    | 'pendingAction'
    | 'reportActionID'
    | 'shouldShow'
    | 'delegateAccountID'
> & {reportID?: string};

type OptimisticMoneyRequestEntities = {
    iouReport: Report;
    type: ValueOf<typeof CONST.IOU.REPORT_ACTION_TYPE>;
    amount: number;
    currency: string;
    comment: string;
    payeeEmail: string;
    participants: Participant[];
    transactionID: string;
    paymentType?: PaymentMethodType;
    isSettlingUp?: boolean;
    isSendMoneyFlow?: boolean;
    isOwnPolicyExpenseChat?: boolean;
    isPersonalTrackingExpense?: boolean;
    existingTransactionThreadReportID?: string;
    linkedTrackedExpenseReportAction?: ReportAction;
};

type OptimisticTaskReport = SetRequired<
    Pick<
        Report,
        | 'reportID'
        | 'reportName'
        | 'description'
        | 'ownerAccountID'
        | 'participants'
        | 'managerID'
        | 'type'
        | 'parentReportID'
        | 'policyID'
        | 'stateNum'
        | 'statusNum'
        | 'parentReportActionID'
        | 'lastVisibleActionCreated'
        | 'hasParentAccess'
    >,
    'parentReportID'
>;

type TransactionDetails = {
    created: string;
    amount: number;
    attendees: Attendee[] | string;
    taxAmount?: number;
    taxCode?: string;
    currency: string;
    merchant: string;
    waypoints?: WaypointCollection | string;
    customUnitRateID?: string;
    comment: string;
    category: string;
    billable: boolean;
    tag: string;
    mccGroup?: ValueOf<typeof CONST.MCC_GROUPS>;
    description?: string;
    cardID: number;
    originalAmount: number;
    originalCurrency: string;
    postedDate: string;
};

type OptimisticIOUReport = Pick<
    Report,
    | 'type'
    | 'chatReportID'
    | 'currency'
    | 'managerID'
    | 'policyID'
    | 'ownerAccountID'
    | 'participants'
    | 'reportID'
    | 'stateNum'
    | 'statusNum'
    | 'total'
    | 'unheldTotal'
    | 'nonReimbursableTotal'
    | 'unheldNonReimbursableTotal'
    | 'reportName'
    | 'parentReportID'
    | 'lastVisibleActionCreated'
    | 'fieldList'
    | 'parentReportActionID'
>;
type DisplayNameWithTooltips = Array<Pick<PersonalDetails, 'accountID' | 'pronouns' | 'displayName' | 'login' | 'avatar'>>;

type CustomIcon = {
    src: IconAsset;
    color?: string;
};

type OptionData = {
    text?: string;
    alternateText?: string;
    allReportErrors?: Errors;
    brickRoadIndicator?: ValueOf<typeof CONST.BRICK_ROAD_INDICATOR_STATUS> | '' | null;
    tooltipText?: string | null;
    alternateTextMaxLines?: number;
    boldStyle?: boolean;
    customIcon?: CustomIcon;
    subtitle?: string;
    login?: string;
    accountID?: number;
    pronouns?: string;
    status?: Status | null;
    phoneNumber?: string;
    isUnread?: boolean | null;
    isUnreadWithMention?: boolean | null;
    hasDraftComment?: boolean | null;
    keyForList?: string;
    searchText?: string;
    isIOUReportOwner?: boolean | null;
    shouldShowSubscript?: boolean | null;
    isPolicyExpenseChat?: boolean;
    isMoneyRequestReport?: boolean | null;
    isInvoiceReport?: boolean;
    isExpenseRequest?: boolean | null;
    isAllowedToComment?: boolean | null;
    isThread?: boolean | null;
    isTaskReport?: boolean | null;
    parentReportAction?: OnyxEntry<ReportAction>;
    displayNamesWithTooltips?: DisplayNameWithTooltips | null;
    isDefaultRoom?: boolean;
    isInvoiceRoom?: boolean;
    isExpenseReport?: boolean;
    isOptimisticPersonalDetail?: boolean;
    selected?: boolean;
    isOptimisticAccount?: boolean;
    isSelected?: boolean;
    descriptiveText?: string;
    notificationPreference?: NotificationPreference | null;
    isDisabled?: boolean | null;
    name?: string | null;
    isSelfDM?: boolean;
    isOneOnOneChat?: boolean;
    reportID?: string;
    enabled?: boolean;
    code?: string;
    transactionThreadReportID?: string | null;
    shouldShowAmountInput?: boolean;
    amountInputProps?: MoneyRequestAmountInputProps;
    tabIndex?: 0 | -1;
    isConciergeChat?: boolean;
    isBold?: boolean;
    lastIOUCreationDate?: string;
    isChatRoom?: boolean;
    participantsList?: PersonalDetails[];
    icons?: Icon[];
    iouReportAmount?: number;
    displayName?: string;
} & Report &
    ReportNameValuePairs;

type OnyxDataTaskAssigneeChat = {
    optimisticData: OnyxUpdate[];
    successData: OnyxUpdate[];
    failureData: OnyxUpdate[];
    optimisticAssigneeAddComment?: OptimisticReportAction;
    optimisticChatCreatedReportAction?: OptimisticCreatedReportAction;
};

type Ancestor = {
    report: Report;
    reportAction: ReportAction;
    shouldDisplayNewMarker: boolean;
};

type AncestorIDs = {
    reportIDs: string[];
    reportActionsIDs: string[];
};

type MissingPaymentMethod = 'bankAccount' | 'wallet';

type OutstandingChildRequest = {
    hasOutstandingChildRequest?: boolean;
};

type ParsingDetails = {
    shouldEscapeText?: boolean;
    reportID?: string;
    policyID?: string;
};

type NonHeldAndFullAmount = {
    nonHeldAmount: string;
    fullAmount: string;
    /**
     * nonHeldAmount is valid if not negative;
     * It can be negative if the unheld transaction comes from the current user
     */
    hasValidNonHeldAmount: boolean;
};

type Thread = {
    parentReportID: string;
    parentReportActionID: string;
} & Report;

type GetChatRoomSubtitleConfig = {
    isCreateExpenseFlow?: boolean;
};

type GetPolicyNameParams = {
    report: OnyxInputOrEntry<Report>;
    returnEmptyIfNotFound?: boolean;
    policy?: OnyxInputOrEntry<Policy> | SearchPolicy;
    policies?: SearchPolicy[];
    reports?: SearchReport[];
};

type GetReportNameParams = {
    report: OnyxEntry<Report>;
    policy?: OnyxEntry<Policy> | SearchPolicy;
    parentReportActionParam?: OnyxInputOrEntry<ReportAction>;
    personalDetails?: Partial<PersonalDetailsList>;
    invoiceReceiverPolicy?: OnyxEntry<Policy> | SearchPolicy;
    transactions?: SearchTransaction[];
    reports?: SearchReport[];
    draftReports?: OnyxCollection<Report>;
    reportNameValuePairs?: OnyxCollection<ReportNameValuePairs>;
    policies?: SearchPolicy[];
};

type ReportByPolicyMap = Record<string, Report[]>;

let currentUserEmail: string | undefined;
let currentUserPrivateDomain: string | undefined;
let currentUserAccountID: number | undefined;
let isAnonymousUser = false;

let environmentURL: string;
getEnvironmentURL().then((url: string) => (environmentURL = url));
let environment: EnvironmentType;
getEnvironment().then((env) => {
    environment = env;
});

// This cache is used to save parse result of report action html message into text
// to prevent unnecessary parsing when the report action is not changed/modified.
// Example case: when we need to get a report name of a thread which is dependent on a report action message.
const parsedReportActionMessageCache: Record<string, string> = {};

let conciergeChatReportID: OnyxEntry<string>;
Onyx.connect({
    key: ONYXKEYS.DERIVED.CONCIERGE_CHAT_REPORT_ID,
    callback: (value) => {
        conciergeChatReportID = value;
    },
});

const defaultAvatarBuildingIconTestID = 'SvgDefaultAvatarBuilding Icon';
Onyx.connect({
    key: ONYXKEYS.SESSION,
    callback: (value) => {
        // When signed out, val is undefined
        if (!value) {
            return;
        }

        currentUserEmail = value.email;
        currentUserAccountID = value.accountID;
        isAnonymousUser = value.authTokenType === CONST.AUTH_TOKEN_TYPES.ANONYMOUS;
        currentUserPrivateDomain = isEmailPublicDomain(currentUserEmail ?? '') ? '' : Str.extractEmailDomain(currentUserEmail ?? '');
    },
});

let allPersonalDetails: OnyxEntry<PersonalDetailsList>;
let allPersonalDetailLogins: string[];
let currentUserPersonalDetails: OnyxEntry<PersonalDetails>;
Onyx.connect({
    key: ONYXKEYS.PERSONAL_DETAILS_LIST,
    callback: (value) => {
        if (currentUserAccountID) {
            currentUserPersonalDetails = value?.[currentUserAccountID] ?? undefined;
        }
        allPersonalDetails = value ?? {};
        allPersonalDetailLogins = Object.values(allPersonalDetails).map((personalDetail) => personalDetail?.login ?? '');
    },
});

let allReportsDraft: OnyxCollection<Report>;
Onyx.connect({
    key: ONYXKEYS.COLLECTION.REPORT_DRAFT,
    waitForCollectionCallback: true,
    callback: (value) => (allReportsDraft = value),
});

let allPolicies: OnyxCollection<Policy>;
Onyx.connect({
    key: ONYXKEYS.COLLECTION.POLICY,
    waitForCollectionCallback: true,
    callback: (value) => (allPolicies = value),
});

let allReports: OnyxCollection<Report>;
let reportsByPolicyID: ReportByPolicyMap;
Onyx.connect({
    key: ONYXKEYS.COLLECTION.REPORT,
    waitForCollectionCallback: true,
    callback: (value) => {
        allReports = value;
        UnreadIndicatorUpdaterHelper().then((module) => {
            module.triggerUnreadUpdate();
        });

        // Each time a new report is added we will check to see if the user should be switched
        autoSwitchToFocusMode();

        if (!value) {
            return;
        }

        reportsByPolicyID = Object.values(value).reduce<ReportByPolicyMap>((acc, report) => {
            if (!report) {
                return acc;
            }

            handleReportChanged(report);

            // Get all reports, which are the ones that are:
            // - Owned by the same user
            // - Are either open or submitted
            // - Belong to the same workspace
            if (report.policyID && report.ownerAccountID === currentUserAccountID && (report.stateNum ?? 0) <= 1) {
                if (!acc[report.policyID]) {
                    acc[report.policyID] = [];
                }
                acc[report.policyID].push(report);
            }

            return acc;
        }, {});
    },
});

let allBetas: OnyxEntry<Beta[]>;
Onyx.connect({
    key: ONYXKEYS.BETAS,
    callback: (value) => (allBetas = value),
});

let allTransactions: OnyxCollection<Transaction> = {};
let reportsTransactions: Record<string, Transaction[]> = {};
Onyx.connect({
    key: ONYXKEYS.COLLECTION.TRANSACTION,
    waitForCollectionCallback: true,
    callback: (value) => {
        if (!value) {
            return;
        }
        allTransactions = Object.fromEntries(Object.entries(value).filter(([, transaction]) => transaction));

        reportsTransactions = Object.values(value).reduce<Record<string, Transaction[]>>((all, transaction) => {
            const reportsMap = all;
            if (!transaction?.reportID) {
                return reportsMap;
            }

            if (!reportsMap[transaction.reportID]) {
                reportsMap[transaction.reportID] = [];
            }
            reportsMap[transaction.reportID].push(transaction);

            return all;
        }, {});
    },
});

let allReportActions: OnyxCollection<ReportActions>;
Onyx.connect({
    key: ONYXKEYS.COLLECTION.REPORT_ACTIONS,
    waitForCollectionCallback: true,
    callback: (actions) => {
        if (!actions) {
            return;
        }
        allReportActions = actions;
    },
});

let allReportMetadata: OnyxCollection<ReportMetadata>;
const allReportMetadataKeyValue: Record<string, ReportMetadata> = {};
Onyx.connect({
    key: ONYXKEYS.COLLECTION.REPORT_METADATA,
    waitForCollectionCallback: true,
    callback: (value) => {
        if (!value) {
            return;
        }
        allReportMetadata = value;

        Object.entries(value).forEach(([reportID, reportMetadata]) => {
            if (!reportMetadata) {
                return;
            }

            const [, id] = reportID.split('_');
            allReportMetadataKeyValue[id] = reportMetadata;
        });
    },
});

let allReportNameValuePair: OnyxCollection<ReportNameValuePairs>;
Onyx.connect({
    key: ONYXKEYS.COLLECTION.REPORT_NAME_VALUE_PAIRS,
    waitForCollectionCallback: true,
    callback: (value) => {
        if (!value) {
            return;
        }
        allReportNameValuePair = value;
    },
});

let allReportsViolations: OnyxCollection<ReportViolations>;
Onyx.connect({
    key: ONYXKEYS.COLLECTION.REPORT_VIOLATIONS,
    waitForCollectionCallback: true,
    callback: (value) => {
        if (!value) {
            return;
        }
        allReportsViolations = value;
    },
});

let onboarding: OnyxEntry<Onboarding>;
Onyx.connect({
    key: ONYXKEYS.NVP_ONBOARDING,
    callback: (value) => (onboarding = value),
});

let delegateEmail = '';
Onyx.connect({
    key: ONYXKEYS.ACCOUNT,
    callback: (value) => {
        delegateEmail = value?.delegatedAccess?.delegate ?? '';
    },
});

let activePolicyID: OnyxEntry<string>;
Onyx.connect({
    key: ONYXKEYS.NVP_ACTIVE_POLICY_ID,
    callback: (value) => (activePolicyID = value),
});

let newGroupChatDraft: OnyxEntry<NewGroupChatDraft>;
Onyx.connect({
    key: ONYXKEYS.NEW_GROUP_CHAT_DRAFT,
    callback: (value) => (newGroupChatDraft = value),
});

function getCurrentUserAvatar(): AvatarSource | undefined {
    return currentUserPersonalDetails?.avatar;
}

function getCurrentUserDisplayNameOrEmail(): string | undefined {
    return currentUserPersonalDetails?.displayName ?? currentUserEmail;
}

function getChatType(report: OnyxInputOrEntry<Report> | Participant): ValueOf<typeof CONST.REPORT.CHAT_TYPE> | undefined {
    return report?.chatType;
}

/**
 * Get the report or draft report given a reportID
 */
function getReportOrDraftReport(reportID: string | undefined, searchReports?: SearchReport[]): OnyxEntry<Report> | SearchReport {
    const searchReport = searchReports?.find((report) => report.reportID === reportID);
    const onyxReport = allReports?.[`${ONYXKEYS.COLLECTION.REPORT}${reportID}`];
    return searchReport ?? onyxReport ?? allReportsDraft?.[`${ONYXKEYS.COLLECTION.REPORT_DRAFT}${reportID}`];
}

function reportTransactionsSelector(transactions: OnyxCollection<Transaction>, reportID: string | undefined): Transaction[] {
    if (!transactions || !reportID) {
        return [];
    }

    return Object.values(transactions).filter((transaction): transaction is Transaction => !!transaction && transaction.reportID === reportID);
}

function getReportTransactions(reportID: string | undefined, allReportsTransactions: Record<string, Transaction[]> = reportsTransactions): Transaction[] {
    if (!reportID) {
        return [];
    }

    return allReportsTransactions[reportID] ?? [];
}

/**
 * Check if a report is a draft report
 */
function isDraftReport(reportID: string | undefined): boolean {
    const draftReport = allReportsDraft?.[`${ONYXKEYS.COLLECTION.REPORT_DRAFT}${reportID}`];

    return !!draftReport;
}
/**
 * @private
 */
function isSearchReportArray(object: SearchReport[] | OnyxCollection<Report>): object is SearchReport[] {
    if (!Array.isArray(object)) {
        return false;
    }
    const firstItem = object.at(0);
    return firstItem !== undefined && 'private_isArchived' in firstItem;
}

/**
 * @private
 * Returns the report
 */
function getReport(reportID: string, reports: SearchReport[] | OnyxCollection<Report>): OnyxEntry<Report> | SearchReport {
    if (isSearchReportArray(reports)) {
        reports?.find((report) => report.reportID === reportID);
    } else {
        return reports?.[`${ONYXKEYS.COLLECTION.REPORT}${reportID}`];
    }
}

/**
 * Returns the report
 */
function getReportNameValuePairs(reportID?: string, reportNameValuePairs: OnyxCollection<ReportNameValuePairs> = allReportNameValuePair): OnyxEntry<ReportNameValuePairs> {
    return reportNameValuePairs?.[`${ONYXKEYS.COLLECTION.REPORT_NAME_VALUE_PAIRS}${reportID}`];
}

/**
 * Returns the parentReport if the given report is a thread
 */
function getParentReport(report: OnyxEntry<Report>): OnyxEntry<Report> {
    if (!report?.parentReportID) {
        return undefined;
    }
    return getReport(report.parentReportID, allReports);
}

/**
 * Returns the root parentReport if the given report is nested.
 * Uses recursion to iterate any depth of nested reports.
 */

function getRootParentReport({
    report,
    reports,
    visitedReportIDs = new Set<string>(),
}: {
    report: OnyxEntry<Report>;
    reports?: SearchReport[];
    visitedReportIDs?: Set<string>;
}): OnyxEntry<Report> {
    if (!report) {
        return undefined;
    }

    // Returns the current report as the root report, because it does not have a parentReportID
    if (!report?.parentReportID) {
        return report;
    }

    // Detect and prevent an infinite loop caused by a cycle in the ancestry. This should normally
    // never happen
    if (visitedReportIDs.has(report.reportID)) {
        Log.alert('Report ancestry cycle detected.', {reportID: report.reportID, ancestry: Array.from(visitedReportIDs)});
        return undefined;
    }
    visitedReportIDs.add(report.reportID);

    const parentReport = getReportOrDraftReport(report?.parentReportID, reports);

    // Runs recursion to iterate a parent report
    return getRootParentReport({report: !isEmptyObject(parentReport) ? parentReport : undefined, visitedReportIDs, reports});
}

/**
 * Returns the policy of the report
 */
function getPolicy(policyID: string | undefined): OnyxEntry<Policy> {
    if (!allPolicies || !policyID) {
        return undefined;
    }
    return allPolicies[`${ONYXKEYS.COLLECTION.POLICY}${policyID}`];
}

/**
 * Get the policy type from a given report
 * @param policies must have Onyxkey prefix (i.e 'policy_') for keys
 */
function getPolicyType(report: OnyxInputOrEntry<Report>, policies: OnyxCollection<Policy>): string {
    return policies?.[`${ONYXKEYS.COLLECTION.POLICY}${report?.policyID}`]?.type ?? '';
}

const unavailableTranslation = translateLocal('workspace.common.unavailable');
/**
 * Get the policy name from a given report
 */
function getPolicyName({report, returnEmptyIfNotFound = false, policy, policies, reports}: GetPolicyNameParams): string {
    const noPolicyFound = returnEmptyIfNotFound ? '' : unavailableTranslation;
    if (isEmptyObject(report) || (isEmptyObject(policies) && isEmptyObject(allPolicies) && !report?.policyName)) {
        return noPolicyFound;
    }
    const finalPolicy = isEmptyObject(policy) ? allPolicies?.[`${ONYXKEYS.COLLECTION.POLICY}${report.policyID}`] : policy ?? policies?.find((p) => p.id === report.policyID);

    const parentReport = getRootParentReport({report, reports});

    // Rooms send back the policy name with the reportSummary,
    // since they can also be accessed by people who aren't in the workspace
    // eslint-disable-next-line @typescript-eslint/prefer-nullish-coalescing
    const policyName = finalPolicy?.name || report?.policyName || report?.oldPolicyName || parentReport?.oldPolicyName || noPolicyFound;

    return policyName;
}

/**
 * Returns the concatenated title for the PrimaryLogins of a report
 */
function getReportParticipantsTitle(accountIDs: number[]): string {
    // Somehow it's possible for the logins coming from report.participantAccountIDs to contain undefined values so we use .filter(Boolean) to remove them.
    return accountIDs.filter(Boolean).join(', ');
}

/**
 * Checks if a report is a chat report.
 */
function isChatReport(report: OnyxEntry<Report>): boolean {
    return report?.type === CONST.REPORT.TYPE.CHAT;
}

function isInvoiceReport(report: OnyxInputOrEntry<Report> | SearchReport): boolean {
    return report?.type === CONST.REPORT.TYPE.INVOICE;
}

function isNewDotInvoice(invoiceRoomID: string | undefined): boolean {
    if (!invoiceRoomID) {
        return false;
    }

    return isInvoiceRoom(getReport(invoiceRoomID, allReports));
}

/**
 * Checks if the report with supplied ID has been approved or not
 */
function isReportIDApproved(reportID: string | undefined) {
    if (!reportID) {
        return;
    }
    const report = getReport(reportID, allReports);
    if (!report) {
        return;
    }
    return isReportApproved({report});
}

/**
 * Checks if a report is an Expense report.
 */
function isExpenseReport(report: OnyxInputOrEntry<Report> | SearchReport): boolean {
    return report?.type === CONST.REPORT.TYPE.EXPENSE;
}

/**
 * Checks if a report is an IOU report using report or reportID
 */
function isIOUReport(reportOrID: OnyxInputOrEntry<Report> | SearchReport | string): boolean {
    const report = typeof reportOrID === 'string' ? getReport(reportOrID, allReports) ?? null : reportOrID;
    return report?.type === CONST.REPORT.TYPE.IOU;
}

/**
 * Checks if a report is an IOU report using report
 */
function isIOUReportUsingReport(report: OnyxEntry<Report>): report is Report {
    return report?.type === CONST.REPORT.TYPE.IOU;
}
/**
 * Checks if a report is a task report.
 */
function isTaskReport(report: OnyxInputOrEntry<Report>): boolean {
    return report?.type === CONST.REPORT.TYPE.TASK;
}

/**
 * Checks if a task has been cancelled
 * When a task is deleted, the parentReportAction is updated to have a isDeletedParentAction deleted flag
 * This is because when you delete a task, we still allow you to chat on the report itself
 * There's another situation where you don't have access to the parentReportAction (because it was created in a chat you don't have access to)
 * In this case, we have added the key to the report itself
 */
function isCanceledTaskReport(report: OnyxInputOrEntry<Report>, parentReportAction: OnyxInputOrEntry<ReportAction> = null): boolean {
    if (!isEmptyObject(parentReportAction) && (getReportActionMessageReportUtils(parentReportAction)?.isDeletedParentAction ?? false)) {
        return true;
    }

    if (!isEmptyObject(report) && report?.isDeletedParentAction) {
        return true;
    }

    return false;
}

/**
 * Checks if a report is an open task report.
 *
 * @param parentReportAction - The parent report action of the report (Used to check if the task has been canceled)
 */
function isOpenTaskReport(report: OnyxInputOrEntry<Report>, parentReportAction: OnyxInputOrEntry<ReportAction> = null): boolean {
    return (
        isTaskReport(report) && !isCanceledTaskReport(report, parentReportAction) && report?.stateNum === CONST.REPORT.STATE_NUM.OPEN && report?.statusNum === CONST.REPORT.STATUS_NUM.OPEN
    );
}

/**
 * Checks if a report is a completed task report.
 */
function isCompletedTaskReport(report: OnyxEntry<Report>): boolean {
    return isTaskReport(report) && report?.stateNum === CONST.REPORT.STATE_NUM.APPROVED && report?.statusNum === CONST.REPORT.STATUS_NUM.APPROVED;
}

/**
 * Checks if the current user is the manager of the supplied report
 */
function isReportManager(report: OnyxEntry<Report>): boolean {
    return !!(report && report.managerID === currentUserAccountID);
}

/**
 * Checks if the supplied report has been approved
 */
function isReportApproved({report, parentReportAction = undefined}: {report: OnyxInputOrEntry<Report>; parentReportAction?: OnyxEntry<ReportAction> | undefined}): boolean {
    if (!report) {
        return parentReportAction?.childStateNum === CONST.REPORT.STATE_NUM.APPROVED && parentReportAction?.childStatusNum === CONST.REPORT.STATUS_NUM.APPROVED;
    }
    return report?.stateNum === CONST.REPORT.STATE_NUM.APPROVED && report?.statusNum === CONST.REPORT.STATUS_NUM.APPROVED;
}

/**
 * Checks if the supplied report has been manually reimbursed
 */
function isReportManuallyReimbursed(report: OnyxEntry<Report>): boolean {
    return report?.stateNum === CONST.REPORT.STATE_NUM.APPROVED && report?.statusNum === CONST.REPORT.STATUS_NUM.REIMBURSED;
}

/**
 * Checks if the supplied report is an expense report in Open state and status.
 */
function isOpenExpenseReport(report: OnyxInputOrEntry<Report>): boolean {
    return isExpenseReport(report) && report?.stateNum === CONST.REPORT.STATE_NUM.OPEN && report?.statusNum === CONST.REPORT.STATUS_NUM.OPEN;
}

/**
 * Checks if the supplied report has a member with the array passed in params.
 */
function hasParticipantInArray(report: OnyxEntry<Report>, memberAccountIDs: number[]) {
    if (!report?.participants) {
        return false;
    }

    const memberAccountIDsSet = new Set(memberAccountIDs);

    for (const accountID in report.participants) {
        if (memberAccountIDsSet.has(Number(accountID))) {
            return true;
        }
    }

    return false;
}

/**
 * Whether the Money Request report is settled
 */
function isSettled(reportOrID: OnyxInputOrEntry<Report> | SearchReport | string | undefined, reports?: SearchReport[]): boolean {
    if (!reportOrID) {
        return false;
    }
    const report = typeof reportOrID === 'string' ? getReport(reportOrID, reports ?? allReports) ?? null : reportOrID;
    if (!report) {
        return false;
    }

    if (isEmptyObject(report)) {
        return false;
    }

    // In case the payment is scheduled and we are waiting for the payee to set up their wallet,
    // consider the report as paid as well.
    if (report.isWaitingOnBankAccount && report.statusNum === CONST.REPORT.STATUS_NUM.APPROVED) {
        return true;
    }

    return report?.statusNum === CONST.REPORT.STATUS_NUM.REIMBURSED;
}

/**
 * Whether the current user is the submitter of the report
 */
function isCurrentUserSubmitter(reportID: string | undefined): boolean {
    if (!allReports || !reportID) {
        return false;
    }
    const report = allReports[`${ONYXKEYS.COLLECTION.REPORT}${reportID}`];
    return !!(report && report.ownerAccountID === currentUserAccountID);
}

/**
 * Whether the provided report is an Admin room
 */
function isAdminRoom(report: OnyxEntry<Report>): boolean {
    return getChatType(report) === CONST.REPORT.CHAT_TYPE.POLICY_ADMINS;
}

/**
 * Whether the provided report is an Admin-only posting room
 */
function isAdminsOnlyPostingRoom(report: OnyxEntry<Report>): boolean {
    return report?.writeCapability === CONST.REPORT.WRITE_CAPABILITIES.ADMINS;
}

/**
 * Whether the provided report is a Announce room
 */
function isAnnounceRoom(report: OnyxEntry<Report>): boolean {
    return getChatType(report) === CONST.REPORT.CHAT_TYPE.POLICY_ANNOUNCE;
}

/**
 * Whether the provided report is a default room
 */
function isDefaultRoom(report: OnyxEntry<Report>): boolean {
    return CONST.DEFAULT_POLICY_ROOM_CHAT_TYPES.some((type) => type === getChatType(report));
}

/**
 * Whether the provided report is a Domain room
 */
function isDomainRoom(report: OnyxEntry<Report>): boolean {
    return getChatType(report) === CONST.REPORT.CHAT_TYPE.DOMAIN_ALL;
}

/**
 * Whether the provided report is a user created policy room
 */
function isUserCreatedPolicyRoom(report: OnyxEntry<Report>): boolean {
    return getChatType(report) === CONST.REPORT.CHAT_TYPE.POLICY_ROOM;
}

/**
 * Whether the provided report is a Policy Expense chat.
 */
function isPolicyExpenseChat(option: OnyxInputOrEntry<Report> | OptionData | Participant): boolean {
    return getChatType(option) === CONST.REPORT.CHAT_TYPE.POLICY_EXPENSE_CHAT || !!(option && 'isPolicyExpenseChat' in option && option.isPolicyExpenseChat);
}

function isInvoiceRoom(report: OnyxEntry<Report>): boolean {
    return getChatType(report) === CONST.REPORT.CHAT_TYPE.INVOICE;
}

function isInvoiceRoomWithID(reportID?: string): boolean {
    if (!reportID) {
        return false;
    }
    const report = getReport(reportID, allReports);
    return isInvoiceRoom(report);
}

/**
 * Checks if a report is a completed task report.
 */
function isTripRoom(report: OnyxEntry<Report>): boolean {
    return isChatReport(report) && getChatType(report) === CONST.REPORT.CHAT_TYPE.TRIP_ROOM;
}

function isIndividualInvoiceRoom(report: OnyxEntry<Report>): boolean {
    return isInvoiceRoom(report) && report?.invoiceReceiver?.type === CONST.REPORT.INVOICE_RECEIVER_TYPE.INDIVIDUAL;
}

function isCurrentUserInvoiceReceiver(report: OnyxEntry<Report>): boolean {
    if (report?.invoiceReceiver?.type === CONST.REPORT.INVOICE_RECEIVER_TYPE.INDIVIDUAL) {
        return currentUserAccountID === report.invoiceReceiver.accountID;
    }

    if (report?.invoiceReceiver?.type === CONST.REPORT.INVOICE_RECEIVER_TYPE.BUSINESS) {
        const policy = getPolicy(report.invoiceReceiver.policyID);
        return isPolicyAdminPolicyUtils(policy);
    }

    return false;
}

/**
 * Whether the provided report belongs to a Control policy and is an expense chat
 */
function isControlPolicyExpenseChat(report: OnyxEntry<Report>): boolean {
    return isPolicyExpenseChat(report) && getPolicyType(report, allPolicies) === CONST.POLICY.TYPE.CORPORATE;
}

/**
 * Whether the provided policyType is a Free, Collect or Control policy type
 */
function isGroupPolicy(policyType: string): boolean {
    return policyType === CONST.POLICY.TYPE.CORPORATE || policyType === CONST.POLICY.TYPE.TEAM;
}

/**
 * Whether the provided report belongs to a Free, Collect or Control policy
 */
function isReportInGroupPolicy(report: OnyxInputOrEntry<Report>, policy?: OnyxInputOrEntry<Policy>): boolean {
    const policyType = policy?.type ?? getPolicyType(report, allPolicies);
    return isGroupPolicy(policyType);
}

/**
 * Whether the provided report belongs to a Control or Collect policy
 */
function isPaidGroupPolicy(report: OnyxEntry<Report>): boolean {
    const policyType = getPolicyType(report, allPolicies);
    return policyType === CONST.POLICY.TYPE.CORPORATE || policyType === CONST.POLICY.TYPE.TEAM;
}

/**
 * Whether the provided report belongs to a Control or Collect policy and is an expense chat
 */
function isPaidGroupPolicyExpenseChat(report: OnyxEntry<Report>): boolean {
    return isPolicyExpenseChat(report) && isPaidGroupPolicy(report);
}

/**
 * Whether the provided report belongs to a Control policy and is an expense report
 */
function isControlPolicyExpenseReport(report: OnyxEntry<Report>): boolean {
    return isExpenseReport(report) && getPolicyType(report, allPolicies) === CONST.POLICY.TYPE.CORPORATE;
}

/**
 * Whether the provided report belongs to a Control or Collect policy and is an expense report
 */
function isPaidGroupPolicyExpenseReport(report: OnyxEntry<Report>): boolean {
    return isExpenseReport(report) && isPaidGroupPolicy(report);
}

/**
 * Checks if the supplied report is an invoice report in Open state and status.
 */
function isOpenInvoiceReport(report: OnyxEntry<Report>): boolean {
    return isInvoiceReport(report) && report?.statusNum === CONST.REPORT.STATUS_NUM.OPEN;
}

/**
 * Whether the provided report is a chat room
 */
function isChatRoom(report: OnyxEntry<Report>): boolean {
    return isUserCreatedPolicyRoom(report) || isDefaultRoom(report) || isInvoiceRoom(report) || isTripRoom(report);
}

/**
 * Whether the provided report is a public room
 */
function isPublicRoom(report: OnyxEntry<Report>): boolean {
    return report?.visibility === CONST.REPORT.VISIBILITY.PUBLIC || report?.visibility === CONST.REPORT.VISIBILITY.PUBLIC_ANNOUNCE;
}

/**
 * Whether the provided report is a public announce room
 */
function isPublicAnnounceRoom(report: OnyxEntry<Report>): boolean {
    return report?.visibility === CONST.REPORT.VISIBILITY.PUBLIC_ANNOUNCE;
}

/**
 * If the report is a policy expense, the route should be for adding bank account for that policy
 * else since the report is a personal IOU, the route should be for personal bank account.
 */
function getBankAccountRoute(report: OnyxEntry<Report>): Route {
    if (isPolicyExpenseChat(report)) {
        return ROUTES.BANK_ACCOUNT_WITH_STEP_TO_OPEN.getRoute(report?.policyID);
    }

    if (isInvoiceRoom(report) && report?.invoiceReceiver?.type === CONST.REPORT.INVOICE_RECEIVER_TYPE.BUSINESS) {
        return ROUTES.WORKSPACE_INVOICES.getRoute(report?.invoiceReceiver?.policyID);
    }

    return ROUTES.SETTINGS_ADD_BANK_ACCOUNT;
}

/**
 * Check if personal detail of accountID is empty or optimistic data
 */
function isOptimisticPersonalDetail(accountID: number): boolean {
    return isEmptyObject(allPersonalDetails?.[accountID]) || !!allPersonalDetails?.[accountID]?.isOptimisticPersonalDetail;
}

/**
 * Checks if a report is a task report from a policy expense chat.
 */
function isWorkspaceTaskReport(report: OnyxEntry<Report>): boolean {
    if (!isTaskReport(report)) {
        return false;
    }
    const parentReport = report?.parentReportID ? getReport(report?.parentReportID, allReports) : undefined;
    return isPolicyExpenseChat(parentReport);
}

/**
 * Returns true if report has a parent
 */
function isThread(report: OnyxInputOrEntry<Report>): report is Thread {
    return !!(report?.parentReportID && report?.parentReportActionID);
}

/**
 * Returns true if report is of type chat and has a parent and is therefore a Thread.
 */
function isChatThread(report: OnyxInputOrEntry<Report>): report is Thread {
    return isThread(report) && report?.type === CONST.REPORT.TYPE.CHAT;
}

function isDM(report: OnyxEntry<Report>): boolean {
    return isChatReport(report) && !getChatType(report) && !isThread(report);
}

function isSelfDM(report: OnyxInputOrEntry<Report>): boolean {
    return getChatType(report) === CONST.REPORT.CHAT_TYPE.SELF_DM;
}

function isGroupChat(report: OnyxEntry<Report> | Partial<Report>): boolean {
    return getChatType(report) === CONST.REPORT.CHAT_TYPE.GROUP;
}

/**
 * Only returns true if this is the Expensify DM report.
 *
 * Note that this chat is no longer used for new users. We still need this function for users who have this chat.
 */
function isSystemChat(report: OnyxEntry<Report>): boolean {
    return getChatType(report) === CONST.REPORT.CHAT_TYPE.SYSTEM;
}

function getDefaultNotificationPreferenceForReport(report: OnyxEntry<Report>): ValueOf<typeof CONST.REPORT.NOTIFICATION_PREFERENCE> {
    if (isAnnounceRoom(report)) {
        return CONST.REPORT.NOTIFICATION_PREFERENCE.ALWAYS;
    }
    if (isPublicRoom(report)) {
        return CONST.REPORT.NOTIFICATION_PREFERENCE.DAILY;
    }
    if (!getChatType(report) || isGroupChat(report)) {
        return CONST.REPORT.NOTIFICATION_PREFERENCE.ALWAYS;
    }
    if (isAdminRoom(report) || isPolicyExpenseChat(report) || isInvoiceRoom(report)) {
        return CONST.REPORT.NOTIFICATION_PREFERENCE.ALWAYS;
    }
    if (isSelfDM(report)) {
        return CONST.REPORT.NOTIFICATION_PREFERENCE.MUTE;
    }
    return CONST.REPORT.NOTIFICATION_PREFERENCE.DAILY;
}

/**
 * Get the notification preference given a report. This should ALWAYS default to 'hidden'. Do not change this!
 */
function getReportNotificationPreference(report: OnyxEntry<Report>): ValueOf<typeof CONST.REPORT.NOTIFICATION_PREFERENCE> {
    const participant = currentUserAccountID ? report?.participants?.[currentUserAccountID] : undefined;
    return participant?.notificationPreference ?? CONST.REPORT.NOTIFICATION_PREFERENCE.HIDDEN;
}

/**
 * Only returns true if this is our main 1:1 DM report with Concierge.
 */
function isConciergeChatReport(report: OnyxInputOrEntry<Report>): boolean {
    return !!report && report?.reportID === conciergeChatReportID;
}

function findSelfDMReportID(): string | undefined {
    if (!allReports) {
        return;
    }

    const selfDMReport = Object.values(allReports).find((report) => isSelfDM(report) && !isThread(report));
    return selfDMReport?.reportID;
}

/**
 * Checks if the supplied report is from a policy or is an invoice report from a policy
 */
function isPolicyRelatedReport(report: OnyxEntry<Report>, policyID?: string) {
    return report?.policyID === policyID || !!(report?.invoiceReceiver && 'policyID' in report.invoiceReceiver && report.invoiceReceiver.policyID === policyID);
}

/**
 * Checks if the supplied report belongs to workspace based on the provided params. If the report's policyID is _FAKE_ or has no value, it means this report is a DM.
 * In this case report and workspace members must be compared to determine whether the report belongs to the workspace.
 */
function doesReportBelongToWorkspace(report: OnyxEntry<Report>, policyMemberAccountIDs: number[], policyID?: string) {
    return (
        isConciergeChatReport(report) ||
        (report?.policyID === CONST.POLICY.ID_FAKE || !report?.policyID ? hasParticipantInArray(report, policyMemberAccountIDs) : isPolicyRelatedReport(report, policyID))
    );
}

/**
 * Given an array of reports, return them filtered by a policyID and policyMemberAccountIDs.
 */
function filterReportsByPolicyIDAndMemberAccountIDs(reports: Array<OnyxEntry<Report>>, policyMemberAccountIDs: number[] = [], policyID?: string) {
    return reports.filter((report) => !!report && doesReportBelongToWorkspace(report, policyMemberAccountIDs, policyID));
}

/**
 * Returns true if report is still being processed
 */
function isProcessingReport(report: OnyxEntry<Report>): boolean {
    return report?.stateNum === CONST.REPORT.STATE_NUM.SUBMITTED && report?.statusNum === CONST.REPORT.STATUS_NUM.SUBMITTED;
}

function isOpenReport(report: OnyxEntry<Report>): boolean {
    return report?.stateNum === CONST.REPORT.STATE_NUM.OPEN && report?.statusNum === CONST.REPORT.STATUS_NUM.OPEN;
}

function isAwaitingFirstLevelApproval(report: OnyxEntry<Report>): boolean {
    if (!report) {
        return false;
    }

    const submitsToAccountID = getSubmitToAccountID(getPolicy(report.policyID), report);

    return isProcessingReport(report) && submitsToAccountID === report.managerID;
}

/**
 * Check if the report is a single chat report that isn't a thread
 * and personal detail of participant is optimistic data
 */
function shouldDisableDetailPage(report: OnyxEntry<Report>): boolean {
    if (isChatRoom(report) || isPolicyExpenseChat(report) || isChatThread(report) || isTaskReport(report)) {
        return false;
    }
    if (isOneOnOneChat(report)) {
        const participantAccountIDs = Object.keys(report?.participants ?? {})
            .map(Number)
            .filter((accountID) => accountID !== currentUserAccountID);
        return isOptimisticPersonalDetail(participantAccountIDs.at(0) ?? -1);
    }
    return false;
}

/**
 * Returns true if this report has only one participant and it's an Expensify account.
 */
function isExpensifyOnlyParticipantInReport(report: OnyxEntry<Report>): boolean {
    const otherParticipants = Object.keys(report?.participants ?? {})
        .map(Number)
        .filter((accountID) => accountID !== currentUserAccountID);
    return otherParticipants.length === 1 && otherParticipants.some((accountID) => CONST.EXPENSIFY_ACCOUNT_IDS.includes(accountID));
}

/**
 * Returns whether a given report can have tasks created in it.
 * We only prevent the task option if it's a DM/group-DM and the other users are all special Expensify accounts
 *
 */
function canCreateTaskInReport(report: OnyxEntry<Report>): boolean {
    const otherParticipants = Object.keys(report?.participants ?? {})
        .map(Number)
        .filter((accountID) => accountID !== currentUserAccountID);
    const areExpensifyAccountsOnlyOtherParticipants = otherParticipants.length >= 1 && otherParticipants.every((accountID) => CONST.EXPENSIFY_ACCOUNT_IDS.includes(accountID));
    if (areExpensifyAccountsOnlyOtherParticipants && isDM(report)) {
        return false;
    }

    return true;
}

/**
 * For all intents and purposes a report that has no notificationPreference at all should be considered "hidden".
 * We will remove the 'hidden' field entirely once the backend changes for https://github.com/Expensify/Expensify/issues/450891 are done.
 */
function isHiddenForCurrentUser(notificationPreference: string | null | undefined): boolean;
function isHiddenForCurrentUser(report: OnyxEntry<Report>): boolean;
function isHiddenForCurrentUser(reportOrPreference: OnyxEntry<Report> | string | null | undefined): boolean {
    if (typeof reportOrPreference === 'object' && reportOrPreference !== null) {
        const notificationPreference = getReportNotificationPreference(reportOrPreference);
        return isHiddenForCurrentUser(notificationPreference);
    }
    if (reportOrPreference === undefined || reportOrPreference === null || reportOrPreference === '') {
        return true;
    }
    return reportOrPreference === CONST.REPORT.NOTIFICATION_PREFERENCE.HIDDEN;
}

/**
 * Returns true if there are any guides accounts (team.expensify.com) in a list of accountIDs
 * by cross-referencing the accountIDs with personalDetails since guides that are participants
 * of the user's chats should have their personal details in Onyx.
 */
function hasExpensifyGuidesEmails(accountIDs: number[]): boolean {
    return accountIDs.some((accountID) => Str.extractEmailDomain(allPersonalDetails?.[accountID]?.login ?? '') === CONST.EMAIL.GUIDES_DOMAIN);
}

function getMostRecentlyVisitedReport(reports: Array<OnyxEntry<Report>>, reportMetadata: OnyxCollection<ReportMetadata>): OnyxEntry<Report> {
    const filteredReports = reports.filter((report) => {
        const shouldKeep = !isChatThread(report) || !isHiddenForCurrentUser(report);
        return shouldKeep && !!report?.reportID && !!(reportMetadata?.[`${ONYXKEYS.COLLECTION.REPORT_METADATA}${report.reportID}`]?.lastVisitTime ?? report?.lastReadTime);
    });
    return lodashMaxBy(filteredReports, (a) => [reportMetadata?.[`${ONYXKEYS.COLLECTION.REPORT_METADATA}${a?.reportID}`]?.lastVisitTime ?? '', a?.lastReadTime ?? '']);
}

function findLastAccessedReport(ignoreDomainRooms: boolean, openOnAdminRoom = false, policyID?: string, excludeReportID?: string): OnyxEntry<Report> {
    // If it's the user's first time using New Expensify, then they could either have:
    //   - just a Concierge report, if so we'll return that
    //   - their Concierge report, and a separate report that must have deeplinked them to the app before they created their account.
    // If it's the latter, we'll use the deeplinked report over the Concierge report,
    // since the Concierge report would be incorrectly selected over the deep-linked report in the logic below.

    const policyMemberAccountIDs = getPolicyEmployeeListByIdWithoutCurrentUser(allPolicies, policyID, currentUserAccountID);

    let reportsValues = Object.values(allReports ?? {});

    if (!!policyID || policyMemberAccountIDs.length > 0) {
        reportsValues = filterReportsByPolicyIDAndMemberAccountIDs(reportsValues, policyMemberAccountIDs, policyID);
    }

    let adminReport: OnyxEntry<Report>;
    if (openOnAdminRoom) {
        adminReport = reportsValues.find((report) => {
            const chatType = getChatType(report);
            return chatType === CONST.REPORT.CHAT_TYPE.POLICY_ADMINS;
        });
    }

    // eslint-disable-next-line @typescript-eslint/prefer-nullish-coalescing
    const shouldFilter = excludeReportID || ignoreDomainRooms;
    if (shouldFilter) {
        reportsValues = reportsValues.filter((report) => {
            if (excludeReportID && report?.reportID === excludeReportID) {
                return false;
            }

            // We allow public announce rooms, admins, and announce rooms through since we bypass the default rooms beta for them.
            // Check where findLastAccessedReport is called in MainDrawerNavigator.js for more context.
            // Domain rooms are now the only type of default room that are on the defaultRooms beta.
            if (ignoreDomainRooms && isDomainRoom(report) && !hasExpensifyGuidesEmails(Object.keys(report?.participants ?? {}).map(Number))) {
                return false;
            }

            return true;
        });
    }

    // Filter out the system chat (Expensify chat) because the composer is disabled in it,
    // and it prompts the user to use the Concierge chat instead.
    reportsValues = reportsValues.filter((report) => !isSystemChat(report) && !isArchivedReportWithID(report?.reportID)) ?? [];

    // At least two reports remain: self DM and Concierge chat.
    // Return the most recently visited report. Get the last read report from the report metadata.
    const lastRead = getMostRecentlyVisitedReport(reportsValues, allReportMetadata);
    return adminReport ?? lastRead;
}

/**
 * Whether the provided report has expenses
 */
function hasExpenses(reportID?: string, transactions?: SearchTransaction[]): boolean {
    if (transactions) {
        return !!transactions?.find((transaction) => transaction?.reportID === reportID);
    }
    return !!Object.values(allTransactions ?? {}).find((transaction) => transaction?.reportID === reportID);
}

/**
 * Whether the provided report is a closed expense report with no expenses
 */
function isClosedExpenseReportWithNoExpenses(report: OnyxEntry<Report>, transactions?: SearchTransaction[]): boolean {
    return report?.statusNum === CONST.REPORT.STATUS_NUM.CLOSED && isExpenseReport(report) && !hasExpenses(report.reportID, transactions);
}

/**
 * Whether the provided report is an archived room
 */
// eslint-disable-next-line @typescript-eslint/no-unused-vars
function isArchivedNonExpenseReport(report: OnyxInputOrEntry<Report> | SearchReport, reportNameValuePairs?: OnyxInputOrEntry<ReportNameValuePairs>): boolean {
    return !(isExpenseReport(report) || isExpenseRequest(report)) && !!reportNameValuePairs?.private_isArchived;
}

/**
 * Whether the provided report is an archived report
 */
// eslint-disable-next-line @typescript-eslint/no-unused-vars
function isArchivedReport(reportNameValuePairs?: OnyxInputOrEntry<ReportNameValuePairs>): boolean {
    return !!reportNameValuePairs?.private_isArchived;
}

/**
 * Whether the report with the provided reportID is an archived non-expense report
 */
function isArchivedNonExpenseReportWithID(reportOrID?: string | SearchReport) {
    if (!reportOrID) {
        return false;
    }

    const report = typeof reportOrID === 'string' ? getReport(reportOrID, allReports) : reportOrID;
    const reportNameValuePairs = typeof reportOrID === 'string' ? getReportNameValuePairs(reportOrID) : getReportNameValuePairs(reportOrID.reportID);
    return isArchivedNonExpenseReport(report, reportNameValuePairs);
}

/**
 * Whether the report with the provided reportID is an archived report
 */
function isArchivedReportWithID(reportOrID?: string | SearchReport) {
    if (!reportOrID) {
        return false;
    }

    const reportNameValuePairs = typeof reportOrID === 'string' ? getReportNameValuePairs(reportOrID) : getReportNameValuePairs(reportOrID.reportID);
    return isArchivedReport(reportNameValuePairs);
}

/**
 * Whether the provided report is a closed report
 */
function isClosedReport(report: OnyxInputOrEntry<Report> | SearchReport): boolean {
    return report?.statusNum === CONST.REPORT.STATUS_NUM.CLOSED;
}
/**
 * Whether the provided report is the admin's room
 */
function isJoinRequestInAdminRoom(report: OnyxEntry<Report>): boolean {
    if (!report) {
        return false;
    }
    // If this policy isn't owned by Expensify,
    // Account manager/guide should not have the workspace join request pinned to their LHN,
    // since they are not a part of the company, and should not action it on their behalf.
    if (report.policyID) {
        const policy = getPolicy(report.policyID);
        if (!isExpensifyTeam(policy?.owner) && isExpensifyTeam(currentUserPersonalDetails?.login)) {
            return false;
        }
    }
    return isActionableJoinRequestPending(report.reportID);
}

/**
 * Checks if the user has auditor permission in the provided report
 */
function isAuditor(report: OnyxEntry<Report>): boolean {
    if (report?.policyID) {
        const policy = getPolicy(report.policyID);
        return isPolicyAuditor(policy);
    }

    if (Array.isArray(report?.permissions) && report?.permissions.length > 0) {
        return report?.permissions?.includes(CONST.REPORT.PERMISSIONS.AUDITOR);
    }

    return false;
}

/**
 * Checks if the user can write in the provided report
 */
function canWriteInReport(report: OnyxEntry<Report>): boolean {
    if (Array.isArray(report?.permissions) && report?.permissions.length > 0 && !report?.permissions?.includes(CONST.REPORT.PERMISSIONS.AUDITOR)) {
        return report?.permissions?.includes(CONST.REPORT.PERMISSIONS.WRITE);
    }

    return true;
}

/**
 * Checks if the current user is allowed to comment on the given report.
 */
function isAllowedToComment(report: OnyxEntry<Report>): boolean {
    if (isAuditor(report)) {
        return true;
    }

    if (!canWriteInReport(report)) {
        return false;
    }

    // Default to allowing all users to post
    const capability = report?.writeCapability ?? CONST.REPORT.WRITE_CAPABILITIES.ALL;

    if (capability === CONST.REPORT.WRITE_CAPABILITIES.ALL) {
        return true;
    }

    // If unauthenticated user opens public chat room using deeplink, they do not have policies available and they cannot comment
    if (!allPolicies) {
        return false;
    }

    // If we've made it here, commenting on this report is restricted.
    // If the user is an admin, allow them to post.
    const policy = allPolicies[`${ONYXKEYS.COLLECTION.POLICY}${report?.policyID}`];
    return policy?.role === CONST.POLICY.ROLE.ADMIN;
}

/**
 * Checks if the current user is the admin of the policy given the policy expense chat.
 */
function isPolicyExpenseChatAdmin(report: OnyxEntry<Report>, policies: OnyxCollection<Policy>): boolean {
    if (!isPolicyExpenseChat(report)) {
        return false;
    }

    const policyRole = policies?.[`${ONYXKEYS.COLLECTION.POLICY}${report?.policyID}`]?.role;

    return policyRole === CONST.POLICY.ROLE.ADMIN;
}

/**
 * Checks if the current user is the admin of the policy.
 */
function isPolicyAdmin(policyID: string | undefined, policies: OnyxCollection<Policy>): boolean {
    if (!policyID) {
        return false;
    }

    const policyRole = policies?.[`${ONYXKEYS.COLLECTION.POLICY}${policyID}`]?.role;

    return policyRole === CONST.POLICY.ROLE.ADMIN;
}

/**
 * Checks whether all the transactions linked to the IOU report are of the Distance Request type with pending routes
 */
function hasOnlyTransactionsWithPendingRoutes(iouReportID: string | undefined): boolean {
    const transactions = getReportTransactions(iouReportID);

    // Early return false in case not having any transaction
    if (!transactions || transactions.length === 0) {
        return false;
    }

    return transactions.every((transaction) => isFetchingWaypointsFromServer(transaction));
}

/**
 * If the report is a thread and has a chat type set, it is a workspace chat.
 */
function isWorkspaceThread(report: OnyxEntry<Report>): boolean {
    const chatType = getChatType(report);
    return isThread(report) && isChatReport(report) && CONST.WORKSPACE_ROOM_TYPES.some((type) => chatType === type);
}

/**
 * Checks if a report is a child report.
 */
function isChildReport(report: OnyxEntry<Report>): boolean {
    return isThread(report) || isTaskReport(report);
}

/**
 * An Expense Request is a thread where the parent report is an Expense Report and
 * the parentReportAction is a transaction.
 */
function isExpenseRequest(report: OnyxInputOrEntry<Report>): report is Thread {
    if (isThread(report)) {
        const parentReportAction = allReportActions?.[`${ONYXKEYS.COLLECTION.REPORT_ACTIONS}${report.parentReportID}`]?.[report.parentReportActionID];
        const parentReport = getReport(report?.parentReportID, allReports);
        return isExpenseReport(parentReport) && !isEmptyObject(parentReportAction) && isTransactionThread(parentReportAction);
    }
    return false;
}

/**
 * An IOU Request is a thread where the parent report is an IOU Report and
 * the parentReportAction is a transaction.
 */
function isIOURequest(report: OnyxInputOrEntry<Report>): boolean {
    if (isThread(report)) {
        const parentReportAction = allReportActions?.[`${ONYXKEYS.COLLECTION.REPORT_ACTIONS}${report.parentReportID}`]?.[report.parentReportActionID];
        const parentReport = getReport(report?.parentReportID, allReports);
        return isIOUReport(parentReport) && !isEmptyObject(parentReportAction) && isTransactionThread(parentReportAction);
    }
    return false;
}

/**
 * A Track Expense Report is a thread where the parent the parentReportAction is a transaction, and
 * parentReportAction has type of track.
 */
function isTrackExpenseReport(report: OnyxInputOrEntry<Report>): boolean {
    if (isThread(report)) {
        const selfDMReportID = findSelfDMReportID();
        const parentReportAction = allReportActions?.[`${ONYXKEYS.COLLECTION.REPORT_ACTIONS}${report.parentReportID}`]?.[report.parentReportActionID];
        return !isEmptyObject(parentReportAction) && selfDMReportID === report.parentReportID && isTrackExpenseAction(parentReportAction);
    }
    return false;
}

/**
 * Checks if a report is an IOU or expense request.
 */
function isMoneyRequest(reportOrID: OnyxEntry<Report> | string): boolean {
    const report = typeof reportOrID === 'string' ? getReport(reportOrID, allReports) ?? null : reportOrID;
    return isIOURequest(report) || isExpenseRequest(report);
}

/**
 * Checks if a report is an IOU or expense report.
 */
function isMoneyRequestReport(reportOrID: OnyxInputOrEntry<Report> | SearchReport | string, reports?: SearchReport[]): boolean {
    const report = typeof reportOrID === 'string' ? getReport(reportOrID, reports ?? allReports) ?? null : reportOrID;
    return isIOUReport(report) || isExpenseReport(report);
}

/**
 * Determines the Help Panel report type based on the given report.
 */
function getHelpPaneReportType(report: OnyxEntry<Report>): ValueOf<typeof CONST.REPORT.HELP_TYPE> | undefined {
    if (!report) {
        return undefined;
    }

    if (isConciergeChatReport(report)) {
        return CONST.REPORT.HELP_TYPE.CHAT_CONCIERGE;
    }

    if (report?.chatType) {
        return getChatType(report);
    }

    switch (report?.type) {
        case CONST.REPORT.TYPE.EXPENSE:
            return CONST.REPORT.HELP_TYPE.EXPENSE_REPORT;
        case CONST.REPORT.TYPE.CHAT:
            return CONST.REPORT.HELP_TYPE.CHAT;
        case CONST.REPORT.TYPE.IOU:
            return CONST.REPORT.HELP_TYPE.IOU;
        case CONST.REPORT.TYPE.INVOICE:
            return CONST.REPORT.HELP_TYPE.INVOICE;
        case CONST.REPORT.TYPE.TASK:
            return CONST.REPORT.HELP_TYPE.TASK;
        default:
            return undefined;
    }
}

/**
 * Checks if a report contains only Non-Reimbursable transactions
 */
function hasOnlyNonReimbursableTransactions(iouReportID: string | undefined): boolean {
    const transactions = getReportTransactions(iouReportID);
    if (!transactions || transactions.length === 0) {
        return false;
    }

    return transactions.every((transaction) => !getReimbursable(transaction));
}

/**
 * Checks if a report has only one transaction associated with it
 */
function isOneTransactionReport(reportID: string | undefined): boolean {
    const reportActions = allReportActions?.[`${ONYXKEYS.COLLECTION.REPORT_ACTIONS}${reportID}`] ?? ([] as ReportAction[]);
    return getOneTransactionThreadReportID(reportID, reportActions) !== null;
}

/*
 * Whether the report contains only one expense and the expense should be paid later
 */
function isPayAtEndExpenseReport(reportID: string | undefined, transactions: Transaction[] | undefined): boolean {
    if ((!!transactions && transactions.length !== 1) || !isOneTransactionReport(reportID)) {
        return false;
    }

    return isPayAtEndExpense(transactions?.[0] ?? getReportTransactions(reportID).at(0));
}

/**
 * Checks if a report is a transaction thread associated with a report that has only one transaction
 */
function isOneTransactionThread(reportID: string | undefined, parentReportID: string | undefined, threadParentReportAction: OnyxEntry<ReportAction>): boolean {
    if (!reportID || !parentReportID) {
        return false;
    }

    const parentReportActions = allReportActions?.[`${ONYXKEYS.COLLECTION.REPORT_ACTIONS}${parentReportID}`] ?? ([] as ReportAction[]);
    const transactionThreadReportID = getOneTransactionThreadReportID(parentReportID, parentReportActions);
    return reportID === transactionThreadReportID && !isSentMoneyReportAction(threadParentReportAction);
}

/**
 * Get displayed report ID, it will be parentReportID if the report is one transaction thread
 */
function getDisplayedReportID(reportID: string): string {
    const report = getReport(reportID, allReports);
    const parentReportID = report?.parentReportID;
    const parentReportAction = getReportAction(parentReportID, report?.parentReportActionID);
    return parentReportID && isOneTransactionThread(reportID, parentReportID, parentReportAction) ? parentReportID : reportID;
}

/**
 * Should return true only for personal 1:1 report
 *
 */
function isOneOnOneChat(report: OnyxEntry<Report>): boolean {
    const participants = report?.participants ?? {};
    const participant = currentUserAccountID ? participants[currentUserAccountID] : undefined;
    const isCurrentUserParticipant = participant ? 1 : 0;
    const participantAmount = Object.keys(participants).length - isCurrentUserParticipant;
    if (participantAmount !== 1) {
        return false;
    }
    return !isChatRoom(report) && !isExpenseRequest(report) && !isMoneyRequestReport(report) && !isPolicyExpenseChat(report) && !isTaskReport(report) && isDM(report) && !isIOUReport(report);
}

/**
 * Checks if the current user is a payer of the expense
 */

function isPayer(session: OnyxEntry<Session>, iouReport: OnyxEntry<Report>, onlyShowPayElsewhere = false, reportPolicy?: OnyxInputOrEntry<Policy> | SearchPolicy) {
    const isApproved = isReportApproved({report: iouReport});
    const policy = reportPolicy ?? allPolicies?.[`${ONYXKEYS.COLLECTION.POLICY}${iouReport?.policyID}`] ?? null;
    const policyType = policy?.type;
    const isAdmin = policyType !== CONST.POLICY.TYPE.PERSONAL && policy?.role === CONST.POLICY.ROLE.ADMIN;
    const isManager = iouReport?.managerID === session?.accountID;
    if (isPaidGroupPolicy(iouReport)) {
        if (policy?.reimbursementChoice === CONST.POLICY.REIMBURSEMENT_CHOICES.REIMBURSEMENT_YES) {
            const isReimburser = session?.email === policy?.achAccount?.reimburser;
            return (!policy?.achAccount?.reimburser || isReimburser) && (isApproved || isManager);
        }
        if (policy?.reimbursementChoice === CONST.POLICY.REIMBURSEMENT_CHOICES.REIMBURSEMENT_MANUAL || onlyShowPayElsewhere) {
            return isAdmin && (isApproved || isManager);
        }
        return false;
    }
    return isAdmin || (isMoneyRequestReport(iouReport) && isManager);
}

/**
 * Checks if the current user is the action's author
 */
function isActionCreator(reportAction: OnyxInputOrEntry<ReportAction> | Partial<ReportAction>): boolean {
    return reportAction?.actorAccountID === currentUserAccountID;
}

/**
 * Returns the notification preference of the action's child report if it exists.
 * Otherwise, calculates it based on the action's authorship.
 */
function getChildReportNotificationPreference(reportAction: OnyxInputOrEntry<ReportAction> | Partial<ReportAction>): NotificationPreference {
    const childReportNotificationPreference = reportAction?.childReportNotificationPreference ?? '';
    if (childReportNotificationPreference) {
        return childReportNotificationPreference;
    }

    return isActionCreator(reportAction) ? CONST.REPORT.NOTIFICATION_PREFERENCE.ALWAYS : CONST.REPORT.NOTIFICATION_PREFERENCE.HIDDEN;
}

function canAddOrDeleteTransactions(moneyRequestReport: OnyxEntry<Report>): boolean {
    if (!isMoneyRequestReport(moneyRequestReport) || isArchivedReportWithID(moneyRequestReport?.reportID)) {
        return false;
    }

    const policy = getPolicy(moneyRequestReport?.policyID);

    if (isInstantSubmitEnabled(policy) && isSubmitAndClose(policy) && !arePaymentsEnabled(policy)) {
        return false;
    }

    if (isInstantSubmitEnabled(policy) && isProcessingReport(moneyRequestReport)) {
        return isAwaitingFirstLevelApproval(moneyRequestReport);
    }

    if (isReportApproved({report: moneyRequestReport}) || isClosedReport(moneyRequestReport) || isSettled(moneyRequestReport?.reportID)) {
        return false;
    }

    return true;
}

/**
 * Checks whether the supplied report supports adding more transactions to it.
 * Return true if:
 * - report is a non-settled IOU
 * - report is a draft
 * - report is a processing expense report and its policy has Instant reporting frequency
 */
function canAddTransaction(moneyRequestReport: OnyxEntry<Report>): boolean {
    if (!isMoneyRequestReport(moneyRequestReport)) {
        return false;
    }

    if (isReportInGroupPolicy(moneyRequestReport) && isProcessingReport(moneyRequestReport) && !isInstantSubmitEnabled(getPolicy(moneyRequestReport?.policyID))) {
        return false;
    }

    const policy = getPolicy(moneyRequestReport?.policyID);
    if (isInstantSubmitEnabled(policy) && isSubmitAndClose(policy) && hasOnlyNonReimbursableTransactions(moneyRequestReport?.reportID)) {
        return false;
    }

    return canAddOrDeleteTransactions(moneyRequestReport);
}

/**
 * Checks whether the supplied report supports deleting more transactions from it.
 * Return true if:
 * - report is a non-settled IOU
 * - report is a non-approved IOU
 */
function canDeleteTransaction(moneyRequestReport: OnyxEntry<Report>): boolean {
    return canAddOrDeleteTransactions(moneyRequestReport);
}

/**
 * Checks whether the card transaction support deleting based on liability type
 */
function canDeleteCardTransactionByLiabilityType(iouTransactionID?: string): boolean {
    const transaction = getTransaction(iouTransactionID ?? CONST.DEFAULT_NUMBER_ID);
    const isCardTransaction = isCardTransactionTransactionUtils(transaction);
    if (!isCardTransaction) {
        return true;
    }
    return transaction?.comment?.liabilityType === CONST.TRANSACTION.LIABILITY_TYPE.ALLOW;
}

/**
 * Can only delete if the author is this user and the action is an ADD_COMMENT action or an IOU action in an unsettled report, or if the user is a
 * policy admin
 */
function canDeleteReportAction(reportAction: OnyxInputOrEntry<ReportAction>, reportID: string | undefined): boolean {
    const report = getReportOrDraftReport(reportID);
    const isActionOwner = reportAction?.actorAccountID === currentUserAccountID;
    const policy = allPolicies?.[`${ONYXKEYS.COLLECTION.POLICY}${report?.policyID}`] ?? null;

    if (isMoneyRequestAction(reportAction)) {
        const iouTransactionID = getOriginalMessage(reportAction)?.IOUTransactionID;
        const isCardTransactionCanBeDeleted = canDeleteCardTransactionByLiabilityType(iouTransactionID);
        // For now, users cannot delete split actions
        const isSplitAction = getOriginalMessage(reportAction)?.type === CONST.IOU.REPORT_ACTION_TYPE.SPLIT;

        if (isSplitAction) {
            return false;
        }

        if (isActionOwner) {
            if (!isEmptyObject(report) && (isMoneyRequestReport(report) || isInvoiceReport(report))) {
                return canDeleteTransaction(report) && isCardTransactionCanBeDeleted;
            }
            return true;
        }
    }

    if (
        reportAction?.actionName !== CONST.REPORT.ACTIONS.TYPE.ADD_COMMENT ||
        reportAction?.pendingAction === CONST.RED_BRICK_ROAD_PENDING_ACTION.DELETE ||
        isCreatedTaskReportAction(reportAction) ||
        reportAction?.actorAccountID === CONST.ACCOUNT_ID.CONCIERGE
    ) {
        return false;
    }

    const isAdmin = policy?.role === CONST.POLICY.ROLE.ADMIN && !isEmptyObject(report) && !isDM(report);

    return isActionOwner || isAdmin;
}

/**
 * Returns true if Concierge is one of the chat participants (1:1 as well as group chats)
 */
function chatIncludesConcierge(report: Partial<OnyxEntry<Report>>): boolean {
    const participantAccountIDs = Object.keys(report?.participants ?? {}).map(Number);
    return participantAccountIDs.includes(CONST.ACCOUNT_ID.CONCIERGE);
}

/**
 * Returns true if there is any automated expensify account `in accountIDs
 */
function hasAutomatedExpensifyAccountIDs(accountIDs: number[]): boolean {
    return accountIDs.some((accountID) => CONST.EXPENSIFY_ACCOUNT_IDS.includes(accountID));
}

function getReportRecipientAccountIDs(report: OnyxEntry<Report>, currentLoginAccountID: number): number[] {
    let finalReport: OnyxEntry<Report> = report;
    // In 1:1 chat threads, the participants will be the same as parent report. If a report is specifically a 1:1 chat thread then we will
    // get parent report and use its participants array.
    if (isThread(report) && !(isTaskReport(report) || isMoneyRequestReport(report))) {
        const parentReport = getReport(report?.parentReportID, allReports);
        if (isOneOnOneChat(parentReport)) {
            finalReport = parentReport;
        }
    }

    let finalParticipantAccountIDs: number[] = [];
    if (isTaskReport(report)) {
        // Task reports `managerID` will change when assignee is changed, in that case the old `managerID` is still present in `participants`
        // along with the new one. We only need the `managerID` as a participant here.
        finalParticipantAccountIDs = report?.managerID ? [report?.managerID] : [];
    } else {
        finalParticipantAccountIDs = Object.keys(finalReport?.participants ?? {}).map(Number);
    }

    const otherParticipantsWithoutExpensifyAccountIDs = finalParticipantAccountIDs.filter((accountID) => {
        if (accountID === currentLoginAccountID) {
            return false;
        }
        if (CONST.EXPENSIFY_ACCOUNT_IDS.includes(accountID)) {
            return false;
        }
        return true;
    });

    return otherParticipantsWithoutExpensifyAccountIDs;
}

/**
 * Whether the time row should be shown for a report.
 */
function canShowReportRecipientLocalTime(personalDetails: OnyxEntry<PersonalDetailsList>, report: OnyxEntry<Report>, accountID: number): boolean {
    const reportRecipientAccountIDs = getReportRecipientAccountIDs(report, accountID);
    const hasMultipleParticipants = reportRecipientAccountIDs.length > 1;
    const reportRecipient = personalDetails?.[reportRecipientAccountIDs[0]];
    const reportRecipientTimezone = reportRecipient?.timezone ?? CONST.DEFAULT_TIME_ZONE;
    const isReportParticipantValidated = reportRecipient?.validated ?? false;
    return !!(
        !hasMultipleParticipants &&
        !isChatRoom(report) &&
        !isPolicyExpenseChat(getRootParentReport({report})) &&
        reportRecipient &&
        reportRecipientTimezone?.selected &&
        isReportParticipantValidated
    );
}

/**
 * Shorten last message text to fixed length and trim spaces.
 */
function formatReportLastMessageText(lastMessageText: string | undefined, isModifiedExpenseMessage = false): string {
    if (isModifiedExpenseMessage) {
        return String(lastMessageText).trim().replace(CONST.REGEX.LINE_BREAK, '').trim();
    }

    return formatLastMessageText(lastMessageText);
}

/**
 * Helper method to return the default avatar associated with the given login
 */
function getDefaultWorkspaceAvatar(workspaceName?: string): React.FC<SvgProps> {
    if (!workspaceName) {
        return defaultWorkspaceAvatars.WorkspaceBuilding;
    }

    // Remove all chars not A-Z or 0-9 including underscore
    const alphaNumeric = workspaceName
        .normalize('NFD')
        .replace(/[^0-9a-z]/gi, '')
        .toUpperCase();

    const workspace = `Workspace${alphaNumeric[0]}` as keyof typeof defaultWorkspaceAvatars;
    const defaultWorkspaceAvatar = defaultWorkspaceAvatars[workspace];

    return !alphaNumeric ? defaultWorkspaceAvatars.WorkspaceBuilding : defaultWorkspaceAvatar;
}

/**
 * Helper method to return the default avatar testID associated with the given login
 */
function getDefaultWorkspaceAvatarTestID(workspaceName: string): string {
    if (!workspaceName) {
        return defaultAvatarBuildingIconTestID;
    }

    // Remove all chars not A-Z or 0-9 including underscore
    const alphaNumeric = workspaceName
        .normalize('NFD')
        .replace(/[^0-9a-z]/gi, '')
        .toLowerCase();

    return !alphaNumeric ? defaultAvatarBuildingIconTestID : `SvgDefaultAvatar_${alphaNumeric[0]} Icon`;
}

/**
 * Helper method to return the default avatar associated with the given reportID
 */
function getDefaultGroupAvatar(reportID?: string): IconAsset {
    if (!reportID) {
        return defaultGroupAvatars.Avatar1;
    }
    const reportIDHashBucket: AvatarRange = ((Number(reportID) % CONST.DEFAULT_GROUP_AVATAR_COUNT) + 1) as AvatarRange;
    return defaultGroupAvatars[`Avatar${reportIDHashBucket}`];
}

/**
 * Returns the appropriate icons for the given chat report using the stored personalDetails.
 * The Avatar sources can be URLs or Icon components according to the chat type.
 */
function getIconsForParticipants(participants: number[], personalDetails: OnyxInputOrEntry<PersonalDetailsList>): Icon[] {
    const participantDetails: ParticipantDetails[] = [];
    const participantsList = participants || [];

    for (const accountID of participantsList) {
        const avatarSource = personalDetails?.[accountID]?.avatar ?? FallbackAvatar;
        const displayNameLogin = personalDetails?.[accountID]?.displayName ? personalDetails?.[accountID]?.displayName : personalDetails?.[accountID]?.login;
        participantDetails.push([accountID, displayNameLogin ?? '', avatarSource, personalDetails?.[accountID]?.fallbackIcon ?? '']);
    }

    const sortedParticipantDetails = participantDetails.sort((first, second) => {
        // First sort by displayName/login
        const displayNameLoginOrder = localeCompare(first[1], second[1]);
        if (displayNameLoginOrder !== 0) {
            return displayNameLoginOrder;
        }

        // Then fallback on accountID as the final sorting criteria.
        // This will ensure that the order of avatars with same login/displayName
        // stay consistent across all users and devices
        return first[0] - second[0];
    });

    // Now that things are sorted, gather only the avatars (second element in the array) and return those
    const avatars: Icon[] = [];

    for (const sortedParticipantDetail of sortedParticipantDetails) {
        const userIcon = {
            id: sortedParticipantDetail[0],
            source: sortedParticipantDetail[2],
            type: CONST.ICON_TYPE_AVATAR,
            name: sortedParticipantDetail[1],
            fallbackIcon: sortedParticipantDetail[3],
        };
        avatars.push(userIcon);
    }

    return avatars;
}

/**
 * Cache the workspace icons
 */
const workSpaceIconsCache = new Map<string, {name: string; icon: Icon}>();

/**
 * Given a report, return the associated workspace icon.
 */
function getWorkspaceIcon(report: OnyxInputOrEntry<Report>, policy?: OnyxInputOrEntry<Policy>): Icon {
    const workspaceName = getPolicyName({report, policy});
    const cacheKey = report?.policyID ?? workspaceName;
    const iconFromCache = workSpaceIconsCache.get(cacheKey);
    const reportPolicy = policy ?? allPolicies?.[`${ONYXKEYS.COLLECTION.POLICY}${report?.policyID}`];
    const policyAvatarURL = reportPolicy ? reportPolicy?.avatarURL : report?.policyAvatar;
    // eslint-disable-next-line @typescript-eslint/prefer-nullish-coalescing
    const policyExpenseChatAvatarSource = policyAvatarURL || getDefaultWorkspaceAvatar(workspaceName);

    const isSameAvatarURL = iconFromCache?.icon?.source === policyExpenseChatAvatarSource;
    const hasWorkSpaceNameChanged = iconFromCache?.name !== workspaceName;

    if (iconFromCache && (isSameAvatarURL || policyAvatarURL === undefined) && !hasWorkSpaceNameChanged) {
        return iconFromCache.icon;
    }

    const workspaceIcon: Icon = {
        source: policyExpenseChatAvatarSource ?? '',
        type: CONST.ICON_TYPE_WORKSPACE,
        name: workspaceName,
        id: report?.policyID,
    };
    workSpaceIconsCache.set(cacheKey, {name: workspaceName, icon: workspaceIcon});
    return workspaceIcon;
}

/**
 * Gets the personal details for a login by looking in the ONYXKEYS.PERSONAL_DETAILS_LIST Onyx key (stored in the local variable, allPersonalDetails). If it doesn't exist in Onyx,
 * then a default object is constructed.
 */
function getPersonalDetailsForAccountID(accountID: number | undefined, personalDetailsData?: Partial<PersonalDetailsList>): Partial<PersonalDetails> {
    if (!accountID) {
        return {};
    }

    const defaultDetails = {
        isOptimisticPersonalDetail: true,
    };

    if (!personalDetailsData) {
        return allPersonalDetails?.[accountID] ?? defaultDetails;
    }

    return personalDetailsData?.[accountID] ?? defaultDetails;
}

/**
 * Returns the personal details or a default object if the personal details are not available.
 */
function getPersonalDetailsOrDefault(personalDetails: Partial<PersonalDetails> | undefined | null): Partial<PersonalDetails> {
    return personalDetails ?? {isOptimisticPersonalDetail: true};
}

const hiddenTranslation = translateLocal('common.hidden');

const phoneNumberCache: Record<string, string> = {};

/**
 * Get the displayName for a single report participant.
 */
function getDisplayNameForParticipant({
    accountID,
    shouldUseShortForm = false,
    shouldFallbackToHidden = true,
    shouldAddCurrentUserPostfix = false,
    personalDetailsData = allPersonalDetails,
    shouldRemoveDomain = false,
}: {
    accountID?: number;
    shouldUseShortForm?: boolean;
    shouldFallbackToHidden?: boolean;
    shouldAddCurrentUserPostfix?: boolean;
    personalDetailsData?: Partial<PersonalDetailsList>;
    shouldRemoveDomain?: boolean;
}): string {
    if (!accountID) {
        return '';
    }

    const personalDetails = getPersonalDetailsOrDefault(personalDetailsData?.[accountID]);
    if (!personalDetails) {
        return '';
    }

    const login = personalDetails.login ?? '';

    // Check if the phone number is already cached
    let formattedLogin = phoneNumberCache[login];
    if (!formattedLogin) {
        formattedLogin = formatPhoneNumber(login);
        // Store the formatted phone number in the cache
        phoneNumberCache[login] = formattedLogin;
    }

    // This is to check if account is an invite/optimistically created one
    // and prevent from falling back to 'Hidden', so a correct value is shown
    // when searching for a new user
    if (personalDetails.isOptimisticPersonalDetail === true) {
        return formattedLogin;
    }

    // For selfDM, we display the user's displayName followed by '(you)' as a postfix
    const shouldAddPostfix = shouldAddCurrentUserPostfix && accountID === currentUserAccountID;

    let longName = getDisplayNameOrDefault(personalDetails, formattedLogin, shouldFallbackToHidden, shouldAddPostfix);

    if (shouldRemoveDomain && longName === formattedLogin) {
        longName = longName.split('@').at(0) ?? '';
    }

    // If the user's personal details (first name) should be hidden, make sure we return "hidden" instead of the short name
    if (shouldFallbackToHidden && longName === hiddenTranslation) {
        return formatPhoneNumber(longName);
    }

    const shortName = personalDetails.firstName ? personalDetails.firstName : longName;
    return shouldUseShortForm ? shortName : longName;
}

function getParticipantsAccountIDsForDisplay(report: OnyxEntry<Report>, shouldExcludeHidden = false, shouldExcludeDeleted = false, shouldForceExcludeCurrentUser = false): number[] {
    const reportParticipants = report?.participants ?? {};
    const reportMetadata = getReportMetadata(report?.reportID);
    let participantsEntries = Object.entries(reportParticipants);

    // We should not show participants that have an optimistic entry with the same login in the personal details
    const nonOptimisticLoginMap: Record<string, boolean | undefined> = {};

    for (const entry of participantsEntries) {
        const [accountID] = entry;
        const personalDetail = allPersonalDetails?.[accountID];
        if (personalDetail?.login && !personalDetail.isOptimisticPersonalDetail) {
            nonOptimisticLoginMap[personalDetail.login] = true;
        }
    }

    participantsEntries = participantsEntries.filter(([accountID]) => {
        const personalDetail = allPersonalDetails?.[accountID];
        if (personalDetail?.login && personalDetail.isOptimisticPersonalDetail) {
            return !nonOptimisticLoginMap[personalDetail.login];
        }
        return true;
    });

    let participantsIds = participantsEntries.map(([accountID]) => Number(accountID));

    // For 1:1 chat, we don't want to include the current user as a participant in order to not mark 1:1 chats as having multiple participants
    // For system chat, we want to display Expensify as the only participant
    const shouldExcludeCurrentUser = isOneOnOneChat(report) || isSystemChat(report) || shouldForceExcludeCurrentUser;

    if (shouldExcludeCurrentUser || shouldExcludeHidden || shouldExcludeDeleted) {
        participantsIds = participantsIds.filter((accountID) => {
            if (shouldExcludeCurrentUser && accountID === currentUserAccountID) {
                return false;
            }

            if (shouldExcludeHidden && isHiddenForCurrentUser(reportParticipants[accountID]?.notificationPreference)) {
                return false;
            }

            if (
                shouldExcludeDeleted &&
                reportMetadata?.pendingChatMembers?.findLast((member) => Number(member.accountID) === accountID)?.pendingAction === CONST.RED_BRICK_ROAD_PENDING_ACTION.DELETE
            ) {
                return false;
            }

            return true;
        });
    }

    return participantsIds.filter((accountID) => isNumber(accountID));
}

function getParticipantsList(report: Report, personalDetails: OnyxEntry<PersonalDetailsList>, isRoomMembersList = false): number[] {
    const isReportGroupChat = isGroupChat(report);
    const isReportIOU = isIOUReport(report);
    const shouldExcludeHiddenParticipants = !isReportGroupChat && !isReportIOU;
    const chatParticipants = getParticipantsAccountIDsForDisplay(report, isRoomMembersList || shouldExcludeHiddenParticipants);

    return chatParticipants.filter((accountID) => {
        const details = personalDetails?.[accountID];

        if (!isRoomMembersList) {
            if (!details) {
                Log.hmmm(`[ReportParticipantsPage] no personal details found for Group chat member with accountID: ${accountID}`);
                return false;
            }
        } else {
            // When adding a new member to a room (whose personal detail does not exist in Onyx), an optimistic personal detail
            // is created. However, when the real personal detail is returned from the backend, a duplicate member may appear
            // briefly before the optimistic personal detail is deleted. To address this, we filter out the optimistically created
            // member here.
            const isDuplicateOptimisticDetail =
                details?.isOptimisticPersonalDetail && chatParticipants.some((accID) => accID !== accountID && details.login === personalDetails?.[accID]?.login);

            if (!details || isDuplicateOptimisticDetail) {
                Log.hmmm(`[RoomMembersPage] no personal details found for room member with accountID: ${accountID}`);
                return false;
            }
        }
        return true;
    });
}

function buildParticipantsFromAccountIDs(accountIDs: number[]): Participants {
    const finalParticipants: Participants = {};
    return accountIDs.reduce((participants, accountID) => {
        // eslint-disable-next-line no-param-reassign
        participants[accountID] = {notificationPreference: CONST.REPORT.NOTIFICATION_PREFERENCE.ALWAYS};
        return participants;
    }, finalParticipants);
}

/**
 * Returns the report name if the report is a group chat
 */
function getGroupChatName(participants?: SelectedParticipant[], shouldApplyLimit = false, report?: OnyxEntry<Report>): string | undefined {
    // If we have a report always try to get the name from the report.
    if (report?.reportName) {
        return report.reportName;
    }

    const reportMetadata = getReportMetadata(report?.reportID);

    const pendingMemberAccountIDs = new Set(
        reportMetadata?.pendingChatMembers?.filter((member) => member.pendingAction === CONST.RED_BRICK_ROAD_PENDING_ACTION.DELETE).map((member) => member.accountID),
    );
    let participantAccountIDs =
        participants?.map((participant) => participant.accountID) ??
        Object.keys(report?.participants ?? {})
            .map(Number)
            .filter((accountID) => !pendingMemberAccountIDs.has(accountID.toString()));
    const shouldAddEllipsis = participantAccountIDs.length > CONST.DISPLAY_PARTICIPANTS_LIMIT && shouldApplyLimit;
    if (shouldApplyLimit) {
        participantAccountIDs = participantAccountIDs.slice(0, CONST.DISPLAY_PARTICIPANTS_LIMIT);
    }
    const isMultipleParticipantReport = participantAccountIDs.length > 1;

    if (isMultipleParticipantReport) {
        return participantAccountIDs
            .map(
                (participantAccountID, index) =>
                    getDisplayNameForParticipant({accountID: participantAccountID, shouldUseShortForm: isMultipleParticipantReport}) || formatPhoneNumber(participants?.[index]?.login ?? ''),
            )
            .sort((first, second) => localeCompare(first ?? '', second ?? ''))
            .filter(Boolean)
            .join(', ')
            .slice(0, CONST.REPORT_NAME_LIMIT)
            .concat(shouldAddEllipsis ? '...' : '');
    }

    return translateLocal('groupChat.defaultReportName', {displayName: getDisplayNameForParticipant({accountID: participantAccountIDs.at(0)})});
}

function getParticipants(reportID: string) {
    const report = getReportOrDraftReport(reportID);
    if (!report) {
        return {};
    }

    return report.participants;
}

/**
 * Returns the appropriate icons for the given chat report using the stored personalDetails.
 * The Avatar sources can be URLs or Icon components according to the chat type.
 */
function getIcons(
    report: OnyxInputOrEntry<Report>,
    personalDetails: OnyxInputOrEntry<PersonalDetailsList>,
    defaultIcon: AvatarSource | null = null,
    defaultName = '',
    defaultAccountID = -1,
    policy?: OnyxInputOrEntry<Policy>,
    invoiceReceiverPolicy?: OnyxInputOrEntry<Policy>,
): Icon[] {
    const ownerDetails = report?.ownerAccountID ? personalDetails?.[report.ownerAccountID] : undefined;

    if (isEmptyObject(report)) {
        const fallbackIcon: Icon = {
            source: defaultIcon ?? FallbackAvatar,
            type: CONST.ICON_TYPE_AVATAR,
            name: defaultName,
            id: defaultAccountID,
        };
        return [fallbackIcon];
    }
    if (isExpenseRequest(report)) {
        const parentReportAction = allReportActions?.[`${ONYXKEYS.COLLECTION.REPORT_ACTIONS}${report.parentReportID}`]?.[report.parentReportActionID];
        const workspaceIcon = getWorkspaceIcon(report, policy);
        const actorDetails = parentReportAction?.actorAccountID ? personalDetails?.[parentReportAction.actorAccountID] : undefined;
        const memberIcon = {
            source: actorDetails?.avatar ?? FallbackAvatar,
            id: parentReportAction?.actorAccountID,
            type: CONST.ICON_TYPE_AVATAR,
            name: actorDetails?.displayName ?? '',
            fallbackIcon: actorDetails?.fallbackIcon,
        };

        return [memberIcon, workspaceIcon];
    }
    if (isChatThread(report)) {
        const parentReportAction = allReportActions?.[`${ONYXKEYS.COLLECTION.REPORT_ACTIONS}${report.parentReportID}`]?.[report.parentReportActionID];

        const actorAccountID = getReportActionActorAccountID(parentReportAction, report, report);
        const actorDetails = actorAccountID ? personalDetails?.[actorAccountID] : undefined;
        const actorDisplayName = getDisplayNameOrDefault(actorDetails, '', false);
        const actorIcon = {
            id: actorAccountID,
            source: actorDetails?.avatar ?? FallbackAvatar,
            name: formatPhoneNumber(actorDisplayName),
            type: CONST.ICON_TYPE_AVATAR,
            fallbackIcon: actorDetails?.fallbackIcon,
        };

        if (isWorkspaceThread(report)) {
            const workspaceIcon = getWorkspaceIcon(report, policy);
            return [actorIcon, workspaceIcon];
        }
        return [actorIcon];
    }
    if (isTaskReport(report)) {
        const ownerIcon = {
            id: report?.ownerAccountID,
            source: ownerDetails?.avatar ?? FallbackAvatar,
            type: CONST.ICON_TYPE_AVATAR,
            name: ownerDetails?.displayName ?? '',
            fallbackIcon: ownerDetails?.fallbackIcon,
        };

        if (isWorkspaceTaskReport(report)) {
            const workspaceIcon = getWorkspaceIcon(report, policy);
            return [ownerIcon, workspaceIcon];
        }

        return [ownerIcon];
    }
    if (isDomainRoom(report)) {
        // Get domain name after the #. Domain Rooms use our default workspace avatar pattern.
        const domainName = report?.reportName?.substring(1);
        const policyExpenseChatAvatarSource = getDefaultWorkspaceAvatar(domainName);
        const domainIcon: Icon = {
            source: policyExpenseChatAvatarSource,
            type: CONST.ICON_TYPE_WORKSPACE,
            name: domainName ?? '',
            id: report?.policyID,
        };
        return [domainIcon];
    }
    if (isAdminRoom(report) || isAnnounceRoom(report) || isChatRoom(report) || isArchivedNonExpenseReport(report, getReportNameValuePairs(report?.reportID))) {
        const icons = [getWorkspaceIcon(report, policy)];

        if (isInvoiceRoom(report)) {
            if (report?.invoiceReceiver?.type === CONST.REPORT.INVOICE_RECEIVER_TYPE.INDIVIDUAL) {
                icons.push(...getIconsForParticipants([report?.invoiceReceiver.accountID], personalDetails));
            } else {
                const receiverPolicyID = report?.invoiceReceiver?.policyID;
                const receiverPolicy = invoiceReceiverPolicy ?? getPolicy(receiverPolicyID);
                if (!isEmptyObject(receiverPolicy)) {
                    icons.push({
                        source: receiverPolicy?.avatarURL ?? getDefaultWorkspaceAvatar(receiverPolicy.name),
                        type: CONST.ICON_TYPE_WORKSPACE,
                        name: receiverPolicy.name,
                        id: receiverPolicyID,
                    });
                }
            }
        }

        return icons;
    }
    if (isPolicyExpenseChat(report) || isExpenseReport(report)) {
        const workspaceIcon = getWorkspaceIcon(report, policy);
        const memberIcon = {
            source: ownerDetails?.avatar ?? FallbackAvatar,
            id: report?.ownerAccountID,
            type: CONST.ICON_TYPE_AVATAR,
            name: ownerDetails?.displayName ?? '',
            fallbackIcon: ownerDetails?.fallbackIcon,
        };
        return isExpenseReport(report) ? [memberIcon, workspaceIcon] : [workspaceIcon, memberIcon];
    }
    if (isIOUReport(report)) {
        const managerDetails = report?.managerID ? personalDetails?.[report.managerID] : undefined;
        const managerIcon = {
            source: managerDetails?.avatar ?? FallbackAvatar,
            id: report?.managerID,
            type: CONST.ICON_TYPE_AVATAR,
            name: managerDetails?.displayName ?? '',
            fallbackIcon: managerDetails?.fallbackIcon,
        };
        const ownerIcon = {
            id: report?.ownerAccountID,
            source: ownerDetails?.avatar ?? FallbackAvatar,
            type: CONST.ICON_TYPE_AVATAR,
            name: ownerDetails?.displayName ?? '',
            fallbackIcon: ownerDetails?.fallbackIcon,
        };
        const isManager = currentUserAccountID === report?.managerID;

        // For one transaction IOUs, display a simplified report icon
        if (isOneTransactionReport(report?.reportID)) {
            return [ownerIcon];
        }

        return isManager ? [managerIcon, ownerIcon] : [ownerIcon, managerIcon];
    }

    if (isSelfDM(report)) {
        return getIconsForParticipants(currentUserAccountID ? [currentUserAccountID] : [], personalDetails);
    }

    if (isSystemChat(report)) {
        return getIconsForParticipants([CONST.ACCOUNT_ID.NOTIFICATIONS ?? 0], personalDetails);
    }

    if (isGroupChat(report)) {
        const groupChatIcon = {
            // eslint-disable-next-line @typescript-eslint/prefer-nullish-coalescing
            source: report.avatarUrl || getDefaultGroupAvatar(report.reportID),
            id: -1,
            type: CONST.ICON_TYPE_AVATAR,
            name: getGroupChatName(undefined, true, report),
        };
        return [groupChatIcon];
    }

    if (isInvoiceReport(report)) {
        const invoiceRoomReport = getReportOrDraftReport(report.chatReportID);
        const icons = [getWorkspaceIcon(invoiceRoomReport, policy)];

        if (invoiceRoomReport?.invoiceReceiver?.type === CONST.REPORT.INVOICE_RECEIVER_TYPE.INDIVIDUAL) {
            icons.push(...getIconsForParticipants([invoiceRoomReport?.invoiceReceiver.accountID], personalDetails));

            return icons;
        }

        const receiverPolicyID = invoiceRoomReport?.invoiceReceiver?.policyID;
        const receiverPolicy = invoiceReceiverPolicy ?? getPolicy(receiverPolicyID);

        if (!isEmptyObject(receiverPolicy)) {
            icons.push({
                source: receiverPolicy?.avatarURL ?? getDefaultWorkspaceAvatar(receiverPolicy.name),
                type: CONST.ICON_TYPE_WORKSPACE,
                name: receiverPolicy.name,
                id: receiverPolicyID,
            });
        }

        return icons;
    }

    if (isOneOnOneChat(report)) {
        const otherParticipantsAccountIDs = Object.keys(report.participants ?? {})
            .map(Number)
            .filter((accountID) => accountID !== currentUserAccountID);
        return getIconsForParticipants(otherParticipantsAccountIDs, personalDetails);
    }

    const participantAccountIDs = Object.keys(report.participants ?? {}).map(Number);
    return getIconsForParticipants(participantAccountIDs, personalDetails);
}

function getDisplayNamesWithTooltips(
    personalDetailsList: PersonalDetails[] | PersonalDetailsList | OptionData[],
    shouldUseShortForm: boolean,
    shouldFallbackToHidden = true,
    shouldAddCurrentUserPostfix = false,
): DisplayNameWithTooltips {
    const personalDetailsListArray = Array.isArray(personalDetailsList) ? personalDetailsList : Object.values(personalDetailsList);

    return personalDetailsListArray
        .map((user) => {
            const accountID = Number(user?.accountID);
            // eslint-disable-next-line @typescript-eslint/prefer-nullish-coalescing
            const displayName = getDisplayNameForParticipant({accountID, shouldUseShortForm, shouldFallbackToHidden, shouldAddCurrentUserPostfix}) || user?.login || '';
            const avatar = user && 'avatar' in user ? user.avatar : undefined;

            let pronouns = user?.pronouns ?? undefined;
            if (pronouns?.startsWith(CONST.PRONOUNS.PREFIX)) {
                const pronounTranslationKey = pronouns.replace(CONST.PRONOUNS.PREFIX, '');
                pronouns = translateLocal(`pronouns.${pronounTranslationKey}` as TranslationPaths);
            }

            return {
                displayName,
                avatar,
                login: user?.login ?? '',
                accountID,
                pronouns,
            };
        })
        .sort((first, second) => {
            // First sort by displayName/login
            const displayNameLoginOrder = localeCompare(first.displayName, second.displayName);
            if (displayNameLoginOrder !== 0) {
                return displayNameLoginOrder;
            }

            // Then fallback on accountID as the final sorting criteria.
            return first.accountID - second.accountID;
        });
}

/**
 * Returns the the display names of the given user accountIDs
 */
function getUserDetailTooltipText(accountID: number, fallbackUserDisplayName = ''): string {
    const displayNameForParticipant = getDisplayNameForParticipant({accountID});
    return displayNameForParticipant || fallbackUserDisplayName;
}

/**
 * For a deleted parent report action within a chat report,
 * let us return the appropriate display message
 *
 * @param reportAction - The deleted report action of a chat report for which we need to return message.
 */
function getDeletedParentActionMessageForChatReport(reportAction: OnyxEntry<ReportAction>): string {
    // By default, let us display [Deleted message]
    let deletedMessageText = translateLocal('parentReportAction.deletedMessage');
    if (isCreatedTaskReportAction(reportAction)) {
        // For canceled task report, let us display [Deleted task]
        deletedMessageText = translateLocal('parentReportAction.deletedTask');
    }
    return deletedMessageText;
}

/**
 * Returns the preview message for `REIMBURSEMENT_QUEUED` action
 */
function getReimbursementQueuedActionMessage({
    reportAction,
    reportOrID,
    shouldUseShortDisplayName = true,
    reports,
    personalDetails,
}: {
    reportAction: OnyxEntry<ReportAction<typeof CONST.REPORT.ACTIONS.TYPE.REIMBURSEMENT_QUEUED>>;
    reportOrID: OnyxEntry<Report> | string | SearchReport;
    shouldUseShortDisplayName?: boolean;
    reports?: SearchReport[];
    personalDetails?: Partial<PersonalDetailsList>;
}): string {
    const report = typeof reportOrID === 'string' ? getReport(reportOrID, reports ?? allReports) : reportOrID;
    const submitterDisplayName = getDisplayNameForParticipant({accountID: report?.ownerAccountID, shouldUseShortForm: shouldUseShortDisplayName, personalDetailsData: personalDetails}) ?? '';
    const originalMessage = getOriginalMessage(reportAction);
    let messageKey: TranslationPaths;
    if (originalMessage?.paymentType === CONST.IOU.PAYMENT_TYPE.EXPENSIFY) {
        messageKey = 'iou.waitingOnEnabledWallet';
    } else {
        messageKey = 'iou.waitingOnBankAccount';
    }

    return translateLocal(messageKey, {submitterDisplayName});
}

/**
 * Returns the preview message for `REIMBURSEMENT_DEQUEUED` or `REIMBURSEMENT_ACH_CANCELED` action
 */
function getReimbursementDeQueuedOrCanceledActionMessage(
    reportAction: OnyxEntry<ReportAction<typeof CONST.REPORT.ACTIONS.TYPE.REIMBURSEMENT_DEQUEUED | typeof CONST.REPORT.ACTIONS.TYPE.REIMBURSEMENT_ACH_CANCELED>>,
    reportOrID: OnyxEntry<Report> | string | SearchReport,
    isLHNPreview = false,
): string {
    const report = typeof reportOrID === 'string' ? getReport(reportOrID, allReports) : reportOrID;
    const originalMessage = getOriginalMessage(reportAction);
    const amount = originalMessage?.amount;
    const currency = originalMessage?.currency;
    const formattedAmount = convertToDisplayString(amount, currency);
    if (originalMessage?.cancellationReason === CONST.REPORT.CANCEL_PAYMENT_REASONS.ADMIN || originalMessage?.cancellationReason === CONST.REPORT.CANCEL_PAYMENT_REASONS.USER) {
        const payerOrApproverName = report?.managerID === currentUserAccountID || !isLHNPreview ? '' : getDisplayNameForParticipant({accountID: report?.managerID, shouldUseShortForm: true});
        return translateLocal('iou.adminCanceledRequest', {manager: payerOrApproverName, amount: formattedAmount});
    }
    const submitterDisplayName = getDisplayNameForParticipant({accountID: report?.ownerAccountID, shouldUseShortForm: true}) ?? '';
    return translateLocal('iou.canceledRequest', {submitterDisplayName, amount: formattedAmount});
}

/**
 * Builds an optimistic REIMBURSEMENT_DEQUEUED report action with a randomly generated reportActionID.
 *
 */
function buildOptimisticChangeFieldAction(reportField: PolicyReportField, previousReportField: PolicyReportField): OptimisticChangeFieldAction {
    return {
        actionName: CONST.REPORT.ACTIONS.TYPE.CHANGE_FIELD,
        actorAccountID: currentUserAccountID,
        message: [
            {
                type: 'TEXT',
                style: 'strong',
                text: 'You',
            },
            {
                type: 'TEXT',
                style: 'normal',
                text: ` modified field '${reportField.name}'.`,
            },
            {
                type: 'TEXT',
                style: 'normal',
                text: ` New value is '${reportField.value}'`,
            },
            {
                type: 'TEXT',
                style: 'normal',
                text: ` (previously '${previousReportField.value}').`,
            },
        ],
        originalMessage: {
            fieldName: reportField.name,
            newType: reportField.type,
            newValue: reportField.value,
            oldType: previousReportField.type,
            oldValue: previousReportField.value,
        },
        person: [
            {
                style: 'strong',
                text: getCurrentUserDisplayNameOrEmail(),
                type: 'TEXT',
            },
        ],
        reportActionID: rand64(),
        created: DateUtils.getDBTime(),
        pendingAction: CONST.RED_BRICK_ROAD_PENDING_ACTION.ADD,
    };
}

/**
 * Builds an optimistic REIMBURSEMENT_DEQUEUED report action with a randomly generated reportActionID.
 *
 */
function buildOptimisticCancelPaymentReportAction(expenseReportID: string, amount: number, currency: string): OptimisticCancelPaymentReportAction {
    return {
        actionName: CONST.REPORT.ACTIONS.TYPE.REIMBURSEMENT_DEQUEUED,
        actorAccountID: currentUserAccountID,
        message: [
            {
                cancellationReason: CONST.REPORT.CANCEL_PAYMENT_REASONS.ADMIN,
                expenseReportID,
                type: CONST.REPORT.MESSAGE.TYPE.COMMENT,
                text: '',
                amount,
                currency,
            },
        ],
        originalMessage: {
            cancellationReason: CONST.REPORT.CANCEL_PAYMENT_REASONS.ADMIN,
            expenseReportID,
            amount,
            currency,
        },
        person: [
            {
                style: 'strong',
                text: getCurrentUserDisplayNameOrEmail(),
                type: 'TEXT',
            },
        ],
        reportActionID: rand64(),
        shouldShow: true,
        created: DateUtils.getDBTime(),
        pendingAction: CONST.RED_BRICK_ROAD_PENDING_ACTION.ADD,
    };
}

/**
 * Returns the last visible message for a given report after considering the given optimistic actions
 *
 * @param reportID - the report for which last visible message has to be fetched
 * @param [actionsToMerge] - the optimistic merge actions that needs to be considered while fetching last visible message

 */
function getLastVisibleMessage(reportID: string | undefined, actionsToMerge: ReportActions = {}): LastVisibleMessage {
    const report = getReportOrDraftReport(reportID);
    const lastVisibleAction = getLastVisibleActionReportActionsUtils(reportID, canUserPerformWriteAction(report), actionsToMerge);

    // For Chat Report with deleted parent actions, let us fetch the correct message
    if (isDeletedParentAction(lastVisibleAction) && !isEmptyObject(report) && isChatReport(report)) {
        const lastMessageText = getDeletedParentActionMessageForChatReport(lastVisibleAction);
        return {
            lastMessageText,
        };
    }

    // Fetch the last visible message for report represented by reportID and based on actions to merge.
    return getLastVisibleMessageReportActionsUtils(reportID, canUserPerformWriteAction(report), actionsToMerge);
}

/**
 * Checks if a report is waiting for the manager to complete an action.
 * Example: the assignee of an open task report or the manager of a processing expense report.
 *
 * @param [parentReportAction] - The parent report action of the report (Used to check if the task has been canceled)
 */
function isWaitingForAssigneeToCompleteAction(report: OnyxEntry<Report>, parentReportAction: OnyxEntry<ReportAction>): boolean {
    if (report?.hasOutstandingChildTask) {
        return true;
    }

    if (report?.hasParentAccess === false && isReportManager(report)) {
        if (isOpenTaskReport(report, parentReportAction)) {
            return true;
        }

        if (isProcessingReport(report) && isExpenseReport(report)) {
            return true;
        }
    }

    return false;
}

function isUnreadWithMention(reportOrOption: OnyxEntry<Report> | OptionData): boolean {
    if (!reportOrOption) {
        return false;
    }
    // lastMentionedTime and lastReadTime are both datetime strings and can be compared directly
    const lastMentionedTime = reportOrOption.lastMentionedTime ?? '';
    const lastReadTime = reportOrOption.lastReadTime ?? '';
    return !!('isUnreadWithMention' in reportOrOption && reportOrOption.isUnreadWithMention) || lastReadTime < lastMentionedTime;
}

type ReasonAndReportActionThatRequiresAttention = {
    reason: ValueOf<typeof CONST.REQUIRES_ATTENTION_REASONS>;
    reportAction?: OnyxEntry<ReportAction>;
};

function getReasonAndReportActionThatRequiresAttention(
    optionOrReport: OnyxEntry<Report> | OptionData,
    parentReportAction?: OnyxEntry<ReportAction>,
): ReasonAndReportActionThatRequiresAttention | null {
    if (!optionOrReport) {
        return null;
    }

    const reportActions = getAllReportActions(optionOrReport.reportID);

    if (isJoinRequestInAdminRoom(optionOrReport)) {
        return {
            reason: CONST.REQUIRES_ATTENTION_REASONS.HAS_JOIN_REQUEST,
            reportAction: getActionableJoinRequestPendingReportAction(optionOrReport.reportID),
        };
    }

    if (isArchivedReport(getReportNameValuePairs(optionOrReport?.reportID)) || isArchivedReport(getReportNameValuePairs(optionOrReport?.reportID))) {
        return null;
    }

    if (isUnreadWithMention(optionOrReport)) {
        return {
            reason: CONST.REQUIRES_ATTENTION_REASONS.IS_UNREAD_WITH_MENTION,
        };
    }

    if (isWaitingForAssigneeToCompleteAction(optionOrReport, parentReportAction)) {
        return {
            reason: CONST.REQUIRES_ATTENTION_REASONS.IS_WAITING_FOR_ASSIGNEE_TO_COMPLETE_ACTION,
            reportAction: Object.values(reportActions).find((action) => action.childType === CONST.REPORT.TYPE.TASK),
        };
    }

    const iouReportActionToApproveOrPay = getIOUReportActionToApproveOrPay(optionOrReport, optionOrReport.reportID);
    const iouReportID = getIOUReportIDFromReportActionPreview(iouReportActionToApproveOrPay);
    const transactions = getReportTransactions(iouReportID);
    const hasOnlyPendingTransactions = transactions.length > 0 && transactions.every((t) => isExpensifyCardTransaction(t) && isPending(t));

    // Has a child report that is awaiting action (e.g. approve, pay, add bank account) from current user
    if (optionOrReport.hasOutstandingChildRequest && !hasOnlyPendingTransactions) {
        return {
            reason: CONST.REQUIRES_ATTENTION_REASONS.HAS_CHILD_REPORT_AWAITING_ACTION,
            reportAction: iouReportActionToApproveOrPay,
        };
    }

    if (hasMissingInvoiceBankAccount(optionOrReport.reportID) && !isSettled(optionOrReport.reportID)) {
        return {
            reason: CONST.REQUIRES_ATTENTION_REASONS.HAS_MISSING_INVOICE_BANK_ACCOUNT,
        };
    }

    if (isInvoiceRoom(optionOrReport)) {
        const reportAction = Object.values(reportActions).find(
            (action) =>
                action.actionName === CONST.REPORT.ACTIONS.TYPE.REPORT_PREVIEW &&
                action.childReportID &&
                hasMissingInvoiceBankAccount(action.childReportID) &&
                !isSettled(action.childReportID),
        );

        return reportAction
            ? {
                  reason: CONST.REQUIRES_ATTENTION_REASONS.HAS_MISSING_INVOICE_BANK_ACCOUNT,
                  reportAction,
              }
            : null;
    }

    return null;
}

/**
 * Determines if the option requires action from the current user. This can happen when it:
 *  - is unread and the user was mentioned in one of the unread comments
 *  - is for an outstanding task waiting on the user
 *  - has an outstanding child expense that is waiting for an action from the current user (e.g. pay, approve, add bank account)
 *  - is either the system or concierge chat, the user free trial has ended and it didn't add a payment card yet
 *
 * @param option (report or optionItem)
 * @param parentReportAction (the report action the current report is a thread of)
 */
function requiresAttentionFromCurrentUser(optionOrReport: OnyxEntry<Report> | OptionData, parentReportAction?: OnyxEntry<ReportAction>) {
    return !!getReasonAndReportActionThatRequiresAttention(optionOrReport, parentReportAction);
}

/**
 * Checks if the report contains at least one Non-Reimbursable transaction
 */
function hasNonReimbursableTransactions(iouReportID: string | undefined, reportsTransactionsParam: Record<string, Transaction[]> = reportsTransactions): boolean {
    const transactions = getReportTransactions(iouReportID, reportsTransactionsParam);
    return transactions.filter((transaction) => transaction.reimbursable === false).length > 0;
}

function getMoneyRequestSpendBreakdown(report: OnyxInputOrEntry<Report>, searchReports?: SearchReport[]): SpendBreakdown {
    const reports = searchReports ?? allReports;
    let moneyRequestReport: OnyxEntry<Report>;
    if (report && (isMoneyRequestReport(report, searchReports) || isInvoiceReport(report))) {
        moneyRequestReport = report;
    }
    if (reports && report?.iouReportID) {
        moneyRequestReport = getReport(report.iouReportID, allReports);
    }
    if (moneyRequestReport) {
        let nonReimbursableSpend = moneyRequestReport.nonReimbursableTotal ?? 0;
        let totalSpend = moneyRequestReport.total ?? 0;

        if (nonReimbursableSpend + totalSpend !== 0) {
            // There is a possibility that if the Expense report has a negative total.
            // This is because there are instances where you can get a credit back on your card,
            // or you enter a negative expense to “offset” future expenses
            nonReimbursableSpend = isExpenseReport(moneyRequestReport) ? nonReimbursableSpend * -1 : Math.abs(nonReimbursableSpend);
            totalSpend = isExpenseReport(moneyRequestReport) ? totalSpend * -1 : Math.abs(totalSpend);

            const totalDisplaySpend = totalSpend;
            const reimbursableSpend = totalDisplaySpend - nonReimbursableSpend;

            return {
                nonReimbursableSpend,
                reimbursableSpend,
                totalDisplaySpend,
            };
        }
    }
    return {
        nonReimbursableSpend: 0,
        reimbursableSpend: 0,
        totalDisplaySpend: 0,
    };
}

/**
 * Get the title for a policy expense chat which depends on the role of the policy member seeing this report
 */
function getPolicyExpenseChatName({
    report,
    policy,
    personalDetailsList = allPersonalDetails,
    policies,
    reports,
}: {
    report: OnyxEntry<Report>;
    policy?: OnyxEntry<Policy> | SearchPolicy;
    personalDetailsList?: Partial<PersonalDetailsList>;
    policies?: SearchPolicy[];
    reports?: SearchReport[];
}): string | undefined {
    const ownerAccountID = report?.ownerAccountID;
    const personalDetails = ownerAccountID ? personalDetailsList?.[ownerAccountID] : undefined;
    const login = personalDetails ? personalDetails.login : null;
    // eslint-disable-next-line @typescript-eslint/prefer-nullish-coalescing
    const reportOwnerDisplayName = getDisplayNameForParticipant({accountID: ownerAccountID, shouldRemoveDomain: true}) || login;

    if (reportOwnerDisplayName) {
        return translateLocal('workspace.common.policyExpenseChatName', {displayName: reportOwnerDisplayName});
    }

    let policyExpenseChatRole = 'user';

    const policyItem = policies ? policies.find((p) => p.id === report?.policyID) : allPolicies?.[`${ONYXKEYS.COLLECTION.POLICY}${report?.policyID}`];
    if (policyItem) {
        policyExpenseChatRole = policyItem.role || 'user';
    }

    // If this user is not admin and this policy expense chat has been archived because of account merging, this must be an old workspace chat
    // of the account which was merged into the current user's account. Use the name of the policy as the name of the report.
    if (isArchivedNonExpenseReport(report, getReportNameValuePairs(report?.reportID))) {
        const lastAction = getLastVisibleActionReportActionsUtils(report?.reportID);
        const archiveReason = isClosedAction(lastAction) ? getOriginalMessage(lastAction)?.reason : CONST.REPORT.ARCHIVE_REASON.DEFAULT;
        if (archiveReason === CONST.REPORT.ARCHIVE_REASON.ACCOUNT_MERGED && policyExpenseChatRole !== CONST.POLICY.ROLE.ADMIN) {
            return getPolicyName({report, policy, policies, reports});
        }
    }
    return report?.reportName;
}

function getArchiveReason(reportActions: OnyxEntry<ReportActions>): ValueOf<typeof CONST.REPORT.ARCHIVE_REASON> | undefined {
    const lastClosedReportAction = getLastClosedReportAction(reportActions);

    if (!lastClosedReportAction) {
        return undefined;
    }

    return isClosedAction(lastClosedReportAction) ? getOriginalMessage(lastClosedReportAction)?.reason : CONST.REPORT.ARCHIVE_REASON.DEFAULT;
}

/**
 * Given a report field, check if the field is for the report title.
 */
function isReportFieldOfTypeTitle(reportField: OnyxEntry<PolicyReportField>): boolean {
    return reportField?.fieldID === CONST.REPORT_FIELD_TITLE_FIELD_ID;
}

/**
 * Check if Report has any held expenses
 */
function isHoldCreator(transaction: OnyxEntry<Transaction>, reportID: string | undefined): boolean {
    const holdReportAction = getReportAction(reportID, `${transaction?.comment?.hold ?? ''}`);
    return isActionCreator(holdReportAction);
}

/**
 * Given a report field, check if the field can be edited or not.
 * For title fields, its considered disabled if `deletable` prop is `true` (https://github.com/Expensify/App/issues/35043#issuecomment-1911275433)
 * For non title fields, its considered disabled if:
 * 1. The user is not admin of the report
 * 2. Report is settled or it is closed
 */
function isReportFieldDisabled(report: OnyxEntry<Report>, reportField: OnyxEntry<PolicyReportField>, policy: OnyxEntry<Policy>): boolean {
    if (isInvoiceReport(report)) {
        return true;
    }
    const isReportSettled = isSettled(report?.reportID);
    const isReportClosed = isClosedReport(report);
    const isTitleField = isReportFieldOfTypeTitle(reportField);
    const isAdmin = isPolicyAdmin(report?.policyID, {[`${ONYXKEYS.COLLECTION.POLICY}${policy?.id}`]: policy});
    return isTitleField ? !reportField?.deletable : !isAdmin && (isReportSettled || isReportClosed);
}

/**
 * Given a set of report fields, return the field that refers to title
 */
function getTitleReportField(reportFields: Record<string, PolicyReportField>) {
    return Object.values(reportFields).find((field) => isReportFieldOfTypeTitle(field));
}

/**
 * Get the key for a report field
 */
function getReportFieldKey(reportFieldId: string | undefined) {
    if (!reportFieldId) {
        return '';
    }

    // We don't need to add `expensify_` prefix to the title field key, because backend stored title under a unique key `text_title`,
    // and all the other report field keys are stored under `expensify_FIELD_ID`.
    if (reportFieldId === CONST.REPORT_FIELD_TITLE_FIELD_ID) {
        return reportFieldId;
    }

    return `expensify_${reportFieldId}`;
}

/**
 * Get the report fields attached to the policy given policyID
 */
function getReportFieldsByPolicyID(policyID: string | undefined): Record<string, PolicyReportField> {
    if (!policyID) {
        return {};
    }

    const policyReportFields = Object.entries(allPolicies ?? {}).find(([key]) => key.replace(ONYXKEYS.COLLECTION.POLICY, '') === policyID);
    const fieldList = policyReportFields?.[1]?.fieldList;

    if (!policyReportFields || !fieldList) {
        return {};
    }

    return fieldList;
}

/**
 * Get the report fields that we should display a MoneyReportView gets opened
 */

function getAvailableReportFields(report: OnyxEntry<Report>, policyReportFields: PolicyReportField[]): PolicyReportField[] {
    // Get the report fields that are attached to a report. These will persist even if a field is deleted from the policy.
    const reportFields = Object.values(report?.fieldList ?? {});
    const reportIsSettled = isSettled(report?.reportID);

    // If the report is settled, we don't want to show any new field that gets added to the policy.
    if (reportIsSettled) {
        return reportFields;
    }

    // If the report is unsettled, we want to merge the new fields that get added to the policy with the fields that
    // are attached to the report.
    const mergedFieldIds = Array.from(new Set([...policyReportFields.map(({fieldID}) => fieldID), ...reportFields.map(({fieldID}) => fieldID)]));

    const fields = mergedFieldIds.map((id) => {
        const field = report?.fieldList?.[getReportFieldKey(id)];

        if (field) {
            return field;
        }

        const policyReportField = policyReportFields.find(({fieldID}) => fieldID === id);

        if (policyReportField) {
            return policyReportField;
        }

        return null;
    });

    return fields.filter(Boolean) as PolicyReportField[];
}

/**
 * Get the title for an IOU or expense chat which will be showing the payer and the amount
 */
function getMoneyRequestReportName({
    report,
    policy,
    invoiceReceiverPolicy,
}: {
    report: OnyxEntry<Report>;
    policy?: OnyxEntry<Policy> | SearchPolicy;
    invoiceReceiverPolicy?: OnyxEntry<Policy> | SearchPolicy;
}): string {
    const reportFields = getReportFieldsByPolicyID(report?.policyID);
    const titleReportField = Object.values(reportFields ?? {}).find((reportField) => reportField?.fieldID === CONST.REPORT_FIELD_TITLE_FIELD_ID);

    if (titleReportField && report?.reportName && isPaidGroupPolicyExpenseReport(report)) {
        return report.reportName;
    }

    const moneyRequestTotal = getMoneyRequestSpendBreakdown(report).totalDisplaySpend;
    const formattedAmount = convertToDisplayString(moneyRequestTotal, report?.currency);

    let payerOrApproverName;
    if (isExpenseReport(report)) {
        const parentReport = getParentReport(report);
        payerOrApproverName = getPolicyName({report: parentReport ?? report, policy});
    } else if (isInvoiceReport(report)) {
        const chatReport = getReportOrDraftReport(report?.chatReportID);
        payerOrApproverName = getInvoicePayerName(chatReport, invoiceReceiverPolicy);
    } else {
        payerOrApproverName = getDisplayNameForParticipant({accountID: report?.managerID}) ?? '';
    }

    const payerPaidAmountMessage = translateLocal('iou.payerPaidAmount', {
        payer: payerOrApproverName,
        amount: formattedAmount,
    });

    if (isReportApproved({report})) {
        return translateLocal('iou.managerApprovedAmount', {
            manager: payerOrApproverName,
            amount: formattedAmount,
        });
    }

    if (report?.isWaitingOnBankAccount) {
        return `${payerPaidAmountMessage} ${CONST.DOT_SEPARATOR} ${translateLocal('iou.pending')}`;
    }

    if (!isSettled(report?.reportID) && hasNonReimbursableTransactions(report?.reportID)) {
        payerOrApproverName = getDisplayNameForParticipant({accountID: report?.ownerAccountID}) ?? '';
        return translateLocal('iou.payerSpentAmount', {payer: payerOrApproverName, amount: formattedAmount});
    }

    if (isProcessingReport(report) || isOpenExpenseReport(report) || isOpenInvoiceReport(report) || moneyRequestTotal === 0) {
        return translateLocal('iou.payerOwesAmount', {payer: payerOrApproverName, amount: formattedAmount});
    }

    return payerPaidAmountMessage;
}

/**
 * Gets transaction created, amount, currency, comment, and waypoints (for distance expense)
 * into a flat object. Used for displaying transactions and sending them in API commands
 */

function getTransactionDetails(transaction: OnyxInputOrEntry<Transaction>, createdDateFormat: string = CONST.DATE.FNS_FORMAT_STRING): TransactionDetails | undefined {
    if (!transaction) {
        return;
    }
    const report = getReportOrDraftReport(transaction?.reportID);
    return {
        created: getFormattedCreated(transaction, createdDateFormat),
        amount: getTransactionAmount(transaction, !isEmptyObject(report) && isExpenseReport(report)),
        attendees: getAttendees(transaction),
        taxAmount: getTaxAmount(transaction, !isEmptyObject(report) && isExpenseReport(report)),
        taxCode: getTaxCode(transaction),
        currency: getCurrency(transaction),
        comment: getDescription(transaction),
        merchant: getMerchant(transaction),
        waypoints: getWaypoints(transaction),
        customUnitRateID: getRateID(transaction),
        category: getCategory(transaction),
        billable: getBillable(transaction),
        tag: getTag(transaction),
        mccGroup: getMCCGroup(transaction),
        cardID: getCardID(transaction),
        originalAmount: getOriginalAmount(transaction),
        originalCurrency: getOriginalCurrency(transaction),
        postedDate: getFormattedPostedDate(transaction),
    };
}

function getTransactionCommentObject(transaction: OnyxEntry<Transaction>): Comment {
    return {
        ...transaction?.comment,
        comment: Parser.htmlToMarkdown(transaction?.comment?.comment ?? ''),
        waypoints: getWaypoints(transaction),
    };
}

/**
 * Can only edit if:
 *
 * - in case of IOU report
 *    - the current user is the requestor and is not settled yet
 * - in case of expense report
 *    - the current user is the requestor and is not settled yet
 *    - the current user is the manager of the report
 *    - or the current user is an admin on the policy the expense report is tied to
 *
 *    This is used in conjunction with canEditRestrictedField to control editing of specific fields like amount, currency, created, receipt, and distance.
 *    On its own, it only controls allowing/disallowing navigating to the editing pages or showing/hiding the 'Edit' icon on report actions
 */
function canEditMoneyRequest(reportAction: OnyxInputOrEntry<ReportAction<typeof CONST.REPORT.ACTIONS.TYPE.IOU>>, linkedTransaction?: OnyxEntry<Transaction>): boolean {
    const isDeleted = isDeletedAction(reportAction);

    if (isDeleted) {
        return false;
    }

    const allowedReportActionType: Array<ValueOf<typeof CONST.IOU.REPORT_ACTION_TYPE>> = [CONST.IOU.REPORT_ACTION_TYPE.TRACK, CONST.IOU.REPORT_ACTION_TYPE.CREATE];
    const originalMessage = getOriginalMessage(reportAction);
    const actionType = originalMessage?.type;

    if (!actionType || !allowedReportActionType.includes(actionType)) {
        return false;
    }

    const transaction = linkedTransaction ?? getLinkedTransaction(reportAction ?? undefined);

    // In case the transaction is failed to be created, we should disable editing the money request
    if (!transaction?.transactionID || (transaction?.pendingAction === CONST.RED_BRICK_ROAD_PENDING_ACTION.ADD && !isEmptyObject(transaction.errors))) {
        return false;
    }

    const moneyRequestReportID = originalMessage?.IOUReportID;

    if (!moneyRequestReportID) {
        return actionType === CONST.IOU.REPORT_ACTION_TYPE.TRACK;
    }

    const moneyRequestReport = getReportOrDraftReport(String(moneyRequestReportID));
    const isRequestor = currentUserAccountID === reportAction?.actorAccountID;

    const isSubmitted = isProcessingReport(moneyRequestReport);
    if (isIOUReport(moneyRequestReport)) {
        return isSubmitted && isRequestor;
    }

    const policy = getPolicy(moneyRequestReport?.policyID);
    const isAdmin = policy?.role === CONST.POLICY.ROLE.ADMIN;
    const isManager = currentUserAccountID === moneyRequestReport?.managerID;

    if (isInvoiceReport(moneyRequestReport) && isManager) {
        return false;
    }

    // Admin & managers can always edit coding fields such as tag, category, billable, etc.
    if (isAdmin || isManager) {
        return true;
    }

    if (policy?.type === CONST.POLICY.TYPE.CORPORATE && moneyRequestReport && isSubmitted && isCurrentUserSubmitter(moneyRequestReport.reportID)) {
        const isForwarded = getSubmitToAccountID(policy, moneyRequestReport) !== moneyRequestReport.managerID;
        return !isForwarded;
    }

    return !isReportApproved({report: moneyRequestReport}) && !isSettled(moneyRequestReport?.reportID) && !isClosedReport(moneyRequestReport) && isRequestor;
}

/**
 * Checks if the current user can edit the provided property of an expense
 *
 */
function canEditFieldOfMoneyRequest(reportAction: OnyxInputOrEntry<ReportAction>, fieldToEdit: ValueOf<typeof CONST.EDIT_REQUEST_FIELD>, isDeleteAction?: boolean): boolean {
    // A list of fields that cannot be edited by anyone, once an expense has been settled
    const restrictedFields: string[] = [
        CONST.EDIT_REQUEST_FIELD.AMOUNT,
        CONST.EDIT_REQUEST_FIELD.CURRENCY,
        CONST.EDIT_REQUEST_FIELD.MERCHANT,
        CONST.EDIT_REQUEST_FIELD.DATE,
        CONST.EDIT_REQUEST_FIELD.RECEIPT,
        CONST.EDIT_REQUEST_FIELD.DISTANCE,
        CONST.EDIT_REQUEST_FIELD.DISTANCE_RATE,
    ];

    if (!isMoneyRequestAction(reportAction) || !canEditMoneyRequest(reportAction)) {
        return false;
    }

    // If we're editing fields such as category, tag, description, etc. the check above should be enough for handling the permission
    if (!restrictedFields.includes(fieldToEdit)) {
        return true;
    }

    const iouMessage = getOriginalMessage(reportAction);
    const moneyRequestReport = iouMessage?.IOUReportID ? getReport(iouMessage?.IOUReportID, allReports) ?? ({} as Report) : ({} as Report);
    const transaction = allTransactions?.[`${ONYXKEYS.COLLECTION.TRANSACTION}${iouMessage?.IOUTransactionID}`] ?? ({} as Transaction);

    if (isSettled(String(moneyRequestReport.reportID)) || isReportIDApproved(String(moneyRequestReport.reportID))) {
        return false;
    }

    if (
        (fieldToEdit === CONST.EDIT_REQUEST_FIELD.AMOUNT || fieldToEdit === CONST.EDIT_REQUEST_FIELD.CURRENCY || fieldToEdit === CONST.EDIT_REQUEST_FIELD.DATE) &&
        isCardTransactionTransactionUtils(transaction)
    ) {
        return false;
    }

    const policy = getPolicy(moneyRequestReport?.policyID);
    const isAdmin = isExpenseReport(moneyRequestReport) && policy?.role === CONST.POLICY.ROLE.ADMIN;
    const isManager = isExpenseReport(moneyRequestReport) && currentUserAccountID === moneyRequestReport?.managerID;

    if ((fieldToEdit === CONST.EDIT_REQUEST_FIELD.AMOUNT || fieldToEdit === CONST.EDIT_REQUEST_FIELD.CURRENCY) && isDistanceRequest(transaction)) {
        return isAdmin || isManager;
    }

    if (
        (fieldToEdit === CONST.EDIT_REQUEST_FIELD.AMOUNT || fieldToEdit === CONST.EDIT_REQUEST_FIELD.CURRENCY || fieldToEdit === CONST.EDIT_REQUEST_FIELD.MERCHANT) &&
        isPerDiemRequest(transaction)
    ) {
        return false;
    }

    if (fieldToEdit === CONST.EDIT_REQUEST_FIELD.RECEIPT) {
        const isRequestor = currentUserAccountID === reportAction?.actorAccountID;
        return (
            !isInvoiceReport(moneyRequestReport) &&
            !isReceiptBeingScanned(transaction) &&
            !isDistanceRequest(transaction) &&
            !isPerDiemRequest(transaction) &&
            (isAdmin || isManager || isRequestor) &&
            (isDeleteAction ? isRequestor : true)
        );
    }

    if (fieldToEdit === CONST.EDIT_REQUEST_FIELD.DISTANCE_RATE) {
        // The distance rate can be modified only on the distance expense reports
        return isExpenseReport(moneyRequestReport) && isDistanceRequest(transaction);
    }

    return true;
}

/**
 * Can only edit if:
 *
 * - It was written by the current user
 * - It's an ADD_COMMENT that is not an attachment
 * - It's an expense where conditions for editability are defined in canEditMoneyRequest method
 * - It's not pending deletion
 */
function canEditReportAction(reportAction: OnyxInputOrEntry<ReportAction>): boolean {
    const isCommentOrIOU = reportAction?.actionName === CONST.REPORT.ACTIONS.TYPE.ADD_COMMENT || reportAction?.actionName === CONST.REPORT.ACTIONS.TYPE.IOU;
    const message = reportAction ? getReportActionMessageReportUtils(reportAction) : undefined;

    return !!(
        reportAction?.actorAccountID === currentUserAccountID &&
        isCommentOrIOU &&
        (!isMoneyRequestAction(reportAction) || canEditMoneyRequest(reportAction)) && // Returns true for non-IOU actions
        !isReportMessageAttachment(message) &&
        ((!reportAction.isAttachmentWithText && !reportAction.isAttachmentOnly) || !reportAction.isOptimisticAction) &&
        !isDeletedAction(reportAction) &&
        !isCreatedTaskReportAction(reportAction) &&
        reportAction?.pendingAction !== CONST.RED_BRICK_ROAD_PENDING_ACTION.DELETE
    );
}

function canHoldUnholdReportAction(reportAction: OnyxInputOrEntry<ReportAction>): {canHoldRequest: boolean; canUnholdRequest: boolean} {
    if (!isMoneyRequestAction(reportAction)) {
        return {canHoldRequest: false, canUnholdRequest: false};
    }

    const moneyRequestReportID = getOriginalMessage(reportAction)?.IOUReportID;
    const moneyRequestReport = getReportOrDraftReport(String(moneyRequestReportID));

    if (!moneyRequestReportID || !moneyRequestReport) {
        return {canHoldRequest: false, canUnholdRequest: false};
    }

    if (isInvoiceReport(moneyRequestReport)) {
        return {
            canHoldRequest: false,
            canUnholdRequest: false,
        };
    }

    const isRequestSettled = isSettled(moneyRequestReport?.reportID);
    const isApproved = isReportApproved({report: moneyRequestReport});
    const transactionID = moneyRequestReport ? getOriginalMessage(reportAction)?.IOUTransactionID : undefined;
    const transaction = allTransactions?.[`${ONYXKEYS.COLLECTION.TRANSACTION}${transactionID}`] ?? ({} as Transaction);

    const parentReportAction = isThread(moneyRequestReport)
        ? allReportActions?.[`${ONYXKEYS.COLLECTION.REPORT_ACTIONS}${moneyRequestReport.parentReportID}`]?.[moneyRequestReport.parentReportActionID]
        : undefined;

    const isRequestIOU = isIOUReport(moneyRequestReport);
    const isHoldActionCreator = isHoldCreator(transaction, reportAction.childReportID);

    const isTrackExpenseMoneyReport = isTrackExpenseReport(moneyRequestReport);
    const isActionOwner =
        typeof parentReportAction?.actorAccountID === 'number' &&
        typeof currentUserPersonalDetails?.accountID === 'number' &&
        parentReportAction.actorAccountID === currentUserPersonalDetails?.accountID;
    const isApprover = isMoneyRequestReport(moneyRequestReport) && moneyRequestReport?.managerID !== null && currentUserPersonalDetails?.accountID === moneyRequestReport?.managerID;
    const isAdmin = isPolicyAdmin(moneyRequestReport.policyID, allPolicies);
    const isOnHold = isOnHoldTransactionUtils(transaction);
    const isScanning = hasReceiptTransactionUtils(transaction) && isReceiptBeingScanned(transaction);
    const isClosed = isClosedReport(moneyRequestReport);

    const canModifyStatus = !isTrackExpenseMoneyReport && (isAdmin || isActionOwner || isApprover);
    const canModifyUnholdStatus = !isTrackExpenseMoneyReport && (isAdmin || (isActionOwner && isHoldActionCreator) || isApprover);
    const isDeletedParentActionLocal = isEmptyObject(parentReportAction) || isDeletedAction(parentReportAction);

    const canHoldOrUnholdRequest = !isRequestSettled && !isApproved && !isDeletedParentActionLocal && !isClosed && !isDeletedParentAction(reportAction);
    const canHoldRequest = canHoldOrUnholdRequest && !isOnHold && (isRequestIOU || canModifyStatus) && !isScanning;
    const canUnholdRequest = !!(canHoldOrUnholdRequest && isOnHold && !isDuplicate(transaction.transactionID, true) && (isRequestIOU ? isHoldActionCreator : canModifyUnholdStatus));

    return {canHoldRequest, canUnholdRequest};
}

const changeMoneyRequestHoldStatus = (reportAction: OnyxEntry<ReportAction>, searchHash?: number): void => {
    if (!isMoneyRequestAction(reportAction)) {
        return;
    }
    const moneyRequestReportID = getOriginalMessage(reportAction)?.IOUReportID;

    const moneyRequestReport = getReportOrDraftReport(String(moneyRequestReportID));
    if (!moneyRequestReportID || !moneyRequestReport) {
        return;
    }

    const transactionID = getOriginalMessage(reportAction)?.IOUTransactionID;

    if (!transactionID || !reportAction.childReportID) {
        Log.warn('Missing transactionID and reportAction.childReportID during the change of the money request hold status');
        return;
    }

    const transaction = allTransactions?.[`${ONYXKEYS.COLLECTION.TRANSACTION}${transactionID}`] ?? ({} as Transaction);
    const isOnHold = isOnHoldTransactionUtils(transaction);
    const policy = allPolicies?.[`${ONYXKEYS.COLLECTION.POLICY}${moneyRequestReport.policyID}`] ?? null;

    if (isOnHold) {
        unholdRequest(transactionID, reportAction.childReportID, searchHash);
    } else {
        const activeRoute = encodeURIComponent(Navigation.getActiveRoute());
        Navigation.navigate(ROUTES.MONEY_REQUEST_HOLD_REASON.getRoute(policy?.type ?? CONST.POLICY.TYPE.PERSONAL, transactionID, reportAction.childReportID, activeRoute, searchHash));
    }
};

/**
 * Gets all transactions on an IOU report with a receipt
 */
function getTransactionsWithReceipts(iouReportID: string | undefined): Transaction[] {
    const transactions = getReportTransactions(iouReportID);
    return transactions.filter((transaction) => hasReceiptTransactionUtils(transaction));
}

/**
 * For report previews, we display a "Receipt scan in progress" indicator
 * instead of the report total only when we have no report total ready to show. This is the case when
 * all requests are receipts that are being SmartScanned. As soon as we have a non-receipt request,
 * or as soon as one receipt request is done scanning, we have at least one
 * "ready" expense, and we remove this indicator to show the partial report total.
 */
function areAllRequestsBeingSmartScanned(iouReportID: string | undefined, reportPreviewAction: OnyxEntry<ReportAction>): boolean {
    const transactionsWithReceipts = getTransactionsWithReceipts(iouReportID);
    // If we have more requests than requests with receipts, we have some manual requests
    if (getNumberOfMoneyRequests(reportPreviewAction) > transactionsWithReceipts.length) {
        return false;
    }
    return transactionsWithReceipts.every((transaction) => isReceiptBeingScanned(transaction));
}

/**
 * Get the transactions related to a report preview with receipts
 * Get the details linked to the IOU reportAction
 *
 * NOTE: This method is only meant to be used inside this action file. Do not export and use it elsewhere. Use withOnyx or Onyx.connect() instead.
 */
function getLinkedTransaction(reportAction: OnyxEntry<ReportAction | OptimisticIOUReportAction>, transactions?: SearchTransaction[]): OnyxEntry<Transaction> | SearchTransaction {
    let transactionID: string | undefined;

    if (isMoneyRequestAction(reportAction)) {
        transactionID = getOriginalMessage(reportAction)?.IOUTransactionID;
    }

    return transactions ? transactions.find((transaction) => transaction.transactionID === transactionID) : allTransactions?.[`${ONYXKEYS.COLLECTION.TRANSACTION}${transactionID}`];
}

/**
 * Check if any of the transactions in the report has required missing fields
 */
function hasMissingSmartscanFields(iouReportID: string | undefined): boolean {
    const reportTransactions = getReportTransactions(iouReportID);

    return reportTransactions.some(hasMissingSmartscanFieldsTransactionUtils);
}

/**
 * Get report action which is missing smartscan fields
 */
function getReportActionWithMissingSmartscanFields(iouReportID: string | undefined): ReportAction | undefined {
    const reportActions = Object.values(getAllReportActions(iouReportID));
    return reportActions.find((action) => {
        if (!isMoneyRequestAction(action)) {
            return false;
        }
        const transaction = getLinkedTransaction(action);
        if (isEmptyObject(transaction)) {
            return false;
        }
        if (!wasActionTakenByCurrentUser(action)) {
            return false;
        }
        return hasMissingSmartscanFieldsTransactionUtils(transaction);
    });
}

/**
 * Check if iouReportID has required missing fields
 */
function shouldShowRBRForMissingSmartscanFields(iouReportID: string | undefined): boolean {
    return !!getReportActionWithMissingSmartscanFields(iouReportID);
}

/**
 * Given a parent IOU report action get report name for the LHN.
 */
function getTransactionReportName({
    reportAction,
    transactions,
    reports,
}: {
    reportAction: OnyxEntry<ReportAction | OptimisticIOUReportAction>;
    transactions?: SearchTransaction[];
    reports?: SearchReport[];
}): string {
    if (isReversedTransaction(reportAction)) {
        return translateLocal('parentReportAction.reversedTransaction');
    }

    if (isDeletedAction(reportAction)) {
        return translateLocal('parentReportAction.deletedExpense');
    }

    const transaction = getLinkedTransaction(reportAction, transactions);

    if (isEmptyObject(transaction)) {
        // Transaction data might be empty on app's first load, if so we fallback to Expense/Track Expense
        return isTrackExpenseAction(reportAction) ? translateLocal('iou.createExpense') : translateLocal('iou.expense');
    }

    if (hasReceiptTransactionUtils(transaction) && isReceiptBeingScanned(transaction)) {
        return translateLocal('iou.receiptScanning', {count: 1});
    }

    if (hasMissingSmartscanFieldsTransactionUtils(transaction)) {
        return translateLocal('iou.receiptMissingDetails');
    }

    if (isFetchingWaypointsFromServer(transaction) && getMerchant(transaction) === translateLocal('iou.fieldPending')) {
        return translateLocal('iou.fieldPending');
    }

    if (isSentMoneyReportAction(reportAction)) {
        return getIOUReportActionDisplayMessage(reportAction as ReportAction, transaction);
    }

    const report = getReportOrDraftReport(transaction?.reportID, reports);
    const amount = getTransactionAmount(transaction, !isEmptyObject(report) && isExpenseReport(report)) ?? 0;
    const formattedAmount = convertToDisplayString(amount, getCurrency(transaction)) ?? '';
    const comment = getMerchantOrDescription(transaction);
    if (isTrackExpenseAction(reportAction)) {
        return translateLocal('iou.threadTrackReportName', {formattedAmount, comment});
    }
    return translateLocal('iou.threadExpenseReportName', {formattedAmount, comment});
}

/**
 * Get expense message for an IOU report
 *
 * @param [iouReportAction] This is always an IOU action. When necessary, report preview actions will be unwrapped and the child iou report action is passed here (the original report preview
 *     action will be passed as `originalReportAction` in this case).
 * @param [originalReportAction] This can be either a report preview action or the IOU action. This will be the original report preview action in cases where `iouReportAction` was unwrapped
 *     from a report preview action. Otherwise, it will be the same as `iouReportAction`.
 */
function getReportPreviewMessage(
    reportOrID: OnyxInputOrEntry<Report> | string,
    iouReportAction: OnyxInputOrEntry<ReportAction> = null,
    shouldConsiderScanningReceiptOrPendingRoute = false,
    isPreviewMessageForParentChatReport = false,
    policy?: OnyxInputOrEntry<Policy>,
    isForListPreview = false,
    originalReportAction: OnyxInputOrEntry<ReportAction> = iouReportAction,
): string {
    const report = typeof reportOrID === 'string' ? getReport(reportOrID, allReports) : reportOrID;
    const reportActionMessage = getReportActionHtml(iouReportAction);

    if (isEmptyObject(report) || !report?.reportID) {
        // This iouReport may be unavailable for one of the following reasons:
        // 1. After SignIn, the OpenApp API won't return iouReports if they're settled.
        // 2. The iouReport exists in local storage but hasn't been loaded into the allReports. It will be loaded automatically when the user opens the iouReport.
        // Until we know how to solve this the best, we just display the report action message.
        return reportActionMessage;
    }

    const allReportTransactions = getReportTransactions(report.reportID);
    const transactionsWithReceipts = allReportTransactions.filter(hasReceiptTransactionUtils);
    const numberOfScanningReceipts = transactionsWithReceipts.filter(isReceiptBeingScanned).length;

    if (!isEmptyObject(iouReportAction) && !isIOUReport(report) && iouReportAction && isSplitBillReportAction(iouReportAction)) {
        // This covers group chats where the last action is a split expense action
        const linkedTransaction = getLinkedTransaction(iouReportAction);
        if (isEmptyObject(linkedTransaction)) {
            return reportActionMessage;
        }

        if (!isEmptyObject(linkedTransaction)) {
            if (isReceiptBeingScanned(linkedTransaction)) {
                return translateLocal('iou.receiptScanning', {count: 1});
            }

            if (hasMissingSmartscanFieldsTransactionUtils(linkedTransaction)) {
                return translateLocal('iou.receiptMissingDetails');
            }

            const amount = getTransactionAmount(linkedTransaction, !isEmptyObject(report) && isExpenseReport(report)) ?? 0;
            const formattedAmount = convertToDisplayString(amount, getCurrency(linkedTransaction)) ?? '';
            return translateLocal('iou.didSplitAmount', {formattedAmount, comment: getMerchantOrDescription(linkedTransaction)});
        }
    }

    if (!isEmptyObject(iouReportAction) && !isIOUReport(report) && iouReportAction && isTrackExpenseAction(iouReportAction)) {
        // This covers group chats where the last action is a track expense action
        const linkedTransaction = getLinkedTransaction(iouReportAction);
        if (isEmptyObject(linkedTransaction)) {
            return reportActionMessage;
        }

        if (!isEmptyObject(linkedTransaction)) {
            if (isReceiptBeingScanned(linkedTransaction)) {
                return translateLocal('iou.receiptScanning', {count: 1});
            }

            if (hasMissingSmartscanFieldsTransactionUtils(linkedTransaction)) {
                return translateLocal('iou.receiptMissingDetails');
            }

            const amount = getTransactionAmount(linkedTransaction, !isEmptyObject(report) && isExpenseReport(report)) ?? 0;
            const formattedAmount = convertToDisplayString(amount, getCurrency(linkedTransaction)) ?? '';
            return translateLocal('iou.trackedAmount', {formattedAmount, comment: getMerchantOrDescription(linkedTransaction)});
        }
    }

    const containsNonReimbursable = hasNonReimbursableTransactions(report.reportID);
    const totalAmount = getMoneyRequestSpendBreakdown(report).totalDisplaySpend;

    const parentReport = getParentReport(report);
    const policyName = getPolicyName({report: parentReport ?? report, policy});
    const payerName = isExpenseReport(report) ? policyName : getDisplayNameForParticipant({accountID: report.managerID, shouldUseShortForm: !isPreviewMessageForParentChatReport});

    const formattedAmount = convertToDisplayString(totalAmount, report.currency);

    if (isReportApproved({report}) && isPaidGroupPolicy(report)) {
        return translateLocal('iou.managerApprovedAmount', {
            manager: payerName ?? '',
            amount: formattedAmount,
        });
    }

    let linkedTransaction;
    if (!isEmptyObject(iouReportAction) && shouldConsiderScanningReceiptOrPendingRoute && iouReportAction && isMoneyRequestAction(iouReportAction)) {
        linkedTransaction = getLinkedTransaction(iouReportAction);
    }

    if (!isEmptyObject(linkedTransaction) && hasReceiptTransactionUtils(linkedTransaction) && isReceiptBeingScanned(linkedTransaction)) {
        return translateLocal('iou.receiptScanning', {count: numberOfScanningReceipts});
    }

    if (!isEmptyObject(linkedTransaction) && isFetchingWaypointsFromServer(linkedTransaction) && !getTransactionAmount(linkedTransaction)) {
        return translateLocal('iou.fieldPending');
    }

    const originalMessage = !isEmptyObject(iouReportAction) && isMoneyRequestAction(iouReportAction) ? getOriginalMessage(iouReportAction) : undefined;

    // Show Paid preview message if it's settled or if the amount is paid & stuck at receivers end for only chat reports.
    if (isSettled(report.reportID) || (report.isWaitingOnBankAccount && isPreviewMessageForParentChatReport)) {
        // A settled report preview message can come in three formats "paid ... elsewhere" or "paid ... with Expensify"
        let translatePhraseKey: TranslationPaths = 'iou.paidElsewhereWithAmount';
        if (isPreviewMessageForParentChatReport) {
            translatePhraseKey = 'iou.payerPaidAmount';
        } else if (
            [CONST.IOU.PAYMENT_TYPE.VBBA, CONST.IOU.PAYMENT_TYPE.EXPENSIFY].some((paymentType) => paymentType === originalMessage?.paymentType) ||
            !!reportActionMessage.match(/ (with Expensify|using Expensify)$/) ||
            report.isWaitingOnBankAccount
        ) {
            translatePhraseKey = 'iou.paidWithExpensifyWithAmount';
            if (originalMessage?.automaticAction) {
                translatePhraseKey = 'iou.automaticallyPaidWithExpensify';
            }
        }

        let actualPayerName = report.managerID === currentUserAccountID ? '' : getDisplayNameForParticipant({accountID: report.managerID, shouldUseShortForm: true});
        actualPayerName = actualPayerName && isForListPreview && !isPreviewMessageForParentChatReport ? `${actualPayerName}:` : actualPayerName;
        const payerDisplayName = isPreviewMessageForParentChatReport ? payerName : actualPayerName;

        return translateLocal(translatePhraseKey, {amount: formattedAmount, payer: payerDisplayName ?? ''});
    }

    if (report.isWaitingOnBankAccount) {
        const submitterDisplayName = getDisplayNameForParticipant({accountID: report.ownerAccountID, shouldUseShortForm: true}) ?? '';
        return translateLocal('iou.waitingOnBankAccount', {submitterDisplayName});
    }

    const lastActorID = iouReportAction?.actorAccountID;
    let amount = originalMessage?.amount;
    let currency = originalMessage?.currency ? originalMessage?.currency : report.currency;

    if (!isEmptyObject(linkedTransaction)) {
        amount = getTransactionAmount(linkedTransaction, isExpenseReport(report));
        currency = getCurrency(linkedTransaction);
    }

    if (isEmptyObject(linkedTransaction) && !isEmptyObject(iouReportAction)) {
        linkedTransaction = getLinkedTransaction(iouReportAction);
    }

    let comment = !isEmptyObject(linkedTransaction) ? getMerchantOrDescription(linkedTransaction) : undefined;
    if (!isEmptyObject(originalReportAction) && isReportPreviewAction(originalReportAction) && getNumberOfMoneyRequests(originalReportAction) !== 1) {
        comment = undefined;
    }

    // if we have the amount in the originalMessage and lastActorID, we can use that to display the preview message for the latest expense
    if (amount !== undefined && lastActorID && !isPreviewMessageForParentChatReport) {
        const amountToDisplay = convertToDisplayString(Math.abs(amount), currency);

        // We only want to show the actor name in the preview if it's not the current user who took the action
        const requestorName =
            lastActorID && lastActorID !== currentUserAccountID ? getDisplayNameForParticipant({accountID: lastActorID, shouldUseShortForm: !isPreviewMessageForParentChatReport}) : '';
        return `${requestorName ? `${requestorName}: ` : ''}${translateLocal('iou.submittedAmount', {formattedAmount: amountToDisplay, comment})}`;
    }

    if (containsNonReimbursable) {
        return translateLocal('iou.payerSpentAmount', {payer: getDisplayNameForParticipant({accountID: report.ownerAccountID}) ?? '', amount: formattedAmount});
    }

    return translateLocal('iou.payerOwesAmount', {payer: payerName ?? '', amount: formattedAmount, comment});
}

/**
 * Given the updates user made to the expense, compose the originalMessage
 * object of the modified expense action.
 *
 * At the moment, we only allow changing one transaction field at a time.
 */
function getModifiedExpenseOriginalMessage(
    oldTransaction: OnyxInputOrEntry<Transaction>,
    transactionChanges: TransactionChanges,
    isFromExpenseReport: boolean,
    policy: OnyxInputOrEntry<Policy>,
    updatedTransaction?: OnyxInputOrEntry<Transaction>,
): OriginalMessageModifiedExpense {
    const originalMessage: OriginalMessageModifiedExpense = {};
    // Remark: Comment field is the only one which has new/old prefixes for the keys (newComment/ oldComment),
    // all others have old/- pattern such as oldCreated/created
    if ('comment' in transactionChanges) {
        originalMessage.oldComment = getDescription(oldTransaction);
        originalMessage.newComment = transactionChanges?.comment;
    }
    if ('created' in transactionChanges) {
        originalMessage.oldCreated = getFormattedCreated(oldTransaction);
        originalMessage.created = transactionChanges?.created;
    }
    if ('merchant' in transactionChanges) {
        originalMessage.oldMerchant = getMerchant(oldTransaction);
        originalMessage.merchant = transactionChanges?.merchant;
    }
    if ('attendees' in transactionChanges) {
        originalMessage.oldAttendees = getAttendees(oldTransaction);
        originalMessage.newAttendees = transactionChanges?.attendees;
    }

    // The amount is always a combination of the currency and the number value so when one changes we need to store both
    // to match how we handle the modified expense action in oldDot
    const didAmountOrCurrencyChange = 'amount' in transactionChanges || 'currency' in transactionChanges;
    if (didAmountOrCurrencyChange) {
        originalMessage.oldAmount = getTransactionAmount(oldTransaction, isFromExpenseReport);
        originalMessage.amount = transactionChanges?.amount ?? transactionChanges.oldAmount;
        originalMessage.oldCurrency = getCurrency(oldTransaction);
        originalMessage.currency = transactionChanges?.currency ?? transactionChanges.oldCurrency;
    }

    if ('category' in transactionChanges) {
        originalMessage.oldCategory = getCategory(oldTransaction);
        originalMessage.category = transactionChanges?.category;
    }

    if ('tag' in transactionChanges) {
        originalMessage.oldTag = getTag(oldTransaction);
        originalMessage.tag = transactionChanges?.tag;
    }

    // We only want to display a tax rate update system message when tax rate is updated by user.
    // Tax rate can change as a result of currency update. In such cases, we want to skip displaying a system message, as discussed.
    const didTaxCodeChange = 'taxCode' in transactionChanges;
    if (didTaxCodeChange && !didAmountOrCurrencyChange) {
        originalMessage.oldTaxRate = policy?.taxRates?.taxes[getTaxCode(oldTransaction)]?.value;
        originalMessage.taxRate = transactionChanges?.taxCode && policy?.taxRates?.taxes[transactionChanges?.taxCode]?.value;
    }

    // We only want to display a tax amount update system message when tax amount is updated by user.
    // Tax amount can change as a result of amount, currency or tax rate update. In such cases, we want to skip displaying a system message, as discussed.
    if ('taxAmount' in transactionChanges && !(didAmountOrCurrencyChange || didTaxCodeChange)) {
        originalMessage.oldTaxAmount = getTaxAmount(oldTransaction, isFromExpenseReport);
        originalMessage.taxAmount = transactionChanges?.taxAmount;
        originalMessage.currency = getCurrency(oldTransaction);
    }

    if ('billable' in transactionChanges) {
        const oldBillable = getBillable(oldTransaction);
        originalMessage.oldBillable = oldBillable ? translateLocal('common.billable').toLowerCase() : translateLocal('common.nonBillable').toLowerCase();
        originalMessage.billable = transactionChanges?.billable ? translateLocal('common.billable').toLowerCase() : translateLocal('common.nonBillable').toLowerCase();
    }

    if ('customUnitRateID' in transactionChanges && updatedTransaction?.comment?.customUnit?.customUnitRateID) {
        originalMessage.oldAmount = getTransactionAmount(oldTransaction, isFromExpenseReport);
        originalMessage.oldCurrency = getCurrency(oldTransaction);
        originalMessage.oldMerchant = getMerchant(oldTransaction);

        // For the originalMessage, we should use the non-negative amount, similar to what getAmount does for oldAmount
        originalMessage.amount = Math.abs(updatedTransaction.modifiedAmount ?? 0);
        originalMessage.currency = updatedTransaction.modifiedCurrency ?? CONST.CURRENCY.USD;
        originalMessage.merchant = updatedTransaction.modifiedMerchant;
    }

    return originalMessage;
}

/**
 * Check if original message is an object and can be used as a ChangeLog type
 * @param originalMessage
 */
function isChangeLogObject(originalMessage?: OriginalMessageChangeLog): OriginalMessageChangeLog | undefined {
    if (originalMessage && typeof originalMessage === 'object') {
        return originalMessage;
    }
    return undefined;
}

/**
 * Build invited usernames for admin chat threads
 * @param parentReportAction
 * @param parentReportActionMessage
 */
function getAdminRoomInvitedParticipants(parentReportAction: OnyxEntry<ReportAction>, parentReportActionMessage: string) {
    if (isEmptyObject(parentReportAction)) {
        return parentReportActionMessage || translateLocal('parentReportAction.deletedMessage');
    }
    if (!getOriginalMessage(parentReportAction)) {
        return parentReportActionMessage || translateLocal('parentReportAction.deletedMessage');
    }
    if (!isPolicyChangeLogAction(parentReportAction) && !isRoomChangeLogAction(parentReportAction)) {
        return parentReportActionMessage || translateLocal('parentReportAction.deletedMessage');
    }

    const originalMessage = isChangeLogObject(getOriginalMessage(parentReportAction));
    const personalDetails = getPersonalDetailsByIDs({accountIDs: originalMessage?.targetAccountIDs ?? [], currentUserAccountID: 0});

    const participants = personalDetails.map((personalDetail) => {
        const name = getEffectiveDisplayName(personalDetail);
        if (name && name?.length > 0) {
            return name;
        }
        return translateLocal('common.hidden');
    });
    const users = participants.length > 1 ? participants.join(` ${translateLocal('common.and')} `) : participants.at(0);
    if (!users) {
        return parentReportActionMessage;
    }
    const actionType = parentReportAction.actionName;
    const isInviteAction = actionType === CONST.REPORT.ACTIONS.TYPE.ROOM_CHANGE_LOG.INVITE_TO_ROOM || actionType === CONST.REPORT.ACTIONS.TYPE.POLICY_CHANGE_LOG.INVITE_TO_ROOM;

    const verbKey = isInviteAction ? 'workspace.invite.invited' : 'workspace.invite.removed';
    const prepositionKey = isInviteAction ? 'workspace.invite.to' : 'workspace.invite.from';

    const verb = translateLocal(verbKey);
    const preposition = translateLocal(prepositionKey);

    const roomName = originalMessage?.roomName ?? '';

    return roomName ? `${verb} ${users} ${preposition} ${roomName}` : `${verb} ${users}`;
}

/**
 * Get the invoice payer name based on its type:
 * - Individual - a receiver display name.
 * - Policy - a receiver policy name.
 */
function getInvoicePayerName(report: OnyxEntry<Report>, invoiceReceiverPolicy?: OnyxEntry<Policy> | SearchPolicy, invoiceReceiverPersonalDetail?: PersonalDetails): string {
    const invoiceReceiver = report?.invoiceReceiver;
    const isIndividual = invoiceReceiver?.type === CONST.REPORT.INVOICE_RECEIVER_TYPE.INDIVIDUAL;

    if (isIndividual) {
        return formatPhoneNumber(getDisplayNameOrDefault(invoiceReceiverPersonalDetail ?? allPersonalDetails?.[invoiceReceiver.accountID]));
    }

    return getPolicyName({report, policy: invoiceReceiverPolicy ?? allPolicies?.[`${ONYXKEYS.COLLECTION.POLICY}${invoiceReceiver?.policyID}`]});
}

/**
 * Parse html of reportAction into text
 */
function parseReportActionHtmlToText(reportAction: OnyxEntry<ReportAction>, reportID: string | undefined, childReportID?: string): string {
    if (!reportAction) {
        return '';
    }
    const key = `${reportID}_${reportAction.reportActionID}_${reportAction.lastModified}`;
    const cachedText = parsedReportActionMessageCache[key];
    if (cachedText !== undefined) {
        return cachedText;
    }

    const {html, text} = getReportActionMessageReportUtils(reportAction) ?? {};

    if (!html) {
        return text ?? '';
    }

    const mentionReportRegex = /<mention-report reportID="?(\d+)"?(?: *\/>|><\/mention-report>)/gi;
    const matches = html.matchAll(mentionReportRegex);

    const reportIDToName: Record<string, string> = {};
    for (const match of matches) {
        if (match[1] !== childReportID) {
            // eslint-disable-next-line @typescript-eslint/no-use-before-define
            reportIDToName[match[1]] = getReportName(getReportOrDraftReport(match[1])) ?? '';
        }
    }

    const mentionUserRegex = /(?:<mention-user accountID="?(\d+)"?(?: *\/>|><\/mention-user>))/gi;
    const accountIDToName: Record<string, string> = {};
    const accountIDs = Array.from(html.matchAll(mentionUserRegex), (mention) => Number(mention[1]));
    const logins = getLoginsByAccountIDs(accountIDs);
    accountIDs.forEach((id, index) => {
        const login = logins.at(index);
        const user = allPersonalDetails?.[id];
        const displayName = formatPhoneNumber(login ?? '') || getDisplayNameOrDefault(user);
        accountIDToName[id] = getShortMentionIfFound(displayName, id.toString(), currentUserPersonalDetails, login) ?? '';
    });

    const textMessage = Str.removeSMSDomain(Parser.htmlToText(html, {reportIDToName, accountIDToName}));
    parsedReportActionMessageCache[key] = textMessage;

    return textMessage;
}

/**
 * Get the report action message for a report action.
 */
function getReportActionMessage({
    reportAction,
    reportID,
    childReportID,
    reports,
    personalDetails,
}: {
    reportAction: OnyxEntry<ReportAction>;
    reportID?: string;
    childReportID?: string;
    reports?: SearchReport[];
    personalDetails?: Partial<PersonalDetailsList>;
}) {
    if (isEmptyObject(reportAction)) {
        return '';
    }
    if (reportAction.actionName === CONST.REPORT.ACTIONS.TYPE.HOLD) {
        return translateLocal('iou.heldExpense');
    }

    if (reportAction.actionName === CONST.REPORT.ACTIONS.TYPE.EXPORTED_TO_INTEGRATION) {
        return getExportIntegrationLastMessageText(reportAction);
    }

    if (reportAction.actionName === CONST.REPORT.ACTIONS.TYPE.UNHOLD) {
        return translateLocal('iou.unheldExpense');
    }
    if (isApprovedOrSubmittedReportAction(reportAction) || isActionOfType(reportAction, CONST.REPORT.ACTIONS.TYPE.REIMBURSED)) {
        return getReportActionMessageText(reportAction);
    }
    if (isReimbursementQueuedAction(reportAction)) {
        return getReimbursementQueuedActionMessage({
            reportAction,
            reportOrID: getReportOrDraftReport(reportID, reports),
            shouldUseShortDisplayName: false,
            reports,
            personalDetails,
        });
    }

    return parseReportActionHtmlToText(reportAction, reportID, childReportID);
}

/**
 * Get the title for an invoice room.
 */
function getInvoicesChatName({
    report,
    receiverPolicy,
    personalDetails,
    policies,
}: {
    report: OnyxEntry<Report>;
    receiverPolicy: OnyxEntry<Policy> | SearchPolicy;
    personalDetails?: Partial<PersonalDetailsList>;
    policies?: SearchPolicy[];
}): string {
    const invoiceReceiver = report?.invoiceReceiver;
    const isIndividual = invoiceReceiver?.type === CONST.REPORT.INVOICE_RECEIVER_TYPE.INDIVIDUAL;
    const invoiceReceiverAccountID = isIndividual ? invoiceReceiver.accountID : CONST.DEFAULT_NUMBER_ID;
    const invoiceReceiverPolicyID = isIndividual ? undefined : invoiceReceiver?.policyID;
    const invoiceReceiverPolicy = receiverPolicy ?? getPolicy(invoiceReceiverPolicyID);
    const isCurrentUserReceiver = (isIndividual && invoiceReceiverAccountID === currentUserAccountID) || (!isIndividual && isPolicyAdminPolicyUtils(invoiceReceiverPolicy));

    if (isCurrentUserReceiver) {
        return getPolicyName({report});
    }

    if (isIndividual) {
        return formatPhoneNumber(getDisplayNameOrDefault((personalDetails ?? allPersonalDetails)?.[invoiceReceiverAccountID]));
    }

    return getPolicyName({report, policy: invoiceReceiverPolicy, policies});
}

const reportNameCache = new Map<string, {lastVisibleActionCreated: string; reportName: string}>();

/**
 * Get a cache key for the report name.
 */
const getCacheKey = (report: OnyxEntry<Report>): string => `${report?.reportID}-${report?.lastVisibleActionCreated}-${report?.reportName}`;

/**
 * Get the title for a report using only participant names. This may be used for 1:1 DMs and other non-categorized chats.
 */
function buildReportNameFromParticipantNames({report, personalDetails}: {report: OnyxEntry<Report>; personalDetails?: Partial<PersonalDetailsList>}) {
    const participantsWithoutCurrentUser: number[] = [];
    Object.keys(report?.participants ?? {}).forEach((accountID) => {
        const accID = Number(accountID);
        if (accID !== currentUserAccountID && participantsWithoutCurrentUser.length < 5) {
            participantsWithoutCurrentUser.push(accID);
        }
    });
    const isMultipleParticipantReport = participantsWithoutCurrentUser.length > 1;
    return participantsWithoutCurrentUser
        .map((accountID) => getDisplayNameForParticipant({accountID, shouldUseShortForm: isMultipleParticipantReport, personalDetailsData: personalDetails}))
        .join(', ');
}

/**
 * Get the title for a report.
 */
function getReportName(
    report: OnyxEntry<Report>,
    policy?: OnyxEntry<Policy>,
    parentReportActionParam?: OnyxInputOrEntry<ReportAction>,
    personalDetails?: Partial<PersonalDetailsList>,
    invoiceReceiverPolicy?: OnyxEntry<Policy>,
): string {
    return getReportNameInternal({report, policy, parentReportActionParam, personalDetails, invoiceReceiverPolicy});
}

function getSearchReportName(props: GetReportNameParams): string {
    const {report, policy} = props;
    if (isChatThread(report) && policy?.name) {
        return policy.name;
    }
    return getReportNameInternal(props);
}

function getInvoiceReportName(report: OnyxEntry<Report>, policy?: OnyxEntry<Policy | SearchPolicy>, invoiceReceiverPolicy?: OnyxEntry<Policy | SearchPolicy>): string {
    const moneyRequestReportName = getMoneyRequestReportName({report, policy, invoiceReceiverPolicy});
    const oldDotInvoiceName = report?.reportName ?? moneyRequestReportName;
    return isNewDotInvoice(report?.chatReportID) ? moneyRequestReportName : oldDotInvoiceName;
}

function getReportNameInternal({
    report,
    policy,
    parentReportActionParam,
    personalDetails,
    invoiceReceiverPolicy,
    transactions,
    reports,
    reportNameValuePairs,
    policies,
}: GetReportNameParams): string {
    const reportID = report?.reportID;
    const cacheKey = getCacheKey(report);

    if (reportID) {
        const reportNameFromCache = reportNameCache.get(cacheKey);

        if (reportNameFromCache?.reportName && reportNameFromCache.reportName === report?.reportName && reportNameFromCache.reportName !== CONST.REPORT.DEFAULT_REPORT_NAME) {
            return reportNameFromCache.reportName;
        }
    }

    let formattedName: string | undefined;
    let parentReportAction: OnyxEntry<ReportAction>;
    if (parentReportActionParam) {
        parentReportAction = parentReportActionParam;
    } else {
        parentReportAction = isThread(report) ? allReportActions?.[`${ONYXKEYS.COLLECTION.REPORT_ACTIONS}${report.parentReportID}`]?.[report.parentReportActionID] : undefined;
    }
    const parentReportActionMessage = getReportActionMessageReportUtils(parentReportAction);

    if (isActionOfType(parentReportAction, CONST.REPORT.ACTIONS.TYPE.SUBMITTED) || isActionOfType(parentReportAction, CONST.REPORT.ACTIONS.TYPE.SUBMITTED_AND_CLOSED)) {
        const {harvesting} = getOriginalMessage(parentReportAction) ?? {};
        if (harvesting) {
            return Parser.htmlToText(getReportAutomaticallySubmittedMessage(parentReportAction));
        }
        return getIOUSubmittedMessage(parentReportAction);
    }
    if (isActionOfType(parentReportAction, CONST.REPORT.ACTIONS.TYPE.FORWARDED)) {
        const {automaticAction} = getOriginalMessage(parentReportAction) ?? {};
        if (automaticAction) {
            return Parser.htmlToText(getReportAutomaticallyForwardedMessage(parentReportAction, reportID));
        }
        return getIOUForwardedMessage(parentReportAction, report, reports);
    }
    if (parentReportAction?.actionName === CONST.REPORT.ACTIONS.TYPE.REJECTED) {
        return getRejectedReportMessage();
    }
    if (parentReportAction?.actionName === CONST.REPORT.ACTIONS.TYPE.POLICY_CHANGE_LOG.CORPORATE_UPGRADE) {
        return getUpgradeWorkspaceMessage();
    }
    if (parentReportAction?.actionName === CONST.REPORT.ACTIONS.TYPE.POLICY_CHANGE_LOG.TEAM_DOWNGRADE) {
        return getDowngradeWorkspaceMessage();
    }
    if (parentReportAction?.actionName === CONST.REPORT.ACTIONS.TYPE.POLICY_CHANGE_LOG.UPDATE_CURRENCY) {
        return getWorkspaceCurrencyUpdateMessage(parentReportAction);
    }
    if (parentReportAction?.actionName === CONST.REPORT.ACTIONS.TYPE.POLICY_CHANGE_LOG.UPDATE_FIELD) {
        return getWorkspaceUpdateFieldMessage(parentReportAction);
    }
    if (parentReportAction?.actionName === CONST.REPORT.ACTIONS.TYPE.MERGED_WITH_CASH_TRANSACTION) {
        return translateLocal('systemMessage.mergedWithCashTransaction');
    }
    if (parentReportAction?.actionName === CONST.REPORT.ACTIONS.TYPE.POLICY_CHANGE_LOG.UPDATE_NAME) {
        return Str.htmlDecode(getWorkspaceNameUpdatedMessage(parentReportAction));
    }
    if (parentReportAction?.actionName === CONST.REPORT.ACTIONS.TYPE.POLICY_CHANGE_LOG.UPDATE_AUTO_REPORTING_FREQUENCY) {
        return getWorkspaceFrequencyUpdateMessage(parentReportAction);
    }
    if (parentReportAction?.actionName === CONST.REPORT.ACTIONS.TYPE.POLICY_CHANGE_LOG.ADD_REPORT_FIELD) {
        return getWorkspaceReportFieldAddMessage(parentReportAction);
    }
    if (parentReportAction?.actionName === CONST.REPORT.ACTIONS.TYPE.POLICY_CHANGE_LOG.UPDATE_REPORT_FIELD) {
        return getWorkspaceReportFieldUpdateMessage(parentReportAction);
    }
    if (parentReportAction?.actionName === CONST.REPORT.ACTIONS.TYPE.POLICY_CHANGE_LOG.DELETE_REPORT_FIELD) {
        return getWorkspaceReportFieldDeleteMessage(parentReportAction);
    }

    if (isActionOfType(parentReportAction, CONST.REPORT.ACTIONS.TYPE.POLICY_CHANGE_LOG.UPDATE_MAX_EXPENSE_AMOUNT_NO_RECEIPT)) {
        return getPolicyChangeLogMaxExpesnseAmountNoReceiptMessage(parentReportAction);
    }

    if (isActionOfType(parentReportAction, CONST.REPORT.ACTIONS.TYPE.POLICY_CHANGE_LOG.UPDATE_DEFAULT_BILLABLE)) {
        return getPolicyChangeLogDefaultBillableMessage(parentReportAction);
    }
    if (isActionOfType(parentReportAction, CONST.REPORT.ACTIONS.TYPE.POLICY_CHANGE_LOG.UPDATE_DEFAULT_TITLE_ENFORCED)) {
        return getPolicyChangeLogDefaultTitleEnforcedMessage(parentReportAction);
    }

    if (isActionOfType(parentReportAction, CONST.REPORT.ACTIONS.TYPE.APPROVED)) {
        const {automaticAction} = getOriginalMessage(parentReportAction) ?? {};
        if (automaticAction) {
            return Parser.htmlToText(getReportAutomaticallyApprovedMessage(parentReportAction));
        }
        return getIOUApprovedMessage(parentReportAction);
    }
    if (isUnapprovedAction(parentReportAction)) {
        return getIOUUnapprovedMessage(parentReportAction);
    }

    if (isTaskReport(report) && isCanceledTaskReport(report, parentReportAction)) {
        return translateLocal('parentReportAction.deletedTask');
    }

    if (isTaskReport(report)) {
        return Parser.htmlToText(report?.reportName ?? '').trim();
    }

    if (isChatThread(report)) {
        if (!isEmptyObject(parentReportAction) && isTransactionThread(parentReportAction)) {
            formattedName = getTransactionReportName({reportAction: parentReportAction, transactions, reports});
            if (isArchivedNonExpenseReport(report, getReportNameValuePairs(report?.reportID, reportNameValuePairs))) {
                formattedName += ` (${translateLocal('common.archived')})`;
            }
            return formatReportLastMessageText(formattedName);
        }

        if (!isEmptyObject(parentReportAction) && isOldDotReportAction(parentReportAction)) {
            return getMessageOfOldDotReportAction(parentReportAction);
        }

        if (parentReportActionMessage?.isDeletedParentAction) {
            return translateLocal('parentReportAction.deletedMessage');
        }

        if (parentReportAction?.actionName === CONST.REPORT.ACTIONS.TYPE.RESOLVED_DUPLICATES) {
            return translateLocal('violations.resolvedDuplicates');
        }

        const isAttachment = isReportActionAttachment(!isEmptyObject(parentReportAction) ? parentReportAction : undefined);
        const reportActionMessage = getReportActionMessage({
            reportAction: parentReportAction,
            reportID: report?.parentReportID,
            childReportID: report?.reportID,
            reports,
            personalDetails,
        }).replace(/(\n+|\r\n|\n|\r)/gm, ' ');
        if (isAttachment && reportActionMessage) {
            return `[${translateLocal('common.attachment')}]`;
        }
        if (
            parentReportActionMessage?.moderationDecision?.decision === CONST.MODERATION.MODERATOR_DECISION_PENDING_HIDE ||
            parentReportActionMessage?.moderationDecision?.decision === CONST.MODERATION.MODERATOR_DECISION_HIDDEN ||
            parentReportActionMessage?.moderationDecision?.decision === CONST.MODERATION.MODERATOR_DECISION_PENDING_REMOVE
        ) {
            return translateLocal('parentReportAction.hiddenMessage');
        }
        if (isAdminRoom(report) || isUserCreatedPolicyRoom(report)) {
            return getAdminRoomInvitedParticipants(parentReportAction, reportActionMessage);
        }
        if (reportActionMessage && isArchivedNonExpenseReport(report, getReportNameValuePairs(report?.reportID, reportNameValuePairs))) {
            return `${reportActionMessage} (${translateLocal('common.archived')})`;
        }
        if (!isEmptyObject(parentReportAction) && isModifiedExpenseAction(parentReportAction)) {
            const modifiedMessage = ModifiedExpenseMessage.getForReportAction({reportOrID: report?.reportID, reportAction: parentReportAction, searchReports: reports});
            return formatReportLastMessageText(modifiedMessage);
        }
        if (isTripRoom(report) && report?.reportName !== CONST.REPORT.DEFAULT_REPORT_NAME) {
            return report?.reportName ?? '';
        }
        if (isCardIssuedAction(parentReportAction)) {
            return getCardIssuedMessage({reportAction: parentReportAction});
        }
        return reportActionMessage;
    }

    if (isClosedExpenseReportWithNoExpenses(report, transactions)) {
        return translateLocal('parentReportAction.deletedReport');
    }

    if (isGroupChat(report)) {
        return getGroupChatName(undefined, true, report) ?? '';
    }

    if (isChatRoom(report)) {
        formattedName = report?.reportName;
    }

    if (isPolicyExpenseChat(report)) {
        formattedName = getPolicyExpenseChatName({report, policy, personalDetailsList: personalDetails, reports});
    }

    if (isMoneyRequestReport(report)) {
        formattedName = getMoneyRequestReportName({report, policy});
    }

    if (isInvoiceReport(report)) {
        formattedName = getInvoiceReportName(report, policy, invoiceReceiverPolicy);
    }

    if (isInvoiceRoom(report)) {
        formattedName = getInvoicesChatName({report, receiverPolicy: invoiceReceiverPolicy, personalDetails, policies});
    }

    if (isArchivedNonExpenseReport(report, getReportNameValuePairs(report?.reportID))) {
        formattedName += ` (${translateLocal('common.archived')})`;
    }

    if (isSelfDM(report)) {
        formattedName = getDisplayNameForParticipant({accountID: currentUserAccountID, shouldAddCurrentUserPostfix: true, personalDetailsData: personalDetails});
    }

    if (formattedName) {
        if (reportID) {
            reportNameCache.set(cacheKey, {lastVisibleActionCreated: report?.lastVisibleActionCreated ?? '', reportName: formattedName});
        }

        return formatReportLastMessageText(formattedName);
    }

    // Not a room or PolicyExpenseChat, generate title from first 5 other participants
    formattedName = buildReportNameFromParticipantNames({report, personalDetails});

    if (reportID) {
        reportNameCache.set(cacheKey, {lastVisibleActionCreated: report?.lastVisibleActionCreated ?? '', reportName: formattedName});
    }

    return formattedName;
}

/**
 * Get the payee name given a report.
 */
function getPayeeName(report: OnyxEntry<Report>): string | undefined {
    if (isEmptyObject(report)) {
        return undefined;
    }

    const participantsWithoutCurrentUser = Object.keys(report?.participants ?? {})
        .map(Number)
        .filter((accountID) => accountID !== currentUserAccountID);

    if (participantsWithoutCurrentUser.length === 0) {
        return undefined;
    }
    return getDisplayNameForParticipant({accountID: participantsWithoutCurrentUser.at(0), shouldUseShortForm: true});
}

function getReportSubtitlePrefix(report: OnyxEntry<Report>): string {
    if ((!isChatRoom(report) && !isPolicyExpenseChat(report)) || isThread(report)) {
        return '';
    }

    const filteredPolicies = Object.values(allPolicies ?? {}).filter((policy) => shouldShowPolicy(policy, false, currentUserEmail));
    if (filteredPolicies.length < 2) {
        return '';
    }

    const policyName = getPolicyName({report, returnEmptyIfNotFound: true});
    if (!policyName) {
        return '';
    }
    return `${policyName} ${CONST.DOT_SEPARATOR} `;
}

/**
 * Get either the policyName or domainName the chat is tied to
 */
function getChatRoomSubtitle(report: OnyxEntry<Report>, config: GetChatRoomSubtitleConfig = {isCreateExpenseFlow: false}): string | undefined {
    if (isChatThread(report)) {
        return '';
    }
    if (isSelfDM(report)) {
        return translateLocal('reportActionsView.yourSpace');
    }
    if (isInvoiceRoom(report)) {
        return translateLocal('workspace.common.invoices');
    }
    if (isConciergeChatReport(report)) {
        return translateLocal('reportActionsView.conciergeSupport');
    }
    if (!isDefaultRoom(report) && !isUserCreatedPolicyRoom(report) && !isPolicyExpenseChat(report)) {
        return '';
    }
    if (getChatType(report) === CONST.REPORT.CHAT_TYPE.DOMAIN_ALL) {
        // The domainAll rooms are just #domainName, so we ignore the prefix '#' to get the domainName
        return report?.reportName?.substring(1) ?? '';
    }
    if ((isPolicyExpenseChat(report) && !!report?.isOwnPolicyExpenseChat) || isExpenseReport(report)) {
        const policy = allPolicies?.[`${ONYXKEYS.COLLECTION.POLICY}${report?.policyID}`];
        const submitToAccountID = getSubmitToAccountID(policy, report);
        const submitsToAccountDetails = allPersonalDetails?.[submitToAccountID];
        const subtitle = submitsToAccountDetails?.displayName ?? submitsToAccountDetails?.login;

        if (!subtitle || !config.isCreateExpenseFlow) {
            return getPolicyName({report});
        }

        return `${getReportSubtitlePrefix(report)}${translateLocal('iou.submitsTo', {name: subtitle ?? ''})}`;
    }
    if (isArchivedReport(getReportNameValuePairs(report?.reportID))) {
        return report?.oldPolicyName ?? '';
    }
    return getPolicyName({report});
}

/**
 * Get pending members for reports
 */
function getPendingChatMembers(accountIDs: number[], previousPendingChatMembers: PendingChatMember[], pendingAction: PendingAction): PendingChatMember[] {
    const pendingChatMembers = accountIDs.map((accountID) => ({accountID: accountID.toString(), pendingAction}));
    return [...previousPendingChatMembers, ...pendingChatMembers];
}

/**
 * Gets the parent navigation subtitle for the report
 */
function getParentNavigationSubtitle(report: OnyxEntry<Report>, invoiceReceiverPolicy?: OnyxEntry<Policy>): ParentNavigationSummaryParams {
    const parentReport = getParentReport(report);
    if (isEmptyObject(parentReport)) {
        return {};
    }

    if (isInvoiceReport(report) || isInvoiceRoom(parentReport)) {
        let reportName = `${getPolicyName({report: parentReport})} & ${getInvoicePayerName(parentReport, invoiceReceiverPolicy)}`;

        if (isArchivedNonExpenseReport(parentReport, getReportNameValuePairs(parentReport?.reportID))) {
            reportName += ` (${translateLocal('common.archived')})`;
        }

        return {
            reportName,
        };
    }

    return {
        reportName: getReportName(parentReport),
        workspaceName: getPolicyName({report: parentReport, returnEmptyIfNotFound: true}),
    };
}

/**
 * Navigate to the details page of a given report
 */
function navigateToDetailsPage(report: OnyxEntry<Report>, backTo?: string) {
    const isSelfDMReport = isSelfDM(report);
    const isOneOnOneChatReport = isOneOnOneChat(report);
    const participantAccountID = getParticipantsAccountIDsForDisplay(report);

    if (isSelfDMReport || isOneOnOneChatReport) {
        Navigation.navigate(ROUTES.PROFILE.getRoute(participantAccountID.at(0), isSelfDMReport ? Navigation.getActiveRoute() : backTo));
        return;
    }

    if (report?.reportID) {
        Navigation.navigate(ROUTES.REPORT_WITH_ID_DETAILS.getRoute(report?.reportID, backTo));
    }
}

/**
 * Go back to the details page of a given report
 */
function goBackToDetailsPage(report: OnyxEntry<Report>, backTo?: string, shouldGoBackToDetailsPage = false) {
    const isOneOnOneChatReport = isOneOnOneChat(report);
    const participantAccountID = getParticipantsAccountIDsForDisplay(report);

    if (isOneOnOneChatReport) {
        Navigation.goBack(ROUTES.PROFILE.getRoute(participantAccountID.at(0), backTo));
        return;
    }

    if (report?.reportID) {
        if (shouldGoBackToDetailsPage) {
            Navigation.goBack(ROUTES.REPORT_WITH_ID_DETAILS.getRoute(report.reportID, backTo));
        } else {
            Navigation.goBack(ROUTES.REPORT_SETTINGS.getRoute(report.reportID, backTo));
        }
    } else {
        Log.warn('Missing reportID during navigation back to the details page');
    }
}

function navigateBackOnDeleteTransaction(backRoute: Route | undefined, isFromRHP?: boolean) {
    if (!backRoute) {
        return;
    }

    const rootState = navigationRef.current?.getRootState();
    const lastFullScreenRoute = rootState?.routes.findLast((route) => isFullScreenName(route.name));
    if (lastFullScreenRoute?.name === NAVIGATORS.SEARCH_FULLSCREEN_NAVIGATOR) {
        Navigation.dismissModal();
        return;
    }
    if (isFromRHP) {
        Navigation.dismissModal();
    }
    Navigation.isNavigationReady().then(() => {
        Navigation.goBack(backRoute);
    });
}

/**
 * Go back to the previous page from the edit private page of a given report
 */
function goBackFromPrivateNotes(report: OnyxEntry<Report>, accountID?: number, backTo?: string) {
    if (isEmpty(report) || !accountID) {
        return;
    }
    const currentUserPrivateNote = report.privateNotes?.[accountID]?.note ?? '';
    if (isEmpty(currentUserPrivateNote)) {
        const participantAccountIDs = getParticipantsAccountIDsForDisplay(report);

        if (isOneOnOneChat(report)) {
            Navigation.goBack(ROUTES.PROFILE.getRoute(participantAccountIDs.at(0), backTo));
            return;
        }

        if (report?.reportID) {
            Navigation.goBack(ROUTES.REPORT_WITH_ID_DETAILS.getRoute(report?.reportID, backTo));
            return;
        }
    }
    Navigation.goBack(ROUTES.PRIVATE_NOTES_LIST.getRoute(report.reportID, backTo));
}

/**
 * Generate a random reportID up to 53 bits aka 9,007,199,254,740,991 (Number.MAX_SAFE_INTEGER).
 * There were approximately 98,000,000 reports with sequential IDs generated before we started using this approach, those make up roughly one billionth of the space for these numbers,
 * so we live with the 1 in a billion chance of a collision with an older ID until we can switch to 64-bit IDs.
 *
 * In a test of 500M reports (28 years of reports at our current max rate) we got 20-40 collisions meaning that
 * this is more than random enough for our needs.
 */
function generateReportID(): string {
    return (Math.floor(Math.random() * 2 ** 21) * 2 ** 32 + Math.floor(Math.random() * 2 ** 32)).toString();
}

function hasReportNameError(report: OnyxEntry<Report>): boolean {
    return !isEmptyObject(report?.errorFields?.reportName);
}

/**
 * Adds a domain to a short mention, converting it into a full mention with email or SMS domain.
 * @param mention The user mention to be converted.
 * @returns The converted mention as a full mention string or undefined if conversion is not applicable.
 */
function addDomainToShortMention(mention: string): string | undefined {
    if (!Str.isValidEmail(mention) && currentUserPrivateDomain) {
        const mentionWithEmailDomain = `${mention}@${currentUserPrivateDomain}`;
        if (allPersonalDetailLogins.includes(mentionWithEmailDomain)) {
            return mentionWithEmailDomain;
        }
    }
    if (Str.isValidE164Phone(mention)) {
        const mentionWithSmsDomain = addSMSDomainIfPhoneNumber(mention);
        if (allPersonalDetailLogins.includes(mentionWithSmsDomain)) {
            return mentionWithSmsDomain;
        }
    }
    return undefined;
}

/**
 * Replaces all valid short mention found in a text to a full mention
 *
 * Example:
 * "Hello \@example -> Hello \@example\@expensify.com"
 */
function completeShortMention(text: string): string {
    return text.replace(CONST.REGEX.SHORT_MENTION, (match) => {
        if (!Str.isValidMention(match)) {
            return match;
        }
        const mention = match.substring(1);
        const mentionWithDomain = addDomainToShortMention(mention);
        return mentionWithDomain ? `@${mentionWithDomain}` : match;
    });
}

/**
 * For comments shorter than or equal to 10k chars, convert the comment from MD into HTML because that's how it is stored in the database
 * For longer comments, skip parsing, but still escape the text, and display plaintext for performance reasons. It takes over 40s to parse a 100k long string!!
 */
function getParsedComment(text: string, parsingDetails?: ParsingDetails, mediaAttributes?: Record<string, string>, disabledRules?: string[]): string {
    let isGroupPolicyReport = false;
    if (parsingDetails?.reportID) {
        const currentReport = getReportOrDraftReport(parsingDetails?.reportID);
        isGroupPolicyReport = isReportInGroupPolicy(currentReport);
    }

    if (parsingDetails?.policyID) {
        const policyType = getPolicy(parsingDetails?.policyID)?.type;
        if (policyType) {
            isGroupPolicyReport = isGroupPolicy(policyType);
        }
    }

    const textWithMention = completeShortMention(text);
    const rules = disabledRules ?? [];

    return text.length <= CONST.MAX_MARKUP_LENGTH
        ? Parser.replace(textWithMention, {
              shouldEscapeText: parsingDetails?.shouldEscapeText,
              disabledRules: isGroupPolicyReport ? [...rules] : ['reportMentions', ...rules],
              extras: {mediaAttributeCache: mediaAttributes},
          })
        : lodashEscape(text);
}

function getUploadingAttachmentHtml(file?: FileObject): string {
    if (!file || typeof file.uri !== 'string') {
        return '';
    }

    const dataAttributes = [
        `${CONST.ATTACHMENT_OPTIMISTIC_SOURCE_ATTRIBUTE}="${file.uri}"`,
        `${CONST.ATTACHMENT_SOURCE_ATTRIBUTE}="${file.uri}"`,
        `${CONST.ATTACHMENT_ORIGINAL_FILENAME_ATTRIBUTE}="${file.name}"`,
        'width' in file && `${CONST.ATTACHMENT_THUMBNAIL_WIDTH_ATTRIBUTE}="${file.width}"`,
        'height' in file && `${CONST.ATTACHMENT_THUMBNAIL_HEIGHT_ATTRIBUTE}="${file.height}"`,
    ]
        .filter((x) => !!x)
        .join(' ');

    // file.type is a known mime type like image/png, image/jpeg, video/mp4 etc.
    if (file.type?.startsWith('image')) {
        return `<img src="${file.uri}" alt="${file.name}" ${dataAttributes} />`;
    }
    if (file.type?.startsWith('video')) {
        return `<video src="${file.uri}" ${dataAttributes}>${file.name}</video>`;
    }

    // For all other types, we present a generic download link
    return `<a href="${file.uri}" ${dataAttributes}>${file.name}</a>`;
}

function getReportDescription(report: OnyxEntry<Report>): string {
    if (!report?.description) {
        return '';
    }
    try {
        const reportDescription = report?.description;
        const objectDescription = JSON.parse(reportDescription) as {html: string};
        return objectDescription.html ?? reportDescription ?? '';
    } catch (error) {
        return report?.description ?? '';
    }
}

function getPolicyDescriptionText(policy: OnyxEntry<Policy>): string {
    if (!policy?.description) {
        return '';
    }

    return Parser.htmlToText(policy.description);
}

function buildOptimisticAddCommentReportAction(
    text?: string,
    file?: FileObject,
    actorAccountID?: number,
    createdOffset = 0,
    shouldEscapeText?: boolean,
    reportID?: string,
): OptimisticReportAction {
    const commentText = getParsedComment(text ?? '', {shouldEscapeText, reportID});
    const attachmentHtml = getUploadingAttachmentHtml(file);

    const htmlForNewComment = `${commentText}${commentText && attachmentHtml ? '<br /><br />' : ''}${attachmentHtml}`;
    const textForNewComment = Parser.htmlToText(htmlForNewComment);

    const isAttachmentOnly = file && !text;
    const isAttachmentWithText = !!text && file !== undefined;
    const accountID = actorAccountID ?? currentUserAccountID ?? CONST.DEFAULT_NUMBER_ID;
    const delegateAccountDetails = getPersonalDetailByEmail(delegateEmail);

    // Remove HTML from text when applying optimistic offline comment
    return {
        commentText,
        reportAction: {
            reportActionID: rand64(),
            actionName: CONST.REPORT.ACTIONS.TYPE.ADD_COMMENT,
            actorAccountID: accountID,
            person: [
                {
                    style: 'strong',
                    text: allPersonalDetails?.[accountID]?.displayName ?? currentUserEmail,
                    type: 'TEXT',
                },
            ],
            automatic: false,
            avatar: allPersonalDetails?.[accountID]?.avatar,
            created: DateUtils.getDBTimeWithSkew(Date.now() + createdOffset),
            message: [
                {
                    translationKey: isAttachmentOnly ? CONST.TRANSLATION_KEYS.ATTACHMENT : '',
                    type: CONST.REPORT.MESSAGE.TYPE.COMMENT,
                    html: htmlForNewComment,
                    text: textForNewComment,
                },
            ],
            originalMessage: {
                html: htmlForNewComment,
                whisperedTo: [],
            },
            isFirstItem: false,
            isAttachmentOnly,
            isAttachmentWithText,
            pendingAction: CONST.RED_BRICK_ROAD_PENDING_ACTION.ADD,
            shouldShow: true,
            isOptimisticAction: true,
            delegateAccountID: delegateAccountDetails?.accountID,
        },
    };
}

/**
 * update optimistic parent reportAction when a comment is added or remove in the child report
 * @param parentReportAction - Parent report action of the child report
 * @param lastVisibleActionCreated - Last visible action created of the child report
 * @param type - The type of action in the child report
 */

function updateOptimisticParentReportAction(parentReportAction: OnyxEntry<ReportAction>, lastVisibleActionCreated: string, type: string): UpdateOptimisticParentReportAction {
    let childVisibleActionCount = parentReportAction?.childVisibleActionCount ?? 0;
    let childCommenterCount = parentReportAction?.childCommenterCount ?? 0;
    let childOldestFourAccountIDs = parentReportAction?.childOldestFourAccountIDs;

    if (type === CONST.RED_BRICK_ROAD_PENDING_ACTION.ADD) {
        childVisibleActionCount += 1;
        const oldestFourAccountIDs = childOldestFourAccountIDs ? childOldestFourAccountIDs.split(',') : [];
        if (oldestFourAccountIDs.length < 4) {
            const index = oldestFourAccountIDs.findIndex((accountID) => accountID === currentUserAccountID?.toString());
            if (index === -1) {
                childCommenterCount += 1;
                oldestFourAccountIDs.push(currentUserAccountID?.toString() ?? '');
            }
        }
        childOldestFourAccountIDs = oldestFourAccountIDs.join(',');
    } else if (type === CONST.RED_BRICK_ROAD_PENDING_ACTION.DELETE) {
        if (childVisibleActionCount > 0) {
            childVisibleActionCount -= 1;
        }

        if (childVisibleActionCount === 0) {
            childCommenterCount = 0;
            childOldestFourAccountIDs = '';
        }
    }

    return {
        childVisibleActionCount,
        childCommenterCount,
        childLastVisibleActionCreated: lastVisibleActionCreated,
        childOldestFourAccountIDs,
    };
}

/**
 * Builds an optimistic reportAction for the parent report when a task is created
 * @param taskReportID - Report ID of the task
 * @param taskTitle - Title of the task
 * @param taskAssigneeAccountID - AccountID of the person assigned to the task
 * @param text - Text of the comment
 * @param parentReportID - Report ID of the parent report
 * @param createdOffset - The offset for task's created time that created via a loop
 */
function buildOptimisticTaskCommentReportAction(
    taskReportID: string,
    taskTitle: string,
    taskAssigneeAccountID: number,
    text: string,
    parentReportID: string | undefined,
    actorAccountID?: number,
    createdOffset = 0,
): OptimisticReportAction {
    const reportAction = buildOptimisticAddCommentReportAction(text, undefined, undefined, createdOffset, undefined, taskReportID);
    if (Array.isArray(reportAction.reportAction.message)) {
        const message = reportAction.reportAction.message.at(0);
        if (message) {
            message.taskReportID = taskReportID;
        }
    } else if (!Array.isArray(reportAction.reportAction.message) && reportAction.reportAction.message) {
        reportAction.reportAction.message.taskReportID = taskReportID;
    }

    // These parameters are not saved on the reportAction, but are used to display the task in the UI
    // Added when we fetch the reportActions on a report
    // eslint-disable-next-line
    reportAction.reportAction.originalMessage = {
        html: getReportActionHtml(reportAction.reportAction),
        taskReportID: getReportActionMessageReportUtils(reportAction.reportAction)?.taskReportID,
        whisperedTo: [],
    };
    reportAction.reportAction.childReportID = taskReportID;
    reportAction.reportAction.parentReportID = parentReportID;
    reportAction.reportAction.childType = CONST.REPORT.TYPE.TASK;
    reportAction.reportAction.childReportName = taskTitle;
    reportAction.reportAction.childManagerAccountID = taskAssigneeAccountID;
    reportAction.reportAction.childStatusNum = CONST.REPORT.STATUS_NUM.OPEN;
    reportAction.reportAction.childStateNum = CONST.REPORT.STATE_NUM.OPEN;

    if (actorAccountID) {
        reportAction.reportAction.actorAccountID = actorAccountID;
    }

    return reportAction;
}

function buildOptimisticSelfDMReport(created: string): Report {
    return {
        reportID: generateReportID(),
        participants: {
            [currentUserAccountID ?? CONST.DEFAULT_NUMBER_ID]: {
                notificationPreference: CONST.REPORT.NOTIFICATION_PREFERENCE.MUTE,
            },
        },
        type: CONST.REPORT.TYPE.CHAT,
        chatType: CONST.REPORT.CHAT_TYPE.SELF_DM,
        isOwnPolicyExpenseChat: false,
        lastActorAccountID: 0,
        lastMessageHtml: '',
        lastMessageText: undefined,
        lastReadTime: created,
        lastVisibleActionCreated: created,
        ownerAccountID: currentUserAccountID,
        reportName: '',
        stateNum: 0,
        statusNum: 0,
        writeCapability: CONST.REPORT.WRITE_CAPABILITIES.ALL,
    };
}

/**
 * Builds an optimistic IOU report with a randomly generated reportID
 *
 * @param payeeAccountID - AccountID of the person generating the IOU.
 * @param payerAccountID - AccountID of the other person participating in the IOU.
 * @param total - IOU amount in the smallest unit of the currency.
 * @param chatReportID - Report ID of the chat where the IOU is.
 * @param currency - IOU currency.
 * @param isSendingMoney - If we pay someone the IOU should be created as settled
 * @param parentReportActionID - The parent report action ID of the IOU report
 */

function buildOptimisticIOUReport(
    payeeAccountID: number,
    payerAccountID: number,
    total: number,
    chatReportID: string | undefined,
    currency: string,
    isSendingMoney = false,
    parentReportActionID?: string,
): OptimisticIOUReport {
    const formattedTotal = convertToDisplayString(total, currency);
    const personalDetails = getPersonalDetailsForAccountID(payerAccountID);
    const payerEmail = 'login' in personalDetails ? personalDetails.login : '';
    const policyID = chatReportID ? getReport(chatReportID, allReports)?.policyID : undefined;
    const policy = getPolicy(policyID);

    const participants: Participants = {
        [payeeAccountID]: {notificationPreference: CONST.REPORT.NOTIFICATION_PREFERENCE.HIDDEN},
        [payerAccountID]: {notificationPreference: CONST.REPORT.NOTIFICATION_PREFERENCE.HIDDEN},
    };

    return {
        type: CONST.REPORT.TYPE.IOU,
        chatReportID,
        currency,
        managerID: payerAccountID,
        ownerAccountID: payeeAccountID,
        participants,
        reportID: generateReportID(),
        stateNum: isSendingMoney ? CONST.REPORT.STATE_NUM.APPROVED : CONST.REPORT.STATE_NUM.SUBMITTED,
        statusNum: isSendingMoney ? CONST.REPORT.STATUS_NUM.REIMBURSED : CONST.REPORT.STATE_NUM.SUBMITTED,
        total,
        unheldTotal: total,
        nonReimbursableTotal: 0,
        unheldNonReimbursableTotal: 0,

        // We don't translate reportName because the server response is always in English
        reportName: `${payerEmail} owes ${formattedTotal}`,
        parentReportID: chatReportID,
        lastVisibleActionCreated: DateUtils.getDBTime(),
        fieldList: policy?.fieldList,
        parentReportActionID,
    };
}

function getHumanReadableStatus(statusNum: number): string {
    const status = Object.keys(CONST.REPORT.STATUS_NUM).find((key) => CONST.REPORT.STATUS_NUM[key as keyof typeof CONST.REPORT.STATUS_NUM] === statusNum);
    return status ? `${status.charAt(0)}${status.slice(1).toLowerCase()}` : '';
}

/**
 * Populates the report field formula with the values from the report and policy.
 * Currently, this only supports optimistic expense reports.
 * Each formula field is either replaced with a value, or removed.
 * If after all replacements the formula is empty, the original formula is returned.
 * See {@link https://help.expensify.com/articles/expensify-classic/insights-and-custom-reporting/Custom-Templates}
 */
function populateOptimisticReportFormula(formula: string, report: OptimisticExpenseReport, policy: OnyxEntry<Policy>): string {
    const createdDate = report.lastVisibleActionCreated ? new Date(report.lastVisibleActionCreated) : undefined;
    const result = formula
        // We don't translate because the server response is always in English
        .replaceAll('{report:type}', 'Expense Report')
        .replaceAll('{report:startdate}', createdDate ? format(createdDate, CONST.DATE.FNS_FORMAT_STRING) : '')
        .replaceAll('{report:total}', report.total !== undefined ? convertToDisplayString(Math.abs(report.total), report.currency).toString() : '')
        .replaceAll('{report:currency}', report.currency ?? '')
        .replaceAll('{report:policyname}', policy?.name ?? '')
        .replaceAll('{report:created}', createdDate ? format(createdDate, CONST.DATE.FNS_DATE_TIME_FORMAT_STRING) : '')
        .replaceAll('{report:created:yyyy-MM-dd}', createdDate ? format(createdDate, CONST.DATE.FNS_FORMAT_STRING) : '')
        .replaceAll('{report:status}', report.statusNum !== undefined ? getHumanReadableStatus(report.statusNum) : '')
        .replaceAll('{user:email}', currentUserEmail ?? '')
        .replaceAll('{user:email|frontPart}', (currentUserEmail ? currentUserEmail.split('@').at(0) : '') ?? '')
        .replaceAll(/\{report:(.+)}/g, '');

    return result.trim().length ? result : formula;
}

/** Builds an optimistic invoice report with a randomly generated reportID */
function buildOptimisticInvoiceReport(
    chatReportID: string,
    policyID: string | undefined,
    receiverAccountID: number,
    receiverName: string,
    total: number,
    currency: string,
): OptimisticExpenseReport {
    const formattedTotal = convertToDisplayString(total, currency);
    const invoiceReport = {
        reportID: generateReportID(),
        chatReportID,
        policyID,
        type: CONST.REPORT.TYPE.INVOICE,
        ownerAccountID: currentUserAccountID,
        managerID: receiverAccountID,
        currency,
        // We don’t translate reportName because the server response is always in English
        reportName: `${receiverName} owes ${formattedTotal}`,
        stateNum: CONST.REPORT.STATE_NUM.SUBMITTED,
        statusNum: CONST.REPORT.STATUS_NUM.OPEN,
        total,
        participants: {
            [receiverAccountID]: {
                notificationPreference: CONST.REPORT.NOTIFICATION_PREFERENCE.HIDDEN,
            },
        },
        parentReportID: chatReportID,
        lastVisibleActionCreated: DateUtils.getDBTime(),
    };

    if (currentUserAccountID) {
        invoiceReport.participants[currentUserAccountID] = {notificationPreference: CONST.REPORT.NOTIFICATION_PREFERENCE.HIDDEN};
    }

    return invoiceReport;
}

/**
 * Returns the stateNum and statusNum for an expense report based on the policy settings
 * @param policy
 */
function getExpenseReportStateAndStatus(policy: OnyxEntry<Policy>) {
    const isInstantSubmitEnabledLocal = isInstantSubmitEnabled(policy);
    const isSubmitAndCloseLocal = isSubmitAndClose(policy);
    const arePaymentsDisabled = policy?.reimbursementChoice === CONST.POLICY.REIMBURSEMENT_CHOICES.REIMBURSEMENT_NO;

    if (isInstantSubmitEnabledLocal && arePaymentsDisabled && isSubmitAndCloseLocal) {
        return {
            stateNum: CONST.REPORT.STATE_NUM.APPROVED,
            statusNum: CONST.REPORT.STATUS_NUM.CLOSED,
        };
    }

    if (isInstantSubmitEnabledLocal) {
        return {
            stateNum: CONST.REPORT.STATE_NUM.SUBMITTED,
            statusNum: CONST.REPORT.STATUS_NUM.SUBMITTED,
        };
    }

    return {
        stateNum: CONST.REPORT.STATE_NUM.OPEN,
        statusNum: CONST.REPORT.STATUS_NUM.OPEN,
    };
}

/**
 * Builds an optimistic Expense report with a randomly generated reportID
 *
 * @param chatReportID - Report ID of the PolicyExpenseChat where the Expense Report is
 * @param policyID - The policy ID of the PolicyExpenseChat
 * @param payeeAccountID - AccountID of the employee (payee)
 * @param total - Amount in cents
 * @param currency
 * @param reimbursable – Whether the expense is reimbursable
 * @param parentReportActionID – The parent ReportActionID of the PolicyExpenseChat
 */
function buildOptimisticExpenseReport(
    chatReportID: string | undefined,
    policyID: string | undefined,
    payeeAccountID: number,
    total: number,
    currency: string,
    nonReimbursableTotal = 0,
    parentReportActionID?: string,
): OptimisticExpenseReport {
    // The amount for Expense reports are stored as negative value in the database
    const storedTotal = total * -1;
    const storedNonReimbursableTotal = nonReimbursableTotal * -1;
    const report = chatReportID ? getReport(chatReportID, allReports) : undefined;
    const policyName = getPolicyName({report});
    const formattedTotal = convertToDisplayString(storedTotal, currency);
    const policy = getPolicy(policyID);

    const {stateNum, statusNum} = getExpenseReportStateAndStatus(policy);

    const expenseReport: OptimisticExpenseReport = {
        reportID: generateReportID(),
        chatReportID,
        policyID,
        type: CONST.REPORT.TYPE.EXPENSE,
        ownerAccountID: payeeAccountID,
        currency,
        // We don't translate reportName because the server response is always in English
        reportName: `${policyName} owes ${formattedTotal}`,
        stateNum,
        statusNum,
        total: storedTotal,
        unheldTotal: storedTotal,
        nonReimbursableTotal: storedNonReimbursableTotal,
        unheldNonReimbursableTotal: storedNonReimbursableTotal,
        participants: {
            [payeeAccountID]: {
                notificationPreference: CONST.REPORT.NOTIFICATION_PREFERENCE.HIDDEN,
            },
        },
        parentReportID: chatReportID,
        lastVisibleActionCreated: DateUtils.getDBTime(),
        parentReportActionID,
    };

    // Get the approver/manager for this report to properly display the optimistic data
    const submitToAccountID = getSubmitToAccountID(policy, expenseReport);
    if (submitToAccountID) {
        expenseReport.managerID = submitToAccountID;
    }

    const titleReportField = getTitleReportField(getReportFieldsByPolicyID(policyID) ?? {});
    if (!!titleReportField && isPaidGroupPolicyExpenseReport(expenseReport)) {
        expenseReport.reportName = populateOptimisticReportFormula(titleReportField.defaultValue, expenseReport, policy);
    }

    expenseReport.fieldList = policy?.fieldList;

    return expenseReport;
}

function buildOptimisticEmptyReport(reportID: string, accountID: number, parentReportID: string | undefined, policy: OnyxEntry<Policy>, timeOfCreation: string) {
    const {stateNum, statusNum} = getExpenseReportStateAndStatus(policy);
    const titleReportField = getTitleReportField(getReportFieldsByPolicyID(policy?.id) ?? {});
    const optimisticEmptyReport: OptimisticNewReport = {
        reportName: '',
        reportID,
        policyID: policy?.id,
        type: CONST.REPORT.TYPE.EXPENSE,
        currency: policy?.outputCurrency,
        ownerAccountID: accountID,
        stateNum,
        statusNum,
        total: 0,
        nonReimbursableTotal: 0,
        participants: {},
        lastVisibleActionCreated: timeOfCreation,
        pendingFields: {createReport: CONST.RED_BRICK_ROAD_PENDING_ACTION.ADD},
        parentReportID,
        chatReportID: parentReportID,
    };

    const optimisticReportName = populateOptimisticReportFormula(titleReportField?.defaultValue ?? CONST.POLICY.DEFAULT_REPORT_NAME_PATTERN, optimisticEmptyReport, policy);
    optimisticEmptyReport.reportName = optimisticReportName;

    optimisticEmptyReport.participants = accountID
        ? {
              [accountID]: {
                  notificationPreference: CONST.REPORT.NOTIFICATION_PREFERENCE.HIDDEN,
              },
          }
        : {};
    optimisticEmptyReport.ownerAccountID = accountID;
    return optimisticEmptyReport;
}

function getFormattedAmount(reportAction: ReportAction, report?: Report | null) {
    if (
        !isSubmittedAction(reportAction) &&
        !isForwardedAction(reportAction) &&
        !isApprovedAction(reportAction) &&
        !isUnapprovedAction(reportAction) &&
        !isSubmittedAndClosedAction(reportAction)
    ) {
        return '';
    }
    const originalMessage = getOriginalMessage(reportAction);

    // Expense reports can have a negative amount and we need to display it as negative in the UI
    // the amount found in originalMessage does not accurately track this so we need to use the total from the report instead
    const amount = report && isExpenseReport(report) ? (report?.total ?? 0) * -1 : Math.abs(originalMessage?.amount ?? 0);
    const formattedAmount = convertToDisplayString(amount, originalMessage?.currency);
    return formattedAmount;
}

function getReportAutomaticallySubmittedMessage(
    reportAction: ReportAction<typeof CONST.REPORT.ACTIONS.TYPE.SUBMITTED> | ReportAction<typeof CONST.REPORT.ACTIONS.TYPE.SUBMITTED_AND_CLOSED>,
    report?: Report,
) {
    return translateLocal('iou.automaticallySubmittedAmount', {formattedAmount: getFormattedAmount(reportAction, report)});
}

function getIOUSubmittedMessage(
    reportAction: ReportAction<typeof CONST.REPORT.ACTIONS.TYPE.SUBMITTED> | ReportAction<typeof CONST.REPORT.ACTIONS.TYPE.SUBMITTED_AND_CLOSED>,
    report?: Report,
) {
    return translateLocal('iou.submittedAmount', {formattedAmount: getFormattedAmount(reportAction, report)});
}

function getReportAutomaticallyApprovedMessage(reportAction: ReportAction<typeof CONST.REPORT.ACTIONS.TYPE.APPROVED>, report?: Report) {
    return translateLocal('iou.automaticallyApprovedAmount', {amount: getFormattedAmount(reportAction, report)});
}

function getIOUUnapprovedMessage(reportAction: ReportAction<typeof CONST.REPORT.ACTIONS.TYPE.UNAPPROVED>, report?: Report) {
    return translateLocal('iou.unapprovedAmount', {amount: getFormattedAmount(reportAction, report)});
}

function getIOUApprovedMessage(reportAction: ReportAction<typeof CONST.REPORT.ACTIONS.TYPE.APPROVED>, report?: Report) {
    return translateLocal('iou.approvedAmount', {amount: getFormattedAmount(reportAction, report)});
}

/**
 * We pass the reportID as older FORWARDED actions do not have the amount & currency stored in the message
 * so we retrieve the amount from the report instead
 */
function getReportAutomaticallyForwardedMessage(reportAction: ReportAction<typeof CONST.REPORT.ACTIONS.TYPE.FORWARDED>, reportOrID: OnyxInputOrEntry<Report> | string | SearchReport) {
    const expenseReport = typeof reportOrID === 'string' ? getReport(reportOrID, allReports) : reportOrID;
    const originalMessage = getOriginalMessage(reportAction) as OriginalMessageIOU;
    let formattedAmount;

    // Older FORWARDED action might not have the amount stored in the original message, we'll fallback to getting the amount from the report instead.
    if (originalMessage?.amount) {
        formattedAmount = getFormattedAmount(reportAction, expenseReport);
    } else {
        formattedAmount = convertToDisplayString(getMoneyRequestSpendBreakdown(expenseReport).totalDisplaySpend, expenseReport?.currency);
    }

    return translateLocal('iou.automaticallyForwardedAmount', {amount: formattedAmount});
}

/**
 * We pass the reportID as older FORWARDED actions do not have the amount & currency stored in the message
 * so we retrieve the amount from the report instead
 */
function getIOUForwardedMessage(
    reportAction: ReportAction<typeof CONST.REPORT.ACTIONS.TYPE.FORWARDED>,
    reportOrID: OnyxInputOrEntry<Report> | string | SearchReport,
    reports?: SearchReport[],
) {
    const expenseReport = typeof reportOrID === 'string' ? getReport(reportOrID, reports ?? allReports) : reportOrID;
    const originalMessage = getOriginalMessage(reportAction) as OriginalMessageIOU;
    let formattedAmount;

    // Older FORWARDED action might not have the amount stored in the original message, we'll fallback to getting the amount from the report instead.
    if (originalMessage?.amount) {
        formattedAmount = getFormattedAmount(reportAction, expenseReport);
    } else {
        formattedAmount = convertToDisplayString(getMoneyRequestSpendBreakdown(expenseReport, reports).totalDisplaySpend, expenseReport?.currency);
    }

    return translateLocal('iou.forwardedAmount', {amount: formattedAmount});
}

function getRejectedReportMessage() {
    return translateLocal('iou.rejectedThisReport');
}

function getUpgradeWorkspaceMessage() {
    return translateLocal('workspaceActions.upgradedWorkspace');
}

function getDowngradeWorkspaceMessage() {
    return translateLocal('workspaceActions.downgradedWorkspace');
}

function getWorkspaceNameUpdatedMessage(action: ReportAction) {
    const {oldName, newName} = getOriginalMessage(action as ReportAction<typeof CONST.REPORT.ACTIONS.TYPE.POLICY_CHANGE_LOG.UPDATE_NAME>) ?? {};
    const message = oldName && newName ? translateLocal('workspaceActions.renamedWorkspaceNameAction', {oldName, newName}) : getReportActionText(action);
    return Str.htmlEncode(message);
}

function getDeletedTransactionMessage(action: ReportAction) {
    const deletedTransactionOriginalMessage = getOriginalMessage(action as ReportAction<typeof CONST.REPORT.ACTIONS.TYPE.DELETED_TRANSACTION>) ?? {};
    const amount = Math.abs(deletedTransactionOriginalMessage.amount ?? 0);
    const currency = deletedTransactionOriginalMessage.currency ?? '';
    const formattedAmount = convertToDisplayString(amount, currency) ?? '';
    const message = translateLocal('iou.deletedTransaction', {
        amount: formattedAmount,
        merchant: deletedTransactionOriginalMessage.merchant ?? '',
    });
    return message;
}

function getMovedTransactionMessage(action: ReportAction) {
    const movedTransactionOriginalMessage = getOriginalMessage(action as ReportAction<typeof CONST.REPORT.ACTIONS.TYPE.MOVED_TRANSACTION>) ?? {};
    const {toReportID} = movedTransactionOriginalMessage as OriginalMessageMovedTransaction;
    const reportName = allReports?.[`${ONYXKEYS.COLLECTION.REPORT}${toReportID}`]?.reportName ?? '';
    const message = translateLocal('iou.movedTransaction', {
        reportUrl: `${environmentURL}/r/${toReportID}`,
        reportName,
    });
    return message;
}

function getUnreportedTransactionMessage(action: ReportAction) {
    const unreportedTransactionOriginalMessage = getOriginalMessage(action as ReportAction<typeof CONST.REPORT.ACTIONS.TYPE.UNREPORTED_TRANSACTION>) ?? {};
    const {fromReportID} = unreportedTransactionOriginalMessage as OriginalMessageUnreportedTransaction;
    const reportName = allReports?.[`${ONYXKEYS.COLLECTION.REPORT}${fromReportID}`]?.reportName ?? '';
    const message = translateLocal('iou.unreportedTransaction', {
        reportUrl: `${environmentURL}/r/${fromReportID}`,
        reportName,
    });
    return message;
}

function getPolicyChangeMessage(action: ReportAction) {
    const PolicyChangeOriginalMessage = getOriginalMessage(action as ReportAction<typeof CONST.REPORT.ACTIONS.TYPE.CHANGE_POLICY>) ?? {};
    const {fromPolicy: fromPolicyID, toPolicy: toPolicyID} = PolicyChangeOriginalMessage as OriginalMessageChangePolicy;
    const message = translateLocal('report.actions.type.changeReportPolicy', {
        fromPolicyName: fromPolicyID ? getPolicyNameByID(fromPolicyID) : undefined,
        toPolicyName: getPolicyNameByID(toPolicyID),
    });
    return message;
}

/**
 * @param iouReportID - the report ID of the IOU report the action belongs to
 * @param type - IOUReportAction type. Can be oneOf(create, decline, cancel, pay, split)
 * @param total - IOU total in cents
 * @param comment - IOU comment
 * @param currency - IOU currency
 * @param paymentType - IOU paymentMethodType. Can be oneOf(Elsewhere, Expensify)
 * @param isSettlingUp - Whether we are settling up an IOU
 */
function getIOUReportActionMessage(iouReportID: string, type: string, total: number, comment: string, currency: string, paymentType = '', isSettlingUp = false): Message[] {
    const report = getReportOrDraftReport(iouReportID);
    const amount =
        type === CONST.IOU.REPORT_ACTION_TYPE.PAY && !isEmptyObject(report)
            ? convertToDisplayString(getMoneyRequestSpendBreakdown(report).totalDisplaySpend, currency)
            : convertToDisplayString(total, currency);

    let paymentMethodMessage;
    switch (paymentType) {
        case CONST.IOU.PAYMENT_TYPE.VBBA:
        case CONST.IOU.PAYMENT_TYPE.EXPENSIFY:
            paymentMethodMessage = ' with Expensify';
            break;
        default:
            paymentMethodMessage = ` elsewhere`;
            break;
    }

    let iouMessage;
    switch (type) {
        case CONST.REPORT.ACTIONS.TYPE.APPROVED:
            iouMessage = `approved ${amount}`;
            break;
        case CONST.REPORT.ACTIONS.TYPE.FORWARDED:
            iouMessage = translateLocal('iou.forwardedAmount', {amount});
            break;
        case CONST.REPORT.ACTIONS.TYPE.UNAPPROVED:
            iouMessage = `unapproved ${amount}`;
            break;
        case CONST.IOU.REPORT_ACTION_TYPE.CREATE:
            iouMessage = `submitted ${amount}${comment && ` for ${comment}`}`;
            break;
        case CONST.IOU.REPORT_ACTION_TYPE.TRACK:
            iouMessage = `tracking ${amount}${comment && ` for ${comment}`}`;
            break;
        case CONST.IOU.REPORT_ACTION_TYPE.SPLIT:
            iouMessage = `split ${amount}${comment && ` for ${comment}`}`;
            break;
        case CONST.IOU.REPORT_ACTION_TYPE.DELETE:
            iouMessage = `deleted the ${amount} expense${comment && ` for ${comment}`}`;
            break;
        case CONST.IOU.REPORT_ACTION_TYPE.PAY:
            iouMessage = isSettlingUp ? `paid ${amount}${paymentMethodMessage}` : `sent ${amount}${comment && ` for ${comment}`}${paymentMethodMessage}`;
            break;
        case CONST.REPORT.ACTIONS.TYPE.SUBMITTED:
            iouMessage = translateLocal('iou.submittedAmount', {formattedAmount: amount});
            break;
        default:
            break;
    }

    return [
        {
            html: lodashEscape(iouMessage),
            text: iouMessage ?? '',
            isEdited: false,
            type: CONST.REPORT.MESSAGE.TYPE.COMMENT,
        },
    ];
}

/**
 * Builds an optimistic IOU reportAction object
 *
 * @param type - IOUReportAction type. Can be oneOf(create, delete, pay, split).
 * @param amount - IOU amount in cents.
 * @param currency
 * @param comment - User comment for the IOU.
 * @param participants - An array with participants details.
 * @param [transactionID] - Not required if the IOUReportAction type is 'pay'
 * @param [paymentType] - Only required if the IOUReportAction type is 'pay'. Can be oneOf(elsewhere, Expensify).
 * @param [iouReportID] - Only required if the IOUReportActions type is oneOf(decline, cancel, pay). Generates a randomID as default.
 * @param [isSettlingUp] - Whether we are settling up an IOU.
 * @param [isSendMoneyFlow] - Whether this is pay someone flow
 * @param [receipt]
 * @param [isOwnPolicyExpenseChat] - Whether this is an expense report create from the current user's policy expense chat
 */
function buildOptimisticIOUReportAction(params: BuildOptimisticIOUReportActionParams): OptimisticIOUReportAction {
    const {
        type,
        amount,
        currency,
        comment,
        participants,
        transactionID,
        paymentType,
        iouReportID = '',
        isSettlingUp = false,
        isSendMoneyFlow = false,
        isOwnPolicyExpenseChat = false,
        created = DateUtils.getDBTime(),
        linkedExpenseReportAction,
    } = params;

    const IOUReportID = iouReportID || generateReportID();

    const originalMessage: ReportAction<typeof CONST.REPORT.ACTIONS.TYPE.IOU>['originalMessage'] = {
        amount,
        comment,
        currency,
        IOUTransactionID: transactionID,
        IOUReportID,
        type,
    };

    const delegateAccountDetails = getPersonalDetailByEmail(delegateEmail);

    if (type === CONST.IOU.REPORT_ACTION_TYPE.PAY) {
        // In pay someone flow, we store amount, comment, currency in IOUDetails when type = pay
        if (isSendMoneyFlow) {
            const keys = ['amount', 'comment', 'currency'] as const;
            keys.forEach((key) => {
                delete originalMessage[key];
            });
            originalMessage.IOUDetails = {amount, comment, currency};
            originalMessage.paymentType = paymentType;
        } else {
            // In case of pay someone action, we dont store the comment
            // and there is no single transctionID to link the action to.
            delete originalMessage.IOUTransactionID;
            delete originalMessage.comment;
            originalMessage.paymentType = paymentType;
        }
    }

    // IOUs of type split only exist in group DMs and those don't have an iouReport so we need to delete the IOUReportID key
    if (type === CONST.IOU.REPORT_ACTION_TYPE.SPLIT) {
        delete originalMessage.IOUReportID;
        // Split expense made from a policy expense chat only have the payee's accountID as the participant because the payer could be any policy admin
        if (isOwnPolicyExpenseChat) {
            originalMessage.participantAccountIDs = currentUserAccountID ? [currentUserAccountID] : [];
        } else {
            originalMessage.participantAccountIDs = currentUserAccountID
                ? [currentUserAccountID, ...participants.map((participant) => participant.accountID ?? CONST.DEFAULT_NUMBER_ID)]
                : participants.map((participant) => participant.accountID ?? CONST.DEFAULT_NUMBER_ID);
        }
    }

    const iouReportAction = {
        ...linkedExpenseReportAction,
        actionName: CONST.REPORT.ACTIONS.TYPE.IOU,
        actorAccountID: currentUserAccountID,
        automatic: false,
        isAttachmentOnly: false,
        originalMessage,
        reportActionID: rand64(),
        shouldShow: true,
        created,
        pendingAction: CONST.RED_BRICK_ROAD_PENDING_ACTION.ADD,
        delegateAccountID: delegateAccountDetails?.accountID,
        person: [
            {
                style: 'strong',
                text: getCurrentUserDisplayNameOrEmail(),
                type: 'TEXT',
            },
        ],
        avatar: getCurrentUserAvatar(),
        message: getIOUReportActionMessage(iouReportID, type, amount, comment, currency, paymentType, isSettlingUp),
    };

    const managerMcTestParticipant = participants.find((participant) => isSelectedManagerMcTest(participant.login));
    if (managerMcTestParticipant) {
        return {
            ...iouReportAction,
            actorAccountID: managerMcTestParticipant.accountID,
            avatar: managerMcTestParticipant.icons?.[0]?.source,
            person: [
                {
                    style: 'strong',
                    text: getDisplayNameForParticipant(managerMcTestParticipant),
                    type: 'TEXT',
                },
            ],
        };
    }

    return iouReportAction;
}

/**
 * Builds an optimistic APPROVED report action with a randomly generated reportActionID.
 */
function buildOptimisticApprovedReportAction(amount: number, currency: string, expenseReportID: string): OptimisticApprovedReportAction {
    const originalMessage = {
        amount,
        currency,
        expenseReportID,
    };
    const delegateAccountDetails = getPersonalDetailByEmail(delegateEmail);

    return {
        actionName: CONST.REPORT.ACTIONS.TYPE.APPROVED,
        actorAccountID: currentUserAccountID,
        automatic: false,
        avatar: getCurrentUserAvatar(),
        isAttachmentOnly: false,
        originalMessage,
        message: getIOUReportActionMessage(expenseReportID, CONST.REPORT.ACTIONS.TYPE.APPROVED, Math.abs(amount), '', currency),
        person: [
            {
                style: 'strong',
                text: getCurrentUserDisplayNameOrEmail(),
                type: 'TEXT',
            },
        ],
        reportActionID: rand64(),
        shouldShow: true,
        created: DateUtils.getDBTime(),
        pendingAction: CONST.RED_BRICK_ROAD_PENDING_ACTION.ADD,
        delegateAccountID: delegateAccountDetails?.accountID,
    };
}

/**
 * Builds an optimistic APPROVED report action with a randomly generated reportActionID.
 */
function buildOptimisticUnapprovedReportAction(amount: number, currency: string, expenseReportID: string): OptimisticUnapprovedReportAction {
    const delegateAccountDetails = getPersonalDetailByEmail(delegateEmail);
    return {
        actionName: CONST.REPORT.ACTIONS.TYPE.UNAPPROVED,
        actorAccountID: currentUserAccountID,
        automatic: false,
        avatar: getCurrentUserAvatar(),
        isAttachmentOnly: false,
        originalMessage: {
            amount,
            currency,
            expenseReportID,
        },
        message: getIOUReportActionMessage(expenseReportID, CONST.REPORT.ACTIONS.TYPE.UNAPPROVED, Math.abs(amount), '', currency),
        person: [
            {
                style: 'strong',
                text: getCurrentUserDisplayNameOrEmail(),
                type: 'TEXT',
            },
        ],
        reportActionID: rand64(),
        shouldShow: true,
        created: DateUtils.getDBTime(),
        pendingAction: CONST.RED_BRICK_ROAD_PENDING_ACTION.ADD,
        delegateAccountID: delegateAccountDetails?.accountID,
    };
}

/**
 * Builds an optimistic MOVED report action with a randomly generated reportActionID.
 * This action is used when we move reports across workspaces.
 */
function buildOptimisticMovedReportAction(fromPolicyID: string | undefined, toPolicyID: string, newParentReportID: string, movedReportID: string, policyName: string): ReportAction {
    const originalMessage = {
        fromPolicyID,
        toPolicyID,
        newParentReportID,
        movedReportID,
    };

    const movedActionMessage = [
        {
            html: `moved the report to the <a href='${CONST.NEW_EXPENSIFY_URL}r/${newParentReportID}' target='_blank' rel='noreferrer noopener'>${policyName}</a> workspace`,
            text: `moved the report to the ${policyName} workspace`,
            type: CONST.REPORT.MESSAGE.TYPE.COMMENT,
        },
    ];

    return {
        actionName: CONST.REPORT.ACTIONS.TYPE.MOVED,
        actorAccountID: currentUserAccountID,
        automatic: false,
        avatar: getCurrentUserAvatar(),
        isAttachmentOnly: false,
        originalMessage,
        message: movedActionMessage,
        person: [
            {
                style: 'strong',
                text: getCurrentUserDisplayNameOrEmail(),
                type: 'TEXT',
            },
        ],
        reportActionID: rand64(),
        shouldShow: true,
        created: DateUtils.getDBTime(),
        pendingAction: CONST.RED_BRICK_ROAD_PENDING_ACTION.ADD,
    };
}

/**
 * Builds an optimistic CHANGEPOLICY report action with a randomly generated reportActionID.
 * This action is used when we change the workspace of a report.
 */
function buildOptimisticChangePolicyReportAction(fromPolicyID: string | undefined, toPolicyID: string, automaticAction = false): ReportAction {
    const originalMessage = {
        fromPolicy: fromPolicyID,
        toPolicy: toPolicyID,
        automaticAction,
    };

    const fromPolicy = getPolicy(fromPolicyID);
    const toPolicy = getPolicy(toPolicyID);

    const changePolicyReportActionMessage = [
        {
            type: CONST.REPORT.MESSAGE.TYPE.TEXT,
            text: `changed the workspace to ${toPolicy?.name}`,
        },
        ...(fromPolicyID
            ? [
                  {
                      type: CONST.REPORT.MESSAGE.TYPE.TEXT,
                      text: ` (previously ${fromPolicy?.name})`,
                  },
              ]
            : []),
    ];

    return {
        actionName: CONST.REPORT.ACTIONS.TYPE.CHANGE_POLICY,
        actorAccountID: currentUserAccountID,
        avatar: getCurrentUserAvatar(),
        created: DateUtils.getDBTime(),
        originalMessage,
        message: changePolicyReportActionMessage,
        person: [
            {
                style: 'strong',
                text: getCurrentUserDisplayNameOrEmail(),
                type: 'TEXT',
            },
        ],
        reportActionID: rand64(),
        shouldShow: true,
        pendingAction: CONST.RED_BRICK_ROAD_PENDING_ACTION.ADD,
    };
}

/**
 * Builds an optimistic MOVED_TRANSACTION report action with a randomly generated reportActionID.
 * This action is used when we change the workspace of a report.
 */
function buildOptimisticMovedTransactionAction(transactionThreadReportID: string | undefined, toReportID: string): ReportAction {
    const originalMessage = {
        toReportID,
    };

    const reportName = allReports?.[toReportID]?.reportName;
    const movedTransactionMessage = [
        {
            type: CONST.REPORT.MESSAGE.TYPE.TEXT,
            html: `moved this expense to <a href='${environmentURL}r/${toReportID}' target='_blank' rel='noreferrer noopener'>${reportName}</a>`,
            text: `moved this expense to ${reportName}`,
        },
    ];

    return {
        actionName: CONST.REPORT.ACTIONS.TYPE.MOVED_TRANSACTION,
        reportID: transactionThreadReportID,
        actorAccountID: currentUserAccountID,
        avatar: getCurrentUserAvatar(),
        created: DateUtils.getDBTime(),
        originalMessage,
        message: movedTransactionMessage,
        person: [
            {
                style: 'strong',
                text: getCurrentUserDisplayNameOrEmail(),
                type: 'TEXT',
            },
        ],
        reportActionID: rand64(),
        shouldShow: true,
        pendingAction: CONST.RED_BRICK_ROAD_PENDING_ACTION.ADD,
    };
}

/**
 * Builds an optimistic UNREPORTED_TRANSACTION report action with a randomly generated reportActionID.
 * This action is used when we unreport a transaction.
 */
function buildOptimisticUnreportedTransactionAction(transactionThreadReportID: string | undefined, fromReportID: string): ReportAction {
    const originalMessage = {
        fromReportID,
    };

    const reportName = allReports?.[fromReportID]?.reportName;
    const unreportedTransactionMessage = [
        {
            type: CONST.REPORT.MESSAGE.TYPE.TEXT,
            html: `removed this expense from <a href='${environmentURL}r/${fromReportID}' target='_blank' rel='noreferrer noopener'>${reportName}</a>`,
            text: `removed this expense from ${reportName}`,
        },
    ];

    return {
        actionName: CONST.REPORT.ACTIONS.TYPE.UNREPORTED_TRANSACTION,
        reportID: transactionThreadReportID,
        actorAccountID: currentUserAccountID,
        avatar: getCurrentUserAvatar(),
        created: DateUtils.getDBTime(),
        originalMessage,
        message: unreportedTransactionMessage,
        person: [
            {
                style: 'strong',
                text: getCurrentUserDisplayNameOrEmail(),
                type: 'TEXT',
            },
        ],
        reportActionID: rand64(),
        shouldShow: true,
        pendingAction: CONST.RED_BRICK_ROAD_PENDING_ACTION.ADD,
    };
}

/**
 * Builds an optimistic SUBMITTED report action with a randomly generated reportActionID.
 *
 */
function buildOptimisticSubmittedReportAction(amount: number, currency: string, expenseReportID: string, adminAccountID: number | undefined): OptimisticSubmittedReportAction {
    const originalMessage = {
        amount,
        currency,
        expenseReportID,
    };

    const delegateAccountDetails = getPersonalDetailByEmail(delegateEmail);

    return {
        actionName: CONST.REPORT.ACTIONS.TYPE.SUBMITTED,
        actorAccountID: currentUserAccountID,
        adminAccountID,
        automatic: false,
        avatar: getCurrentUserAvatar(),
        isAttachmentOnly: false,
        originalMessage,
        message: getIOUReportActionMessage(expenseReportID, CONST.REPORT.ACTIONS.TYPE.SUBMITTED, Math.abs(amount), '', currency),
        person: [
            {
                style: 'strong',
                text: getCurrentUserDisplayNameOrEmail(),
                type: 'TEXT',
            },
        ],
        reportActionID: rand64(),
        shouldShow: true,
        created: DateUtils.getDBTime(),
        pendingAction: CONST.RED_BRICK_ROAD_PENDING_ACTION.ADD,
        delegateAccountID: delegateAccountDetails?.accountID,
    };
}

/**
 * Builds an optimistic report preview action with a randomly generated reportActionID.
 *
 * @param chatReport
 * @param iouReport
 * @param [comment] - User comment for the IOU.
 * @param [transaction] - optimistic first transaction of preview
 * @param reportActionID
 */
function buildOptimisticReportPreview(
    chatReport: OnyxInputOrEntry<Report>,
    iouReport: Report,
    comment = '',
    transaction: OnyxInputOrEntry<Transaction> = null,
    childReportID?: string,
    reportActionID?: string,
): ReportAction<typeof CONST.REPORT.ACTIONS.TYPE.REPORT_PREVIEW> {
    const hasReceipt = hasReceiptTransactionUtils(transaction);
    const message = getReportPreviewMessage(iouReport);
    const created = DateUtils.getDBTime();
    const reportActorAccountID = (isInvoiceReport(iouReport) || isExpenseReport(iouReport) ? iouReport?.ownerAccountID : iouReport?.managerID) ?? -1;
    const delegateAccountDetails = getPersonalDetailByEmail(delegateEmail);
    const isTestTransaction = isTestTransactionReport(iouReport);
    const isScanRequest = transaction ? isScanRequestTransactionUtils(transaction) : false;
    return {
        reportActionID: reportActionID ?? rand64(),
        reportID: chatReport?.reportID,
        actionName: CONST.REPORT.ACTIONS.TYPE.REPORT_PREVIEW,
        pendingAction: CONST.RED_BRICK_ROAD_PENDING_ACTION.ADD,
        originalMessage: {
            linkedReportID: iouReport?.reportID,
        },
        message: [
            {
                html: message,
                text: message,
                isEdited: false,
                type: CONST.REPORT.MESSAGE.TYPE.COMMENT,
            },
        ],
        delegateAccountID: delegateAccountDetails?.accountID,
        created,
        accountID: iouReport?.managerID,
        // The preview is initially whispered if created with a receipt, so the actor is the current user as well
        actorAccountID: hasReceipt ? currentUserAccountID : reportActorAccountID,
        childReportID: childReportID ?? iouReport?.reportID,
        childMoneyRequestCount: 1,
        childLastActorAccountID: currentUserAccountID,
        childLastMoneyRequestComment: comment,
        childRecentReceiptTransactionIDs: hasReceipt && !isEmptyObject(transaction) && transaction?.transactionID ? {[transaction.transactionID]: created} : undefined,
        ...(isTestTransaction && !isScanRequest && {childStateNum: 2, childStatusNum: 4}),
    };
}

/**
 * Builds an optimistic ACTIONABLETRACKEXPENSEWHISPER action with a randomly generated reportActionID.
 */
function buildOptimisticActionableTrackExpenseWhisper(iouAction: OptimisticIOUReportAction, transactionID: string): ReportAction {
    const currentTime = DateUtils.getDBTime();
    const targetEmail = CONST.EMAIL.CONCIERGE;
    const actorAccountID = getAccountIDsByLogins([targetEmail]).at(0);
    const reportActionID = rand64();
    return {
        actionName: CONST.REPORT.ACTIONS.TYPE.ACTIONABLE_TRACK_EXPENSE_WHISPER,
        actorAccountID,
        avatar: getDefaultAvatarURL(actorAccountID),
        created: DateUtils.addMillisecondsFromDateTime(currentTime, 1),
        lastModified: DateUtils.addMillisecondsFromDateTime(currentTime, 1),
        message: [
            {
                html: CONST.ACTIONABLE_TRACK_EXPENSE_WHISPER_MESSAGE,
                text: CONST.ACTIONABLE_TRACK_EXPENSE_WHISPER_MESSAGE,
                whisperedTo: [],
                type: CONST.REPORT.MESSAGE.TYPE.COMMENT,
            },
        ],
        originalMessage: {
            lastModified: DateUtils.addMillisecondsFromDateTime(currentTime, 1),
            transactionID,
        },
        person: [
            {
                text: CONST.DISPLAY_NAME.EXPENSIFY_CONCIERGE,
                type: 'TEXT',
            },
        ],
        reportActionID,
        shouldShow: true,
        pendingAction: CONST.RED_BRICK_ROAD_PENDING_ACTION.ADD,
    };
}

/**
 * Builds an optimistic modified expense action with a randomly generated reportActionID.
 */
function buildOptimisticModifiedExpenseReportAction(
    transactionThread: OnyxInputOrEntry<Report>,
    oldTransaction: OnyxInputOrEntry<Transaction>,
    transactionChanges: TransactionChanges,
    isFromExpenseReport: boolean,
    policy: OnyxInputOrEntry<Policy>,
    updatedTransaction?: OnyxInputOrEntry<Transaction>,
): OptimisticModifiedExpenseReportAction {
    const originalMessage = getModifiedExpenseOriginalMessage(oldTransaction, transactionChanges, isFromExpenseReport, policy, updatedTransaction);
    const delegateAccountDetails = getPersonalDetailByEmail(delegateEmail);

    return {
        actionName: CONST.REPORT.ACTIONS.TYPE.MODIFIED_EXPENSE,
        actorAccountID: currentUserAccountID,
        automatic: false,
        avatar: getCurrentUserAvatar(),
        created: DateUtils.getDBTime(),
        isAttachmentOnly: false,
        message: [
            {
                // Currently we are composing the message from the originalMessage and message is only used in OldDot and not in the App
                text: 'You',
                style: 'strong',
                type: CONST.REPORT.MESSAGE.TYPE.TEXT,
            },
        ],
        originalMessage,
        person: [
            {
                style: 'strong',
                text: currentUserPersonalDetails?.displayName ?? String(currentUserAccountID),
                type: 'TEXT',
            },
        ],
        pendingAction: CONST.RED_BRICK_ROAD_PENDING_ACTION.ADD,
        reportActionID: rand64(),
        reportID: transactionThread?.reportID,
        shouldShow: true,
        delegateAccountID: delegateAccountDetails?.accountID,
    };
}

/**
 * Builds an optimistic DETACH_RECEIPT report action with a randomly generated reportActionID.
 */
function buildOptimisticDetachReceipt(reportID: string | undefined, transactionID: string, merchant: string = CONST.TRANSACTION.PARTIAL_TRANSACTION_MERCHANT) {
    return {
        actionName: CONST.REPORT.ACTIONS.TYPE.MANAGER_DETACH_RECEIPT,
        actorAccountID: currentUserAccountID,
        automatic: false,
        avatar: getCurrentUserAvatar(),
        created: DateUtils.getDBTime(),
        isAttachmentOnly: false,
        originalMessage: {
            transactionID,
            merchant: `${merchant}`,
        },
        message: [
            {
                type: 'COMMENT',
                html: `detached a receipt from expense '${merchant}'`,
                text: `detached a receipt from expense '${merchant}'`,
                whisperedTo: [],
            },
        ],
        person: [
            {
                style: 'strong',
                text: currentUserPersonalDetails?.displayName ?? String(currentUserAccountID),
                type: 'TEXT',
            },
        ],
        pendingAction: CONST.RED_BRICK_ROAD_PENDING_ACTION.ADD,
        reportActionID: rand64(),
        reportID,
        shouldShow: true,
    };
}

/**
 * Builds an optimistic modified expense action for a tracked expense move with a randomly generated reportActionID.
 * @param transactionThreadID - The reportID of the transaction thread
 * @param movedToReportID - The reportID of the report the transaction is moved to
 */
function buildOptimisticMovedTrackedExpenseModifiedReportAction(transactionThreadID: string | undefined, movedToReportID: string | undefined): OptimisticModifiedExpenseReportAction {
    const delegateAccountDetails = getPersonalDetailByEmail(delegateEmail);

    return {
        actionName: CONST.REPORT.ACTIONS.TYPE.MODIFIED_EXPENSE,
        actorAccountID: currentUserAccountID,
        automatic: false,
        avatar: getCurrentUserAvatar(),
        created: DateUtils.getDBTime(),
        isAttachmentOnly: false,
        message: [
            {
                // Currently we are composing the message from the originalMessage and message is only used in OldDot and not in the App
                text: 'You',
                style: 'strong',
                type: CONST.REPORT.MESSAGE.TYPE.TEXT,
            },
        ],
        originalMessage: {
            movedToReportID,
        },
        person: [
            {
                style: 'strong',
                text: currentUserPersonalDetails?.displayName ?? String(currentUserAccountID),
                type: 'TEXT',
            },
        ],
        pendingAction: CONST.RED_BRICK_ROAD_PENDING_ACTION.ADD,
        reportActionID: rand64(),
        reportID: transactionThreadID,
        shouldShow: true,
        delegateAccountID: delegateAccountDetails?.accountID,
    };
}

/**
 * Updates a report preview action that exists for an IOU report.
 *
 * @param [comment] - User comment for the IOU.
 * @param [transaction] - optimistic newest transaction of a report preview
 *
 */
function updateReportPreview(
    iouReport: OnyxEntry<Report>,
    reportPreviewAction: ReportAction<typeof CONST.REPORT.ACTIONS.TYPE.REPORT_PREVIEW>,
    isPayRequest = false,
    comment = '',
    transaction?: OnyxEntry<Transaction>,
): ReportAction<typeof CONST.REPORT.ACTIONS.TYPE.REPORT_PREVIEW> {
    const hasReceipt = hasReceiptTransactionUtils(transaction);
    const recentReceiptTransactions = reportPreviewAction?.childRecentReceiptTransactionIDs ?? {};
    const transactionsToKeep = getRecentTransactions(recentReceiptTransactions);
    const previousTransactionsArray = Object.entries(recentReceiptTransactions ?? {}).map(([key, value]) => (transactionsToKeep.includes(key) ? {[key]: value} : null));
    const previousTransactions: Record<string, string> = {};

    for (const obj of previousTransactionsArray) {
        for (const key in obj) {
            if (obj) {
                previousTransactions[key] = obj[key];
            }
        }
    }

    const message = getReportPreviewMessage(iouReport, reportPreviewAction);
    const originalMessage = getOriginalMessage(reportPreviewAction);
    return {
        ...reportPreviewAction,
        message: [
            {
                html: message,
                text: message,
                isEdited: false,
                type: CONST.REPORT.MESSAGE.TYPE.COMMENT,
            },
        ],
        childLastMoneyRequestComment: comment || reportPreviewAction?.childLastMoneyRequestComment,
        childMoneyRequestCount: (reportPreviewAction?.childMoneyRequestCount ?? 0) + (isPayRequest ? 0 : 1),
        childRecentReceiptTransactionIDs: hasReceipt
            ? {
                  ...(transaction && {[transaction.transactionID]: transaction?.created}),
                  ...previousTransactions,
              }
            : recentReceiptTransactions,
        // As soon as we add a transaction without a receipt to the report, it will have ready expenses,
        // so we remove the whisper
        originalMessage: originalMessage
            ? {
                  ...originalMessage,
                  whisperedTo: hasReceipt ? originalMessage.whisperedTo : [],
                  linkedReportID: originalMessage.linkedReportID,
              }
            : undefined,
    };
}

function buildOptimisticTaskReportAction(
    taskReportID: string,
    actionName: typeof CONST.REPORT.ACTIONS.TYPE.TASK_COMPLETED | typeof CONST.REPORT.ACTIONS.TYPE.TASK_REOPENED | typeof CONST.REPORT.ACTIONS.TYPE.TASK_CANCELLED,
    message = '',
    actorAccountID = currentUserAccountID,
    createdOffset = 0,
): OptimisticTaskReportAction {
    const originalMessage = {
        taskReportID,
        type: actionName,
        text: message,
        html: message,
        whisperedTo: [],
    };
    const delegateAccountDetails = getPersonalDetailByEmail(delegateEmail);

    return {
        actionName,
        actorAccountID,
        automatic: false,
        avatar: getCurrentUserAvatar(),
        isAttachmentOnly: false,
        originalMessage,
        message: [
            {
                text: message,
                taskReportID,
                type: CONST.REPORT.MESSAGE.TYPE.TEXT,
            },
        ],
        person: [
            {
                style: 'strong',
                text: currentUserPersonalDetails?.displayName ?? String(currentUserAccountID),
                type: 'TEXT',
            },
        ],
        reportActionID: rand64(),
        shouldShow: true,
        created: DateUtils.getDBTimeWithSkew(Date.now() + createdOffset),
        isFirstItem: false,
        pendingAction: CONST.RED_BRICK_ROAD_PENDING_ACTION.ADD,
        delegateAccountID: delegateAccountDetails?.accountID,
    };
}

function isWorkspaceChat(chatType: string) {
    return chatType === CONST.REPORT.CHAT_TYPE.POLICY_ADMINS || chatType === CONST.REPORT.CHAT_TYPE.POLICY_ANNOUNCE || chatType === CONST.REPORT.CHAT_TYPE.POLICY_EXPENSE_CHAT;
}

/**
 * Builds an optimistic chat report with a randomly generated reportID and as much information as we currently have
 */
type BuildOptimisticChatReportParams = {
    participantList: number[];
    reportName?: string;
    chatType?: ValueOf<typeof CONST.REPORT.CHAT_TYPE>;
    policyID?: string;
    ownerAccountID?: number;
    isOwnPolicyExpenseChat?: boolean;
    oldPolicyName?: string;
    visibility?: ValueOf<typeof CONST.REPORT.VISIBILITY>;
    writeCapability?: ValueOf<typeof CONST.REPORT.WRITE_CAPABILITIES>;
    notificationPreference?: NotificationPreference;
    parentReportActionID?: string;
    parentReportID?: string;
    description?: string;
    avatarUrl?: string;
    optimisticReportID?: string;
};

function buildOptimisticChatReport({
    participantList,
    reportName = CONST.REPORT.DEFAULT_REPORT_NAME,
    chatType,
    policyID = CONST.POLICY.OWNER_EMAIL_FAKE,
    ownerAccountID = CONST.REPORT.OWNER_ACCOUNT_ID_FAKE,
    isOwnPolicyExpenseChat = false,
    oldPolicyName = '',
    visibility,
    writeCapability,
    notificationPreference = CONST.REPORT.NOTIFICATION_PREFERENCE.ALWAYS,
    parentReportActionID = '',
    parentReportID = '',
    description = '',
    avatarUrl = '',
    optimisticReportID = '',
}: BuildOptimisticChatReportParams): OptimisticChatReport {
    const isWorkspaceChatType = chatType && isWorkspaceChat(chatType);
    const participants = participantList.reduce((reportParticipants: Participants, accountID: number) => {
        const participant: ReportParticipant = {
            notificationPreference,
            ...(!isWorkspaceChatType && {role: accountID === currentUserAccountID ? CONST.REPORT.ROLE.ADMIN : CONST.REPORT.ROLE.MEMBER}),
        };
        // eslint-disable-next-line no-param-reassign
        reportParticipants[accountID] = participant;
        return reportParticipants;
    }, {} as Participants);
    const currentTime = DateUtils.getDBTime();
    const optimisticChatReport: OptimisticChatReport = {
        type: CONST.REPORT.TYPE.CHAT,
        chatType,
        isOwnPolicyExpenseChat,
        isPinned: false,
        lastActorAccountID: 0,
        lastMessageHtml: '',
        lastMessageText: undefined,
        lastReadTime: currentTime,
        lastVisibleActionCreated: currentTime,
        oldPolicyName,
        ownerAccountID: ownerAccountID || CONST.REPORT.OWNER_ACCOUNT_ID_FAKE,
        parentReportActionID,
        parentReportID,
        participants,
        policyID,
        reportID: optimisticReportID || generateReportID(),
        reportName,
        stateNum: 0,
        statusNum: 0,
        visibility,
        description,
        writeCapability,
        avatarUrl,
    };

    if (chatType === CONST.REPORT.CHAT_TYPE.INVOICE) {
        // TODO: update to support workspace as an invoice receiver when workspace-to-workspace invoice room implemented
        optimisticChatReport.invoiceReceiver = {
            type: 'individual',
            accountID: participantList.at(0) ?? -1,
        };
    }

    return optimisticChatReport;
}

function buildOptimisticGroupChatReport(
    participantAccountIDs: number[],
    reportName: string,
    avatarUri: string,
    optimisticReportID?: string,
    notificationPreference?: NotificationPreference,
) {
    return buildOptimisticChatReport({
        participantList: participantAccountIDs,
        reportName,
        chatType: CONST.REPORT.CHAT_TYPE.GROUP,
        notificationPreference,
        avatarUrl: avatarUri,
        optimisticReportID,
    });
}

/**
 * Returns the necessary reportAction onyx data to indicate that the chat has been created optimistically
 * @param [created] - Action created time
 */
function buildOptimisticCreatedReportAction(emailCreatingAction: string, created = DateUtils.getDBTime()): OptimisticCreatedReportAction {
    return {
        reportActionID: rand64(),
        actionName: CONST.REPORT.ACTIONS.TYPE.CREATED,
        pendingAction: CONST.RED_BRICK_ROAD_PENDING_ACTION.ADD,
        actorAccountID: currentUserAccountID,
        message: [
            {
                type: CONST.REPORT.MESSAGE.TYPE.TEXT,
                style: 'strong',
                text: emailCreatingAction,
            },
            {
                type: CONST.REPORT.MESSAGE.TYPE.TEXT,
                style: 'normal',
                text: ' created this report',
            },
        ],
        person: [
            {
                type: CONST.REPORT.MESSAGE.TYPE.TEXT,
                style: 'strong',
                text: getCurrentUserDisplayNameOrEmail(),
            },
        ],
        automatic: false,
        avatar: getCurrentUserAvatar(),
        created,
        shouldShow: true,
    };
}

/**
 * Returns the necessary reportAction onyx data to indicate that the room has been renamed
 */
function buildOptimisticRenamedRoomReportAction(newName: string, oldName: string): OptimisticRenamedReportAction {
    const now = DateUtils.getDBTime();
    return {
        reportActionID: rand64(),
        actionName: CONST.REPORT.ACTIONS.TYPE.RENAMED,
        pendingAction: CONST.RED_BRICK_ROAD_PENDING_ACTION.ADD,
        actorAccountID: currentUserAccountID,
        message: [
            {
                type: CONST.REPORT.MESSAGE.TYPE.TEXT,
                style: 'strong',
                text: 'You',
            },
            {
                type: CONST.REPORT.MESSAGE.TYPE.TEXT,
                style: 'normal',
                text: ` renamed this report. New title is '${newName}' (previously '${oldName}').`,
            },
        ],
        person: [
            {
                type: CONST.REPORT.MESSAGE.TYPE.TEXT,
                style: 'strong',
                text: getCurrentUserDisplayNameOrEmail(),
            },
        ],
        originalMessage: {
            oldName,
            newName,
            html: `Room renamed to ${newName}`,
            lastModified: now,
        },
        automatic: false,
        avatar: getCurrentUserAvatar(),
        created: now,
        shouldShow: true,
    };
}

/**
 * Returns the necessary reportAction onyx data to indicate that the room description has been updated
 */
function buildOptimisticRoomDescriptionUpdatedReportAction(description: string): OptimisticRoomDescriptionUpdatedReportAction {
    const now = DateUtils.getDBTime();
    return {
        reportActionID: rand64(),
        actionName: CONST.REPORT.ACTIONS.TYPE.ROOM_CHANGE_LOG.UPDATE_ROOM_DESCRIPTION,
        pendingAction: CONST.RED_BRICK_ROAD_PENDING_ACTION.ADD,
        actorAccountID: currentUserAccountID,
        message: [
            {
                type: CONST.REPORT.MESSAGE.TYPE.COMMENT,
                text: description ? `set the room description to: ${Parser.htmlToText(description)}` : 'cleared the room description',
                html: description ? `<muted-text>set the room description to: ${description}</muted-text>` : '<muted-text>cleared the room description</muted-text>',
            },
        ],
        person: [
            {
                type: CONST.REPORT.MESSAGE.TYPE.TEXT,
                style: 'strong',
                text: getCurrentUserDisplayNameOrEmail(),
            },
        ],
        originalMessage: {
            description,
            lastModified: now,
        },
        created: now,
    };
}

/**
 * Returns the necessary reportAction onyx data to indicate that the transaction has been put on hold optimistically
 * @param [created] - Action created time
 */
function buildOptimisticHoldReportAction(created = DateUtils.getDBTime()): OptimisticHoldReportAction {
    return {
        reportActionID: rand64(),
        actionName: CONST.REPORT.ACTIONS.TYPE.HOLD,
        pendingAction: CONST.RED_BRICK_ROAD_PENDING_ACTION.ADD,
        actorAccountID: currentUserAccountID,
        message: [
            {
                type: CONST.REPORT.MESSAGE.TYPE.TEXT,
                style: 'normal',
                text: translateLocal('iou.heldExpense'),
            },
        ],
        person: [
            {
                type: CONST.REPORT.MESSAGE.TYPE.TEXT,
                style: 'strong',
                text: getCurrentUserDisplayNameOrEmail(),
            },
        ],
        automatic: false,
        avatar: getCurrentUserAvatar(),
        created,
        shouldShow: true,
    };
}

/**
 * Returns the necessary reportAction onyx data to indicate that the transaction has been put on hold optimistically
 * @param [created] - Action created time
 */
function buildOptimisticHoldReportActionComment(comment: string, created = DateUtils.getDBTime()): OptimisticHoldReportAction {
    return {
        reportActionID: rand64(),
        actionName: CONST.REPORT.ACTIONS.TYPE.ADD_COMMENT,
        pendingAction: CONST.RED_BRICK_ROAD_PENDING_ACTION.ADD,
        actorAccountID: currentUserAccountID,
        message: [
            {
                type: CONST.REPORT.MESSAGE.TYPE.COMMENT,
                text: comment,
                html: comment, // as discussed on https://github.com/Expensify/App/pull/39452 we will not support HTML for now
            },
        ],
        person: [
            {
                type: CONST.REPORT.MESSAGE.TYPE.TEXT,
                style: 'strong',
                text: getCurrentUserDisplayNameOrEmail(),
            },
        ],
        automatic: false,
        avatar: getCurrentUserAvatar(),
        created,
        shouldShow: true,
    };
}

/**
 * Returns the necessary reportAction onyx data to indicate that the transaction has been removed from hold optimistically
 * @param [created] - Action created time
 */
function buildOptimisticUnHoldReportAction(created = DateUtils.getDBTime()): OptimisticHoldReportAction {
    return {
        reportActionID: rand64(),
        actionName: CONST.REPORT.ACTIONS.TYPE.UNHOLD,
        pendingAction: CONST.RED_BRICK_ROAD_PENDING_ACTION.ADD,
        actorAccountID: currentUserAccountID,
        message: [
            {
                type: CONST.REPORT.MESSAGE.TYPE.TEXT,
                style: 'normal',
                text: translateLocal('iou.unheldExpense'),
            },
        ],
        person: [
            {
                type: CONST.REPORT.MESSAGE.TYPE.TEXT,
                style: 'normal',
                text: getCurrentUserDisplayNameOrEmail(),
            },
        ],
        automatic: false,
        avatar: getCurrentUserAvatar(),
        created,
        shouldShow: true,
    };
}

function buildOptimisticEditedTaskFieldReportAction({title, description}: Task): OptimisticEditedTaskReportAction {
    // We do not modify title & description in one request, so we need to create a different optimistic action for each field modification
    let field = '';
    let value = '';
    if (title !== undefined) {
        field = 'task title';
        value = title;
    } else if (description !== undefined) {
        field = 'description';
        value = description;
    }

    let changelog = 'edited this task';
    if (field && value) {
        changelog = `updated the ${field} to ${value}`;
    } else if (field) {
        changelog = `removed the ${field}`;
    }
    const delegateAccountDetails = getPersonalDetailByEmail(delegateEmail);

    return {
        reportActionID: rand64(),
        actionName: CONST.REPORT.ACTIONS.TYPE.TASK_EDITED,
        pendingAction: CONST.RED_BRICK_ROAD_PENDING_ACTION.ADD,
        actorAccountID: currentUserAccountID,
        message: [
            {
                type: CONST.REPORT.MESSAGE.TYPE.COMMENT,
                text: changelog,
                html: getParsedComment(changelog, undefined, undefined, title !== undefined ? [...CONST.TASK_TITLE_DISABLED_RULES] : undefined),
            },
        ],
        person: [
            {
                type: CONST.REPORT.MESSAGE.TYPE.TEXT,
                style: 'strong',
                text: getCurrentUserDisplayNameOrEmail(),
            },
        ],
        automatic: false,
        avatar: getCurrentUserAvatar(),
        created: DateUtils.getDBTime(),
        shouldShow: false,
        delegateAccountID: delegateAccountDetails?.accountID,
    };
}

function buildOptimisticCardAssignedReportAction(assigneeAccountID: number): OptimisticCardAssignedReportAction {
    return {
        actionName: CONST.REPORT.ACTIONS.TYPE.CARD_ASSIGNED,
        actorAccountID: currentUserAccountID,
        avatar: getCurrentUserAvatar(),
        created: DateUtils.getDBTime(),
        originalMessage: {assigneeAccountID, cardID: -1},
        message: [{type: CONST.REPORT.MESSAGE.TYPE.COMMENT, text: '', html: ''}],
        pendingAction: CONST.RED_BRICK_ROAD_PENDING_ACTION.ADD,
        person: [
            {
                type: CONST.REPORT.MESSAGE.TYPE.TEXT,
                style: 'strong',
                text: getCurrentUserDisplayNameOrEmail(),
            },
        ],
        reportActionID: rand64(),
        shouldShow: true,
    };
}

function buildOptimisticChangedTaskAssigneeReportAction(assigneeAccountID: number): OptimisticEditedTaskReportAction {
    const delegateAccountDetails = getPersonalDetailByEmail(delegateEmail);

    return {
        reportActionID: rand64(),
        actionName: CONST.REPORT.ACTIONS.TYPE.TASK_EDITED,
        pendingAction: CONST.RED_BRICK_ROAD_PENDING_ACTION.ADD,
        actorAccountID: currentUserAccountID,
        message: [
            {
                type: CONST.REPORT.MESSAGE.TYPE.COMMENT,
                text: `assigned to ${getDisplayNameForParticipant({accountID: assigneeAccountID})}`,
                html: `assigned to <mention-user accountID="${assigneeAccountID}"/>`,
            },
        ],
        person: [
            {
                type: CONST.REPORT.MESSAGE.TYPE.TEXT,
                style: 'strong',
                text: getCurrentUserDisplayNameOrEmail(),
            },
        ],
        automatic: false,
        avatar: getCurrentUserAvatar(),
        created: DateUtils.getDBTime(),
        shouldShow: false,
        delegateAccountID: delegateAccountDetails?.accountID,
    };
}

/**
 * Returns the necessary reportAction onyx data to indicate that a chat has been archived
 *
 * @param reason - A reason why the chat has been archived
 */
function buildOptimisticClosedReportAction(
    emailClosingReport: string,
    policyName: string,
    reason: ValueOf<typeof CONST.REPORT.ARCHIVE_REASON> = CONST.REPORT.ARCHIVE_REASON.DEFAULT,
): OptimisticClosedReportAction {
    return {
        actionName: CONST.REPORT.ACTIONS.TYPE.CLOSED,
        actorAccountID: currentUserAccountID,
        automatic: false,
        avatar: getCurrentUserAvatar(),
        created: DateUtils.getDBTime(),
        message: [
            {
                type: CONST.REPORT.MESSAGE.TYPE.TEXT,
                style: 'strong',
                text: emailClosingReport,
            },
            {
                type: CONST.REPORT.MESSAGE.TYPE.TEXT,
                style: 'normal',
                text: ' closed this report',
            },
        ],
        originalMessage: {
            policyName,
            reason,
        },
        pendingAction: CONST.RED_BRICK_ROAD_PENDING_ACTION.ADD,
        person: [
            {
                type: CONST.REPORT.MESSAGE.TYPE.TEXT,
                style: 'strong',
                text: getCurrentUserDisplayNameOrEmail(),
            },
        ],
        reportActionID: rand64(),
        shouldShow: true,
    };
}

/**
 * Returns an optimistic Dismissed Violation Report Action. Use the originalMessage customize this to the type of
 * violation being dismissed.
 */
function buildOptimisticDismissedViolationReportAction(
    originalMessage: ReportAction<typeof CONST.REPORT.ACTIONS.TYPE.DISMISSED_VIOLATION>['originalMessage'],
): OptimisticDismissedViolationReportAction {
    return {
        actionName: CONST.REPORT.ACTIONS.TYPE.DISMISSED_VIOLATION,
        actorAccountID: currentUserAccountID,
        avatar: getCurrentUserAvatar(),
        created: DateUtils.getDBTime(),
        message: [
            {
                type: CONST.REPORT.MESSAGE.TYPE.TEXT,
                style: 'normal',
                text: getDismissedViolationMessageText(originalMessage),
            },
        ],
        originalMessage,
        pendingAction: CONST.RED_BRICK_ROAD_PENDING_ACTION.ADD,
        person: [
            {
                type: CONST.REPORT.MESSAGE.TYPE.TEXT,
                style: 'strong',
                text: getCurrentUserDisplayNameOrEmail(),
            },
        ],
        reportActionID: rand64(),
        shouldShow: true,
    };
}

function buildOptimisticResolvedDuplicatesReportAction(): OptimisticDismissedViolationReportAction {
    return {
        actionName: CONST.REPORT.ACTIONS.TYPE.RESOLVED_DUPLICATES,
        actorAccountID: currentUserAccountID,
        avatar: getCurrentUserAvatar(),
        created: DateUtils.getDBTime(),
        message: [
            {
                type: CONST.REPORT.MESSAGE.TYPE.TEXT,
                style: 'normal',
                text: translateLocal('violations.resolvedDuplicates'),
            },
        ],
        pendingAction: CONST.RED_BRICK_ROAD_PENDING_ACTION.ADD,
        person: [
            {
                type: CONST.REPORT.MESSAGE.TYPE.TEXT,
                style: 'strong',
                text: getCurrentUserDisplayNameOrEmail(),
            },
        ],
        reportActionID: rand64(),
        shouldShow: true,
    };
}

function buildOptimisticAnnounceChat(policyID: string, accountIDs: number[]): OptimisticAnnounceChat {
    const announceReport = getRoom(CONST.REPORT.CHAT_TYPE.POLICY_ANNOUNCE, policyID);
    const policy = getPolicy(policyID);
    const announceRoomOnyxData: AnnounceRoomOnyxData = {
        onyxOptimisticData: [],
        onyxSuccessData: [],
        onyxFailureData: [],
    };

    // Do not create #announce room if the room already exists or if there are less than 3 participants in workspace
    if (accountIDs.length < 3 || announceReport) {
        return {
            announceChatReportID: '',
            announceChatReportActionID: '',
            announceChatData: announceRoomOnyxData,
        };
    }

    const announceChatData = buildOptimisticChatReport({
        participantList: accountIDs,
        reportName: CONST.REPORT.WORKSPACE_CHAT_ROOMS.ANNOUNCE,
        chatType: CONST.REPORT.CHAT_TYPE.POLICY_ANNOUNCE,
        policyID,
        ownerAccountID: CONST.POLICY.OWNER_ACCOUNT_ID_FAKE,
        oldPolicyName: policy?.name,
        writeCapability: CONST.REPORT.WRITE_CAPABILITIES.ADMINS,
        notificationPreference: CONST.REPORT.NOTIFICATION_PREFERENCE.ALWAYS,
    });

    const announceCreatedAction = buildOptimisticCreatedReportAction(CONST.POLICY.OWNER_EMAIL_FAKE);
    announceRoomOnyxData.onyxOptimisticData.push(
        {
            onyxMethod: Onyx.METHOD.SET,
            key: `${ONYXKEYS.COLLECTION.REPORT}${announceChatData.reportID}`,
            value: {
                pendingFields: {
                    addWorkspaceRoom: CONST.RED_BRICK_ROAD_PENDING_ACTION.ADD,
                },
                ...announceChatData,
            },
        },
        {
            onyxMethod: Onyx.METHOD.SET,
            key: `${ONYXKEYS.COLLECTION.REPORT_DRAFT}${announceChatData.reportID}`,
            value: null,
        },
        {
            onyxMethod: Onyx.METHOD.SET,
            key: `${ONYXKEYS.COLLECTION.REPORT_ACTIONS}${announceChatData.reportID}`,
            value: {
                [announceCreatedAction.reportActionID]: announceCreatedAction,
            },
        },
    );
    announceRoomOnyxData.onyxSuccessData.push(
        {
            onyxMethod: Onyx.METHOD.MERGE,
            key: `${ONYXKEYS.COLLECTION.REPORT}${announceChatData.reportID}`,
            value: {
                pendingFields: {
                    addWorkspaceRoom: null,
                },
                pendingAction: null,
            },
        },
        {
            onyxMethod: Onyx.METHOD.MERGE,
            key: `${ONYXKEYS.COLLECTION.REPORT_METADATA}${announceChatData.reportID}`,
            value: {
                isOptimisticReport: false,
            },
        },
        {
            onyxMethod: Onyx.METHOD.MERGE,
            key: `${ONYXKEYS.COLLECTION.REPORT_ACTIONS}${announceChatData.reportID}`,
            value: {
                [announceCreatedAction.reportActionID]: {
                    pendingAction: null,
                },
            },
        },
    );
    announceRoomOnyxData.onyxFailureData.push(
        {
            onyxMethod: Onyx.METHOD.MERGE,
            key: `${ONYXKEYS.COLLECTION.REPORT}${announceChatData.reportID}`,
            value: {
                pendingFields: {
                    addWorkspaceRoom: null,
                },
                pendingAction: null,
            },
        },
        {
            onyxMethod: Onyx.METHOD.MERGE,
            key: `${ONYXKEYS.COLLECTION.REPORT_METADATA}${announceChatData.reportID}`,
            value: {
                isOptimisticReport: false,
            },
        },
        {
            onyxMethod: Onyx.METHOD.MERGE,
            key: `${ONYXKEYS.COLLECTION.REPORT_ACTIONS}${announceChatData.reportID}`,
            value: {
                [announceCreatedAction.reportActionID]: {
                    pendingAction: null,
                },
            },
        },
    );
    return {
        announceChatReportID: announceChatData.reportID,
        announceChatReportActionID: announceCreatedAction.reportActionID,
        announceChatData: announceRoomOnyxData,
    };
}

function buildOptimisticWorkspaceChats(policyID: string, policyName: string, expenseReportId?: string): OptimisticWorkspaceChats {
    const pendingChatMembers = getPendingChatMembers(currentUserAccountID ? [currentUserAccountID] : [], [], CONST.RED_BRICK_ROAD_PENDING_ACTION.ADD);
    const adminsChatData = {
        ...buildOptimisticChatReport({
            participantList: currentUserAccountID ? [currentUserAccountID] : [],
            reportName: CONST.REPORT.WORKSPACE_CHAT_ROOMS.ADMINS,
            chatType: CONST.REPORT.CHAT_TYPE.POLICY_ADMINS,
            policyID,
            ownerAccountID: CONST.POLICY.OWNER_ACCOUNT_ID_FAKE,
            oldPolicyName: policyName,
        }),
    };
    const adminsChatReportID = adminsChatData.reportID;
    const adminsCreatedAction = buildOptimisticCreatedReportAction(CONST.POLICY.OWNER_EMAIL_FAKE);
    const adminsReportActionData = {
        [adminsCreatedAction.reportActionID]: adminsCreatedAction,
    };

    const expenseChatData = buildOptimisticChatReport({
        participantList: currentUserAccountID ? [currentUserAccountID] : [],
        reportName: '',
        chatType: CONST.REPORT.CHAT_TYPE.POLICY_EXPENSE_CHAT,
        policyID,
        ownerAccountID: currentUserAccountID,
        isOwnPolicyExpenseChat: true,
        oldPolicyName: policyName,
        optimisticReportID: expenseReportId,
    });

    const expenseChatReportID = expenseChatData.reportID;
    const expenseReportCreatedAction = buildOptimisticCreatedReportAction(currentUserEmail ?? '');
    const expenseReportActionData = {
        [expenseReportCreatedAction.reportActionID]: expenseReportCreatedAction,
    };

    return {
        adminsChatReportID,
        adminsChatData,
        adminsReportActionData,
        adminsCreatedReportActionID: adminsCreatedAction.reportActionID,
        expenseChatReportID,
        expenseChatData,
        expenseReportActionData,
        expenseCreatedReportActionID: expenseReportCreatedAction.reportActionID,
        pendingChatMembers,
    };
}

/**
 * Builds an optimistic Task Report with a randomly generated reportID
 *
 * @param ownerAccountID - Account ID of the person generating the Task.
 * @param assigneeAccountID - AccountID of the other person participating in the Task.
 * @param parentReportID - Report ID of the chat where the Task is.
 * @param title - Task title.
 * @param description - Task description.
 * @param policyID - PolicyID of the parent report
 */

function buildOptimisticTaskReport(
    ownerAccountID: number,
    parentReportID: string,
    assigneeAccountID = 0,
    title?: string,
    description?: string,
    policyID: string = CONST.POLICY.OWNER_EMAIL_FAKE,
    notificationPreference: NotificationPreference = CONST.REPORT.NOTIFICATION_PREFERENCE.HIDDEN,
    mediaAttributes?: Record<string, string>,
): OptimisticTaskReport {
    const participants: Participants = {
        [ownerAccountID]: {
            notificationPreference,
        },
    };

    if (assigneeAccountID) {
        participants[assigneeAccountID] = {notificationPreference};
    }

    return {
        reportID: generateReportID(),
        reportName: getParsedComment(title ?? '', undefined, undefined, [...CONST.TASK_TITLE_DISABLED_RULES]),
        description: getParsedComment(description ?? '', {}, mediaAttributes),
        ownerAccountID,
        participants,
        managerID: assigneeAccountID,
        type: CONST.REPORT.TYPE.TASK,
        parentReportID,
        policyID,
        stateNum: CONST.REPORT.STATE_NUM.OPEN,
        statusNum: CONST.REPORT.STATUS_NUM.OPEN,
        lastVisibleActionCreated: DateUtils.getDBTime(),
        hasParentAccess: true,
    };
}

/**
 * Builds an optimistic EXPORTED_TO_INTEGRATION report action
 *
 * @param integration - The connectionName of the integration
 * @param markedManually - Whether the integration was marked as manually exported
 */
function buildOptimisticExportIntegrationAction(integration: ConnectionName, markedManually = false): OptimisticExportIntegrationAction {
    const label = CONST.POLICY.CONNECTIONS.NAME_USER_FRIENDLY[integration];
    return {
        reportActionID: rand64(),
        actionName: CONST.REPORT.ACTIONS.TYPE.EXPORTED_TO_INTEGRATION,
        pendingAction: CONST.RED_BRICK_ROAD_PENDING_ACTION.ADD,
        actorAccountID: currentUserAccountID,
        message: [],
        person: [
            {
                type: CONST.REPORT.MESSAGE.TYPE.TEXT,
                style: 'strong',
                text: getCurrentUserDisplayNameOrEmail(),
            },
        ],
        automatic: false,
        avatar: getCurrentUserAvatar(),
        created: DateUtils.getDBTime(),
        shouldShow: true,
        originalMessage: {
            label,
            lastModified: DateUtils.getDBTime(),
            markedManually,
            inProgress: true,
        },
    };
}

/**
 * A helper method to create transaction thread
 *
 * @param reportAction - the parent IOU report action from which to create the thread
 * @param moneyRequestReport - the report which the report action belongs to
 */
function buildTransactionThread(
    reportAction: OnyxEntry<ReportAction | OptimisticIOUReportAction>,
    moneyRequestReport: OnyxEntry<Report>,
    existingTransactionThreadReportID?: string,
): OptimisticChatReport {
    const participantAccountIDs = [...new Set([currentUserAccountID, Number(reportAction?.actorAccountID)])].filter(Boolean) as number[];
    const existingTransactionThreadReport = getReportOrDraftReport(existingTransactionThreadReportID);

    if (existingTransactionThreadReportID && existingTransactionThreadReport) {
        return {
            ...existingTransactionThreadReport,
            parentReportActionID: reportAction?.reportActionID,
            parentReportID: moneyRequestReport?.reportID,
            reportName: getTransactionReportName({reportAction}),
            policyID: moneyRequestReport?.policyID,
        };
    }

    return buildOptimisticChatReport({
        participantList: participantAccountIDs,
        reportName: getTransactionReportName({reportAction}),
        policyID: moneyRequestReport?.policyID,
        ownerAccountID: CONST.POLICY.OWNER_ACCOUNT_ID_FAKE,
        notificationPreference: CONST.REPORT.NOTIFICATION_PREFERENCE.HIDDEN,
        parentReportActionID: reportAction?.reportActionID,
        parentReportID: moneyRequestReport?.reportID,
    });
}

/**
 * Build optimistic expense entities:
 *
 * 1. CREATED action for the chatReport
 * 2. CREATED action for the iouReport
 * 3. IOU action for the iouReport linked to the transaction thread via `childReportID`
 * 4. Transaction Thread linked to the IOU action via `parentReportActionID`
 * 5. CREATED action for the Transaction Thread
 */
function buildOptimisticMoneyRequestEntities({
    iouReport,
    type,
    amount,
    currency,
    comment,
    payeeEmail,
    participants,
    transactionID,
    paymentType,
    isSettlingUp = false,
    isSendMoneyFlow = false,
    isOwnPolicyExpenseChat = false,
    isPersonalTrackingExpense,
    existingTransactionThreadReportID,
    linkedTrackedExpenseReportAction,
}: OptimisticMoneyRequestEntities): [OptimisticCreatedReportAction, OptimisticCreatedReportAction, OptimisticIOUReportAction, OptimisticChatReport, OptimisticCreatedReportAction | null] {
    const createdActionForChat = buildOptimisticCreatedReportAction(payeeEmail);

    // The `CREATED` action must be optimistically generated before the IOU action so that it won't appear after the IOU action in the chat.
    const iouActionCreationTime = DateUtils.getDBTime();
    const createdActionForIOUReport = buildOptimisticCreatedReportAction(payeeEmail, DateUtils.subtractMillisecondsFromDateTime(iouActionCreationTime, 1));

    const iouAction = buildOptimisticIOUReportAction({
        type,
        amount,
        currency,
        comment,
        participants,
        transactionID,
        paymentType,
        iouReportID: isPersonalTrackingExpense ? '0' : iouReport.reportID,
        isSettlingUp,
        isSendMoneyFlow,
        isOwnPolicyExpenseChat,
        created: iouActionCreationTime,
        linkedExpenseReportAction: linkedTrackedExpenseReportAction,
    });

    // Create optimistic transactionThread and the `CREATED` action for it, if existingTransactionThreadReportID is undefined
    const transactionThread = buildTransactionThread(iouAction, iouReport, existingTransactionThreadReportID);
    const createdActionForTransactionThread = existingTransactionThreadReportID ? null : buildOptimisticCreatedReportAction(payeeEmail);

    // The IOU action and the transactionThread are co-dependent as parent-child, so we need to link them together
    iouAction.childReportID = existingTransactionThreadReportID ?? transactionThread.reportID;

    return [createdActionForChat, createdActionForIOUReport, iouAction, transactionThread, createdActionForTransactionThread];
}

// Check if the report is empty, meaning it has no visible messages (i.e. only a "created" report action).
function isEmptyReport(report: OnyxEntry<Report>): boolean {
    if (!report) {
        return true;
    }

    if (report.lastMessageText) {
        return false;
    }

    const lastVisibleMessage = getLastVisibleMessage(report.reportID);
    return !lastVisibleMessage.lastMessageText;
}

// We need oneTransactionThreadReport to get the correct last visible action created
function isUnread(report: OnyxEntry<Report>, oneTransactionThreadReport: OnyxEntry<Report>): boolean {
    if (!report) {
        return false;
    }

    if (isEmptyReport(report)) {
        return false;
    }
    // lastVisibleActionCreated and lastReadTime are both datetime strings and can be compared directly
    const lastVisibleActionCreated = getReportLastVisibleActionCreated(report, oneTransactionThreadReport);
    const lastReadTime = report.lastReadTime ?? '';
    const lastMentionedTime = report.lastMentionedTime ?? '';

    // If the user was mentioned and the comment got deleted the lastMentionedTime will be more recent than the lastVisibleActionCreated
    return lastReadTime < (lastVisibleActionCreated ?? '') || lastReadTime < lastMentionedTime;
}

function isIOUOwnedByCurrentUser(report: OnyxEntry<Report>, allReportsDict?: OnyxCollection<Report>): boolean {
    const allAvailableReports = allReportsDict ?? allReports;
    if (!report || !allAvailableReports) {
        return false;
    }

    let reportToLook = report;
    if (report.iouReportID) {
        const iouReport = allAvailableReports[`${ONYXKEYS.COLLECTION.REPORT}${report.iouReportID}`];
        if (iouReport) {
            reportToLook = iouReport;
        }
    }

    return reportToLook.ownerAccountID === currentUserAccountID;
}

/**
 * Assuming the passed in report is a default room, lets us know whether we can see it or not, based on permissions and
 * the various subsets of users we've allowed to use default rooms.
 */
function canSeeDefaultRoom(report: OnyxEntry<Report>, policies: OnyxCollection<Policy>, betas: OnyxEntry<Beta[]>): boolean {
    // Include archived rooms
    if (isArchivedNonExpenseReport(report, getReportNameValuePairs(report?.reportID))) {
        return true;
    }

    // If the room has an assigned guide, it can be seen.
    if (hasExpensifyGuidesEmails(Object.keys(report?.participants ?? {}).map(Number))) {
        return true;
    }

    // Include any admins and announce rooms, since only non partner-managed domain rooms are on the beta now.
    if (isAdminRoom(report) || isAnnounceRoom(report)) {
        return true;
    }

    // For all other cases, just check that the user belongs to the default rooms beta
    return Permissions.canUseDefaultRooms(betas ?? []);
}

function canAccessReport(report: OnyxEntry<Report>, policies: OnyxCollection<Policy>, betas: OnyxEntry<Beta[]>): boolean {
    // We hide default rooms (it's basically just domain rooms now) from people who aren't on the defaultRooms beta.
    if (isDefaultRoom(report) && !canSeeDefaultRoom(report, policies, betas)) {
        return false;
    }

    if (report?.errorFields?.notFound) {
        return false;
    }

    return true;
}

// eslint-disable-next-line rulesdir/no-negated-variables
function isReportNotFound(report: OnyxEntry<Report>): boolean {
    return !!report?.errorFields?.notFound;
}

/**
 * Check if the report is the parent report of the currently viewed report or at least one child report has report action
 */
function shouldHideReport(report: OnyxEntry<Report>, currentReportId: string | undefined): boolean {
    const currentReport = getReportOrDraftReport(currentReportId);
    const parentReport = getParentReport(!isEmptyObject(currentReport) ? currentReport : undefined);
    const reportActions = allReportActions?.[`${ONYXKEYS.COLLECTION.REPORT_ACTIONS}${report?.reportID}`] ?? {};
    const isChildReportHasComment = Object.values(reportActions ?? {})?.some((reportAction) => (reportAction?.childVisibleActionCount ?? 0) > 0);
    return parentReport?.reportID !== report?.reportID && !isChildReportHasComment;
}

/**
 * Should we display a RBR on the LHN on this report due to violations?
 */
function shouldDisplayViolationsRBRInLHN(report: OnyxEntry<Report>, transactionViolations: OnyxCollection<TransactionViolation[]>): boolean {
    // We only show the RBR in the highest level, which is the workspace chat
    if (!report || !isPolicyExpenseChat(report)) {
        return false;
    }

    // We only show the RBR to the submitter
    if (!isCurrentUserSubmitter(report.reportID)) {
        return false;
    }
    if (!report.policyID || !reportsByPolicyID) {
        return false;
    }

    // If any report has a violation, then it should have a RBR
    const potentialReports = reportsByPolicyID[report.policyID] ?? [];
    return potentialReports.some((potentialReport) => {
        return (
            hasViolations(potentialReport.reportID, transactionViolations, true) ||
            hasWarningTypeViolations(potentialReport.reportID, transactionViolations, true) ||
            hasNoticeTypeViolations(potentialReport.reportID, transactionViolations, true)
        );
    });
}

/**
 * Checks to see if a report contains a violation
 */
function hasViolations(
    reportID: string | undefined,
    transactionViolations: OnyxCollection<TransactionViolation[]>,
    shouldShowInReview?: boolean,
    reportTransactions?: SearchTransaction[],
): boolean {
    const transactions = reportTransactions ?? getReportTransactions(reportID);
    return transactions.some((transaction) => hasViolation(transaction, transactionViolations, shouldShowInReview));
}

/**
 * Checks to see if a report contains a violation of type `warning`
 */
function hasWarningTypeViolations(reportID: string | undefined, transactionViolations: OnyxCollection<TransactionViolation[]>, shouldShowInReview?: boolean): boolean {
    const transactions = getReportTransactions(reportID);
    return transactions.some((transaction) => hasWarningTypeViolation(transaction.transactionID, transactionViolations, shouldShowInReview));
}

/**
 * Checks to see if a report contains a violation of type `notice`
 */
function hasNoticeTypeViolations(reportID: string | undefined, transactionViolations: OnyxCollection<TransactionViolation[]>, shouldShowInReview?: boolean): boolean {
    const transactions = getReportTransactions(reportID);
    return transactions.some((transaction) => hasNoticeTypeViolation(transaction.transactionID, transactionViolations, shouldShowInReview));
}

function hasReportViolations(reportID: string | undefined) {
    if (!reportID) {
        return false;
    }
    const reportViolations = allReportsViolations?.[`${ONYXKEYS.COLLECTION.REPORT_VIOLATIONS}${reportID}`];
    return Object.values(reportViolations ?? {}).some((violations) => !isEmptyObject(violations));
}

type ReportErrorsAndReportActionThatRequiresAttention = {
    errors: ErrorFields;
    reportAction?: OnyxEntry<ReportAction>;
};

function getAllReportActionsErrorsAndReportActionThatRequiresAttention(report: OnyxEntry<Report>, reportActions: OnyxEntry<ReportActions>): ReportErrorsAndReportActionThatRequiresAttention {
    const reportActionsArray = Object.values(reportActions ?? {}).filter((action) => !isDeletedAction(action));
    const reportActionErrors: ErrorFields = {};
    let reportAction: OnyxEntry<ReportAction>;

    for (const action of reportActionsArray) {
        if (action && !isEmptyObject(action.errors)) {
            Object.assign(reportActionErrors, action.errors);

            if (!reportAction) {
                reportAction = action;
            }
        }
    }
    const parentReportAction: OnyxEntry<ReportAction> =
        !report?.parentReportID || !report?.parentReportActionID
            ? undefined
            : allReportActions?.[`${ONYXKEYS.COLLECTION.REPORT_ACTIONS}${report.parentReportID}`]?.[report.parentReportActionID];

    if (!isArchivedReportWithID(report?.reportID)) {
        if (wasActionTakenByCurrentUser(parentReportAction) && isTransactionThread(parentReportAction)) {
            const transactionID = isMoneyRequestAction(parentReportAction) ? getOriginalMessage(parentReportAction)?.IOUTransactionID : null;
            const transaction = allTransactions?.[`${ONYXKEYS.COLLECTION.TRANSACTION}${transactionID}`];
            if (hasMissingSmartscanFieldsTransactionUtils(transaction ?? null) && !isSettled(transaction?.reportID)) {
                reportActionErrors.smartscan = getMicroSecondOnyxErrorWithTranslationKey('iou.error.genericSmartscanFailureMessage');
                reportAction = undefined;
            }
        } else if ((isIOUReport(report) || isExpenseReport(report)) && report?.ownerAccountID === currentUserAccountID) {
            if (shouldShowRBRForMissingSmartscanFields(report?.reportID) && !isSettled(report?.reportID)) {
                reportActionErrors.smartscan = getMicroSecondOnyxErrorWithTranslationKey('iou.error.genericSmartscanFailureMessage');
                reportAction = getReportActionWithMissingSmartscanFields(report?.reportID);
            }
        } else if (hasSmartscanError(reportActionsArray)) {
            reportActionErrors.smartscan = getMicroSecondOnyxErrorWithTranslationKey('iou.error.genericSmartscanFailureMessage');
            reportAction = getReportActionWithSmartscanError(reportActionsArray);
        }
    }

    return {
        errors: reportActionErrors,
        reportAction,
    };
}

/**
 * Get an object of error messages keyed by microtime by combining all error objects related to the report.
 */
function getAllReportErrors(report: OnyxEntry<Report>, reportActions: OnyxEntry<ReportActions>): Errors {
    const reportErrorFields = report?.errorFields ?? {};
    const {errors: reportActionErrors} = getAllReportActionsErrorsAndReportActionThatRequiresAttention(report, reportActions);

    // All error objects related to the report. Each object in the sources contains error messages keyed by microtime
    const errorSources = {
        ...reportErrorFields,
        ...reportActionErrors,
    };

    // Combine all error messages keyed by microtime into one object
    const errorSourcesArray = Object.values(errorSources ?? {});
    const allReportErrors = {};

    for (const errors of errorSourcesArray) {
        if (!isEmptyObject(errors)) {
            Object.assign(allReportErrors, errors);
        }
    }
    return allReportErrors;
}

function hasReportErrorsOtherThanFailedReceipt(report: Report, doesReportHaveViolations: boolean, transactionViolations: OnyxCollection<TransactionViolation[]>) {
    const reportActions = allReportActions?.[`${ONYXKEYS.COLLECTION.REPORT_ACTIONS}${report.reportID}`] ?? {};
    const allReportErrors = getAllReportErrors(report, reportActions) ?? {};
    const transactionReportActions = getAllReportActions(report.reportID);
    const oneTransactionThreadReportID = getOneTransactionThreadReportID(report.reportID, transactionReportActions, undefined);
    let doesTransactionThreadReportHasViolations = false;
    if (oneTransactionThreadReportID) {
        const transactionReport = getReport(oneTransactionThreadReportID, allReports);
        doesTransactionThreadReportHasViolations = !!transactionReport && shouldDisplayViolationsRBRInLHN(transactionReport, transactionViolations);
    }
    return (
        doesTransactionThreadReportHasViolations ||
        doesReportHaveViolations ||
        Object.values(allReportErrors).some((error) => error?.[0] !== translateLocal('iou.error.genericSmartscanFailureMessage'))
    );
}

type ShouldReportBeInOptionListParams = {
    report: OnyxEntry<Report>;
    currentReportId: string | undefined;
    isInFocusMode: boolean;
    betas: OnyxEntry<Beta[]>;
    policies: OnyxCollection<Policy>;
    excludeEmptyChats: boolean;
    doesReportHaveViolations: boolean;
    includeSelfDM?: boolean;
    login?: string;
    includeDomainEmail?: boolean;
};

function reasonForReportToBeInOptionList({
    report,
    currentReportId,
    isInFocusMode,
    betas,
    policies,
    excludeEmptyChats,
    doesReportHaveViolations,
    includeSelfDM = false,
    login,
    includeDomainEmail = false,
}: ShouldReportBeInOptionListParams): ValueOf<typeof CONST.REPORT_IN_LHN_REASONS> | null {
    const isInDefaultMode = !isInFocusMode;
    // Exclude reports that have no data because there wouldn't be anything to show in the option item.
    // This can happen if data is currently loading from the server or a report is in various stages of being created.
    // This can also happen for anyone accessing a public room or archived room for which they don't have access to the underlying policy.
    // Optionally exclude reports that do not belong to currently active workspace

    const parentReportAction = isThread(report) ? allReportActions?.[`${ONYXKEYS.COLLECTION.REPORT_ACTIONS}${report.parentReportID}`]?.[report.parentReportActionID] : undefined;

    if (
        !report?.reportID ||
        !report?.type ||
        report?.reportName === undefined ||
        (!report?.participants &&
            // We omit sending back participants for chat rooms when searching for reports since they aren't needed to display the results and can get very large.
            // So we allow showing rooms with no participants–in any other circumstances we should never have these reports with no participants in Onyx.
            !isChatRoom(report) &&
            !isChatThread(report) &&
            !isArchivedReport(getReportNameValuePairs(report?.reportID)) &&
            !isMoneyRequestReport(report) &&
            !isTaskReport(report) &&
            !isSelfDM(report) &&
            !isSystemChat(report) &&
            !isGroupChat(report))
    ) {
        return null;
    }

    const currentReportActions = allReportActions?.[`${ONYXKEYS.COLLECTION.REPORT_ACTIONS}${report?.reportID}`] ?? {};
    const reportActionValues = Object.values(currentReportActions);
    const hasOnlyCreatedAction = reportActionValues.length === 1 && reportActionValues.at(0)?.actionName === CONST.REPORT.ACTIONS.TYPE.CREATED;

    // Hide empty reports that have only a `CREATED` action, a total of 0, and are in a submitted state
    // These reports should be hidden because they appear empty to users and there is nothing actionable for them to do
    if (report?.total === 0 && report?.stateNum === CONST.REPORT.STATE_NUM.SUBMITTED && report?.statusNum === CONST.REPORT.STATUS_NUM.SUBMITTED && hasOnlyCreatedAction) {
        return null;
    }

    // We used to use the system DM for A/B testing onboarding tasks, but now only create them in the Concierge chat. We
    // still need to allow existing users who have tasks in the system DM to see them, but otherwise we don't need to
    // show that chat
    if (report?.participants?.[CONST.ACCOUNT_ID.NOTIFICATIONS] && isEmptyReport(report)) {
        return null;
    }

    if (!canAccessReport(report, policies, betas)) {
        return null;
    }

    // If this is a transaction thread associated with a report that only has one transaction, omit it
    if (isOneTransactionThread(report.reportID, report.parentReportID, parentReportAction)) {
        return null;
    }

    if ((Object.values(CONST.REPORT.UNSUPPORTED_TYPE) as string[]).includes(report?.type ?? '')) {
        return null;
    }

    // Include the currently viewed report. If we excluded the currently viewed report, then there
    // would be no way to highlight it in the options list and it would be confusing to users because they lose
    // a sense of context.
    if (report.reportID === currentReportId) {
        return CONST.REPORT_IN_LHN_REASONS.IS_FOCUSED;
    }

    // Retrieve the draft comment for the report and convert it to a boolean
    const hasDraftComment = hasValidDraftComment(report.reportID);

    // Include reports that are relevant to the user in any view mode. Criteria include having a draft or having a GBR showing.
    // eslint-disable-next-line @typescript-eslint/prefer-nullish-coalescing
    if (hasDraftComment) {
        return CONST.REPORT_IN_LHN_REASONS.HAS_DRAFT_COMMENT;
    }

    if (requiresAttentionFromCurrentUser(report)) {
        return CONST.REPORT_IN_LHN_REASONS.HAS_GBR;
    }

    const isEmptyChat = isEmptyReport(report);
    const canHideReport = shouldHideReport(report, currentReportId);

    // Include reports if they are pinned
    if (report.isPinned) {
        return CONST.REPORT_IN_LHN_REASONS.PINNED_BY_USER;
    }

    const reportIsSettled = report.statusNum === CONST.REPORT.STATUS_NUM.REIMBURSED;

    // Always show IOU reports with violations unless they are reimbursed
    if (isExpenseRequest(report) && doesReportHaveViolations && !reportIsSettled) {
        return CONST.REPORT_IN_LHN_REASONS.HAS_IOU_VIOLATIONS;
    }

    // Hide only chat threads that haven't been commented on (other threads are actionable)
    if (isChatThread(report) && canHideReport && isEmptyChat) {
        return null;
    }

    // Include reports that have errors from trying to add a workspace
    // If we excluded it, then the red-brock-road pattern wouldn't work for the user to resolve the error
    if (report.errorFields?.addWorkspaceRoom) {
        return CONST.REPORT_IN_LHN_REASONS.HAS_ADD_WORKSPACE_ROOM_ERRORS;
    }

    // All unread chats (even archived ones) in GSD mode will be shown. This is because GSD mode is specifically for focusing the user on the most relevant chats, primarily, the unread ones
    if (isInFocusMode) {
        const oneTransactionThreadReportID = getOneTransactionThreadReportID(report.reportID, allReportActions?.[`${ONYXKEYS.COLLECTION.REPORT_ACTIONS}${report.reportID}`]);
        const oneTransactionThreadReport = allReports?.[`${ONYXKEYS.COLLECTION.REPORT}${oneTransactionThreadReportID}`];
        return isUnread(report, oneTransactionThreadReport) && getReportNotificationPreference(report) !== CONST.REPORT.NOTIFICATION_PREFERENCE.MUTE
            ? CONST.REPORT_IN_LHN_REASONS.IS_UNREAD
            : null;
    }

    // Archived reports should always be shown when in default (most recent) mode. This is because you should still be able to access and search for the chats to find them.
    if (isInDefaultMode && isArchivedNonExpenseReport(report, getReportNameValuePairs(report?.reportID))) {
        return CONST.REPORT_IN_LHN_REASONS.IS_ARCHIVED;
    }

    // Hide chats between two users that haven't been commented on from the LNH
    if (excludeEmptyChats && isEmptyChat && isChatReport(report) && !isPolicyExpenseChat(report) && !isSystemChat(report) && canHideReport) {
        return null;
    }

    if (isSelfDM(report)) {
        return includeSelfDM ? CONST.REPORT_IN_LHN_REASONS.IS_SELF_DM : null;
    }

    if (Str.isDomainEmail(login ?? '') && !includeDomainEmail) {
        return null;
    }

    // Hide chat threads where the parent message is pending removal
    if (!isEmptyObject(parentReportAction) && isPendingRemove(parentReportAction) && isThreadParentMessage(parentReportAction, report?.reportID)) {
        return null;
    }

    return CONST.REPORT_IN_LHN_REASONS.DEFAULT;
}

/**
 * Takes several pieces of data from Onyx and evaluates if a report should be shown in the option list (either when searching
 * for reports or the reports shown in the LHN).
 *
 * This logic is very specific and the order of the logic is very important. It should fail quickly in most cases and also
 * filter out the majority of reports before filtering out very specific minority of reports.
 */
function shouldReportBeInOptionList(params: ShouldReportBeInOptionListParams) {
    return reasonForReportToBeInOptionList(params) !== null;
}

/**
 * Attempts to find a report in onyx with the provided list of participants. Does not include threads, task, expense, room, and policy expense chat.
 */
function getChatByParticipants(
    newParticipantList: number[],
    reports: OnyxCollection<Report> = allReports,
    shouldIncludeGroupChats = false,
    shouldExcludeClosedReports = false,
): OnyxEntry<Report> {
    const sortedNewParticipantList = newParticipantList.sort();
    return Object.values(reports ?? {}).find((report) => {
        const participantAccountIDs = Object.keys(report?.participants ?? {});

        if (shouldExcludeClosedReports && isArchivedReportWithID(report?.reportID)) {
            return false;
        }

        // Skip if it's not a 1:1 chat
        if (!shouldIncludeGroupChats && !isOneOnOneChat(report) && !isSystemChat(report)) {
            return false;
        }

        // If we are looking for a group chat, then skip non-group chat report
        if (shouldIncludeGroupChats && !isGroupChat(report)) {
            return false;
        }

        const sortedParticipantsAccountIDs = participantAccountIDs.map(Number).sort();

        // Only return the chat if it has all the participants
        return lodashIsEqual(sortedNewParticipantList, sortedParticipantsAccountIDs);
    });
}

/**
 * Attempts to find an invoice chat report in onyx with the provided policyID and receiverID.
 */
function getInvoiceChatByParticipants(receiverID: string | number, receiverType: InvoiceReceiverType, policyID?: string, reports: OnyxCollection<Report> = allReports): OnyxEntry<Report> {
    return Object.values(reports ?? {}).find((report) => {
        if (!report || !isInvoiceRoom(report) || isArchivedNonExpenseReportWithID(report?.reportID)) {
            return false;
        }

        const isSameReceiver =
            report.invoiceReceiver &&
            report.invoiceReceiver.type === receiverType &&
            (('accountID' in report.invoiceReceiver && report.invoiceReceiver.accountID === receiverID) ||
                ('policyID' in report.invoiceReceiver && report.invoiceReceiver.policyID === receiverID));

        return report.policyID === policyID && isSameReceiver;
    });
}

/**
 * Attempts to find a policy expense report in onyx that is owned by ownerAccountID in a given policy
 */
function getPolicyExpenseChat(ownerAccountID: number | undefined, policyID: string | undefined): OnyxEntry<Report> {
    if (!ownerAccountID || !policyID) {
        return;
    }

    return Object.values(allReports ?? {}).find((report: OnyxEntry<Report>) => {
        // If the report has been deleted, then skip it
        if (!report) {
            return false;
        }

        return report.policyID === policyID && isPolicyExpenseChat(report) && !isThread(report) && report.ownerAccountID === ownerAccountID;
    });
}

function getAllPolicyReports(policyID: string): Array<OnyxEntry<Report>> {
    return Object.values(allReports ?? {}).filter((report) => report?.policyID === policyID);
}

/**
 * Returns true if Chronos is one of the chat participants (1:1)
 */
function chatIncludesChronos(report: OnyxInputOrEntry<Report> | SearchReport): boolean {
    const participantAccountIDs = Object.keys(report?.participants ?? {}).map(Number);
    return participantAccountIDs.includes(CONST.ACCOUNT_ID.CHRONOS);
}

function chatIncludesChronosWithID(reportOrID?: string | SearchReport): boolean {
    if (!reportOrID) {
        return false;
    }

    const report = typeof reportOrID === 'string' ? getReport(reportOrID, allReports) : reportOrID;
    return chatIncludesChronos(report);
}

/**
 * Can only flag if:
 *
 * - It was written by someone else and isn't a whisper
 * - It's a welcome message whisper
 * - It's an ADD_COMMENT that is not an attachment
 */
function canFlagReportAction(reportAction: OnyxInputOrEntry<ReportAction>, reportID: string | undefined): boolean {
    let report = getReportOrDraftReport(reportID);

    // If the childReportID exists in reportAction and is equal to the reportID,
    // the report action being evaluated is the parent report action in a thread, and we should get the parent report to evaluate instead.
    if (reportAction?.childReportID?.toString() === reportID?.toString()) {
        report = getReportOrDraftReport(report?.parentReportID);
    }
    const isCurrentUserAction = reportAction?.actorAccountID === currentUserAccountID;
    if (isWhisperAction(reportAction)) {
        // Allow flagging whispers that are sent by other users
        if (!isCurrentUserAction && reportAction?.actorAccountID !== CONST.ACCOUNT_ID.CONCIERGE) {
            return true;
        }

        // Disallow flagging the rest of whisper as they are sent by us
        return false;
    }

    return !!(
        !isCurrentUserAction &&
        reportAction?.actionName === CONST.REPORT.ACTIONS.TYPE.ADD_COMMENT &&
        !isDeletedAction(reportAction) &&
        !isCreatedTaskReportAction(reportAction) &&
        !isEmptyObject(report) &&
        report &&
        isAllowedToComment(report)
    );
}

/**
 * Whether flag comment page should show
 */
function shouldShowFlagComment(reportAction: OnyxInputOrEntry<ReportAction>, report: OnyxInputOrEntry<Report>): boolean {
    return (
        canFlagReportAction(reportAction, report?.reportID) &&
        !isArchivedNonExpenseReport(report, getReportNameValuePairs(report?.reportID)) &&
        !chatIncludesChronos(report) &&
        !isConciergeChatReport(report) &&
        reportAction?.actorAccountID !== CONST.ACCOUNT_ID.CONCIERGE
    );
}

/**
 * Performs the markdown conversion, and replaces code points > 127 with C escape sequences
 * Used for compatibility with the backend auth validator for AddComment, and to account for MD in comments
 * @returns The comment's total length as seen from the backend
 */
function getCommentLength(textComment: string, parsingDetails?: ParsingDetails): number {
    return getParsedComment(textComment, parsingDetails)
        .replace(/[^ -~]/g, '\\u????')
        .trim().length;
}

function getRouteFromLink(url: string | null): string {
    if (!url) {
        return '';
    }

    // Get the reportID from URL
    let route = url;
    const localWebAndroidRegEx = /^(https:\/\/([0-9]{1,3})\.([0-9]{1,3})\.([0-9]{1,3})\.([0-9]{1,3}))/;
    linkingConfig.prefixes.forEach((prefix) => {
        if (route.startsWith(prefix)) {
            route = route.replace(prefix, '');
        } else if (localWebAndroidRegEx.test(route)) {
            route = route.replace(localWebAndroidRegEx, '');
        } else {
            return;
        }

        // Remove the port if it's a localhost URL
        if (/^:\d+/.test(route)) {
            route = route.replace(/:\d+/, '');
        }

        // Remove the leading slash if exists
        if (route.startsWith('/')) {
            route = route.replace('/', '');
        }
    });
    return route;
}

function parseReportRouteParams(route: string): ReportRouteParams {
    let parsingRoute = route;
    if (parsingRoute.at(0) === '/') {
        // remove the first slash
        parsingRoute = parsingRoute.slice(1);
    }

    if (!parsingRoute.startsWith(addTrailingForwardSlash(ROUTES.REPORT))) {
        return {reportID: '', isSubReportPageRoute: false};
    }

    const pathSegments = parsingRoute.split('/');

    const reportIDSegment = pathSegments.at(1);
    const hasRouteReportActionID = !Number.isNaN(Number(reportIDSegment));

    // Check for "undefined" or any other unwanted string values
    if (!reportIDSegment || reportIDSegment === 'undefined') {
        return {reportID: '', isSubReportPageRoute: false};
    }

    return {
        reportID: reportIDSegment,
        isSubReportPageRoute: pathSegments.length > 2 && !hasRouteReportActionID,
    };
}

function getReportIDFromLink(url: string | null): string {
    const route = getRouteFromLink(url);
    const {reportID, isSubReportPageRoute} = parseReportRouteParams(route);
    if (isSubReportPageRoute) {
        // We allow the Sub-Report deep link routes (settings, details, etc.) to be handled by their respective component pages
        return '';
    }
    return reportID;
}

/**
 * Check if the chat report is linked to an iou that is waiting for the current user to add a credit bank account.
 */
function hasIOUWaitingOnCurrentUserBankAccount(chatReport: OnyxInputOrEntry<Report>): boolean {
    if (chatReport?.iouReportID) {
        const iouReport = getReport(chatReport.iouReportID, allReports);
        if (iouReport?.isWaitingOnBankAccount && iouReport?.ownerAccountID === currentUserAccountID) {
            return true;
        }
    }

    return false;
}

/**
 * Users can submit an expense:
 * - in policy expense chats only if they are in a role of a member in the chat (in other words, if it's their policy expense chat)
 * - in an open or submitted expense report tied to a policy expense chat the user owns
 *     - employee can submit expenses in a submitted expense report only if the policy has Instant Submit settings turned on
 * - in an IOU report, which is not settled yet
 * - in a 1:1 DM chat
 */
function canRequestMoney(report: OnyxEntry<Report>, policy: OnyxEntry<Policy>, otherParticipants: number[]): boolean {
    // User cannot submit expenses in a chat thread, task report or in a chat room
    if (isChatThread(report) || isTaskReport(report) || isChatRoom(report) || isSelfDM(report) || isGroupChat(report)) {
        return false;
    }

    // Users can only submit expenses in DMs if they are a 1:1 DM
    if (isDM(report)) {
        return otherParticipants.length === 1;
    }

    // Prevent requesting money if pending IOU report waiting for their bank account already exists
    if (hasIOUWaitingOnCurrentUserBankAccount(report)) {
        return false;
    }

    let isOwnPolicyExpenseChat = report?.isOwnPolicyExpenseChat ?? false;
    if (isExpenseReport(report) && getParentReport(report)) {
        isOwnPolicyExpenseChat = !!getParentReport(report)?.isOwnPolicyExpenseChat;
    }

    // In case there are no other participants than the current user and it's not user's own policy expense chat, they can't submit expenses from such report
    if (otherParticipants.length === 0 && !isOwnPolicyExpenseChat) {
        return false;
    }

    // Current user must be a manager or owner of this IOU
    if (isIOUReport(report) && currentUserAccountID !== report?.managerID && currentUserAccountID !== report?.ownerAccountID) {
        return false;
    }

    // User can submit expenses in any IOU report, unless paid, but the user can only submit expenses in an expense report
    // which is tied to their workspace chat.
    if (isMoneyRequestReport(report)) {
        const canAddTransactions = canAddTransaction(report);
        return isReportInGroupPolicy(report) ? isOwnPolicyExpenseChat && canAddTransactions : canAddTransactions;
    }

    // In the case of policy expense chat, users can only submit expenses from their own policy expense chat
    return !isPolicyExpenseChat(report) || isOwnPolicyExpenseChat;
}

function isGroupChatAdmin(report: OnyxEntry<Report>, accountID: number) {
    if (!report?.participants) {
        return false;
    }

    const reportParticipants = report.participants ?? {};
    const participant = reportParticipants[accountID];
    return participant?.role === CONST.REPORT.ROLE.ADMIN;
}

/**
 * Helper method to define what expense options we want to show for particular method.
 * There are 4 expense options: Submit, Split, Pay and Track expense:
 * - Submit option should show for:
 *     - DMs
 *     - own policy expense chats
 *     - open and processing expense reports tied to own policy expense chat
 *     - unsettled IOU reports
 * - Pay option should show for:
 *     - DMs
 * - Split options should show for:
 *     - DMs
 *     - chat/policy rooms with more than 1 participant
 *     - groups chats with 2 and more participants
 *     - corporate workspace chats
 * - Track expense option should show for:
 *    - Self DMs
 *    - own policy expense chats
 *    - open and processing expense reports tied to own policy expense chat
 * - Send invoice option should show for:
 *    - invoice rooms if the user is an admin of the sender workspace
 * None of the options should show in chat threads or if there is some special Expensify account
 * as a participant of the report.
 */
function getMoneyRequestOptions(report: OnyxEntry<Report>, policy: OnyxEntry<Policy>, reportParticipants: number[], filterDeprecatedTypes = false): IOUType[] {
    // In any thread, task report or trip room, we do not allow any new expenses
    if (isChatThread(report) || isTaskReport(report) || isInvoiceReport(report) || isSystemChat(report) || isArchivedReportWithID(report?.reportID) || isTripRoom(report)) {
        return [];
    }

    if (isInvoiceRoom(report)) {
        if (canSendInvoiceFromWorkspace(policy?.id) && isPolicyAdmin(report?.policyID, allPolicies)) {
            return [CONST.IOU.TYPE.INVOICE];
        }
        return [];
    }

    // We don't allow IOU actions if an Expensify account is a participant of the report, unless the policy that the report is on is owned by an Expensify account
    const doParticipantsIncludeExpensifyAccounts = lodashIntersection(reportParticipants, CONST.EXPENSIFY_ACCOUNT_IDS).length > 0;
    const policyOwnerAccountID = getPolicy(report?.policyID)?.ownerAccountID;
    const isPolicyOwnedByExpensifyAccounts = policyOwnerAccountID ? CONST.EXPENSIFY_ACCOUNT_IDS.includes(policyOwnerAccountID) : false;
    if (doParticipantsIncludeExpensifyAccounts && !isPolicyOwnedByExpensifyAccounts) {
        // Allow create expense option for Manager McTest report
        if (reportParticipants.some((accountID) => accountID === CONST.ACCOUNT_ID.MANAGER_MCTEST) && Permissions.canUseManagerMcTest(allBetas)) {
            return [CONST.IOU.TYPE.SUBMIT];
        }
        return [];
    }

    const otherParticipants = reportParticipants.filter((accountID) => currentUserPersonalDetails?.accountID !== accountID);
    const hasSingleParticipantInReport = otherParticipants.length === 1;
    let options: IOUType[] = [];

    if (isSelfDM(report)) {
        options = [CONST.IOU.TYPE.TRACK];
    }

    if (canRequestMoney(report, policy, otherParticipants)) {
        options = [...options, CONST.IOU.TYPE.SUBMIT];
        if (!filterDeprecatedTypes) {
            options = [...options, CONST.IOU.TYPE.REQUEST];
        }

        // If the user can request money from the workspace report, they can also track expenses
        if (isPolicyExpenseChat(report) || isExpenseReport(report)) {
            options = [...options, CONST.IOU.TYPE.TRACK];
        }
    }

    // User created policy rooms and default rooms like #admins or #announce will always have the Split Expense option
    // unless there are no other participants at all (e.g. #admins room for a policy with only 1 admin)
    // DM chats will have the Split Expense option.
    // Your own workspace chats will have the split expense option.
    if (
        (isChatRoom(report) && !isAnnounceRoom(report) && otherParticipants.length > 0) ||
        (isDM(report) && otherParticipants.length > 0) ||
        (isGroupChat(report) && otherParticipants.length > 0) ||
        (isPolicyExpenseChat(report) && report?.isOwnPolicyExpenseChat)
    ) {
        options = [...options, CONST.IOU.TYPE.SPLIT];
    }

    // Pay someone option should be visible only in 1:1 DMs
    if (isDM(report) && hasSingleParticipantInReport) {
        options = [...options, CONST.IOU.TYPE.PAY];
        if (!filterDeprecatedTypes) {
            options = [...options, CONST.IOU.TYPE.SEND];
        }
    }

    return options;
}

/**
 * This is a temporary function to help with the smooth transition with the oldDot.
 * This function will be removed once the transition occurs in oldDot to new links.
 */
// eslint-disable-next-line @typescript-eslint/naming-convention
function temporary_getMoneyRequestOptions(
    report: OnyxEntry<Report>,
    policy: OnyxEntry<Policy>,
    reportParticipants: number[],
): Array<Exclude<IOUType, typeof CONST.IOU.TYPE.REQUEST | typeof CONST.IOU.TYPE.SEND | typeof CONST.IOU.TYPE.CREATE>> {
    return getMoneyRequestOptions(report, policy, reportParticipants, true) as Array<
        Exclude<IOUType, typeof CONST.IOU.TYPE.REQUEST | typeof CONST.IOU.TYPE.SEND | typeof CONST.IOU.TYPE.CREATE>
    >;
}

/**
 * Invoice sender, invoice receiver and auto-invited admins cannot leave
 */
function canLeaveInvoiceRoom(report: OnyxEntry<Report>): boolean {
    if (!report || !report?.invoiceReceiver) {
        return false;
    }

    if (report?.statusNum === CONST.REPORT.STATUS_NUM.CLOSED) {
        return false;
    }

    const isSenderPolicyAdmin = getPolicy(report.policyID)?.role === CONST.POLICY.ROLE.ADMIN;

    if (isSenderPolicyAdmin) {
        return false;
    }

    if (report.invoiceReceiver.type === CONST.REPORT.INVOICE_RECEIVER_TYPE.INDIVIDUAL) {
        return report?.invoiceReceiver?.accountID !== currentUserAccountID;
    }

    const isReceiverPolicyAdmin = getPolicy(report.invoiceReceiver.policyID)?.role === CONST.POLICY.ROLE.ADMIN;

    if (isReceiverPolicyAdmin) {
        return false;
    }

    return true;
}

/**
 * Allows a user to leave a policy room according to the following conditions of the visibility or chatType rNVP:
 * `public` - Anyone can leave (because anybody can join)
 * `public_announce` - Only non-policy members can leave (it's auto-shared with policy members)
 * `policy_admins` - Nobody can leave (it's auto-shared with all policy admins)
 * `policy_announce` - Nobody can leave (it's auto-shared with all policy members)
 * `policyExpenseChat` - Nobody can leave (it's auto-shared with all policy members)
 * `policy` - Anyone can leave (though only policy members can join)
 * `domain` - Nobody can leave (it's auto-shared with domain members)
 * `dm` - Nobody can leave (it's auto-shared with users)
 * `private` - Anybody can leave (though you can only be invited to join)
 * `invoice` - Invoice sender, invoice receiver and auto-invited admins cannot leave
 */
function canLeaveRoom(report: OnyxEntry<Report>, isPolicyEmployee: boolean): boolean {
    if (isInvoiceRoom(report)) {
        if (isArchivedNonExpenseReport(report, getReportNameValuePairs(report?.reportID))) {
            return false;
        }

        const invoiceReport = getReportOrDraftReport(report?.iouReportID);

        if (invoiceReport?.ownerAccountID === currentUserAccountID) {
            return false;
        }

        if (invoiceReport?.managerID === currentUserAccountID) {
            return false;
        }

        const isSenderPolicyAdmin = getPolicy(report?.policyID)?.role === CONST.POLICY.ROLE.ADMIN;

        if (isSenderPolicyAdmin) {
            return false;
        }

        const isReceiverPolicyAdmin =
            report?.invoiceReceiver?.type === CONST.REPORT.INVOICE_RECEIVER_TYPE.BUSINESS ? getPolicy(report?.invoiceReceiver?.policyID)?.role === CONST.POLICY.ROLE.ADMIN : false;

        if (isReceiverPolicyAdmin) {
            return false;
        }

        return true;
    }

    if (!report?.visibility) {
        if (
            report?.chatType === CONST.REPORT.CHAT_TYPE.POLICY_ADMINS ||
            report?.chatType === CONST.REPORT.CHAT_TYPE.POLICY_ANNOUNCE ||
            report?.chatType === CONST.REPORT.CHAT_TYPE.POLICY_EXPENSE_CHAT ||
            report?.chatType === CONST.REPORT.CHAT_TYPE.DOMAIN_ALL ||
            report?.chatType === CONST.REPORT.CHAT_TYPE.SELF_DM ||
            !report?.chatType
        ) {
            // DM chats don't have a chatType
            return false;
        }
    } else if (isPublicAnnounceRoom(report) && isPolicyEmployee) {
        return false;
    }
    return true;
}

function isCurrentUserTheOnlyParticipant(participantAccountIDs?: number[]): boolean {
    return !!(participantAccountIDs?.length === 1 && participantAccountIDs?.at(0) === currentUserAccountID);
}

/**
 * Returns display names for those that can see the whisper.
 * However, it returns "you" if the current user is the only one who can see it besides the person that sent it.
 */
function getWhisperDisplayNames(participantAccountIDs?: number[]): string | undefined {
    const isWhisperOnlyVisibleToCurrentUser = isCurrentUserTheOnlyParticipant(participantAccountIDs);

    // When the current user is the only participant, the display name needs to be "you" because that's the only person reading it
    if (isWhisperOnlyVisibleToCurrentUser) {
        return translateLocal('common.youAfterPreposition');
    }

    return participantAccountIDs?.map((accountID) => getDisplayNameForParticipant({accountID, shouldUseShortForm: !isWhisperOnlyVisibleToCurrentUser})).join(', ');
}

/**
 * Show subscript on workspace chats / threads and expense requests
 */
function shouldReportShowSubscript(report: OnyxEntry<Report>): boolean {
    if (isArchivedNonExpenseReport(report, getReportNameValuePairs(report?.reportID)) && !isWorkspaceThread(report)) {
        return false;
    }

    if (isPolicyExpenseChat(report) && !isChatThread(report) && !isTaskReport(report) && !report?.isOwnPolicyExpenseChat) {
        return true;
    }

    if (isPolicyExpenseChat(report) && !isThread(report) && !isTaskReport(report)) {
        return true;
    }

    if (isExpenseRequest(report)) {
        return true;
    }

    if (isExpenseReport(report) && isOneTransactionReport(report?.reportID)) {
        return true;
    }

    if (isWorkspaceTaskReport(report)) {
        return true;
    }

    if (isWorkspaceThread(report)) {
        return true;
    }

    if (isInvoiceRoom(report) || isInvoiceReport(report)) {
        return true;
    }

    return false;
}

/**
 * Return true if reports data exists
 */
function isReportDataReady(): boolean {
    return !isEmptyObject(allReports) && Object.keys(allReports ?? {}).some((key) => allReports?.[key]?.reportID);
}

/**
 * Return true if reportID from path is valid
 */
function isValidReportIDFromPath(reportIDFromPath: string | undefined): boolean {
    return !!reportIDFromPath && !['', 'null', 'undefined', '0', '-1'].includes(reportIDFromPath);
}

/**
 * Return the errors we have when creating a chat, a workspace room, or a new empty report
 */
function getCreationReportErrors(report: OnyxEntry<Report>): Errors | null | undefined {
    // We are either adding a workspace room, creating a chat, or we're creating a report, it isn't possible for all of these to have errors for the same report at the same time, so
    // simply looking up the first truthy value will get the relevant property if it's set.
    return report?.errorFields?.addWorkspaceRoom ?? report?.errorFields?.createChat ?? report?.errorFields?.createReport;
}

/**
 * Return true if the expense report is marked for deletion.
 */
function isMoneyRequestReportPendingDeletion(reportOrID: OnyxEntry<Report> | string): boolean {
    const report = typeof reportOrID === 'string' ? getReport(reportOrID, allReports) : reportOrID;
    if (!isMoneyRequestReport(report)) {
        return false;
    }

    const parentReportAction = getReportAction(report?.parentReportID, report?.parentReportActionID);
    return parentReportAction?.pendingAction === CONST.RED_BRICK_ROAD_PENDING_ACTION.DELETE;
}

function navigateToLinkedReportAction(ancestor: Ancestor, isInNarrowPaneModal: boolean, canUserPerformWrite: boolean | undefined, isOffline: boolean) {
    if (isInNarrowPaneModal) {
        Navigation.navigate(
            ROUTES.SEARCH_REPORT.getRoute({
                reportID: ancestor.report.reportID,
                reportActionID: ancestor.reportAction.reportActionID,
                backTo: SCREENS.SEARCH.REPORT_RHP,
            }),
        );
        return;
    }

    // Pop the thread report screen before navigating to the chat report.
    Navigation.goBack(ROUTES.REPORT_WITH_ID.getRoute(ancestor.report.reportID));

    const isVisibleAction = shouldReportActionBeVisible(ancestor.reportAction, ancestor.reportAction.reportActionID, canUserPerformWrite);

    if (isVisibleAction && !isOffline) {
        // Pop the chat report screen before navigating to the linked report action.
        Navigation.goBack(ROUTES.REPORT_WITH_ID.getRoute(ancestor.report.reportID, ancestor.reportAction.reportActionID));
    }
}

function canUserPerformWriteAction(report: OnyxEntry<Report>) {
    const reportErrors = getCreationReportErrors(report);

    // If the expense report is marked for deletion, let us prevent any further write action.
    if (isMoneyRequestReportPendingDeletion(report)) {
        return false;
    }

    const reportNameValuePairs = getReportNameValuePairs(report?.reportID);
    return !isArchivedNonExpenseReport(report, reportNameValuePairs) && isEmptyObject(reportErrors) && report && isAllowedToComment(report) && !isAnonymousUser && canWriteInReport(report);
}

/**
 * Returns ID of the original report from which the given reportAction is first created.
 */
function getOriginalReportID(reportID: string | undefined, reportAction: OnyxInputOrEntry<ReportAction>): string | undefined {
    if (!reportID) {
        return undefined;
    }
    const reportActions = allReportActions?.[`${ONYXKEYS.COLLECTION.REPORT_ACTIONS}${reportID}`];
    const currentReportAction = reportAction?.reportActionID ? reportActions?.[reportAction.reportActionID] : undefined;
    const transactionThreadReportID = getOneTransactionThreadReportID(reportID, reportActions ?? ([] as ReportAction[]));
    const isThreadReportParentAction = reportAction?.childReportID?.toString() === reportID;
    if (Object.keys(currentReportAction ?? {}).length === 0) {
        return isThreadReportParentAction ? getReport(reportID, allReports)?.parentReportID : transactionThreadReportID ?? reportID;
    }
    return reportID;
}

/**
 * Return the pendingAction and the errors resulting from either
 *
 * - creating a workspace room
 * - starting a chat
 * - paying the expense
 *
 * while being offline
 */
function getReportOfflinePendingActionAndErrors(report: OnyxEntry<Report>): ReportOfflinePendingActionAndErrors {
    // It shouldn't be possible for all of these actions to be pending (or to have errors) for the same report at the same time, so just take the first that exists
    const reportPendingAction = report?.pendingFields?.addWorkspaceRoom ?? report?.pendingFields?.createChat ?? report?.pendingFields?.reimbursed ?? report?.pendingFields?.createReport;
    const reportErrors = getCreationReportErrors(report);
    return {reportPendingAction, reportErrors};
}

/**
 * Check if the report can create the expense with type is iouType
 */
function canCreateRequest(report: OnyxEntry<Report>, policy: OnyxEntry<Policy>, iouType: ValueOf<typeof CONST.IOU.TYPE>): boolean {
    const participantAccountIDs = Object.keys(report?.participants ?? {}).map(Number);

    if (!canUserPerformWriteAction(report)) {
        return false;
    }

    const requestOptions = getMoneyRequestOptions(report, policy, participantAccountIDs);
    requestOptions.push(CONST.IOU.TYPE.CREATE);

    return requestOptions.includes(iouType);
}

function getWorkspaceChats(policyID: string, accountIDs: number[], reports: OnyxCollection<Report> = allReports): Array<OnyxEntry<Report>> {
    return Object.values(reports ?? {}).filter(
        (report) => isPolicyExpenseChat(report) && report?.policyID === policyID && report?.ownerAccountID && accountIDs.includes(report?.ownerAccountID),
    );
}

/**
 * Gets all reports that relate to the policy
 *
 * @param policyID - the workspace ID to get all associated reports
 */
function getAllWorkspaceReports(policyID?: string): Array<OnyxEntry<Report>> {
    if (!policyID) {
        return [];
    }
    return Object.values(allReports ?? {}).filter((report) => report?.policyID === policyID);
}

/**
 * @param policy - the workspace the report is on, null if the user isn't a member of the workspace
 */
function shouldDisableRename(report: OnyxEntry<Report>): boolean {
    if (
        isDefaultRoom(report) ||
        isArchivedReport(getReportNameValuePairs(report?.reportID)) ||
        isPublicRoom(report) ||
        isThread(report) ||
        isMoneyRequest(report) ||
        isMoneyRequestReport(report) ||
        isPolicyExpenseChat(report) ||
        isInvoiceRoom(report) ||
        isInvoiceReport(report) ||
        isSystemChat(report)
    ) {
        return true;
    }

    if (isGroupChat(report)) {
        return false;
    }

    if (isDeprecatedGroupDM(report) || isTaskReport(report)) {
        return true;
    }

    return false;
}

/**
 * @param policy - the workspace the report is on, null if the user isn't a member of the workspace
 */
function canEditWriteCapability(report: OnyxEntry<Report>, policy: OnyxEntry<Policy>): boolean {
    return (
        isPolicyAdminPolicyUtils(policy) &&
        !isAdminRoom(report) &&
        !isArchivedReport(getReportNameValuePairs(report?.reportID)) &&
        !isThread(report) &&
        !isInvoiceRoom(report) &&
        !isPolicyExpenseChat(report)
    );
}

/**
 * @param policy - the workspace the report is on, null if the user isn't a member of the workspace
 */
function canEditRoomVisibility(report: OnyxEntry<Report>, policy: OnyxEntry<Policy>): boolean {
    return isPolicyAdminPolicyUtils(policy) && !isArchivedNonExpenseReport(report, getReportNameValuePairs(report?.reportID));
}

/**
 * Returns the onyx data needed for the task assignee chat
 */
function getTaskAssigneeChatOnyxData(
    accountID: number,
    assigneeAccountID: number,
    taskReportID: string,
    assigneeChatReportID: string,
    parentReportID: string | undefined,
    title: string,
    assigneeChatReport: OnyxEntry<Report>,
): OnyxDataTaskAssigneeChat {
    // Set if we need to add a comment to the assignee chat notifying them that they have been assigned a task
    let optimisticAssigneeAddComment: OptimisticReportAction | undefined;
    // Set if this is a new chat that needs to be created for the assignee
    let optimisticChatCreatedReportAction: OptimisticCreatedReportAction | undefined;
    const assigneeChatReportMetadata = getReportMetadata(assigneeChatReportID);
    const currentTime = DateUtils.getDBTime();
    const optimisticData: OnyxUpdate[] = [];
    const successData: OnyxUpdate[] = [];
    const failureData: OnyxUpdate[] = [];

    // You're able to assign a task to someone you haven't chatted with before - so we need to optimistically create the chat and the chat reportActions
    // Only add the assignee chat report to onyx if we haven't already set it optimistically
    if (assigneeChatReportMetadata?.isOptimisticReport && assigneeChatReport?.pendingFields?.createChat !== CONST.RED_BRICK_ROAD_PENDING_ACTION.ADD) {
        optimisticChatCreatedReportAction = buildOptimisticCreatedReportAction(assigneeChatReportID);
        optimisticData.push(
            {
                onyxMethod: Onyx.METHOD.MERGE,
                key: `${ONYXKEYS.COLLECTION.REPORT}${assigneeChatReportID}`,
                value: {
                    pendingFields: {
                        createChat: CONST.RED_BRICK_ROAD_PENDING_ACTION.ADD,
                    },
                },
            },
            {
                onyxMethod: Onyx.METHOD.MERGE,
                key: `${ONYXKEYS.COLLECTION.REPORT_METADATA}${assigneeChatReportID}`,
                value: {
                    isOptimisticReport: true,
                },
            },
            {
                onyxMethod: Onyx.METHOD.MERGE,
                key: `${ONYXKEYS.COLLECTION.REPORT_ACTIONS}${assigneeChatReportID}`,
                value: {[optimisticChatCreatedReportAction.reportActionID]: optimisticChatCreatedReportAction as Partial<ReportAction>},
            },
        );

        successData.push(
            {
                onyxMethod: Onyx.METHOD.MERGE,
                key: `${ONYXKEYS.COLLECTION.REPORT}${assigneeChatReportID}`,
                value: {
                    pendingFields: {
                        createChat: null,
                    },
                    // BE will send a different participant. We clear the optimistic one to avoid duplicated entries
                    participants: {[assigneeAccountID]: null},
                },
            },
            {
                onyxMethod: Onyx.METHOD.MERGE,
                key: `${ONYXKEYS.COLLECTION.REPORT_METADATA}${assigneeChatReportID}`,
                value: {
                    isOptimisticReport: false,
                },
            },
            {
                onyxMethod: Onyx.METHOD.MERGE,
                key: `${ONYXKEYS.COLLECTION.REPORT_METADATA}${assigneeChatReportID}`,
                value: {
                    isOptimisticReport: false,
                },
            },
        );

        failureData.push(
            {
                onyxMethod: Onyx.METHOD.SET,
                key: `${ONYXKEYS.COLLECTION.REPORT}${assigneeChatReportID}`,
                value: null,
            },
            {
                onyxMethod: Onyx.METHOD.MERGE,
                key: `${ONYXKEYS.COLLECTION.REPORT_ACTIONS}${assigneeChatReportID}`,
                value: {[optimisticChatCreatedReportAction.reportActionID]: {pendingAction: null}},
            },
            // If we failed, we want to remove the optimistic personal details as it was likely due to an invalid login
            {
                onyxMethod: Onyx.METHOD.MERGE,
                key: ONYXKEYS.PERSONAL_DETAILS_LIST,
                value: {
                    [assigneeAccountID]: null,
                },
            },
        );
    }

    // If you're choosing to share the task in the same DM as the assignee then we don't need to create another reportAction indicating that you've been assigned
    if (assigneeChatReportID !== parentReportID) {
        // eslint-disable-next-line @typescript-eslint/prefer-nullish-coalescing
        const displayname = allPersonalDetails?.[assigneeAccountID]?.displayName || allPersonalDetails?.[assigneeAccountID]?.login || '';
        optimisticAssigneeAddComment = buildOptimisticTaskCommentReportAction(taskReportID, title, assigneeAccountID, `assigned to ${displayname}`, parentReportID);
        const lastAssigneeCommentText = formatReportLastMessageText(getReportActionText(optimisticAssigneeAddComment.reportAction as ReportAction));
        const optimisticAssigneeReport = {
            lastVisibleActionCreated: currentTime,
            lastMessageText: lastAssigneeCommentText,
            lastActorAccountID: accountID,
            lastReadTime: currentTime,
        };

        optimisticData.push(
            {
                onyxMethod: Onyx.METHOD.MERGE,
                key: `${ONYXKEYS.COLLECTION.REPORT_ACTIONS}${assigneeChatReportID}`,
                value: {[optimisticAssigneeAddComment.reportAction.reportActionID]: optimisticAssigneeAddComment.reportAction as ReportAction},
            },
            {
                onyxMethod: Onyx.METHOD.MERGE,
                key: `${ONYXKEYS.COLLECTION.REPORT}${assigneeChatReportID}`,
                value: optimisticAssigneeReport,
            },
        );
        successData.push({
            onyxMethod: Onyx.METHOD.MERGE,
            key: `${ONYXKEYS.COLLECTION.REPORT_ACTIONS}${assigneeChatReportID}`,
            value: {[optimisticAssigneeAddComment.reportAction.reportActionID]: {isOptimisticAction: null}},
        });
        failureData.push({
            onyxMethod: Onyx.METHOD.MERGE,
            key: `${ONYXKEYS.COLLECTION.REPORT_ACTIONS}${assigneeChatReportID}`,
            value: {[optimisticAssigneeAddComment.reportAction.reportActionID]: {pendingAction: null}},
        });
    }

    return {
        optimisticData,
        successData,
        failureData,
        optimisticAssigneeAddComment,
        optimisticChatCreatedReportAction,
    };
}

/**
 * Return iou report action display message
 */
function getIOUReportActionDisplayMessage(reportAction: OnyxEntry<ReportAction>, transaction?: OnyxEntry<Transaction>): string {
    if (!isMoneyRequestAction(reportAction)) {
        return '';
    }
    const originalMessage = getOriginalMessage(reportAction);
    const {IOUReportID, automaticAction} = originalMessage ?? {};
    const iouReport = getReportOrDraftReport(IOUReportID);
    let translationKey: TranslationPaths;
    if (originalMessage?.type === CONST.IOU.REPORT_ACTION_TYPE.PAY) {
        // The `REPORT_ACTION_TYPE.PAY` action type is used for both fulfilling existing requests and sending money. To
        // differentiate between these two scenarios, we check if the `originalMessage` contains the `IOUDetails`
        // property. If it does, it indicates that this is a 'Pay someone' action.
        const {amount, currency} = originalMessage?.IOUDetails ?? originalMessage ?? {};
        const formattedAmount = convertToDisplayString(Math.abs(amount), currency) ?? '';

        switch (originalMessage.paymentType) {
            case CONST.IOU.PAYMENT_TYPE.ELSEWHERE:
                translationKey = hasMissingInvoiceBankAccount(IOUReportID) ? 'iou.payerSettledWithMissingBankAccount' : 'iou.paidElsewhereWithAmount';
                break;
            case CONST.IOU.PAYMENT_TYPE.EXPENSIFY:
            case CONST.IOU.PAYMENT_TYPE.VBBA:
                translationKey = 'iou.paidWithExpensifyWithAmount';
                if (automaticAction) {
                    translationKey = 'iou.automaticallyPaidWithExpensify';
                }
                break;
            default:
                translationKey = 'iou.payerPaidAmount';
                break;
        }
        return translateLocal(translationKey, {amount: formattedAmount, payer: ''});
    }

    const amount = getTransactionAmount(transaction, !isEmptyObject(iouReport) && isExpenseReport(iouReport)) ?? 0;
    const formattedAmount = convertToDisplayString(amount, getCurrency(transaction)) ?? '';
    const isRequestSettled = isSettled(IOUReportID);
    const isApproved = isReportApproved({report: iouReport});
    if (isRequestSettled) {
        return translateLocal('iou.payerSettled', {
            amount: formattedAmount,
        });
    }
    if (isApproved) {
        return translateLocal('iou.approvedAmount', {
            amount: formattedAmount,
        });
    }
    if (isSplitBillReportAction(reportAction)) {
        translationKey = 'iou.didSplitAmount';
    } else if (isTrackExpenseAction(reportAction)) {
        translationKey = 'iou.trackedAmount';
    } else {
        translationKey = 'iou.submittedAmount';
    }
    return translateLocal(translationKey, {
        formattedAmount,
        comment: getMerchantOrDescription(transaction),
    });
}

/**
 * Checks if a report is a group chat.
 *
 * A report is a group chat if it meets the following conditions:
 * - Not a chat thread.
 * - Not a task report.
 * - Not an expense / IOU report.
 * - Not an archived room.
 * - Not a public / admin / announce chat room (chat type doesn't match any of the specified types).
 * - More than 2 participants.
 *
 */
function isDeprecatedGroupDM(report: OnyxEntry<Report>): boolean {
    return !!(
        report &&
        !isChatThread(report) &&
        !isTaskReport(report) &&
        !isInvoiceReport(report) &&
        !isMoneyRequestReport(report) &&
        !isArchivedReport(getReportNameValuePairs(report?.reportID)) &&
        !Object.values(CONST.REPORT.CHAT_TYPE).some((chatType) => chatType === getChatType(report)) &&
        Object.keys(report.participants ?? {})
            .map(Number)
            .filter((accountID) => accountID !== currentUserAccountID).length > 1
    );
}

/**
 * A "root" group chat is the top level group chat and does not refer to any threads off of a Group Chat
 */
function isRootGroupChat(report: OnyxEntry<Report>): boolean {
    return !isChatThread(report) && (isGroupChat(report) || isDeprecatedGroupDM(report));
}

/**
 * Assume any report without a reportID is unusable.
 */
function isValidReport(report?: OnyxEntry<Report>): boolean {
    return !!report?.reportID;
}

/**
 * Check to see if we are a participant of this report.
 */
function isReportParticipant(accountID: number | undefined, report: OnyxEntry<Report>): boolean {
    if (!accountID) {
        return false;
    }

    const possibleAccountIDs = Object.keys(report?.participants ?? {}).map(Number);
    if (report?.ownerAccountID) {
        possibleAccountIDs.push(report?.ownerAccountID);
    }
    if (report?.managerID) {
        possibleAccountIDs.push(report?.managerID);
    }
    return possibleAccountIDs.includes(accountID);
}

/**
 * Check to see if the current user has access to view the report.
 */
function canCurrentUserOpenReport(report: OnyxEntry<Report>): boolean {
    return (isReportParticipant(currentUserAccountID, report) || isPublicRoom(report)) && canAccessReport(report, allPolicies, allBetas);
}

function shouldUseFullTitleToDisplay(report: OnyxEntry<Report>): boolean {
    return (
        isMoneyRequestReport(report) || isPolicyExpenseChat(report) || isChatRoom(report) || isChatThread(report) || isTaskReport(report) || isGroupChat(report) || isInvoiceReport(report)
    );
}

function getRoom(type: ValueOf<typeof CONST.REPORT.CHAT_TYPE>, policyID: string): OnyxEntry<Report> {
    const room = Object.values(allReports ?? {}).find((report) => report?.policyID === policyID && report?.chatType === type && !isThread(report));
    return room;
}

/**
 *  We only want policy members who are members of the report to be able to modify the report description, but not in thread chat.
 */
function canEditReportDescription(report: OnyxEntry<Report>, policy: OnyxEntry<Policy>): boolean {
    return (
        !isMoneyRequestReport(report) &&
        !isArchivedReport(getReportNameValuePairs(report?.reportID)) &&
        isChatRoom(report) &&
        !isChatThread(report) &&
        !isEmpty(policy) &&
        hasParticipantInArray(report, currentUserAccountID ? [currentUserAccountID] : []) &&
        !isAuditor(report)
    );
}

function canEditPolicyDescription(policy: OnyxEntry<Policy>): boolean {
    return isPolicyAdminPolicyUtils(policy);
}

function getReportActionWithSmartscanError(reportActions: ReportAction[]): ReportAction | undefined {
    return reportActions.find((action) => {
        const isReportPreview = isReportPreviewAction(action);
        const isSplitReportAction = isSplitBillReportAction(action);
        if (!isSplitReportAction && !isReportPreview) {
            return false;
        }
        const IOUReportID = getIOUReportIDFromReportActionPreview(action);
        const isReportPreviewError = isReportPreview && shouldShowRBRForMissingSmartscanFields(IOUReportID) && !isSettled(IOUReportID);
        if (isReportPreviewError) {
            return true;
        }

        const transactionID = isMoneyRequestAction(action) ? getOriginalMessage(action)?.IOUTransactionID : undefined;
        const transaction = allTransactions?.[`${ONYXKEYS.COLLECTION.TRANSACTION}${transactionID}`] ?? {};
        const isSplitBillError = isSplitReportAction && hasMissingSmartscanFieldsTransactionUtils(transaction as Transaction);

        return isSplitBillError;
    });
}

/**
 * Checks if report action has error when smart scanning
 */
function hasSmartscanError(reportActions: ReportAction[]): boolean {
    return !!getReportActionWithSmartscanError(reportActions);
}

function shouldAutoFocusOnKeyPress(event: KeyboardEvent): boolean {
    if (event.key.length > 1) {
        return false;
    }

    // If a key is pressed in combination with Meta, Control or Alt do not focus
    if (event.ctrlKey || event.metaKey) {
        return false;
    }

    if (event.code === 'Space') {
        return false;
    }

    return true;
}

/**
 * Navigates to the appropriate screen based on the presence of a private note for the current user.
 */
function navigateToPrivateNotes(report: OnyxEntry<Report>, session: OnyxEntry<Session>, backTo?: string) {
    if (isEmpty(report) || isEmpty(session) || !session.accountID) {
        return;
    }
    const currentUserPrivateNote = report.privateNotes?.[session.accountID]?.note ?? '';
    if (isEmpty(currentUserPrivateNote)) {
        Navigation.navigate(ROUTES.PRIVATE_NOTES_EDIT.getRoute(report.reportID, session.accountID, backTo));
        return;
    }
    Navigation.navigate(ROUTES.PRIVATE_NOTES_LIST.getRoute(report.reportID, backTo));
}

/**
 * Get all held transactions of a iouReport
 */
function getAllHeldTransactions(iouReportID?: string): Transaction[] {
    const transactions = getReportTransactions(iouReportID);
    return transactions.filter((transaction) => isOnHoldTransactionUtils(transaction));
}

/**
 * Check if Report has any held expenses
 */
function hasHeldExpenses(iouReportID?: string, allReportTransactions?: SearchTransaction[]): boolean {
    const iouReportTransactions = getReportTransactions(iouReportID);
    const transactions = allReportTransactions ?? iouReportTransactions;
    return transactions.some((transaction) => isOnHoldTransactionUtils(transaction));
}

/**
 * Check if all expenses in the Report are on hold
 */
function hasOnlyHeldExpenses(iouReportID?: string, allReportTransactions?: SearchTransaction[]): boolean {
    const transactionsByIouReportID = getReportTransactions(iouReportID);
    const reportTransactions = allReportTransactions ?? transactionsByIouReportID;
    return reportTransactions.length > 0 && !reportTransactions.some((transaction) => !isOnHoldTransactionUtils(transaction));
}

/**
 * Checks if thread replies should be displayed
 */
function shouldDisplayThreadReplies(reportAction: OnyxInputOrEntry<ReportAction>, isThreadReportParentAction: boolean): boolean {
    const hasReplies = (reportAction?.childVisibleActionCount ?? 0) > 0;
    return hasReplies && !!reportAction?.childCommenterCount && !isThreadReportParentAction;
}

/**
 * Check if money report has any transactions updated optimistically
 */
function hasUpdatedTotal(report: OnyxInputOrEntry<Report>, policy: OnyxInputOrEntry<Policy>): boolean {
    if (!report) {
        return true;
    }

    const allReportTransactions = getReportTransactions(report.reportID);

    const hasPendingTransaction = allReportTransactions.some((transaction) => !!transaction.pendingAction);
    const hasTransactionWithDifferentCurrency = allReportTransactions.some((transaction) => transaction.currency !== report.currency);
    const hasDifferentWorkspaceCurrency = report.pendingFields?.createChat && isExpenseReport(report) && report.currency !== policy?.outputCurrency;
    const hasOptimisticHeldExpense = hasHeldExpenses(report.reportID) && report?.unheldTotal === undefined;

    return !(hasPendingTransaction && (hasTransactionWithDifferentCurrency || hasDifferentWorkspaceCurrency)) && !hasOptimisticHeldExpense && !report.pendingFields?.total;
}

/**
 * Return held and full amount formatted with used currency
 */
function getNonHeldAndFullAmount(iouReport: OnyxEntry<Report>, shouldExcludeNonReimbursables: boolean): NonHeldAndFullAmount {
    // if the report is an expense report, the total amount should be negated
    const coefficient = isExpenseReport(iouReport) ? -1 : 1;

    let total = iouReport?.total ?? 0;
    let unheldTotal = iouReport?.unheldTotal ?? 0;
    if (shouldExcludeNonReimbursables) {
        total -= iouReport?.nonReimbursableTotal ?? 0;
        unheldTotal -= iouReport?.unheldNonReimbursableTotal ?? 0;
    }

    return {
        nonHeldAmount: convertToDisplayString(unheldTotal * coefficient, iouReport?.currency),
        fullAmount: convertToDisplayString(total * coefficient, iouReport?.currency),
        hasValidNonHeldAmount: unheldTotal * coefficient >= 0,
    };
}

/**
 * Disable reply in thread action if:
 *
 * - The action is listed in the thread-disabled list
 * - The action is a split expense action
 * - The action is deleted and is not threaded
 * - The report is archived and the action is not threaded
 * - The action is a whisper action and it's neither a report preview nor IOU action
 * - The action is the thread's first chat
 */
function shouldDisableThread(reportAction: OnyxInputOrEntry<ReportAction>, reportID: string, isThreadReportParentAction: boolean): boolean {
    const isSplitBillAction = isSplitBillReportAction(reportAction);
    const isDeletedActionLocal = isDeletedAction(reportAction);
    const isReportPreviewActionLocal = isReportPreviewAction(reportAction);
    const isIOUAction = isMoneyRequestAction(reportAction);
    const isWhisperActionLocal = isWhisperAction(reportAction) || isActionableTrackExpense(reportAction);
    const isArchived = isArchivedNonExpenseReport(getReportOrDraftReport(reportID), getReportNameValuePairs(reportID));
    const isActionDisabled = CONST.REPORT.ACTIONS.THREAD_DISABLED.some((action: string) => action === reportAction?.actionName);

    return (
        isActionDisabled ||
        isSplitBillAction ||
        (isDeletedActionLocal && !reportAction?.childVisibleActionCount) ||
        (isArchived && !reportAction?.childVisibleActionCount) ||
        (isWhisperActionLocal && !isReportPreviewActionLocal && !isIOUAction) ||
        isThreadReportParentAction
    );
}

function getAllAncestorReportActions(report: Report | null | undefined, currentUpdatedReport?: OnyxEntry<Report>): Ancestor[] {
    if (!report) {
        return [];
    }
    const allAncestors: Ancestor[] = [];
    let parentReportID = report.parentReportID;
    let parentReportActionID = report.parentReportActionID;

    while (parentReportID) {
        const parentReport = currentUpdatedReport && currentUpdatedReport.reportID === parentReportID ? currentUpdatedReport : getReportOrDraftReport(parentReportID);
        const parentReportAction = getReportAction(parentReportID, parentReportActionID);

        if (!parentReport || !parentReportAction || (isTransactionThread(parentReportAction) && !isSentMoneyReportAction(parentReportAction)) || isReportPreviewAction(parentReportAction)) {
            break;
        }

        // For threads, we don't want to display trip summary
        if (isTripPreview(parentReportAction) && allAncestors.length > 0) {
            break;
        }

        const isParentReportActionUnread = isCurrentActionUnread(parentReport, parentReportAction);
        allAncestors.push({
            report: parentReport,
            reportAction: parentReportAction,
            shouldDisplayNewMarker: isParentReportActionUnread,
        });

        parentReportID = parentReport?.parentReportID;
        parentReportActionID = parentReport?.parentReportActionID;
    }

    return allAncestors.reverse();
}

function getAllAncestorReportActionIDs(report: Report | null | undefined, includeTransactionThread = false): AncestorIDs {
    if (!report) {
        return {
            reportIDs: [],
            reportActionsIDs: [],
        };
    }

    const allAncestorIDs: AncestorIDs = {
        reportIDs: [],
        reportActionsIDs: [],
    };
    let parentReportID = report.parentReportID;
    let parentReportActionID = report.parentReportActionID;

    while (parentReportID) {
        const parentReport = getReportOrDraftReport(parentReportID);
        const parentReportAction = getReportAction(parentReportID, parentReportActionID);

        if (
            !parentReportAction ||
            (!includeTransactionThread && ((isTransactionThread(parentReportAction) && !isSentMoneyReportAction(parentReportAction)) || isReportPreviewAction(parentReportAction)))
        ) {
            break;
        }

        allAncestorIDs.reportIDs.push(parentReportID);
        if (parentReportActionID) {
            allAncestorIDs.reportActionsIDs.push(parentReportActionID);
        }

        if (!parentReport) {
            break;
        }

        parentReportID = parentReport?.parentReportID;
        parentReportActionID = parentReport?.parentReportActionID;
    }

    return allAncestorIDs;
}

/**
 * Get optimistic data of parent report action
 * @param reportID The reportID of the report that is updated
 * @param lastVisibleActionCreated Last visible action created of the child report
 * @param type The type of action in the child report
 */
function getOptimisticDataForParentReportAction(reportID: string | undefined, lastVisibleActionCreated: string, type: string): Array<OnyxUpdate | null> {
    const report = getReportOrDraftReport(reportID);

    if (!report || isEmptyObject(report)) {
        return [];
    }

    const ancestors = getAllAncestorReportActionIDs(report, true);
    const totalAncestor = ancestors.reportIDs.length;

    return Array.from(Array(totalAncestor), (_, index) => {
        const ancestorReport = getReportOrDraftReport(ancestors.reportIDs.at(index));

        if (!ancestorReport || isEmptyObject(ancestorReport)) {
            return null;
        }

        const ancestorReportAction = getReportAction(ancestorReport.reportID, ancestors.reportActionsIDs.at(index) ?? '');

        if (!ancestorReportAction?.reportActionID || isEmptyObject(ancestorReportAction)) {
            return null;
        }

        return {
            onyxMethod: Onyx.METHOD.MERGE,
            key: `${ONYXKEYS.COLLECTION.REPORT_ACTIONS}${ancestorReport.reportID}`,
            value: {
                [ancestorReportAction.reportActionID]: updateOptimisticParentReportAction(ancestorReportAction, lastVisibleActionCreated, type),
            },
        };
    });
}

function getQuickActionDetails(
    quickActionReport: Report,
    personalDetails: PersonalDetailsList | undefined,
    policyChatForActivePolicy: Report | undefined,
    reportNameValuePairs: ReportNameValuePairs,
): {quickActionAvatars: Icon[]; hideQABSubtitle: boolean} {
    const isValidQuickActionReport = !(isEmptyObject(quickActionReport) || isArchivedReport(reportNameValuePairs));
    let hideQABSubtitle = false;
    let quickActionAvatars: Icon[] = [];
    if (isValidQuickActionReport) {
        const avatars = getIcons(quickActionReport, personalDetails);
        quickActionAvatars = avatars.length <= 1 || isPolicyExpenseChat(quickActionReport) ? avatars : avatars.filter((avatar) => avatar.id !== currentUserAccountID);
    } else {
        hideQABSubtitle = true;
    }
    if (!isEmptyObject(policyChatForActivePolicy)) {
        quickActionAvatars = getIcons(policyChatForActivePolicy, personalDetails);
    }
    return {
        quickActionAvatars,
        hideQABSubtitle,
    };
}

function canBeAutoReimbursed(report: OnyxInputOrEntry<Report>, policy: OnyxInputOrEntry<Policy> | SearchPolicy): boolean {
    if (isEmptyObject(policy)) {
        return false;
    }
    type CurrencyType = TupleToUnion<typeof CONST.DIRECT_REIMBURSEMENT_CURRENCIES>;
    const reimbursableTotal = getMoneyRequestSpendBreakdown(report).totalDisplaySpend;
    const autoReimbursementLimit = policy?.autoReimbursement?.limit ?? policy?.autoReimbursementLimit ?? 0;
    const isAutoReimbursable =
        isReportInGroupPolicy(report) &&
        policy.reimbursementChoice === CONST.POLICY.REIMBURSEMENT_CHOICES.REIMBURSEMENT_YES &&
        autoReimbursementLimit >= reimbursableTotal &&
        reimbursableTotal > 0 &&
        CONST.DIRECT_REIMBURSEMENT_CURRENCIES.includes(report?.currency as CurrencyType);
    return isAutoReimbursable;
}

/** Check if the current user is an owner of the report */
function isReportOwner(report: OnyxInputOrEntry<Report>): boolean {
    return report?.ownerAccountID === currentUserPersonalDetails?.accountID;
}

function isAllowedToApproveExpenseReport(report: OnyxEntry<Report>, approverAccountID?: number, reportPolicy?: OnyxEntry<Policy> | SearchPolicy): boolean {
    const policy = reportPolicy ?? getPolicy(report?.policyID);
    const isOwner = (approverAccountID ?? currentUserAccountID) === report?.ownerAccountID;
    return !(policy?.preventSelfApproval && isOwner);
}

function isAllowedToSubmitDraftExpenseReport(report: OnyxEntry<Report>): boolean {
    const policy = getPolicy(report?.policyID);
    const submitToAccountID = getSubmitToAccountID(policy, report);

    return isAllowedToApproveExpenseReport(report, submitToAccountID);
}

/**
 * What missing payment method does this report action indicate, if any?
 */
function getIndicatedMissingPaymentMethod(userWallet: OnyxEntry<UserWallet>, reportId: string | undefined, reportAction: ReportAction): MissingPaymentMethod | undefined {
    const isSubmitterOfUnsettledReport = isCurrentUserSubmitter(reportId) && !isSettled(reportId);
    if (!reportId || !isSubmitterOfUnsettledReport || !isReimbursementQueuedAction(reportAction)) {
        return undefined;
    }
    const paymentType = getOriginalMessage(reportAction)?.paymentType;
    if (paymentType === CONST.IOU.PAYMENT_TYPE.EXPENSIFY) {
        return isEmpty(userWallet) || userWallet.tierName === CONST.WALLET.TIER_NAME.SILVER ? 'wallet' : undefined;
    }

    return !hasCreditBankAccount() ? 'bankAccount' : undefined;
}

/**
 * Checks if report chat contains missing payment method
 */
function hasMissingPaymentMethod(userWallet: OnyxEntry<UserWallet>, iouReportID: string | undefined): boolean {
    const reportActions = allReportActions?.[`${ONYXKEYS.COLLECTION.REPORT_ACTIONS}${iouReportID}`] ?? {};
    return Object.values(reportActions)
        .filter(Boolean)
        .some((action) => getIndicatedMissingPaymentMethod(userWallet, iouReportID, action) !== undefined);
}

/**
 * Used from expense actions to decide if we need to build an optimistic expense report.
 * Create a new report if:
 * - we don't have an iouReport set in the chatReport
 * - we have one, but it's waiting on the payee adding a bank account
 * - we have one, but we can't add more transactions to it due to: report is approved or settled, or report is processing and policy isn't on Instant submit reporting frequency
 */
function shouldCreateNewMoneyRequestReport(existingIOUReport: OnyxInputOrEntry<Report> | undefined, chatReport: OnyxInputOrEntry<Report>): boolean {
    return !existingIOUReport || hasIOUWaitingOnCurrentUserBankAccount(chatReport) || !canAddTransaction(existingIOUReport);
}

function getTripIDFromTransactionParentReportID(transactionParentReportID: string | undefined): string | undefined {
    return (getReportOrDraftReport(transactionParentReportID) as OnyxEntry<Report>)?.tripData?.tripID;
}

/**
 * Checks if report contains actions with errors
 */
function hasActionsWithErrors(reportID: string | undefined): boolean {
    if (!reportID) {
        return false;
    }
    const reportActions = allReportActions?.[`${ONYXKEYS.COLLECTION.REPORT_ACTIONS}${reportID}`] ?? {};
    return Object.values(reportActions)
        .filter(Boolean)
        .some((action) => !isEmptyObject(action.errors));
}

function isNonAdminOrOwnerOfPolicyExpenseChat(report: OnyxInputOrEntry<Report>, policy: OnyxInputOrEntry<Policy>): boolean {
    return isPolicyExpenseChat(report) && !(isPolicyAdminPolicyUtils(policy) || isPolicyOwner(policy, currentUserAccountID) || isReportOwner(report));
}

function isAdminOwnerApproverOrReportOwner(report: OnyxEntry<Report>, policy: OnyxEntry<Policy>): boolean {
    const isApprover = isMoneyRequestReport(report) && report?.managerID !== null && currentUserPersonalDetails?.accountID === report?.managerID;

    return isPolicyAdminPolicyUtils(policy) || isPolicyOwner(policy, currentUserAccountID) || isReportOwner(report) || isApprover;
}

/**
 * Whether the user can join a report
 */
function canJoinChat(report: OnyxEntry<Report>, parentReportAction: OnyxInputOrEntry<ReportAction>, policy: OnyxInputOrEntry<Policy>): boolean {
    // We disabled thread functions for whisper action
    // So we should not show join option for existing thread on whisper message that has already been left, or manually leave it
    if (isWhisperAction(parentReportAction)) {
        return false;
    }

    // If the notification preference of the chat is not hidden that means we have already joined the chat
    if (!isHiddenForCurrentUser(report)) {
        return false;
    }

    const isExpenseChat = isMoneyRequestReport(report) || isMoneyRequest(report) || isInvoiceReport(report) || isTrackExpenseReport(report);
    // Anyone viewing these chat types is already a participant and therefore cannot join
    if (isRootGroupChat(report) || isSelfDM(report) || isInvoiceRoom(report) || isSystemChat(report) || isExpenseChat) {
        return false;
    }

    // The user who is a member of the workspace has already joined the public announce room.
    if (isPublicAnnounceRoom(report) && !isEmptyObject(policy)) {
        return false;
    }

    return isChatThread(report) || isUserCreatedPolicyRoom(report) || isNonAdminOrOwnerOfPolicyExpenseChat(report, policy);
}

/**
 * Whether the user can leave a report
 */
function canLeaveChat(report: OnyxEntry<Report>, policy: OnyxEntry<Policy>): boolean {
    if (isRootGroupChat(report)) {
        return true;
    }

    if (isPolicyExpenseChat(report) && !report?.isOwnPolicyExpenseChat && !isPolicyAdminPolicyUtils(policy)) {
        return true;
    }

    if (isPublicRoom(report) && isAnonymousUserSession()) {
        return false;
    }

    if (isHiddenForCurrentUser(report)) {
        return false;
    }

    // Anyone viewing these chat types is already a participant and therefore cannot leave
    if (isSelfDM(report)) {
        return false;
    }

    // The user who is a member of the workspace cannot leave the public announce room.
    if (isPublicAnnounceRoom(report) && !isEmptyObject(policy)) {
        return false;
    }

    if (isInvoiceRoom(report)) {
        return canLeaveInvoiceRoom(report);
    }

    return (isChatThread(report) && !!getReportNotificationPreference(report)) || isUserCreatedPolicyRoom(report) || isNonAdminOrOwnerOfPolicyExpenseChat(report, policy);
}

function getReportActionActorAccountID(
    reportAction: OnyxEntry<ReportAction>,
    iouReport: OnyxEntry<Report>,
    report: OnyxEntry<Report>,
    delegatePersonalDetails?: PersonalDetails | undefined | null,
): number | undefined {
    switch (reportAction?.actionName) {
        case CONST.REPORT.ACTIONS.TYPE.REPORT_PREVIEW: {
            const ownerAccountID = iouReport?.ownerAccountID ?? reportAction?.childOwnerAccountID;
            const actorAccountID = iouReport?.managerID ?? reportAction?.childManagerAccountID;

            if (isPolicyExpenseChat(report) || delegatePersonalDetails) {
                return ownerAccountID;
            }

            return actorAccountID;
        }

        case CONST.REPORT.ACTIONS.TYPE.SUBMITTED:
            return reportAction?.adminAccountID ?? reportAction?.actorAccountID;

        default:
            return reportAction?.actorAccountID;
    }
}

function createDraftWorkspaceAndNavigateToConfirmationScreen(transactionID: string, actionName: IOUAction): void {
    const isCategorizing = actionName === CONST.IOU.ACTION.CATEGORIZE;
    const {expenseChatReportID, policyID, policyName} = createDraftWorkspace();
    setMoneyRequestParticipants(transactionID, [
        {
            selected: true,
            accountID: 0,
            isPolicyExpenseChat: true,
            reportID: expenseChatReportID,
            policyID,
            searchText: policyName,
        },
    ]);
    if (isCategorizing) {
        Navigation.navigate(ROUTES.MONEY_REQUEST_STEP_CATEGORY.getRoute(actionName, CONST.IOU.TYPE.SUBMIT, transactionID, expenseChatReportID));
    } else {
        Navigation.navigate(ROUTES.MONEY_REQUEST_STEP_CONFIRMATION.getRoute(actionName, CONST.IOU.TYPE.SUBMIT, transactionID, expenseChatReportID, true));
    }
}

function createDraftTransactionAndNavigateToParticipantSelector(
    transactionID: string | undefined,
    reportID: string | undefined,
    actionName: IOUAction,
    reportActionID: string | undefined,
): void {
    if (!transactionID || !reportID) {
        return;
    }

    const transaction = allTransactions?.[`${ONYXKEYS.COLLECTION.TRANSACTION}${transactionID}`] ?? ({} as Transaction);
    const reportActions = allReportActions?.[`${ONYXKEYS.COLLECTION.REPORT_ACTIONS}${reportID}`] ?? ([] as ReportAction[]);

    if (!transaction || !reportActions) {
        return;
    }

    const linkedTrackedExpenseReportAction = Object.values(reportActions)
        .filter(Boolean)
        .find((action) => isMoneyRequestAction(action) && getOriginalMessage(action)?.IOUTransactionID === transactionID);

    const {created, amount, currency, merchant, mccGroup} = getTransactionDetails(transaction) ?? {};
    const comment = getTransactionCommentObject(transaction);

    createDraftTransaction({
        ...transaction,
        actionableWhisperReportActionID: reportActionID,
        linkedTrackedExpenseReportAction,
        linkedTrackedExpenseReportID: reportID,
        created,
        modifiedCreated: undefined,
        modifiedAmount: undefined,
        modifiedCurrency: undefined,
        amount,
        currency,
        comment,
        merchant,
        modifiedMerchant: '',
        mccGroup,
    } as Transaction);

    const filteredPolicies = Object.values(allPolicies ?? {}).filter((policy) => shouldShowPolicy(policy, false, currentUserEmail));

    if (actionName === CONST.IOU.ACTION.CATEGORIZE) {
        const activePolicy = getPolicy(activePolicyID);
        if (activePolicy && shouldRestrictUserBillableActions(activePolicy.id)) {
            Navigation.navigate(ROUTES.RESTRICTED_ACTION.getRoute(activePolicy.id));
            return;
        }

        if (shouldShowPolicy(activePolicy, false, currentUserEmail)) {
            const policyExpenseReportID = getPolicyExpenseChat(currentUserAccountID, activePolicyID)?.reportID;
            setMoneyRequestParticipants(transactionID, [
                {
                    selected: true,
                    accountID: 0,
                    isPolicyExpenseChat: true,
                    reportID: policyExpenseReportID,
                    policyID: activePolicyID,
                    searchText: activePolicy?.name,
                },
            ]);
            if (policyExpenseReportID) {
                Navigation.navigate(ROUTES.MONEY_REQUEST_STEP_CATEGORY.getRoute(actionName, CONST.IOU.TYPE.SUBMIT, transactionID, policyExpenseReportID));
            } else {
                Log.warn('policyExpenseReportID is not valid during expense categorizing');
            }
            return;
        }
        if (filteredPolicies.length === 0 || filteredPolicies.length > 1) {
            Navigation.navigate(ROUTES.MONEY_REQUEST_UPGRADE.getRoute(actionName, CONST.IOU.TYPE.SUBMIT, transactionID, reportID));
            return;
        }

        const policyID = filteredPolicies.at(0)?.id;
        const policyExpenseReportID = getPolicyExpenseChat(currentUserAccountID, policyID)?.reportID;
        setMoneyRequestParticipants(transactionID, [
            {
                selected: true,
                accountID: 0,
                isPolicyExpenseChat: true,
                reportID: policyExpenseReportID,
                policyID,
                searchText: activePolicy?.name,
            },
        ]);
        if (policyExpenseReportID) {
            Navigation.navigate(ROUTES.MONEY_REQUEST_STEP_CATEGORY.getRoute(actionName, CONST.IOU.TYPE.SUBMIT, transactionID, policyExpenseReportID));
        } else {
            Log.warn('policyExpenseReportID is not valid during expense categorizing');
        }
        return;
    }

    if (actionName === CONST.IOU.ACTION.SUBMIT || (allPolicies && filteredPolicies.length > 0)) {
        Navigation.navigate(ROUTES.MONEY_REQUEST_STEP_PARTICIPANTS.getRoute(CONST.IOU.TYPE.SUBMIT, transactionID, reportID, undefined, actionName));
        return;
    }

    return createDraftWorkspaceAndNavigateToConfirmationScreen(transactionID, actionName);
}

/**
 * @returns the object to update `report.hasOutstandingChildRequest`
 */
function getOutstandingChildRequest(iouReport: OnyxInputOrEntry<Report>): OutstandingChildRequest {
    if (!iouReport || isEmptyObject(iouReport)) {
        return {};
    }

    if (!isExpenseReport(iouReport)) {
        const {reimbursableSpend} = getMoneyRequestSpendBreakdown(iouReport);
        return {
            hasOutstandingChildRequest: iouReport.managerID === currentUserAccountID && reimbursableSpend !== 0,
        };
    }

    const policy = getPolicy(iouReport.policyID);
    const shouldBeManuallySubmitted = isPaidGroupPolicyPolicyUtils(policy) && !policy?.harvesting?.enabled;
    if (shouldBeManuallySubmitted) {
        return {
            hasOutstandingChildRequest: true,
        };
    }

    // We don't need to update hasOutstandingChildRequest in this case
    return {};
}

function canReportBeMentionedWithinPolicy(report: OnyxEntry<Report>, policyID: string | undefined): boolean {
    if (!policyID || report?.policyID !== policyID) {
        return false;
    }

    return isChatRoom(report) && !isInvoiceRoom(report) && !isThread(report);
}

function prepareOnboardingOnyxData(
    introSelected: OnyxEntry<IntroSelected>,
    engagementChoice: OnboardingPurpose,
    onboardingMessage: ValueOf<typeof CONST.ONBOARDING_MESSAGES>,
    adminsChatReportID?: string,
    onboardingPolicyID?: string,
    userReportedIntegration?: OnboardingAccounting,
    wasInvited?: boolean,
) {
    if (engagementChoice === CONST.ONBOARDING_CHOICES.PERSONAL_SPEND) {
        // eslint-disable-next-line no-param-reassign
        onboardingMessage = CONST.CREATE_EXPENSE_ONBOARDING_MESSAGES[CONST.ONBOARDING_CHOICES.PERSONAL_SPEND];
    }

    if (engagementChoice === CONST.ONBOARDING_CHOICES.EMPLOYER || engagementChoice === CONST.ONBOARDING_CHOICES.SUBMIT) {
        // eslint-disable-next-line no-param-reassign
        onboardingMessage = CONST.CREATE_EXPENSE_ONBOARDING_MESSAGES[CONST.ONBOARDING_CHOICES.SUBMIT];
    }

    // Guides are assigned and tasks are posted in the #admins room for the MANAGE_TEAM and TRACK_WORKSPACE onboarding actions, except for emails that have a '+'.
    type PostTasksInAdminsRoomOnboardingChoices = 'newDotManageTeam' | 'newDotTrackWorkspace';
    const shouldPostTasksInAdminsRoom =
        [CONST.ONBOARDING_CHOICES.MANAGE_TEAM, CONST.ONBOARDING_CHOICES.TRACK_WORKSPACE].includes(engagementChoice as PostTasksInAdminsRoomOnboardingChoices) &&
        !currentUserEmail?.includes('+');
    const adminsChatReport = allReports?.[`${ONYXKEYS.COLLECTION.REPORT}${adminsChatReportID}`];
    const targetChatReport = shouldPostTasksInAdminsRoom
        ? adminsChatReport ?? {reportID: adminsChatReportID, policyID: onboardingPolicyID}
        : getChatByParticipants([CONST.ACCOUNT_ID.CONCIERGE, currentUserAccountID ?? CONST.DEFAULT_NUMBER_ID], allReports, false, true);
    const {reportID: targetChatReportID = '', policyID: targetChatPolicyID = ''} = targetChatReport ?? {};

    if (!targetChatReportID) {
        Log.warn('Missing reportID for onboarding optimistic data');
        return;
    }

    const integrationName = userReportedIntegration ? CONST.ONBOARDING_ACCOUNTING_MAPPING[userReportedIntegration] : '';
    const assignedGuideEmail = getPolicy(targetChatPolicyID)?.assignedGuide?.email ?? 'Setup Specialist';
    const assignedGuidePersonalDetail = Object.values(allPersonalDetails ?? {}).find((personalDetail) => personalDetail?.login === assignedGuideEmail);
    let assignedGuideAccountID: number;
    if (assignedGuidePersonalDetail && assignedGuidePersonalDetail.accountID) {
        assignedGuideAccountID = assignedGuidePersonalDetail.accountID;
    } else {
        assignedGuideAccountID = generateAccountID(assignedGuideEmail);
        // eslint-disable-next-line rulesdir/prefer-actions-set-data
        Onyx.merge(ONYXKEYS.PERSONAL_DETAILS_LIST, {
            [assignedGuideAccountID]: {
                isOptimisticPersonalDetail: assignedGuideEmail === CONST.SETUP_SPECIALIST_LOGIN,
                login: assignedGuideEmail,
                displayName: assignedGuideEmail,
            },
        });
    }
    const actorAccountID = shouldPostTasksInAdminsRoom ? assignedGuideAccountID : CONST.ACCOUNT_ID.CONCIERGE;

    // Text message
    const textComment = buildOptimisticAddCommentReportAction(onboardingMessage.message, undefined, actorAccountID, 1);
    const textCommentAction: OptimisticAddCommentReportAction = textComment.reportAction;
    const textMessage: AddCommentOrAttachementParams = {
        reportID: targetChatReportID,
        reportActionID: textCommentAction.reportActionID,
        reportComment: textComment.commentText,
    };

    const onboardingTaskParams = {
        integrationName,
        workspaceSettingsLink: `${environmentURL}/${ROUTES.WORKSPACE_INITIAL.getRoute(onboardingPolicyID)}`,
        workspaceCategoriesLink: `${environmentURL}/${ROUTES.WORKSPACE_CATEGORIES.getRoute(onboardingPolicyID)}`,
        workspaceMembersLink: `${environmentURL}/${ROUTES.WORKSPACE_MEMBERS.getRoute(onboardingPolicyID)}`,
        workspaceMoreFeaturesLink: `${environmentURL}/${ROUTES.WORKSPACE_MORE_FEATURES.getRoute(onboardingPolicyID)}`,
        navatticURL: getNavatticURL(environment, engagementChoice),
        workspaceAccountingLink: `${environmentURL}/${ROUTES.POLICY_ACCOUNTING.getRoute(onboardingPolicyID)}`,
    };

    let createWorkspaceTaskReportID;
    const tasksData = onboardingMessage.tasks
        .filter((task) => {
            if (['setupCategories', 'setupTags'].includes(task.type) && userReportedIntegration) {
                return false;
            }

            if (['addAccountingIntegration', 'setupCategoriesAndTags'].includes(task.type) && !userReportedIntegration) {
                return false;
            }
            type SkipViewTourOnboardingChoices = 'newDotSubmit' | 'newDotSplitChat' | 'newDotPersonalSpend' | 'newDotEmployer';
            if (
                task.type === 'viewTour' &&
                [
                    CONST.ONBOARDING_CHOICES.EMPLOYER,
                    CONST.ONBOARDING_CHOICES.PERSONAL_SPEND,
                    CONST.ONBOARDING_CHOICES.SUBMIT,
                    CONST.ONBOARDING_CHOICES.CHAT_SPLIT,
                    CONST.ONBOARDING_CHOICES.MANAGE_TEAM,
                ].includes(introSelected?.choice as SkipViewTourOnboardingChoices) &&
                engagementChoice === CONST.ONBOARDING_CHOICES.MANAGE_TEAM
            ) {
                return false;
            }
            return true;
        })
        .map((task, index) => {
            const taskDescription = typeof task.description === 'function' ? task.description(onboardingTaskParams) : task.description;
            const taskTitle = typeof task.title === 'function' ? task.title(onboardingTaskParams) : task.title;
            const currentTask = buildOptimisticTaskReport(
                actorAccountID,
                targetChatReportID,
                currentUserAccountID,
                taskTitle,
                taskDescription,
                targetChatPolicyID,
                CONST.REPORT.NOTIFICATION_PREFERENCE.HIDDEN,
                task.mediaAttributes,
            );
            const emailCreatingAction =
                engagementChoice === CONST.ONBOARDING_CHOICES.MANAGE_TEAM ? allPersonalDetails?.[actorAccountID]?.login ?? CONST.EMAIL.CONCIERGE : CONST.EMAIL.CONCIERGE;
            const taskCreatedAction = buildOptimisticCreatedReportAction(emailCreatingAction);
            const taskReportAction = buildOptimisticTaskCommentReportAction(currentTask.reportID, taskTitle, 0, `task for ${taskTitle}`, targetChatReportID, actorAccountID, index + 3);
            currentTask.parentReportActionID = taskReportAction.reportAction.reportActionID;

            const completedTaskReportAction = task.autoCompleted
                ? buildOptimisticTaskReportAction(currentTask.reportID, CONST.REPORT.ACTIONS.TYPE.TASK_COMPLETED, 'marked as complete', actorAccountID, 2)
                : null;
            if (task.type === 'createWorkspace') {
                createWorkspaceTaskReportID = currentTask.reportID;
            }

            return {
                task,
                currentTask,
                taskCreatedAction,
                taskReportAction,
                taskDescription: currentTask.description,
                completedTaskReportAction,
            };
        });

    // Sign-off welcome message
    const welcomeSignOffComment = buildOptimisticAddCommentReportAction(translateLocal('onboarding.welcomeSignOffTitle'), undefined, actorAccountID, tasksData.length + 3);
    const welcomeSignOffCommentAction: OptimisticAddCommentReportAction = welcomeSignOffComment.reportAction;
    const welcomeSignOffMessage = {
        reportID: targetChatReportID,
        reportActionID: welcomeSignOffCommentAction.reportActionID,
        reportComment: welcomeSignOffComment.commentText,
    };

    const tasksForParameters = tasksData.map<TaskForParameters>(({task, currentTask, taskCreatedAction, taskReportAction, taskDescription, completedTaskReportAction}) => ({
        type: 'task',
        task: task.type,
        taskReportID: currentTask.reportID,
        parentReportID: currentTask.parentReportID,
        parentReportActionID: taskReportAction.reportAction.reportActionID,
        createdTaskReportActionID: taskCreatedAction.reportActionID,
        completedTaskReportActionID: completedTaskReportAction?.reportActionID,
        title: currentTask.reportName ?? '',
        description: taskDescription ?? '',
    }));

    const hasOutstandingChildTask = tasksData.some((task) => !task.completedTaskReportAction);

    const tasksForOptimisticData = tasksData.reduce<OnyxUpdate[]>((acc, {currentTask, taskCreatedAction, taskReportAction, taskDescription, completedTaskReportAction}) => {
        acc.push(
            {
                onyxMethod: Onyx.METHOD.MERGE,
                key: `${ONYXKEYS.COLLECTION.REPORT_ACTIONS}${targetChatReportID}`,
                value: {
                    [taskReportAction.reportAction.reportActionID]: taskReportAction.reportAction as ReportAction,
                },
            },
            {
                onyxMethod: Onyx.METHOD.SET,
                key: `${ONYXKEYS.COLLECTION.REPORT}${currentTask.reportID}`,
                value: {
                    ...currentTask,
                    description: taskDescription,
                    pendingFields: {
                        createChat: CONST.RED_BRICK_ROAD_PENDING_ACTION.ADD,
                        reportName: CONST.RED_BRICK_ROAD_PENDING_ACTION.ADD,
                        description: CONST.RED_BRICK_ROAD_PENDING_ACTION.ADD,
                        managerID: CONST.RED_BRICK_ROAD_PENDING_ACTION.ADD,
                    },
                    managerID: currentUserAccountID,
                },
            },
            {
                onyxMethod: Onyx.METHOD.MERGE,
                key: `${ONYXKEYS.COLLECTION.REPORT_METADATA}${currentTask.reportID}`,
                value: {
                    isOptimisticReport: true,
                },
            },
            {
                onyxMethod: Onyx.METHOD.MERGE,
                key: `${ONYXKEYS.COLLECTION.REPORT_ACTIONS}${currentTask.reportID}`,
                value: {
                    [taskCreatedAction.reportActionID]: taskCreatedAction as ReportAction,
                },
            },
        );

        if (completedTaskReportAction) {
            acc.push({
                onyxMethod: Onyx.METHOD.MERGE,
                key: `${ONYXKEYS.COLLECTION.REPORT_ACTIONS}${currentTask.reportID}`,
                value: {
                    [completedTaskReportAction.reportActionID]: completedTaskReportAction as ReportAction,
                },
            });

            acc.push({
                onyxMethod: Onyx.METHOD.MERGE,
                key: `${ONYXKEYS.COLLECTION.REPORT}${currentTask.reportID}`,
                value: {
                    stateNum: CONST.REPORT.STATE_NUM.APPROVED,
                    statusNum: CONST.REPORT.STATUS_NUM.APPROVED,
                    managerID: currentUserAccountID,
                },
            });
        }

        return acc;
    }, []);

    const tasksForFailureData = tasksData.reduce<OnyxUpdate[]>((acc, {currentTask, taskReportAction}) => {
        acc.push(
            {
                onyxMethod: Onyx.METHOD.MERGE,
                key: `${ONYXKEYS.COLLECTION.REPORT_ACTIONS}${targetChatReportID}`,
                value: {
                    [taskReportAction.reportAction.reportActionID]: {
                        errors: getMicroSecondOnyxErrorWithTranslationKey('report.genericAddCommentFailureMessage'),
                    } as ReportAction,
                },
            },
            {
                onyxMethod: Onyx.METHOD.MERGE,
                key: `${ONYXKEYS.COLLECTION.REPORT}${currentTask.reportID}`,
                value: null,
            },
            {
                onyxMethod: Onyx.METHOD.MERGE,
                key: `${ONYXKEYS.COLLECTION.REPORT_ACTIONS}${currentTask.reportID}`,
                value: null,
            },
        );

        return acc;
    }, []);

    const tasksForSuccessData = tasksData.reduce<OnyxUpdate[]>((acc, {currentTask, taskCreatedAction, taskReportAction, completedTaskReportAction}) => {
        acc.push(
            {
                onyxMethod: Onyx.METHOD.MERGE,
                key: `${ONYXKEYS.COLLECTION.REPORT_ACTIONS}${targetChatReportID}`,
                value: {
                    [taskReportAction.reportAction.reportActionID]: {pendingAction: null},
                },
            },
            {
                onyxMethod: Onyx.METHOD.MERGE,
                key: `${ONYXKEYS.COLLECTION.REPORT}${currentTask.reportID}`,
                value: {
                    pendingFields: {
                        createChat: null,
                        reportName: null,
                        description: null,
                        managerID: null,
                    },
                },
            },
            {
                onyxMethod: Onyx.METHOD.MERGE,
                key: `${ONYXKEYS.COLLECTION.REPORT_METADATA}${currentTask.reportID}`,
                value: {
                    isOptimisticReport: false,
                },
            },
            {
                onyxMethod: Onyx.METHOD.MERGE,
                key: `${ONYXKEYS.COLLECTION.REPORT_ACTIONS}${currentTask.reportID}`,
                value: {
                    [taskCreatedAction.reportActionID]: {pendingAction: null},
                },
            },
        );

        if (completedTaskReportAction) {
            acc.push({
                onyxMethod: Onyx.METHOD.MERGE,
                key: `${ONYXKEYS.COLLECTION.REPORT_ACTIONS}${currentTask.reportID}`,
                value: {
                    [completedTaskReportAction.reportActionID]: {pendingAction: null},
                },
            });
        }

        return acc;
    }, []);

    const optimisticData: OnyxUpdate[] = [...tasksForOptimisticData];
    const lastVisibleActionCreated = welcomeSignOffCommentAction.created;
    optimisticData.push(
        {
            onyxMethod: Onyx.METHOD.MERGE,
            key: `${ONYXKEYS.COLLECTION.REPORT}${targetChatReportID}`,
            value: {
                lastMentionedTime: DateUtils.getDBTime(),
                hasOutstandingChildTask,
                lastVisibleActionCreated,
                lastActorAccountID: actorAccountID,
            },
        },
        {
            onyxMethod: Onyx.METHOD.MERGE,
            key: ONYXKEYS.NVP_INTRO_SELECTED,
            value: {
                choice: engagementChoice,
                createWorkspace: createWorkspaceTaskReportID,
            },
        },
    );

    // If we post tasks in the #admins room and introSelected?.choice does not exist, it means that a guide is assigned and all messages except tasks are handled by the backend
    if (!shouldPostTasksInAdminsRoom || !!introSelected?.choice) {
        optimisticData.push({
            onyxMethod: Onyx.METHOD.MERGE,
            key: `${ONYXKEYS.COLLECTION.REPORT_ACTIONS}${targetChatReportID}`,
            value: {
                [textCommentAction.reportActionID]: textCommentAction as ReportAction,
            },
        });
    }

    if (!wasInvited) {
        optimisticData.push({
            onyxMethod: Onyx.METHOD.MERGE,
            key: ONYXKEYS.NVP_ONBOARDING,
            value: {hasCompletedGuidedSetupFlow: true},
        });
    }

    const successData: OnyxUpdate[] = [...tasksForSuccessData];

    // If we post tasks in the #admins room and introSelected?.choice does not exist, it means that a guide is assigned and all messages except tasks are handled by the backend
    if (!shouldPostTasksInAdminsRoom || !!introSelected?.choice) {
        successData.push({
            onyxMethod: Onyx.METHOD.MERGE,
            key: `${ONYXKEYS.COLLECTION.REPORT_ACTIONS}${targetChatReportID}`,
            value: {
                [textCommentAction.reportActionID]: {pendingAction: null},
            },
        });
    }

    let failureReport: Partial<Report> = {
        lastMessageText: '',
        lastVisibleActionCreated: '',
        hasOutstandingChildTask: false,
    };
    const report = allReports?.[`${ONYXKEYS.COLLECTION.REPORT}${targetChatReportID}`];
    const canUserPerformWriteAction1 = canUserPerformWriteAction(report);
    const {lastMessageText = ''} = getLastVisibleMessageActionUtils(targetChatReportID, canUserPerformWriteAction1);
    if (lastMessageText) {
        const lastVisibleAction = getLastVisibleAction(targetChatReportID, canUserPerformWriteAction1);
        const prevLastVisibleActionCreated = lastVisibleAction?.created;
        const lastActorAccountID = lastVisibleAction?.actorAccountID;
        failureReport = {
            lastMessageText,
            lastVisibleActionCreated: prevLastVisibleActionCreated,
            lastActorAccountID,
        };
    }

    const failureData: OnyxUpdate[] = [...tasksForFailureData];
    failureData.push(
        {
            onyxMethod: Onyx.METHOD.MERGE,
            key: `${ONYXKEYS.COLLECTION.REPORT}${targetChatReportID}`,
            value: failureReport,
        },

        {
            onyxMethod: Onyx.METHOD.MERGE,
            key: ONYXKEYS.NVP_INTRO_SELECTED,
            value: {
                choice: null,
                createWorkspace: null,
            },
        },
    );
    // If we post tasks in the #admins room and introSelected?.choice does not exist, it means that a guide is assigned and all messages except tasks are handled by the backend
    if (!shouldPostTasksInAdminsRoom || !!introSelected?.choice) {
        failureData.push({
            onyxMethod: Onyx.METHOD.MERGE,
            key: `${ONYXKEYS.COLLECTION.REPORT_ACTIONS}${targetChatReportID}`,
            value: {
                [textCommentAction.reportActionID]: {
                    errors: getMicroSecondOnyxErrorWithTranslationKey('report.genericAddCommentFailureMessage'),
                } as ReportAction,
            },
        });
    }

    if (!wasInvited) {
        failureData.push({
            onyxMethod: Onyx.METHOD.MERGE,
            key: ONYXKEYS.NVP_ONBOARDING,
            value: {hasCompletedGuidedSetupFlow: onboarding?.hasCompletedGuidedSetupFlow ?? null},
        });
    }

    if (userReportedIntegration) {
        optimisticData.push({
            onyxMethod: Onyx.METHOD.MERGE,
            key: `${ONYXKEYS.COLLECTION.POLICY}${onboardingPolicyID}`,
            value: {
                areConnectionsEnabled: true,
                pendingFields: {
                    areConnectionsEnabled: CONST.RED_BRICK_ROAD_PENDING_ACTION.UPDATE,
                },
            },
        });
        successData.push({
            onyxMethod: Onyx.METHOD.MERGE,
            key: `${ONYXKEYS.COLLECTION.POLICY}${onboardingPolicyID}`,
            value: {
                pendingFields: {
                    areConnectionsEnabled: null,
                },
            },
        });
        failureData.push({
            onyxMethod: Onyx.METHOD.MERGE,
            key: `${ONYXKEYS.COLLECTION.POLICY}${onboardingPolicyID}`,
            value: {
                areConnectionsEnabled: getPolicy(onboardingPolicyID)?.areConnectionsEnabled,
                pendingFields: {
                    areConnectionsEnabled: null,
                },
            },
        });
    }

    // If we post tasks in the #admins room and introSelected?.choice does not exist, it means that a guide is assigned and all messages except tasks are handled by the backend
    const guidedSetupData: GuidedSetupData = [];

    if (!shouldPostTasksInAdminsRoom || !!introSelected?.choice) {
        guidedSetupData.push({type: 'message', ...textMessage});
    }

    type SelfDMParameters = {
        reportID?: string;
        createdReportActionID?: string;
    };

    let selfDMParameters: SelfDMParameters = {};
    if (engagementChoice === CONST.ONBOARDING_CHOICES.PERSONAL_SPEND) {
        const selfDMReportID = findSelfDMReportID();
        let selfDMReport = allReports?.[`${ONYXKEYS.COLLECTION.REPORT}${selfDMReportID}`];
        let createdAction: ReportAction;
        if (!selfDMReport) {
            const currentTime = DateUtils.getDBTime();
            selfDMReport = buildOptimisticSelfDMReport(currentTime);
            createdAction = buildOptimisticCreatedReportAction(currentUserEmail ?? '', currentTime);
            selfDMParameters = {reportID: selfDMReport.reportID, createdReportActionID: createdAction.reportActionID};
            optimisticData.push(
                {
                    onyxMethod: Onyx.METHOD.SET,
                    key: `${ONYXKEYS.COLLECTION.REPORT}${selfDMReport.reportID}`,
                    value: {
                        ...selfDMReport,
                        pendingFields: {
                            createChat: CONST.RED_BRICK_ROAD_PENDING_ACTION.ADD,
                        },
                    },
                },
                {
                    onyxMethod: Onyx.METHOD.MERGE,
                    key: `${ONYXKEYS.COLLECTION.REPORT_METADATA}${selfDMReport.reportID}`,
                    value: {
                        isOptimisticReport: true,
                    },
                },
                {
                    onyxMethod: Onyx.METHOD.SET,
                    key: `${ONYXKEYS.COLLECTION.REPORT_ACTIONS}${selfDMReport.reportID}`,
                    value: {
                        [createdAction.reportActionID]: createdAction,
                    },
                },
            );

            successData.push(
                {
                    onyxMethod: Onyx.METHOD.MERGE,
                    key: `${ONYXKEYS.COLLECTION.REPORT}${selfDMReport.reportID}`,
                    value: {
                        pendingFields: {
                            createChat: null,
                        },
                    },
                },
                {
                    onyxMethod: Onyx.METHOD.MERGE,
                    key: `${ONYXKEYS.COLLECTION.REPORT_METADATA}${selfDMReport.reportID}`,
                    value: {
                        isOptimisticReport: false,
                    },
                },
                {
                    onyxMethod: Onyx.METHOD.MERGE,
                    key: `${ONYXKEYS.COLLECTION.REPORT_ACTIONS}${selfDMReport.reportID}`,
                    value: {
                        [createdAction.reportActionID]: {
                            pendingAction: null,
                        },
                    },
                },
            );
        }
    }

    guidedSetupData.push(...tasksForParameters);

    if (!introSelected?.choice) {
        optimisticData.push({
            onyxMethod: Onyx.METHOD.MERGE,
            key: `${ONYXKEYS.COLLECTION.REPORT_ACTIONS}${targetChatReportID}`,
            value: {
                [welcomeSignOffCommentAction.reportActionID]: welcomeSignOffCommentAction as ReportAction,
            },
        });

        successData.push({
            onyxMethod: Onyx.METHOD.MERGE,
            key: `${ONYXKEYS.COLLECTION.REPORT_ACTIONS}${targetChatReportID}`,
            value: {
                [welcomeSignOffCommentAction.reportActionID]: {pendingAction: null},
            },
        });

        failureData.push({
            onyxMethod: Onyx.METHOD.MERGE,
            key: `${ONYXKEYS.COLLECTION.REPORT_ACTIONS}${targetChatReportID}`,
            value: {
                [welcomeSignOffCommentAction.reportActionID]: {
                    errors: getMicroSecondOnyxErrorWithTranslationKey('report.genericAddCommentFailureMessage'),
                } as ReportAction,
            },
        });
        guidedSetupData.push({type: 'message', ...welcomeSignOffMessage});
    }

    return {optimisticData, successData, failureData, guidedSetupData, actorAccountID, selfDMParameters};
}

/**
 * Whether a given report is used for onboarding tasks. In the past, it could be either the Concierge chat or the system
 * DM, and we saved the report ID in the user's `onboarding` NVP. As a fallback for users who don't have the NVP, we now
 * only use the Concierge chat.
 */
function isChatUsedForOnboarding(optionOrReport: OnyxEntry<Report> | OptionData, onboardingPurposeSelected?: OnboardingPurpose): boolean {
    // onboarding can be an empty object for old accounts and accounts created from olddot
    if (onboarding && !isEmptyObject(onboarding) && onboarding.chatReportID) {
        return onboarding.chatReportID === optionOrReport?.reportID;
    }
    if (isEmptyObject(onboarding)) {
        return (optionOrReport as OptionData)?.isConciergeChat ?? isConciergeChatReport(optionOrReport);
    }

    // Onboarding guides are assigned to signups with emails that do not contain a '+' and select the "Manage my team's expenses" intent.
    // Guides and onboarding tasks are posted to the #admins room to facilitate the onboarding process.
    return onboardingPurposeSelected === CONST.ONBOARDING_CHOICES.MANAGE_TEAM && !currentUserEmail?.includes('+')
        ? isAdminRoom(optionOrReport)
        : (optionOrReport as OptionData)?.isConciergeChat ?? isConciergeChatReport(optionOrReport);
}

/**
 * Get the report used for the user's onboarding process. For most users it is the Concierge chat, however in the past
 * we also used the system DM for A/B tests.
 */
function getChatUsedForOnboarding(): OnyxEntry<Report> {
    return Object.values(allReports ?? {}).find((report) => isChatUsedForOnboarding(report));
}

/**
 * Checks if given field has any violations and returns name of the first encountered one
 */
function getFieldViolation(violations: OnyxEntry<ReportViolations>, reportField: PolicyReportField): ReportViolationName | undefined {
    if (!violations || !reportField) {
        return undefined;
    }

    return Object.values(CONST.REPORT_VIOLATIONS).find((violation) => !!violations[violation] && violations[violation][reportField.fieldID]);
}

/**
 * Returns translation for given field violation
 */
function getFieldViolationTranslation(reportField: PolicyReportField, violation?: ReportViolationName): string {
    if (!violation) {
        return '';
    }

    switch (violation) {
        case 'fieldRequired':
            return translateLocal('reportViolations.fieldRequired', {fieldName: reportField.name});
        default:
            return '';
    }
}

/**
 * Returns all violations for report
 */
function getReportViolations(reportID: string): ReportViolations | undefined {
    if (!allReportsViolations) {
        return undefined;
    }

    return allReportsViolations[`${ONYXKEYS.COLLECTION.REPORT_VIOLATIONS}${reportID}`];
}

function findPolicyExpenseChatByPolicyID(policyID: string): OnyxEntry<Report> {
    return Object.values(allReports ?? {}).find((report) => isPolicyExpenseChat(report) && report?.policyID === policyID);
}

/**
 * A function to get the report last message. This is usually used to restore the report message preview in LHN after report actions change.
 * @param reportID
 * @param actionsToMerge
 * @param canUserPerformWriteActionInReport
 * @returns containing the calculated message preview data of the report
 */
function getReportLastMessage(reportID: string, actionsToMerge?: ReportActions) {
    let result: Partial<Report> = {
        lastMessageText: '',
        lastVisibleActionCreated: '',
    };

    const {lastMessageText = ''} = getLastVisibleMessage(reportID, actionsToMerge);

    if (lastMessageText) {
        const report = getReport(reportID, allReports);
        const lastVisibleAction = getLastVisibleActionReportActionsUtils(reportID, canUserPerformWriteAction(report), actionsToMerge);
        const lastVisibleActionCreated = lastVisibleAction?.created;
        const lastActorAccountID = lastVisibleAction?.actorAccountID;
        result = {
            lastMessageText,
            lastVisibleActionCreated,
            lastActorAccountID,
        };
    }

    return result;
}

function getReportLastVisibleActionCreated(report: OnyxEntry<Report>, oneTransactionThreadReport: OnyxEntry<Report>) {
    const lastVisibleActionCreated =
        (oneTransactionThreadReport?.lastVisibleActionCreated ?? '') > (report?.lastVisibleActionCreated ?? '')
            ? oneTransactionThreadReport?.lastVisibleActionCreated
            : report?.lastVisibleActionCreated;

    return lastVisibleActionCreated;
}

function getSourceIDFromReportAction(reportAction: OnyxEntry<ReportAction>): string {
    const message = Array.isArray(reportAction?.message) ? reportAction?.message?.at(-1) ?? null : reportAction?.message ?? null;
    const html = message?.html ?? '';
    const {sourceURL} = getAttachmentDetails(html);
    const sourceID = (sourceURL?.match(CONST.REGEX.ATTACHMENT_ID) ?? [])[1];
    return sourceID;
}

function getIntegrationIcon(connectionName?: ConnectionName) {
    if (connectionName === CONST.POLICY.CONNECTIONS.NAME.XERO) {
        return XeroSquare;
    }
    if (connectionName === CONST.POLICY.CONNECTIONS.NAME.QBO) {
        return QBOSquare;
    }
    if (connectionName === CONST.POLICY.CONNECTIONS.NAME.NETSUITE) {
        return NetSuiteSquare;
    }
    if (connectionName === CONST.POLICY.CONNECTIONS.NAME.SAGE_INTACCT) {
        return IntacctSquare;
    }

    return undefined;
}

function canBeExported(report: OnyxEntry<Report>) {
    if (!report?.statusNum) {
        return false;
    }
    const isCorrectState = [CONST.REPORT.STATUS_NUM.APPROVED, CONST.REPORT.STATUS_NUM.CLOSED, CONST.REPORT.STATUS_NUM.REIMBURSED].some((status) => status === report.statusNum);
    return isExpenseReport(report) && isCorrectState;
}

function isExported(reportActions: OnyxEntry<ReportActions>) {
    if (!reportActions) {
        return false;
    }
    return Object.values(reportActions).some((action) => isExportIntegrationAction(action));
}

function getApprovalChain(policy: OnyxEntry<Policy>, expenseReport: OnyxEntry<Report>): string[] {
    const approvalChain: string[] = [];
    const fullApprovalChain: string[] = [];
    const reportTotal = expenseReport?.total ?? 0;
    const submitterEmail = getLoginsByAccountIDs([expenseReport?.ownerAccountID ?? CONST.DEFAULT_NUMBER_ID]).at(0) ?? '';

    if (isSubmitAndClose(policy)) {
        return approvalChain;
    }

    // Get category/tag approver list
    const ruleApprovers = getRuleApprovers(policy, expenseReport);

    // Push rule approvers to approvalChain list before submitsTo/forwardsTo approvers
    ruleApprovers.forEach((ruleApprover) => {
        // Don't push submiiter to approve as a rule approver
        if (fullApprovalChain.includes(ruleApprover) || ruleApprover === submitterEmail) {
            return;
        }
        fullApprovalChain.push(ruleApprover);
    });

    let nextApproverEmail = getManagerAccountEmail(policy, expenseReport);

    while (nextApproverEmail && !approvalChain.includes(nextApproverEmail)) {
        approvalChain.push(nextApproverEmail);
        nextApproverEmail = getForwardsToAccount(policy, nextApproverEmail, reportTotal);
    }

    approvalChain.forEach((approver) => {
        if (fullApprovalChain.includes(approver)) {
            return;
        }

        fullApprovalChain.push(approver);
    });

    if (fullApprovalChain.at(-1) === submitterEmail && policy?.preventSelfApproval) {
        fullApprovalChain.pop();
    }
    return fullApprovalChain;
}

/**
 * Checks if the user has missing bank account for the invoice room.
 */
function hasMissingInvoiceBankAccount(iouReportID: string | undefined): boolean {
    if (!iouReportID) {
        return false;
    }

    const invoiceReport = getReport(iouReportID, allReports);

    if (!isInvoiceReport(invoiceReport)) {
        return false;
    }

    return invoiceReport?.ownerAccountID === currentUserAccountID && !getPolicy(invoiceReport?.policyID)?.invoice?.bankAccount?.transferBankAccountID && isSettled(iouReportID);
}

function hasInvoiceReports() {
    const reports = Object.values(allReports ?? {});
    return reports.some((report) => isInvoiceReport(report));
}

function shouldUnmaskChat(participantsContext: OnyxEntry<PersonalDetailsList>, report: OnyxInputOrEntry<Report>): boolean {
    if (!report?.participants) {
        return true;
    }

    if (isThread(report) && report?.chatType && report?.chatType === CONST.REPORT.CHAT_TYPE.POLICY_EXPENSE_CHAT) {
        return true;
    }

    if (isThread(report) && report?.type === CONST.REPORT.TYPE.EXPENSE) {
        return true;
    }

    if (isAdminRoom(report)) {
        return true;
    }

    const participantAccountIDs = Object.keys(report.participants);

    if (participantAccountIDs.length > 2) {
        return false;
    }

    if (participantsContext) {
        let teamInChat = false;
        let userInChat = false;

        for (const participantAccountID of participantAccountIDs) {
            const id = Number(participantAccountID);
            const contextAccountData = participantsContext[id];

            if (contextAccountData) {
                const login = contextAccountData.login ?? '';

                if (login.endsWith(CONST.EMAIL.EXPENSIFY_EMAIL_DOMAIN) || login.endsWith(CONST.EMAIL.EXPENSIFY_TEAM_EMAIL_DOMAIN)) {
                    teamInChat = true;
                } else {
                    userInChat = true;
                }
            }
        }

        // exclude teamOnly chat
        if (teamInChat && userInChat) {
            return true;
        }
    }

    return false;
}

function getReportMetadata(reportID: string | undefined) {
    return reportID ? allReportMetadataKeyValue[reportID] : undefined;
}

/**
 * Helper method to check if participant email is Manager McTest
 */
function isSelectedManagerMcTest(email: string | null | undefined): boolean {
    return email === CONST.EMAIL.MANAGER_MCTEST;
}

/**
 *  Helper method to check if the report is a test transaction report
 */
function isTestTransactionReport(report: OnyxEntry<Report>): boolean {
    const managerID = report?.managerID ?? CONST.DEFAULT_NUMBER_ID;
    const persionalDetails = allPersonalDetails?.[managerID];
    return isSelectedManagerMcTest(persionalDetails?.login);
}

function isWaitingForSubmissionFromCurrentUser(chatReport: OnyxEntry<Report>, policy: OnyxEntry<Policy>) {
    return chatReport?.isOwnPolicyExpenseChat && !policy?.harvesting?.enabled;
}

function getGroupChatDraft() {
    return newGroupChatDraft;
}

function getChatListItemReportName(action: ReportAction & {reportName?: string}, report: SearchReport | undefined): string {
    if (report && isInvoiceReport(report)) {
        const properInvoiceReport = report;
        properInvoiceReport.chatReportID = report.parentReportID;

        return getInvoiceReportName(properInvoiceReport);
    }

    return action?.reportName ?? '';
}

export {
    addDomainToShortMention,
    completeShortMention,
    areAllRequestsBeingSmartScanned,
    buildOptimisticAddCommentReportAction,
    buildOptimisticApprovedReportAction,
    buildOptimisticUnapprovedReportAction,
    buildOptimisticCancelPaymentReportAction,
    buildOptimisticChangedTaskAssigneeReportAction,
    buildOptimisticChatReport,
    buildOptimisticClosedReportAction,
    buildOptimisticCreatedReportAction,
    buildOptimisticDismissedViolationReportAction,
    buildOptimisticEditedTaskFieldReportAction,
    buildOptimisticExpenseReport,
    buildOptimisticEmptyReport,
    buildOptimisticGroupChatReport,
    buildOptimisticHoldReportAction,
    buildOptimisticHoldReportActionComment,
    buildOptimisticIOUReport,
    buildOptimisticIOUReportAction,
    buildOptimisticModifiedExpenseReportAction,
    buildOptimisticMoneyRequestEntities,
    buildOptimisticMovedReportAction,
    buildOptimisticChangePolicyReportAction,
    buildOptimisticMovedTrackedExpenseModifiedReportAction,
    buildOptimisticRenamedRoomReportAction,
    buildOptimisticRoomDescriptionUpdatedReportAction,
    buildOptimisticReportPreview,
    buildOptimisticActionableTrackExpenseWhisper,
    buildOptimisticSubmittedReportAction,
    buildOptimisticTaskCommentReportAction,
    buildOptimisticTaskReport,
    buildOptimisticTaskReportAction,
    buildOptimisticUnHoldReportAction,
    buildOptimisticAnnounceChat,
    buildOptimisticWorkspaceChats,
    buildOptimisticCardAssignedReportAction,
    buildOptimisticDetachReceipt,
    buildParticipantsFromAccountIDs,
    buildReportNameFromParticipantNames,
    buildTransactionThread,
    canAccessReport,
    isReportNotFound,
    canAddTransaction,
    canDeleteTransaction,
    canBeAutoReimbursed,
    canCreateRequest,
    canCreateTaskInReport,
    canCurrentUserOpenReport,
    canDeleteReportAction,
    canHoldUnholdReportAction,
    canEditFieldOfMoneyRequest,
    canEditMoneyRequest,
    canEditPolicyDescription,
    canEditReportAction,
    canEditReportDescription,
    canEditRoomVisibility,
    canEditWriteCapability,
    canFlagReportAction,
    isNonAdminOrOwnerOfPolicyExpenseChat,
    canLeaveRoom,
    canJoinChat,
    canLeaveChat,
    canReportBeMentionedWithinPolicy,
    canRequestMoney,
    canSeeDefaultRoom,
    canShowReportRecipientLocalTime,
    canUserPerformWriteAction,
    chatIncludesChronos,
    chatIncludesChronosWithID,
    chatIncludesConcierge,
    createDraftTransactionAndNavigateToParticipantSelector,
    doesReportBelongToWorkspace,
    findLastAccessedReport,
    findSelfDMReportID,
    formatReportLastMessageText,
    generateReportID,
    getCreationReportErrors,
    getAllAncestorReportActionIDs,
    getAllAncestorReportActions,
    getAllHeldTransactions,
    getAllPolicyReports,
    getAllWorkspaceReports,
    getAvailableReportFields,
    getBankAccountRoute,
    getChatByParticipants,
    getChatRoomSubtitle,
    getChildReportNotificationPreference,
    getCommentLength,
    getDefaultGroupAvatar,
    getDefaultWorkspaceAvatar,
    getDefaultWorkspaceAvatarTestID,
    getDeletedParentActionMessageForChatReport,
    getDisplayNameForParticipant,
    getDisplayNamesWithTooltips,
    getGroupChatName,
    prepareOnboardingOnyxData,
    getIOUReportActionDisplayMessage,
    getIOUReportActionMessage,
    getReportAutomaticallyApprovedMessage,
    getIOUUnapprovedMessage,
    getIOUApprovedMessage,
    getReportAutomaticallyForwardedMessage,
    getIOUForwardedMessage,
    getRejectedReportMessage,
    getWorkspaceNameUpdatedMessage,
    getDeletedTransactionMessage,
    getUpgradeWorkspaceMessage,
    getDowngradeWorkspaceMessage,
    getReportAutomaticallySubmittedMessage,
    getIOUSubmittedMessage,
    getIcons,
    getIconsForParticipants,
    getIndicatedMissingPaymentMethod,
    getLastVisibleMessage,
    getMoneyRequestOptions,
    getMoneyRequestSpendBreakdown,
    getNonHeldAndFullAmount,
    getOptimisticDataForParentReportAction,
    getOriginalReportID,
    getOutstandingChildRequest,
    getParentNavigationSubtitle,
    getParsedComment,
    getParticipantsAccountIDsForDisplay,
    getParticipantsList,
    getParticipants,
    getPendingChatMembers,
    getPersonalDetailsForAccountID,
    getPolicyDescriptionText,
    getPolicyExpenseChat,
    getPolicyExpenseChatName,
    getPolicyName,
    getPolicyType,
    getReimbursementDeQueuedOrCanceledActionMessage,
    getReimbursementQueuedActionMessage,
    getReportActionActorAccountID,
    getReportDescription,
    getReportFieldKey,
    getReportIDFromLink,
    getReportName,
    getSearchReportName,
    getReportTransactions,
    reportTransactionsSelector,
    getReportNotificationPreference,
    getReportOfflinePendingActionAndErrors,
    getReportParticipantsTitle,
    getReportPreviewMessage,
    getReportRecipientAccountIDs,
    getReportOrDraftReport,
    getRoom,
    getRootParentReport,
    getRouteFromLink,
    canDeleteCardTransactionByLiabilityType,
    getTaskAssigneeChatOnyxData,
    getTransactionDetails,
    getTransactionReportName,
    getDisplayedReportID,
    getTransactionsWithReceipts,
    getUserDetailTooltipText,
    getWhisperDisplayNames,
    getWorkspaceChats,
    getWorkspaceIcon,
    goBackToDetailsPage,
    goBackFromPrivateNotes,
    getInvoicePayerName,
    getInvoicesChatName,
    getPayeeName,
    getQuickActionDetails,
    hasActionsWithErrors,
    hasAutomatedExpensifyAccountIDs,
    hasExpensifyGuidesEmails,
    hasHeldExpenses,
    hasIOUWaitingOnCurrentUserBankAccount,
    hasMissingPaymentMethod,
    hasMissingSmartscanFields,
    hasNonReimbursableTransactions,
    hasOnlyHeldExpenses,
    hasOnlyTransactionsWithPendingRoutes,
    hasReportNameError,
    getReportActionWithSmartscanError,
    hasSmartscanError,
    hasUpdatedTotal,
    hasViolations,
    hasWarningTypeViolations,
    hasNoticeTypeViolations,
    isActionCreator,
    isAdminRoom,
    isAdminsOnlyPostingRoom,
    isAllowedToApproveExpenseReport,
    isAllowedToComment,
    isAllowedToSubmitDraftExpenseReport,
    isAnnounceRoom,
    isArchivedNonExpenseReport,
    isArchivedReport,
    isArchivedNonExpenseReportWithID,
    isArchivedReportWithID,
    isClosedReport,
    isCanceledTaskReport,
    isChatReport,
    isChatRoom,
    isTripRoom,
    isChatThread,
    isChildReport,
    isClosedExpenseReportWithNoExpenses,
    isCompletedTaskReport,
    isConciergeChatReport,
    isControlPolicyExpenseChat,
    isControlPolicyExpenseReport,
    isCurrentUserSubmitter,
    isCurrentUserTheOnlyParticipant,
    isDM,
    isDefaultRoom,
    isDeprecatedGroupDM,
    isEmptyReport,
    isRootGroupChat,
    isExpenseReport,
    isExpenseRequest,
    isExpensifyOnlyParticipantInReport,
    isGroupChat,
    isGroupChatAdmin,
    isGroupPolicy,
    isReportInGroupPolicy,
    isHoldCreator,
    isIOUOwnedByCurrentUser,
    isIOUReport,
    isIOUReportUsingReport,
    isJoinRequestInAdminRoom,
    isDomainRoom,
    isMoneyRequest,
    isMoneyRequestReport,
    isMoneyRequestReportPendingDeletion,
    isOneOnOneChat,
    isOneTransactionThread,
    isOpenExpenseReport,
    isOpenTaskReport,
    isOptimisticPersonalDetail,
    isPaidGroupPolicy,
    isPaidGroupPolicyExpenseChat,
    isPaidGroupPolicyExpenseReport,
    isPayer,
    isPolicyAdmin,
    isPolicyExpenseChat,
    isPolicyExpenseChatAdmin,
    isProcessingReport,
    isOpenReport,
    isReportIDApproved,
    isAwaitingFirstLevelApproval,
    isPublicAnnounceRoom,
    isPublicRoom,
    isReportApproved,
    isReportManuallyReimbursed,
    isReportDataReady,
    isReportFieldDisabled,
    isReportFieldOfTypeTitle,
    isReportManager,
    isReportOwner,
    isReportParticipant,
    isSelfDM,
    isSettled,
    isSystemChat,
    isTaskReport,
    isThread,
    isTrackExpenseReport,
    isUnread,
    isUnreadWithMention,
    isUserCreatedPolicyRoom,
    isValidReport,
    isValidReportIDFromPath,
    isWaitingForAssigneeToCompleteAction,
    isWaitingForSubmissionFromCurrentUser,
    isInvoiceRoom,
    isInvoiceRoomWithID,
    isInvoiceReport,
    isNewDotInvoice,
    isOpenInvoiceReport,
    getDefaultNotificationPreferenceForReport,
    canWriteInReport,
    navigateToDetailsPage,
    navigateToPrivateNotes,
    navigateBackOnDeleteTransaction,
    parseReportRouteParams,
    parseReportActionHtmlToText,
    requiresAttentionFromCurrentUser,
    shouldAutoFocusOnKeyPress,
    shouldCreateNewMoneyRequestReport,
    shouldDisableDetailPage,
    shouldDisableRename,
    shouldDisableThread,
    shouldDisplayThreadReplies,
    shouldDisplayViolationsRBRInLHN,
    shouldReportBeInOptionList,
    shouldReportShowSubscript,
    shouldShowFlagComment,
    getReportActionWithMissingSmartscanFields,
    shouldShowRBRForMissingSmartscanFields,
    shouldUseFullTitleToDisplay,
    updateOptimisticParentReportAction,
    updateReportPreview,
    temporary_getMoneyRequestOptions,
    getTripIDFromTransactionParentReportID,
    buildOptimisticInvoiceReport,
    getInvoiceChatByParticipants,
    isCurrentUserInvoiceReceiver,
    isDraftReport,
    changeMoneyRequestHoldStatus,
    isAdminOwnerApproverOrReportOwner,
    createDraftWorkspaceAndNavigateToConfirmationScreen,
    isChatUsedForOnboarding,
    buildOptimisticExportIntegrationAction,
    getChatUsedForOnboarding,
    getFieldViolationTranslation,
    getFieldViolation,
    getReportViolations,
    findPolicyExpenseChatByPolicyID,
    getIntegrationIcon,
    canBeExported,
    isExported,
    getHelpPaneReportType,
    hasOnlyNonReimbursableTransactions,
    getReportLastMessage,
    getReportLastVisibleActionCreated,
    getMostRecentlyVisitedReport,
    getSourceIDFromReportAction,
    getReportNameValuePairs,
    hasReportViolations,
    isPayAtEndExpenseReport,
    getArchiveReason,
    getApprovalChain,
    isIndividualInvoiceRoom,
    isAuditor,
    hasMissingInvoiceBankAccount,
    reasonForReportToBeInOptionList,
    getReasonAndReportActionThatRequiresAttention,
    buildOptimisticChangeFieldAction,
    isPolicyRelatedReport,
    hasReportErrorsOtherThanFailedReceipt,
    getAllReportErrors,
    getAllReportActionsErrorsAndReportActionThatRequiresAttention,
    hasInvoiceReports,
    shouldUnmaskChat,
    getReportMetadata,
    buildOptimisticSelfDMReport,
    isHiddenForCurrentUser,
    isSelectedManagerMcTest,
    isTestTransactionReport,
    getReportSubtitlePrefix,
    getPolicyChangeMessage,
    getMovedTransactionMessage,
    getUnreportedTransactionMessage,
    getExpenseReportStateAndStatus,
<<<<<<< HEAD
=======
    navigateToLinkedReportAction,
    buildOptimisticResolvedDuplicatesReportAction,
>>>>>>> c102d5c5
    populateOptimisticReportFormula,
    buildOptimisticMovedTransactionAction,
    buildOptimisticUnreportedTransactionAction,
    buildOptimisticResolvedDuplicatesReportAction,
    getTitleReportField,
    getReportFieldsByPolicyID,
    getGroupChatDraft,
    getInvoiceReportName,
    getChatListItemReportName,
};

export type {
    Ancestor,
    DisplayNameWithTooltips,
    OptimisticAddCommentReportAction,
    OptimisticChatReport,
    OptimisticClosedReportAction,
    OptimisticCreatedReportAction,
    OptimisticIOUReportAction,
    OptimisticTaskReportAction,
    OptionData,
    TransactionDetails,
    PartialReportAction,
    ParsingDetails,
    MissingPaymentMethod,
    OptimisticNewReport,
};<|MERGE_RESOLUTION|>--- conflicted
+++ resolved
@@ -10649,13 +10649,6 @@
     getMovedTransactionMessage,
     getUnreportedTransactionMessage,
     getExpenseReportStateAndStatus,
-<<<<<<< HEAD
-=======
-    navigateToLinkedReportAction,
-    buildOptimisticResolvedDuplicatesReportAction,
->>>>>>> c102d5c5
-    populateOptimisticReportFormula,
-    buildOptimisticMovedTransactionAction,
     buildOptimisticUnreportedTransactionAction,
     buildOptimisticResolvedDuplicatesReportAction,
     getTitleReportField,
