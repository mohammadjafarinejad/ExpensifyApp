--- conflicted
+++ resolved
@@ -2090,13 +2090,8 @@
         .map((user) => {
             const accountID = Number(user?.accountID);
             // eslint-disable-next-line @typescript-eslint/prefer-nullish-coalescing
-<<<<<<< HEAD
-            const displayName = getDisplayNameForParticipant(accountID, isMultipleParticipantReport, shouldFallbackToHidden, shouldAddCurrentUserPostfix) || user?.login || '';
+            const displayName = getDisplayNameForParticipant(accountID, shouldUseShortForm, shouldFallbackToHidden, shouldAddCurrentUserPostfix) || user?.login || '';
             const avatar = user && 'avatar' in user ? user.avatar : FallbackAvatar;
-=======
-            const displayName = getDisplayNameForParticipant(accountID, shouldUseShortForm, shouldFallbackToHidden, shouldAddCurrentUserPostfix) || user?.login || '';
-            const avatar = UserUtils.getDefaultAvatar(accountID);
->>>>>>> 8c311667
 
             let pronouns = user?.pronouns ?? undefined;
             if (pronouns?.startsWith(CONST.PRONOUNS.PREFIX)) {
