import {format} from 'date-fns';
import {Str} from 'expensify-common';
import lodashEscape from 'lodash/escape';
import lodashIntersection from 'lodash/intersection';
import isEmpty from 'lodash/isEmpty';
import lodashIsEqual from 'lodash/isEqual';
import isNumber from 'lodash/isNumber';
import lodashMaxBy from 'lodash/maxBy';
import type {OnyxCollection, OnyxEntry, OnyxUpdate} from 'react-native-onyx';
import Onyx from 'react-native-onyx';
import type {SvgProps} from 'react-native-svg';
import type {OriginalMessageIOU, OriginalMessageModifiedExpense} from 'src/types/onyx/OriginalMessage';
import type {TupleToUnion, ValueOf} from 'type-fest';
import type {FileObject} from '@components/AttachmentModal';
import {FallbackAvatar, IntacctSquare, NetSuiteSquare, QBOSquare, XeroSquare} from '@components/Icon/Expensicons';
import * as defaultGroupAvatars from '@components/Icon/GroupDefaultAvatars';
import * as defaultWorkspaceAvatars from '@components/Icon/WorkspaceDefaultAvatars';
import type {MoneyRequestAmountInputProps} from '@components/MoneyRequestAmountInput';
import type {IOUAction, IOUType, OnboardingPurpose} from '@src/CONST';
import CONST from '@src/CONST';
import type {ParentNavigationSummaryParams} from '@src/languages/params';
import type {TranslationPaths} from '@src/languages/types';
import ONYXKEYS from '@src/ONYXKEYS';
import type {Route} from '@src/ROUTES';
import ROUTES from '@src/ROUTES';
import SCREENS from '@src/SCREENS';
import type {
    Beta,
    OnyxInputOrEntry,
    PersonalDetails,
    PersonalDetailsList,
    Policy,
    PolicyReportField,
    Report,
    ReportAction,
    ReportMetadata,
    ReportNameValuePairs,
    ReportViolationName,
    ReportViolations,
    Session,
    Task,
    Transaction,
    TransactionViolation,
    UserWallet,
} from '@src/types/onyx';
import type {Attendee, Participant} from '@src/types/onyx/IOU';
import type {SelectedParticipant} from '@src/types/onyx/NewGroupChatDraft';
import type {OriginalMessageExportedToIntegration} from '@src/types/onyx/OldDotAction';
import type Onboarding from '@src/types/onyx/Onboarding';
import type {ErrorFields, Errors, Icon, PendingAction} from '@src/types/onyx/OnyxCommon';
import type {OriginalMessageChangeLog, PaymentMethodType} from '@src/types/onyx/OriginalMessage';
import type {Status} from '@src/types/onyx/PersonalDetails';
import type {ConnectionName} from '@src/types/onyx/Policy';
import type {InvoiceReceiverType, NotificationPreference, Participants, Participant as ReportParticipant} from '@src/types/onyx/Report';
import type {Message, OldDotReportAction, ReportActions} from '@src/types/onyx/ReportAction';
import type {PendingChatMember} from '@src/types/onyx/ReportMetadata';
import type {SearchPolicy, SearchReport, SearchTransaction} from '@src/types/onyx/SearchResults';
import type {Comment, TransactionChanges, WaypointCollection} from '@src/types/onyx/Transaction';
import {isEmptyObject} from '@src/types/utils/EmptyObject';
import type IconAsset from '@src/types/utils/IconAsset';
import {createDraftTransaction, getIOUReportActionToApproveOrPay, setMoneyRequestParticipants, unholdRequest} from './actions/IOU';
import {createDraftWorkspace} from './actions/Policy/Policy';
import {autoSwitchToFocusMode} from './actions/PriorityMode';
import {hasCreditBankAccount} from './actions/ReimbursementAccount/store';
import {handleReportChanged} from './actions/Report';
import {isAnonymousUser as isAnonymousUserSession} from './actions/Session';
import {convertToDisplayString} from './CurrencyUtils';
import DateUtils from './DateUtils';
import {hasValidDraftComment} from './DraftCommentUtils';
import {getMicroSecondOnyxErrorWithTranslationKey} from './ErrorUtils';
import getAttachmentDetails from './fileDownload/getAttachmentDetails';
import isReportMessageAttachment from './isReportMessageAttachment';
import localeCompare from './LocaleCompare';
import {formatPhoneNumber} from './LocalePhoneNumber';
import {translateLocal} from './Localize';
import Log from './Log';
import {isEmailPublicDomain} from './LoginUtils';
import ModifiedExpenseMessage from './ModifiedExpenseMessage';
import {linkingConfig} from './Navigation/linkingConfig';
import Navigation from './Navigation/Navigation';
import {rand64} from './NumberUtils';
import Parser from './Parser';
import Permissions from './Permissions';
import {getAccountIDsByLogins, getDisplayNameOrDefault, getEffectiveDisplayName, getLoginsByAccountIDs, getPersonalDetailByEmail, getPersonalDetailsByIDs} from './PersonalDetailsUtils';
import {addSMSDomainIfPhoneNumber} from './PhoneNumber';
import {
    arePaymentsEnabled,
    canSendInvoiceFromWorkspace,
    getForwardsToAccount,
    getManagerAccountEmail,
    getPolicyEmployeeListByIdWithoutCurrentUser,
    getRuleApprovers,
    getSubmitToAccountID,
    isExpensifyTeam,
    isInstantSubmitEnabled,
    isPaidGroupPolicy as isPaidGroupPolicyPolicyUtils,
    isPolicyAdmin as isPolicyAdminPolicyUtils,
    isPolicyAuditor,
    isPolicyOwner,
    isSubmitAndClose,
    shouldShowPolicy,
} from './PolicyUtils';
import type {LastVisibleMessage} from './ReportActionsUtils';
import {
    formatLastMessageText,
    getActionableJoinRequestPendingReportAction,
    getAllReportActions,
    getCardIssuedMessage,
    getDismissedViolationMessageText,
    getExportIntegrationLastMessageText,
    getIOUReportIDFromReportActionPreview,
    getLastClosedReportAction,
    getLastVisibleAction as getLastVisibleActionReportActionsUtils,
    getLastVisibleMessage as getLastVisibleMessageReportActionsUtils,
    getMessageOfOldDotReportAction,
    getNumberOfMoneyRequests,
    getOneTransactionThreadReportID,
    getOriginalMessage,
    getReportAction,
    getReportActionHtml,
    getReportActionMessage as getReportActionMessageReportUtils,
    getReportActionMessageText,
    getReportActionText,
    isActionableJoinRequestPending,
    isActionableTrackExpense,
    isActionOfType,
    isApprovedAction,
    isApprovedOrSubmittedReportAction,
    isCardIssuedAction,
    isClosedAction,
    isCreatedAction,
    isCreatedTaskReportAction,
    isCurrentActionUnread,
    isDeletedAction,
    isDeletedParentAction,
    isExportIntegrationAction,
    isForwardedAction,
    isModifiedExpenseAction,
    isMoneyRequestAction,
    isOldDotReportAction,
    isPendingRemove,
    isPolicyChangeLogAction,
    isReimbursementQueuedAction,
    isReportActionAttachment,
    isReportPreviewAction,
    isReversedTransaction,
    isRoomChangeLogAction,
    isSentMoneyReportAction,
    isSplitBillAction as isSplitBillReportAction,
    isSubmittedAction,
    isSubmittedAndClosedAction,
    isThreadParentMessage,
    isTrackExpenseAction,
    isTransactionThread,
    isUnapprovedAction,
    isWhisperAction,
    wasActionTakenByCurrentUser,
} from './ReportActionsUtils';
import {
    getAllReportTransactions,
    getAttendees,
    getBillable,
    getCardID,
    getCategory,
    getCurrency,
    getDescription,
    getFormattedAttendees,
    getFormattedCreated,
    getFormattedPostedDate,
    getMCCGroup,
    getMerchant,
    getMerchantOrDescription,
    getOriginalAmount,
    getOriginalCurrency,
    getRateID,
    getRecentTransactions,
    getReimbursable,
    getTag,
    getTaxAmount,
    getTaxCode,
    getAmount as getTransactionAmount,
    getWaypoints,
    hasMissingSmartscanFields as hasMissingSmartscanFieldsTransactionUtils,
    hasNoticeTypeViolation,
    hasReceipt as hasReceiptTransactionUtils,
    hasViolation,
    hasWarningTypeViolation,
    isCardTransaction,
    isDistanceRequest,
    isDuplicate,
    isExpensifyCardTransaction,
    isFetchingWaypointsFromServer,
    isOnHold as isOnHoldTransactionUtils,
    isPayAtEndExpense,
    isPending,
    isPerDiemRequest,
    isReceiptBeingScanned,
} from './TransactionUtils';
import {addTrailingForwardSlash} from './Url';
import type {AvatarSource} from './UserUtils';
import {getDefaultAvatarURL} from './UserUtils';

// Dynamic Import to avoid circular dependency
const UnreadIndicatorUpdaterHelper = () => import('./UnreadIndicatorUpdater');

type AvatarRange = 1 | 2 | 3 | 4 | 5 | 6 | 7 | 8 | 9 | 10 | 11 | 12 | 13 | 14 | 15 | 16 | 17 | 18;

type SpendBreakdown = {
    nonReimbursableSpend: number;
    reimbursableSpend: number;
    totalDisplaySpend: number;
};

type ParticipantDetails = [number, string, AvatarSource, AvatarSource];

type OptimisticAddCommentReportAction = Pick<
    ReportAction<typeof CONST.REPORT.ACTIONS.TYPE.ADD_COMMENT>,
    | 'reportActionID'
    | 'actionName'
    | 'actorAccountID'
    | 'person'
    | 'automatic'
    | 'avatar'
    | 'created'
    | 'message'
    | 'isFirstItem'
    | 'isAttachmentOnly'
    | 'isAttachmentWithText'
    | 'pendingAction'
    | 'shouldShow'
    | 'originalMessage'
    | 'childReportID'
    | 'parentReportID'
    | 'childType'
    | 'childReportName'
    | 'childManagerAccountID'
    | 'childStatusNum'
    | 'childStateNum'
    | 'errors'
    | 'childVisibleActionCount'
    | 'childCommenterCount'
    | 'childLastVisibleActionCreated'
    | 'childOldestFourAccountIDs'
    | 'delegateAccountID'
> & {isOptimisticAction: boolean};

type OptimisticReportAction = {
    commentText: string;
    reportAction: OptimisticAddCommentReportAction;
};

type UpdateOptimisticParentReportAction = {
    childVisibleActionCount: number;
    childCommenterCount: number;
    childLastVisibleActionCreated: string;
    childOldestFourAccountIDs: string | undefined;
};

type OptimisticExpenseReport = Pick<
    Report,
    | 'reportID'
    | 'chatReportID'
    | 'policyID'
    | 'type'
    | 'ownerAccountID'
    | 'managerID'
    | 'currency'
    | 'reportName'
    | 'stateNum'
    | 'statusNum'
    | 'total'
    | 'unheldTotal'
    | 'nonReimbursableTotal'
    | 'unheldNonReimbursableTotal'
    | 'parentReportID'
    | 'lastVisibleActionCreated'
    | 'parentReportActionID'
    | 'participants'
    | 'fieldList'
>;

type OptimisticIOUReportAction = Pick<
    ReportAction,
    | 'actionName'
    | 'actorAccountID'
    | 'automatic'
    | 'avatar'
    | 'isAttachmentOnly'
    | 'originalMessage'
    | 'message'
    | 'person'
    | 'reportActionID'
    | 'shouldShow'
    | 'created'
    | 'pendingAction'
    | 'receipt'
    | 'childReportID'
    | 'childVisibleActionCount'
    | 'childCommenterCount'
    | 'delegateAccountID'
>;

type PartialReportAction = OnyxInputOrEntry<ReportAction> | Partial<ReportAction> | OptimisticIOUReportAction | OptimisticApprovedReportAction | OptimisticSubmittedReportAction | undefined;

type ReportRouteParams = {
    reportID: string;
    isSubReportPageRoute: boolean;
};

type ReportOfflinePendingActionAndErrors = {
    reportPendingAction: PendingAction | undefined;
    reportErrors: Errors | null | undefined;
};

type OptimisticApprovedReportAction = Pick<
    ReportAction<typeof CONST.REPORT.ACTIONS.TYPE.APPROVED>,
    | 'actionName'
    | 'actorAccountID'
    | 'automatic'
    | 'avatar'
    | 'isAttachmentOnly'
    | 'originalMessage'
    | 'message'
    | 'person'
    | 'reportActionID'
    | 'shouldShow'
    | 'created'
    | 'pendingAction'
    | 'delegateAccountID'
>;

type OptimisticUnapprovedReportAction = Pick<
    ReportAction<typeof CONST.REPORT.ACTIONS.TYPE.UNAPPROVED>,
    | 'actionName'
    | 'actorAccountID'
    | 'automatic'
    | 'avatar'
    | 'isAttachmentOnly'
    | 'originalMessage'
    | 'message'
    | 'person'
    | 'reportActionID'
    | 'shouldShow'
    | 'created'
    | 'pendingAction'
    | 'delegateAccountID'
>;

type OptimisticSubmittedReportAction = Pick<
    ReportAction<typeof CONST.REPORT.ACTIONS.TYPE.SUBMITTED>,
    | 'actionName'
    | 'actorAccountID'
    | 'adminAccountID'
    | 'automatic'
    | 'avatar'
    | 'isAttachmentOnly'
    | 'originalMessage'
    | 'message'
    | 'person'
    | 'reportActionID'
    | 'shouldShow'
    | 'created'
    | 'pendingAction'
    | 'delegateAccountID'
>;

type OptimisticHoldReportAction = Pick<
    ReportAction,
    'actionName' | 'actorAccountID' | 'automatic' | 'avatar' | 'isAttachmentOnly' | 'originalMessage' | 'message' | 'person' | 'reportActionID' | 'shouldShow' | 'created' | 'pendingAction'
>;

type OptimisticCancelPaymentReportAction = Pick<
    ReportAction,
    'actionName' | 'actorAccountID' | 'message' | 'originalMessage' | 'person' | 'reportActionID' | 'shouldShow' | 'created' | 'pendingAction'
>;

type OptimisticChangeFieldAction = Pick<
    OldDotReportAction & ReportAction,
    'actionName' | 'actorAccountID' | 'originalMessage' | 'person' | 'reportActionID' | 'created' | 'pendingAction' | 'message'
>;

type OptimisticEditedTaskReportAction = Pick<
    ReportAction,
    'reportActionID' | 'actionName' | 'pendingAction' | 'actorAccountID' | 'automatic' | 'avatar' | 'created' | 'shouldShow' | 'message' | 'person' | 'delegateAccountID'
>;

type OptimisticClosedReportAction = Pick<
    ReportAction<typeof CONST.REPORT.ACTIONS.TYPE.CLOSED>,
    'actionName' | 'actorAccountID' | 'automatic' | 'avatar' | 'created' | 'message' | 'originalMessage' | 'pendingAction' | 'person' | 'reportActionID' | 'shouldShow'
>;

type OptimisticCardAssignedReportAction = Pick<
    ReportAction<typeof CONST.REPORT.ACTIONS.TYPE.CARD_ASSIGNED>,
    'actionName' | 'actorAccountID' | 'automatic' | 'avatar' | 'created' | 'message' | 'originalMessage' | 'pendingAction' | 'person' | 'reportActionID' | 'shouldShow'
>;

type OptimisticDismissedViolationReportAction = Pick<
    ReportAction,
    'actionName' | 'actorAccountID' | 'avatar' | 'created' | 'message' | 'originalMessage' | 'person' | 'reportActionID' | 'shouldShow' | 'pendingAction'
>;

type OptimisticCreatedReportAction = Pick<
    ReportAction<typeof CONST.REPORT.ACTIONS.TYPE.CREATED>,
    'actorAccountID' | 'automatic' | 'avatar' | 'created' | 'message' | 'person' | 'reportActionID' | 'shouldShow' | 'pendingAction' | 'actionName' | 'delegateAccountID'
>;

type OptimisticRenamedReportAction = Pick<
    ReportAction<typeof CONST.REPORT.ACTIONS.TYPE.RENAMED>,
    'actorAccountID' | 'automatic' | 'avatar' | 'created' | 'message' | 'person' | 'reportActionID' | 'shouldShow' | 'pendingAction' | 'actionName' | 'originalMessage'
>;

type OptimisticRoomDescriptionUpdatedReportAction = Pick<
    ReportAction<typeof CONST.REPORT.ACTIONS.TYPE.ROOM_CHANGE_LOG.UPDATE_ROOM_DESCRIPTION>,
    'actorAccountID' | 'created' | 'message' | 'person' | 'reportActionID' | 'pendingAction' | 'actionName' | 'originalMessage'
>;

type OptimisticChatReport = Pick<
    Report,
    | 'type'
    | 'chatType'
    | 'chatReportID'
    | 'iouReportID'
    | 'isOwnPolicyExpenseChat'
    | 'isPinned'
    | 'lastActorAccountID'
    | 'lastMessageHtml'
    | 'lastMessageText'
    | 'lastReadTime'
    | 'lastVisibleActionCreated'
    | 'oldPolicyName'
    | 'ownerAccountID'
    | 'pendingFields'
    | 'parentReportActionID'
    | 'parentReportID'
    | 'participants'
    | 'policyID'
    | 'reportID'
    | 'reportName'
    | 'stateNum'
    | 'statusNum'
    | 'visibility'
    | 'description'
    | 'writeCapability'
    | 'avatarUrl'
    | 'invoiceReceiver'
>;

type OptimisticExportIntegrationAction = OriginalMessageExportedToIntegration &
    Pick<
        ReportAction<typeof CONST.REPORT.ACTIONS.TYPE.EXPORTED_TO_INTEGRATION>,
        'reportActionID' | 'actorAccountID' | 'avatar' | 'created' | 'lastModified' | 'message' | 'person' | 'shouldShow' | 'pendingAction' | 'errors' | 'automatic'
    >;

type OptimisticTaskReportAction = Pick<
    ReportAction,
    | 'reportActionID'
    | 'actionName'
    | 'actorAccountID'
    | 'automatic'
    | 'avatar'
    | 'created'
    | 'isAttachmentOnly'
    | 'message'
    | 'originalMessage'
    | 'person'
    | 'pendingAction'
    | 'shouldShow'
    | 'isFirstItem'
    | 'previousMessage'
    | 'errors'
    | 'linkMetadata'
    | 'delegateAccountID'
>;

type AnnounceRoomOnyxData = {
    onyxOptimisticData: OnyxUpdate[];
    onyxSuccessData: OnyxUpdate[];
    onyxFailureData: OnyxUpdate[];
};

type OptimisticAnnounceChat = {
    announceChatReportID: string;
    announceChatReportActionID: string;
    announceChatData: AnnounceRoomOnyxData;
};

type OptimisticWorkspaceChats = {
    adminsChatReportID: string;
    adminsChatData: OptimisticChatReport;
    adminsReportActionData: Record<string, OptimisticCreatedReportAction>;
    adminsCreatedReportActionID: string;
    expenseChatReportID: string;
    expenseChatData: OptimisticChatReport;
    expenseReportActionData: Record<string, OptimisticCreatedReportAction>;
    expenseCreatedReportActionID: string;
    pendingChatMembers: PendingChatMember[];
};

type OptimisticModifiedExpenseReportAction = Pick<
    ReportAction<typeof CONST.REPORT.ACTIONS.TYPE.MODIFIED_EXPENSE>,
    | 'actionName'
    | 'actorAccountID'
    | 'automatic'
    | 'avatar'
    | 'created'
    | 'isAttachmentOnly'
    | 'message'
    | 'originalMessage'
    | 'person'
    | 'pendingAction'
    | 'reportActionID'
    | 'shouldShow'
    | 'delegateAccountID'
> & {reportID?: string};

type OptimisticTaskReport = Pick<
    Report,
    | 'reportID'
    | 'reportName'
    | 'description'
    | 'ownerAccountID'
    | 'participants'
    | 'managerID'
    | 'type'
    | 'parentReportID'
    | 'policyID'
    | 'stateNum'
    | 'statusNum'
    | 'parentReportActionID'
    | 'lastVisibleActionCreated'
    | 'hasParentAccess'
>;

type TransactionDetails = {
    created: string;
    amount: number;
    attendees: Attendee[];
    taxAmount?: number;
    taxCode?: string;
    currency: string;
    merchant: string;
    waypoints?: WaypointCollection | string;
    customUnitRateID?: string;
    comment: string;
    category: string;
    billable: boolean;
    tag: string;
    mccGroup?: ValueOf<typeof CONST.MCC_GROUPS>;
    cardID: number;
    originalAmount: number;
    originalCurrency: string;
    postedDate: string;
};

type OptimisticIOUReport = Pick<
    Report,
    | 'type'
    | 'chatReportID'
    | 'currency'
    | 'managerID'
    | 'policyID'
    | 'ownerAccountID'
    | 'participants'
    | 'reportID'
    | 'stateNum'
    | 'statusNum'
    | 'total'
    | 'unheldTotal'
    | 'nonReimbursableTotal'
    | 'unheldNonReimbursableTotal'
    | 'reportName'
    | 'parentReportID'
    | 'lastVisibleActionCreated'
    | 'fieldList'
    | 'parentReportActionID'
>;
type DisplayNameWithTooltips = Array<Pick<PersonalDetails, 'accountID' | 'pronouns' | 'displayName' | 'login' | 'avatar'>>;

type CustomIcon = {
    src: IconAsset;
    color?: string;
};

type OptionData = {
    text?: string;
    alternateText?: string;
    allReportErrors?: Errors;
    brickRoadIndicator?: ValueOf<typeof CONST.BRICK_ROAD_INDICATOR_STATUS> | '' | null;
    tooltipText?: string | null;
    alternateTextMaxLines?: number;
    boldStyle?: boolean;
    customIcon?: CustomIcon;
    subtitle?: string;
    login?: string;
    accountID?: number;
    pronouns?: string;
    status?: Status | null;
    phoneNumber?: string;
    isUnread?: boolean | null;
    isUnreadWithMention?: boolean | null;
    hasDraftComment?: boolean | null;
    keyForList?: string;
    searchText?: string;
    isIOUReportOwner?: boolean | null;
    shouldShowSubscript?: boolean | null;
    isPolicyExpenseChat?: boolean;
    isMoneyRequestReport?: boolean | null;
    isInvoiceReport?: boolean;
    isExpenseRequest?: boolean | null;
    isAllowedToComment?: boolean | null;
    isThread?: boolean | null;
    isTaskReport?: boolean | null;
    parentReportAction?: OnyxEntry<ReportAction>;
    displayNamesWithTooltips?: DisplayNameWithTooltips | null;
    isDefaultRoom?: boolean;
    isInvoiceRoom?: boolean;
    isExpenseReport?: boolean;
    isOptimisticPersonalDetail?: boolean;
    selected?: boolean;
    isOptimisticAccount?: boolean;
    isSelected?: boolean;
    descriptiveText?: string;
    notificationPreference?: NotificationPreference | null;
    isDisabled?: boolean | null;
    name?: string | null;
    isSelfDM?: boolean;
    isOneOnOneChat?: boolean;
    reportID?: string;
    enabled?: boolean;
    code?: string;
    transactionThreadReportID?: string | null;
    shouldShowAmountInput?: boolean;
    amountInputProps?: MoneyRequestAmountInputProps;
    tabIndex?: 0 | -1;
    isConciergeChat?: boolean;
    isBold?: boolean;
    lastIOUCreationDate?: string;
    isChatRoom?: boolean;
    participantsList?: PersonalDetails[];
    icons?: Icon[];
    iouReportAmount?: number;
    displayName?: string;
} & Report;

type OnyxDataTaskAssigneeChat = {
    optimisticData: OnyxUpdate[];
    successData: OnyxUpdate[];
    failureData: OnyxUpdate[];
    optimisticAssigneeAddComment?: OptimisticReportAction;
    optimisticChatCreatedReportAction?: OptimisticCreatedReportAction;
};

type Ancestor = {
    report: Report;
    reportAction: ReportAction;
    shouldDisplayNewMarker: boolean;
};

type AncestorIDs = {
    reportIDs: string[];
    reportActionsIDs: string[];
};

type MissingPaymentMethod = 'bankAccount' | 'wallet';

type OutstandingChildRequest = {
    hasOutstandingChildRequest?: boolean;
};

type ParsingDetails = {
    shouldEscapeText?: boolean;
    reportID?: string;
    policyID?: string;
};

type NonHeldAndFullAmount = {
    nonHeldAmount: string;
    fullAmount: string;
    /**
     * nonHeldAmount is valid if not negative;
     * It can be negative if the unheld transaction comes from the current user
     */
    hasValidNonHeldAmount: boolean;
};

type Thread = {
    parentReportID: string;
    parentReportActionID: string;
} & Report;

let currentUserEmail: string | undefined;
let currentUserPrivateDomain: string | undefined;
let currentUserAccountID: number | undefined;
let isAnonymousUser = false;

// This cache is used to save parse result of report action html message into text
// to prevent unnecessary parsing when the report action is not changed/modified.
// Example case: when we need to get a report name of a thread which is dependent on a report action message.
const parsedReportActionMessageCache: Record<string, string> = {};

const defaultAvatarBuildingIconTestID = 'SvgDefaultAvatarBuilding Icon';
Onyx.connect({
    key: ONYXKEYS.SESSION,
    callback: (value) => {
        // When signed out, val is undefined
        if (!value) {
            return;
        }

        currentUserEmail = value.email;
        currentUserAccountID = value.accountID;
        isAnonymousUser = value.authTokenType === CONST.AUTH_TOKEN_TYPES.ANONYMOUS;
        currentUserPrivateDomain = isEmailPublicDomain(currentUserEmail ?? '') ? '' : Str.extractEmailDomain(currentUserEmail ?? '');
    },
});

let allPersonalDetails: OnyxEntry<PersonalDetailsList>;
let allPersonalDetailLogins: string[];
let currentUserPersonalDetails: OnyxEntry<PersonalDetails>;
Onyx.connect({
    key: ONYXKEYS.PERSONAL_DETAILS_LIST,
    callback: (value) => {
        if (currentUserAccountID) {
            currentUserPersonalDetails = value?.[currentUserAccountID] ?? undefined;
        }
        allPersonalDetails = value ?? {};
        allPersonalDetailLogins = Object.values(allPersonalDetails).map((personalDetail) => personalDetail?.login ?? '');
    },
});

let allReportsDraft: OnyxCollection<Report>;
Onyx.connect({
    key: ONYXKEYS.COLLECTION.REPORT_DRAFT,
    waitForCollectionCallback: true,
    callback: (value) => (allReportsDraft = value),
});

let allPolicies: OnyxCollection<Policy>;
Onyx.connect({
    key: ONYXKEYS.COLLECTION.POLICY,
    waitForCollectionCallback: true,
    callback: (value) => (allPolicies = value),
});

let allReports: OnyxCollection<Report>;
Onyx.connect({
    key: ONYXKEYS.COLLECTION.REPORT,
    waitForCollectionCallback: true,
    callback: (value) => {
        allReports = value;
        UnreadIndicatorUpdaterHelper().then((module) => {
            module.triggerUnreadUpdate();
        });

        // Each time a new report is added we will check to see if the user should be switched
        autoSwitchToFocusMode();

        if (!value) {
            return;
        }
        Object.values(value).forEach((report) => {
            if (!report) {
                return;
            }
            handleReportChanged(report);
        });
    },
});

let allBetas: OnyxEntry<Beta[]>;
Onyx.connect({
    key: ONYXKEYS.BETAS,
    callback: (value) => (allBetas = value),
});

let allTransactions: OnyxCollection<Transaction> = {};
let reportsTransactions: Record<string, Transaction[]> = {};
Onyx.connect({
    key: ONYXKEYS.COLLECTION.TRANSACTION,
    waitForCollectionCallback: true,
    callback: (value) => {
        if (!value) {
            return;
        }
        allTransactions = Object.fromEntries(Object.entries(value).filter(([, transaction]) => transaction));

        reportsTransactions = Object.values(value).reduce<Record<string, Transaction[]>>((all, transaction) => {
            const reportsMap = all;
            if (!transaction) {
                return reportsMap;
            }

            if (!reportsMap[transaction.reportID]) {
                reportsMap[transaction.reportID] = [];
            }
            reportsMap[transaction.reportID].push(transaction);

            return all;
        }, {});
    },
});

let allReportActions: OnyxCollection<ReportActions>;
Onyx.connect({
    key: ONYXKEYS.COLLECTION.REPORT_ACTIONS,
    waitForCollectionCallback: true,
    callback: (actions) => {
        if (!actions) {
            return;
        }
        allReportActions = actions;
    },
});

let allReportMetadata: OnyxCollection<ReportMetadata>;
const allReportMetadataKeyValue: Record<string, ReportMetadata> = {};
Onyx.connect({
    key: ONYXKEYS.COLLECTION.REPORT_METADATA,
    waitForCollectionCallback: true,
    callback: (value) => {
        if (!value) {
            return;
        }
        allReportMetadata = value;

        Object.entries(value).forEach(([reportID, reportMetadata]) => {
            if (!reportMetadata) {
                return;
            }

            const [, id] = reportID.split('_');
            allReportMetadataKeyValue[id] = reportMetadata;
        });
    },
});

let allReportNameValuePair: OnyxCollection<ReportNameValuePairs>;
Onyx.connect({
    key: ONYXKEYS.COLLECTION.REPORT_NAME_VALUE_PAIRS,
    waitForCollectionCallback: true,
    callback: (value) => {
        if (!value) {
            return;
        }
        allReportNameValuePair = value;
    },
});

let allReportsViolations: OnyxCollection<ReportViolations>;
Onyx.connect({
    key: ONYXKEYS.COLLECTION.REPORT_VIOLATIONS,
    waitForCollectionCallback: true,
    callback: (value) => {
        if (!value) {
            return;
        }
        allReportsViolations = value;
    },
});

let onboarding: OnyxEntry<Onboarding>;
Onyx.connect({
    key: ONYXKEYS.NVP_ONBOARDING,
    callback: (value) => (onboarding = value),
});

let delegateEmail = '';
Onyx.connect({
    key: ONYXKEYS.ACCOUNT,
    callback: (value) => {
        delegateEmail = value?.delegatedAccess?.delegate ?? '';
    },
});

let activePolicyID: OnyxEntry<string>;
Onyx.connect({
    key: ONYXKEYS.NVP_ACTIVE_POLICY_ID,
    callback: (value) => (activePolicyID = value),
});

function getCurrentUserAvatar(): AvatarSource | undefined {
    return currentUserPersonalDetails?.avatar;
}

function getCurrentUserDisplayNameOrEmail(): string | undefined {
    return currentUserPersonalDetails?.displayName ?? currentUserEmail;
}

function getChatType(report: OnyxInputOrEntry<Report> | Participant): ValueOf<typeof CONST.REPORT.CHAT_TYPE> | undefined {
    return report?.chatType;
}

/**
 * Get the report or draft report given a reportID
 */
function getReportOrDraftReport(reportID: string | undefined): OnyxEntry<Report> {
    return allReports?.[`${ONYXKEYS.COLLECTION.REPORT}${reportID}`] ?? allReportsDraft?.[`${ONYXKEYS.COLLECTION.REPORT_DRAFT}${reportID}`];
}

function getReportTransactions(reportID: string | undefined): Transaction[] {
    if (!reportID) {
        return [];
    }

    return reportsTransactions[reportID] ?? [];
}

/**
 * Check if a report is a draft report
 */
function isDraftReport(reportID: string | undefined): boolean {
    const draftReport = allReportsDraft?.[`${ONYXKEYS.COLLECTION.REPORT_DRAFT}${reportID}`];

    return !!draftReport;
}

/**
 * Returns the report
 */
function getReport(reportID: string | undefined): OnyxEntry<Report> {
    return allReports?.[`${ONYXKEYS.COLLECTION.REPORT}${reportID}`];
}

/**
 * Returns the report
 */
function getReportNameValuePairs(reportID?: string): OnyxEntry<ReportNameValuePairs> {
    return allReportNameValuePair?.[`${ONYXKEYS.COLLECTION.REPORT_NAME_VALUE_PAIRS}${reportID}`];
}

/**
 * Returns the parentReport if the given report is a thread
 */
function getParentReport(report: OnyxEntry<Report>): OnyxEntry<Report> {
    if (!report?.parentReportID) {
        return undefined;
    }
    return getReport(report.parentReportID);
}

/**
 * Returns the root parentReport if the given report is nested.
 * Uses recursion to iterate any depth of nested reports.
 */
function getRootParentReport(report: OnyxEntry<Report>, visitedReportIDs: Set<string> = new Set<string>()): OnyxEntry<Report> {
    if (!report) {
        return undefined;
    }

    // Returns the current report as the root report, because it does not have a parentReportID
    if (!report?.parentReportID) {
        return report;
    }

    // Detect and prevent an infinite loop caused by a cycle in the ancestry. This should normally
    // never happen
    if (visitedReportIDs.has(report.reportID)) {
        Log.alert('Report ancestry cycle detected.', {reportID: report.reportID, ancestry: Array.from(visitedReportIDs)});
        return undefined;
    }
    visitedReportIDs.add(report.reportID);

    const parentReport = getReportOrDraftReport(report?.parentReportID);

    // Runs recursion to iterate a parent report
    return getRootParentReport(!isEmptyObject(parentReport) ? parentReport : undefined, visitedReportIDs);
}

/**
 * Returns the policy of the report
 */
function getPolicy(policyID: string | undefined): OnyxEntry<Policy> {
    if (!allPolicies || !policyID) {
        return undefined;
    }
    return allPolicies[`${ONYXKEYS.COLLECTION.POLICY}${policyID}`];
}

/**
 * Get the policy type from a given report
 * @param policies must have Onyxkey prefix (i.e 'policy_') for keys
 */
function getPolicyType(report: OnyxInputOrEntry<Report>, policies: OnyxCollection<Policy>): string {
    return policies?.[`${ONYXKEYS.COLLECTION.POLICY}${report?.policyID}`]?.type ?? '';
}

const unavailableTranslation = translateLocal('workspace.common.unavailable');
/**
 * Get the policy name from a given report
 */
function getPolicyName(report: OnyxInputOrEntry<Report>, returnEmptyIfNotFound = false, policy?: OnyxInputOrEntry<Policy>): string {
    const noPolicyFound = returnEmptyIfNotFound ? '' : unavailableTranslation;
    if (isEmptyObject(report) || (isEmptyObject(allPolicies) && !report?.policyName)) {
        return noPolicyFound;
    }

    const finalPolicy = policy ?? allPolicies?.[`${ONYXKEYS.COLLECTION.POLICY}${report?.policyID}`];

    const parentReport = getRootParentReport(report);

    // Rooms send back the policy name with the reportSummary,
    // since they can also be accessed by people who aren't in the workspace
    // eslint-disable-next-line @typescript-eslint/prefer-nullish-coalescing
    const policyName = finalPolicy?.name || report?.policyName || report?.oldPolicyName || parentReport?.oldPolicyName || noPolicyFound;

    return policyName;
}

/**
 * Returns the concatenated title for the PrimaryLogins of a report
 */
function getReportParticipantsTitle(accountIDs: number[]): string {
    // Somehow it's possible for the logins coming from report.participantAccountIDs to contain undefined values so we use .filter(Boolean) to remove them.
    return accountIDs.filter(Boolean).join(', ');
}

/**
 * Checks if a report is a chat report.
 */
function isChatReport(report: OnyxEntry<Report>): boolean {
    return report?.type === CONST.REPORT.TYPE.CHAT;
}

function isInvoiceReport(report: OnyxInputOrEntry<Report> | SearchReport): boolean {
    return report?.type === CONST.REPORT.TYPE.INVOICE;
}

/**
 * Checks if a report is an Expense report.
 */
function isExpenseReport(report: OnyxInputOrEntry<Report> | SearchReport): boolean {
    return report?.type === CONST.REPORT.TYPE.EXPENSE;
}

/**
 * Checks if a report is an IOU report using report or reportID
 */
function isIOUReport(reportOrID: OnyxInputOrEntry<Report> | SearchReport | string): boolean {
    const report = typeof reportOrID === 'string' ? getReport(reportOrID) ?? null : reportOrID;
    return report?.type === CONST.REPORT.TYPE.IOU;
}

/**
 * Checks if a report is an IOU report using report
 */
function isIOUReportUsingReport(report: OnyxEntry<Report>): report is Report {
    return report?.type === CONST.REPORT.TYPE.IOU;
}
/**
 * Checks if a report is a task report.
 */
function isTaskReport(report: OnyxInputOrEntry<Report>): boolean {
    return report?.type === CONST.REPORT.TYPE.TASK;
}

/**
 * Checks if a task has been cancelled
 * When a task is deleted, the parentReportAction is updated to have a isDeletedParentAction deleted flag
 * This is because when you delete a task, we still allow you to chat on the report itself
 * There's another situation where you don't have access to the parentReportAction (because it was created in a chat you don't have access to)
 * In this case, we have added the key to the report itself
 */
function isCanceledTaskReport(report: OnyxInputOrEntry<Report>, parentReportAction: OnyxInputOrEntry<ReportAction> = null): boolean {
    if (!isEmptyObject(parentReportAction) && (getReportActionMessageReportUtils(parentReportAction)?.isDeletedParentAction ?? false)) {
        return true;
    }

    if (!isEmptyObject(report) && report?.isDeletedParentAction) {
        return true;
    }

    return false;
}

/**
 * Checks if a report is an open task report.
 *
 * @param parentReportAction - The parent report action of the report (Used to check if the task has been canceled)
 */
function isOpenTaskReport(report: OnyxInputOrEntry<Report>, parentReportAction: OnyxInputOrEntry<ReportAction> = null): boolean {
    return (
        isTaskReport(report) && !isCanceledTaskReport(report, parentReportAction) && report?.stateNum === CONST.REPORT.STATE_NUM.OPEN && report?.statusNum === CONST.REPORT.STATUS_NUM.OPEN
    );
}

/**
 * Checks if a report is a completed task report.
 */
function isCompletedTaskReport(report: OnyxEntry<Report>): boolean {
    return isTaskReport(report) && report?.stateNum === CONST.REPORT.STATE_NUM.APPROVED && report?.statusNum === CONST.REPORT.STATUS_NUM.APPROVED;
}

/**
 * Checks if the current user is the manager of the supplied report
 */
function isReportManager(report: OnyxEntry<Report>): boolean {
    return !!(report && report.managerID === currentUserAccountID);
}

/**
 * Checks if the supplied report has been approved
 */
function isReportApproved(reportOrID: OnyxInputOrEntry<Report> | string, parentReportAction: OnyxEntry<ReportAction> = undefined): boolean {
    const report = typeof reportOrID === 'string' ? getReport(reportOrID) ?? null : reportOrID;
    if (!report) {
        return parentReportAction?.childStateNum === CONST.REPORT.STATE_NUM.APPROVED && parentReportAction?.childStatusNum === CONST.REPORT.STATUS_NUM.APPROVED;
    }
    return report?.stateNum === CONST.REPORT.STATE_NUM.APPROVED && report?.statusNum === CONST.REPORT.STATUS_NUM.APPROVED;
}

/**
 * Checks if the supplied report has been manually reimbursed
 */
function isReportManuallyReimbursed(report: OnyxEntry<Report>): boolean {
    return report?.stateNum === CONST.REPORT.STATE_NUM.APPROVED && report?.statusNum === CONST.REPORT.STATUS_NUM.REIMBURSED;
}

/**
 * Checks if the supplied report is an expense report in Open state and status.
 */
function isOpenExpenseReport(report: OnyxInputOrEntry<Report>): boolean {
    return isExpenseReport(report) && report?.stateNum === CONST.REPORT.STATE_NUM.OPEN && report?.statusNum === CONST.REPORT.STATUS_NUM.OPEN;
}

/**
 * Checks if the supplied report has a member with the array passed in params.
 */
function hasParticipantInArray(report: OnyxEntry<Report>, memberAccountIDs: number[]) {
    if (!report?.participants) {
        return false;
    }

    const memberAccountIDsSet = new Set(memberAccountIDs);

    for (const accountID in report.participants) {
        if (memberAccountIDsSet.has(Number(accountID))) {
            return true;
        }
    }

    return false;
}

/**
 * Whether the Money Request report is settled
 */
function isSettled(reportOrID: OnyxInputOrEntry<Report> | SearchReport | string | undefined): boolean {
    if (!reportOrID) {
        return false;
    }
    const report = typeof reportOrID === 'string' ? getReport(reportOrID) ?? null : reportOrID;
    if (!report) {
        return false;
    }

    if (isEmptyObject(report) || report.isWaitingOnBankAccount) {
        return false;
    }

    // In case the payment is scheduled and we are waiting for the payee to set up their wallet,
    // consider the report as paid as well.
    if (report.isWaitingOnBankAccount && report.statusNum === CONST.REPORT.STATUS_NUM.APPROVED) {
        return true;
    }

    return report?.statusNum === CONST.REPORT.STATUS_NUM.REIMBURSED;
}

/**
 * Whether the current user is the submitter of the report
 */
function isCurrentUserSubmitter(reportID: string | undefined): boolean {
    if (!allReports || !reportID) {
        return false;
    }
    const report = allReports[`${ONYXKEYS.COLLECTION.REPORT}${reportID}`];
    return !!(report && report.ownerAccountID === currentUserAccountID);
}

/**
 * Whether the provided report is an Admin room
 */
function isAdminRoom(report: OnyxEntry<Report>): boolean {
    return getChatType(report) === CONST.REPORT.CHAT_TYPE.POLICY_ADMINS;
}

/**
 * Whether the provided report is an Admin-only posting room
 */
function isAdminsOnlyPostingRoom(report: OnyxEntry<Report>): boolean {
    return report?.writeCapability === CONST.REPORT.WRITE_CAPABILITIES.ADMINS;
}

/**
 * Whether the provided report is a Announce room
 */
function isAnnounceRoom(report: OnyxEntry<Report>): boolean {
    return getChatType(report) === CONST.REPORT.CHAT_TYPE.POLICY_ANNOUNCE;
}

/**
 * Whether the provided report is a default room
 */
function isDefaultRoom(report: OnyxEntry<Report>): boolean {
    return CONST.DEFAULT_POLICY_ROOM_CHAT_TYPES.some((type) => type === getChatType(report));
}

/**
 * Whether the provided report is a Domain room
 */
function isDomainRoom(report: OnyxEntry<Report>): boolean {
    return getChatType(report) === CONST.REPORT.CHAT_TYPE.DOMAIN_ALL;
}

/**
 * Whether the provided report is a user created policy room
 */
function isUserCreatedPolicyRoom(report: OnyxEntry<Report>): boolean {
    return getChatType(report) === CONST.REPORT.CHAT_TYPE.POLICY_ROOM;
}

/**
 * Whether the provided report is a Policy Expense chat.
 */
function isPolicyExpenseChat(option: OnyxInputOrEntry<Report> | OptionData | Participant): boolean {
    // eslint-disable-next-line @typescript-eslint/prefer-nullish-coalescing
    return getChatType(option) === CONST.REPORT.CHAT_TYPE.POLICY_EXPENSE_CHAT || (option && 'isPolicyExpenseChat' in option && option.isPolicyExpenseChat) || false;
}

function isInvoiceRoom(report: OnyxEntry<Report>): boolean {
    return getChatType(report) === CONST.REPORT.CHAT_TYPE.INVOICE;
}

function isInvoiceRoomWithID(reportID?: string): boolean {
    if (!reportID) {
        return false;
    }

    return isInvoiceRoom(getReport(reportID));
}

/**
 * Checks if a report is a completed task report.
 */
function isTripRoom(report: OnyxEntry<Report>): boolean {
    return isChatReport(report) && getChatType(report) === CONST.REPORT.CHAT_TYPE.TRIP_ROOM;
}

function isIndividualInvoiceRoom(report: OnyxEntry<Report>): boolean {
    return isInvoiceRoom(report) && report?.invoiceReceiver?.type === CONST.REPORT.INVOICE_RECEIVER_TYPE.INDIVIDUAL;
}

function isCurrentUserInvoiceReceiver(report: OnyxEntry<Report>): boolean {
    if (report?.invoiceReceiver?.type === CONST.REPORT.INVOICE_RECEIVER_TYPE.INDIVIDUAL) {
        return currentUserAccountID === report.invoiceReceiver.accountID;
    }

    if (report?.invoiceReceiver?.type === CONST.REPORT.INVOICE_RECEIVER_TYPE.BUSINESS) {
        const policy = getPolicy(report.invoiceReceiver.policyID);
        return isPolicyAdminPolicyUtils(policy);
    }

    return false;
}

/**
 * Whether the provided report belongs to a Control policy and is an expense chat
 */
function isControlPolicyExpenseChat(report: OnyxEntry<Report>): boolean {
    return isPolicyExpenseChat(report) && getPolicyType(report, allPolicies) === CONST.POLICY.TYPE.CORPORATE;
}

/**
 * Whether the provided policyType is a Free, Collect or Control policy type
 */
function isGroupPolicy(policyType: string): boolean {
    return policyType === CONST.POLICY.TYPE.CORPORATE || policyType === CONST.POLICY.TYPE.TEAM;
}

/**
 * Whether the provided report belongs to a Free, Collect or Control policy
 */
function isReportInGroupPolicy(report: OnyxInputOrEntry<Report>, policy?: OnyxInputOrEntry<Policy>): boolean {
    const policyType = policy?.type ?? getPolicyType(report, allPolicies);
    return isGroupPolicy(policyType);
}

/**
 * Whether the provided report belongs to a Control or Collect policy
 */
function isPaidGroupPolicy(report: OnyxEntry<Report>): boolean {
    const policyType = getPolicyType(report, allPolicies);
    return policyType === CONST.POLICY.TYPE.CORPORATE || policyType === CONST.POLICY.TYPE.TEAM;
}

/**
 * Whether the provided report belongs to a Control or Collect policy and is an expense chat
 */
function isPaidGroupPolicyExpenseChat(report: OnyxEntry<Report>): boolean {
    return isPolicyExpenseChat(report) && isPaidGroupPolicy(report);
}

/**
 * Whether the provided report belongs to a Control policy and is an expense report
 */
function isControlPolicyExpenseReport(report: OnyxEntry<Report>): boolean {
    return isExpenseReport(report) && getPolicyType(report, allPolicies) === CONST.POLICY.TYPE.CORPORATE;
}

/**
 * Whether the provided report belongs to a Control or Collect policy and is an expense report
 */
function isPaidGroupPolicyExpenseReport(report: OnyxEntry<Report>): boolean {
    return isExpenseReport(report) && isPaidGroupPolicy(report);
}

/**
 * Checks if the supplied report is an invoice report in Open state and status.
 */
function isOpenInvoiceReport(report: OnyxEntry<Report>): boolean {
    return isInvoiceReport(report) && report?.statusNum === CONST.REPORT.STATUS_NUM.OPEN;
}

/**
 * Whether the provided report is a chat room
 */
function isChatRoom(report: OnyxEntry<Report>): boolean {
    return isUserCreatedPolicyRoom(report) || isDefaultRoom(report) || isInvoiceRoom(report) || isTripRoom(report);
}

/**
 * Whether the provided report is a public room
 */
function isPublicRoom(report: OnyxEntry<Report>): boolean {
    return report?.visibility === CONST.REPORT.VISIBILITY.PUBLIC || report?.visibility === CONST.REPORT.VISIBILITY.PUBLIC_ANNOUNCE;
}

/**
 * Whether the provided report is a public announce room
 */
function isPublicAnnounceRoom(report: OnyxEntry<Report>): boolean {
    return report?.visibility === CONST.REPORT.VISIBILITY.PUBLIC_ANNOUNCE;
}

/**
 * If the report is a policy expense, the route should be for adding bank account for that policy
 * else since the report is a personal IOU, the route should be for personal bank account.
 */
function getBankAccountRoute(report: OnyxEntry<Report>): Route {
    return isPolicyExpenseChat(report) ? ROUTES.BANK_ACCOUNT_WITH_STEP_TO_OPEN.getRoute('', report?.policyID) : ROUTES.SETTINGS_ADD_BANK_ACCOUNT;
}

/**
 * Check if personal detail of accountID is empty or optimistic data
 */
function isOptimisticPersonalDetail(accountID: number): boolean {
    return isEmptyObject(allPersonalDetails?.[accountID]) || !!allPersonalDetails?.[accountID]?.isOptimisticPersonalDetail;
}

/**
 * Checks if a report is a task report from a policy expense chat.
 */
function isWorkspaceTaskReport(report: OnyxEntry<Report>): boolean {
    if (!isTaskReport(report)) {
        return false;
    }
    const parentReport = report?.parentReportID ? getReport(report?.parentReportID) : undefined;
    return isPolicyExpenseChat(parentReport);
}

/**
 * Returns true if report has a parent
 */
function isThread(report: OnyxInputOrEntry<Report>): report is Thread {
    return !!(report?.parentReportID && report?.parentReportActionID);
}

/**
 * Returns true if report is of type chat and has a parent and is therefore a Thread.
 */
function isChatThread(report: OnyxInputOrEntry<Report>): report is Thread {
    return isThread(report) && report?.type === CONST.REPORT.TYPE.CHAT;
}

function isDM(report: OnyxEntry<Report>): boolean {
    return isChatReport(report) && !getChatType(report) && !isThread(report);
}

function isSelfDM(report: OnyxInputOrEntry<Report>): boolean {
    return getChatType(report) === CONST.REPORT.CHAT_TYPE.SELF_DM;
}

function isGroupChat(report: OnyxEntry<Report> | Partial<Report>): boolean {
    return getChatType(report) === CONST.REPORT.CHAT_TYPE.GROUP;
}

/**
 * Only returns true if this is the Expensify DM report.
 *
 * Note that this chat is no longer used for new users. We still need this function for users who have this chat.
 */
function isSystemChat(report: OnyxEntry<Report>): boolean {
    return getChatType(report) === CONST.REPORT.CHAT_TYPE.SYSTEM;
}

function getDefaultNotificationPreferenceForReport(report: OnyxEntry<Report>): ValueOf<typeof CONST.REPORT.NOTIFICATION_PREFERENCE> {
    if (isAnnounceRoom(report)) {
        return CONST.REPORT.NOTIFICATION_PREFERENCE.ALWAYS;
    }
    if (isPublicRoom(report)) {
        return CONST.REPORT.NOTIFICATION_PREFERENCE.DAILY;
    }
    if (!getChatType(report) || isGroupChat(report)) {
        return CONST.REPORT.NOTIFICATION_PREFERENCE.ALWAYS;
    }
    if (isAdminRoom(report) || isPolicyExpenseChat(report) || isInvoiceRoom(report)) {
        return CONST.REPORT.NOTIFICATION_PREFERENCE.ALWAYS;
    }
    if (isSelfDM(report)) {
        return CONST.REPORT.NOTIFICATION_PREFERENCE.MUTE;
    }
    return CONST.REPORT.NOTIFICATION_PREFERENCE.DAILY;
}

/**
 * Get the notification preference given a report. This should ALWAYS default to 'hidden'. Do not change this!
 */
function getReportNotificationPreference(report: OnyxEntry<Report>): ValueOf<typeof CONST.REPORT.NOTIFICATION_PREFERENCE> {
    const participant = currentUserAccountID ? report?.participants?.[currentUserAccountID] : undefined;
    return participant?.notificationPreference ?? CONST.REPORT.NOTIFICATION_PREFERENCE.HIDDEN;
}

const CONCIERGE_ACCOUNT_ID_STRING = CONST.ACCOUNT_ID.CONCIERGE.toString();
/**
 * Only returns true if this is our main 1:1 DM report with Concierge.
 */
function isConciergeChatReport(report: OnyxInputOrEntry<Report>): boolean {
    if (!report?.participants || isThread(report)) {
        return false;
    }

    const participantAccountIDs = new Set(Object.keys(report.participants));
    if (participantAccountIDs.size !== 2) {
        return false;
    }

    return participantAccountIDs.has(CONCIERGE_ACCOUNT_ID_STRING);
}

function findSelfDMReportID(): string | undefined {
    if (!allReports) {
        return;
    }

    const selfDMReport = Object.values(allReports).find((report) => isSelfDM(report) && !isThread(report));
    return selfDMReport?.reportID;
}

/**
 * Checks if the supplied report is from a policy or is an invoice report from a policy
 */
function isPolicyRelatedReport(report: OnyxEntry<Report>, policyID?: string) {
    return report?.policyID === policyID || !!(report?.invoiceReceiver && 'policyID' in report.invoiceReceiver && report.invoiceReceiver.policyID === policyID);
}

/**
 * Checks if the supplied report belongs to workspace based on the provided params. If the report's policyID is _FAKE_ or has no value, it means this report is a DM.
 * In this case report and workspace members must be compared to determine whether the report belongs to the workspace.
 */
function doesReportBelongToWorkspace(report: OnyxEntry<Report>, policyMemberAccountIDs: number[], policyID?: string) {
    return (
        isConciergeChatReport(report) ||
        (report?.policyID === CONST.POLICY.ID_FAKE || !report?.policyID ? hasParticipantInArray(report, policyMemberAccountIDs) : isPolicyRelatedReport(report, policyID))
    );
}

/**
 * Given an array of reports, return them filtered by a policyID and policyMemberAccountIDs.
 */
function filterReportsByPolicyIDAndMemberAccountIDs(reports: Array<OnyxEntry<Report>>, policyMemberAccountIDs: number[] = [], policyID?: string) {
    return reports.filter((report) => !!report && doesReportBelongToWorkspace(report, policyMemberAccountIDs, policyID));
}

/**
 * Returns true if report is still being processed
 */
function isProcessingReport(report: OnyxEntry<Report>): boolean {
    return report?.stateNum === CONST.REPORT.STATE_NUM.SUBMITTED && report?.statusNum === CONST.REPORT.STATUS_NUM.SUBMITTED;
}

function isAwaitingFirstLevelApproval(report: OnyxEntry<Report>): boolean {
    if (!report) {
        return false;
    }

    const submitsToAccountID = getSubmitToAccountID(getPolicy(report.policyID), report);

    return isProcessingReport(report) && submitsToAccountID === report.managerID;
}

/**
 * Check if the report is a single chat report that isn't a thread
 * and personal detail of participant is optimistic data
 */
function shouldDisableDetailPage(report: OnyxEntry<Report>): boolean {
    if (isChatRoom(report) || isPolicyExpenseChat(report) || isChatThread(report) || isTaskReport(report)) {
        return false;
    }
    if (isOneOnOneChat(report)) {
        const participantAccountIDs = Object.keys(report?.participants ?? {})
            .map(Number)
            .filter((accountID) => accountID !== currentUserAccountID);
        return isOptimisticPersonalDetail(participantAccountIDs.at(0) ?? -1);
    }
    return false;
}

/**
 * Returns true if this report has only one participant and it's an Expensify account.
 */
function isExpensifyOnlyParticipantInReport(report: OnyxEntry<Report>): boolean {
    const otherParticipants = Object.keys(report?.participants ?? {})
        .map(Number)
        .filter((accountID) => accountID !== currentUserAccountID);
    return otherParticipants.length === 1 && otherParticipants.some((accountID) => CONST.EXPENSIFY_ACCOUNT_IDS.includes(accountID));
}

/**
 * Returns whether a given report can have tasks created in it.
 * We only prevent the task option if it's a DM/group-DM and the other users are all special Expensify accounts
 *
 */
function canCreateTaskInReport(report: OnyxEntry<Report>): boolean {
    const otherParticipants = Object.keys(report?.participants ?? {})
        .map(Number)
        .filter((accountID) => accountID !== currentUserAccountID);
    const areExpensifyAccountsOnlyOtherParticipants = otherParticipants.length >= 1 && otherParticipants.every((accountID) => CONST.EXPENSIFY_ACCOUNT_IDS.includes(accountID));
    if (areExpensifyAccountsOnlyOtherParticipants && isDM(report)) {
        return false;
    }

    return true;
}

/**
 * For all intents and purposes a report that has no notificationPreference at all should be considered "hidden".
 * We will remove the 'hidden' field entirely once the backend changes for https://github.com/Expensify/Expensify/issues/450891 are done.
 */
function isHiddenForCurrentUser(notificationPreference: string | null | undefined): boolean;
function isHiddenForCurrentUser(report: OnyxEntry<Report>): boolean;
function isHiddenForCurrentUser(reportOrPreference: OnyxEntry<Report> | string | null | undefined): boolean {
    if (typeof reportOrPreference === 'object' && reportOrPreference !== null) {
        const notificationPreference = getReportNotificationPreference(reportOrPreference);
        return isHiddenForCurrentUser(notificationPreference);
    }
    if (reportOrPreference === undefined || reportOrPreference === null || reportOrPreference === '') {
        return true;
    }
    return reportOrPreference === CONST.REPORT.NOTIFICATION_PREFERENCE.HIDDEN;
}

/**
 * Returns true if there are any guides accounts (team.expensify.com) in a list of accountIDs
 * by cross-referencing the accountIDs with personalDetails since guides that are participants
 * of the user's chats should have their personal details in Onyx.
 */
function hasExpensifyGuidesEmails(accountIDs: number[]): boolean {
    return accountIDs.some((accountID) => Str.extractEmailDomain(allPersonalDetails?.[accountID]?.login ?? '') === CONST.EMAIL.GUIDES_DOMAIN);
}

function getMostRecentlyVisitedReport(reports: Array<OnyxEntry<Report>>, reportMetadata: OnyxCollection<ReportMetadata>): OnyxEntry<Report> {
    const filteredReports = reports.filter((report) => {
        const shouldKeep = !isChatThread(report) || !isHiddenForCurrentUser(report);
        return shouldKeep && !!report?.reportID && !!(reportMetadata?.[`${ONYXKEYS.COLLECTION.REPORT_METADATA}${report.reportID}`]?.lastVisitTime ?? report?.lastReadTime);
    });
    return lodashMaxBy(filteredReports, (a) => [reportMetadata?.[`${ONYXKEYS.COLLECTION.REPORT_METADATA}${a?.reportID}`]?.lastVisitTime ?? '', a?.lastReadTime ?? '']);
}

function findLastAccessedReport(ignoreDomainRooms: boolean, openOnAdminRoom = false, policyID?: string, excludeReportID?: string): OnyxEntry<Report> {
    // If it's the user's first time using New Expensify, then they could either have:
    //   - just a Concierge report, if so we'll return that
    //   - their Concierge report, and a separate report that must have deeplinked them to the app before they created their account.
    // If it's the latter, we'll use the deeplinked report over the Concierge report,
    // since the Concierge report would be incorrectly selected over the deep-linked report in the logic below.

    const policyMemberAccountIDs = getPolicyEmployeeListByIdWithoutCurrentUser(allPolicies, policyID, currentUserAccountID);

    let reportsValues = Object.values(allReports ?? {});

    if (!!policyID || policyMemberAccountIDs.length > 0) {
        reportsValues = filterReportsByPolicyIDAndMemberAccountIDs(reportsValues, policyMemberAccountIDs, policyID);
    }

    let adminReport: OnyxEntry<Report>;
    if (openOnAdminRoom) {
        adminReport = reportsValues.find((report) => {
            const chatType = getChatType(report);
            return chatType === CONST.REPORT.CHAT_TYPE.POLICY_ADMINS;
        });
    }

    // eslint-disable-next-line @typescript-eslint/prefer-nullish-coalescing
    const shouldFilter = excludeReportID || ignoreDomainRooms;
    if (shouldFilter) {
        reportsValues = reportsValues.filter((report) => {
            if (excludeReportID && report?.reportID === excludeReportID) {
                return false;
            }

            // We allow public announce rooms, admins, and announce rooms through since we bypass the default rooms beta for them.
            // Check where findLastAccessedReport is called in MainDrawerNavigator.js for more context.
            // Domain rooms are now the only type of default room that are on the defaultRooms beta.
            if (ignoreDomainRooms && isDomainRoom(report) && !hasExpensifyGuidesEmails(Object.keys(report?.participants ?? {}).map(Number))) {
                return false;
            }

            return true;
        });
    }

    // Filter out the system chat (Expensify chat) because the composer is disabled in it,
    // and it prompts the user to use the Concierge chat instead.
    reportsValues = reportsValues.filter((report) => !isSystemChat(report)) ?? [];

    // At least two reports remain: self DM and Concierge chat.
    // Return the most recently visited report. Get the last read report from the report metadata.
    const lastRead = getMostRecentlyVisitedReport(reportsValues, allReportMetadata);
    return adminReport ?? lastRead;
}

/**
 * Whether the provided report has expenses
 */
function hasExpenses(reportID?: string): boolean {
    return !!Object.values(allTransactions ?? {}).find((transaction) => `${transaction?.reportID}` === `${reportID}`);
}

/**
 * Whether the provided report is a closed expense report with no expenses
 */
function isClosedExpenseReportWithNoExpenses(report: OnyxEntry<Report>): boolean {
    return report?.statusNum === CONST.REPORT.STATUS_NUM.CLOSED && isExpenseReport(report) && !hasExpenses(report.reportID);
}

/**
 * Whether the provided report is an archived room
 */
// eslint-disable-next-line @typescript-eslint/no-unused-vars
function isArchivedNonExpenseReport(report: OnyxInputOrEntry<Report> | SearchReport, reportNameValuePairs?: OnyxInputOrEntry<ReportNameValuePairs>): boolean {
    return !(isExpenseReport(report) || isExpenseRequest(report)) && !!report?.private_isArchived;
}

/**
 * Whether the provided report is an archived report
 */
// eslint-disable-next-line @typescript-eslint/no-unused-vars
function isArchivedReport(report: OnyxInputOrEntry<Report> | SearchReport, reportNameValuePairs?: OnyxInputOrEntry<ReportNameValuePairs>): boolean {
    return !!report?.private_isArchived;
}

/**
 * Whether the report with the provided reportID is an archived room
 */
function isArchivedNonExpenseReportWithID(reportOrID?: string | SearchReport) {
    if (!reportOrID) {
        return false;
    }

    // eslint-disable-next-line @typescript-eslint/prefer-nullish-coalescing
    const report = typeof reportOrID === 'string' ? getReport(reportOrID) : reportOrID;
    return isArchivedNonExpenseReport(report);
}

/**
 * Whether the provided report is a closed report
 */
function isClosedReport(report: OnyxEntry<Report> | SearchReport): boolean {
    return report?.statusNum === CONST.REPORT.STATUS_NUM.CLOSED;
}

/**
 * Whether the provided report is the admin's room
 */
function isJoinRequestInAdminRoom(report: OnyxEntry<Report>): boolean {
    if (!report) {
        return false;
    }
    // If this policy isn't owned by Expensify,
    // Account manager/guide should not have the workspace join request pinned to their LHN,
    // since they are not a part of the company, and should not action it on their behalf.
    if (report.policyID) {
        const policy = getPolicy(report.policyID);
        if (!isExpensifyTeam(policy?.owner) && isExpensifyTeam(currentUserPersonalDetails?.login)) {
            return false;
        }
    }
    return isActionableJoinRequestPending(report.reportID);
}

/**
 * Checks if the user has auditor permission in the provided report
 */
function isAuditor(report: OnyxEntry<Report>): boolean {
    if (report?.policyID) {
        const policy = getPolicy(report.policyID);
        return isPolicyAuditor(policy);
    }

    if (Array.isArray(report?.permissions) && report?.permissions.length > 0) {
        return report?.permissions?.includes(CONST.REPORT.PERMISSIONS.AUDITOR);
    }

    return false;
}

/**
 * Checks if the user can write in the provided report
 */
function canWriteInReport(report: OnyxEntry<Report>): boolean {
    if (Array.isArray(report?.permissions) && report?.permissions.length > 0 && !report?.permissions?.includes(CONST.REPORT.PERMISSIONS.AUDITOR)) {
        return report?.permissions?.includes(CONST.REPORT.PERMISSIONS.WRITE);
    }

    return true;
}

/**
 * Checks if the current user is allowed to comment on the given report.
 */
function isAllowedToComment(report: OnyxEntry<Report>): boolean {
    if (isAuditor(report)) {
        return true;
    }

    if (!canWriteInReport(report)) {
        return false;
    }

    // Default to allowing all users to post
    const capability = report?.writeCapability ?? CONST.REPORT.WRITE_CAPABILITIES.ALL;

    if (capability === CONST.REPORT.WRITE_CAPABILITIES.ALL) {
        return true;
    }

    // If unauthenticated user opens public chat room using deeplink, they do not have policies available and they cannot comment
    if (!allPolicies) {
        return false;
    }

    // If we've made it here, commenting on this report is restricted.
    // If the user is an admin, allow them to post.
    const policy = allPolicies[`${ONYXKEYS.COLLECTION.POLICY}${report?.policyID}`];
    return policy?.role === CONST.POLICY.ROLE.ADMIN;
}

/**
 * Checks if the current user is the admin of the policy given the policy expense chat.
 */
function isPolicyExpenseChatAdmin(report: OnyxEntry<Report>, policies: OnyxCollection<Policy>): boolean {
    if (!isPolicyExpenseChat(report)) {
        return false;
    }

    const policyRole = policies?.[`${ONYXKEYS.COLLECTION.POLICY}${report?.policyID}`]?.role;

    return policyRole === CONST.POLICY.ROLE.ADMIN;
}

/**
 * Checks if the current user is the admin of the policy.
 */
function isPolicyAdmin(policyID: string | undefined, policies: OnyxCollection<Policy>): boolean {
    if (!policyID) {
        return false;
    }

    const policyRole = policies?.[`${ONYXKEYS.COLLECTION.POLICY}${policyID}`]?.role;

    return policyRole === CONST.POLICY.ROLE.ADMIN;
}

/**
 * Checks whether all the transactions linked to the IOU report are of the Distance Request type with pending routes
 */
function hasOnlyTransactionsWithPendingRoutes(iouReportID: string | undefined): boolean {
    const transactions = getReportTransactions(iouReportID);

    // Early return false in case not having any transaction
    if (!transactions || transactions.length === 0) {
        return false;
    }

    return transactions.every((transaction) => isFetchingWaypointsFromServer(transaction));
}

/**
 * If the report is a thread and has a chat type set, it is a workspace chat.
 */
function isWorkspaceThread(report: OnyxEntry<Report>): boolean {
    const chatType = getChatType(report);
    return isThread(report) && isChatReport(report) && CONST.WORKSPACE_ROOM_TYPES.some((type) => chatType === type);
}

/**
 * Checks if a report is a child report.
 */
function isChildReport(report: OnyxEntry<Report>): boolean {
    return isThread(report) || isTaskReport(report);
}

/**
 * An Expense Request is a thread where the parent report is an Expense Report and
 * the parentReportAction is a transaction.
 */
function isExpenseRequest(report: OnyxInputOrEntry<Report>): report is Thread {
    if (isThread(report)) {
        const parentReportAction = allReportActions?.[`${ONYXKEYS.COLLECTION.REPORT_ACTIONS}${report.parentReportID}`]?.[report.parentReportActionID];
        const parentReport = getReport(report?.parentReportID);
        return isExpenseReport(parentReport) && !isEmptyObject(parentReportAction) && isTransactionThread(parentReportAction);
    }
    return false;
}

/**
 * An IOU Request is a thread where the parent report is an IOU Report and
 * the parentReportAction is a transaction.
 */
function isIOURequest(report: OnyxInputOrEntry<Report>): boolean {
    if (isThread(report)) {
        const parentReportAction = allReportActions?.[`${ONYXKEYS.COLLECTION.REPORT_ACTIONS}${report.parentReportID}`]?.[report.parentReportActionID];
        const parentReport = getReport(report?.parentReportID);
        return isIOUReport(parentReport) && !isEmptyObject(parentReportAction) && isTransactionThread(parentReportAction);
    }
    return false;
}

/**
 * A Track Expense Report is a thread where the parent the parentReportAction is a transaction, and
 * parentReportAction has type of track.
 */
function isTrackExpenseReport(report: OnyxInputOrEntry<Report>): boolean {
    if (isThread(report)) {
        const selfDMReportID = findSelfDMReportID();
        const parentReportAction = allReportActions?.[`${ONYXKEYS.COLLECTION.REPORT_ACTIONS}${report.parentReportID}`]?.[report.parentReportActionID];
        return !isEmptyObject(parentReportAction) && selfDMReportID === report.parentReportID && isTrackExpenseAction(parentReportAction);
    }
    return false;
}

/**
 * Checks if a report is an IOU or expense request.
 */
function isMoneyRequest(reportOrID: OnyxEntry<Report> | string): boolean {
    const report = typeof reportOrID === 'string' ? getReport(reportOrID) ?? null : reportOrID;
    return isIOURequest(report) || isExpenseRequest(report);
}

/**
 * Checks if a report is an IOU or expense report.
 */
function isMoneyRequestReport(reportOrID: OnyxInputOrEntry<Report> | SearchReport | string): boolean {
    const report = typeof reportOrID === 'string' ? getReport(reportOrID) ?? null : reportOrID;
    return isIOUReport(report) || isExpenseReport(report);
}

/**
 * Checks if a report contains only Non-Reimbursable transactions
 */
function hasOnlyNonReimbursableTransactions(iouReportID: string | undefined): boolean {
    const transactions = getReportTransactions(iouReportID);
    if (!transactions || transactions.length === 0) {
        return false;
    }

    return transactions.every((transaction) => !getReimbursable(transaction));
}

/**
 * Checks if a report has only one transaction associated with it
 */
function isOneTransactionReport(reportID: string | undefined): boolean {
    const reportActions = allReportActions?.[`${ONYXKEYS.COLLECTION.REPORT_ACTIONS}${reportID}`] ?? ([] as ReportAction[]);
    return getOneTransactionThreadReportID(reportID, reportActions) !== null;
}

/*
 * Whether the report contains only one expense and the expense should be paid later
 */
function isPayAtEndExpenseReport(reportID: string | undefined, transactions: Transaction[] | undefined): boolean {
    if ((!!transactions && transactions.length !== 1) || !isOneTransactionReport(reportID)) {
        return false;
    }

    return isPayAtEndExpense(transactions?.[0] ?? getAllReportTransactions(reportID).at(0));
}

/**
 * Checks if a report is a transaction thread associated with a report that has only one transaction
 */
function isOneTransactionThread(reportID: string | undefined, parentReportID: string | undefined, threadParentReportAction: OnyxEntry<ReportAction>): boolean {
    if (!reportID || !parentReportID) {
        return false;
    }

    const parentReportActions = allReportActions?.[`${ONYXKEYS.COLLECTION.REPORT_ACTIONS}${parentReportID}`] ?? ([] as ReportAction[]);
    const transactionThreadReportID = getOneTransactionThreadReportID(parentReportID, parentReportActions);
    return reportID === transactionThreadReportID && !isSentMoneyReportAction(threadParentReportAction);
}

/**
 * Get displayed report ID, it will be parentReportID if the report is one transaction thread
 */
function getDisplayedReportID(reportID: string): string {
    const report = getReport(reportID);
    const parentReportID = report?.parentReportID;
    const parentReportAction = getReportAction(parentReportID, report?.parentReportActionID);
    return parentReportID && isOneTransactionThread(reportID, parentReportID, parentReportAction) ? parentReportID : reportID;
}

/**
 * Should return true only for personal 1:1 report
 *
 */
function isOneOnOneChat(report: OnyxEntry<Report>): boolean {
    const participants = report?.participants ?? {};
    const participant = currentUserAccountID ? participants[currentUserAccountID] : undefined;
    const isCurrentUserParticipant = participant ? 1 : 0;
    const participantAmount = Object.keys(participants).length - isCurrentUserParticipant;
    if (participantAmount !== 1) {
        return false;
    }
    return !isChatRoom(report) && !isExpenseRequest(report) && !isMoneyRequestReport(report) && !isPolicyExpenseChat(report) && !isTaskReport(report) && isDM(report) && !isIOUReport(report);
}

/**
 * Checks if the current user is a payer of the expense
 */

function isPayer(session: OnyxEntry<Session>, iouReport: OnyxEntry<Report>, onlyShowPayElsewhere = false, reportPolicy?: OnyxInputOrEntry<Policy> | SearchPolicy) {
    const isApproved = isReportApproved(iouReport);
    const policy = reportPolicy ?? allPolicies?.[`${ONYXKEYS.COLLECTION.POLICY}${iouReport?.policyID}`] ?? null;
    const policyType = policy?.type;
    const isAdmin = policyType !== CONST.POLICY.TYPE.PERSONAL && policy?.role === CONST.POLICY.ROLE.ADMIN;
    const isManager = iouReport?.managerID === session?.accountID;
    if (isPaidGroupPolicy(iouReport)) {
        if (policy?.reimbursementChoice === CONST.POLICY.REIMBURSEMENT_CHOICES.REIMBURSEMENT_YES) {
            const isReimburser = session?.email === policy?.achAccount?.reimburser;
            return (!policy?.achAccount?.reimburser || isReimburser) && (isApproved || isManager);
        }
        if (policy?.reimbursementChoice === CONST.POLICY.REIMBURSEMENT_CHOICES.REIMBURSEMENT_MANUAL || onlyShowPayElsewhere) {
            return isAdmin && (isApproved || isManager);
        }
        return false;
    }
    return isAdmin || (isMoneyRequestReport(iouReport) && isManager);
}

/**
 * Checks if the current user is the action's author
 */
function isActionCreator(reportAction: OnyxInputOrEntry<ReportAction> | Partial<ReportAction>): boolean {
    return reportAction?.actorAccountID === currentUserAccountID;
}

/**
 * Returns the notification preference of the action's child report if it exists.
 * Otherwise, calculates it based on the action's authorship.
 */
function getChildReportNotificationPreference(reportAction: OnyxInputOrEntry<ReportAction> | Partial<ReportAction>): NotificationPreference {
    const childReportNotificationPreference = reportAction?.childReportNotificationPreference ?? '';
    if (childReportNotificationPreference) {
        return childReportNotificationPreference;
    }

    return isActionCreator(reportAction) ? CONST.REPORT.NOTIFICATION_PREFERENCE.ALWAYS : CONST.REPORT.NOTIFICATION_PREFERENCE.HIDDEN;
}

function canAddOrDeleteTransactions(moneyRequestReport: OnyxEntry<Report>): boolean {
    if (!isMoneyRequestReport(moneyRequestReport) || isArchivedReport(moneyRequestReport)) {
        return false;
    }

    const policy = getPolicy(moneyRequestReport?.policyID);
    if (isInstantSubmitEnabled(policy) && isSubmitAndClose(policy) && hasOnlyNonReimbursableTransactions(moneyRequestReport?.reportID)) {
        return false;
    }

    if (isInstantSubmitEnabled(policy) && isSubmitAndClose(policy) && !arePaymentsEnabled(policy)) {
        return false;
    }

    if (isInstantSubmitEnabled(policy) && isProcessingReport(moneyRequestReport)) {
        return isAwaitingFirstLevelApproval(moneyRequestReport);
    }

    if (isReportApproved(moneyRequestReport) || isClosedReport(moneyRequestReport) || isSettled(moneyRequestReport?.reportID)) {
        return false;
    }

    return true;
}

/**
 * Checks whether the supplied report supports adding more transactions to it.
 * Return true if:
 * - report is a non-settled IOU
 * - report is a draft
 * - report is a processing expense report and its policy has Instant reporting frequency
 */
function canAddTransaction(moneyRequestReport: OnyxEntry<Report>): boolean {
    if (!isMoneyRequestReport(moneyRequestReport)) {
        return false;
    }

    if (isReportInGroupPolicy(moneyRequestReport) && isProcessingReport(moneyRequestReport) && !isInstantSubmitEnabled(getPolicy(moneyRequestReport?.policyID))) {
        return false;
    }

    return canAddOrDeleteTransactions(moneyRequestReport);
}

/**
 * Checks whether the supplied report supports deleting more transactions from it.
 * Return true if:
 * - report is a non-settled IOU
 * - report is a non-approved IOU
 */
function canDeleteTransaction(moneyRequestReport: OnyxEntry<Report>): boolean {
    return canAddOrDeleteTransactions(moneyRequestReport);
}

/**
 * Can only delete if the author is this user and the action is an ADD_COMMENT action or an IOU action in an unsettled report, or if the user is a
 * policy admin
 */
function canDeleteReportAction(reportAction: OnyxInputOrEntry<ReportAction>, reportID: string): boolean {
    const report = getReportOrDraftReport(reportID);

    const isActionOwner = reportAction?.actorAccountID === currentUserAccountID;
    const policy = allPolicies?.[`${ONYXKEYS.COLLECTION.POLICY}${report?.policyID}`] ?? null;

    if (isMoneyRequestAction(reportAction)) {
        // For now, users cannot delete split actions
        const isSplitAction = getOriginalMessage(reportAction)?.type === CONST.IOU.REPORT_ACTION_TYPE.SPLIT;

        if (isSplitAction) {
            return false;
        }

        if (isActionOwner) {
            if (!isEmptyObject(report) && (isMoneyRequestReport(report) || isInvoiceReport(report))) {
                return canDeleteTransaction(report);
            }
            return true;
        }
    }

    if (
        reportAction?.actionName !== CONST.REPORT.ACTIONS.TYPE.ADD_COMMENT ||
        reportAction?.pendingAction === CONST.RED_BRICK_ROAD_PENDING_ACTION.DELETE ||
        isCreatedTaskReportAction(reportAction) ||
        reportAction?.actorAccountID === CONST.ACCOUNT_ID.CONCIERGE
    ) {
        return false;
    }

    const isAdmin = policy?.role === CONST.POLICY.ROLE.ADMIN && !isEmptyObject(report) && !isDM(report);

    return isActionOwner || isAdmin;
}

/**
 * Returns true if Concierge is one of the chat participants (1:1 as well as group chats)
 */
function chatIncludesConcierge(report: Partial<OnyxEntry<Report>>): boolean {
    const participantAccountIDs = Object.keys(report?.participants ?? {}).map(Number);
    return participantAccountIDs.includes(CONST.ACCOUNT_ID.CONCIERGE);
}

/**
 * Returns true if there is any automated expensify account `in accountIDs
 */
function hasAutomatedExpensifyAccountIDs(accountIDs: number[]): boolean {
    return accountIDs.some((accountID) => CONST.EXPENSIFY_ACCOUNT_IDS.includes(accountID));
}

function getReportRecipientAccountIDs(report: OnyxEntry<Report>, currentLoginAccountID: number): number[] {
    let finalReport: OnyxEntry<Report> = report;
    // In 1:1 chat threads, the participants will be the same as parent report. If a report is specifically a 1:1 chat thread then we will
    // get parent report and use its participants array.
    if (isThread(report) && !(isTaskReport(report) || isMoneyRequestReport(report))) {
        const parentReport = getReport(report?.parentReportID);
        if (isOneOnOneChat(parentReport)) {
            finalReport = parentReport;
        }
    }

    let finalParticipantAccountIDs: number[] = [];
    if (isTaskReport(report)) {
        // Task reports `managerID` will change when assignee is changed, in that case the old `managerID` is still present in `participants`
        // along with the new one. We only need the `managerID` as a participant here.
        finalParticipantAccountIDs = report?.managerID ? [report?.managerID] : [];
    } else {
        finalParticipantAccountIDs = Object.keys(finalReport?.participants ?? {}).map(Number);
    }

    const otherParticipantsWithoutExpensifyAccountIDs = finalParticipantAccountIDs.filter((accountID) => {
        if (accountID === currentLoginAccountID) {
            return false;
        }
        if (CONST.EXPENSIFY_ACCOUNT_IDS.includes(accountID)) {
            return false;
        }
        return true;
    });

    return otherParticipantsWithoutExpensifyAccountIDs;
}

/**
 * Whether the time row should be shown for a report.
 */
function canShowReportRecipientLocalTime(personalDetails: OnyxEntry<PersonalDetailsList>, report: OnyxEntry<Report>, accountID: number): boolean {
    const reportRecipientAccountIDs = getReportRecipientAccountIDs(report, accountID);
    const hasMultipleParticipants = reportRecipientAccountIDs.length > 1;
    const reportRecipient = personalDetails?.[reportRecipientAccountIDs[0]];
    const reportRecipientTimezone = reportRecipient?.timezone ?? CONST.DEFAULT_TIME_ZONE;
    const isReportParticipantValidated = reportRecipient?.validated ?? false;
    return !!(
        !hasMultipleParticipants &&
        !isChatRoom(report) &&
        !isPolicyExpenseChat(getRootParentReport(report)) &&
        reportRecipient &&
        reportRecipientTimezone?.selected &&
        isReportParticipantValidated
    );
}

/**
 * Shorten last message text to fixed length and trim spaces.
 */
function formatReportLastMessageText(lastMessageText: string | undefined, isModifiedExpenseMessage = false): string {
    if (isModifiedExpenseMessage) {
        return String(lastMessageText).trim().replace(CONST.REGEX.LINE_BREAK, '').trim();
    }

    return formatLastMessageText(lastMessageText);
}

/**
 * Helper method to return the default avatar associated with the given login
 */
function getDefaultWorkspaceAvatar(workspaceName?: string): React.FC<SvgProps> {
    if (!workspaceName) {
        return defaultWorkspaceAvatars.WorkspaceBuilding;
    }

    // Remove all chars not A-Z or 0-9 including underscore
    const alphaNumeric = workspaceName
        .normalize('NFD')
        .replace(/[^0-9a-z]/gi, '')
        .toUpperCase();

    const workspace = `Workspace${alphaNumeric[0]}` as keyof typeof defaultWorkspaceAvatars;
    const defaultWorkspaceAvatar = defaultWorkspaceAvatars[workspace];

    return !alphaNumeric ? defaultWorkspaceAvatars.WorkspaceBuilding : defaultWorkspaceAvatar;
}

/**
 * Helper method to return the default avatar testID associated with the given login
 */
function getDefaultWorkspaceAvatarTestID(workspaceName: string): string {
    if (!workspaceName) {
        return defaultAvatarBuildingIconTestID;
    }

    // Remove all chars not A-Z or 0-9 including underscore
    const alphaNumeric = workspaceName
        .normalize('NFD')
        .replace(/[^0-9a-z]/gi, '')
        .toLowerCase();

    return !alphaNumeric ? defaultAvatarBuildingIconTestID : `SvgDefaultAvatar_${alphaNumeric[0]} Icon`;
}

/**
 * Helper method to return the default avatar associated with the given reportID
 */
function getDefaultGroupAvatar(reportID?: string): IconAsset {
    if (!reportID) {
        return defaultGroupAvatars.Avatar1;
    }
    const reportIDHashBucket: AvatarRange = ((Number(reportID) % CONST.DEFAULT_GROUP_AVATAR_COUNT) + 1) as AvatarRange;
    return defaultGroupAvatars[`Avatar${reportIDHashBucket}`];
}

/**
 * Returns the appropriate icons for the given chat report using the stored personalDetails.
 * The Avatar sources can be URLs or Icon components according to the chat type.
 */
function getIconsForParticipants(participants: number[], personalDetails: OnyxInputOrEntry<PersonalDetailsList>): Icon[] {
    const participantDetails: ParticipantDetails[] = [];
    const participantsList = participants || [];

    for (const accountID of participantsList) {
        const avatarSource = personalDetails?.[accountID]?.avatar ?? FallbackAvatar;
        const displayNameLogin = personalDetails?.[accountID]?.displayName ? personalDetails?.[accountID]?.displayName : personalDetails?.[accountID]?.login;
        participantDetails.push([accountID, displayNameLogin ?? '', avatarSource, personalDetails?.[accountID]?.fallbackIcon ?? '']);
    }

    const sortedParticipantDetails = participantDetails.sort((first, second) => {
        // First sort by displayName/login
        const displayNameLoginOrder = localeCompare(first[1], second[1]);
        if (displayNameLoginOrder !== 0) {
            return displayNameLoginOrder;
        }

        // Then fallback on accountID as the final sorting criteria.
        // This will ensure that the order of avatars with same login/displayName
        // stay consistent across all users and devices
        return first[0] - second[0];
    });

    // Now that things are sorted, gather only the avatars (second element in the array) and return those
    const avatars: Icon[] = [];

    for (const sortedParticipantDetail of sortedParticipantDetails) {
        const userIcon = {
            id: sortedParticipantDetail[0],
            source: sortedParticipantDetail[2],
            type: CONST.ICON_TYPE_AVATAR,
            name: sortedParticipantDetail[1],
            fallbackIcon: sortedParticipantDetail[3],
        };
        avatars.push(userIcon);
    }

    return avatars;
}

/**
 * Cache the workspace icons
 */
const workSpaceIconsCache = new Map<string, {name: string; icon: Icon}>();

/**
 * Given a report, return the associated workspace icon.
 */
function getWorkspaceIcon(report: OnyxInputOrEntry<Report>, policy?: OnyxInputOrEntry<Policy>): Icon {
    const workspaceName = getPolicyName(report, false, policy);
    const cacheKey = report?.policyID ?? workspaceName;
    const iconFromCache = workSpaceIconsCache.get(cacheKey);
    const reportPolicy = policy ?? allPolicies?.[`${ONYXKEYS.COLLECTION.POLICY}${report?.policyID}`];
    const policyAvatarURL = reportPolicy ? reportPolicy?.avatarURL : report?.policyAvatar;
    // eslint-disable-next-line @typescript-eslint/prefer-nullish-coalescing
    const policyExpenseChatAvatarSource = policyAvatarURL || getDefaultWorkspaceAvatar(workspaceName);

    const isSameAvatarURL = iconFromCache?.icon?.source === policyExpenseChatAvatarSource;
    const hasWorkSpaceNameChanged = iconFromCache?.name !== workspaceName;

    if (iconFromCache && (isSameAvatarURL || policyAvatarURL === undefined) && !hasWorkSpaceNameChanged) {
        return iconFromCache.icon;
    }

    const workspaceIcon: Icon = {
        source: policyExpenseChatAvatarSource ?? '',
        type: CONST.ICON_TYPE_WORKSPACE,
        name: workspaceName,
        id: report?.policyID,
    };
    workSpaceIconsCache.set(cacheKey, {name: workspaceName, icon: workspaceIcon});
    return workspaceIcon;
}

/**
 * Gets the personal details for a login by looking in the ONYXKEYS.PERSONAL_DETAILS_LIST Onyx key (stored in the local variable, allPersonalDetails). If it doesn't exist in Onyx,
 * then a default object is constructed.
 */
function getPersonalDetailsForAccountID(accountID: number | undefined, personalDetailsData?: Partial<PersonalDetailsList>): Partial<PersonalDetails> {
    if (!accountID) {
        return {};
    }

    const defaultDetails = {
        isOptimisticPersonalDetail: true,
    };

    if (!personalDetailsData) {
        return allPersonalDetails?.[accountID] ?? defaultDetails;
    }

    return personalDetailsData?.[accountID] ?? defaultDetails;
}

/**
 * Returns the personal details or a default object if the personal details are not available.
 */
function getPersonalDetailsOrDefault(personalDetails: Partial<PersonalDetails> | undefined | null): Partial<PersonalDetails> {
    return personalDetails ?? {isOptimisticPersonalDetail: true};
}

const hiddenTranslation = translateLocal('common.hidden');

const phoneNumberCache: Record<string, string> = {};

/**
 * Get the displayName for a single report participant.
 */
function getDisplayNameForParticipant(
    accountID?: number,
    shouldUseShortForm = false,
    shouldFallbackToHidden = true,
    shouldAddCurrentUserPostfix = false,
    personalDetailsData?: Partial<PersonalDetailsList>,
): string {
    if (!accountID) {
        return '';
    }

    const personalDetails = getPersonalDetailsOrDefault(personalDetailsData?.[accountID] ?? allPersonalDetails?.[accountID]);
    if (!personalDetails) {
        return '';
    }

    const login = personalDetails.login ?? '';

    // Check if the phone number is already cached
    let formattedLogin = phoneNumberCache[login];
    if (!formattedLogin) {
        formattedLogin = formatPhoneNumber(login);
        // Store the formatted phone number in the cache
        phoneNumberCache[login] = formattedLogin;
    }

    // This is to check if account is an invite/optimistically created one
    // and prevent from falling back to 'Hidden', so a correct value is shown
    // when searching for a new user
    if (personalDetails.isOptimisticPersonalDetail === true) {
        return formattedLogin;
    }

    // For selfDM, we display the user's displayName followed by '(you)' as a postfix
    const shouldAddPostfix = shouldAddCurrentUserPostfix && accountID === currentUserAccountID;

    const longName = getDisplayNameOrDefault(personalDetails, formattedLogin, shouldFallbackToHidden, shouldAddPostfix);

    // If the user's personal details (first name) should be hidden, make sure we return "hidden" instead of the short name
    if (shouldFallbackToHidden && longName === hiddenTranslation) {
        return formatPhoneNumber(longName);
    }

    const shortName = personalDetails.firstName ? personalDetails.firstName : longName;
    return shouldUseShortForm ? shortName : longName;
}

function getParticipantsAccountIDsForDisplay(report: OnyxEntry<Report>, shouldExcludeHidden = false, shouldExcludeDeleted = false, shouldForceExcludeCurrentUser = false): number[] {
    const reportParticipants = report?.participants ?? {};
    const reportMetadata = getReportMetadata(report?.reportID);
    let participantsEntries = Object.entries(reportParticipants);

    // We should not show participants that have an optimistic entry with the same login in the personal details
    const nonOptimisticLoginMap: Record<string, boolean | undefined> = {};

    for (const entry of participantsEntries) {
        const [accountID] = entry;
        const personalDetail = allPersonalDetails?.[accountID];
        if (personalDetail?.login && !personalDetail.isOptimisticPersonalDetail) {
            nonOptimisticLoginMap[personalDetail.login] = true;
        }
    }

    participantsEntries = participantsEntries.filter(([accountID]) => {
        const personalDetail = allPersonalDetails?.[accountID];
        if (personalDetail?.login && personalDetail.isOptimisticPersonalDetail) {
            return !nonOptimisticLoginMap[personalDetail.login];
        }
        return true;
    });

    let participantsIds = participantsEntries.map(([accountID]) => Number(accountID));

    // For 1:1 chat, we don't want to include the current user as a participant in order to not mark 1:1 chats as having multiple participants
    // For system chat, we want to display Expensify as the only participant
    const shouldExcludeCurrentUser = isOneOnOneChat(report) || isSystemChat(report) || shouldForceExcludeCurrentUser;

    if (shouldExcludeCurrentUser || shouldExcludeHidden || shouldExcludeDeleted) {
        participantsIds = participantsIds.filter((accountID) => {
            if (shouldExcludeCurrentUser && accountID === currentUserAccountID) {
                return false;
            }

            if (shouldExcludeHidden && isHiddenForCurrentUser(reportParticipants[accountID]?.notificationPreference)) {
                return false;
            }

            if (
                shouldExcludeDeleted &&
                reportMetadata?.pendingChatMembers?.findLast((member) => Number(member.accountID) === accountID)?.pendingAction === CONST.RED_BRICK_ROAD_PENDING_ACTION.DELETE
            ) {
                return false;
            }

            return true;
        });
    }

    return participantsIds.filter((accountID) => isNumber(accountID));
}

function getParticipantsList(report: Report, personalDetails: OnyxEntry<PersonalDetailsList>, isRoomMembersList = false): number[] {
    const isReportGroupChat = isGroupChat(report);
    const isReportIOU = isIOUReport(report);
    const shouldExcludeHiddenParticipants = !isReportGroupChat && !isReportIOU;
    const chatParticipants = getParticipantsAccountIDsForDisplay(report, isRoomMembersList || shouldExcludeHiddenParticipants);

    return chatParticipants.filter((accountID) => {
        const details = personalDetails?.[accountID];

        if (!isRoomMembersList) {
            if (!details) {
                Log.hmmm(`[ReportParticipantsPage] no personal details found for Group chat member with accountID: ${accountID}`);
                return false;
            }
        } else {
            // When adding a new member to a room (whose personal detail does not exist in Onyx), an optimistic personal detail
            // is created. However, when the real personal detail is returned from the backend, a duplicate member may appear
            // briefly before the optimistic personal detail is deleted. To address this, we filter out the optimistically created
            // member here.
            const isDuplicateOptimisticDetail =
                details?.isOptimisticPersonalDetail && chatParticipants.some((accID) => accID !== accountID && details.login === personalDetails?.[accID]?.login);

            if (!details || isDuplicateOptimisticDetail) {
                Log.hmmm(`[RoomMembersPage] no personal details found for room member with accountID: ${accountID}`);
                return false;
            }
        }
        return true;
    });
}

function buildParticipantsFromAccountIDs(accountIDs: number[]): Participants {
    const finalParticipants: Participants = {};
    return accountIDs.reduce((participants, accountID) => {
        // eslint-disable-next-line no-param-reassign
        participants[accountID] = {notificationPreference: CONST.REPORT.NOTIFICATION_PREFERENCE.ALWAYS};
        return participants;
    }, finalParticipants);
}

/**
 * Returns the report name if the report is a group chat
 */
function getGroupChatName(participants?: SelectedParticipant[], shouldApplyLimit = false, report?: OnyxEntry<Report>): string | undefined {
    // If we have a report always try to get the name from the report.
    if (report?.reportName) {
        return report.reportName;
    }

    const reportMetadata = getReportMetadata(report?.reportID);

    const pendingMemberAccountIDs = new Set(
        reportMetadata?.pendingChatMembers?.filter((member) => member.pendingAction === CONST.RED_BRICK_ROAD_PENDING_ACTION.DELETE).map((member) => member.accountID),
    );
    let participantAccountIDs =
        participants?.map((participant) => participant.accountID) ??
        Object.keys(report?.participants ?? {})
            .map(Number)
            .filter((accountID) => !pendingMemberAccountIDs.has(accountID.toString()));
    if (shouldApplyLimit) {
        participantAccountIDs = participantAccountIDs.slice(0, 5);
    }
    const isMultipleParticipantReport = participantAccountIDs.length > 1;

    if (isMultipleParticipantReport) {
        return participantAccountIDs
            .map((participantAccountID, index) => getDisplayNameForParticipant(participantAccountID, isMultipleParticipantReport) || formatPhoneNumber(participants?.[index]?.login ?? ''))
            .sort((first, second) => localeCompare(first ?? '', second ?? ''))
            .filter(Boolean)
            .join(', ');
    }

    return translateLocal('groupChat.defaultReportName', {displayName: getDisplayNameForParticipant(participantAccountIDs.at(0), false)});
}

function getParticipants(reportID: string) {
    const report = getReportOrDraftReport(reportID);
    if (!report) {
        return {};
    }

    return report.participants;
}

/**
 * Returns the appropriate icons for the given chat report using the stored personalDetails.
 * The Avatar sources can be URLs or Icon components according to the chat type.
 */
function getIcons(
    report: OnyxInputOrEntry<Report>,
    personalDetails: OnyxInputOrEntry<PersonalDetailsList>,
    defaultIcon: AvatarSource | null = null,
    defaultName = '',
    defaultAccountID = -1,
    policy?: OnyxInputOrEntry<Policy>,
    invoiceReceiverPolicy?: OnyxInputOrEntry<Policy>,
): Icon[] {
    const ownerDetails = report?.ownerAccountID ? personalDetails?.[report.ownerAccountID] : undefined;

    if (isEmptyObject(report)) {
        const fallbackIcon: Icon = {
            source: defaultIcon ?? FallbackAvatar,
            type: CONST.ICON_TYPE_AVATAR,
            name: defaultName,
            id: defaultAccountID,
        };
        return [fallbackIcon];
    }
    if (isExpenseRequest(report)) {
        const parentReportAction = allReportActions?.[`${ONYXKEYS.COLLECTION.REPORT_ACTIONS}${report.parentReportID}`]?.[report.parentReportActionID];
        const workspaceIcon = getWorkspaceIcon(report, policy);
        const actorDetails = parentReportAction?.actorAccountID ? personalDetails?.[parentReportAction.actorAccountID] : undefined;
        const memberIcon = {
            source: actorDetails?.avatar ?? FallbackAvatar,
            id: parentReportAction?.actorAccountID,
            type: CONST.ICON_TYPE_AVATAR,
            name: actorDetails?.displayName ?? '',
            fallbackIcon: actorDetails?.fallbackIcon,
        };

        return [memberIcon, workspaceIcon];
    }
    if (isChatThread(report)) {
        const parentReportAction = allReportActions?.[`${ONYXKEYS.COLLECTION.REPORT_ACTIONS}${report.parentReportID}`]?.[report.parentReportActionID];

        const actorAccountID = getReportActionActorAccountID(parentReportAction, report, report);
        const actorDetails = actorAccountID ? personalDetails?.[actorAccountID] : undefined;
        const actorDisplayName = getDisplayNameOrDefault(actorDetails, '', false);
        const actorIcon = {
            id: actorAccountID,
            source: actorDetails?.avatar ?? FallbackAvatar,
            name: formatPhoneNumber(actorDisplayName),
            type: CONST.ICON_TYPE_AVATAR,
            fallbackIcon: actorDetails?.fallbackIcon,
        };

        if (isWorkspaceThread(report)) {
            const workspaceIcon = getWorkspaceIcon(report, policy);
            return [actorIcon, workspaceIcon];
        }
        return [actorIcon];
    }
    if (isTaskReport(report)) {
        const ownerIcon = {
            id: report?.ownerAccountID,
            source: ownerDetails?.avatar ?? FallbackAvatar,
            type: CONST.ICON_TYPE_AVATAR,
            name: ownerDetails?.displayName ?? '',
            fallbackIcon: ownerDetails?.fallbackIcon,
        };

        if (isWorkspaceTaskReport(report)) {
            const workspaceIcon = getWorkspaceIcon(report, policy);
            return [ownerIcon, workspaceIcon];
        }

        return [ownerIcon];
    }
    if (isDomainRoom(report)) {
        // Get domain name after the #. Domain Rooms use our default workspace avatar pattern.
        const domainName = report?.reportName?.substring(1);
        const policyExpenseChatAvatarSource = getDefaultWorkspaceAvatar(domainName);
        const domainIcon: Icon = {
            source: policyExpenseChatAvatarSource,
            type: CONST.ICON_TYPE_WORKSPACE,
            name: domainName ?? '',
            id: report?.policyID,
        };
        return [domainIcon];
    }
    if (isAdminRoom(report) || isAnnounceRoom(report) || isChatRoom(report) || isArchivedNonExpenseReport(report, getReportNameValuePairs(report?.reportID))) {
        const icons = [getWorkspaceIcon(report, policy)];

        if (isInvoiceRoom(report)) {
            if (report?.invoiceReceiver?.type === CONST.REPORT.INVOICE_RECEIVER_TYPE.INDIVIDUAL) {
                icons.push(...getIconsForParticipants([report?.invoiceReceiver.accountID], personalDetails));
            } else {
                const receiverPolicyID = report?.invoiceReceiver?.policyID;
                const receiverPolicy = invoiceReceiverPolicy ?? getPolicy(receiverPolicyID);
                if (!isEmptyObject(receiverPolicy)) {
                    icons.push({
                        source: receiverPolicy?.avatarURL ?? getDefaultWorkspaceAvatar(receiverPolicy.name),
                        type: CONST.ICON_TYPE_WORKSPACE,
                        name: receiverPolicy.name,
                        id: receiverPolicyID,
                    });
                }
            }
        }

        return icons;
    }
    if (isPolicyExpenseChat(report) || isExpenseReport(report)) {
        const workspaceIcon = getWorkspaceIcon(report, policy);
        const memberIcon = {
            source: ownerDetails?.avatar ?? FallbackAvatar,
            id: report?.ownerAccountID,
            type: CONST.ICON_TYPE_AVATAR,
            name: ownerDetails?.displayName ?? '',
            fallbackIcon: ownerDetails?.fallbackIcon,
        };
        return isExpenseReport(report) ? [memberIcon, workspaceIcon] : [workspaceIcon, memberIcon];
    }
    if (isIOUReport(report)) {
        const managerDetails = report?.managerID ? personalDetails?.[report.managerID] : undefined;
        const managerIcon = {
            source: managerDetails?.avatar ?? FallbackAvatar,
            id: report?.managerID,
            type: CONST.ICON_TYPE_AVATAR,
            name: managerDetails?.displayName ?? '',
            fallbackIcon: managerDetails?.fallbackIcon,
        };
        const ownerIcon = {
            id: report?.ownerAccountID,
            source: ownerDetails?.avatar ?? FallbackAvatar,
            type: CONST.ICON_TYPE_AVATAR,
            name: ownerDetails?.displayName ?? '',
            fallbackIcon: ownerDetails?.fallbackIcon,
        };
        const isManager = currentUserAccountID === report?.managerID;

        // For one transaction IOUs, display a simplified report icon
        if (isOneTransactionReport(report?.reportID)) {
            return [ownerIcon];
        }

        return isManager ? [managerIcon, ownerIcon] : [ownerIcon, managerIcon];
    }

    if (isSelfDM(report)) {
        return getIconsForParticipants(currentUserAccountID ? [currentUserAccountID] : [], personalDetails);
    }

    if (isSystemChat(report)) {
        return getIconsForParticipants([CONST.ACCOUNT_ID.NOTIFICATIONS ?? 0], personalDetails);
    }

    if (isGroupChat(report)) {
        const groupChatIcon = {
            // eslint-disable-next-line @typescript-eslint/prefer-nullish-coalescing
            source: report.avatarUrl || getDefaultGroupAvatar(report.reportID),
            id: -1,
            type: CONST.ICON_TYPE_AVATAR,
            name: getGroupChatName(undefined, true, report),
        };
        return [groupChatIcon];
    }

    if (isInvoiceReport(report)) {
        const invoiceRoomReport = getReportOrDraftReport(report.chatReportID);
        const icons = [getWorkspaceIcon(invoiceRoomReport, policy)];

        if (invoiceRoomReport?.invoiceReceiver?.type === CONST.REPORT.INVOICE_RECEIVER_TYPE.INDIVIDUAL) {
            icons.push(...getIconsForParticipants([invoiceRoomReport?.invoiceReceiver.accountID], personalDetails));

            return icons;
        }

        const receiverPolicyID = invoiceRoomReport?.invoiceReceiver?.policyID;
        const receiverPolicy = invoiceReceiverPolicy ?? getPolicy(receiverPolicyID);

        if (!isEmptyObject(receiverPolicy)) {
            icons.push({
                source: receiverPolicy?.avatarURL ?? getDefaultWorkspaceAvatar(receiverPolicy.name),
                type: CONST.ICON_TYPE_WORKSPACE,
                name: receiverPolicy.name,
                id: receiverPolicyID,
            });
        }

        return icons;
    }

    if (isOneOnOneChat(report)) {
        const otherParticipantsAccountIDs = Object.keys(report.participants ?? {})
            .map(Number)
            .filter((accountID) => accountID !== currentUserAccountID);
        return getIconsForParticipants(otherParticipantsAccountIDs, personalDetails);
    }

    const participantAccountIDs = Object.keys(report.participants ?? {}).map(Number);
    return getIconsForParticipants(participantAccountIDs, personalDetails);
}

function getDisplayNamesWithTooltips(
    personalDetailsList: PersonalDetails[] | PersonalDetailsList | OptionData[],
    shouldUseShortForm: boolean,
    shouldFallbackToHidden = true,
    shouldAddCurrentUserPostfix = false,
): DisplayNameWithTooltips {
    const personalDetailsListArray = Array.isArray(personalDetailsList) ? personalDetailsList : Object.values(personalDetailsList);

    return personalDetailsListArray
        .map((user) => {
            const accountID = Number(user?.accountID);
            // eslint-disable-next-line @typescript-eslint/prefer-nullish-coalescing
            const displayName = getDisplayNameForParticipant(accountID, shouldUseShortForm, shouldFallbackToHidden, shouldAddCurrentUserPostfix) || user?.login || '';
            const avatar = user && 'avatar' in user ? user.avatar : undefined;

            let pronouns = user?.pronouns ?? undefined;
            if (pronouns?.startsWith(CONST.PRONOUNS.PREFIX)) {
                const pronounTranslationKey = pronouns.replace(CONST.PRONOUNS.PREFIX, '');
                pronouns = translateLocal(`pronouns.${pronounTranslationKey}` as TranslationPaths);
            }

            return {
                displayName,
                avatar,
                login: user?.login ?? '',
                accountID,
                pronouns,
            };
        })
        .sort((first, second) => {
            // First sort by displayName/login
            const displayNameLoginOrder = localeCompare(first.displayName, second.displayName);
            if (displayNameLoginOrder !== 0) {
                return displayNameLoginOrder;
            }

            // Then fallback on accountID as the final sorting criteria.
            return first.accountID - second.accountID;
        });
}

/**
 * Returns the the display names of the given user accountIDs
 */
function getUserDetailTooltipText(accountID: number, fallbackUserDisplayName = ''): string {
    const displayNameForParticipant = getDisplayNameForParticipant(accountID);
    return displayNameForParticipant || fallbackUserDisplayName;
}

/**
 * For a deleted parent report action within a chat report,
 * let us return the appropriate display message
 *
 * @param reportAction - The deleted report action of a chat report for which we need to return message.
 */
function getDeletedParentActionMessageForChatReport(reportAction: OnyxEntry<ReportAction>): string {
    // By default, let us display [Deleted message]
    let deletedMessageText = translateLocal('parentReportAction.deletedMessage');
    if (isCreatedTaskReportAction(reportAction)) {
        // For canceled task report, let us display [Deleted task]
        deletedMessageText = translateLocal('parentReportAction.deletedTask');
    }
    return deletedMessageText;
}

/**
 * Returns the preview message for `REIMBURSEMENT_QUEUED` action
 */
function getReimbursementQueuedActionMessage(
    reportAction: OnyxEntry<ReportAction<typeof CONST.REPORT.ACTIONS.TYPE.REIMBURSEMENT_QUEUED>>,
    reportOrID: OnyxEntry<Report> | string | SearchReport,
    shouldUseShortDisplayName = true,
): string {
    const report = typeof reportOrID === 'string' ? getReport(reportOrID) : reportOrID;
    const submitterDisplayName = getDisplayNameForParticipant(report?.ownerAccountID, shouldUseShortDisplayName) ?? '';
    const originalMessage = getOriginalMessage(reportAction);
    let messageKey: TranslationPaths;
    if (originalMessage?.paymentType === CONST.IOU.PAYMENT_TYPE.EXPENSIFY) {
        messageKey = 'iou.waitingOnEnabledWallet';
    } else {
        messageKey = 'iou.waitingOnBankAccount';
    }

    return translateLocal(messageKey, {submitterDisplayName});
}

/**
 * Returns the preview message for `REIMBURSEMENT_DEQUEUED` action
 */
function getReimbursementDeQueuedActionMessage(
    reportAction: OnyxEntry<ReportAction<typeof CONST.REPORT.ACTIONS.TYPE.REIMBURSEMENT_DEQUEUED>>,
    reportOrID: OnyxEntry<Report> | string | SearchReport,
    isLHNPreview = false,
): string {
    const report = typeof reportOrID === 'string' ? getReport(reportOrID) : reportOrID;
    const originalMessage = getOriginalMessage(reportAction);
    const amount = originalMessage?.amount;
    const currency = originalMessage?.currency;
    const formattedAmount = convertToDisplayString(amount, currency);
    if (originalMessage?.cancellationReason === CONST.REPORT.CANCEL_PAYMENT_REASONS.ADMIN) {
        const payerOrApproverName = report?.managerID === currentUserAccountID || !isLHNPreview ? '' : getDisplayNameForParticipant(report?.managerID, true);
        return translateLocal('iou.adminCanceledRequest', {manager: payerOrApproverName, amount: formattedAmount});
    }
    const submitterDisplayName = getDisplayNameForParticipant(report?.ownerAccountID, true) ?? '';
    return translateLocal('iou.canceledRequest', {submitterDisplayName, amount: formattedAmount});
}

/**
 * Builds an optimistic REIMBURSEMENT_DEQUEUED report action with a randomly generated reportActionID.
 *
 */
function buildOptimisticChangeFieldAction(reportField: PolicyReportField, previousReportField: PolicyReportField): OptimisticChangeFieldAction {
    return {
        actionName: CONST.REPORT.ACTIONS.TYPE.CHANGE_FIELD,
        actorAccountID: currentUserAccountID,
        message: [
            {
                type: 'TEXT',
                style: 'strong',
                text: 'You',
            },
            {
                type: 'TEXT',
                style: 'normal',
                text: ` modified field '${reportField.name}'.`,
            },
            {
                type: 'TEXT',
                style: 'normal',
                text: ` New value is '${reportField.value}'`,
            },
            {
                type: 'TEXT',
                style: 'normal',
                text: ` (previously '${previousReportField.value}').`,
            },
        ],
        originalMessage: {
            fieldName: reportField.name,
            newType: reportField.type,
            newValue: reportField.value,
            oldType: previousReportField.type,
            oldValue: previousReportField.value,
        },
        person: [
            {
                style: 'strong',
                text: getCurrentUserDisplayNameOrEmail(),
                type: 'TEXT',
            },
        ],
        reportActionID: rand64(),
        created: DateUtils.getDBTime(),
        pendingAction: CONST.RED_BRICK_ROAD_PENDING_ACTION.ADD,
    };
}

/**
 * Builds an optimistic REIMBURSEMENT_DEQUEUED report action with a randomly generated reportActionID.
 *
 */
function buildOptimisticCancelPaymentReportAction(expenseReportID: string, amount: number, currency: string): OptimisticCancelPaymentReportAction {
    return {
        actionName: CONST.REPORT.ACTIONS.TYPE.REIMBURSEMENT_DEQUEUED,
        actorAccountID: currentUserAccountID,
        message: [
            {
                cancellationReason: CONST.REPORT.CANCEL_PAYMENT_REASONS.ADMIN,
                expenseReportID,
                type: CONST.REPORT.MESSAGE.TYPE.COMMENT,
                text: '',
                amount,
                currency,
            },
        ],
        originalMessage: {
            cancellationReason: CONST.REPORT.CANCEL_PAYMENT_REASONS.ADMIN,
            expenseReportID,
            amount,
            currency,
        },
        person: [
            {
                style: 'strong',
                text: getCurrentUserDisplayNameOrEmail(),
                type: 'TEXT',
            },
        ],
        reportActionID: rand64(),
        shouldShow: true,
        created: DateUtils.getDBTime(),
        pendingAction: CONST.RED_BRICK_ROAD_PENDING_ACTION.ADD,
    };
}

/**
 * Returns the last visible message for a given report after considering the given optimistic actions
 *
 * @param reportID - the report for which last visible message has to be fetched
 * @param [actionsToMerge] - the optimistic merge actions that needs to be considered while fetching last visible message

 */
function getLastVisibleMessage(reportID: string | undefined, actionsToMerge: ReportActions = {}): LastVisibleMessage {
    const report = getReportOrDraftReport(reportID);
    const lastVisibleAction = getLastVisibleActionReportActionsUtils(reportID, canUserPerformWriteAction(report), actionsToMerge);

    // For Chat Report with deleted parent actions, let us fetch the correct message
    if (isDeletedParentAction(lastVisibleAction) && !isEmptyObject(report) && isChatReport(report)) {
        const lastMessageText = getDeletedParentActionMessageForChatReport(lastVisibleAction);
        return {
            lastMessageText,
        };
    }

    // Fetch the last visible message for report represented by reportID and based on actions to merge.
    return getLastVisibleMessageReportActionsUtils(reportID, canUserPerformWriteAction(report), actionsToMerge);
}

/**
 * Checks if a report is waiting for the manager to complete an action.
 * Example: the assignee of an open task report or the manager of a processing expense report.
 *
 * @param [parentReportAction] - The parent report action of the report (Used to check if the task has been canceled)
 */
function isWaitingForAssigneeToCompleteAction(report: OnyxEntry<Report>, parentReportAction: OnyxEntry<ReportAction>): boolean {
    if (report?.hasOutstandingChildTask) {
        return true;
    }

    if (!report?.hasParentAccess && isReportManager(report)) {
        if (isOpenTaskReport(report, parentReportAction)) {
            return true;
        }

        if (isProcessingReport(report) && isExpenseReport(report)) {
            return true;
        }
    }

    return false;
}

function isUnreadWithMention(reportOrOption: OnyxEntry<Report> | OptionData): boolean {
    if (!reportOrOption) {
        return false;
    }
    // lastMentionedTime and lastReadTime are both datetime strings and can be compared directly
    const lastMentionedTime = reportOrOption.lastMentionedTime ?? '';
    const lastReadTime = reportOrOption.lastReadTime ?? '';
    return !!('isUnreadWithMention' in reportOrOption && reportOrOption.isUnreadWithMention) || lastReadTime < lastMentionedTime;
}

type ReasonAndReportActionThatRequiresAttention = {
    reason: ValueOf<typeof CONST.REQUIRES_ATTENTION_REASONS>;
    reportAction?: OnyxEntry<ReportAction>;
};

function getReasonAndReportActionThatRequiresAttention(
    optionOrReport: OnyxEntry<Report> | OptionData,
    parentReportAction?: OnyxEntry<ReportAction>,
): ReasonAndReportActionThatRequiresAttention | null {
    if (!optionOrReport) {
        return null;
    }

    const reportActions = getAllReportActions(optionOrReport.reportID);

    if (isJoinRequestInAdminRoom(optionOrReport)) {
        return {
            reason: CONST.REQUIRES_ATTENTION_REASONS.HAS_JOIN_REQUEST,
            reportAction: getActionableJoinRequestPendingReportAction(optionOrReport.reportID),
        };
    }

    if (
        isArchivedReport(optionOrReport, getReportNameValuePairs(optionOrReport?.reportID)) ||
        isArchivedReport(getReportOrDraftReport(optionOrReport.parentReportID), getReportNameValuePairs(optionOrReport?.reportID))
    ) {
        return null;
    }

    if (isUnreadWithMention(optionOrReport)) {
        return {
            reason: CONST.REQUIRES_ATTENTION_REASONS.IS_UNREAD_WITH_MENTION,
        };
    }

    if (isWaitingForAssigneeToCompleteAction(optionOrReport, parentReportAction)) {
        return {
            reason: CONST.REQUIRES_ATTENTION_REASONS.IS_WAITING_FOR_ASSIGNEE_TO_COMPLETE_ACTION,
            reportAction: Object.values(reportActions).find((action) => action.childType === CONST.REPORT.TYPE.TASK),
        };
    }

    const iouReportActionToApproveOrPay = getIOUReportActionToApproveOrPay(optionOrReport, optionOrReport.reportID);
    const iouReportID = getIOUReportIDFromReportActionPreview(iouReportActionToApproveOrPay);
    const transactions = getAllReportTransactions(iouReportID);
    const hasOnlyPendingTransactions = transactions.length > 0 && transactions.every((t) => isExpensifyCardTransaction(t) && isPending(t));

    // Has a child report that is awaiting action (e.g. approve, pay, add bank account) from current user
    if (optionOrReport.hasOutstandingChildRequest && !hasOnlyPendingTransactions) {
        return {
            reason: CONST.REQUIRES_ATTENTION_REASONS.HAS_CHILD_REPORT_AWAITING_ACTION,
            reportAction: iouReportActionToApproveOrPay,
        };
    }

    if (hasMissingInvoiceBankAccount(optionOrReport.reportID) && !isSettled(optionOrReport.reportID)) {
        return {
            reason: CONST.REQUIRES_ATTENTION_REASONS.HAS_MISSING_INVOICE_BANK_ACCOUNT,
        };
    }

    if (isInvoiceRoom(optionOrReport)) {
        const reportAction = Object.values(reportActions).find(
            (action) =>
                action.actionName === CONST.REPORT.ACTIONS.TYPE.REPORT_PREVIEW &&
                action.childReportID &&
                hasMissingInvoiceBankAccount(action.childReportID) &&
                !isSettled(action.childReportID),
        );

        return reportAction
            ? {
                  reason: CONST.REQUIRES_ATTENTION_REASONS.HAS_MISSING_INVOICE_BANK_ACCOUNT,
                  reportAction,
              }
            : null;
    }

    return null;
}

/**
 * Determines if the option requires action from the current user. This can happen when it:
 *  - is unread and the user was mentioned in one of the unread comments
 *  - is for an outstanding task waiting on the user
 *  - has an outstanding child expense that is waiting for an action from the current user (e.g. pay, approve, add bank account)
 *  - is either the system or concierge chat, the user free trial has ended and it didn't add a payment card yet
 *
 * @param option (report or optionItem)
 * @param parentReportAction (the report action the current report is a thread of)
 */
function requiresAttentionFromCurrentUser(optionOrReport: OnyxEntry<Report> | OptionData, parentReportAction?: OnyxEntry<ReportAction>) {
    return !!getReasonAndReportActionThatRequiresAttention(optionOrReport, parentReportAction);
}

/**
 * Checks if the report contains at least one Non-Reimbursable transaction
 */
function hasNonReimbursableTransactions(iouReportID: string | undefined): boolean {
    const transactions = getReportTransactions(iouReportID);
    return transactions.filter((transaction) => transaction.reimbursable === false).length > 0;
}

function getMoneyRequestSpendBreakdown(report: OnyxInputOrEntry<Report>, allReportsDict?: OnyxCollection<Report>): SpendBreakdown {
    const allAvailableReports = allReportsDict ?? allReports;
    let moneyRequestReport: OnyxEntry<Report>;
    if (report && (isMoneyRequestReport(report) || isInvoiceReport(report))) {
        moneyRequestReport = report;
    }
    if (allAvailableReports && report?.iouReportID) {
        moneyRequestReport = allAvailableReports[`${ONYXKEYS.COLLECTION.REPORT}${report.iouReportID}`];
    }
    if (moneyRequestReport) {
        let nonReimbursableSpend = moneyRequestReport.nonReimbursableTotal ?? 0;
        let totalSpend = moneyRequestReport.total ?? 0;

        if (nonReimbursableSpend + totalSpend !== 0) {
            // There is a possibility that if the Expense report has a negative total.
            // This is because there are instances where you can get a credit back on your card,
            // or you enter a negative expense to “offset” future expenses
            nonReimbursableSpend = isExpenseReport(moneyRequestReport) ? nonReimbursableSpend * -1 : Math.abs(nonReimbursableSpend);
            totalSpend = isExpenseReport(moneyRequestReport) ? totalSpend * -1 : Math.abs(totalSpend);

            const totalDisplaySpend = totalSpend;
            const reimbursableSpend = totalDisplaySpend - nonReimbursableSpend;

            return {
                nonReimbursableSpend,
                reimbursableSpend,
                totalDisplaySpend,
            };
        }
    }
    return {
        nonReimbursableSpend: 0,
        reimbursableSpend: 0,
        totalDisplaySpend: 0,
    };
}

/**
 * Get the title for a policy expense chat which depends on the role of the policy member seeing this report
 */
function getPolicyExpenseChatName(report: OnyxEntry<Report>, policy?: OnyxEntry<Policy>): string | undefined {
    const ownerAccountID = report?.ownerAccountID;
    const personalDetails = ownerAccountID ? allPersonalDetails?.[ownerAccountID] : undefined;
    const login = personalDetails ? personalDetails.login : null;
    // eslint-disable-next-line @typescript-eslint/prefer-nullish-coalescing
    const reportOwnerDisplayName = getDisplayNameForParticipant(ownerAccountID) || login || report?.reportName;

    // If the policy expense chat is owned by this user, use the name of the policy as the report name.
    if (report?.isOwnPolicyExpenseChat) {
        return getPolicyName(report, false, policy);
    }

    let policyExpenseChatRole = 'user';
    const policyItem = allPolicies?.[`${ONYXKEYS.COLLECTION.POLICY}${report?.policyID}`];
    if (policyItem) {
        policyExpenseChatRole = policyItem.role || 'user';
    }

    // If this user is not admin and this policy expense chat has been archived because of account merging, this must be an old workspace chat
    // of the account which was merged into the current user's account. Use the name of the policy as the name of the report.
    if (isArchivedNonExpenseReport(report, getReportNameValuePairs(report?.reportID))) {
        const lastAction = getLastVisibleActionReportActionsUtils(report?.reportID);
        const archiveReason = isClosedAction(lastAction) ? getOriginalMessage(lastAction)?.reason : CONST.REPORT.ARCHIVE_REASON.DEFAULT;
        if (archiveReason === CONST.REPORT.ARCHIVE_REASON.ACCOUNT_MERGED && policyExpenseChatRole !== CONST.POLICY.ROLE.ADMIN) {
            return getPolicyName(report, false, policy);
        }
    }

    // If user can see this report and they are not its owner, they must be an admin and the report name should be the name of the policy member
    return reportOwnerDisplayName;
}

function getArchiveReason(reportActions: OnyxEntry<ReportActions>): ValueOf<typeof CONST.REPORT.ARCHIVE_REASON> | undefined {
    const lastClosedReportAction = getLastClosedReportAction(reportActions);

    if (!lastClosedReportAction) {
        return undefined;
    }

    return isClosedAction(lastClosedReportAction) ? getOriginalMessage(lastClosedReportAction)?.reason : CONST.REPORT.ARCHIVE_REASON.DEFAULT;
}

/**
 * Given a report field, check if the field is for the report title.
 */
function isReportFieldOfTypeTitle(reportField: OnyxEntry<PolicyReportField>): boolean {
    return reportField?.type === 'formula' && reportField?.fieldID === CONST.REPORT_FIELD_TITLE_FIELD_ID;
}

/**
 * Check if Report has any held expenses
 */
function isHoldCreator(transaction: OnyxEntry<Transaction>, reportID: string | undefined): boolean {
    const holdReportAction = getReportAction(reportID, `${transaction?.comment?.hold ?? ''}`);
    return isActionCreator(holdReportAction);
}

/**
 * Given a report field, check if the field can be edited or not.
 * For title fields, its considered disabled if `deletable` prop is `true` (https://github.com/Expensify/App/issues/35043#issuecomment-1911275433)
 * For non title fields, its considered disabled if:
 * 1. The user is not admin of the report
 * 2. Report is settled or it is closed
 */
function isReportFieldDisabled(report: OnyxEntry<Report>, reportField: OnyxEntry<PolicyReportField>, policy: OnyxEntry<Policy>): boolean {
    const isReportSettled = isSettled(report?.reportID);
    const isReportClosed = isClosedReport(report);
    const isTitleField = isReportFieldOfTypeTitle(reportField);
    const isAdmin = isPolicyAdmin(report?.policyID, {[`${ONYXKEYS.COLLECTION.POLICY}${policy?.id}`]: policy});
    return isTitleField ? !reportField?.deletable : !isAdmin && (isReportSettled || isReportClosed);
}

/**
 * Given a set of report fields, return the field that refers to title
 */
function getTitleReportField(reportFields: Record<string, PolicyReportField>) {
    return Object.values(reportFields).find((field) => isReportFieldOfTypeTitle(field));
}

/**
 * Get the key for a report field
 */
function getReportFieldKey(reportFieldId: string | undefined) {
    if (!reportFieldId) {
        return '';
    }

    // We don't need to add `expensify_` prefix to the title field key, because backend stored title under a unique key `text_title`,
    // and all the other report field keys are stored under `expensify_FIELD_ID`.
    if (reportFieldId === CONST.REPORT_FIELD_TITLE_FIELD_ID) {
        return reportFieldId;
    }

    return `expensify_${reportFieldId}`;
}

/**
 * Get the report fields attached to the policy given policyID
 */
function getReportFieldsByPolicyID(policyID: string | undefined): Record<string, PolicyReportField> {
    const policyReportFields = Object.entries(allPolicies ?? {}).find(([key]) => key.replace(ONYXKEYS.COLLECTION.POLICY, '') === policyID);
    const fieldList = policyReportFields?.[1]?.fieldList;

    if (!policyReportFields || !fieldList) {
        return {};
    }

    return fieldList;
}

/**
 * Get the report fields that we should display a MoneyReportView gets opened
 */

function getAvailableReportFields(report: Report, policyReportFields: PolicyReportField[]): PolicyReportField[] {
    // Get the report fields that are attached to a report. These will persist even if a field is deleted from the policy.
    const reportFields = Object.values(report.fieldList ?? {});
    const reportIsSettled = isSettled(report.reportID);

    // If the report is settled, we don't want to show any new field that gets added to the policy.
    if (reportIsSettled) {
        return reportFields;
    }

    // If the report is unsettled, we want to merge the new fields that get added to the policy with the fields that
    // are attached to the report.
    const mergedFieldIds = Array.from(new Set([...policyReportFields.map(({fieldID}) => fieldID), ...reportFields.map(({fieldID}) => fieldID)]));

    const fields = mergedFieldIds.map((id) => {
        const field = report?.fieldList?.[getReportFieldKey(id)];

        if (field) {
            return field;
        }

        const policyReportField = policyReportFields.find(({fieldID}) => fieldID === id);

        if (policyReportField) {
            return policyReportField;
        }

        return null;
    });

    return fields.filter(Boolean) as PolicyReportField[];
}

/**
 * Get the title for an IOU or expense chat which will be showing the payer and the amount
 */
function getMoneyRequestReportName(report: OnyxEntry<Report>, policy?: OnyxEntry<Policy>, invoiceReceiverPolicy?: OnyxEntry<Policy>): string {
    const isReportSettled = isSettled(report?.reportID);
    const reportFields = isReportSettled ? report?.fieldList : getReportFieldsByPolicyID(report?.policyID);
    const titleReportField = Object.values(reportFields ?? {}).find((reportField) => reportField?.fieldID === CONST.REPORT_FIELD_TITLE_FIELD_ID);

    if (titleReportField && report?.reportName && isPaidGroupPolicyExpenseReport(report)) {
        return report.reportName;
    }

    const moneyRequestTotal = getMoneyRequestSpendBreakdown(report).totalDisplaySpend;
    const formattedAmount = convertToDisplayString(moneyRequestTotal, report?.currency);

    let payerOrApproverName;
    if (isExpenseReport(report)) {
        const parentReport = getParentReport(report);
        payerOrApproverName = getPolicyName(parentReport ?? report, false, policy);
    } else if (isInvoiceReport(report)) {
        const chatReport = getReportOrDraftReport(report?.chatReportID);
        payerOrApproverName = getInvoicePayerName(chatReport, invoiceReceiverPolicy);
    } else {
        payerOrApproverName = getDisplayNameForParticipant(report?.managerID) ?? '';
    }

    const payerPaidAmountMessage = translateLocal('iou.payerPaidAmount', {
        payer: payerOrApproverName,
        amount: formattedAmount,
    });

    if (isReportApproved(report)) {
        return translateLocal('iou.managerApprovedAmount', {
            manager: payerOrApproverName,
            amount: formattedAmount,
        });
    }

    if (report?.isWaitingOnBankAccount) {
        return `${payerPaidAmountMessage} ${CONST.DOT_SEPARATOR} ${translateLocal('iou.pending')}`;
    }

    if (!isSettled(report?.reportID) && hasNonReimbursableTransactions(report?.reportID)) {
        payerOrApproverName = getDisplayNameForParticipant(report?.ownerAccountID) ?? '';
        return translateLocal('iou.payerSpentAmount', {payer: payerOrApproverName, amount: formattedAmount});
    }

    if (isProcessingReport(report) || isOpenExpenseReport(report) || isOpenInvoiceReport(report) || moneyRequestTotal === 0) {
        return translateLocal('iou.payerOwesAmount', {payer: payerOrApproverName, amount: formattedAmount});
    }

    return payerPaidAmountMessage;
}

/**
 * Gets transaction created, amount, currency, comment, and waypoints (for distance expense)
 * into a flat object. Used for displaying transactions and sending them in API commands
 */

function getTransactionDetails(transaction: OnyxInputOrEntry<Transaction>, createdDateFormat: string = CONST.DATE.FNS_FORMAT_STRING): TransactionDetails | undefined {
    if (!transaction) {
        return;
    }
    const report = getReportOrDraftReport(transaction?.reportID);
    return {
        created: getFormattedCreated(transaction, createdDateFormat),
        amount: getTransactionAmount(transaction, !isEmptyObject(report) && isExpenseReport(report)),
        attendees: getAttendees(transaction),
        taxAmount: getTaxAmount(transaction, !isEmptyObject(report) && isExpenseReport(report)),
        taxCode: getTaxCode(transaction),
        currency: getCurrency(transaction),
        comment: getDescription(transaction),
        merchant: getMerchant(transaction),
        waypoints: getWaypoints(transaction),
        customUnitRateID: getRateID(transaction),
        category: getCategory(transaction),
        billable: getBillable(transaction),
        tag: getTag(transaction),
        mccGroup: getMCCGroup(transaction),
        cardID: getCardID(transaction),
        originalAmount: getOriginalAmount(transaction),
        originalCurrency: getOriginalCurrency(transaction),
        postedDate: getFormattedPostedDate(transaction),
    };
}

function getTransactionCommentObject(transaction: OnyxEntry<Transaction>): Comment {
    return {
        ...transaction?.comment,
        waypoints: getWaypoints(transaction),
    };
}

/**
 * Can only edit if:
 *
 * - in case of IOU report
 *    - the current user is the requestor and is not settled yet
 * - in case of expense report
 *    - the current user is the requestor and is not settled yet
 *    - the current user is the manager of the report
 *    - or the current user is an admin on the policy the expense report is tied to
 *
 *    This is used in conjunction with canEditRestrictedField to control editing of specific fields like amount, currency, created, receipt, and distance.
 *    On its own, it only controls allowing/disallowing navigating to the editing pages or showing/hiding the 'Edit' icon on report actions
 */
function canEditMoneyRequest(reportAction: OnyxInputOrEntry<ReportAction<typeof CONST.REPORT.ACTIONS.TYPE.IOU>>, linkedTransaction?: OnyxEntry<Transaction>): boolean {
    const isDeleted = isDeletedAction(reportAction);

    if (isDeleted) {
        return false;
    }

    const allowedReportActionType: Array<ValueOf<typeof CONST.IOU.REPORT_ACTION_TYPE>> = [CONST.IOU.REPORT_ACTION_TYPE.TRACK, CONST.IOU.REPORT_ACTION_TYPE.CREATE];
    const originalMessage = getOriginalMessage(reportAction);
    const actionType = originalMessage?.type;

    if (!actionType || !allowedReportActionType.includes(actionType)) {
        return false;
    }

    const transaction = linkedTransaction ?? getLinkedTransaction(reportAction ?? undefined);

    // In case the transaction is failed to be created, we should disable editing the money request
    if (!transaction?.transactionID || (transaction?.pendingAction === CONST.RED_BRICK_ROAD_PENDING_ACTION.ADD && !isEmptyObject(transaction.errors))) {
        return false;
    }

    const moneyRequestReportID = originalMessage?.IOUReportID;

    if (!moneyRequestReportID) {
        return actionType === CONST.IOU.REPORT_ACTION_TYPE.TRACK;
    }

    const moneyRequestReport = getReportOrDraftReport(String(moneyRequestReportID));
    const isRequestor = currentUserAccountID === reportAction?.actorAccountID;

    const isSubmitted = isProcessingReport(moneyRequestReport);
    if (isIOUReport(moneyRequestReport)) {
        return isSubmitted && isRequestor;
    }

    const policy = getPolicy(moneyRequestReport?.policyID);
    const isAdmin = policy?.role === CONST.POLICY.ROLE.ADMIN;
    const isManager = currentUserAccountID === moneyRequestReport?.managerID;

    if (isInvoiceReport(moneyRequestReport) && isManager) {
        return false;
    }

    // Admin & managers can always edit coding fields such as tag, category, billable, etc. As long as the report has a state higher than OPEN.
    if ((isAdmin || isManager) && !isOpenExpenseReport(moneyRequestReport)) {
        return true;
    }

    if (policy?.type === CONST.POLICY.TYPE.CORPORATE && moneyRequestReport && isSubmitted && isCurrentUserSubmitter(moneyRequestReport.reportID)) {
        const isForwarded = getSubmitToAccountID(policy, moneyRequestReport) !== moneyRequestReport.managerID;
        return !isForwarded;
    }

    return !isReportApproved(moneyRequestReport) && !isSettled(moneyRequestReport?.reportID) && !isClosedReport(moneyRequestReport) && isRequestor;
}

/**
 * Checks if the current user can edit the provided property of an expense
 *
 */
function canEditFieldOfMoneyRequest(reportAction: OnyxInputOrEntry<ReportAction>, fieldToEdit: ValueOf<typeof CONST.EDIT_REQUEST_FIELD>): boolean {
    // A list of fields that cannot be edited by anyone, once an expense has been settled
    const restrictedFields: string[] = [
        CONST.EDIT_REQUEST_FIELD.AMOUNT,
        CONST.EDIT_REQUEST_FIELD.CURRENCY,
        CONST.EDIT_REQUEST_FIELD.MERCHANT,
        CONST.EDIT_REQUEST_FIELD.DATE,
        CONST.EDIT_REQUEST_FIELD.RECEIPT,
        CONST.EDIT_REQUEST_FIELD.DISTANCE,
        CONST.EDIT_REQUEST_FIELD.DISTANCE_RATE,
    ];

    if (!isMoneyRequestAction(reportAction) || !canEditMoneyRequest(reportAction)) {
        return false;
    }

    // If we're editing fields such as category, tag, description, etc. the check above should be enough for handling the permission
    if (!restrictedFields.includes(fieldToEdit)) {
        return true;
    }

    const iouMessage = getOriginalMessage(reportAction);
    const moneyRequestReport = iouMessage?.IOUReportID ? getReport(iouMessage?.IOUReportID) ?? ({} as Report) : ({} as Report);
    const transaction = allTransactions?.[`${ONYXKEYS.COLLECTION.TRANSACTION}${iouMessage?.IOUTransactionID}`] ?? ({} as Transaction);

    if (isSettled(String(moneyRequestReport.reportID)) || isReportApproved(String(moneyRequestReport.reportID))) {
        return false;
    }

    if (
        (fieldToEdit === CONST.EDIT_REQUEST_FIELD.AMOUNT || fieldToEdit === CONST.EDIT_REQUEST_FIELD.CURRENCY || fieldToEdit === CONST.EDIT_REQUEST_FIELD.DATE) &&
        isCardTransaction(transaction)
    ) {
        return false;
    }

    const policy = getPolicy(moneyRequestReport?.policyID);
    const isAdmin = isExpenseReport(moneyRequestReport) && policy?.role === CONST.POLICY.ROLE.ADMIN;
    const isManager = isExpenseReport(moneyRequestReport) && currentUserAccountID === moneyRequestReport?.managerID;

    if ((fieldToEdit === CONST.EDIT_REQUEST_FIELD.AMOUNT || fieldToEdit === CONST.EDIT_REQUEST_FIELD.CURRENCY) && isDistanceRequest(transaction)) {
        return isAdmin || isManager;
    }

    if (
        (fieldToEdit === CONST.EDIT_REQUEST_FIELD.AMOUNT || fieldToEdit === CONST.EDIT_REQUEST_FIELD.CURRENCY || fieldToEdit === CONST.EDIT_REQUEST_FIELD.MERCHANT) &&
        isPerDiemRequest(transaction)
    ) {
        return false;
    }

    if (fieldToEdit === CONST.EDIT_REQUEST_FIELD.RECEIPT) {
        const isRequestor = currentUserAccountID === reportAction?.actorAccountID;
        return (
            !isInvoiceReport(moneyRequestReport) &&
            !isReceiptBeingScanned(transaction) &&
            !isDistanceRequest(transaction) &&
            !isPerDiemRequest(transaction) &&
            (isAdmin || isManager || isRequestor)
        );
    }

    if (fieldToEdit === CONST.EDIT_REQUEST_FIELD.DISTANCE_RATE) {
        // The distance rate can be modified only on the distance expense reports
        return isExpenseReport(moneyRequestReport) && isDistanceRequest(transaction);
    }

    return true;
}

/**
 * Can only edit if:
 *
 * - It was written by the current user
 * - It's an ADD_COMMENT that is not an attachment
 * - It's an expense where conditions for editability are defined in canEditMoneyRequest method
 * - It's not pending deletion
 */
function canEditReportAction(reportAction: OnyxInputOrEntry<ReportAction>): boolean {
    const isCommentOrIOU = reportAction?.actionName === CONST.REPORT.ACTIONS.TYPE.ADD_COMMENT || reportAction?.actionName === CONST.REPORT.ACTIONS.TYPE.IOU;
    const message = reportAction ? getReportActionMessageReportUtils(reportAction) : undefined;

    return !!(
        reportAction?.actorAccountID === currentUserAccountID &&
        isCommentOrIOU &&
        (!isMoneyRequestAction(reportAction) || canEditMoneyRequest(reportAction)) && // Returns true for non-IOU actions
        !isReportMessageAttachment(message) &&
        ((!reportAction.isAttachmentWithText && !reportAction.isAttachmentOnly) || !reportAction.isOptimisticAction) &&
        !isDeletedAction(reportAction) &&
        !isCreatedTaskReportAction(reportAction) &&
        reportAction?.pendingAction !== CONST.RED_BRICK_ROAD_PENDING_ACTION.DELETE
    );
}

function canHoldUnholdReportAction(reportAction: OnyxInputOrEntry<ReportAction>): {canHoldRequest: boolean; canUnholdRequest: boolean} {
    if (!isMoneyRequestAction(reportAction)) {
        return {canHoldRequest: false, canUnholdRequest: false};
    }

    const moneyRequestReportID = getOriginalMessage(reportAction)?.IOUReportID;
    const moneyRequestReport = getReportOrDraftReport(String(moneyRequestReportID));

    if (!moneyRequestReportID || !moneyRequestReport) {
        return {canHoldRequest: false, canUnholdRequest: false};
    }

    if (isInvoiceReport(moneyRequestReport)) {
        return {
            canHoldRequest: false,
            canUnholdRequest: false,
        };
    }

    const isRequestSettled = isSettled(moneyRequestReport?.reportID);
    const isApproved = isReportApproved(moneyRequestReport);
    const transactionID = moneyRequestReport ? getOriginalMessage(reportAction)?.IOUTransactionID : undefined;
    const transaction = allTransactions?.[`${ONYXKEYS.COLLECTION.TRANSACTION}${transactionID}`] ?? ({} as Transaction);

    const parentReportAction = isThread(moneyRequestReport)
        ? allReportActions?.[`${ONYXKEYS.COLLECTION.REPORT_ACTIONS}${moneyRequestReport.parentReportID}`]?.[moneyRequestReport.parentReportActionID]
        : undefined;

    const isRequestIOU = isIOUReport(moneyRequestReport);
    const isHoldActionCreator = isHoldCreator(transaction, reportAction.childReportID);

    const isTrackExpenseMoneyReport = isTrackExpenseReport(moneyRequestReport);
    const isActionOwner =
        typeof parentReportAction?.actorAccountID === 'number' &&
        typeof currentUserPersonalDetails?.accountID === 'number' &&
        parentReportAction.actorAccountID === currentUserPersonalDetails?.accountID;
    const isApprover = isMoneyRequestReport(moneyRequestReport) && moneyRequestReport?.managerID !== null && currentUserPersonalDetails?.accountID === moneyRequestReport?.managerID;
    const isAdmin = isPolicyAdmin(moneyRequestReport.policyID, allPolicies);
    const isOnHold = isOnHoldTransactionUtils(transaction);
    const isScanning = hasReceiptTransactionUtils(transaction) && isReceiptBeingScanned(transaction);
    const isClosed = isClosedReport(moneyRequestReport);

    const canModifyStatus = !isTrackExpenseMoneyReport && (isAdmin || isActionOwner || isApprover);
    const canModifyUnholdStatus = !isTrackExpenseMoneyReport && (isAdmin || (isActionOwner && isHoldActionCreator) || isApprover);
    const isDeletedParentActionLocal = isEmptyObject(parentReportAction) || isDeletedAction(parentReportAction);

    const canHoldOrUnholdRequest = !isRequestSettled && !isApproved && !isDeletedParentActionLocal && !isClosed;
    const canHoldRequest = canHoldOrUnholdRequest && !isOnHold && (isRequestIOU || canModifyStatus) && !isScanning && !!transaction?.reimbursable;
    const canUnholdRequest =
        !!(canHoldOrUnholdRequest && isOnHold && !isDuplicate(transaction.transactionID, true) && (isRequestIOU ? isHoldActionCreator : canModifyUnholdStatus)) &&
        !!transaction?.reimbursable;

    return {canHoldRequest, canUnholdRequest};
}

const changeMoneyRequestHoldStatus = (reportAction: OnyxEntry<ReportAction>, backTo?: string, searchHash?: number): void => {
    if (!isMoneyRequestAction(reportAction)) {
        return;
    }
    const moneyRequestReportID = getOriginalMessage(reportAction)?.IOUReportID;

    const moneyRequestReport = getReportOrDraftReport(String(moneyRequestReportID));
    if (!moneyRequestReportID || !moneyRequestReport) {
        return;
    }

    const transactionID = getOriginalMessage(reportAction)?.IOUTransactionID;

    if (!transactionID || !reportAction.childReportID) {
        Log.warn('Missing transactionID and reportAction.childReportID during the change of the money request hold status');
        return;
    }

    const transaction = allTransactions?.[`${ONYXKEYS.COLLECTION.TRANSACTION}${transactionID}`] ?? ({} as Transaction);
    const isOnHold = isOnHoldTransactionUtils(transaction);
    const policy = allPolicies?.[`${ONYXKEYS.COLLECTION.POLICY}${moneyRequestReport.policyID}`] ?? null;

    if (isOnHold) {
        unholdRequest(transactionID, reportAction.childReportID, searchHash);
    } else {
        const activeRoute = encodeURIComponent(Navigation.getActiveRouteWithoutParams());
        Navigation.navigate(
            // eslint-disable-next-line @typescript-eslint/prefer-nullish-coalescing
            ROUTES.MONEY_REQUEST_HOLD_REASON.getRoute(policy?.type ?? CONST.POLICY.TYPE.PERSONAL, transactionID, reportAction.childReportID, backTo || activeRoute, searchHash),
        );
    }
};

/**
 * Gets all transactions on an IOU report with a receipt
 */
function getTransactionsWithReceipts(iouReportID: string | undefined): Transaction[] {
    const transactions = getReportTransactions(iouReportID);
    return transactions.filter((transaction) => hasReceiptTransactionUtils(transaction));
}

/**
 * For report previews, we display a "Receipt scan in progress" indicator
 * instead of the report total only when we have no report total ready to show. This is the case when
 * all requests are receipts that are being SmartScanned. As soon as we have a non-receipt request,
 * or as soon as one receipt request is done scanning, we have at least one
 * "ready" expense, and we remove this indicator to show the partial report total.
 */
function areAllRequestsBeingSmartScanned(iouReportID: string | undefined, reportPreviewAction: OnyxEntry<ReportAction>): boolean {
    const transactionsWithReceipts = getTransactionsWithReceipts(iouReportID);
    // If we have more requests than requests with receipts, we have some manual requests
    if (getNumberOfMoneyRequests(reportPreviewAction) > transactionsWithReceipts.length) {
        return false;
    }
    return transactionsWithReceipts.every((transaction) => isReceiptBeingScanned(transaction));
}

/**
 * Get the transactions related to a report preview with receipts
 * Get the details linked to the IOU reportAction
 *
 * NOTE: This method is only meant to be used inside this action file. Do not export and use it elsewhere. Use withOnyx or Onyx.connect() instead.
 */
function getLinkedTransaction(reportAction: OnyxEntry<ReportAction | OptimisticIOUReportAction>): OnyxEntry<Transaction> {
    let transactionID;

    if (isMoneyRequestAction(reportAction)) {
        transactionID = getOriginalMessage(reportAction)?.IOUTransactionID;
    }

    return allTransactions?.[`${ONYXKEYS.COLLECTION.TRANSACTION}${transactionID}`];
}

/**
 * Check if any of the transactions in the report has required missing fields
 */
function hasMissingSmartscanFields(iouReportID: string | undefined): boolean {
    const reportTransactions = getReportTransactions(iouReportID);

    return reportTransactions.some(hasMissingSmartscanFieldsTransactionUtils);
}

/**
 * Get report action which is missing smartscan fields
 */
function getReportActionWithMissingSmartscanFields(iouReportID: string | undefined): ReportAction | undefined {
    const reportActions = Object.values(getAllReportActions(iouReportID));
    return reportActions.find((action) => {
        if (!isMoneyRequestAction(action)) {
            return false;
        }
        const transaction = getLinkedTransaction(action);
        if (isEmptyObject(transaction)) {
            return false;
        }
        if (!wasActionTakenByCurrentUser(action)) {
            return false;
        }
        return hasMissingSmartscanFieldsTransactionUtils(transaction);
    });
}

/**
 * Check if iouReportID has required missing fields
 */
function shouldShowRBRForMissingSmartscanFields(iouReportID: string | undefined): boolean {
    return !!getReportActionWithMissingSmartscanFields(iouReportID);
}

/**
 * Given a parent IOU report action get report name for the LHN.
 */
function getTransactionReportName(reportAction: OnyxEntry<ReportAction | OptimisticIOUReportAction>): string {
    if (isReversedTransaction(reportAction)) {
        return translateLocal('parentReportAction.reversedTransaction');
    }

    if (isDeletedAction(reportAction)) {
        return translateLocal('parentReportAction.deletedExpense');
    }

    const transaction = getLinkedTransaction(reportAction);

    if (isEmptyObject(transaction)) {
        // Transaction data might be empty on app's first load, if so we fallback to Expense/Track Expense
        return isTrackExpenseAction(reportAction) ? translateLocal('iou.createExpense') : translateLocal('iou.expense');
    }

    if (hasReceiptTransactionUtils(transaction) && isReceiptBeingScanned(transaction)) {
        return translateLocal('iou.receiptScanning', {count: 1});
    }

    if (hasMissingSmartscanFieldsTransactionUtils(transaction)) {
        return translateLocal('iou.receiptMissingDetails');
    }

    if (isFetchingWaypointsFromServer(transaction) && getMerchant(transaction) === translateLocal('iou.fieldPending')) {
        return translateLocal('iou.fieldPending');
    }

    if (isSentMoneyReportAction(reportAction)) {
        return getIOUReportActionDisplayMessage(reportAction as ReportAction, transaction);
    }

    const report = getReportOrDraftReport(transaction?.reportID);
    const amount = getTransactionAmount(transaction, !isEmptyObject(report) && isExpenseReport(report)) ?? 0;
    const formattedAmount = convertToDisplayString(amount, getCurrency(transaction)) ?? '';
    const comment = getMerchantOrDescription(transaction);
    if (isTrackExpenseAction(reportAction)) {
        return translateLocal('iou.threadTrackReportName', {formattedAmount, comment});
    }
    return translateLocal('iou.threadExpenseReportName', {formattedAmount, comment});
}

/**
 * Get expense message for an IOU report
 *
 * @param [iouReportAction] This is always an IOU action. When necessary, report preview actions will be unwrapped and the child iou report action is passed here (the original report preview
 *     action will be passed as `originalReportAction` in this case).
 * @param [originalReportAction] This can be either a report preview action or the IOU action. This will be the original report preview action in cases where `iouReportAction` was unwrapped
 *     from a report preview action. Otherwise, it will be the same as `iouReportAction`.
 */
function getReportPreviewMessage(
    reportOrID: OnyxInputOrEntry<Report> | string,
    iouReportAction: OnyxInputOrEntry<ReportAction> = null,
    shouldConsiderScanningReceiptOrPendingRoute = false,
    isPreviewMessageForParentChatReport = false,
    policy?: OnyxInputOrEntry<Policy>,
    isForListPreview = false,
    originalReportAction: OnyxInputOrEntry<ReportAction> = iouReportAction,
): string {
    const report = typeof reportOrID === 'string' ? getReport(reportOrID) : reportOrID;
    const reportActionMessage = getReportActionHtml(iouReportAction);

    if (!report?.reportID) {
        return reportActionMessage;
    }

    const allReportTransactions = getAllReportTransactions(report.reportID);
    const transactionsWithReceipts = allReportTransactions.filter(hasReceiptTransactionUtils);
    const numberOfScanningReceipts = transactionsWithReceipts.filter(isReceiptBeingScanned).length;

    if (isEmptyObject(report) || !report?.reportID) {
        // The iouReport is not found locally after SignIn because the OpenApp API won't return iouReports if they're settled
        // As a temporary solution until we know how to solve this the best, we just use the message that returned from BE
        return reportActionMessage;
    }

    if (!isEmptyObject(iouReportAction) && !isIOUReport(report) && iouReportAction && isSplitBillReportAction(iouReportAction)) {
        // This covers group chats where the last action is a split expense action
        const linkedTransaction = getLinkedTransaction(iouReportAction);
        if (isEmptyObject(linkedTransaction)) {
            return reportActionMessage;
        }

        if (!isEmptyObject(linkedTransaction)) {
            if (isReceiptBeingScanned(linkedTransaction)) {
                return translateLocal('iou.receiptScanning', {count: 1});
            }

            if (hasMissingSmartscanFieldsTransactionUtils(linkedTransaction)) {
                return translateLocal('iou.receiptMissingDetails');
            }

            const amount = getTransactionAmount(linkedTransaction, !isEmptyObject(report) && isExpenseReport(report)) ?? 0;
            const formattedAmount = convertToDisplayString(amount, getCurrency(linkedTransaction)) ?? '';
            return translateLocal('iou.didSplitAmount', {formattedAmount, comment: getMerchantOrDescription(linkedTransaction)});
        }
    }

    if (!isEmptyObject(iouReportAction) && !isIOUReport(report) && iouReportAction && isTrackExpenseAction(iouReportAction)) {
        // This covers group chats where the last action is a track expense action
        const linkedTransaction = getLinkedTransaction(iouReportAction);
        if (isEmptyObject(linkedTransaction)) {
            return reportActionMessage;
        }

        if (!isEmptyObject(linkedTransaction)) {
            if (isReceiptBeingScanned(linkedTransaction)) {
                return translateLocal('iou.receiptScanning', {count: 1});
            }

            if (hasMissingSmartscanFieldsTransactionUtils(linkedTransaction)) {
                return translateLocal('iou.receiptMissingDetails');
            }

            const amount = getTransactionAmount(linkedTransaction, !isEmptyObject(report) && isExpenseReport(report)) ?? 0;
            const formattedAmount = convertToDisplayString(amount, getCurrency(linkedTransaction)) ?? '';
            return translateLocal('iou.trackedAmount', {formattedAmount, comment: getMerchantOrDescription(linkedTransaction)});
        }
    }

    const containsNonReimbursable = hasNonReimbursableTransactions(report.reportID);
    const totalAmount = getMoneyRequestSpendBreakdown(report).totalDisplaySpend;

    const parentReport = getParentReport(report);
    const policyName = getPolicyName(parentReport ?? report, false, policy);
    const payerName = isExpenseReport(report) ? policyName : getDisplayNameForParticipant(report.managerID, !isPreviewMessageForParentChatReport);

    const formattedAmount = convertToDisplayString(totalAmount, report.currency);

    if (isReportApproved(report) && isPaidGroupPolicy(report)) {
        return translateLocal('iou.managerApprovedAmount', {
            manager: payerName ?? '',
            amount: formattedAmount,
        });
    }

    let linkedTransaction;
    if (!isEmptyObject(iouReportAction) && shouldConsiderScanningReceiptOrPendingRoute && iouReportAction && isMoneyRequestAction(iouReportAction)) {
        linkedTransaction = getLinkedTransaction(iouReportAction);
    }

    if (!isEmptyObject(linkedTransaction) && hasReceiptTransactionUtils(linkedTransaction) && isReceiptBeingScanned(linkedTransaction)) {
        return translateLocal('iou.receiptScanning', {count: numberOfScanningReceipts});
    }

    if (!isEmptyObject(linkedTransaction) && isFetchingWaypointsFromServer(linkedTransaction) && !getTransactionAmount(linkedTransaction)) {
        return translateLocal('iou.fieldPending');
    }

    const originalMessage = !isEmptyObject(iouReportAction) && isMoneyRequestAction(iouReportAction) ? getOriginalMessage(iouReportAction) : undefined;

    // Show Paid preview message if it's settled or if the amount is paid & stuck at receivers end for only chat reports.
    if (isSettled(report.reportID) || (report.isWaitingOnBankAccount && isPreviewMessageForParentChatReport)) {
        // A settled report preview message can come in three formats "paid ... elsewhere" or "paid ... with Expensify"
        let translatePhraseKey: TranslationPaths = 'iou.paidElsewhereWithAmount';
        if (isPreviewMessageForParentChatReport) {
            translatePhraseKey = 'iou.payerPaidAmount';
        } else if (
            [CONST.IOU.PAYMENT_TYPE.VBBA, CONST.IOU.PAYMENT_TYPE.EXPENSIFY].some((paymentType) => paymentType === originalMessage?.paymentType) ||
            !!reportActionMessage.match(/ (with Expensify|using Expensify)$/) ||
            report.isWaitingOnBankAccount
        ) {
            translatePhraseKey = 'iou.paidWithExpensifyWithAmount';
            if (originalMessage?.automaticAction) {
                translatePhraseKey = 'iou.automaticallyPaidWithExpensify';
            }
        }

        let actualPayerName = report.managerID === currentUserAccountID ? '' : getDisplayNameForParticipant(report.managerID, true);
        actualPayerName = actualPayerName && isForListPreview && !isPreviewMessageForParentChatReport ? `${actualPayerName}:` : actualPayerName;
        const payerDisplayName = isPreviewMessageForParentChatReport ? payerName : actualPayerName;

        return translateLocal(translatePhraseKey, {amount: formattedAmount, payer: payerDisplayName ?? ''});
    }

    if (report.isWaitingOnBankAccount) {
        const submitterDisplayName = getDisplayNameForParticipant(report.ownerAccountID, true) ?? '';
        return translateLocal('iou.waitingOnBankAccount', {submitterDisplayName});
    }

    const lastActorID = iouReportAction?.actorAccountID;
    let amount = originalMessage?.amount;
    let currency = originalMessage?.currency ? originalMessage?.currency : report.currency;

    if (!isEmptyObject(linkedTransaction)) {
        amount = getTransactionAmount(linkedTransaction, isExpenseReport(report));
        currency = getCurrency(linkedTransaction);
    }

    if (isEmptyObject(linkedTransaction) && !isEmptyObject(iouReportAction)) {
        linkedTransaction = getLinkedTransaction(iouReportAction);
    }

    let comment = !isEmptyObject(linkedTransaction) ? getMerchantOrDescription(linkedTransaction) : undefined;
    if (!isEmptyObject(originalReportAction) && isReportPreviewAction(originalReportAction) && getNumberOfMoneyRequests(originalReportAction) !== 1) {
        comment = undefined;
    }

    // if we have the amount in the originalMessage and lastActorID, we can use that to display the preview message for the latest expense
    if (amount !== undefined && lastActorID && !isPreviewMessageForParentChatReport) {
        const amountToDisplay = convertToDisplayString(Math.abs(amount), currency);

        // We only want to show the actor name in the preview if it's not the current user who took the action
        const requestorName = lastActorID && lastActorID !== currentUserAccountID ? getDisplayNameForParticipant(lastActorID, !isPreviewMessageForParentChatReport) : '';
        return `${requestorName ? `${requestorName}: ` : ''}${translateLocal('iou.submittedAmount', {formattedAmount: amountToDisplay, comment})}`;
    }

    if (containsNonReimbursable) {
        return translateLocal('iou.payerSpentAmount', {payer: getDisplayNameForParticipant(report.ownerAccountID) ?? '', amount: formattedAmount});
    }

    return translateLocal('iou.payerOwesAmount', {payer: payerName ?? '', amount: formattedAmount, comment});
}

/**
 * Given the updates user made to the expense, compose the originalMessage
 * object of the modified expense action.
 *
 * At the moment, we only allow changing one transaction field at a time.
 */
function getModifiedExpenseOriginalMessage(
    oldTransaction: OnyxInputOrEntry<Transaction>,
    transactionChanges: TransactionChanges,
    isFromExpenseReport: boolean,
    policy: OnyxInputOrEntry<Policy>,
    updatedTransaction?: OnyxInputOrEntry<Transaction>,
): OriginalMessageModifiedExpense {
    const originalMessage: OriginalMessageModifiedExpense = {};
    // Remark: Comment field is the only one which has new/old prefixes for the keys (newComment/ oldComment),
    // all others have old/- pattern such as oldCreated/created
    if ('comment' in transactionChanges) {
        originalMessage.oldComment = getDescription(oldTransaction);
        originalMessage.newComment = transactionChanges?.comment;
    }
    if ('created' in transactionChanges) {
        originalMessage.oldCreated = getFormattedCreated(oldTransaction);
        originalMessage.created = transactionChanges?.created;
    }
    if ('merchant' in transactionChanges) {
        originalMessage.oldMerchant = getMerchant(oldTransaction);
        originalMessage.merchant = transactionChanges?.merchant;
    }
    if ('attendees' in transactionChanges) {
        [originalMessage.oldAttendees, originalMessage.attendees] = getFormattedAttendees(transactionChanges?.attendees, getAttendees(oldTransaction));
    }

    // The amount is always a combination of the currency and the number value so when one changes we need to store both
    // to match how we handle the modified expense action in oldDot
    const didAmountOrCurrencyChange = 'amount' in transactionChanges || 'currency' in transactionChanges;
    if (didAmountOrCurrencyChange) {
        originalMessage.oldAmount = getTransactionAmount(oldTransaction, isFromExpenseReport);
        originalMessage.amount = transactionChanges?.amount ?? transactionChanges.oldAmount;
        originalMessage.oldCurrency = getCurrency(oldTransaction);
        originalMessage.currency = transactionChanges?.currency ?? transactionChanges.oldCurrency;
    }

    if ('category' in transactionChanges) {
        originalMessage.oldCategory = getCategory(oldTransaction);
        originalMessage.category = transactionChanges?.category;
    }

    if ('tag' in transactionChanges) {
        originalMessage.oldTag = getTag(oldTransaction);
        originalMessage.tag = transactionChanges?.tag;
    }

    // We only want to display a tax rate update system message when tax rate is updated by user.
    // Tax rate can change as a result of currency update. In such cases, we want to skip displaying a system message, as discussed.
    const didTaxCodeChange = 'taxCode' in transactionChanges;
    if (didTaxCodeChange && !didAmountOrCurrencyChange) {
        originalMessage.oldTaxRate = policy?.taxRates?.taxes[getTaxCode(oldTransaction)]?.value;
        originalMessage.taxRate = transactionChanges?.taxCode && policy?.taxRates?.taxes[transactionChanges?.taxCode]?.value;
    }

    // We only want to display a tax amount update system message when tax amount is updated by user.
    // Tax amount can change as a result of amount, currency or tax rate update. In such cases, we want to skip displaying a system message, as discussed.
    if ('taxAmount' in transactionChanges && !(didAmountOrCurrencyChange || didTaxCodeChange)) {
        originalMessage.oldTaxAmount = getTaxAmount(oldTransaction, isFromExpenseReport);
        originalMessage.taxAmount = transactionChanges?.taxAmount;
        originalMessage.currency = getCurrency(oldTransaction);
    }

    if ('billable' in transactionChanges) {
        const oldBillable = getBillable(oldTransaction);
        originalMessage.oldBillable = oldBillable ? translateLocal('common.billable').toLowerCase() : translateLocal('common.nonBillable').toLowerCase();
        originalMessage.billable = transactionChanges?.billable ? translateLocal('common.billable').toLowerCase() : translateLocal('common.nonBillable').toLowerCase();
    }

    if ('customUnitRateID' in transactionChanges && updatedTransaction?.comment?.customUnit?.customUnitRateID) {
        originalMessage.oldAmount = getTransactionAmount(oldTransaction, isFromExpenseReport);
        originalMessage.oldCurrency = getCurrency(oldTransaction);
        originalMessage.oldMerchant = getMerchant(oldTransaction);

        // For the originalMessage, we should use the non-negative amount, similar to what getAmount does for oldAmount
        originalMessage.amount = Math.abs(updatedTransaction.modifiedAmount ?? 0);
        originalMessage.currency = updatedTransaction.modifiedCurrency ?? CONST.CURRENCY.USD;
        originalMessage.merchant = updatedTransaction.modifiedMerchant;
    }

    return originalMessage;
}

/**
 * Check if original message is an object and can be used as a ChangeLog type
 * @param originalMessage
 */
function isChangeLogObject(originalMessage?: OriginalMessageChangeLog): OriginalMessageChangeLog | undefined {
    if (originalMessage && typeof originalMessage === 'object') {
        return originalMessage;
    }
    return undefined;
}

/**
 * Build invited usernames for admin chat threads
 * @param parentReportAction
 * @param parentReportActionMessage
 */
function getAdminRoomInvitedParticipants(parentReportAction: OnyxEntry<ReportAction>, parentReportActionMessage: string) {
    if (isEmptyObject(parentReportAction)) {
        return parentReportActionMessage || translateLocal('parentReportAction.deletedMessage');
    }
    if (!getOriginalMessage(parentReportAction)) {
        return parentReportActionMessage || translateLocal('parentReportAction.deletedMessage');
    }
    if (!isPolicyChangeLogAction(parentReportAction) && !isRoomChangeLogAction(parentReportAction)) {
        return parentReportActionMessage || translateLocal('parentReportAction.deletedMessage');
    }

    const originalMessage = isChangeLogObject(getOriginalMessage(parentReportAction));
    const personalDetails = getPersonalDetailsByIDs(originalMessage?.targetAccountIDs ?? [], 0);

    const participants = personalDetails.map((personalDetail) => {
        const name = getEffectiveDisplayName(personalDetail);
        if (name && name?.length > 0) {
            return name;
        }
        return translateLocal('common.hidden');
    });
    const users = participants.length > 1 ? participants.join(` ${translateLocal('common.and')} `) : participants.at(0);
    if (!users) {
        return parentReportActionMessage;
    }
    const actionType = parentReportAction.actionName;
    const isInviteAction = actionType === CONST.REPORT.ACTIONS.TYPE.ROOM_CHANGE_LOG.INVITE_TO_ROOM || actionType === CONST.REPORT.ACTIONS.TYPE.POLICY_CHANGE_LOG.INVITE_TO_ROOM;

    const verbKey = isInviteAction ? 'workspace.invite.invited' : 'workspace.invite.removed';
    const prepositionKey = isInviteAction ? 'workspace.invite.to' : 'workspace.invite.from';

    const verb = translateLocal(verbKey);
    const preposition = translateLocal(prepositionKey);

    const roomName = originalMessage?.roomName ?? '';

    return roomName ? `${verb} ${users} ${preposition} ${roomName}` : `${verb} ${users}`;
}

/**
 * Get the invoice payer name based on its type:
 * - Individual - a receiver display name.
 * - Policy - a receiver policy name.
 */
function getInvoicePayerName(report: OnyxEntry<Report>, invoiceReceiverPolicy?: OnyxEntry<Policy>, invoiceReceiverPersonalDetail?: PersonalDetails): string {
    const invoiceReceiver = report?.invoiceReceiver;
    const isIndividual = invoiceReceiver?.type === CONST.REPORT.INVOICE_RECEIVER_TYPE.INDIVIDUAL;

    if (isIndividual) {
        return formatPhoneNumber(getDisplayNameOrDefault(invoiceReceiverPersonalDetail ?? allPersonalDetails?.[invoiceReceiver.accountID]));
    }

    return getPolicyName(report, false, invoiceReceiverPolicy ?? allPolicies?.[`${ONYXKEYS.COLLECTION.POLICY}${invoiceReceiver?.policyID}`]);
}

/**
 * Parse html of reportAction into text
 */
function parseReportActionHtmlToText(reportAction: OnyxEntry<ReportAction>, reportID: string | undefined, childReportID?: string): string {
    if (!reportAction) {
        return '';
    }
    const key = `${reportID}_${reportAction.reportActionID}_${reportAction.lastModified}`;
    const cachedText = parsedReportActionMessageCache[key];
    if (cachedText !== undefined) {
        return cachedText;
    }

    const {html, text} = getReportActionMessageReportUtils(reportAction) ?? {};

    if (!html) {
        return text ?? '';
    }

    const mentionReportRegex = /<mention-report reportID="(\d+)" *\/>/gi;
    const matches = html.matchAll(mentionReportRegex);

    const reportIDToName: Record<string, string> = {};
    for (const match of matches) {
        if (match[1] !== childReportID) {
            // eslint-disable-next-line @typescript-eslint/no-use-before-define
            reportIDToName[match[1]] = getReportName(getReportOrDraftReport(match[1])) ?? '';
        }
    }

    const mentionUserRegex = /<mention-user accountID="(\d+)" *\/>/gi;
    const accountIDToName: Record<string, string> = {};
    const accountIDs = Array.from(html.matchAll(mentionUserRegex), (mention) => Number(mention[1]));
    const logins = getLoginsByAccountIDs(accountIDs);
    accountIDs.forEach((id, index) => (accountIDToName[id] = logins.at(index) ?? ''));

    const textMessage = Str.removeSMSDomain(Parser.htmlToText(html, {reportIDToName, accountIDToName}));
    parsedReportActionMessageCache[key] = textMessage;

    return textMessage;
}

/**
 * Get the report action message for a report action.
 */
function getReportActionMessage(reportAction: OnyxEntry<ReportAction>, reportID?: string, childReportID?: string) {
    if (isEmptyObject(reportAction)) {
        return '';
    }
    if (reportAction.actionName === CONST.REPORT.ACTIONS.TYPE.HOLD) {
        return translateLocal('iou.heldExpense');
    }

    if (reportAction.actionName === CONST.REPORT.ACTIONS.TYPE.EXPORTED_TO_INTEGRATION) {
        return getExportIntegrationLastMessageText(reportAction);
    }

    if (reportAction.actionName === CONST.REPORT.ACTIONS.TYPE.UNHOLD) {
        return translateLocal('iou.unheldExpense');
    }
    if (isApprovedOrSubmittedReportAction(reportAction) || isActionOfType(reportAction, CONST.REPORT.ACTIONS.TYPE.REIMBURSED)) {
        return getReportActionMessageText(reportAction);
    }
    if (isReimbursementQueuedAction(reportAction)) {
        return getReimbursementQueuedActionMessage(reportAction, getReportOrDraftReport(reportID), false);
    }

    return parseReportActionHtmlToText(reportAction, reportID, childReportID);
}

/**
 * Get the title for an invoice room.
 */
function getInvoicesChatName(report: OnyxEntry<Report>, receiverPolicy: OnyxEntry<Policy>, personalDetails?: Partial<PersonalDetailsList>): string {
    const invoiceReceiver = report?.invoiceReceiver;
    const isIndividual = invoiceReceiver?.type === CONST.REPORT.INVOICE_RECEIVER_TYPE.INDIVIDUAL;
    const invoiceReceiverAccountID = isIndividual ? invoiceReceiver.accountID : CONST.DEFAULT_NUMBER_ID;
    const invoiceReceiverPolicyID = isIndividual ? undefined : invoiceReceiver?.policyID;
    const invoiceReceiverPolicy = receiverPolicy ?? getPolicy(invoiceReceiverPolicyID);
    const isCurrentUserReceiver = (isIndividual && invoiceReceiverAccountID === currentUserAccountID) || (!isIndividual && isPolicyAdminPolicyUtils(invoiceReceiverPolicy));

    if (isCurrentUserReceiver) {
        return getPolicyName(report);
    }

    if (isIndividual) {
        return formatPhoneNumber(getDisplayNameOrDefault((personalDetails ?? allPersonalDetails)?.[invoiceReceiverAccountID]));
    }

    return getPolicyName(report, false, invoiceReceiverPolicy);
}

const reportNameCache = new Map<string, {lastVisibleActionCreated: string; reportName: string}>();

/**
 * Get a cache key for the report name.
 */
const getCacheKey = (report: OnyxEntry<Report>): string => `${report?.reportID}-${report?.lastVisibleActionCreated}-${report?.reportName}`;

/**
 * Get the title for a report.
 */
function getReportName(
    report: OnyxEntry<Report>,
    policy?: OnyxEntry<Policy>,
    parentReportActionParam?: OnyxInputOrEntry<ReportAction>,
    personalDetails?: Partial<PersonalDetailsList>,
    invoiceReceiverPolicy?: OnyxEntry<Policy>,
): string {
    const reportID = report?.reportID;
    const cacheKey = getCacheKey(report);

    if (reportID) {
        const reportNameFromCache = reportNameCache.get(cacheKey);

        if (reportNameFromCache?.reportName && reportNameFromCache.reportName === report?.reportName && reportNameFromCache.reportName !== CONST.REPORT.DEFAULT_REPORT_NAME) {
            return reportNameFromCache.reportName;
        }
    }

    let formattedName: string | undefined;
    let parentReportAction: OnyxEntry<ReportAction>;
    if (parentReportActionParam) {
        parentReportAction = parentReportActionParam;
    } else {
        parentReportAction = isThread(report) ? allReportActions?.[`${ONYXKEYS.COLLECTION.REPORT_ACTIONS}${report.parentReportID}`]?.[report.parentReportActionID] : undefined;
    }
    const parentReportActionMessage = getReportActionMessageReportUtils(parentReportAction);

    if (isActionOfType(parentReportAction, CONST.REPORT.ACTIONS.TYPE.SUBMITTED) || isActionOfType(parentReportAction, CONST.REPORT.ACTIONS.TYPE.SUBMITTED_AND_CLOSED)) {
        const {harvesting} = getOriginalMessage(parentReportAction) ?? {};
        if (harvesting) {
            return Parser.htmlToText(getReportAutomaticallySubmittedMessage(parentReportAction));
        }
        return getIOUSubmittedMessage(parentReportAction);
    }
    if (isActionOfType(parentReportAction, CONST.REPORT.ACTIONS.TYPE.FORWARDED)) {
        const {automaticAction} = getOriginalMessage(parentReportAction) ?? {};
        if (automaticAction) {
            return Parser.htmlToText(getReportAutomaticallyForwardedMessage(parentReportAction, reportID));
        }
        return getIOUForwardedMessage(parentReportAction, report);
    }
    if (parentReportAction?.actionName === CONST.REPORT.ACTIONS.TYPE.REJECTED) {
        return getRejectedReportMessage();
    }
    if (parentReportAction?.actionName === CONST.REPORT.ACTIONS.TYPE.POLICY_CHANGE_LOG.CORPORATE_UPGRADE) {
        return getUpgradeWorkspaceMessage();
    }
    if (parentReportAction?.actionName === CONST.REPORT.ACTIONS.TYPE.POLICY_CHANGE_LOG.TEAM_DOWNGRADE) {
        return getDowngradeWorkspaceMessage();
    }
    if (isActionOfType(parentReportAction, CONST.REPORT.ACTIONS.TYPE.APPROVED)) {
        const {automaticAction} = getOriginalMessage(parentReportAction) ?? {};
        if (automaticAction) {
            return Parser.htmlToText(getReportAutomaticallyApprovedMessage(parentReportAction));
        }
        return getIOUApprovedMessage(parentReportAction);
    }
    if (isUnapprovedAction(parentReportAction)) {
        return getIOUUnapprovedMessage(parentReportAction);
    }

    if (isChatThread(report)) {
        if (!isEmptyObject(parentReportAction) && isTransactionThread(parentReportAction)) {
            formattedName = getTransactionReportName(parentReportAction);
            if (isArchivedNonExpenseReport(report, getReportNameValuePairs(report?.reportID))) {
                formattedName += ` (${translateLocal('common.archived')})`;
            }
            return formatReportLastMessageText(formattedName);
        }

        if (!isEmptyObject(parentReportAction) && isOldDotReportAction(parentReportAction)) {
            return getMessageOfOldDotReportAction(parentReportAction);
        }

        if (parentReportActionMessage?.isDeletedParentAction) {
            return translateLocal('parentReportAction.deletedMessage');
        }

        const isAttachment = isReportActionAttachment(!isEmptyObject(parentReportAction) ? parentReportAction : undefined);
        const reportActionMessage = getReportActionMessage(parentReportAction, report?.parentReportID, report?.reportID).replace(/(\n+|\r\n|\n|\r)/gm, ' ');
        if (isAttachment && reportActionMessage) {
            return `[${translateLocal('common.attachment')}]`;
        }
        if (
            parentReportActionMessage?.moderationDecision?.decision === CONST.MODERATION.MODERATOR_DECISION_PENDING_HIDE ||
            parentReportActionMessage?.moderationDecision?.decision === CONST.MODERATION.MODERATOR_DECISION_HIDDEN ||
            parentReportActionMessage?.moderationDecision?.decision === CONST.MODERATION.MODERATOR_DECISION_PENDING_REMOVE
        ) {
            return translateLocal('parentReportAction.hiddenMessage');
        }
        if (isAdminRoom(report) || isUserCreatedPolicyRoom(report)) {
            return getAdminRoomInvitedParticipants(parentReportAction, reportActionMessage);
        }
        if (reportActionMessage && isArchivedNonExpenseReport(report, getReportNameValuePairs(report?.reportID))) {
            return `${reportActionMessage} (${translateLocal('common.archived')})`;
        }
        if (!isEmptyObject(parentReportAction) && isModifiedExpenseAction(parentReportAction)) {
            const modifiedMessage = ModifiedExpenseMessage.getForReportAction(report?.reportID, parentReportAction);
            return formatReportLastMessageText(modifiedMessage);
        }
        if (isTripRoom(report)) {
            return report?.reportName ?? '';
        }

        if (isCardIssuedAction(parentReportAction)) {
            return getCardIssuedMessage(parentReportAction);
        }
        return reportActionMessage;
    }

    if (isClosedExpenseReportWithNoExpenses(report)) {
        return translateLocal('parentReportAction.deletedReport');
    }

    if (isTaskReport(report) && isCanceledTaskReport(report, parentReportAction)) {
        return translateLocal('parentReportAction.deletedTask');
    }

    if (isGroupChat(report)) {
        return getGroupChatName(undefined, true, report) ?? '';
    }

    if (isChatRoom(report) || isTaskReport(report)) {
        formattedName = report?.reportName;
    }

    if (isPolicyExpenseChat(report)) {
        formattedName = getPolicyExpenseChatName(report, policy);
    }

    if (isMoneyRequestReport(report)) {
        formattedName = getMoneyRequestReportName(report, policy);
    }

    if (isInvoiceReport(report)) {
        formattedName = report?.reportName ?? getMoneyRequestReportName(report, policy, invoiceReceiverPolicy);
    }

    if (isInvoiceRoom(report)) {
        formattedName = getInvoicesChatName(report, invoiceReceiverPolicy, personalDetails);
    }

    if (isArchivedNonExpenseReport(report, getReportNameValuePairs(report?.reportID))) {
        formattedName += ` (${translateLocal('common.archived')})`;
    }

    if (isSelfDM(report)) {
        formattedName = getDisplayNameForParticipant(currentUserAccountID, undefined, undefined, true, personalDetails);
    }

    if (formattedName) {
        if (reportID) {
            reportNameCache.set(cacheKey, {lastVisibleActionCreated: report?.lastVisibleActionCreated ?? '', reportName: formattedName});
        }

        return formatReportLastMessageText(formattedName);
    }

    // Not a room or PolicyExpenseChat, generate title from first 5 other participants
    const participantsWithoutCurrentUser: number[] = [];
    Object.keys(report?.participants ?? {}).forEach((accountID) => {
        const accID = Number(accountID);
        if (accID !== currentUserAccountID && participantsWithoutCurrentUser.length < 5) {
            participantsWithoutCurrentUser.push(accID);
        }
    });
    const isMultipleParticipantReport = participantsWithoutCurrentUser.length > 1;
    const participantNames = participantsWithoutCurrentUser.map((accountID) => getDisplayNameForParticipant(accountID, isMultipleParticipantReport, true, false, personalDetails)).join(', ');
    formattedName = participantNames;

    if (reportID) {
        reportNameCache.set(cacheKey, {lastVisibleActionCreated: report?.lastVisibleActionCreated ?? '', reportName: formattedName});
    }

    return formattedName;
}

/**
 * Get the payee name given a report.
 */
function getPayeeName(report: OnyxEntry<Report>): string | undefined {
    if (isEmptyObject(report)) {
        return undefined;
    }

    const participantsWithoutCurrentUser = Object.keys(report?.participants ?? {})
        .map(Number)
        .filter((accountID) => accountID !== currentUserAccountID);

    if (participantsWithoutCurrentUser.length === 0) {
        return undefined;
    }
    return getDisplayNameForParticipant(participantsWithoutCurrentUser.at(0), true);
}

/**
 * Get either the policyName or domainName the chat is tied to
 */
function getChatRoomSubtitle(report: OnyxEntry<Report>): string | undefined {
    if (isChatThread(report)) {
        return '';
    }
    if (isSelfDM(report)) {
        return translateLocal('reportActionsView.yourSpace');
    }
    if (isInvoiceRoom(report)) {
        return translateLocal('workspace.common.invoices');
    }
    if (isConciergeChatReport(report)) {
        return translateLocal('reportActionsView.conciergeSupport');
    }
    if (!isDefaultRoom(report) && !isUserCreatedPolicyRoom(report) && !isPolicyExpenseChat(report)) {
        return '';
    }
    if (getChatType(report) === CONST.REPORT.CHAT_TYPE.DOMAIN_ALL) {
        // The domainAll rooms are just #domainName, so we ignore the prefix '#' to get the domainName
        return report?.reportName?.substring(1) ?? '';
    }
    if ((isPolicyExpenseChat(report) && !!report?.isOwnPolicyExpenseChat) || isExpenseReport(report)) {
        return translateLocal('workspace.common.workspace');
    }
    if (isArchivedReport(report, getReportNameValuePairs(report?.reportID))) {
        return report?.oldPolicyName ?? '';
    }
    return getPolicyName(report);
}

/**
 * Get pending members for reports
 */
function getPendingChatMembers(accountIDs: number[], previousPendingChatMembers: PendingChatMember[], pendingAction: PendingAction): PendingChatMember[] {
    const pendingChatMembers = accountIDs.map((accountID) => ({accountID: accountID.toString(), pendingAction}));
    return [...previousPendingChatMembers, ...pendingChatMembers];
}

/**
 * Gets the parent navigation subtitle for the report
 */
function getParentNavigationSubtitle(report: OnyxEntry<Report>, invoiceReceiverPolicy?: OnyxEntry<Policy>): ParentNavigationSummaryParams {
    const parentReport = getParentReport(report);
    if (isEmptyObject(parentReport)) {
        return {};
    }

    if (isInvoiceReport(report) || isInvoiceRoom(parentReport)) {
        let reportName = `${getPolicyName(parentReport)} & ${getInvoicePayerName(parentReport, invoiceReceiverPolicy)}`;

        if (isArchivedNonExpenseReport(parentReport, getReportNameValuePairs(parentReport?.reportID))) {
            reportName += ` (${translateLocal('common.archived')})`;
        }

        return {
            reportName,
        };
    }

    return {
        reportName: getReportName(parentReport),
        workspaceName: getPolicyName(parentReport, true),
    };
}

/**
 * Navigate to the details page of a given report
 */
function navigateToDetailsPage(report: OnyxEntry<Report>, backTo?: string) {
    const isSelfDMReport = isSelfDM(report);
    const isOneOnOneChatReport = isOneOnOneChat(report);
    const participantAccountID = getParticipantsAccountIDsForDisplay(report);

    if (isSelfDMReport || isOneOnOneChatReport) {
        Navigation.navigate(ROUTES.PROFILE.getRoute(participantAccountID.at(0), backTo));
        return;
    }

    if (report?.reportID) {
        Navigation.navigate(ROUTES.REPORT_WITH_ID_DETAILS.getRoute(report?.reportID, backTo));
    }
}

/**
 * Go back to the details page of a given report
 */
function goBackToDetailsPage(report: OnyxEntry<Report>, backTo?: string) {
    const isOneOnOneChatReport = isOneOnOneChat(report);
    const participantAccountID = getParticipantsAccountIDsForDisplay(report);

    if (isOneOnOneChatReport) {
        Navigation.goBack(ROUTES.PROFILE.getRoute(participantAccountID.at(0), backTo));
        return;
    }

    if (report?.reportID) {
        Navigation.goBack(ROUTES.REPORT_SETTINGS.getRoute(report.reportID, backTo));
    } else {
        Log.warn('Missing reportID during navigation back to the details page');
    }
}

function navigateBackOnDeleteTransaction(backRoute: Route | undefined, isFromRHP?: boolean) {
    if (!backRoute) {
        return;
    }
    const topmostCentralPaneRoute = Navigation.getTopMostCentralPaneRouteFromRootState();
    if (topmostCentralPaneRoute?.name === SCREENS.SEARCH.CENTRAL_PANE) {
        Navigation.dismissModal();
        return;
    }
    if (isFromRHP) {
        Navigation.dismissModal();
    }
    Navigation.isNavigationReady().then(() => {
        Navigation.goBack(backRoute);
    });
}

/**
 * Go back to the previous page from the edit private page of a given report
 */
function goBackFromPrivateNotes(report: OnyxEntry<Report>, accountID?: number, backTo?: string) {
    if (isEmpty(report) || !accountID) {
        return;
    }
    const currentUserPrivateNote = report.privateNotes?.[accountID]?.note ?? '';
    if (isEmpty(currentUserPrivateNote)) {
        const participantAccountIDs = getParticipantsAccountIDsForDisplay(report);

        if (isOneOnOneChat(report)) {
            Navigation.goBack(ROUTES.PROFILE.getRoute(participantAccountIDs.at(0), backTo));
            return;
        }

        if (report?.reportID) {
            Navigation.goBack(ROUTES.REPORT_WITH_ID_DETAILS.getRoute(report?.reportID, backTo));
            return;
        }
    }
    Navigation.goBack(ROUTES.PRIVATE_NOTES_LIST.getRoute(report.reportID, backTo));
}

/**
 * Generate a random reportID up to 53 bits aka 9,007,199,254,740,991 (Number.MAX_SAFE_INTEGER).
 * There were approximately 98,000,000 reports with sequential IDs generated before we started using this approach, those make up roughly one billionth of the space for these numbers,
 * so we live with the 1 in a billion chance of a collision with an older ID until we can switch to 64-bit IDs.
 *
 * In a test of 500M reports (28 years of reports at our current max rate) we got 20-40 collisions meaning that
 * this is more than random enough for our needs.
 */
function generateReportID(): string {
    return (Math.floor(Math.random() * 2 ** 21) * 2 ** 32 + Math.floor(Math.random() * 2 ** 32)).toString();
}

function hasReportNameError(report: OnyxEntry<Report>): boolean {
    return !isEmptyObject(report?.errorFields?.reportName);
}

/**
 * Adds a domain to a short mention, converting it into a full mention with email or SMS domain.
 * @param mention The user mention to be converted.
 * @returns The converted mention as a full mention string or undefined if conversion is not applicable.
 */
function addDomainToShortMention(mention: string): string | undefined {
    if (!Str.isValidEmail(mention) && currentUserPrivateDomain) {
        const mentionWithEmailDomain = `${mention}@${currentUserPrivateDomain}`;
        if (allPersonalDetailLogins.includes(mentionWithEmailDomain)) {
            return mentionWithEmailDomain;
        }
    }
    if (Str.isValidE164Phone(mention)) {
        const mentionWithSmsDomain = addSMSDomainIfPhoneNumber(mention);
        if (allPersonalDetailLogins.includes(mentionWithSmsDomain)) {
            return mentionWithSmsDomain;
        }
    }
    return undefined;
}

/**
 * Replaces all valid short mention found in a text to a full mention
 *
 * Example:
 * "Hello \@example -> Hello \@example\@expensify.com"
 */
function completeShortMention(text: string): string {
    return text.replace(CONST.REGEX.SHORT_MENTION, (match) => {
        if (!Str.isValidMention(match)) {
            return match;
        }
        const mention = match.substring(1);
        const mentionWithDomain = addDomainToShortMention(mention);
        return mentionWithDomain ? `@${mentionWithDomain}` : match;
    });
}

/**
 * For comments shorter than or equal to 10k chars, convert the comment from MD into HTML because that's how it is stored in the database
 * For longer comments, skip parsing, but still escape the text, and display plaintext for performance reasons. It takes over 40s to parse a 100k long string!!
 */
function getParsedComment(text: string, parsingDetails?: ParsingDetails): string {
    let isGroupPolicyReport = false;
    if (parsingDetails?.reportID) {
        const currentReport = getReportOrDraftReport(parsingDetails?.reportID);
        isGroupPolicyReport = isReportInGroupPolicy(currentReport);
    }

    if (parsingDetails?.policyID) {
        const policyType = getPolicy(parsingDetails?.policyID)?.type;
        if (policyType) {
            isGroupPolicyReport = isGroupPolicy(policyType);
        }
    }

    const textWithMention = completeShortMention(text);

    return text.length <= CONST.MAX_MARKUP_LENGTH
        ? Parser.replace(textWithMention, {shouldEscapeText: parsingDetails?.shouldEscapeText, disabledRules: isGroupPolicyReport ? [] : ['reportMentions']})
        : lodashEscape(text);
}

function getUploadingAttachmentHtml(file?: FileObject): string {
    if (!file || typeof file.uri !== 'string') {
        return '';
    }

    const dataAttributes = [
        `${CONST.ATTACHMENT_OPTIMISTIC_SOURCE_ATTRIBUTE}="${file.uri}"`,
        `${CONST.ATTACHMENT_SOURCE_ATTRIBUTE}="${file.uri}"`,
        `${CONST.ATTACHMENT_ORIGINAL_FILENAME_ATTRIBUTE}="${file.name}"`,
        'width' in file && `${CONST.ATTACHMENT_THUMBNAIL_WIDTH_ATTRIBUTE}="${file.width}"`,
        'height' in file && `${CONST.ATTACHMENT_THUMBNAIL_HEIGHT_ATTRIBUTE}="${file.height}"`,
    ]
        .filter((x) => !!x)
        .join(' ');

    // file.type is a known mime type like image/png, image/jpeg, video/mp4 etc.
    if (file.type?.startsWith('image')) {
        return `<img src="${file.uri}" alt="${file.name}" ${dataAttributes} />`;
    }
    if (file.type?.startsWith('video')) {
        return `<video src="${file.uri}" ${dataAttributes}>${file.name}</video>`;
    }

    // For all other types, we present a generic download link
    return `<a href="${file.uri}" ${dataAttributes}>${file.name}</a>`;
}

function getReportDescription(report: OnyxEntry<Report>): string {
    if (!report?.description) {
        return '';
    }
    try {
        const reportDescription = report?.description;
        const objectDescription = JSON.parse(reportDescription) as {html: string};
        return objectDescription.html ?? reportDescription ?? '';
    } catch (error) {
        return report?.description ?? '';
    }
}

function getPolicyDescriptionText(policy: OnyxEntry<Policy>): string {
    if (!policy?.description) {
        return '';
    }

    return Parser.htmlToText(policy.description);
}

function buildOptimisticAddCommentReportAction(
    text?: string,
    file?: FileObject,
    actorAccountID?: number,
    createdOffset = 0,
    shouldEscapeText?: boolean,
    reportID?: string,
): OptimisticReportAction {
    const commentText = getParsedComment(text ?? '', {shouldEscapeText, reportID});
    const attachmentHtml = getUploadingAttachmentHtml(file);

    const htmlForNewComment = `${commentText}${commentText && attachmentHtml ? '<br /><br />' : ''}${attachmentHtml}`;
    const textForNewComment = Parser.htmlToText(htmlForNewComment);

    const isAttachmentOnly = file && !text;
    const isAttachmentWithText = !!text && file !== undefined;
    const accountID = actorAccountID ?? currentUserAccountID ?? CONST.DEFAULT_NUMBER_ID;
    const delegateAccountDetails = getPersonalDetailByEmail(delegateEmail);

    // Remove HTML from text when applying optimistic offline comment
    return {
        commentText,
        reportAction: {
            reportActionID: rand64(),
            actionName: CONST.REPORT.ACTIONS.TYPE.ADD_COMMENT,
            actorAccountID: accountID,
            person: [
                {
                    style: 'strong',
                    text: allPersonalDetails?.[accountID]?.displayName ?? currentUserEmail,
                    type: 'TEXT',
                },
            ],
            automatic: false,
            avatar: allPersonalDetails?.[accountID]?.avatar,
            created: DateUtils.getDBTimeWithSkew(Date.now() + createdOffset),
            message: [
                {
                    translationKey: isAttachmentOnly ? CONST.TRANSLATION_KEYS.ATTACHMENT : '',
                    type: CONST.REPORT.MESSAGE.TYPE.COMMENT,
                    html: htmlForNewComment,
                    text: textForNewComment,
                },
            ],
            originalMessage: {
                html: htmlForNewComment,
                whisperedTo: [],
            },
            isFirstItem: false,
            isAttachmentOnly,
            isAttachmentWithText,
            pendingAction: CONST.RED_BRICK_ROAD_PENDING_ACTION.ADD,
            shouldShow: true,
            isOptimisticAction: true,
            delegateAccountID: delegateAccountDetails?.accountID,
        },
    };
}

/**
 * update optimistic parent reportAction when a comment is added or remove in the child report
 * @param parentReportAction - Parent report action of the child report
 * @param lastVisibleActionCreated - Last visible action created of the child report
 * @param type - The type of action in the child report
 */

function updateOptimisticParentReportAction(parentReportAction: OnyxEntry<ReportAction>, lastVisibleActionCreated: string, type: string): UpdateOptimisticParentReportAction {
    let childVisibleActionCount = parentReportAction?.childVisibleActionCount ?? 0;
    let childCommenterCount = parentReportAction?.childCommenterCount ?? 0;
    let childOldestFourAccountIDs = parentReportAction?.childOldestFourAccountIDs;

    if (type === CONST.RED_BRICK_ROAD_PENDING_ACTION.ADD) {
        childVisibleActionCount += 1;
        const oldestFourAccountIDs = childOldestFourAccountIDs ? childOldestFourAccountIDs.split(',') : [];
        if (oldestFourAccountIDs.length < 4) {
            const index = oldestFourAccountIDs.findIndex((accountID) => accountID === currentUserAccountID?.toString());
            if (index === -1) {
                childCommenterCount += 1;
                oldestFourAccountIDs.push(currentUserAccountID?.toString() ?? '');
            }
        }
        childOldestFourAccountIDs = oldestFourAccountIDs.join(',');
    } else if (type === CONST.RED_BRICK_ROAD_PENDING_ACTION.DELETE) {
        if (childVisibleActionCount > 0) {
            childVisibleActionCount -= 1;
        }

        if (childVisibleActionCount === 0) {
            childCommenterCount = 0;
            childOldestFourAccountIDs = '';
        }
    }

    return {
        childVisibleActionCount,
        childCommenterCount,
        childLastVisibleActionCreated: lastVisibleActionCreated,
        childOldestFourAccountIDs,
    };
}

/**
 * Builds an optimistic reportAction for the parent report when a task is created
 * @param taskReportID - Report ID of the task
 * @param taskTitle - Title of the task
 * @param taskAssigneeAccountID - AccountID of the person assigned to the task
 * @param text - Text of the comment
 * @param parentReportID - Report ID of the parent report
 * @param createdOffset - The offset for task's created time that created via a loop
 */
function buildOptimisticTaskCommentReportAction(
    taskReportID: string,
    taskTitle: string,
    taskAssigneeAccountID: number,
    text: string,
    parentReportID: string | undefined,
    actorAccountID?: number,
    createdOffset = 0,
): OptimisticReportAction {
    const reportAction = buildOptimisticAddCommentReportAction(text, undefined, undefined, createdOffset, undefined, taskReportID);
    if (Array.isArray(reportAction.reportAction.message)) {
        const message = reportAction.reportAction.message.at(0);
        if (message) {
            message.taskReportID = taskReportID;
        }
    } else if (!Array.isArray(reportAction.reportAction.message) && reportAction.reportAction.message) {
        reportAction.reportAction.message.taskReportID = taskReportID;
    }

    // These parameters are not saved on the reportAction, but are used to display the task in the UI
    // Added when we fetch the reportActions on a report
    // eslint-disable-next-line
    reportAction.reportAction.originalMessage = {
        html: getReportActionHtml(reportAction.reportAction),
        taskReportID: getReportActionMessageReportUtils(reportAction.reportAction)?.taskReportID,
        whisperedTo: [],
    };
    reportAction.reportAction.childReportID = taskReportID;
    reportAction.reportAction.parentReportID = parentReportID;
    reportAction.reportAction.childType = CONST.REPORT.TYPE.TASK;
    reportAction.reportAction.childReportName = taskTitle;
    reportAction.reportAction.childManagerAccountID = taskAssigneeAccountID;
    reportAction.reportAction.childStatusNum = CONST.REPORT.STATUS_NUM.OPEN;
    reportAction.reportAction.childStateNum = CONST.REPORT.STATE_NUM.OPEN;

    if (actorAccountID) {
        reportAction.reportAction.actorAccountID = actorAccountID;
    }

    return reportAction;
}

function buildOptimisticSelfDMReport(created: string): Report {
    return {
        reportID: generateReportID(),
        participants: {
            [currentUserAccountID ?? CONST.DEFAULT_NUMBER_ID]: {
                notificationPreference: CONST.REPORT.NOTIFICATION_PREFERENCE.MUTE,
            },
        },
        type: CONST.REPORT.TYPE.CHAT,
        chatType: CONST.REPORT.CHAT_TYPE.SELF_DM,
        isOwnPolicyExpenseChat: false,
        isPinned: true,
        lastActorAccountID: 0,
        lastMessageHtml: '',
        lastMessageText: undefined,
        lastReadTime: created,
        lastVisibleActionCreated: created,
        ownerAccountID: currentUserAccountID,
        reportName: '',
        stateNum: 0,
        statusNum: 0,
        writeCapability: CONST.REPORT.WRITE_CAPABILITIES.ALL,
    };
}

/**
 * Builds an optimistic IOU report with a randomly generated reportID
 *
 * @param payeeAccountID - AccountID of the person generating the IOU.
 * @param payerAccountID - AccountID of the other person participating in the IOU.
 * @param total - IOU amount in the smallest unit of the currency.
 * @param chatReportID - Report ID of the chat where the IOU is.
 * @param currency - IOU currency.
 * @param isSendingMoney - If we pay someone the IOU should be created as settled
 * @param parentReportActionID - The parent report action ID of the IOU report
 */

function buildOptimisticIOUReport(
    payeeAccountID: number,
    payerAccountID: number,
    total: number,
    chatReportID: string,
    currency: string,
    isSendingMoney = false,
    parentReportActionID?: string,
): OptimisticIOUReport {
    const formattedTotal = convertToDisplayString(total, currency);
    const personalDetails = getPersonalDetailsForAccountID(payerAccountID);
    const payerEmail = 'login' in personalDetails ? personalDetails.login : '';
    const policyID = getReport(chatReportID)?.policyID;
    const policy = getPolicy(policyID);

    const participants: Participants = {
        [payeeAccountID]: {notificationPreference: CONST.REPORT.NOTIFICATION_PREFERENCE.HIDDEN},
        [payerAccountID]: {notificationPreference: CONST.REPORT.NOTIFICATION_PREFERENCE.HIDDEN},
    };

    return {
        type: CONST.REPORT.TYPE.IOU,
        chatReportID,
        currency,
        managerID: payerAccountID,
        ownerAccountID: payeeAccountID,
        participants,
        reportID: generateReportID(),
        stateNum: isSendingMoney ? CONST.REPORT.STATE_NUM.APPROVED : CONST.REPORT.STATE_NUM.SUBMITTED,
        statusNum: isSendingMoney ? CONST.REPORT.STATUS_NUM.REIMBURSED : CONST.REPORT.STATE_NUM.SUBMITTED,
        total,
        unheldTotal: total,
        nonReimbursableTotal: 0,
        unheldNonReimbursableTotal: 0,

        // We don't translate reportName because the server response is always in English
        reportName: `${payerEmail} owes ${formattedTotal}`,
        parentReportID: chatReportID,
        lastVisibleActionCreated: DateUtils.getDBTime(),
        fieldList: policy?.fieldList,
        parentReportActionID,
    };
}

function getHumanReadableStatus(statusNum: number): string {
    const status = Object.keys(CONST.REPORT.STATUS_NUM).find((key) => CONST.REPORT.STATUS_NUM[key as keyof typeof CONST.REPORT.STATUS_NUM] === statusNum);
    return status ? `${status.charAt(0)}${status.slice(1).toLowerCase()}` : '';
}

/**
 * Populates the report field formula with the values from the report and policy.
 * Currently, this only supports optimistic expense reports.
 * Each formula field is either replaced with a value, or removed.
 * If after all replacements the formula is empty, the original formula is returned.
 * See {@link https://help.expensify.com/articles/expensify-classic/insights-and-custom-reporting/Custom-Templates}
 */
function populateOptimisticReportFormula(formula: string, report: OptimisticExpenseReport, policy: OnyxEntry<Policy>): string {
    const createdDate = report.lastVisibleActionCreated ? new Date(report.lastVisibleActionCreated) : undefined;
    const result = formula
        // We don't translate because the server response is always in English
        .replaceAll('{report:type}', 'Expense Report')
        .replaceAll('{report:startdate}', createdDate ? format(createdDate, CONST.DATE.FNS_FORMAT_STRING) : '')
        .replaceAll('{report:total}', report.total !== undefined ? convertToDisplayString(Math.abs(report.total), report.currency).toString() : '')
        .replaceAll('{report:currency}', report.currency ?? '')
        .replaceAll('{report:policyname}', policy?.name ?? '')
        .replaceAll('{report:created}', createdDate ? format(createdDate, CONST.DATE.FNS_DATE_TIME_FORMAT_STRING) : '')
        .replaceAll('{report:created:yyyy-MM-dd}', createdDate ? format(createdDate, CONST.DATE.FNS_FORMAT_STRING) : '')
        .replaceAll('{report:status}', report.statusNum !== undefined ? getHumanReadableStatus(report.statusNum) : '')
        .replaceAll('{user:email}', currentUserEmail ?? '')
        .replaceAll('{user:email|frontPart}', (currentUserEmail ? currentUserEmail.split('@').at(0) : '') ?? '')
        .replaceAll(/\{report:(.+)}/g, '');

    return result.trim().length ? result : formula;
}

/** Builds an optimistic invoice report with a randomly generated reportID */
function buildOptimisticInvoiceReport(chatReportID: string, policyID: string, receiverAccountID: number, receiverName: string, total: number, currency: string): OptimisticExpenseReport {
    const formattedTotal = convertToDisplayString(total, currency);
    const invoiceReport = {
        reportID: generateReportID(),
        chatReportID,
        policyID,
        type: CONST.REPORT.TYPE.INVOICE,
        ownerAccountID: currentUserAccountID,
        managerID: receiverAccountID,
        currency,
        // We don’t translate reportName because the server response is always in English
        reportName: `${receiverName} owes ${formattedTotal}`,
        stateNum: CONST.REPORT.STATE_NUM.SUBMITTED,
        statusNum: CONST.REPORT.STATUS_NUM.OPEN,
        total,
        participants: {
            [receiverAccountID]: {
                notificationPreference: CONST.REPORT.NOTIFICATION_PREFERENCE.HIDDEN,
            },
        },
        parentReportID: chatReportID,
        lastVisibleActionCreated: DateUtils.getDBTime(),
    };

    if (currentUserAccountID) {
        invoiceReport.participants[currentUserAccountID] = {notificationPreference: CONST.REPORT.NOTIFICATION_PREFERENCE.HIDDEN};
    }

    return invoiceReport;
}

/**
 * Returns the stateNum and statusNum for an expense report based on the policy settings
 * @param policy
 */
function getExpenseReportStateAndStatus(policy: OnyxEntry<Policy>) {
    const isInstantSubmitEnabledLocal = isInstantSubmitEnabled(policy);
    const isSubmitAndCloseLocal = isSubmitAndClose(policy);
    const arePaymentsDisabled = policy?.reimbursementChoice === CONST.POLICY.REIMBURSEMENT_CHOICES.REIMBURSEMENT_NO;

    if (isInstantSubmitEnabledLocal && arePaymentsDisabled && isSubmitAndCloseLocal) {
        return {
            stateNum: CONST.REPORT.STATE_NUM.APPROVED,
            statusNum: CONST.REPORT.STATUS_NUM.CLOSED,
        };
    }

    if (isInstantSubmitEnabledLocal) {
        return {
            stateNum: CONST.REPORT.STATE_NUM.SUBMITTED,
            statusNum: CONST.REPORT.STATUS_NUM.SUBMITTED,
        };
    }

    return {
        stateNum: CONST.REPORT.STATE_NUM.OPEN,
        statusNum: CONST.REPORT.STATUS_NUM.OPEN,
    };
}

/**
 * Builds an optimistic Expense report with a randomly generated reportID
 *
 * @param chatReportID - Report ID of the PolicyExpenseChat where the Expense Report is
 * @param policyID - The policy ID of the PolicyExpenseChat
 * @param payeeAccountID - AccountID of the employee (payee)
 * @param total - Amount in cents
 * @param currency
 * @param reimbursable – Whether the expense is reimbursable
 * @param parentReportActionID – The parent ReportActionID of the PolicyExpenseChat
 */
function buildOptimisticExpenseReport(
    chatReportID: string,
    policyID: string,
    payeeAccountID: number,
    total: number,
    currency: string,
    nonReimbursableTotal = 0,
    parentReportActionID?: string,
): OptimisticExpenseReport {
    // The amount for Expense reports are stored as negative value in the database
    const storedTotal = total * -1;
    const storedNonReimbursableTotal = nonReimbursableTotal * -1;
    const policyName = getPolicyName(getReport(chatReportID));
    const formattedTotal = convertToDisplayString(storedTotal, currency);
    const policy = getPolicy(policyID);

    const {stateNum, statusNum} = getExpenseReportStateAndStatus(policy);

    const expenseReport: OptimisticExpenseReport = {
        reportID: generateReportID(),
        chatReportID,
        policyID,
        type: CONST.REPORT.TYPE.EXPENSE,
        ownerAccountID: payeeAccountID,
        currency,
        // We don't translate reportName because the server response is always in English
        reportName: `${policyName} owes ${formattedTotal}`,
        stateNum,
        statusNum,
        total: storedTotal,
        unheldTotal: storedTotal,
        nonReimbursableTotal: storedNonReimbursableTotal,
        unheldNonReimbursableTotal: storedNonReimbursableTotal,
        participants: {
            [payeeAccountID]: {
                notificationPreference: CONST.REPORT.NOTIFICATION_PREFERENCE.HIDDEN,
            },
        },
        parentReportID: chatReportID,
        lastVisibleActionCreated: DateUtils.getDBTime(),
        parentReportActionID,
    };

    // Get the approver/manager for this report to properly display the optimistic data
    const submitToAccountID = getSubmitToAccountID(policy, expenseReport);
    if (submitToAccountID) {
        expenseReport.managerID = submitToAccountID;
    }

    const titleReportField = getTitleReportField(getReportFieldsByPolicyID(policyID) ?? {});
    if (!!titleReportField && isPaidGroupPolicyExpenseReport(expenseReport)) {
        expenseReport.reportName = populateOptimisticReportFormula(titleReportField.defaultValue, expenseReport, policy);
    }

    expenseReport.fieldList = policy?.fieldList;

    return expenseReport;
}

function getFormattedAmount(reportAction: ReportAction) {
    if (
        !isSubmittedAction(reportAction) &&
        !isForwardedAction(reportAction) &&
        !isApprovedAction(reportAction) &&
        !isUnapprovedAction(reportAction) &&
        !isSubmittedAndClosedAction(reportAction)
    ) {
        return '';
    }
    const originalMessage = getOriginalMessage(reportAction);
    const formattedAmount = convertToDisplayString(Math.abs(originalMessage?.amount ?? 0), originalMessage?.currency);
    return formattedAmount;
}

function getReportAutomaticallySubmittedMessage(
    reportAction: ReportAction<typeof CONST.REPORT.ACTIONS.TYPE.SUBMITTED> | ReportAction<typeof CONST.REPORT.ACTIONS.TYPE.SUBMITTED_AND_CLOSED>,
) {
    return translateLocal('iou.automaticallySubmittedAmount', {formattedAmount: getFormattedAmount(reportAction)});
}

function getIOUSubmittedMessage(reportAction: ReportAction<typeof CONST.REPORT.ACTIONS.TYPE.SUBMITTED> | ReportAction<typeof CONST.REPORT.ACTIONS.TYPE.SUBMITTED_AND_CLOSED>) {
    return translateLocal('iou.submittedAmount', {formattedAmount: getFormattedAmount(reportAction)});
}

function getReportAutomaticallyApprovedMessage(reportAction: ReportAction<typeof CONST.REPORT.ACTIONS.TYPE.APPROVED>) {
    return translateLocal('iou.automaticallyApprovedAmount', {amount: getFormattedAmount(reportAction)});
}

function getIOUUnapprovedMessage(reportAction: ReportAction<typeof CONST.REPORT.ACTIONS.TYPE.UNAPPROVED>) {
    return translateLocal('iou.unapprovedAmount', {amount: getFormattedAmount(reportAction)});
}

function getIOUApprovedMessage(reportAction: ReportAction<typeof CONST.REPORT.ACTIONS.TYPE.APPROVED>) {
    return translateLocal('iou.approvedAmount', {amount: getFormattedAmount(reportAction)});
}

/**
 * We pass the reportID as older FORWARDED actions do not have the amount & currency stored in the message
 * so we retrieve the amount from the report instead
 */
function getReportAutomaticallyForwardedMessage(reportAction: ReportAction<typeof CONST.REPORT.ACTIONS.TYPE.FORWARDED>, reportOrID: OnyxInputOrEntry<Report> | string | SearchReport) {
    const expenseReport = typeof reportOrID === 'string' ? getReport(reportOrID) : reportOrID;
    const originalMessage = getOriginalMessage(reportAction) as OriginalMessageIOU;
    let formattedAmount;

    // Older FORWARDED action might not have the amount stored in the original message, we'll fallback to getting the amount from the report instead.
    if (originalMessage?.amount) {
        formattedAmount = getFormattedAmount(reportAction);
    } else {
        formattedAmount = convertToDisplayString(getMoneyRequestSpendBreakdown(expenseReport).totalDisplaySpend, expenseReport?.currency);
    }

    return translateLocal('iou.automaticallyForwardedAmount', {amount: formattedAmount});
}

/**
 * We pass the reportID as older FORWARDED actions do not have the amount & currency stored in the message
 * so we retrieve the amount from the report instead
 */
function getIOUForwardedMessage(reportAction: ReportAction<typeof CONST.REPORT.ACTIONS.TYPE.FORWARDED>, reportOrID: OnyxInputOrEntry<Report> | string | SearchReport) {
    const expenseReport = typeof reportOrID === 'string' ? getReport(reportOrID) : reportOrID;
    const originalMessage = getOriginalMessage(reportAction) as OriginalMessageIOU;
    let formattedAmount;

    // Older FORWARDED action might not have the amount stored in the original message, we'll fallback to getting the amount from the report instead.
    if (originalMessage?.amount) {
        formattedAmount = getFormattedAmount(reportAction);
    } else {
        formattedAmount = convertToDisplayString(getMoneyRequestSpendBreakdown(expenseReport).totalDisplaySpend, expenseReport?.currency);
    }

    return translateLocal('iou.forwardedAmount', {amount: formattedAmount});
}

function getRejectedReportMessage() {
    return translateLocal('iou.rejectedThisReport');
}

function getUpgradeWorkspaceMessage() {
    return translateLocal('workspaceActions.upgradedWorkspace');
}

function getDowngradeWorkspaceMessage() {
    return translateLocal('workspaceActions.downgradedWorkspace');
}

<<<<<<< HEAD
=======
function getWorkspaceNameUpdatedMessage(action: ReportAction) {
    const {oldName, newName} = getOriginalMessage(action as ReportAction<typeof CONST.REPORT.ACTIONS.TYPE.POLICY_CHANGE_LOG.UPDATE_NAME>) ?? {};
    const message = oldName && newName ? translateLocal('workspaceActions.renamedWorkspaceNameAction', {oldName, newName}) : getReportActionText(action);
    return Str.htmlEncode(message);
}

>>>>>>> 3ade0898
/**
 * @param iouReportID - the report ID of the IOU report the action belongs to
 * @param type - IOUReportAction type. Can be oneOf(create, decline, cancel, pay, split)
 * @param total - IOU total in cents
 * @param comment - IOU comment
 * @param currency - IOU currency
 * @param paymentType - IOU paymentMethodType. Can be oneOf(Elsewhere, Expensify)
 * @param isSettlingUp - Whether we are settling up an IOU
 */
function getIOUReportActionMessage(iouReportID: string, type: string, total: number, comment: string, currency: string, paymentType = '', isSettlingUp = false): Message[] {
    const report = getReportOrDraftReport(iouReportID);
    const amount =
        type === CONST.IOU.REPORT_ACTION_TYPE.PAY && !isEmptyObject(report)
            ? convertToDisplayString(getMoneyRequestSpendBreakdown(report).totalDisplaySpend, currency)
            : convertToDisplayString(total, currency);

    let paymentMethodMessage;
    switch (paymentType) {
        case CONST.IOU.PAYMENT_TYPE.VBBA:
        case CONST.IOU.PAYMENT_TYPE.EXPENSIFY:
            paymentMethodMessage = ' with Expensify';
            break;
        default:
            paymentMethodMessage = ` elsewhere`;
            break;
    }

    let iouMessage;
    switch (type) {
        case CONST.REPORT.ACTIONS.TYPE.APPROVED:
            iouMessage = `approved ${amount}`;
            break;
        case CONST.REPORT.ACTIONS.TYPE.FORWARDED:
            iouMessage = translateLocal('iou.forwardedAmount', {amount});
            break;
        case CONST.REPORT.ACTIONS.TYPE.UNAPPROVED:
            iouMessage = `unapproved ${amount}`;
            break;
        case CONST.IOU.REPORT_ACTION_TYPE.CREATE:
            iouMessage = `submitted ${amount}${comment && ` for ${comment}`}`;
            break;
        case CONST.IOU.REPORT_ACTION_TYPE.TRACK:
            iouMessage = `tracking ${amount}${comment && ` for ${comment}`}`;
            break;
        case CONST.IOU.REPORT_ACTION_TYPE.SPLIT:
            iouMessage = `split ${amount}${comment && ` for ${comment}`}`;
            break;
        case CONST.IOU.REPORT_ACTION_TYPE.DELETE:
            iouMessage = `deleted the ${amount} expense${comment && ` for ${comment}`}`;
            break;
        case CONST.IOU.REPORT_ACTION_TYPE.PAY:
            iouMessage = isSettlingUp ? `paid ${amount}${paymentMethodMessage}` : `sent ${amount}${comment && ` for ${comment}`}${paymentMethodMessage}`;
            break;
        case CONST.REPORT.ACTIONS.TYPE.SUBMITTED:
            iouMessage = translateLocal('iou.submittedAmount', {formattedAmount: amount});
            break;
        default:
            break;
    }

    return [
        {
            html: lodashEscape(iouMessage),
            text: iouMessage ?? '',
            isEdited: false,
            type: CONST.REPORT.MESSAGE.TYPE.COMMENT,
        },
    ];
}

/**
 * Builds an optimistic IOU reportAction object
 *
 * @param type - IOUReportAction type. Can be oneOf(create, delete, pay, split).
 * @param amount - IOU amount in cents.
 * @param currency
 * @param comment - User comment for the IOU.
 * @param participants - An array with participants details.
 * @param [transactionID] - Not required if the IOUReportAction type is 'pay'
 * @param [paymentType] - Only required if the IOUReportAction type is 'pay'. Can be oneOf(elsewhere, Expensify).
 * @param [iouReportID] - Only required if the IOUReportActions type is oneOf(decline, cancel, pay). Generates a randomID as default.
 * @param [isSettlingUp] - Whether we are settling up an IOU.
 * @param [isSendMoneyFlow] - Whether this is pay someone flow
 * @param [receipt]
 * @param [isOwnPolicyExpenseChat] - Whether this is an expense report create from the current user's policy expense chat
 */
function buildOptimisticIOUReportAction(
    type: ValueOf<typeof CONST.IOU.REPORT_ACTION_TYPE>,
    amount: number,
    currency: string,
    comment: string,
    participants: Participant[],
    transactionID: string,
    paymentType?: PaymentMethodType,
    iouReportID = '',
    isSettlingUp = false,
    isSendMoneyFlow = false,
    isOwnPolicyExpenseChat = false,
    created = DateUtils.getDBTime(),
    linkedExpenseReportAction?: OnyxEntry<ReportAction>,
): OptimisticIOUReportAction {
    const IOUReportID = iouReportID || generateReportID();

    const originalMessage: ReportAction<typeof CONST.REPORT.ACTIONS.TYPE.IOU>['originalMessage'] = {
        amount,
        comment,
        currency,
        IOUTransactionID: transactionID,
        IOUReportID,
        type,
    };

    const delegateAccountDetails = getPersonalDetailByEmail(delegateEmail);

    if (type === CONST.IOU.REPORT_ACTION_TYPE.PAY) {
        // In pay someone flow, we store amount, comment, currency in IOUDetails when type = pay
        if (isSendMoneyFlow) {
            const keys = ['amount', 'comment', 'currency'] as const;
            keys.forEach((key) => {
                delete originalMessage[key];
            });
            originalMessage.IOUDetails = {amount, comment, currency};
            originalMessage.paymentType = paymentType;
        } else {
            // In case of pay someone action, we dont store the comment
            // and there is no single transctionID to link the action to.
            delete originalMessage.IOUTransactionID;
            delete originalMessage.comment;
            originalMessage.paymentType = paymentType;
        }
    }

    // IOUs of type split only exist in group DMs and those don't have an iouReport so we need to delete the IOUReportID key
    if (type === CONST.IOU.REPORT_ACTION_TYPE.SPLIT) {
        delete originalMessage.IOUReportID;
        // Split expense made from a policy expense chat only have the payee's accountID as the participant because the payer could be any policy admin
        if (isOwnPolicyExpenseChat) {
            originalMessage.participantAccountIDs = currentUserAccountID ? [currentUserAccountID] : [];
        } else {
            originalMessage.participantAccountIDs = currentUserAccountID
                ? [currentUserAccountID, ...participants.map((participant) => participant.accountID ?? CONST.DEFAULT_NUMBER_ID)]
                : participants.map((participant) => participant.accountID ?? CONST.DEFAULT_NUMBER_ID);
        }
    }

    return {
        ...linkedExpenseReportAction,
        actionName: CONST.REPORT.ACTIONS.TYPE.IOU,
        actorAccountID: currentUserAccountID,
        automatic: false,
        avatar: getCurrentUserAvatar(),
        isAttachmentOnly: false,
        originalMessage,
        message: getIOUReportActionMessage(iouReportID, type, amount, comment, currency, paymentType, isSettlingUp),
        person: [
            {
                style: 'strong',
                text: getCurrentUserDisplayNameOrEmail(),
                type: 'TEXT',
            },
        ],
        reportActionID: rand64(),
        shouldShow: true,
        created,
        pendingAction: CONST.RED_BRICK_ROAD_PENDING_ACTION.ADD,
        delegateAccountID: delegateAccountDetails?.accountID,
    };
}

/**
 * Builds an optimistic APPROVED report action with a randomly generated reportActionID.
 */
function buildOptimisticApprovedReportAction(amount: number, currency: string, expenseReportID: string): OptimisticApprovedReportAction {
    const originalMessage = {
        amount,
        currency,
        expenseReportID,
    };
    const delegateAccountDetails = getPersonalDetailByEmail(delegateEmail);

    return {
        actionName: CONST.REPORT.ACTIONS.TYPE.APPROVED,
        actorAccountID: currentUserAccountID,
        automatic: false,
        avatar: getCurrentUserAvatar(),
        isAttachmentOnly: false,
        originalMessage,
        message: getIOUReportActionMessage(expenseReportID, CONST.REPORT.ACTIONS.TYPE.APPROVED, Math.abs(amount), '', currency),
        person: [
            {
                style: 'strong',
                text: getCurrentUserDisplayNameOrEmail(),
                type: 'TEXT',
            },
        ],
        reportActionID: rand64(),
        shouldShow: true,
        created: DateUtils.getDBTime(),
        pendingAction: CONST.RED_BRICK_ROAD_PENDING_ACTION.ADD,
        delegateAccountID: delegateAccountDetails?.accountID,
    };
}

/**
 * Builds an optimistic APPROVED report action with a randomly generated reportActionID.
 */
function buildOptimisticUnapprovedReportAction(amount: number, currency: string, expenseReportID: string): OptimisticUnapprovedReportAction {
    const delegateAccountDetails = getPersonalDetailByEmail(delegateEmail);
    return {
        actionName: CONST.REPORT.ACTIONS.TYPE.UNAPPROVED,
        actorAccountID: currentUserAccountID,
        automatic: false,
        avatar: getCurrentUserAvatar(),
        isAttachmentOnly: false,
        originalMessage: {
            amount,
            currency,
            expenseReportID,
        },
        message: getIOUReportActionMessage(expenseReportID, CONST.REPORT.ACTIONS.TYPE.UNAPPROVED, Math.abs(amount), '', currency),
        person: [
            {
                style: 'strong',
                text: getCurrentUserDisplayNameOrEmail(),
                type: 'TEXT',
            },
        ],
        reportActionID: rand64(),
        shouldShow: true,
        created: DateUtils.getDBTime(),
        pendingAction: CONST.RED_BRICK_ROAD_PENDING_ACTION.ADD,
        delegateAccountID: delegateAccountDetails?.accountID,
    };
}

/**
 * Builds an optimistic MOVED report action with a randomly generated reportActionID.
 * This action is used when we move reports across workspaces.
 */
function buildOptimisticMovedReportAction(fromPolicyID: string | undefined, toPolicyID: string, newParentReportID: string, movedReportID: string, policyName: string): ReportAction {
    const originalMessage = {
        fromPolicyID,
        toPolicyID,
        newParentReportID,
        movedReportID,
    };

    const movedActionMessage = [
        {
            html: `moved the report to the <a href='${CONST.NEW_EXPENSIFY_URL}r/${newParentReportID}' target='_blank' rel='noreferrer noopener'>${policyName}</a> workspace`,
            text: `moved the report to the ${policyName} workspace`,
            type: CONST.REPORT.MESSAGE.TYPE.COMMENT,
        },
    ];

    return {
        actionName: CONST.REPORT.ACTIONS.TYPE.MOVED,
        actorAccountID: currentUserAccountID,
        automatic: false,
        avatar: getCurrentUserAvatar(),
        isAttachmentOnly: false,
        originalMessage,
        message: movedActionMessage,
        person: [
            {
                style: 'strong',
                text: getCurrentUserDisplayNameOrEmail(),
                type: 'TEXT',
            },
        ],
        reportActionID: rand64(),
        shouldShow: true,
        created: DateUtils.getDBTime(),
        pendingAction: CONST.RED_BRICK_ROAD_PENDING_ACTION.ADD,
    };
}

/**
 * Builds an optimistic SUBMITTED report action with a randomly generated reportActionID.
 *
 */
function buildOptimisticSubmittedReportAction(amount: number, currency: string, expenseReportID: string, adminAccountID: number | undefined): OptimisticSubmittedReportAction {
    const originalMessage = {
        amount,
        currency,
        expenseReportID,
    };

    const delegateAccountDetails = getPersonalDetailByEmail(delegateEmail);

    return {
        actionName: CONST.REPORT.ACTIONS.TYPE.SUBMITTED,
        actorAccountID: currentUserAccountID,
        adminAccountID,
        automatic: false,
        avatar: getCurrentUserAvatar(),
        isAttachmentOnly: false,
        originalMessage,
        message: getIOUReportActionMessage(expenseReportID, CONST.REPORT.ACTIONS.TYPE.SUBMITTED, Math.abs(amount), '', currency),
        person: [
            {
                style: 'strong',
                text: getCurrentUserDisplayNameOrEmail(),
                type: 'TEXT',
            },
        ],
        reportActionID: rand64(),
        shouldShow: true,
        created: DateUtils.getDBTime(),
        pendingAction: CONST.RED_BRICK_ROAD_PENDING_ACTION.ADD,
        delegateAccountID: delegateAccountDetails?.accountID,
    };
}

/**
 * Builds an optimistic report preview action with a randomly generated reportActionID.
 *
 * @param chatReport
 * @param iouReport
 * @param [comment] - User comment for the IOU.
 * @param [transaction] - optimistic first transaction of preview
 * @param reportActionID
 */
function buildOptimisticReportPreview(
    chatReport: OnyxInputOrEntry<Report>,
    iouReport: Report,
    comment = '',
    transaction: OnyxInputOrEntry<Transaction> = null,
    childReportID?: string,
    reportActionID?: string,
): ReportAction<typeof CONST.REPORT.ACTIONS.TYPE.REPORT_PREVIEW> {
    const hasReceipt = hasReceiptTransactionUtils(transaction);
    const message = getReportPreviewMessage(iouReport);
    const created = DateUtils.getDBTime();
    const reportActorAccountID = (isInvoiceReport(iouReport) || isExpenseReport(iouReport) ? iouReport?.ownerAccountID : iouReport?.managerID) ?? -1;
    return {
        reportActionID: reportActionID ?? rand64(),
        reportID: chatReport?.reportID,
        actionName: CONST.REPORT.ACTIONS.TYPE.REPORT_PREVIEW,
        pendingAction: CONST.RED_BRICK_ROAD_PENDING_ACTION.ADD,
        originalMessage: {
            linkedReportID: iouReport?.reportID,
        },
        message: [
            {
                html: message,
                text: message,
                isEdited: false,
                type: CONST.REPORT.MESSAGE.TYPE.COMMENT,
            },
        ],
        created,
        accountID: iouReport?.managerID,
        // The preview is initially whispered if created with a receipt, so the actor is the current user as well
        actorAccountID: hasReceipt ? currentUserAccountID : reportActorAccountID,
        childReportID: childReportID ?? iouReport?.reportID,
        childMoneyRequestCount: 1,
        childLastActorAccountID: currentUserAccountID,
        childLastMoneyRequestComment: comment,
        childRecentReceiptTransactionIDs: hasReceipt && !isEmptyObject(transaction) && transaction?.transactionID ? {[transaction.transactionID]: created} : undefined,
    };
}

/**
 * Builds an optimistic ACTIONABLETRACKEXPENSEWHISPER action with a randomly generated reportActionID.
 */
function buildOptimisticActionableTrackExpenseWhisper(iouAction: OptimisticIOUReportAction, transactionID: string): ReportAction {
    const currentTime = DateUtils.getDBTime();
    const targetEmail = CONST.EMAIL.CONCIERGE;
    const actorAccountID = getAccountIDsByLogins([targetEmail]).at(0);
    const reportActionID = rand64();
    return {
        actionName: CONST.REPORT.ACTIONS.TYPE.ACTIONABLE_TRACK_EXPENSE_WHISPER,
        actorAccountID,
        avatar: getDefaultAvatarURL(actorAccountID),
        created: DateUtils.addMillisecondsFromDateTime(currentTime, 1),
        lastModified: DateUtils.addMillisecondsFromDateTime(currentTime, 1),
        message: [
            {
                html: CONST.ACTIONABLE_TRACK_EXPENSE_WHISPER_MESSAGE,
                text: CONST.ACTIONABLE_TRACK_EXPENSE_WHISPER_MESSAGE,
                whisperedTo: [],
                type: CONST.REPORT.MESSAGE.TYPE.COMMENT,
            },
        ],
        originalMessage: {
            lastModified: DateUtils.addMillisecondsFromDateTime(currentTime, 1),
            transactionID,
        },
        person: [
            {
                text: CONST.DISPLAY_NAME.EXPENSIFY_CONCIERGE,
                type: 'TEXT',
            },
        ],
        reportActionID,
        shouldShow: true,
        pendingAction: CONST.RED_BRICK_ROAD_PENDING_ACTION.ADD,
    };
}

/**
 * Builds an optimistic modified expense action with a randomly generated reportActionID.
 */
function buildOptimisticModifiedExpenseReportAction(
    transactionThread: OnyxInputOrEntry<Report>,
    oldTransaction: OnyxInputOrEntry<Transaction>,
    transactionChanges: TransactionChanges,
    isFromExpenseReport: boolean,
    policy: OnyxInputOrEntry<Policy>,
    updatedTransaction?: OnyxInputOrEntry<Transaction>,
): OptimisticModifiedExpenseReportAction {
    const originalMessage = getModifiedExpenseOriginalMessage(oldTransaction, transactionChanges, isFromExpenseReport, policy, updatedTransaction);
    const delegateAccountDetails = getPersonalDetailByEmail(delegateEmail);

    return {
        actionName: CONST.REPORT.ACTIONS.TYPE.MODIFIED_EXPENSE,
        actorAccountID: currentUserAccountID,
        automatic: false,
        avatar: getCurrentUserAvatar(),
        created: DateUtils.getDBTime(),
        isAttachmentOnly: false,
        message: [
            {
                // Currently we are composing the message from the originalMessage and message is only used in OldDot and not in the App
                text: 'You',
                style: 'strong',
                type: CONST.REPORT.MESSAGE.TYPE.TEXT,
            },
        ],
        originalMessage,
        person: [
            {
                style: 'strong',
                text: currentUserPersonalDetails?.displayName ?? String(currentUserAccountID),
                type: 'TEXT',
            },
        ],
        pendingAction: CONST.RED_BRICK_ROAD_PENDING_ACTION.ADD,
        reportActionID: rand64(),
        reportID: transactionThread?.reportID,
        shouldShow: true,
        delegateAccountID: delegateAccountDetails?.accountID,
    };
}

/**
 * Builds an optimistic modified expense action for a tracked expense move with a randomly generated reportActionID.
 * @param transactionThreadID - The reportID of the transaction thread
 * @param movedToReportID - The reportID of the report the transaction is moved to
 */
function buildOptimisticMovedTrackedExpenseModifiedReportAction(transactionThreadID: string, movedToReportID: string): OptimisticModifiedExpenseReportAction {
    const delegateAccountDetails = getPersonalDetailByEmail(delegateEmail);

    return {
        actionName: CONST.REPORT.ACTIONS.TYPE.MODIFIED_EXPENSE,
        actorAccountID: currentUserAccountID,
        automatic: false,
        avatar: getCurrentUserAvatar(),
        created: DateUtils.getDBTime(),
        isAttachmentOnly: false,
        message: [
            {
                // Currently we are composing the message from the originalMessage and message is only used in OldDot and not in the App
                text: 'You',
                style: 'strong',
                type: CONST.REPORT.MESSAGE.TYPE.TEXT,
            },
        ],
        originalMessage: {
            movedToReportID,
        },
        person: [
            {
                style: 'strong',
                text: currentUserPersonalDetails?.displayName ?? String(currentUserAccountID),
                type: 'TEXT',
            },
        ],
        pendingAction: CONST.RED_BRICK_ROAD_PENDING_ACTION.ADD,
        reportActionID: rand64(),
        reportID: transactionThreadID,
        shouldShow: true,
        delegateAccountID: delegateAccountDetails?.accountID,
    };
}

/**
 * Updates a report preview action that exists for an IOU report.
 *
 * @param [comment] - User comment for the IOU.
 * @param [transaction] - optimistic newest transaction of a report preview
 *
 */
function updateReportPreview(
    iouReport: OnyxEntry<Report>,
    reportPreviewAction: ReportAction<typeof CONST.REPORT.ACTIONS.TYPE.REPORT_PREVIEW>,
    isPayRequest = false,
    comment = '',
    transaction?: OnyxEntry<Transaction>,
): ReportAction<typeof CONST.REPORT.ACTIONS.TYPE.REPORT_PREVIEW> {
    const hasReceipt = hasReceiptTransactionUtils(transaction);
    const recentReceiptTransactions = reportPreviewAction?.childRecentReceiptTransactionIDs ?? {};
    const transactionsToKeep = getRecentTransactions(recentReceiptTransactions);
    const previousTransactionsArray = Object.entries(recentReceiptTransactions ?? {}).map(([key, value]) => (transactionsToKeep.includes(key) ? {[key]: value} : null));
    const previousTransactions: Record<string, string> = {};

    for (const obj of previousTransactionsArray) {
        for (const key in obj) {
            if (obj) {
                previousTransactions[key] = obj[key];
            }
        }
    }

    const message = getReportPreviewMessage(iouReport, reportPreviewAction);
    const originalMessage = getOriginalMessage(reportPreviewAction);
    return {
        ...reportPreviewAction,
        message: [
            {
                html: message,
                text: message,
                isEdited: false,
                type: CONST.REPORT.MESSAGE.TYPE.COMMENT,
            },
        ],
        childLastMoneyRequestComment: comment || reportPreviewAction?.childLastMoneyRequestComment,
        childMoneyRequestCount: (reportPreviewAction?.childMoneyRequestCount ?? 0) + (isPayRequest ? 0 : 1),
        childRecentReceiptTransactionIDs: hasReceipt
            ? {
                  ...(transaction && {[transaction.transactionID]: transaction?.created}),
                  ...previousTransactions,
              }
            : recentReceiptTransactions,
        // As soon as we add a transaction without a receipt to the report, it will have ready expenses,
        // so we remove the whisper
        originalMessage: originalMessage
            ? {
                  ...originalMessage,
                  whisperedTo: hasReceipt ? originalMessage.whisperedTo : [],
                  linkedReportID: originalMessage.linkedReportID,
              }
            : undefined,
    };
}

function buildOptimisticTaskReportAction(
    taskReportID: string,
    actionName: typeof CONST.REPORT.ACTIONS.TYPE.TASK_COMPLETED | typeof CONST.REPORT.ACTIONS.TYPE.TASK_REOPENED | typeof CONST.REPORT.ACTIONS.TYPE.TASK_CANCELLED,
    message = '',
    actorAccountID = currentUserAccountID,
    createdOffset = 0,
): OptimisticTaskReportAction {
    const originalMessage = {
        taskReportID,
        type: actionName,
        text: message,
        html: message,
        whisperedTo: [],
    };
    const delegateAccountDetails = getPersonalDetailByEmail(delegateEmail);

    return {
        actionName,
        actorAccountID,
        automatic: false,
        avatar: getCurrentUserAvatar(),
        isAttachmentOnly: false,
        originalMessage,
        message: [
            {
                text: message,
                taskReportID,
                type: CONST.REPORT.MESSAGE.TYPE.TEXT,
            },
        ],
        person: [
            {
                style: 'strong',
                text: currentUserPersonalDetails?.displayName ?? String(currentUserAccountID),
                type: 'TEXT',
            },
        ],
        reportActionID: rand64(),
        shouldShow: true,
        created: DateUtils.getDBTimeWithSkew(Date.now() + createdOffset),
        isFirstItem: false,
        pendingAction: CONST.RED_BRICK_ROAD_PENDING_ACTION.ADD,
        delegateAccountID: delegateAccountDetails?.accountID,
    };
}

function isWorkspaceChat(chatType: string) {
    return chatType === CONST.REPORT.CHAT_TYPE.POLICY_ADMINS || chatType === CONST.REPORT.CHAT_TYPE.POLICY_ANNOUNCE || chatType === CONST.REPORT.CHAT_TYPE.POLICY_EXPENSE_CHAT;
}

/**
 * Builds an optimistic chat report with a randomly generated reportID and as much information as we currently have
 */
function buildOptimisticChatReport(
    participantList: number[],
    reportName: string = CONST.REPORT.DEFAULT_REPORT_NAME,
    chatType?: ValueOf<typeof CONST.REPORT.CHAT_TYPE>,
    policyID: string = CONST.POLICY.OWNER_EMAIL_FAKE,
    ownerAccountID: number = CONST.REPORT.OWNER_ACCOUNT_ID_FAKE,
    isOwnPolicyExpenseChat = false,
    oldPolicyName = '',
    visibility?: ValueOf<typeof CONST.REPORT.VISIBILITY>,
    writeCapability?: ValueOf<typeof CONST.REPORT.WRITE_CAPABILITIES>,
    notificationPreference: NotificationPreference = CONST.REPORT.NOTIFICATION_PREFERENCE.ALWAYS,
    parentReportActionID = '',
    parentReportID = '',
    description = '',
    avatarUrl = '',
    optimisticReportID = '',
): OptimisticChatReport {
    const isWorkspaceChatType = chatType && isWorkspaceChat(chatType);
    const participants = participantList.reduce((reportParticipants: Participants, accountID: number) => {
        const participant: ReportParticipant = {
            notificationPreference,
            ...(!isWorkspaceChatType && {role: accountID === currentUserAccountID ? CONST.REPORT.ROLE.ADMIN : CONST.REPORT.ROLE.MEMBER}),
        };
        // eslint-disable-next-line no-param-reassign
        reportParticipants[accountID] = participant;
        return reportParticipants;
    }, {} as Participants);
    const currentTime = DateUtils.getDBTime();
    const isNewlyCreatedWorkspaceChat = chatType === CONST.REPORT.CHAT_TYPE.POLICY_EXPENSE_CHAT && isOwnPolicyExpenseChat;
    const optimisticChatReport: OptimisticChatReport = {
        type: CONST.REPORT.TYPE.CHAT,
        chatType,
        isOwnPolicyExpenseChat,
        isPinned: isNewlyCreatedWorkspaceChat,
        lastActorAccountID: 0,
        lastMessageHtml: '',
        lastMessageText: undefined,
        lastReadTime: currentTime,
        lastVisibleActionCreated: currentTime,
        oldPolicyName,
        ownerAccountID: ownerAccountID || CONST.REPORT.OWNER_ACCOUNT_ID_FAKE,
        parentReportActionID,
        parentReportID,
        participants,
        policyID,
        reportID: optimisticReportID || generateReportID(),
        reportName,
        stateNum: 0,
        statusNum: 0,
        visibility,
        description,
        writeCapability,
        avatarUrl,
    };

    if (chatType === CONST.REPORT.CHAT_TYPE.INVOICE) {
        // TODO: update to support workspace as an invoice receiver when workspace-to-workspace invoice room implemented
        optimisticChatReport.invoiceReceiver = {
            type: 'individual',
            accountID: participantList.at(0) ?? -1,
        };
    }

    return optimisticChatReport;
}

function buildOptimisticGroupChatReport(
    participantAccountIDs: number[],
    reportName: string,
    avatarUri: string,
    optimisticReportID?: string,
    notificationPreference?: NotificationPreference,
) {
    return buildOptimisticChatReport(
        participantAccountIDs,
        reportName,
        CONST.REPORT.CHAT_TYPE.GROUP,
        undefined,
        undefined,
        undefined,
        undefined,
        undefined,
        undefined,
        notificationPreference,
        undefined,
        undefined,
        undefined,
        avatarUri,
        optimisticReportID,
    );
}

/**
 * Returns the necessary reportAction onyx data to indicate that the chat has been created optimistically
 * @param [created] - Action created time
 */
function buildOptimisticCreatedReportAction(emailCreatingAction: string, created = DateUtils.getDBTime()): OptimisticCreatedReportAction {
    return {
        reportActionID: rand64(),
        actionName: CONST.REPORT.ACTIONS.TYPE.CREATED,
        pendingAction: CONST.RED_BRICK_ROAD_PENDING_ACTION.ADD,
        actorAccountID: currentUserAccountID,
        message: [
            {
                type: CONST.REPORT.MESSAGE.TYPE.TEXT,
                style: 'strong',
                text: emailCreatingAction,
            },
            {
                type: CONST.REPORT.MESSAGE.TYPE.TEXT,
                style: 'normal',
                text: ' created this report',
            },
        ],
        person: [
            {
                type: CONST.REPORT.MESSAGE.TYPE.TEXT,
                style: 'strong',
                text: getCurrentUserDisplayNameOrEmail(),
            },
        ],
        automatic: false,
        avatar: getCurrentUserAvatar(),
        created,
        shouldShow: true,
    };
}

/**
 * Returns the necessary reportAction onyx data to indicate that the room has been renamed
 */
function buildOptimisticRenamedRoomReportAction(newName: string, oldName: string): OptimisticRenamedReportAction {
    const now = DateUtils.getDBTime();
    return {
        reportActionID: rand64(),
        actionName: CONST.REPORT.ACTIONS.TYPE.RENAMED,
        pendingAction: CONST.RED_BRICK_ROAD_PENDING_ACTION.ADD,
        actorAccountID: currentUserAccountID,
        message: [
            {
                type: CONST.REPORT.MESSAGE.TYPE.TEXT,
                style: 'strong',
                text: 'You',
            },
            {
                type: CONST.REPORT.MESSAGE.TYPE.TEXT,
                style: 'normal',
                text: ` renamed this report. New title is '${newName}' (previously '${oldName}').`,
            },
        ],
        person: [
            {
                type: CONST.REPORT.MESSAGE.TYPE.TEXT,
                style: 'strong',
                text: getCurrentUserDisplayNameOrEmail(),
            },
        ],
        originalMessage: {
            oldName,
            newName,
            html: `Room renamed to ${newName}`,
            lastModified: now,
        },
        automatic: false,
        avatar: getCurrentUserAvatar(),
        created: now,
        shouldShow: true,
    };
}

/**
 * Returns the necessary reportAction onyx data to indicate that the room description has been updated
 */
function buildOptimisticRoomDescriptionUpdatedReportAction(description: string): OptimisticRoomDescriptionUpdatedReportAction {
    const now = DateUtils.getDBTime();
    return {
        reportActionID: rand64(),
        actionName: CONST.REPORT.ACTIONS.TYPE.ROOM_CHANGE_LOG.UPDATE_ROOM_DESCRIPTION,
        pendingAction: CONST.RED_BRICK_ROAD_PENDING_ACTION.ADD,
        actorAccountID: currentUserAccountID,
        message: [
            {
                type: CONST.REPORT.MESSAGE.TYPE.COMMENT,
                text: description ? `set the room description to: ${Parser.htmlToText(description)}` : 'cleared the room description',
                html: description ? `<muted-text>set the room description to: ${description}</muted-text>` : '<muted-text>cleared the room description</muted-text>',
            },
        ],
        person: [
            {
                type: CONST.REPORT.MESSAGE.TYPE.TEXT,
                style: 'strong',
                text: getCurrentUserDisplayNameOrEmail(),
            },
        ],
        originalMessage: {
            description,
            lastModified: now,
        },
        created: now,
    };
}

/**
 * Returns the necessary reportAction onyx data to indicate that the transaction has been put on hold optimistically
 * @param [created] - Action created time
 */
function buildOptimisticHoldReportAction(created = DateUtils.getDBTime()): OptimisticHoldReportAction {
    return {
        reportActionID: rand64(),
        actionName: CONST.REPORT.ACTIONS.TYPE.HOLD,
        pendingAction: CONST.RED_BRICK_ROAD_PENDING_ACTION.ADD,
        actorAccountID: currentUserAccountID,
        message: [
            {
                type: CONST.REPORT.MESSAGE.TYPE.TEXT,
                style: 'normal',
                text: translateLocal('iou.heldExpense'),
            },
        ],
        person: [
            {
                type: CONST.REPORT.MESSAGE.TYPE.TEXT,
                style: 'strong',
                text: getCurrentUserDisplayNameOrEmail(),
            },
        ],
        automatic: false,
        avatar: getCurrentUserAvatar(),
        created,
        shouldShow: true,
    };
}

/**
 * Returns the necessary reportAction onyx data to indicate that the transaction has been put on hold optimistically
 * @param [created] - Action created time
 */
function buildOptimisticHoldReportActionComment(comment: string, created = DateUtils.getDBTime()): OptimisticHoldReportAction {
    return {
        reportActionID: rand64(),
        actionName: CONST.REPORT.ACTIONS.TYPE.ADD_COMMENT,
        pendingAction: CONST.RED_BRICK_ROAD_PENDING_ACTION.ADD,
        actorAccountID: currentUserAccountID,
        message: [
            {
                type: CONST.REPORT.MESSAGE.TYPE.COMMENT,
                text: comment,
                html: comment, // as discussed on https://github.com/Expensify/App/pull/39452 we will not support HTML for now
            },
        ],
        person: [
            {
                type: CONST.REPORT.MESSAGE.TYPE.TEXT,
                style: 'strong',
                text: getCurrentUserDisplayNameOrEmail(),
            },
        ],
        automatic: false,
        avatar: getCurrentUserAvatar(),
        created,
        shouldShow: true,
    };
}

/**
 * Returns the necessary reportAction onyx data to indicate that the transaction has been removed from hold optimistically
 * @param [created] - Action created time
 */
function buildOptimisticUnHoldReportAction(created = DateUtils.getDBTime()): OptimisticHoldReportAction {
    return {
        reportActionID: rand64(),
        actionName: CONST.REPORT.ACTIONS.TYPE.UNHOLD,
        pendingAction: CONST.RED_BRICK_ROAD_PENDING_ACTION.ADD,
        actorAccountID: currentUserAccountID,
        message: [
            {
                type: CONST.REPORT.MESSAGE.TYPE.TEXT,
                style: 'normal',
                text: translateLocal('iou.unheldExpense'),
            },
        ],
        person: [
            {
                type: CONST.REPORT.MESSAGE.TYPE.TEXT,
                style: 'normal',
                text: getCurrentUserDisplayNameOrEmail(),
            },
        ],
        automatic: false,
        avatar: getCurrentUserAvatar(),
        created,
        shouldShow: true,
    };
}

function buildOptimisticEditedTaskFieldReportAction({title, description}: Task): OptimisticEditedTaskReportAction {
    // We do not modify title & description in one request, so we need to create a different optimistic action for each field modification
    let field = '';
    let value = '';
    if (title !== undefined) {
        field = 'task title';
        value = title;
    } else if (description !== undefined) {
        field = 'description';
        value = description;
    }

    let changelog = 'edited this task';
    if (field && value) {
        changelog = `updated the ${field} to ${value}`;
    } else if (field) {
        changelog = `removed the ${field}`;
    }
    const delegateAccountDetails = getPersonalDetailByEmail(delegateEmail);

    return {
        reportActionID: rand64(),
        actionName: CONST.REPORT.ACTIONS.TYPE.TASK_EDITED,
        pendingAction: CONST.RED_BRICK_ROAD_PENDING_ACTION.ADD,
        actorAccountID: currentUserAccountID,
        message: [
            {
                type: CONST.REPORT.MESSAGE.TYPE.COMMENT,
                text: changelog,
                html: description ? getParsedComment(changelog) : changelog,
            },
        ],
        person: [
            {
                type: CONST.REPORT.MESSAGE.TYPE.TEXT,
                style: 'strong',
                text: getCurrentUserDisplayNameOrEmail(),
            },
        ],
        automatic: false,
        avatar: getCurrentUserAvatar(),
        created: DateUtils.getDBTime(),
        shouldShow: false,
        delegateAccountID: delegateAccountDetails?.accountID,
    };
}

function buildOptimisticCardAssignedReportAction(assigneeAccountID: number): OptimisticCardAssignedReportAction {
    return {
        actionName: CONST.REPORT.ACTIONS.TYPE.CARD_ASSIGNED,
        actorAccountID: currentUserAccountID,
        avatar: getCurrentUserAvatar(),
        created: DateUtils.getDBTime(),
        originalMessage: {assigneeAccountID, cardID: -1},
        message: [{type: CONST.REPORT.MESSAGE.TYPE.COMMENT, text: '', html: ''}],
        pendingAction: CONST.RED_BRICK_ROAD_PENDING_ACTION.ADD,
        person: [
            {
                type: CONST.REPORT.MESSAGE.TYPE.TEXT,
                style: 'strong',
                text: getCurrentUserDisplayNameOrEmail(),
            },
        ],
        reportActionID: rand64(),
        shouldShow: true,
    };
}

function buildOptimisticChangedTaskAssigneeReportAction(assigneeAccountID: number): OptimisticEditedTaskReportAction {
    const delegateAccountDetails = getPersonalDetailByEmail(delegateEmail);

    return {
        reportActionID: rand64(),
        actionName: CONST.REPORT.ACTIONS.TYPE.TASK_EDITED,
        pendingAction: CONST.RED_BRICK_ROAD_PENDING_ACTION.ADD,
        actorAccountID: currentUserAccountID,
        message: [
            {
                type: CONST.REPORT.MESSAGE.TYPE.COMMENT,
                text: `assigned to ${getDisplayNameForParticipant(assigneeAccountID)}`,
                html: `assigned to <mention-user accountID="${assigneeAccountID}"/>`,
            },
        ],
        person: [
            {
                type: CONST.REPORT.MESSAGE.TYPE.TEXT,
                style: 'strong',
                text: getCurrentUserDisplayNameOrEmail(),
            },
        ],
        automatic: false,
        avatar: getCurrentUserAvatar(),
        created: DateUtils.getDBTime(),
        shouldShow: false,
        delegateAccountID: delegateAccountDetails?.accountID,
    };
}

/**
 * Returns the necessary reportAction onyx data to indicate that a chat has been archived
 *
 * @param reason - A reason why the chat has been archived
 */
function buildOptimisticClosedReportAction(
    emailClosingReport: string,
    policyName: string,
    reason: ValueOf<typeof CONST.REPORT.ARCHIVE_REASON> = CONST.REPORT.ARCHIVE_REASON.DEFAULT,
): OptimisticClosedReportAction {
    return {
        actionName: CONST.REPORT.ACTIONS.TYPE.CLOSED,
        actorAccountID: currentUserAccountID,
        automatic: false,
        avatar: getCurrentUserAvatar(),
        created: DateUtils.getDBTime(),
        message: [
            {
                type: CONST.REPORT.MESSAGE.TYPE.TEXT,
                style: 'strong',
                text: emailClosingReport,
            },
            {
                type: CONST.REPORT.MESSAGE.TYPE.TEXT,
                style: 'normal',
                text: ' closed this report',
            },
        ],
        originalMessage: {
            policyName,
            reason,
        },
        pendingAction: CONST.RED_BRICK_ROAD_PENDING_ACTION.ADD,
        person: [
            {
                type: CONST.REPORT.MESSAGE.TYPE.TEXT,
                style: 'strong',
                text: getCurrentUserDisplayNameOrEmail(),
            },
        ],
        reportActionID: rand64(),
        shouldShow: true,
    };
}

/**
 * Returns an optimistic Dismissed Violation Report Action. Use the originalMessage customize this to the type of
 * violation being dismissed.
 */
function buildOptimisticDismissedViolationReportAction(
    originalMessage: ReportAction<typeof CONST.REPORT.ACTIONS.TYPE.DISMISSED_VIOLATION>['originalMessage'],
): OptimisticDismissedViolationReportAction {
    return {
        actionName: CONST.REPORT.ACTIONS.TYPE.DISMISSED_VIOLATION,
        actorAccountID: currentUserAccountID,
        avatar: getCurrentUserAvatar(),
        created: DateUtils.getDBTime(),
        message: [
            {
                type: CONST.REPORT.MESSAGE.TYPE.TEXT,
                style: 'normal',
                text: getDismissedViolationMessageText(originalMessage),
            },
        ],
        originalMessage,
        pendingAction: CONST.RED_BRICK_ROAD_PENDING_ACTION.ADD,
        person: [
            {
                type: CONST.REPORT.MESSAGE.TYPE.TEXT,
                style: 'strong',
                text: getCurrentUserDisplayNameOrEmail(),
            },
        ],
        reportActionID: rand64(),
        shouldShow: true,
    };
}

function buildOptimisticAnnounceChat(policyID: string, accountIDs: number[]): OptimisticAnnounceChat {
    const announceReport = getRoom(CONST.REPORT.CHAT_TYPE.POLICY_ANNOUNCE, policyID);
    const policy = getPolicy(policyID);
    const announceRoomOnyxData: AnnounceRoomOnyxData = {
        onyxOptimisticData: [],
        onyxSuccessData: [],
        onyxFailureData: [],
    };

    // Do not create #announce room if the room already exists or if there are less than 3 participants in workspace
    if (accountIDs.length < 3 || announceReport) {
        return {
            announceChatReportID: '',
            announceChatReportActionID: '',
            announceChatData: announceRoomOnyxData,
        };
    }

    const announceChatData = buildOptimisticChatReport(
        accountIDs,
        CONST.REPORT.WORKSPACE_CHAT_ROOMS.ANNOUNCE,
        CONST.REPORT.CHAT_TYPE.POLICY_ANNOUNCE,
        policyID,
        CONST.POLICY.OWNER_ACCOUNT_ID_FAKE,
        false,
        policy?.name,
        undefined,
        CONST.REPORT.WRITE_CAPABILITIES.ADMINS,
        CONST.REPORT.NOTIFICATION_PREFERENCE.ALWAYS,
    );
    const announceCreatedAction = buildOptimisticCreatedReportAction(CONST.POLICY.OWNER_EMAIL_FAKE);
    announceRoomOnyxData.onyxOptimisticData.push(
        {
            onyxMethod: Onyx.METHOD.SET,
            key: `${ONYXKEYS.COLLECTION.REPORT}${announceChatData.reportID}`,
            value: {
                pendingFields: {
                    addWorkspaceRoom: CONST.RED_BRICK_ROAD_PENDING_ACTION.ADD,
                },
                ...announceChatData,
            },
        },
        {
            onyxMethod: Onyx.METHOD.SET,
            key: `${ONYXKEYS.COLLECTION.REPORT_DRAFT}${announceChatData.reportID}`,
            value: null,
        },
        {
            onyxMethod: Onyx.METHOD.SET,
            key: `${ONYXKEYS.COLLECTION.REPORT_ACTIONS}${announceChatData.reportID}`,
            value: {
                [announceCreatedAction.reportActionID]: announceCreatedAction,
            },
        },
    );
    announceRoomOnyxData.onyxSuccessData.push(
        {
            onyxMethod: Onyx.METHOD.MERGE,
            key: `${ONYXKEYS.COLLECTION.REPORT}${announceChatData.reportID}`,
            value: {
                pendingFields: {
                    addWorkspaceRoom: null,
                },
                pendingAction: null,
            },
        },
        {
            onyxMethod: Onyx.METHOD.MERGE,
            key: `${ONYXKEYS.COLLECTION.REPORT_METADATA}${announceChatData.reportID}`,
            value: {
                isOptimisticReport: false,
            },
        },
        {
            onyxMethod: Onyx.METHOD.MERGE,
            key: `${ONYXKEYS.COLLECTION.REPORT_ACTIONS}${announceChatData.reportID}`,
            value: {
                [announceCreatedAction.reportActionID]: {
                    pendingAction: null,
                },
            },
        },
    );
    announceRoomOnyxData.onyxFailureData.push(
        {
            onyxMethod: Onyx.METHOD.MERGE,
            key: `${ONYXKEYS.COLLECTION.REPORT}${announceChatData.reportID}`,
            value: {
                pendingFields: {
                    addWorkspaceRoom: null,
                },
                pendingAction: null,
            },
        },
        {
            onyxMethod: Onyx.METHOD.MERGE,
            key: `${ONYXKEYS.COLLECTION.REPORT_METADATA}${announceChatData.reportID}`,
            value: {
                isOptimisticReport: false,
            },
        },
        {
            onyxMethod: Onyx.METHOD.MERGE,
            key: `${ONYXKEYS.COLLECTION.REPORT_ACTIONS}${announceChatData.reportID}`,
            value: {
                [announceCreatedAction.reportActionID]: {
                    pendingAction: null,
                },
            },
        },
    );
    return {
        announceChatReportID: announceChatData.reportID,
        announceChatReportActionID: announceCreatedAction.reportActionID,
        announceChatData: announceRoomOnyxData,
    };
}

function buildOptimisticWorkspaceChats(policyID: string, policyName: string, expenseReportId?: string): OptimisticWorkspaceChats {
    const pendingChatMembers = getPendingChatMembers(currentUserAccountID ? [currentUserAccountID] : [], [], CONST.RED_BRICK_ROAD_PENDING_ACTION.ADD);
    const adminsChatData = {
        ...buildOptimisticChatReport(
            currentUserAccountID ? [currentUserAccountID] : [],
            CONST.REPORT.WORKSPACE_CHAT_ROOMS.ADMINS,
            CONST.REPORT.CHAT_TYPE.POLICY_ADMINS,
            policyID,
            CONST.POLICY.OWNER_ACCOUNT_ID_FAKE,
            false,
            policyName,
        ),
    };
    const adminsChatReportID = adminsChatData.reportID;
    const adminsCreatedAction = buildOptimisticCreatedReportAction(CONST.POLICY.OWNER_EMAIL_FAKE);
    const adminsReportActionData = {
        [adminsCreatedAction.reportActionID]: adminsCreatedAction,
    };

    const expenseChatData = buildOptimisticChatReport(
        currentUserAccountID ? [currentUserAccountID] : [],
        '',
        CONST.REPORT.CHAT_TYPE.POLICY_EXPENSE_CHAT,
        policyID,
        currentUserAccountID,
        true,
        policyName,
        undefined,
        undefined,
        undefined,
        undefined,
        undefined,
        undefined,
        undefined,
        expenseReportId,
    );
    const expenseChatReportID = expenseChatData.reportID;
    const expenseReportCreatedAction = buildOptimisticCreatedReportAction(currentUserEmail ?? '');
    const expenseReportActionData = {
        [expenseReportCreatedAction.reportActionID]: expenseReportCreatedAction,
    };

    return {
        adminsChatReportID,
        adminsChatData,
        adminsReportActionData,
        adminsCreatedReportActionID: adminsCreatedAction.reportActionID,
        expenseChatReportID,
        expenseChatData,
        expenseReportActionData,
        expenseCreatedReportActionID: expenseReportCreatedAction.reportActionID,
        pendingChatMembers,
    };
}

/**
 * Builds an optimistic Task Report with a randomly generated reportID
 *
 * @param ownerAccountID - Account ID of the person generating the Task.
 * @param assigneeAccountID - AccountID of the other person participating in the Task.
 * @param parentReportID - Report ID of the chat where the Task is.
 * @param title - Task title.
 * @param description - Task description.
 * @param policyID - PolicyID of the parent report
 */

function buildOptimisticTaskReport(
    ownerAccountID: number,
    assigneeAccountID = 0,
    parentReportID?: string,
    title?: string,
    description?: string,
    policyID: string = CONST.POLICY.OWNER_EMAIL_FAKE,
    notificationPreference: NotificationPreference = CONST.REPORT.NOTIFICATION_PREFERENCE.HIDDEN,
): OptimisticTaskReport {
    const participants: Participants = {
        [ownerAccountID]: {
            notificationPreference,
        },
    };

    if (assigneeAccountID) {
        participants[assigneeAccountID] = {notificationPreference};
    }

    return {
        reportID: generateReportID(),
        reportName: title,
        description: getParsedComment(description ?? ''),
        ownerAccountID,
        participants,
        managerID: assigneeAccountID,
        type: CONST.REPORT.TYPE.TASK,
        parentReportID,
        policyID,
        stateNum: CONST.REPORT.STATE_NUM.OPEN,
        statusNum: CONST.REPORT.STATUS_NUM.OPEN,
        lastVisibleActionCreated: DateUtils.getDBTime(),
        hasParentAccess: true,
    };
}

/**
 * Builds an optimistic EXPORTED_TO_INTEGRATION report action
 *
 * @param integration - The connectionName of the integration
 * @param markedManually - Whether the integration was marked as manually exported
 */
function buildOptimisticExportIntegrationAction(integration: ConnectionName, markedManually = false): OptimisticExportIntegrationAction {
    const label = CONST.POLICY.CONNECTIONS.NAME_USER_FRIENDLY[integration];
    return {
        reportActionID: rand64(),
        actionName: CONST.REPORT.ACTIONS.TYPE.EXPORTED_TO_INTEGRATION,
        pendingAction: CONST.RED_BRICK_ROAD_PENDING_ACTION.ADD,
        actorAccountID: currentUserAccountID,
        message: [],
        person: [
            {
                type: CONST.REPORT.MESSAGE.TYPE.TEXT,
                style: 'strong',
                text: getCurrentUserDisplayNameOrEmail(),
            },
        ],
        automatic: false,
        avatar: getCurrentUserAvatar(),
        created: DateUtils.getDBTime(),
        shouldShow: true,
        originalMessage: {
            label,
            lastModified: DateUtils.getDBTime(),
            markedManually,
            inProgress: true,
        },
    };
}

/**
 * A helper method to create transaction thread
 *
 * @param reportAction - the parent IOU report action from which to create the thread
 * @param moneyRequestReport - the report which the report action belongs to
 */
function buildTransactionThread(
    reportAction: OnyxEntry<ReportAction | OptimisticIOUReportAction>,
    moneyRequestReport: OnyxEntry<Report>,
    existingTransactionThreadReportID?: string,
): OptimisticChatReport {
    const participantAccountIDs = [...new Set([currentUserAccountID, Number(reportAction?.actorAccountID)])].filter(Boolean) as number[];
    const existingTransactionThreadReport = getReportOrDraftReport(existingTransactionThreadReportID);

    if (existingTransactionThreadReportID && existingTransactionThreadReport) {
        return {
            ...existingTransactionThreadReport,
            parentReportActionID: reportAction?.reportActionID,
            parentReportID: moneyRequestReport?.reportID,
            reportName: getTransactionReportName(reportAction),
            policyID: moneyRequestReport?.policyID,
        };
    }

    return buildOptimisticChatReport(
        participantAccountIDs,
        getTransactionReportName(reportAction),
        undefined,
        moneyRequestReport?.policyID,
        CONST.POLICY.OWNER_ACCOUNT_ID_FAKE,
        false,
        '',
        undefined,
        undefined,
        CONST.REPORT.NOTIFICATION_PREFERENCE.HIDDEN,
        reportAction?.reportActionID,
        moneyRequestReport?.reportID,
    );
}

/**
 * Build optimistic expense entities:
 *
 * 1. CREATED action for the chatReport
 * 2. CREATED action for the iouReport
 * 3. IOU action for the iouReport linked to the transaction thread via `childReportID`
 * 4. Transaction Thread linked to the IOU action via `parentReportActionID`
 * 5. CREATED action for the Transaction Thread
 */
function buildOptimisticMoneyRequestEntities(
    iouReport: Report,
    type: ValueOf<typeof CONST.IOU.REPORT_ACTION_TYPE>,
    amount: number,
    currency: string,
    comment: string,
    payeeEmail: string,
    participants: Participant[],
    transactionID: string,
    paymentType?: PaymentMethodType,
    isSettlingUp = false,
    isSendMoneyFlow = false,
    isOwnPolicyExpenseChat = false,
    isPersonalTrackingExpense?: boolean,
    existingTransactionThreadReportID?: string,
    linkedTrackedExpenseReportAction?: ReportAction,
): [OptimisticCreatedReportAction, OptimisticCreatedReportAction, OptimisticIOUReportAction, OptimisticChatReport, OptimisticCreatedReportAction | null] {
    const createdActionForChat = buildOptimisticCreatedReportAction(payeeEmail);

    // The `CREATED` action must be optimistically generated before the IOU action so that it won't appear after the IOU action in the chat.
    const iouActionCreationTime = DateUtils.getDBTime();
    const createdActionForIOUReport = buildOptimisticCreatedReportAction(payeeEmail, DateUtils.subtractMillisecondsFromDateTime(iouActionCreationTime, 1));

    const iouAction = buildOptimisticIOUReportAction(
        type,
        amount,
        currency,
        comment,
        participants,
        transactionID,
        paymentType,
        isPersonalTrackingExpense ? '0' : iouReport.reportID,
        isSettlingUp,
        isSendMoneyFlow,
        isOwnPolicyExpenseChat,
        iouActionCreationTime,
        linkedTrackedExpenseReportAction,
    );

    // Create optimistic transactionThread and the `CREATED` action for it, if existingTransactionThreadReportID is undefined
    const transactionThread = buildTransactionThread(iouAction, iouReport, existingTransactionThreadReportID);
    const createdActionForTransactionThread = existingTransactionThreadReportID ? null : buildOptimisticCreatedReportAction(payeeEmail);

    // The IOU action and the transactionThread are co-dependent as parent-child, so we need to link them together
    iouAction.childReportID = existingTransactionThreadReportID ?? transactionThread.reportID;

    return [createdActionForChat, createdActionForIOUReport, iouAction, transactionThread, createdActionForTransactionThread];
}

// Check if the report is empty, meaning it has no visible messages (i.e. only a "created" report action).
function isEmptyReport(report: OnyxEntry<Report>): boolean {
    if (!report) {
        return true;
    }

    if (report.lastMessageText) {
        return false;
    }

    const lastVisibleMessage = getLastVisibleMessage(report.reportID);
    return !lastVisibleMessage.lastMessageText;
}

function isUnread(report: OnyxEntry<Report>): boolean {
    if (!report) {
        return false;
    }

    if (isEmptyReport(report)) {
        return false;
    }
    // lastVisibleActionCreated and lastReadTime are both datetime strings and can be compared directly
    const lastVisibleActionCreated = report.lastVisibleActionCreated ?? '';
    const lastReadTime = report.lastReadTime ?? '';
    const lastMentionedTime = report.lastMentionedTime ?? '';

    // If the user was mentioned and the comment got deleted the lastMentionedTime will be more recent than the lastVisibleActionCreated
    return lastReadTime < lastVisibleActionCreated || lastReadTime < lastMentionedTime;
}

function isIOUOwnedByCurrentUser(report: OnyxEntry<Report>, allReportsDict?: OnyxCollection<Report>): boolean {
    const allAvailableReports = allReportsDict ?? allReports;
    if (!report || !allAvailableReports) {
        return false;
    }

    let reportToLook = report;
    if (report.iouReportID) {
        const iouReport = allAvailableReports[`${ONYXKEYS.COLLECTION.REPORT}${report.iouReportID}`];
        if (iouReport) {
            reportToLook = iouReport;
        }
    }

    return reportToLook.ownerAccountID === currentUserAccountID;
}

/**
 * Assuming the passed in report is a default room, lets us know whether we can see it or not, based on permissions and
 * the various subsets of users we've allowed to use default rooms.
 */
function canSeeDefaultRoom(report: OnyxEntry<Report>, policies: OnyxCollection<Policy>, betas: OnyxEntry<Beta[]>): boolean {
    // Include archived rooms
    if (isArchivedNonExpenseReport(report, getReportNameValuePairs(report?.reportID))) {
        return true;
    }

    // If the room has an assigned guide, it can be seen.
    if (hasExpensifyGuidesEmails(Object.keys(report?.participants ?? {}).map(Number))) {
        return true;
    }

    // Include any admins and announce rooms, since only non partner-managed domain rooms are on the beta now.
    if (isAdminRoom(report) || isAnnounceRoom(report)) {
        return true;
    }

    // For all other cases, just check that the user belongs to the default rooms beta
    return Permissions.canUseDefaultRooms(betas ?? []);
}

function canAccessReport(report: OnyxEntry<Report>, policies: OnyxCollection<Policy>, betas: OnyxEntry<Beta[]>): boolean {
    // We hide default rooms (it's basically just domain rooms now) from people who aren't on the defaultRooms beta.
    if (isDefaultRoom(report) && !canSeeDefaultRoom(report, policies, betas)) {
        return false;
    }

    if (report?.errorFields?.notFound) {
        return false;
    }

    return true;
}

// eslint-disable-next-line rulesdir/no-negated-variables
function isReportNotFound(report: OnyxEntry<Report>): boolean {
    return !!report?.errorFields?.notFound;
}

/**
 * Check if the report is the parent report of the currently viewed report or at least one child report has report action
 */
function shouldHideReport(report: OnyxEntry<Report>, currentReportId: string | undefined): boolean {
    const currentReport = getReportOrDraftReport(currentReportId);
    const parentReport = getParentReport(!isEmptyObject(currentReport) ? currentReport : undefined);
    const reportActions = allReportActions?.[`${ONYXKEYS.COLLECTION.REPORT_ACTIONS}${report?.reportID}`] ?? {};
    const isChildReportHasComment = Object.values(reportActions ?? {})?.some((reportAction) => (reportAction?.childVisibleActionCount ?? 0) > 0);
    return parentReport?.reportID !== report?.reportID && !isChildReportHasComment;
}

/**
 * Should we display a RBR on the LHN on this report due to violations?
 */
function shouldDisplayViolationsRBRInLHN(report: OnyxEntry<Report>, transactionViolations: OnyxCollection<TransactionViolation[]>): boolean {
    // We only show the RBR in the highest level, which is the workspace chat
    if (!report || !isPolicyExpenseChat(report)) {
        return false;
    }

    // We only show the RBR to the submitter
    if (!isCurrentUserSubmitter(report.reportID)) {
        return false;
    }

    // Get all potential reports, which are the ones that are:
    // - Owned by the same user
    // - Are either open or submitted
    // - Belong to the same workspace
    // And if any have a violation, then it should have a RBR
    const reports = Object.values(allReports ?? {}) as Report[];
    const potentialReports = reports.filter((r) => r?.ownerAccountID === currentUserAccountID && (r?.stateNum ?? 0) <= 1 && r?.policyID === report.policyID);
    return potentialReports.some(
        (potentialReport) => hasViolations(potentialReport.reportID, transactionViolations) || hasWarningTypeViolations(potentialReport.reportID, transactionViolations),
    );
}

/**
 * Checks to see if a report contains a violation
 */
function hasViolations(
    reportID: string | undefined,
    transactionViolations: OnyxCollection<TransactionViolation[]>,
    shouldShowInReview?: boolean,
    reportTransactions?: SearchTransaction[],
): boolean {
    const transactions = reportTransactions ?? getReportTransactions(reportID);
    return transactions.some((transaction) => hasViolation(transaction.transactionID, transactionViolations, shouldShowInReview));
}

/**
 * Checks to see if a report contains a violation of type `warning`
 */
function hasWarningTypeViolations(reportID: string | undefined, transactionViolations: OnyxCollection<TransactionViolation[]>, shouldShowInReview?: boolean): boolean {
    const transactions = getReportTransactions(reportID);
    return transactions.some((transaction) => hasWarningTypeViolation(transaction.transactionID, transactionViolations, shouldShowInReview));
}

/**
 * Checks to see if a report contains a violation of type `notice`
 */
function hasNoticeTypeViolations(reportID: string | undefined, transactionViolations: OnyxCollection<TransactionViolation[]>, shouldShowInReview?: boolean): boolean {
    const transactions = getReportTransactions(reportID);
    return transactions.some((transaction) => hasNoticeTypeViolation(transaction.transactionID, transactionViolations, shouldShowInReview));
}

function hasReportViolations(reportID: string | undefined) {
    if (!reportID) {
        return false;
    }
    const reportViolations = allReportsViolations?.[`${ONYXKEYS.COLLECTION.REPORT_VIOLATIONS}${reportID}`];
    return Object.values(reportViolations ?? {}).some((violations) => !isEmptyObject(violations));
}

/**
 * Checks if #admins room chan be shown
 * We show #admin rooms when a) More than one admin exists or b) There exists policy audit log for review.
 */
function shouldAdminsRoomBeVisible(report: OnyxEntry<Report>): boolean {
    const accountIDs = Object.entries(report?.participants ?? {}).map(([accountID]) => Number(accountID));
    const adminAccounts = getLoginsByAccountIDs(accountIDs).filter((login) => !isExpensifyTeam(login));
    const lastVisibleAction = getLastVisibleActionReportActionsUtils(report?.reportID);
    if ((lastVisibleAction ? isCreatedAction(lastVisibleAction) : report?.lastActionType === CONST.REPORT.ACTIONS.TYPE.CREATED) && adminAccounts.length <= 1) {
        return false;
    }
    return true;
}

type ReportErrorsAndReportActionThatRequiresAttention = {
    errors: ErrorFields;
    reportAction?: OnyxEntry<ReportAction>;
};

function getAllReportActionsErrorsAndReportActionThatRequiresAttention(report: OnyxEntry<Report>, reportActions: OnyxEntry<ReportActions>): ReportErrorsAndReportActionThatRequiresAttention {
    const reportActionsArray = Object.values(reportActions ?? {}).filter((action) => !isDeletedAction(action));
    const reportActionErrors: ErrorFields = {};
    let reportAction: OnyxEntry<ReportAction>;

    for (const action of reportActionsArray) {
        if (action && !isEmptyObject(action.errors)) {
            Object.assign(reportActionErrors, action.errors);

            if (!reportAction) {
                reportAction = action;
            }
        }
    }
    const parentReportAction: OnyxEntry<ReportAction> =
        !report?.parentReportID || !report?.parentReportActionID
            ? undefined
            : allReportActions?.[`${ONYXKEYS.COLLECTION.REPORT_ACTIONS}${report.parentReportID}`]?.[report.parentReportActionID];

    if (!isArchivedReport(report)) {
        if (wasActionTakenByCurrentUser(parentReportAction) && isTransactionThread(parentReportAction)) {
            const transactionID = isMoneyRequestAction(parentReportAction) ? getOriginalMessage(parentReportAction)?.IOUTransactionID : null;
            const transaction = allTransactions?.[`${ONYXKEYS.COLLECTION.TRANSACTION}${transactionID}`];
            if (hasMissingSmartscanFieldsTransactionUtils(transaction ?? null) && !isSettled(transaction?.reportID)) {
                reportActionErrors.smartscan = getMicroSecondOnyxErrorWithTranslationKey('iou.error.genericSmartscanFailureMessage');
                reportAction = undefined;
            }
        } else if ((isIOUReport(report) || isExpenseReport(report)) && report?.ownerAccountID === currentUserAccountID) {
            if (shouldShowRBRForMissingSmartscanFields(report?.reportID) && !isSettled(report?.reportID)) {
                reportActionErrors.smartscan = getMicroSecondOnyxErrorWithTranslationKey('iou.error.genericSmartscanFailureMessage');
                reportAction = getReportActionWithMissingSmartscanFields(report?.reportID);
            }
        } else if (hasSmartscanError(reportActionsArray)) {
            reportActionErrors.smartscan = getMicroSecondOnyxErrorWithTranslationKey('iou.error.genericSmartscanFailureMessage');
            reportAction = getReportActionWithSmartscanError(reportActionsArray);
        }
    }

    return {
        errors: reportActionErrors,
        reportAction,
    };
}

/**
 * Get an object of error messages keyed by microtime by combining all error objects related to the report.
 */
function getAllReportErrors(report: OnyxEntry<Report>, reportActions: OnyxEntry<ReportActions>): Errors {
    const reportErrorFields = report?.errorFields ?? {};
    const {errors: reportActionErrors} = getAllReportActionsErrorsAndReportActionThatRequiresAttention(report, reportActions);

    // All error objects related to the report. Each object in the sources contains error messages keyed by microtime
    const errorSources = {
        ...reportErrorFields,
        ...reportActionErrors,
    };

    // Combine all error messages keyed by microtime into one object
    const errorSourcesArray = Object.values(errorSources ?? {});
    const allReportErrors = {};

    for (const errors of errorSourcesArray) {
        if (!isEmptyObject(errors)) {
            Object.assign(allReportErrors, errors);
        }
    }
    return allReportErrors;
}

function hasReportErrorsOtherThanFailedReceipt(report: Report, doesReportHaveViolations: boolean, transactionViolations: OnyxCollection<TransactionViolation[]>) {
    const reportActions = allReportActions?.[`${ONYXKEYS.COLLECTION.REPORT_ACTIONS}${report.reportID}`] ?? {};
    const allReportErrors = getAllReportErrors(report, reportActions) ?? {};
    const transactionReportActions = getAllReportActions(report.reportID);
    const oneTransactionThreadReportID = getOneTransactionThreadReportID(report.reportID, transactionReportActions, undefined);
    let doesTransactionThreadReportHasViolations = false;
    if (oneTransactionThreadReportID) {
        const transactionReport = getReport(oneTransactionThreadReportID);
        doesTransactionThreadReportHasViolations = !!transactionReport && shouldDisplayViolationsRBRInLHN(transactionReport, transactionViolations);
    }
    return (
        doesTransactionThreadReportHasViolations ||
        doesReportHaveViolations ||
        Object.values(allReportErrors).some((error) => error?.[0] !== translateLocal('iou.error.genericSmartscanFailureMessage'))
    );
}

type ShouldReportBeInOptionListParams = {
    report: OnyxEntry<Report>;
    currentReportId: string | undefined;
    isInFocusMode: boolean;
    betas: OnyxEntry<Beta[]>;
    policies: OnyxCollection<Policy>;
    excludeEmptyChats: boolean;
    doesReportHaveViolations: boolean;
    includeSelfDM?: boolean;
    login?: string;
    includeDomainEmail?: boolean;
};

function reasonForReportToBeInOptionList({
    report,
    currentReportId,
    isInFocusMode,
    betas,
    policies,
    excludeEmptyChats,
    doesReportHaveViolations,
    includeSelfDM = false,
    login,
    includeDomainEmail = false,
}: ShouldReportBeInOptionListParams): ValueOf<typeof CONST.REPORT_IN_LHN_REASONS> | null {
    const isInDefaultMode = !isInFocusMode;
    // Exclude reports that have no data because there wouldn't be anything to show in the option item.
    // This can happen if data is currently loading from the server or a report is in various stages of being created.
    // This can also happen for anyone accessing a public room or archived room for which they don't have access to the underlying policy.
    // Optionally exclude reports that do not belong to currently active workspace

    const parentReportAction = isThread(report) ? allReportActions?.[`${ONYXKEYS.COLLECTION.REPORT_ACTIONS}${report.parentReportID}`]?.[report.parentReportActionID] : undefined;

    if (
        !report?.reportID ||
        !report?.type ||
        report?.reportName === undefined ||
        (!report?.participants &&
            // We omit sending back participants for chat rooms when searching for reports since they aren't needed to display the results and can get very large.
            // So we allow showing rooms with no participants–in any other circumstances we should never have these reports with no participants in Onyx.
            !isChatRoom(report) &&
            !isChatThread(report) &&
            !isArchivedReport(report, getReportNameValuePairs(report?.reportID)) &&
            !isMoneyRequestReport(report) &&
            !isTaskReport(report) &&
            !isSelfDM(report) &&
            !isSystemChat(report) &&
            !isGroupChat(report))
    ) {
        return null;
    }

    // We used to use the system DM for A/B testing onboarding tasks, but now only create them in the Concierge chat. We
    // still need to allow existing users who have tasks in the system DM to see them, but otherwise we don't need to
    // show that chat
    if (report?.participants?.[CONST.ACCOUNT_ID.NOTIFICATIONS] && isEmptyReport(report)) {
        return null;
    }

    if (!canAccessReport(report, policies, betas)) {
        return null;
    }

    // If this is a transaction thread associated with a report that only has one transaction, omit it
    if (isOneTransactionThread(report.reportID, report.parentReportID, parentReportAction)) {
        return null;
    }

    if ((Object.values(CONST.REPORT.UNSUPPORTED_TYPE) as string[]).includes(report?.type ?? '')) {
        return null;
    }

    // Include the currently viewed report. If we excluded the currently viewed report, then there
    // would be no way to highlight it in the options list and it would be confusing to users because they lose
    // a sense of context.
    if (report.reportID === currentReportId) {
        return CONST.REPORT_IN_LHN_REASONS.IS_FOCUSED;
    }

    // Retrieve the draft comment for the report and convert it to a boolean
    const hasDraftComment = hasValidDraftComment(report.reportID);

    // Include reports that are relevant to the user in any view mode. Criteria include having a draft or having a GBR showing.
    // eslint-disable-next-line @typescript-eslint/prefer-nullish-coalescing
    if (hasDraftComment) {
        return CONST.REPORT_IN_LHN_REASONS.HAS_DRAFT_COMMENT;
    }

    if (requiresAttentionFromCurrentUser(report)) {
        return CONST.REPORT_IN_LHN_REASONS.HAS_GBR;
    }

    const isEmptyChat = isEmptyReport(report);
    const canHideReport = shouldHideReport(report, currentReportId);

    // Include reports if they are pinned
    if (report.isPinned) {
        return CONST.REPORT_IN_LHN_REASONS.PINNED_BY_USER;
    }

    const reportIsSettled = report.statusNum === CONST.REPORT.STATUS_NUM.REIMBURSED;

    // Always show IOU reports with violations unless they are reimbursed
    if (isExpenseRequest(report) && doesReportHaveViolations && !reportIsSettled) {
        return CONST.REPORT_IN_LHN_REASONS.HAS_IOU_VIOLATIONS;
    }

    // Hide only chat threads that haven't been commented on (other threads are actionable)
    if (isChatThread(report) && canHideReport && isEmptyChat) {
        return null;
    }

    // Show #admins room only when it has some value to the user.
    if (isAdminRoom(report) && !shouldAdminsRoomBeVisible(report)) {
        return null;
    }

    // Include reports that have errors from trying to add a workspace
    // If we excluded it, then the red-brock-road pattern wouldn't work for the user to resolve the error
    if (report.errorFields?.addWorkspaceRoom) {
        return CONST.REPORT_IN_LHN_REASONS.HAS_ADD_WORKSPACE_ROOM_ERRORS;
    }

    // All unread chats (even archived ones) in GSD mode will be shown. This is because GSD mode is specifically for focusing the user on the most relevant chats, primarily, the unread ones
    if (isInFocusMode) {
        return isUnread(report) && getReportNotificationPreference(report) !== CONST.REPORT.NOTIFICATION_PREFERENCE.MUTE ? CONST.REPORT_IN_LHN_REASONS.IS_UNREAD : null;
    }

    // Archived reports should always be shown when in default (most recent) mode. This is because you should still be able to access and search for the chats to find them.
    if (isInDefaultMode && isArchivedNonExpenseReport(report, getReportNameValuePairs(report?.reportID))) {
        return CONST.REPORT_IN_LHN_REASONS.IS_ARCHIVED;
    }

    // Hide chats between two users that haven't been commented on from the LNH
    if (excludeEmptyChats && isEmptyChat && isChatReport(report) && !isChatRoom(report) && !isPolicyExpenseChat(report) && !isSystemChat(report) && !isGroupChat(report) && canHideReport) {
        return null;
    }

    if (isSelfDM(report)) {
        return includeSelfDM ? CONST.REPORT_IN_LHN_REASONS.IS_SELF_DM : null;
    }

    if (Str.isDomainEmail(login ?? '') && !includeDomainEmail) {
        return null;
    }

    // Hide chat threads where the parent message is pending removal
    if (!isEmptyObject(parentReportAction) && isPendingRemove(parentReportAction) && isThreadParentMessage(parentReportAction, report?.reportID)) {
        return null;
    }

    return CONST.REPORT_IN_LHN_REASONS.DEFAULT;
}

/**
 * Takes several pieces of data from Onyx and evaluates if a report should be shown in the option list (either when searching
 * for reports or the reports shown in the LHN).
 *
 * This logic is very specific and the order of the logic is very important. It should fail quickly in most cases and also
 * filter out the majority of reports before filtering out very specific minority of reports.
 */
function shouldReportBeInOptionList(params: ShouldReportBeInOptionListParams) {
    return reasonForReportToBeInOptionList(params) !== null;
}

/**
 * Attempts to find a report in onyx with the provided list of participants. Does not include threads, task, expense, room, and policy expense chat.
 */
function getChatByParticipants(newParticipantList: number[], reports: OnyxCollection<Report> = allReports, shouldIncludeGroupChats = false): OnyxEntry<Report> {
    const sortedNewParticipantList = newParticipantList.sort();
    return Object.values(reports ?? {}).find((report) => {
        const participantAccountIDs = Object.keys(report?.participants ?? {});

        // Skip if it's not a 1:1 chat
        if (!shouldIncludeGroupChats && !isOneOnOneChat(report) && !isSystemChat(report)) {
            return false;
        }

        // If we are looking for a group chat, then skip non-group chat report
        if (shouldIncludeGroupChats && !isGroupChat(report)) {
            return false;
        }

        const sortedParticipantsAccountIDs = participantAccountIDs.map(Number).sort();

        // Only return the chat if it has all the participants
        return lodashIsEqual(sortedNewParticipantList, sortedParticipantsAccountIDs);
    });
}

/**
 * Attempts to find an invoice chat report in onyx with the provided policyID and receiverID.
 */
function getInvoiceChatByParticipants(receiverID: string | number, receiverType: InvoiceReceiverType, policyID?: string, reports: OnyxCollection<Report> = allReports): OnyxEntry<Report> {
    return Object.values(reports ?? {}).find((report) => {
        if (!report || !isInvoiceRoom(report) || isArchivedNonExpenseReport(report)) {
            return false;
        }

        const isSameReceiver =
            report.invoiceReceiver &&
            report.invoiceReceiver.type === receiverType &&
            (('accountID' in report.invoiceReceiver && report.invoiceReceiver.accountID === receiverID) ||
                ('policyID' in report.invoiceReceiver && report.invoiceReceiver.policyID === receiverID));

        return report.policyID === policyID && isSameReceiver;
    });
}

/**
 * Attempts to find a policy expense report in onyx that is owned by ownerAccountID in a given policy
 */
function getPolicyExpenseChat(ownerAccountID: number | undefined, policyID: string | undefined): OnyxEntry<Report> {
    if (!ownerAccountID || !policyID) {
        return;
    }

    return Object.values(allReports ?? {}).find((report: OnyxEntry<Report>) => {
        // If the report has been deleted, then skip it
        if (!report) {
            return false;
        }

        return report.policyID === policyID && isPolicyExpenseChat(report) && report.ownerAccountID === ownerAccountID;
    });
}

function getAllPolicyReports(policyID: string): Array<OnyxEntry<Report>> {
    return Object.values(allReports ?? {}).filter((report) => report?.policyID === policyID);
}

/**
 * Returns true if Chronos is one of the chat participants (1:1)
 */
function chatIncludesChronos(report: OnyxInputOrEntry<Report> | SearchReport): boolean {
    const participantAccountIDs = Object.keys(report?.participants ?? {}).map(Number);
    return participantAccountIDs.includes(CONST.ACCOUNT_ID.CHRONOS);
}

function chatIncludesChronosWithID(reportOrID?: string | SearchReport): boolean {
    if (!reportOrID) {
        return false;
    }

    const report = typeof reportOrID === 'string' ? getReport(reportOrID) : reportOrID;
    return chatIncludesChronos(report);
}

/**
 * Can only flag if:
 *
 * - It was written by someone else and isn't a whisper
 * - It's a welcome message whisper
 * - It's an ADD_COMMENT that is not an attachment
 */
function canFlagReportAction(reportAction: OnyxInputOrEntry<ReportAction>, reportID: string | undefined): boolean {
    let report = getReportOrDraftReport(reportID);

    // If the childReportID exists in reportAction and is equal to the reportID,
    // the report action being evaluated is the parent report action in a thread, and we should get the parent report to evaluate instead.
    if (reportAction?.childReportID?.toString() === reportID?.toString()) {
        report = getReportOrDraftReport(report?.parentReportID);
    }
    const isCurrentUserAction = reportAction?.actorAccountID === currentUserAccountID;
    if (isWhisperAction(reportAction)) {
        // Allow flagging whispers that are sent by other users
        if (!isCurrentUserAction && reportAction?.actorAccountID !== CONST.ACCOUNT_ID.CONCIERGE) {
            return true;
        }

        // Disallow flagging the rest of whisper as they are sent by us
        return false;
    }

    return !!(
        !isCurrentUserAction &&
        reportAction?.actionName === CONST.REPORT.ACTIONS.TYPE.ADD_COMMENT &&
        !isDeletedAction(reportAction) &&
        !isCreatedTaskReportAction(reportAction) &&
        !isEmptyObject(report) &&
        report &&
        isAllowedToComment(report)
    );
}

/**
 * Whether flag comment page should show
 */
function shouldShowFlagComment(reportAction: OnyxInputOrEntry<ReportAction>, report: OnyxInputOrEntry<Report>): boolean {
    return (
        canFlagReportAction(reportAction, report?.reportID) &&
        !isArchivedNonExpenseReport(report, getReportNameValuePairs(report?.reportID)) &&
        !chatIncludesChronos(report) &&
        !isConciergeChatReport(report) &&
        reportAction?.actorAccountID !== CONST.ACCOUNT_ID.CONCIERGE
    );
}

/**
 * Performs the markdown conversion, and replaces code points > 127 with C escape sequences
 * Used for compatibility with the backend auth validator for AddComment, and to account for MD in comments
 * @returns The comment's total length as seen from the backend
 */
function getCommentLength(textComment: string, parsingDetails?: ParsingDetails): number {
    return getParsedComment(textComment, parsingDetails)
        .replace(/[^ -~]/g, '\\u????')
        .trim().length;
}

function getRouteFromLink(url: string | null): string {
    if (!url) {
        return '';
    }

    // Get the reportID from URL
    let route = url;
    const localWebAndroidRegEx = /^(https:\/\/([0-9]{1,3})\.([0-9]{1,3})\.([0-9]{1,3})\.([0-9]{1,3}))/;
    linkingConfig.prefixes.forEach((prefix) => {
        if (route.startsWith(prefix)) {
            route = route.replace(prefix, '');
        } else if (localWebAndroidRegEx.test(route)) {
            route = route.replace(localWebAndroidRegEx, '');
        } else {
            return;
        }

        // Remove the port if it's a localhost URL
        if (/^:\d+/.test(route)) {
            route = route.replace(/:\d+/, '');
        }

        // Remove the leading slash if exists
        if (route.startsWith('/')) {
            route = route.replace('/', '');
        }
    });
    return route;
}

function parseReportRouteParams(route: string): ReportRouteParams {
    let parsingRoute = route;
    if (parsingRoute.at(0) === '/') {
        // remove the first slash
        parsingRoute = parsingRoute.slice(1);
    }

    if (!parsingRoute.startsWith(addTrailingForwardSlash(ROUTES.REPORT))) {
        return {reportID: '', isSubReportPageRoute: false};
    }

    const pathSegments = parsingRoute.split('/');

    const reportIDSegment = pathSegments.at(1);
    const hasRouteReportActionID = !Number.isNaN(Number(reportIDSegment));

    // Check for "undefined" or any other unwanted string values
    if (!reportIDSegment || reportIDSegment === 'undefined') {
        return {reportID: '', isSubReportPageRoute: false};
    }

    return {
        reportID: reportIDSegment,
        isSubReportPageRoute: pathSegments.length > 2 && !hasRouteReportActionID,
    };
}

function getReportIDFromLink(url: string | null): string {
    const route = getRouteFromLink(url);
    const {reportID, isSubReportPageRoute} = parseReportRouteParams(route);
    if (isSubReportPageRoute) {
        // We allow the Sub-Report deep link routes (settings, details, etc.) to be handled by their respective component pages
        return '';
    }
    return reportID;
}

/**
 * Check if the chat report is linked to an iou that is waiting for the current user to add a credit bank account.
 */
function hasIOUWaitingOnCurrentUserBankAccount(chatReport: OnyxInputOrEntry<Report>): boolean {
    if (chatReport?.iouReportID) {
        const iouReport = getReport(chatReport.iouReportID);
        if (iouReport?.isWaitingOnBankAccount && iouReport?.ownerAccountID === currentUserAccountID) {
            return true;
        }
    }

    return false;
}

/**
 * Users can submit an expense:
 * - in policy expense chats only if they are in a role of a member in the chat (in other words, if it's their policy expense chat)
 * - in an open or submitted expense report tied to a policy expense chat the user owns
 *     - employee can submit expenses in a submitted expense report only if the policy has Instant Submit settings turned on
 * - in an IOU report, which is not settled yet
 * - in a 1:1 DM chat
 */
function canRequestMoney(report: OnyxEntry<Report>, policy: OnyxEntry<Policy>, otherParticipants: number[]): boolean {
    // User cannot submit expenses in a chat thread, task report or in a chat room
    if (isChatThread(report) || isTaskReport(report) || isChatRoom(report) || isSelfDM(report) || isGroupChat(report)) {
        return false;
    }

    // Users can only submit expenses in DMs if they are a 1:1 DM
    if (isDM(report)) {
        return otherParticipants.length === 1;
    }

    // Prevent requesting money if pending IOU report waiting for their bank account already exists
    if (hasIOUWaitingOnCurrentUserBankAccount(report)) {
        return false;
    }

    let isOwnPolicyExpenseChat = report?.isOwnPolicyExpenseChat ?? false;
    if (isExpenseReport(report) && getParentReport(report)) {
        isOwnPolicyExpenseChat = !!getParentReport(report)?.isOwnPolicyExpenseChat;
    }

    // In case there are no other participants than the current user and it's not user's own policy expense chat, they can't submit expenses from such report
    if (otherParticipants.length === 0 && !isOwnPolicyExpenseChat) {
        return false;
    }

    // Current user must be a manager or owner of this IOU
    if (isIOUReport(report) && currentUserAccountID !== report?.managerID && currentUserAccountID !== report?.ownerAccountID) {
        return false;
    }

    // User can submit expenses in any IOU report, unless paid, but the user can only submit expenses in an expense report
    // which is tied to their workspace chat.
    if (isMoneyRequestReport(report)) {
        const canAddTransactions = canAddTransaction(report);
        return isReportInGroupPolicy(report) ? isOwnPolicyExpenseChat && canAddTransactions : canAddTransactions;
    }

    // In the case of policy expense chat, users can only submit expenses from their own policy expense chat
    return !isPolicyExpenseChat(report) || isOwnPolicyExpenseChat;
}

function isGroupChatAdmin(report: OnyxEntry<Report>, accountID: number) {
    if (!report?.participants) {
        return false;
    }

    const reportParticipants = report.participants ?? {};
    const participant = reportParticipants[accountID];
    return participant?.role === CONST.REPORT.ROLE.ADMIN;
}

/**
 * Helper method to define what expense options we want to show for particular method.
 * There are 4 expense options: Submit, Split, Pay and Track expense:
 * - Submit option should show for:
 *     - DMs
 *     - own policy expense chats
 *     - open and processing expense reports tied to own policy expense chat
 *     - unsettled IOU reports
 * - Pay option should show for:
 *     - DMs
 * - Split options should show for:
 *     - DMs
 *     - chat/policy rooms with more than 1 participant
 *     - groups chats with 2 and more participants
 *     - corporate workspace chats
 * - Track expense option should show for:
 *    - Self DMs
 *    - own policy expense chats
 *    - open and processing expense reports tied to own policy expense chat
 * - Send invoice option should show for:
 *    - invoice rooms if the user is an admin of the sender workspace
 * None of the options should show in chat threads or if there is some special Expensify account
 * as a participant of the report.
 */
function getMoneyRequestOptions(report: OnyxEntry<Report>, policy: OnyxEntry<Policy>, reportParticipants: number[], filterDeprecatedTypes = false): IOUType[] {
    // In any thread or task report, we do not allow any new expenses yet
    if (isChatThread(report) || isTaskReport(report) || isInvoiceReport(report) || isSystemChat(report) || isArchivedReport(report)) {
        return [];
    }

    if (isInvoiceRoom(report)) {
        if (canSendInvoiceFromWorkspace(policy?.id) && isPolicyAdmin(report?.policyID, allPolicies)) {
            return [CONST.IOU.TYPE.INVOICE];
        }
        return [];
    }

    // We don't allow IOU actions if an Expensify account is a participant of the report, unless the policy that the report is on is owned by an Expensify account
    const doParticipantsIncludeExpensifyAccounts = lodashIntersection(reportParticipants, CONST.EXPENSIFY_ACCOUNT_IDS).length > 0;
    const policyOwnerAccountID = getPolicy(report?.policyID)?.ownerAccountID;
    const isPolicyOwnedByExpensifyAccounts = policyOwnerAccountID ? CONST.EXPENSIFY_ACCOUNT_IDS.includes(policyOwnerAccountID) : false;
    if (doParticipantsIncludeExpensifyAccounts && !isPolicyOwnedByExpensifyAccounts) {
        return [];
    }

    const otherParticipants = reportParticipants.filter((accountID) => currentUserPersonalDetails?.accountID !== accountID);
    const hasSingleParticipantInReport = otherParticipants.length === 1;
    let options: IOUType[] = [];

    if (isSelfDM(report)) {
        options = [CONST.IOU.TYPE.TRACK];
    }

    // User created policy rooms and default rooms like #admins or #announce will always have the Split Expense option
    // unless there are no other participants at all (e.g. #admins room for a policy with only 1 admin)
    // DM chats will have the Split Expense option.
    // Your own workspace chats will have the split expense option.
    if (
        (isChatRoom(report) && !isAnnounceRoom(report) && otherParticipants.length > 0) ||
        (isDM(report) && otherParticipants.length > 0) ||
        (isGroupChat(report) && otherParticipants.length > 0) ||
        (isPolicyExpenseChat(report) && report?.isOwnPolicyExpenseChat)
    ) {
        options = [CONST.IOU.TYPE.SPLIT];
    }

    if (canRequestMoney(report, policy, otherParticipants)) {
        options = [...options, CONST.IOU.TYPE.SUBMIT];
        if (!filterDeprecatedTypes) {
            options = [...options, CONST.IOU.TYPE.REQUEST];
        }

        // If the user can request money from the workspace report, they can also track expenses
        if (isPolicyExpenseChat(report) || isExpenseReport(report)) {
            options = [...options, CONST.IOU.TYPE.TRACK];
        }
    }

    // Pay someone option should be visible only in 1:1 DMs
    if (isDM(report) && hasSingleParticipantInReport) {
        options = [...options, CONST.IOU.TYPE.PAY];
        if (!filterDeprecatedTypes) {
            options = [...options, CONST.IOU.TYPE.SEND];
        }
    }

    return options;
}

/**
 * This is a temporary function to help with the smooth transition with the oldDot.
 * This function will be removed once the transition occurs in oldDot to new links.
 */
// eslint-disable-next-line @typescript-eslint/naming-convention
function temporary_getMoneyRequestOptions(
    report: OnyxEntry<Report>,
    policy: OnyxEntry<Policy>,
    reportParticipants: number[],
): Array<Exclude<IOUType, typeof CONST.IOU.TYPE.REQUEST | typeof CONST.IOU.TYPE.SEND | typeof CONST.IOU.TYPE.CREATE>> {
    return getMoneyRequestOptions(report, policy, reportParticipants, true) as Array<
        Exclude<IOUType, typeof CONST.IOU.TYPE.REQUEST | typeof CONST.IOU.TYPE.SEND | typeof CONST.IOU.TYPE.CREATE>
    >;
}

/**
 * Invoice sender, invoice receiver and auto-invited admins cannot leave
 */
function canLeaveInvoiceRoom(report: OnyxEntry<Report>): boolean {
    if (!report || !report?.invoiceReceiver) {
        return false;
    }

    if (report?.statusNum === CONST.REPORT.STATUS_NUM.CLOSED) {
        return false;
    }

    const isSenderPolicyAdmin = getPolicy(report.policyID)?.role === CONST.POLICY.ROLE.ADMIN;

    if (isSenderPolicyAdmin) {
        return false;
    }

    if (report.invoiceReceiver.type === CONST.REPORT.INVOICE_RECEIVER_TYPE.INDIVIDUAL) {
        return report?.invoiceReceiver?.accountID !== currentUserAccountID;
    }

    const isReceiverPolicyAdmin = getPolicy(report.invoiceReceiver.policyID)?.role === CONST.POLICY.ROLE.ADMIN;

    if (isReceiverPolicyAdmin) {
        return false;
    }

    return true;
}

/**
 * Allows a user to leave a policy room according to the following conditions of the visibility or chatType rNVP:
 * `public` - Anyone can leave (because anybody can join)
 * `public_announce` - Only non-policy members can leave (it's auto-shared with policy members)
 * `policy_admins` - Nobody can leave (it's auto-shared with all policy admins)
 * `policy_announce` - Nobody can leave (it's auto-shared with all policy members)
 * `policyExpenseChat` - Nobody can leave (it's auto-shared with all policy members)
 * `policy` - Anyone can leave (though only policy members can join)
 * `domain` - Nobody can leave (it's auto-shared with domain members)
 * `dm` - Nobody can leave (it's auto-shared with users)
 * `private` - Anybody can leave (though you can only be invited to join)
 * `invoice` - Invoice sender, invoice receiver and auto-invited admins cannot leave
 */
function canLeaveRoom(report: OnyxEntry<Report>, isPolicyEmployee: boolean): boolean {
    if (isInvoiceRoom(report)) {
        if (isArchivedNonExpenseReport(report, getReportNameValuePairs(report?.reportID))) {
            return false;
        }

        const invoiceReport = getReportOrDraftReport(report?.iouReportID);

        if (invoiceReport?.ownerAccountID === currentUserAccountID) {
            return false;
        }

        if (invoiceReport?.managerID === currentUserAccountID) {
            return false;
        }

        const isSenderPolicyAdmin = getPolicy(report?.policyID)?.role === CONST.POLICY.ROLE.ADMIN;

        if (isSenderPolicyAdmin) {
            return false;
        }

        const isReceiverPolicyAdmin =
            report?.invoiceReceiver?.type === CONST.REPORT.INVOICE_RECEIVER_TYPE.BUSINESS ? getPolicy(report?.invoiceReceiver?.policyID)?.role === CONST.POLICY.ROLE.ADMIN : false;

        if (isReceiverPolicyAdmin) {
            return false;
        }

        return true;
    }

    if (!report?.visibility) {
        if (
            report?.chatType === CONST.REPORT.CHAT_TYPE.POLICY_ADMINS ||
            report?.chatType === CONST.REPORT.CHAT_TYPE.POLICY_ANNOUNCE ||
            report?.chatType === CONST.REPORT.CHAT_TYPE.POLICY_EXPENSE_CHAT ||
            report?.chatType === CONST.REPORT.CHAT_TYPE.DOMAIN_ALL ||
            report?.chatType === CONST.REPORT.CHAT_TYPE.SELF_DM ||
            !report?.chatType
        ) {
            // DM chats don't have a chatType
            return false;
        }
    } else if (isPublicAnnounceRoom(report) && isPolicyEmployee) {
        return false;
    }
    return true;
}

function isCurrentUserTheOnlyParticipant(participantAccountIDs?: number[]): boolean {
    return !!(participantAccountIDs?.length === 1 && participantAccountIDs?.at(0) === currentUserAccountID);
}

/**
 * Returns display names for those that can see the whisper.
 * However, it returns "you" if the current user is the only one who can see it besides the person that sent it.
 */
function getWhisperDisplayNames(participantAccountIDs?: number[]): string | undefined {
    const isWhisperOnlyVisibleToCurrentUser = isCurrentUserTheOnlyParticipant(participantAccountIDs);

    // When the current user is the only participant, the display name needs to be "you" because that's the only person reading it
    if (isWhisperOnlyVisibleToCurrentUser) {
        return translateLocal('common.youAfterPreposition');
    }

    return participantAccountIDs?.map((accountID) => getDisplayNameForParticipant(accountID, !isWhisperOnlyVisibleToCurrentUser)).join(', ');
}

/**
 * Show subscript on workspace chats / threads and expense requests
 */
function shouldReportShowSubscript(report: OnyxEntry<Report>): boolean {
    if (isArchivedNonExpenseReport(report, getReportNameValuePairs(report?.reportID)) && !isWorkspaceThread(report)) {
        return false;
    }

    if (isPolicyExpenseChat(report) && !isChatThread(report) && !isTaskReport(report) && !report?.isOwnPolicyExpenseChat) {
        return true;
    }

    if (isPolicyExpenseChat(report) && !isThread(report) && !isTaskReport(report)) {
        return true;
    }

    if (isExpenseRequest(report)) {
        return true;
    }

    if (isExpenseReport(report) && isOneTransactionReport(report?.reportID)) {
        return true;
    }

    if (isWorkspaceTaskReport(report)) {
        return true;
    }

    if (isWorkspaceThread(report)) {
        return true;
    }

    if (isInvoiceRoom(report) || isInvoiceReport(report)) {
        return true;
    }

    return false;
}

/**
 * Return true if reports data exists
 */
function isReportDataReady(): boolean {
    return !isEmptyObject(allReports) && Object.keys(allReports ?? {}).some((key) => allReports?.[key]?.reportID);
}

/**
 * Return true if reportID from path is valid
 */
function isValidReportIDFromPath(reportIDFromPath: string | undefined): boolean {
    return !!reportIDFromPath && !['', 'null', 'undefined', '0', '-1'].includes(reportIDFromPath);
}

/**
 * Return the errors we have when creating a chat or a workspace room
 */
function getAddWorkspaceRoomOrChatReportErrors(report: OnyxEntry<Report>): Errors | null | undefined {
    // We are either adding a workspace room, or we're creating a chat, it isn't possible for both of these to have errors for the same report at the same time, so
    // simply looking up the first truthy value will get the relevant property if it's set.
    return report?.errorFields?.addWorkspaceRoom ?? report?.errorFields?.createChat;
}

/**
 * Return true if the expense report is marked for deletion.
 */
function isMoneyRequestReportPendingDeletion(reportOrID: OnyxEntry<Report> | string): boolean {
    const report = typeof reportOrID === 'string' ? getReport(reportOrID) : reportOrID;
    if (!isMoneyRequestReport(report)) {
        return false;
    }

    const parentReportAction = getReportAction(report?.parentReportID, report?.parentReportActionID);
    return parentReportAction?.pendingAction === CONST.RED_BRICK_ROAD_PENDING_ACTION.DELETE;
}

function canUserPerformWriteAction(report: OnyxEntry<Report>) {
    const reportErrors = getAddWorkspaceRoomOrChatReportErrors(report);

    // If the expense report is marked for deletion, let us prevent any further write action.
    if (isMoneyRequestReportPendingDeletion(report)) {
        return false;
    }

    const reportNameValuePairs = getReportNameValuePairs(report?.reportID);
    return !isArchivedNonExpenseReport(report, reportNameValuePairs) && isEmptyObject(reportErrors) && report && isAllowedToComment(report) && !isAnonymousUser && canWriteInReport(report);
}

/**
 * Returns ID of the original report from which the given reportAction is first created.
 */
function getOriginalReportID(reportID: string | undefined, reportAction: OnyxInputOrEntry<ReportAction>): string | undefined {
    const reportActions = allReportActions?.[`${ONYXKEYS.COLLECTION.REPORT_ACTIONS}${reportID}`];
    const currentReportAction = reportAction?.reportActionID ? reportActions?.[reportAction.reportActionID] : undefined;
    const transactionThreadReportID = getOneTransactionThreadReportID(reportID, reportActions ?? ([] as ReportAction[]));
    const isThreadReportParentAction = reportAction?.childReportID?.toString() === reportID;
    if (Object.keys(currentReportAction ?? {}).length === 0) {
        return isThreadReportParentAction ? getReport(reportID)?.parentReportID : transactionThreadReportID ?? reportID;
    }
    return reportID;
}

/**
 * Return the pendingAction and the errors resulting from either
 *
 * - creating a workspace room
 * - starting a chat
 * - paying the expense
 *
 * while being offline
 */
function getReportOfflinePendingActionAndErrors(report: OnyxEntry<Report>): ReportOfflinePendingActionAndErrors {
    // It shouldn't be possible for all of these actions to be pending (or to have errors) for the same report at the same time, so just take the first that exists
    const reportPendingAction = report?.pendingFields?.addWorkspaceRoom ?? report?.pendingFields?.createChat ?? report?.pendingFields?.reimbursed;

    const reportErrors = getAddWorkspaceRoomOrChatReportErrors(report);
    return {reportPendingAction, reportErrors};
}

/**
 * Check if the report can create the expense with type is iouType
 */
function canCreateRequest(report: OnyxEntry<Report>, policy: OnyxEntry<Policy>, iouType: ValueOf<typeof CONST.IOU.TYPE>): boolean {
    const participantAccountIDs = Object.keys(report?.participants ?? {}).map(Number);

    if (!canUserPerformWriteAction(report)) {
        return false;
    }

    const requestOptions = getMoneyRequestOptions(report, policy, participantAccountIDs);
    requestOptions.push(CONST.IOU.TYPE.CREATE);

    return requestOptions.includes(iouType);
}

function getWorkspaceChats(policyID: string, accountIDs: number[], reports: OnyxCollection<Report> = allReports): Array<OnyxEntry<Report>> {
    return Object.values(reports ?? {}).filter(
        (report) => isPolicyExpenseChat(report) && report?.policyID === policyID && report?.ownerAccountID && accountIDs.includes(report?.ownerAccountID),
    );
}

/**
 * Gets all reports that relate to the policy
 *
 * @param policyID - the workspace ID to get all associated reports
 */
function getAllWorkspaceReports(policyID?: string): Array<OnyxEntry<Report>> {
    if (!policyID) {
        return [];
    }
    return Object.values(allReports ?? {}).filter((report) => report?.policyID === policyID);
}

/**
 * @param policy - the workspace the report is on, null if the user isn't a member of the workspace
 */
function shouldDisableRename(report: OnyxEntry<Report>): boolean {
    if (
        isDefaultRoom(report) ||
        isArchivedReport(report, getReportNameValuePairs(report?.reportID)) ||
        isPublicRoom(report) ||
        isThread(report) ||
        isMoneyRequest(report) ||
        isMoneyRequestReport(report) ||
        isPolicyExpenseChat(report) ||
        isInvoiceRoom(report) ||
        isInvoiceReport(report) ||
        isSystemChat(report)
    ) {
        return true;
    }

    if (isGroupChat(report)) {
        return false;
    }

    if (isDeprecatedGroupDM(report) || isTaskReport(report)) {
        return true;
    }

    return false;
}

/**
 * @param policy - the workspace the report is on, null if the user isn't a member of the workspace
 */
function canEditWriteCapability(report: OnyxEntry<Report>, policy: OnyxEntry<Policy>): boolean {
    return isPolicyAdminPolicyUtils(policy) && !isAdminRoom(report) && !isArchivedReport(report, getReportNameValuePairs(report?.reportID)) && !isThread(report) && !isInvoiceRoom(report);
}

/**
 * @param policy - the workspace the report is on, null if the user isn't a member of the workspace
 */
function canEditRoomVisibility(report: OnyxEntry<Report>, policy: OnyxEntry<Policy>): boolean {
    return isPolicyAdminPolicyUtils(policy) && !isArchivedNonExpenseReport(report, getReportNameValuePairs(report?.reportID));
}

/**
 * Returns the onyx data needed for the task assignee chat
 */
function getTaskAssigneeChatOnyxData(
    accountID: number,
    assigneeAccountID: number,
    taskReportID: string,
    assigneeChatReportID: string,
    parentReportID: string | undefined,
    title: string,
    assigneeChatReport: OnyxEntry<Report>,
): OnyxDataTaskAssigneeChat {
    // Set if we need to add a comment to the assignee chat notifying them that they have been assigned a task
    let optimisticAssigneeAddComment: OptimisticReportAction | undefined;
    // Set if this is a new chat that needs to be created for the assignee
    let optimisticChatCreatedReportAction: OptimisticCreatedReportAction | undefined;
    const assigneeChatReportMetadata = getReportMetadata(assigneeChatReportID);
    const currentTime = DateUtils.getDBTime();
    const optimisticData: OnyxUpdate[] = [];
    const successData: OnyxUpdate[] = [];
    const failureData: OnyxUpdate[] = [];

    // You're able to assign a task to someone you haven't chatted with before - so we need to optimistically create the chat and the chat reportActions
    // Only add the assignee chat report to onyx if we haven't already set it optimistically
    if (assigneeChatReportMetadata?.isOptimisticReport && assigneeChatReport?.pendingFields?.createChat !== CONST.RED_BRICK_ROAD_PENDING_ACTION.ADD) {
        optimisticChatCreatedReportAction = buildOptimisticCreatedReportAction(assigneeChatReportID);
        optimisticData.push(
            {
                onyxMethod: Onyx.METHOD.MERGE,
                key: `${ONYXKEYS.COLLECTION.REPORT}${assigneeChatReportID}`,
                value: {
                    pendingFields: {
                        createChat: CONST.RED_BRICK_ROAD_PENDING_ACTION.ADD,
                    },
                },
            },
            {
                onyxMethod: Onyx.METHOD.MERGE,
                key: `${ONYXKEYS.COLLECTION.REPORT_ACTIONS}${assigneeChatReportID}`,
                value: {[optimisticChatCreatedReportAction.reportActionID]: optimisticChatCreatedReportAction as Partial<ReportAction>},
            },
        );

        successData.push(
            {
                onyxMethod: Onyx.METHOD.MERGE,
                key: `${ONYXKEYS.COLLECTION.REPORT}${assigneeChatReportID}`,
                value: {
                    pendingFields: {
                        createChat: null,
                    },
                    // BE will send a different participant. We clear the optimistic one to avoid duplicated entries
                    participants: {[assigneeAccountID]: null},
                },
            },
            {
                onyxMethod: Onyx.METHOD.MERGE,
                key: `${ONYXKEYS.COLLECTION.REPORT_METADATA}${assigneeChatReportID}`,
                value: {
                    isOptimisticReport: false,
                },
            },
        );

        failureData.push(
            {
                onyxMethod: Onyx.METHOD.SET,
                key: `${ONYXKEYS.COLLECTION.REPORT}${assigneeChatReportID}`,
                value: null,
            },
            {
                onyxMethod: Onyx.METHOD.MERGE,
                key: `${ONYXKEYS.COLLECTION.REPORT_ACTIONS}${assigneeChatReportID}`,
                value: {[optimisticChatCreatedReportAction.reportActionID]: {pendingAction: null}},
            },
            // If we failed, we want to remove the optimistic personal details as it was likely due to an invalid login
            {
                onyxMethod: Onyx.METHOD.MERGE,
                key: ONYXKEYS.PERSONAL_DETAILS_LIST,
                value: {
                    [assigneeAccountID]: null,
                },
            },
        );
    }

    // If you're choosing to share the task in the same DM as the assignee then we don't need to create another reportAction indicating that you've been assigned
    if (assigneeChatReportID !== parentReportID) {
        // eslint-disable-next-line @typescript-eslint/prefer-nullish-coalescing
        const displayname = allPersonalDetails?.[assigneeAccountID]?.displayName || allPersonalDetails?.[assigneeAccountID]?.login || '';
        optimisticAssigneeAddComment = buildOptimisticTaskCommentReportAction(taskReportID, title, assigneeAccountID, `assigned to ${displayname}`, parentReportID);
        const lastAssigneeCommentText = formatReportLastMessageText(getReportActionText(optimisticAssigneeAddComment.reportAction as ReportAction));
        const optimisticAssigneeReport = {
            lastVisibleActionCreated: currentTime,
            lastMessageText: lastAssigneeCommentText,
            lastActorAccountID: accountID,
            lastReadTime: currentTime,
        };

        optimisticData.push(
            {
                onyxMethod: Onyx.METHOD.MERGE,
                key: `${ONYXKEYS.COLLECTION.REPORT_ACTIONS}${assigneeChatReportID}`,
                value: {[optimisticAssigneeAddComment.reportAction.reportActionID]: optimisticAssigneeAddComment.reportAction as ReportAction},
            },
            {
                onyxMethod: Onyx.METHOD.MERGE,
                key: `${ONYXKEYS.COLLECTION.REPORT}${assigneeChatReportID}`,
                value: optimisticAssigneeReport,
            },
        );
        successData.push({
            onyxMethod: Onyx.METHOD.MERGE,
            key: `${ONYXKEYS.COLLECTION.REPORT_ACTIONS}${assigneeChatReportID}`,
            value: {[optimisticAssigneeAddComment.reportAction.reportActionID]: {isOptimisticAction: null}},
        });
        failureData.push({
            onyxMethod: Onyx.METHOD.MERGE,
            key: `${ONYXKEYS.COLLECTION.REPORT_ACTIONS}${assigneeChatReportID}`,
            value: {[optimisticAssigneeAddComment.reportAction.reportActionID]: {pendingAction: null}},
        });
    }

    return {
        optimisticData,
        successData,
        failureData,
        optimisticAssigneeAddComment,
        optimisticChatCreatedReportAction,
    };
}

/**
 * Return iou report action display message
 */
function getIOUReportActionDisplayMessage(reportAction: OnyxEntry<ReportAction>, transaction?: OnyxEntry<Transaction>): string {
    if (!isMoneyRequestAction(reportAction)) {
        return '';
    }
    const originalMessage = getOriginalMessage(reportAction);
    const {IOUReportID, automaticAction} = originalMessage ?? {};
    const iouReport = getReportOrDraftReport(IOUReportID);
    let translationKey: TranslationPaths;
    if (originalMessage?.type === CONST.IOU.REPORT_ACTION_TYPE.PAY) {
        // The `REPORT_ACTION_TYPE.PAY` action type is used for both fulfilling existing requests and sending money. To
        // differentiate between these two scenarios, we check if the `originalMessage` contains the `IOUDetails`
        // property. If it does, it indicates that this is a 'Pay someone' action.
        const {amount, currency} = originalMessage?.IOUDetails ?? originalMessage ?? {};
        const formattedAmount = convertToDisplayString(Math.abs(amount), currency) ?? '';

        switch (originalMessage.paymentType) {
            case CONST.IOU.PAYMENT_TYPE.ELSEWHERE:
                translationKey = hasMissingInvoiceBankAccount(IOUReportID) ? 'iou.payerSettledWithMissingBankAccount' : 'iou.paidElsewhereWithAmount';
                break;
            case CONST.IOU.PAYMENT_TYPE.EXPENSIFY:
            case CONST.IOU.PAYMENT_TYPE.VBBA:
                translationKey = 'iou.paidWithExpensifyWithAmount';
                if (automaticAction) {
                    translationKey = 'iou.automaticallyPaidWithExpensify';
                }
                break;
            default:
                translationKey = 'iou.payerPaidAmount';
                break;
        }
        return translateLocal(translationKey, {amount: formattedAmount, payer: ''});
    }

    const amount = getTransactionAmount(transaction, !isEmptyObject(iouReport) && isExpenseReport(iouReport)) ?? 0;
    const formattedAmount = convertToDisplayString(amount, getCurrency(transaction)) ?? '';
    const isRequestSettled = isSettled(IOUReportID);
    const isApproved = isReportApproved(iouReport);
    if (isRequestSettled) {
        return translateLocal('iou.payerSettled', {
            amount: formattedAmount,
        });
    }
    if (isApproved) {
        return translateLocal('iou.approvedAmount', {
            amount: formattedAmount,
        });
    }
    if (isSplitBillReportAction(reportAction)) {
        translationKey = 'iou.didSplitAmount';
    } else if (isTrackExpenseAction(reportAction)) {
        translationKey = 'iou.trackedAmount';
    } else {
        translationKey = 'iou.submittedAmount';
    }
    return translateLocal(translationKey, {
        formattedAmount,
        comment: getMerchantOrDescription(transaction),
    });
}

/**
 * Checks if a report is a group chat.
 *
 * A report is a group chat if it meets the following conditions:
 * - Not a chat thread.
 * - Not a task report.
 * - Not an expense / IOU report.
 * - Not an archived room.
 * - Not a public / admin / announce chat room (chat type doesn't match any of the specified types).
 * - More than 2 participants.
 *
 */
function isDeprecatedGroupDM(report: OnyxEntry<Report>): boolean {
    return !!(
        report &&
        !isChatThread(report) &&
        !isTaskReport(report) &&
        !isInvoiceReport(report) &&
        !isMoneyRequestReport(report) &&
        !isArchivedReport(report, getReportNameValuePairs(report?.reportID)) &&
        !Object.values(CONST.REPORT.CHAT_TYPE).some((chatType) => chatType === getChatType(report)) &&
        Object.keys(report.participants ?? {})
            .map(Number)
            .filter((accountID) => accountID !== currentUserAccountID).length > 1
    );
}

/**
 * A "root" group chat is the top level group chat and does not refer to any threads off of a Group Chat
 */
function isRootGroupChat(report: OnyxEntry<Report>): boolean {
    return !isChatThread(report) && (isGroupChat(report) || isDeprecatedGroupDM(report));
}

/**
 * Assume any report without a reportID is unusable.
 */
function isValidReport(report?: OnyxEntry<Report>): boolean {
    return !!report?.reportID;
}

/**
 * Check to see if we are a participant of this report.
 */
function isReportParticipant(accountID: number | undefined, report: OnyxEntry<Report>): boolean {
    if (!accountID) {
        return false;
    }

    const possibleAccountIDs = Object.keys(report?.participants ?? {}).map(Number);
    if (report?.ownerAccountID) {
        possibleAccountIDs.push(report?.ownerAccountID);
    }
    if (report?.managerID) {
        possibleAccountIDs.push(report?.managerID);
    }
    return possibleAccountIDs.includes(accountID);
}

/**
 * Check to see if the current user has access to view the report.
 */
function canCurrentUserOpenReport(report: OnyxEntry<Report>): boolean {
    return (isReportParticipant(currentUserAccountID, report) || isPublicRoom(report)) && canAccessReport(report, allPolicies, allBetas);
}

function shouldUseFullTitleToDisplay(report: OnyxEntry<Report>): boolean {
    return (
        isMoneyRequestReport(report) || isPolicyExpenseChat(report) || isChatRoom(report) || isChatThread(report) || isTaskReport(report) || isGroupChat(report) || isInvoiceReport(report)
    );
}

function getRoom(type: ValueOf<typeof CONST.REPORT.CHAT_TYPE>, policyID: string): OnyxEntry<Report> {
    const room = Object.values(allReports ?? {}).find((report) => report?.policyID === policyID && report?.chatType === type && !isThread(report));
    return room;
}

/**
 *  We only want policy members who are members of the report to be able to modify the report description, but not in thread chat.
 */
function canEditReportDescription(report: OnyxEntry<Report>, policy: OnyxEntry<Policy>): boolean {
    return (
        !isMoneyRequestReport(report) &&
        !isArchivedReport(report, getReportNameValuePairs(report?.reportID)) &&
        isChatRoom(report) &&
        !isChatThread(report) &&
        !isEmpty(policy) &&
        hasParticipantInArray(report, currentUserAccountID ? [currentUserAccountID] : []) &&
        !isAuditor(report)
    );
}

function canEditPolicyDescription(policy: OnyxEntry<Policy>): boolean {
    return isPolicyAdminPolicyUtils(policy);
}

function getReportActionWithSmartscanError(reportActions: ReportAction[]): ReportAction | undefined {
    return reportActions.find((action) => {
        const isReportPreview = isReportPreviewAction(action);
        const isSplitReportAction = isSplitBillReportAction(action);
        if (!isSplitReportAction && !isReportPreview) {
            return false;
        }
        const IOUReportID = getIOUReportIDFromReportActionPreview(action);
        const isReportPreviewError = isReportPreview && shouldShowRBRForMissingSmartscanFields(IOUReportID) && !isSettled(IOUReportID);
        if (isReportPreviewError) {
            return true;
        }

        const transactionID = isMoneyRequestAction(action) ? getOriginalMessage(action)?.IOUTransactionID : undefined;
        const transaction = allTransactions?.[`${ONYXKEYS.COLLECTION.TRANSACTION}${transactionID}`] ?? {};
        const isSplitBillError = isSplitReportAction && hasMissingSmartscanFieldsTransactionUtils(transaction as Transaction);

        return isSplitBillError;
    });
}

/**
 * Checks if report action has error when smart scanning
 */
function hasSmartscanError(reportActions: ReportAction[]): boolean {
    return !!getReportActionWithSmartscanError(reportActions);
}

function shouldAutoFocusOnKeyPress(event: KeyboardEvent): boolean {
    if (event.key.length > 1) {
        return false;
    }

    // If a key is pressed in combination with Meta, Control or Alt do not focus
    if (event.ctrlKey || event.metaKey) {
        return false;
    }

    if (event.code === 'Space') {
        return false;
    }

    return true;
}

/**
 * Navigates to the appropriate screen based on the presence of a private note for the current user.
 */
function navigateToPrivateNotes(report: OnyxEntry<Report>, session: OnyxEntry<Session>, backTo?: string) {
    if (isEmpty(report) || isEmpty(session) || !session.accountID) {
        return;
    }
    const currentUserPrivateNote = report.privateNotes?.[session.accountID]?.note ?? '';
    if (isEmpty(currentUserPrivateNote)) {
        Navigation.navigate(ROUTES.PRIVATE_NOTES_EDIT.getRoute(report.reportID, session.accountID, backTo));
        return;
    }
    Navigation.navigate(ROUTES.PRIVATE_NOTES_LIST.getRoute(report.reportID, backTo));
}

/**
 * Get all held transactions of a iouReport
 */
function getAllHeldTransactions(iouReportID?: string): Transaction[] {
    const transactions = getReportTransactions(iouReportID);
    return transactions.filter((transaction) => isOnHoldTransactionUtils(transaction));
}

/**
 * Check if Report has any held expenses
 */
function hasHeldExpenses(iouReportID?: string, allReportTransactions?: SearchTransaction[]): boolean {
    const iouReportTransactions = getReportTransactions(iouReportID);
    const transactions = allReportTransactions ?? iouReportTransactions;
    return transactions.some((transaction) => isOnHoldTransactionUtils(transaction));
}

/**
 * Check if all expenses in the Report are on hold
 */
function hasOnlyHeldExpenses(iouReportID?: string, allReportTransactions?: SearchTransaction[]): boolean {
    const transactionsByIouReportID = getReportTransactions(iouReportID);
    const reportTransactions = allReportTransactions ?? transactionsByIouReportID;
    return reportTransactions.length > 0 && !reportTransactions.some((transaction) => !isOnHoldTransactionUtils(transaction));
}

/**
 * Checks if thread replies should be displayed
 */
function shouldDisplayThreadReplies(reportAction: OnyxInputOrEntry<ReportAction>, isThreadReportParentAction: boolean): boolean {
    const hasReplies = (reportAction?.childVisibleActionCount ?? 0) > 0;
    return hasReplies && !!reportAction?.childCommenterCount && !isThreadReportParentAction;
}

/**
 * Check if money report has any transactions updated optimistically
 */
function hasUpdatedTotal(report: OnyxInputOrEntry<Report>, policy: OnyxInputOrEntry<Policy>): boolean {
    if (!report) {
        return true;
    }

    const allReportTransactions = getReportTransactions(report.reportID);

    const hasPendingTransaction = allReportTransactions.some((transaction) => !!transaction.pendingAction);
    const hasTransactionWithDifferentCurrency = allReportTransactions.some((transaction) => transaction.currency !== report.currency);
    const hasDifferentWorkspaceCurrency = report.pendingFields?.createChat && isExpenseReport(report) && report.currency !== policy?.outputCurrency;
    const hasOptimisticHeldExpense = hasHeldExpenses(report.reportID) && report?.unheldTotal === undefined;

    return !(hasPendingTransaction && (hasTransactionWithDifferentCurrency || hasDifferentWorkspaceCurrency)) && !hasOptimisticHeldExpense;
}

/**
 * Return held and full amount formatted with used currency
 */
function getNonHeldAndFullAmount(iouReport: OnyxEntry<Report>, shouldExcludeNonReimbursables: boolean): NonHeldAndFullAmount {
    // if the report is an expense report, the total amount should be negated
    const coefficient = isExpenseReport(iouReport) ? -1 : 1;

    let total = iouReport?.total ?? 0;
    let unheldTotal = iouReport?.unheldTotal ?? 0;
    if (shouldExcludeNonReimbursables) {
        total -= iouReport?.nonReimbursableTotal ?? 0;
        unheldTotal -= iouReport?.unheldNonReimbursableTotal ?? 0;
    }

    return {
        nonHeldAmount: convertToDisplayString(unheldTotal * coefficient, iouReport?.currency),
        fullAmount: convertToDisplayString(total * coefficient, iouReport?.currency),
        hasValidNonHeldAmount: unheldTotal * coefficient >= 0,
    };
}

/**
 * Disable reply in thread action if:
 *
 * - The action is listed in the thread-disabled list
 * - The action is a split expense action
 * - The action is deleted and is not threaded
 * - The report is archived and the action is not threaded
 * - The action is a whisper action and it's neither a report preview nor IOU action
 * - The action is the thread's first chat
 */
function shouldDisableThread(reportAction: OnyxInputOrEntry<ReportAction>, reportID: string, isThreadReportParentAction: boolean): boolean {
    const isSplitBillAction = isSplitBillReportAction(reportAction);
    const isDeletedActionLocal = isDeletedAction(reportAction);
    const isReportPreviewActionLocal = isReportPreviewAction(reportAction);
    const isIOUAction = isMoneyRequestAction(reportAction);
    const isWhisperActionLocal = isWhisperAction(reportAction) || isActionableTrackExpense(reportAction);
    const isArchived = isArchivedNonExpenseReport(getReportOrDraftReport(reportID), getReportNameValuePairs(reportID));
    const isActionDisabled = CONST.REPORT.ACTIONS.THREAD_DISABLED.some((action: string) => action === reportAction?.actionName);

    return (
        isActionDisabled ||
        isSplitBillAction ||
        (isDeletedActionLocal && !reportAction?.childVisibleActionCount) ||
        (isArchived && !reportAction?.childVisibleActionCount) ||
        (isWhisperActionLocal && !isReportPreviewActionLocal && !isIOUAction) ||
        isThreadReportParentAction
    );
}

function getAllAncestorReportActions(report: Report | null | undefined, currentUpdatedReport?: OnyxEntry<Report>): Ancestor[] {
    if (!report) {
        return [];
    }
    const allAncestors: Ancestor[] = [];
    let parentReportID = report.parentReportID;
    let parentReportActionID = report.parentReportActionID;

    while (parentReportID) {
        const parentReport = currentUpdatedReport && currentUpdatedReport.reportID === parentReportID ? currentUpdatedReport : getReportOrDraftReport(parentReportID);
        const parentReportAction = getReportAction(parentReportID, parentReportActionID);

        if (!parentReport || !parentReportAction || (isTransactionThread(parentReportAction) && !isSentMoneyReportAction(parentReportAction)) || isReportPreviewAction(parentReportAction)) {
            break;
        }

        const isParentReportActionUnread = isCurrentActionUnread(parentReport, parentReportAction);
        allAncestors.push({
            report: parentReport,
            reportAction: parentReportAction,
            shouldDisplayNewMarker: isParentReportActionUnread,
        });

        parentReportID = parentReport?.parentReportID;
        parentReportActionID = parentReport?.parentReportActionID;
    }

    return allAncestors.reverse();
}

function getAllAncestorReportActionIDs(report: Report | null | undefined, includeTransactionThread = false): AncestorIDs {
    if (!report) {
        return {
            reportIDs: [],
            reportActionsIDs: [],
        };
    }

    const allAncestorIDs: AncestorIDs = {
        reportIDs: [],
        reportActionsIDs: [],
    };
    let parentReportID = report.parentReportID;
    let parentReportActionID = report.parentReportActionID;

    while (parentReportID) {
        const parentReport = getReportOrDraftReport(parentReportID);
        const parentReportAction = getReportAction(parentReportID, parentReportActionID);

        if (
            !parentReportAction ||
            (!includeTransactionThread && ((isTransactionThread(parentReportAction) && !isSentMoneyReportAction(parentReportAction)) || isReportPreviewAction(parentReportAction)))
        ) {
            break;
        }

        allAncestorIDs.reportIDs.push(parentReportID);
        if (parentReportActionID) {
            allAncestorIDs.reportActionsIDs.push(parentReportActionID);
        }

        if (!parentReport) {
            break;
        }

        parentReportID = parentReport?.parentReportID;
        parentReportActionID = parentReport?.parentReportActionID;
    }

    return allAncestorIDs;
}

/**
 * Get optimistic data of parent report action
 * @param reportID The reportID of the report that is updated
 * @param lastVisibleActionCreated Last visible action created of the child report
 * @param type The type of action in the child report
 */
function getOptimisticDataForParentReportAction(reportID: string | undefined, lastVisibleActionCreated: string, type: string): Array<OnyxUpdate | null> {
    const report = getReportOrDraftReport(reportID);

    if (!report || isEmptyObject(report)) {
        return [];
    }

    const ancestors = getAllAncestorReportActionIDs(report, true);
    const totalAncestor = ancestors.reportIDs.length;

    return Array.from(Array(totalAncestor), (_, index) => {
        const ancestorReport = getReportOrDraftReport(ancestors.reportIDs.at(index));

        if (!ancestorReport || isEmptyObject(ancestorReport)) {
            return null;
        }

        const ancestorReportAction = getReportAction(ancestorReport.reportID, ancestors.reportActionsIDs.at(index) ?? '');

        if (!ancestorReportAction?.reportActionID || isEmptyObject(ancestorReportAction)) {
            return null;
        }

        return {
            onyxMethod: Onyx.METHOD.MERGE,
            key: `${ONYXKEYS.COLLECTION.REPORT_ACTIONS}${ancestorReport.reportID}`,
            value: {
                [ancestorReportAction.reportActionID]: updateOptimisticParentReportAction(ancestorReportAction, lastVisibleActionCreated, type),
            },
        };
    });
}

function getQuickActionDetails(
    quickActionReport: Report,
    personalDetails: PersonalDetailsList | undefined,
    policyChatForActivePolicy: Report | undefined,
    reportNameValuePairs: ReportNameValuePairs,
): {quickActionAvatars: Icon[]; hideQABSubtitle: boolean} {
    const isValidQuickActionReport = !(isEmptyObject(quickActionReport) || isArchivedReport(quickActionReport, reportNameValuePairs));
    let hideQABSubtitle = false;
    let quickActionAvatars: Icon[] = [];
    if (isValidQuickActionReport) {
        const avatars = getIcons(quickActionReport, personalDetails);
        quickActionAvatars = avatars.length <= 1 || isPolicyExpenseChat(quickActionReport) ? avatars : avatars.filter((avatar) => avatar.id !== currentUserAccountID);
    } else {
        hideQABSubtitle = true;
    }
    if (!isEmptyObject(policyChatForActivePolicy)) {
        quickActionAvatars = getIcons(policyChatForActivePolicy, personalDetails);
    }
    return {
        quickActionAvatars,
        hideQABSubtitle,
    };
}

function canBeAutoReimbursed(report: OnyxInputOrEntry<Report>, policy: OnyxInputOrEntry<Policy> | SearchPolicy): boolean {
    if (isEmptyObject(policy)) {
        return false;
    }
    type CurrencyType = TupleToUnion<typeof CONST.DIRECT_REIMBURSEMENT_CURRENCIES>;
    const reimbursableTotal = getMoneyRequestSpendBreakdown(report).totalDisplaySpend;
    const autoReimbursementLimit = policy?.autoReimbursement?.limit ?? policy?.autoReimbursementLimit ?? 0;
    const isAutoReimbursable =
        isReportInGroupPolicy(report) &&
        policy.reimbursementChoice === CONST.POLICY.REIMBURSEMENT_CHOICES.REIMBURSEMENT_YES &&
        autoReimbursementLimit >= reimbursableTotal &&
        reimbursableTotal > 0 &&
        CONST.DIRECT_REIMBURSEMENT_CURRENCIES.includes(report?.currency as CurrencyType);
    return isAutoReimbursable;
}

/** Check if the current user is an owner of the report */
function isReportOwner(report: OnyxInputOrEntry<Report>): boolean {
    return report?.ownerAccountID === currentUserPersonalDetails?.accountID;
}

function isAllowedToApproveExpenseReport(report: OnyxEntry<Report>, approverAccountID?: number, reportPolicy?: OnyxEntry<Policy> | SearchPolicy): boolean {
    const policy = reportPolicy ?? getPolicy(report?.policyID);
    const isOwner = (approverAccountID ?? currentUserAccountID) === report?.ownerAccountID;
    return !(policy?.preventSelfApproval && isOwner);
}

function isAllowedToSubmitDraftExpenseReport(report: OnyxEntry<Report>): boolean {
    const policy = getPolicy(report?.policyID);
    const submitToAccountID = getSubmitToAccountID(policy, report);

    return isAllowedToApproveExpenseReport(report, submitToAccountID);
}

/**
 * What missing payment method does this report action indicate, if any?
 */
function getIndicatedMissingPaymentMethod(userWallet: OnyxEntry<UserWallet>, reportId: string | undefined, reportAction: ReportAction): MissingPaymentMethod | undefined {
    const isSubmitterOfUnsettledReport = isCurrentUserSubmitter(reportId) && !isSettled(reportId);
    if (!reportId || !isSubmitterOfUnsettledReport || !isReimbursementQueuedAction(reportAction)) {
        return undefined;
    }
    const paymentType = getOriginalMessage(reportAction)?.paymentType;
    if (paymentType === CONST.IOU.PAYMENT_TYPE.EXPENSIFY) {
        return isEmpty(userWallet) || userWallet.tierName === CONST.WALLET.TIER_NAME.SILVER ? 'wallet' : undefined;
    }

    return !hasCreditBankAccount() ? 'bankAccount' : undefined;
}

/**
 * Checks if report chat contains missing payment method
 */
function hasMissingPaymentMethod(userWallet: OnyxEntry<UserWallet>, iouReportID: string | undefined): boolean {
    const reportActions = allReportActions?.[`${ONYXKEYS.COLLECTION.REPORT_ACTIONS}${iouReportID}`] ?? {};
    return Object.values(reportActions)
        .filter(Boolean)
        .some((action) => getIndicatedMissingPaymentMethod(userWallet, iouReportID, action) !== undefined);
}

/**
 * Used from expense actions to decide if we need to build an optimistic expense report.
 * Create a new report if:
 * - we don't have an iouReport set in the chatReport
 * - we have one, but it's waiting on the payee adding a bank account
 * - we have one, but we can't add more transactions to it due to: report is approved or settled, or report is processing and policy isn't on Instant submit reporting frequency
 */
function shouldCreateNewMoneyRequestReport(existingIOUReport: OnyxInputOrEntry<Report> | undefined, chatReport: OnyxInputOrEntry<Report>): boolean {
    return !existingIOUReport || hasIOUWaitingOnCurrentUserBankAccount(chatReport) || !canAddTransaction(existingIOUReport);
}

function getTripTransactions(tripRoomReportID: string | undefined, reportFieldToCompare: 'parentReportID' | 'reportID' = 'parentReportID'): Transaction[] {
    const tripTransactionReportIDs = Object.values(allReports ?? {})
        .filter((report) => report && report?.[reportFieldToCompare] === tripRoomReportID)
        .map((report) => report?.reportID);
    return tripTransactionReportIDs.flatMap((reportID) => getReportTransactions(reportID));
}

function getTripIDFromTransactionParentReportID(transactionParentReportID: string | undefined): string | undefined {
    return getReportOrDraftReport(transactionParentReportID)?.tripData?.tripID;
}

/**
 * Checks if report contains actions with errors
 */
function hasActionsWithErrors(reportID: string | undefined): boolean {
    if (!reportID) {
        return false;
    }
    const reportActions = allReportActions?.[`${ONYXKEYS.COLLECTION.REPORT_ACTIONS}${reportID}`] ?? {};
    return Object.values(reportActions)
        .filter(Boolean)
        .some((action) => !isEmptyObject(action.errors));
}

function isNonAdminOrOwnerOfPolicyExpenseChat(report: OnyxInputOrEntry<Report>, policy: OnyxInputOrEntry<Policy>): boolean {
    return isPolicyExpenseChat(report) && !(isPolicyAdminPolicyUtils(policy) || isPolicyOwner(policy, currentUserAccountID) || isReportOwner(report));
}

function isAdminOwnerApproverOrReportOwner(report: OnyxEntry<Report>, policy: OnyxEntry<Policy>): boolean {
    const isApprover = isMoneyRequestReport(report) && report?.managerID !== null && currentUserPersonalDetails?.accountID === report?.managerID;

    return isPolicyAdminPolicyUtils(policy) || isPolicyOwner(policy, currentUserAccountID) || isReportOwner(report) || isApprover;
}

/**
 * Whether the user can join a report
 */
function canJoinChat(report: OnyxEntry<Report>, parentReportAction: OnyxInputOrEntry<ReportAction>, policy: OnyxInputOrEntry<Policy>): boolean {
    // We disabled thread functions for whisper action
    // So we should not show join option for existing thread on whisper message that has already been left, or manually leave it
    if (isWhisperAction(parentReportAction)) {
        return false;
    }

    // If the notification preference of the chat is not hidden that means we have already joined the chat
    if (!isHiddenForCurrentUser(report)) {
        return false;
    }

    const isExpenseChat = isMoneyRequestReport(report) || isMoneyRequest(report) || isInvoiceReport(report) || isTrackExpenseReport(report);
    // Anyone viewing these chat types is already a participant and therefore cannot join
    if (isRootGroupChat(report) || isSelfDM(report) || isInvoiceRoom(report) || isSystemChat(report) || isExpenseChat) {
        return false;
    }

    // The user who is a member of the workspace has already joined the public announce room.
    if (isPublicAnnounceRoom(report) && !isEmptyObject(policy)) {
        return false;
    }

    return isChatThread(report) || isUserCreatedPolicyRoom(report) || isNonAdminOrOwnerOfPolicyExpenseChat(report, policy);
}

/**
 * Whether the user can leave a report
 */
function canLeaveChat(report: OnyxEntry<Report>, policy: OnyxEntry<Policy>): boolean {
    if (isRootGroupChat(report)) {
        return true;
    }

    if (isPolicyExpenseChat(report) && !report?.isOwnPolicyExpenseChat && !isPolicyAdminPolicyUtils(policy)) {
        return true;
    }

    if (isPublicRoom(report) && isAnonymousUserSession()) {
        return false;
    }

    if (isHiddenForCurrentUser(report)) {
        return false;
    }

    // Anyone viewing these chat types is already a participant and therefore cannot leave
    if (isSelfDM(report)) {
        return false;
    }

    // The user who is a member of the workspace cannot leave the public announce room.
    if (isPublicAnnounceRoom(report) && !isEmptyObject(policy)) {
        return false;
    }

    if (isInvoiceRoom(report)) {
        return canLeaveInvoiceRoom(report);
    }

    return (isChatThread(report) && !!getReportNotificationPreference(report)) || isUserCreatedPolicyRoom(report) || isNonAdminOrOwnerOfPolicyExpenseChat(report, policy);
}

function getReportActionActorAccountID(
    reportAction: OnyxInputOrEntry<ReportAction>,
    iouReport: OnyxInputOrEntry<Report> | undefined,
    report: OnyxInputOrEntry<Report> | undefined,
): number | undefined {
    switch (reportAction?.actionName) {
        case CONST.REPORT.ACTIONS.TYPE.REPORT_PREVIEW: {
            const ownerAccountID = iouReport?.ownerAccountID ?? reportAction?.childOwnerAccountID;
            const actorAccountID = iouReport?.managerID ?? reportAction?.childManagerAccountID;
            return isPolicyExpenseChat(report) ? ownerAccountID : actorAccountID;
        }

        case CONST.REPORT.ACTIONS.TYPE.SUBMITTED:
            return reportAction?.adminAccountID ?? reportAction?.actorAccountID;

        default:
            return reportAction?.actorAccountID;
    }
}
function createDraftWorkspaceAndNavigateToConfirmationScreen(transactionID: string, actionName: IOUAction): void {
    const isCategorizing = actionName === CONST.IOU.ACTION.CATEGORIZE;
    const {expenseChatReportID, policyID, policyName} = createDraftWorkspace();
    setMoneyRequestParticipants(transactionID, [
        {
            selected: true,
            accountID: 0,
            isPolicyExpenseChat: true,
            reportID: expenseChatReportID,
            policyID,
            searchText: policyName,
        },
    ]);
    if (isCategorizing) {
        Navigation.navigate(ROUTES.MONEY_REQUEST_STEP_CATEGORY.getRoute(actionName, CONST.IOU.TYPE.SUBMIT, transactionID, expenseChatReportID));
    } else {
        Navigation.navigate(ROUTES.MONEY_REQUEST_STEP_CONFIRMATION.getRoute(actionName, CONST.IOU.TYPE.SUBMIT, transactionID, expenseChatReportID, true));
    }
}

function createDraftTransactionAndNavigateToParticipantSelector(
    transactionID: string | undefined,
    reportID: string | undefined,
    actionName: IOUAction,
    reportActionID: string | undefined,
): void {
    if (!transactionID || !reportID || !reportActionID) {
        return;
    }

    const transaction = allTransactions?.[`${ONYXKEYS.COLLECTION.TRANSACTION}${transactionID}`] ?? ({} as Transaction);
    const reportActions = allReportActions?.[`${ONYXKEYS.COLLECTION.REPORT_ACTIONS}${reportID}`] ?? ([] as ReportAction[]);

    if (!transaction || !reportActions) {
        return;
    }

    const linkedTrackedExpenseReportAction = Object.values(reportActions)
        .filter(Boolean)
        .find((action) => isMoneyRequestAction(action) && getOriginalMessage(action)?.IOUTransactionID === transactionID);

    const {created, amount, currency, merchant, mccGroup} = getTransactionDetails(transaction) ?? {};
    const comment = getTransactionCommentObject(transaction);

    createDraftTransaction({
        ...transaction,
        actionableWhisperReportActionID: reportActionID,
        linkedTrackedExpenseReportAction,
        linkedTrackedExpenseReportID: reportID,
        created,
        modifiedCreated: undefined,
        modifiedAmount: undefined,
        modifiedCurrency: undefined,
        amount,
        currency,
        comment,
        merchant,
        modifiedMerchant: '',
        mccGroup,
    } as Transaction);

    const filteredPolicies = Object.values(allPolicies ?? {}).filter((policy) => shouldShowPolicy(policy, false, currentUserEmail));

    if (actionName === CONST.IOU.ACTION.CATEGORIZE) {
        const activePolicy = getPolicy(activePolicyID);
        if (shouldShowPolicy(activePolicy, false, currentUserEmail)) {
            const policyExpenseReportID = getPolicyExpenseChat(currentUserAccountID, activePolicyID)?.reportID;
            setMoneyRequestParticipants(transactionID, [
                {
                    selected: true,
                    accountID: 0,
                    isPolicyExpenseChat: true,
                    reportID: policyExpenseReportID,
                    policyID: activePolicyID,
                    searchText: activePolicy?.name,
                },
            ]);
            if (policyExpenseReportID) {
                Navigation.navigate(ROUTES.MONEY_REQUEST_STEP_CATEGORY.getRoute(actionName, CONST.IOU.TYPE.SUBMIT, transactionID, policyExpenseReportID));
            } else {
                Log.warn('policyExpenseReportID is not valid during expense categorizing');
            }
            return;
        }
        if (filteredPolicies.length === 0 || filteredPolicies.length > 1) {
            Navigation.navigate(ROUTES.MONEY_REQUEST_UPGRADE.getRoute(actionName, CONST.IOU.TYPE.SUBMIT, transactionID, reportID));
            return;
        }

        const policyID = filteredPolicies.at(0)?.id;
        const policyExpenseReportID = getPolicyExpenseChat(currentUserAccountID, policyID)?.reportID;
        setMoneyRequestParticipants(transactionID, [
            {
                selected: true,
                accountID: 0,
                isPolicyExpenseChat: true,
                reportID: policyExpenseReportID,
                policyID,
                searchText: activePolicy?.name,
            },
        ]);
        if (policyExpenseReportID) {
            Navigation.navigate(ROUTES.MONEY_REQUEST_STEP_CATEGORY.getRoute(actionName, CONST.IOU.TYPE.SUBMIT, transactionID, policyExpenseReportID));
        } else {
            Log.warn('policyExpenseReportID is not valid during expense categorizing');
        }
        return;
    }

    if (actionName === CONST.IOU.ACTION.SUBMIT || (allPolicies && filteredPolicies.length > 0)) {
        Navigation.navigate(ROUTES.MONEY_REQUEST_STEP_PARTICIPANTS.getRoute(CONST.IOU.TYPE.SUBMIT, transactionID, reportID, undefined, actionName));
        return;
    }

    return createDraftWorkspaceAndNavigateToConfirmationScreen(transactionID, actionName);
}

/**
 * @returns the object to update `report.hasOutstandingChildRequest`
 */
function getOutstandingChildRequest(iouReport: OnyxInputOrEntry<Report>): OutstandingChildRequest {
    if (!iouReport || isEmptyObject(iouReport)) {
        return {};
    }

    if (!isExpenseReport(iouReport)) {
        const {reimbursableSpend} = getMoneyRequestSpendBreakdown(iouReport);
        return {
            hasOutstandingChildRequest: iouReport.managerID === currentUserAccountID && reimbursableSpend !== 0,
        };
    }

    const policy = getPolicy(iouReport.policyID);
    const shouldBeManuallySubmitted = isPaidGroupPolicyPolicyUtils(policy) && !policy?.harvesting?.enabled;
    if (shouldBeManuallySubmitted) {
        return {
            hasOutstandingChildRequest: true,
        };
    }

    // We don't need to update hasOutstandingChildRequest in this case
    return {};
}

function canReportBeMentionedWithinPolicy(report: OnyxEntry<Report>, policyID: string | undefined): boolean {
    if (!policyID || report?.policyID !== policyID) {
        return false;
    }

    return isChatRoom(report) && !isInvoiceRoom(report) && !isThread(report);
}

function shouldShowMerchantColumn(transactions: Transaction[]) {
    return transactions.some((transaction) => isExpenseReport(allReports?.[transaction.reportID] ?? null));
}

/**
 * Whether a given report is used for onboarding tasks. In the past, it could be either the Concierge chat or the system
 * DM, and we saved the report ID in the user's `onboarding` NVP. As a fallback for users who don't have the NVP, we now
 * only use the Concierge chat.
 */
function isChatUsedForOnboarding(optionOrReport: OnyxEntry<Report> | OptionData, onboardingPurposeSelected?: OnboardingPurpose): boolean {
    // onboarding can be an empty object for old accounts and accounts created from olddot
    if (onboarding && !isEmptyObject(onboarding) && onboarding.chatReportID) {
        return onboarding.chatReportID === optionOrReport?.reportID;
    }
    if (isEmptyObject(onboarding)) {
        return (optionOrReport as OptionData)?.isConciergeChat ?? isConciergeChatReport(optionOrReport);
    }

    // Onboarding guides are assigned to signups with emails that do not contain a '+' and select the "Manage my team's expenses" intent.
    // Guides and onboarding tasks are posted to the #admins room to facilitate the onboarding process.
    return onboardingPurposeSelected === CONST.ONBOARDING_CHOICES.MANAGE_TEAM && !currentUserEmail?.includes('+')
        ? isAdminRoom(optionOrReport)
        : (optionOrReport as OptionData)?.isConciergeChat ?? isConciergeChatReport(optionOrReport);
}

/**
 * Get the report used for the user's onboarding process. For most users it is the Concierge chat, however in the past
 * we also used the system DM for A/B tests.
 */
function getChatUsedForOnboarding(): OnyxEntry<Report> {
    return Object.values(allReports ?? {}).find((report) => isChatUsedForOnboarding(report));
}

/**
 * Checks if given field has any violations and returns name of the first encountered one
 */
function getFieldViolation(violations: OnyxEntry<ReportViolations>, reportField: PolicyReportField): ReportViolationName | undefined {
    if (!violations || !reportField) {
        return undefined;
    }

    return Object.values(CONST.REPORT_VIOLATIONS).find((violation) => !!violations[violation] && violations[violation][reportField.fieldID]);
}

/**
 * Returns translation for given field violation
 */
function getFieldViolationTranslation(reportField: PolicyReportField, violation?: ReportViolationName): string {
    if (!violation) {
        return '';
    }

    switch (violation) {
        case 'fieldRequired':
            return translateLocal('reportViolations.fieldRequired', {fieldName: reportField.name});
        default:
            return '';
    }
}

/**
 * Returns all violations for report
 */
function getReportViolations(reportID: string): ReportViolations | undefined {
    if (!allReportsViolations) {
        return undefined;
    }

    return allReportsViolations[`${ONYXKEYS.COLLECTION.REPORT_VIOLATIONS}${reportID}`];
}

function findPolicyExpenseChatByPolicyID(policyID: string): OnyxEntry<Report> {
    return Object.values(allReports ?? {}).find((report) => isPolicyExpenseChat(report) && report?.policyID === policyID);
}

/**
 * A function to get the report last message. This is usually used to restore the report message preview in LHN after report actions change.
 * @param reportID
 * @param actionsToMerge
 * @param canUserPerformWriteActionInReport
 * @returns containing the calculated message preview data of the report
 */
function getReportLastMessage(reportID: string, actionsToMerge?: ReportActions) {
    let result: Partial<Report> = {
        lastMessageText: '',
        lastVisibleActionCreated: '',
    };

    const {lastMessageText = ''} = getLastVisibleMessage(reportID, actionsToMerge);

    if (lastMessageText) {
        const report = getReport(reportID);
        const lastVisibleAction = getLastVisibleActionReportActionsUtils(reportID, canUserPerformWriteAction(report), actionsToMerge);
        const lastVisibleActionCreated = lastVisibleAction?.created;
        const lastActorAccountID = lastVisibleAction?.actorAccountID;
        result = {
            lastMessageText,
            lastVisibleActionCreated,
            lastActorAccountID,
        };
    }

    return result;
}

function getSourceIDFromReportAction(reportAction: OnyxEntry<ReportAction>): string {
    const message = Array.isArray(reportAction?.message) ? reportAction?.message?.at(-1) ?? null : reportAction?.message ?? null;
    const html = message?.html ?? '';
    const {sourceURL} = getAttachmentDetails(html);
    const sourceID = (sourceURL?.match(CONST.REGEX.ATTACHMENT_ID) ?? [])[1];
    return sourceID;
}

function getIntegrationIcon(connectionName?: ConnectionName) {
    if (connectionName === CONST.POLICY.CONNECTIONS.NAME.XERO) {
        return XeroSquare;
    }
    if (connectionName === CONST.POLICY.CONNECTIONS.NAME.QBO) {
        return QBOSquare;
    }
    if (connectionName === CONST.POLICY.CONNECTIONS.NAME.NETSUITE) {
        return NetSuiteSquare;
    }
    if (connectionName === CONST.POLICY.CONNECTIONS.NAME.SAGE_INTACCT) {
        return IntacctSquare;
    }

    return undefined;
}

function canBeExported(report: OnyxEntry<Report>) {
    if (!report?.statusNum) {
        return false;
    }
    const isCorrectState = [CONST.REPORT.STATUS_NUM.APPROVED, CONST.REPORT.STATUS_NUM.CLOSED, CONST.REPORT.STATUS_NUM.REIMBURSED].some((status) => status === report.statusNum);
    return isExpenseReport(report) && isCorrectState;
}

function isExported(reportActions: OnyxEntry<ReportActions>) {
    if (!reportActions) {
        return false;
    }
    return Object.values(reportActions).some((action) => isExportIntegrationAction(action));
}

function getApprovalChain(policy: OnyxEntry<Policy>, expenseReport: OnyxEntry<Report>): string[] {
    const approvalChain: string[] = [];
    const fullApprovalChain: string[] = [];
    const reportTotal = expenseReport?.total ?? 0;
    const submitterEmail = getLoginsByAccountIDs([expenseReport?.ownerAccountID ?? CONST.DEFAULT_NUMBER_ID]).at(0) ?? '';

    if (isSubmitAndClose(policy)) {
        return approvalChain;
    }

    // Get category/tag approver list
    const ruleApprovers = getRuleApprovers(policy, expenseReport);

    // Push rule approvers to approvalChain list before submitsTo/forwardsTo approvers
    ruleApprovers.forEach((ruleApprover) => {
        // Don't push submiiter to approve as a rule approver
        if (fullApprovalChain.includes(ruleApprover) || ruleApprover === submitterEmail) {
            return;
        }
        fullApprovalChain.push(ruleApprover);
    });

    let nextApproverEmail = getManagerAccountEmail(policy, expenseReport);

    while (nextApproverEmail && !approvalChain.includes(nextApproverEmail)) {
        approvalChain.push(nextApproverEmail);
        nextApproverEmail = getForwardsToAccount(policy, nextApproverEmail, reportTotal);
    }

    approvalChain.forEach((approver) => {
        if (fullApprovalChain.includes(approver)) {
            return;
        }

        fullApprovalChain.push(approver);
    });
    return fullApprovalChain;
}

/**
 * Checks if the user has missing bank account for the invoice room.
 */
function hasMissingInvoiceBankAccount(iouReportID: string | undefined): boolean {
    const invoiceReport = getReport(iouReportID);

    if (!isInvoiceReport(invoiceReport)) {
        return false;
    }

    return invoiceReport?.ownerAccountID === currentUserAccountID && !getPolicy(invoiceReport?.policyID)?.invoice?.bankAccount?.transferBankAccountID && isSettled(iouReportID);
}

function hasInvoiceReports() {
    const reports = Object.values(allReports ?? {});
    return reports.some((report) => isInvoiceReport(report));
}

function shouldUnmaskChat(participantsContext: OnyxEntry<PersonalDetailsList>, report: OnyxInputOrEntry<Report>): boolean {
    if (!report?.participants) {
        return true;
    }

    if (isThread(report) && report?.chatType && report?.chatType === CONST.REPORT.CHAT_TYPE.POLICY_EXPENSE_CHAT) {
        return true;
    }

    if (isThread(report) && report?.type === CONST.REPORT.TYPE.EXPENSE) {
        return true;
    }

    const participantAccountIDs = Object.keys(report.participants);

    if (participantAccountIDs.length > 2) {
        return false;
    }

    if (participantsContext) {
        let teamInChat = false;
        let userInChat = false;

        for (const participantAccountID of participantAccountIDs) {
            const id = Number(participantAccountID);
            const contextAccountData = participantsContext[id];

            if (contextAccountData) {
                const login = contextAccountData.login ?? '';

                if (login.endsWith(CONST.EMAIL.EXPENSIFY_EMAIL_DOMAIN) || login.endsWith(CONST.EMAIL.EXPENSIFY_TEAM_EMAIL_DOMAIN)) {
                    teamInChat = true;
                } else {
                    userInChat = true;
                }
            }
        }

        // exclude teamOnly chat
        if (teamInChat && userInChat) {
            return true;
        }
    }

    return false;
}

function getReportMetadata(reportID: string | undefined) {
    return reportID ? allReportMetadataKeyValue[reportID] : undefined;
}

export {
    addDomainToShortMention,
    completeShortMention,
    areAllRequestsBeingSmartScanned,
    buildOptimisticAddCommentReportAction,
    buildOptimisticApprovedReportAction,
    buildOptimisticUnapprovedReportAction,
    buildOptimisticCancelPaymentReportAction,
    buildOptimisticChangedTaskAssigneeReportAction,
    buildOptimisticChatReport,
    buildOptimisticClosedReportAction,
    buildOptimisticCreatedReportAction,
    buildOptimisticDismissedViolationReportAction,
    buildOptimisticEditedTaskFieldReportAction,
    buildOptimisticExpenseReport,
    buildOptimisticGroupChatReport,
    buildOptimisticHoldReportAction,
    buildOptimisticHoldReportActionComment,
    buildOptimisticIOUReport,
    buildOptimisticIOUReportAction,
    buildOptimisticModifiedExpenseReportAction,
    buildOptimisticMoneyRequestEntities,
    buildOptimisticMovedReportAction,
    buildOptimisticMovedTrackedExpenseModifiedReportAction,
    buildOptimisticRenamedRoomReportAction,
    buildOptimisticRoomDescriptionUpdatedReportAction,
    buildOptimisticReportPreview,
    buildOptimisticActionableTrackExpenseWhisper,
    buildOptimisticSubmittedReportAction,
    buildOptimisticTaskCommentReportAction,
    buildOptimisticTaskReport,
    buildOptimisticTaskReportAction,
    buildOptimisticUnHoldReportAction,
    buildOptimisticAnnounceChat,
    buildOptimisticWorkspaceChats,
    buildOptimisticCardAssignedReportAction,
    buildParticipantsFromAccountIDs,
    buildTransactionThread,
    canAccessReport,
    isReportNotFound,
    canAddTransaction,
    canDeleteTransaction,
    canBeAutoReimbursed,
    canCreateRequest,
    canCreateTaskInReport,
    canCurrentUserOpenReport,
    canDeleteReportAction,
    canHoldUnholdReportAction,
    canEditFieldOfMoneyRequest,
    canEditMoneyRequest,
    canEditPolicyDescription,
    canEditReportAction,
    canEditReportDescription,
    canEditRoomVisibility,
    canEditWriteCapability,
    canFlagReportAction,
    isNonAdminOrOwnerOfPolicyExpenseChat,
    canLeaveRoom,
    canJoinChat,
    canLeaveChat,
    canReportBeMentionedWithinPolicy,
    canRequestMoney,
    canSeeDefaultRoom,
    canShowReportRecipientLocalTime,
    canUserPerformWriteAction,
    chatIncludesChronos,
    chatIncludesChronosWithID,
    chatIncludesConcierge,
    createDraftTransactionAndNavigateToParticipantSelector,
    doesReportBelongToWorkspace,
    findLastAccessedReport,
    findSelfDMReportID,
    formatReportLastMessageText,
    generateReportID,
    getAddWorkspaceRoomOrChatReportErrors,
    getAllAncestorReportActionIDs,
    getAllAncestorReportActions,
    getAllHeldTransactions,
    getAllPolicyReports,
    getAllWorkspaceReports,
    getAvailableReportFields,
    getBankAccountRoute,
    getChatByParticipants,
    getChatRoomSubtitle,
    getChildReportNotificationPreference,
    getCommentLength,
    getDefaultGroupAvatar,
    getDefaultWorkspaceAvatar,
    getDefaultWorkspaceAvatarTestID,
    getDeletedParentActionMessageForChatReport,
    getDisplayNameForParticipant,
    getDisplayNamesWithTooltips,
    getGroupChatName,
    getIOUReportActionDisplayMessage,
    getIOUReportActionMessage,
    getReportAutomaticallyApprovedMessage,
    getIOUUnapprovedMessage,
    getIOUApprovedMessage,
    getReportAutomaticallyForwardedMessage,
    getIOUForwardedMessage,
    getRejectedReportMessage,
<<<<<<< HEAD
=======
    getWorkspaceNameUpdatedMessage,
    getUpgradeWorkspaceMessage,
    getDowngradeWorkspaceMessage,
>>>>>>> 3ade0898
    getReportAutomaticallySubmittedMessage,
    getIOUSubmittedMessage,
    getIcons,
    getIconsForParticipants,
    getIndicatedMissingPaymentMethod,
    getLastVisibleMessage,
    getMoneyRequestOptions,
    getMoneyRequestSpendBreakdown,
    getNonHeldAndFullAmount,
    getOptimisticDataForParentReportAction,
    getOriginalReportID,
    getOutstandingChildRequest,
    getParentNavigationSubtitle,
    getParsedComment,
    getParticipantsAccountIDsForDisplay,
    getParticipantsList,
    getParticipants,
    getPendingChatMembers,
    getPersonalDetailsForAccountID,
    getPolicyDescriptionText,
    getPolicyExpenseChat,
    getPolicyName,
    getPolicyType,
    getReimbursementDeQueuedActionMessage,
    getReimbursementQueuedActionMessage,
    getReportActionActorAccountID,
    getReportDescription,
    getReportFieldKey,
    getReportIDFromLink,
    getReportName,
    getReportNotificationPreference,
    getReportOfflinePendingActionAndErrors,
    getReportParticipantsTitle,
    getReportPreviewMessage,
    getReportRecipientAccountIDs,
    getReportOrDraftReport,
    getRoom,
    getRootParentReport,
    getRouteFromLink,
    getTaskAssigneeChatOnyxData,
    getTransactionDetails,
    getTransactionReportName,
    getDisplayedReportID,
    getTransactionsWithReceipts,
    getUserDetailTooltipText,
    getWhisperDisplayNames,
    getWorkspaceChats,
    getWorkspaceIcon,
    goBackToDetailsPage,
    goBackFromPrivateNotes,
    getInvoicePayerName,
    getInvoicesChatName,
    getPayeeName,
    getQuickActionDetails,
    hasActionsWithErrors,
    hasAutomatedExpensifyAccountIDs,
    hasExpensifyGuidesEmails,
    hasHeldExpenses,
    hasIOUWaitingOnCurrentUserBankAccount,
    hasMissingPaymentMethod,
    hasMissingSmartscanFields,
    hasNonReimbursableTransactions,
    hasOnlyHeldExpenses,
    hasOnlyTransactionsWithPendingRoutes,
    hasReportNameError,
    getReportActionWithSmartscanError,
    hasSmartscanError,
    hasUpdatedTotal,
    hasViolations,
    hasWarningTypeViolations,
    hasNoticeTypeViolations,
    isActionCreator,
    isAdminRoom,
    isAdminsOnlyPostingRoom,
    isAllowedToApproveExpenseReport,
    isAllowedToComment,
    isAllowedToSubmitDraftExpenseReport,
    isAnnounceRoom,
    isArchivedNonExpenseReport,
    isArchivedReport,
    isArchivedNonExpenseReportWithID,
    isClosedReport,
    isCanceledTaskReport,
    isChatReport,
    isChatRoom,
    isTripRoom,
    isChatThread,
    isChildReport,
    isClosedExpenseReportWithNoExpenses,
    isCompletedTaskReport,
    isConciergeChatReport,
    isControlPolicyExpenseChat,
    isControlPolicyExpenseReport,
    isCurrentUserSubmitter,
    isCurrentUserTheOnlyParticipant,
    isDM,
    isDefaultRoom,
    isDeprecatedGroupDM,
    isEmptyReport,
    isRootGroupChat,
    isExpenseReport,
    isExpenseRequest,
    isExpensifyOnlyParticipantInReport,
    isGroupChat,
    isGroupChatAdmin,
    isGroupPolicy,
    isReportInGroupPolicy,
    isHoldCreator,
    isIOUOwnedByCurrentUser,
    isIOUReport,
    isIOUReportUsingReport,
    isJoinRequestInAdminRoom,
    isDomainRoom,
    isMoneyRequest,
    isMoneyRequestReport,
    isMoneyRequestReportPendingDeletion,
    isOneOnOneChat,
    isOneTransactionThread,
    isOpenExpenseReport,
    isOpenTaskReport,
    isOptimisticPersonalDetail,
    isPaidGroupPolicy,
    isPaidGroupPolicyExpenseChat,
    isPaidGroupPolicyExpenseReport,
    isPayer,
    isPolicyAdmin,
    isPolicyExpenseChat,
    isPolicyExpenseChatAdmin,
    isProcessingReport,
    isAwaitingFirstLevelApproval,
    isPublicAnnounceRoom,
    isPublicRoom,
    isReportApproved,
    isReportManuallyReimbursed,
    isReportDataReady,
    isReportFieldDisabled,
    isReportFieldOfTypeTitle,
    isReportManager,
    isReportMessageAttachment,
    isReportOwner,
    isReportParticipant,
    isSelfDM,
    isSettled,
    isSystemChat,
    isTaskReport,
    isThread,
    isTrackExpenseReport,
    isUnread,
    isUnreadWithMention,
    isUserCreatedPolicyRoom,
    isValidReport,
    isValidReportIDFromPath,
    isWaitingForAssigneeToCompleteAction,
    isInvoiceRoom,
    isInvoiceRoomWithID,
    isInvoiceReport,
    isOpenInvoiceReport,
    getDefaultNotificationPreferenceForReport,
    canWriteInReport,
    navigateToDetailsPage,
    navigateToPrivateNotes,
    navigateBackOnDeleteTransaction,
    parseReportRouteParams,
    parseReportActionHtmlToText,
    requiresAttentionFromCurrentUser,
    shouldAutoFocusOnKeyPress,
    shouldCreateNewMoneyRequestReport,
    shouldDisableDetailPage,
    shouldDisableRename,
    shouldDisableThread,
    shouldDisplayThreadReplies,
    shouldDisplayViolationsRBRInLHN,
    shouldReportBeInOptionList,
    shouldReportShowSubscript,
    shouldShowFlagComment,
    getReportActionWithMissingSmartscanFields,
    shouldShowRBRForMissingSmartscanFields,
    shouldUseFullTitleToDisplay,
    updateOptimisticParentReportAction,
    updateReportPreview,
    temporary_getMoneyRequestOptions,
    getTripTransactions,
    getTripIDFromTransactionParentReportID,
    buildOptimisticInvoiceReport,
    getInvoiceChatByParticipants,
    shouldShowMerchantColumn,
    isCurrentUserInvoiceReceiver,
    isDraftReport,
    changeMoneyRequestHoldStatus,
    isAdminOwnerApproverOrReportOwner,
    createDraftWorkspaceAndNavigateToConfirmationScreen,
    isChatUsedForOnboarding,
    buildOptimisticExportIntegrationAction,
    getChatUsedForOnboarding,
    getFieldViolationTranslation,
    getFieldViolation,
    getReportViolations,
    findPolicyExpenseChatByPolicyID,
    getIntegrationIcon,
    canBeExported,
    isExported,
    hasOnlyNonReimbursableTransactions,
    getReportLastMessage,
    getMostRecentlyVisitedReport,
    getSourceIDFromReportAction,
    getReportNameValuePairs,
    hasReportViolations,
    isPayAtEndExpenseReport,
    getArchiveReason,
    getApprovalChain,
    isIndividualInvoiceRoom,
    isAuditor,
    hasMissingInvoiceBankAccount,
    reasonForReportToBeInOptionList,
    getReasonAndReportActionThatRequiresAttention,
    buildOptimisticChangeFieldAction,
    isPolicyRelatedReport,
    hasReportErrorsOtherThanFailedReceipt,
    getAllReportErrors,
    getAllReportActionsErrorsAndReportActionThatRequiresAttention,
    hasInvoiceReports,
    shouldUnmaskChat,
    getReportMetadata,
    buildOptimisticSelfDMReport,
    isHiddenForCurrentUser,
};

export type {
    Ancestor,
    DisplayNameWithTooltips,
    OptimisticAddCommentReportAction,
    OptimisticChatReport,
    OptimisticClosedReportAction,
    OptimisticCreatedReportAction,
    OptimisticIOUReportAction,
    OptimisticTaskReportAction,
    OptionData,
    TransactionDetails,
    PartialReportAction,
    ParsingDetails,
    MissingPaymentMethod,
};<|MERGE_RESOLUTION|>--- conflicted
+++ resolved
@@ -5087,15 +5087,12 @@
     return translateLocal('workspaceActions.downgradedWorkspace');
 }
 
-<<<<<<< HEAD
-=======
 function getWorkspaceNameUpdatedMessage(action: ReportAction) {
     const {oldName, newName} = getOriginalMessage(action as ReportAction<typeof CONST.REPORT.ACTIONS.TYPE.POLICY_CHANGE_LOG.UPDATE_NAME>) ?? {};
     const message = oldName && newName ? translateLocal('workspaceActions.renamedWorkspaceNameAction', {oldName, newName}) : getReportActionText(action);
     return Str.htmlEncode(message);
 }
 
->>>>>>> 3ade0898
 /**
  * @param iouReportID - the report ID of the IOU report the action belongs to
  * @param type - IOUReportAction type. Can be oneOf(create, decline, cancel, pay, split)
@@ -8935,12 +8932,9 @@
     getReportAutomaticallyForwardedMessage,
     getIOUForwardedMessage,
     getRejectedReportMessage,
-<<<<<<< HEAD
-=======
     getWorkspaceNameUpdatedMessage,
     getUpgradeWorkspaceMessage,
     getDowngradeWorkspaceMessage,
->>>>>>> 3ade0898
     getReportAutomaticallySubmittedMessage,
     getIOUSubmittedMessage,
     getIcons,
