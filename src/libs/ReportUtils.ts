--- conflicted
+++ resolved
@@ -8250,11 +8250,8 @@
     return generateIsEmptyReport(report, isReportArchived);
 }
 
-<<<<<<< HEAD
-=======
 type ReportEmptyStateSummary = Pick<Report, 'policyID' | 'ownerAccountID' | 'type' | 'stateNum' | 'statusNum' | 'total' | 'nonReimbursableTotal' | 'pendingAction' | 'errors'>;
 
->>>>>>> 92f1cd5a
 function toReportEmptyStateSummary(report: Report | ReportEmptyStateSummary | undefined): ReportEmptyStateSummary | undefined {
     if (!report) {
         return undefined;
