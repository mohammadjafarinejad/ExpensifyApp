--- conflicted
+++ resolved
@@ -11685,11 +11685,7 @@
     isWorkspaceTaskReport,
     isWorkspaceThread,
     getReportStatusTranslation,
-<<<<<<< HEAD
     findLastAccessedReportWithoutView,
-    reportAttributesSelector,
-=======
->>>>>>> 0020ebc2
 };
 
 export type {
