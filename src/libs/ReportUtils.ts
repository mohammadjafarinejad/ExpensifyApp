--- conflicted
+++ resolved
@@ -4298,14 +4298,10 @@
     isSendMoneyFlow = false,
     receipt: Receipt = {},
     isOwnPolicyExpenseChat = false,
-<<<<<<< HEAD
+    isPersonalTrackingExpense?: boolean,
     existingTransactionThreadReportID?: string,
     linkedTrackedExpenseReportAction?: ReportAction,
 ): [OptimisticCreatedReportAction, OptimisticCreatedReportAction, OptimisticIOUReportAction, OptimisticChatReport, OptimisticCreatedReportAction | EmptyObject] {
-=======
-    isPersonalTrackingExpense = false,
-): [OptimisticCreatedReportAction, OptimisticCreatedReportAction, OptimisticIOUReportAction, OptimisticChatReport, OptimisticCreatedReportAction] {
->>>>>>> b3b76cf9
     const createdActionForChat = buildOptimisticCreatedReportAction(payeeEmail);
 
     // The `CREATED` action must be optimistically generated before the IOU action so that it won't appear after the IOU action in the chat.
