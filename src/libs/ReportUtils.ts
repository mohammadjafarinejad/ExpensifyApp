import {findFocusedRoute} from '@react-navigation/native';
import {format} from 'date-fns';
import {Str} from 'expensify-common';
import {deepEqual} from 'fast-equals';
import lodashEscape from 'lodash/escape';
import lodashIntersection from 'lodash/intersection';
import isEmpty from 'lodash/isEmpty';
import isNumber from 'lodash/isNumber';
import mapValues from 'lodash/mapValues';
import lodashMaxBy from 'lodash/maxBy';
import type {OnyxCollection, OnyxEntry, OnyxUpdate} from 'react-native-onyx';
import Onyx from 'react-native-onyx';
import type {SvgProps} from 'react-native-svg';
import type {OriginalMessageChangePolicy, OriginalMessageExportIntegration, OriginalMessageModifiedExpense} from 'src/types/onyx/OriginalMessage';
import type {SetRequired, TupleToUnion, ValueOf} from 'type-fest';
import {FallbackAvatar, IntacctSquare, NetSuiteExport, NetSuiteSquare, QBDSquare, QBOExport, QBOSquare, SageIntacctExport, XeroExport, XeroSquare} from '@components/Icon/Expensicons';
import * as defaultGroupAvatars from '@components/Icon/GroupDefaultAvatars';
import * as defaultWorkspaceAvatars from '@components/Icon/WorkspaceDefaultAvatars';
import type {LocaleContextProps} from '@components/LocaleContextProvider';
import type {MoneyRequestAmountInputProps} from '@components/MoneyRequestAmountInput';
import type {FileObject} from '@pages/media/AttachmentModalScreen/types';
import type {IOUAction, IOUType, OnboardingAccounting} from '@src/CONST';
import CONST, {TASK_TO_FEATURE} from '@src/CONST';
import type {ParentNavigationSummaryParams} from '@src/languages/params';
import type {TranslationPaths} from '@src/languages/types';
import NAVIGATORS from '@src/NAVIGATORS';
import ONYXKEYS from '@src/ONYXKEYS';
import type {Route} from '@src/ROUTES';
import ROUTES from '@src/ROUTES';
import SCREENS from '@src/SCREENS';
import type {
    BankAccountList,
    Beta,
    IntroSelected,
    NewGroupChatDraft,
    OnyxInputOrEntry,
    OutstandingReportsByPolicyIDDerivedValue,
    PersonalDetails,
    PersonalDetailsList,
    Policy,
    PolicyCategories,
    PolicyCategory,
    PolicyReportField,
    PolicyTagLists,
    Report,
    ReportAction,
    ReportAttributesDerivedValue,
    ReportMetadata,
    ReportNameValuePairs,
    ReportViolationName,
    ReportViolations,
    Session,
    Task,
    Transaction,
    TransactionViolation,
    TransactionViolations,
} from '@src/types/onyx';
import type {Attendee, Participant} from '@src/types/onyx/IOU';
import type {SelectedParticipant} from '@src/types/onyx/NewGroupChatDraft';
import type {OriginalMessageExportedToIntegration} from '@src/types/onyx/OldDotAction';
import type Onboarding from '@src/types/onyx/Onboarding';
import type {ErrorFields, Errors, Icon, PendingAction} from '@src/types/onyx/OnyxCommon';
import type {OriginalMessageChangeLog, PaymentMethodType} from '@src/types/onyx/OriginalMessage';
import type {Status} from '@src/types/onyx/PersonalDetails';
import type {AllConnectionName, ConnectionName} from '@src/types/onyx/Policy';
import type {NotificationPreference, Participants, Participant as ReportParticipant} from '@src/types/onyx/Report';
import type {Message, OldDotReportAction, ReportActions} from '@src/types/onyx/ReportAction';
import type {PendingChatMember} from '@src/types/onyx/ReportMetadata';
import type {OnyxData} from '@src/types/onyx/Request';
import type {SearchPolicy, SearchReport, SearchTransaction} from '@src/types/onyx/SearchResults';
import type {Comment, TransactionChanges, WaypointCollection} from '@src/types/onyx/Transaction';
import {isEmptyObject} from '@src/types/utils/EmptyObject';
import type IconAsset from '@src/types/utils/IconAsset';
import {canApproveIOU, canIOUBePaid, canSubmitReport, createDraftTransaction, getIOUReportActionToApproveOrPay, setMoneyRequestParticipants, unholdRequest} from './actions/IOU';
import {isApprover as isApproverUtils} from './actions/Policy/Member';
import {createDraftWorkspace} from './actions/Policy/Policy';
import {hasCreditBankAccount} from './actions/ReimbursementAccount/store';
import {handleReportChanged} from './actions/Report';
import type {GuidedSetupData, TaskForParameters} from './actions/Report';
import {isAnonymousUser as isAnonymousUserSession} from './actions/Session';
import {removeDraftTransactions} from './actions/TransactionEdit';
import {getOnboardingMessages} from './actions/Welcome/OnboardingFlow';
import type {OnboardingCompanySize, OnboardingMessage, OnboardingPurpose, OnboardingTaskLinks} from './actions/Welcome/OnboardingFlow';
import type {AddCommentOrAttachmentParams} from './API/parameters';
import {convertToDisplayString} from './CurrencyUtils';
import DateUtils from './DateUtils';
import {hasValidDraftComment} from './DraftCommentUtils';
import {getEnvironment, getEnvironmentURL} from './Environment/Environment';
import type EnvironmentType from './Environment/getEnvironment/types';
import {getMicroSecondOnyxErrorWithTranslationKey, isReceiptError} from './ErrorUtils';
import getAttachmentDetails from './fileDownload/getAttachmentDetails';
import getBase62ReportID from './getBase62ReportID';
import {isReportMessageAttachment} from './isReportMessageAttachment';
import localeCompareLibs from './LocaleCompare';
import {formatPhoneNumber} from './LocalePhoneNumber';
import {translateLocal} from './Localize';
import Log from './Log';
import {isEmailPublicDomain} from './LoginUtils';
// eslint-disable-next-line import/no-cycle
import {getForReportAction, getMovedReportID} from './ModifiedExpenseMessage';
import getStateFromPath from './Navigation/helpers/getStateFromPath';
import {isFullScreenName} from './Navigation/helpers/isNavigatorName';
import {linkingConfig} from './Navigation/linkingConfig';
import Navigation, {navigationRef} from './Navigation/Navigation';
import type {MoneyRequestNavigatorParamList, ReportsSplitNavigatorParamList} from './Navigation/types';
import NetworkConnection from './NetworkConnection';
import {rand64} from './NumberUtils';
import Parser from './Parser';
import {getParsedMessageWithShortMentions} from './ParsingUtils';
import Permissions from './Permissions';
import {
    getAccountIDsByLogins,
    getDisplayNameOrDefault,
    getEffectiveDisplayName,
    getLoginByAccountID,
    getLoginsByAccountIDs,
    getPersonalDetailByEmail,
    getPersonalDetailsByIDs,
    getShortMentionIfFound,
} from './PersonalDetailsUtils';
import {
    arePaymentsEnabled,
    canSendInvoiceFromWorkspace,
    getActivePolicies,
    getCleanedTagName,
    getConnectedIntegration,
    getCorrectedAutoReportingFrequency,
    getForwardsToAccount,
    getManagerAccountEmail,
    getManagerAccountID,
    getPolicyEmployeeListByIdWithoutCurrentUser,
    getPolicyNameByID,
    getPolicyRole,
    getRuleApprovers,
    getSubmitToAccountID,
    hasDependentTags as hasDependentTagsPolicyUtils,
    isExpensifyTeam,
    isInstantSubmitEnabled,
    isPaidGroupPolicy as isPaidGroupPolicyPolicyUtils,
    isPolicyAdmin as isPolicyAdminPolicyUtils,
    isPolicyAuditor,
    isPolicyMember,
    isPolicyOwner,
    isSubmitAndClose,
    shouldShowPolicy,
} from './PolicyUtils';
import {
    formatLastMessageText,
    getActionableJoinRequestPendingReportAction,
    getAllReportActions,
    getCardIssuedMessage,
    getChangedApproverActionMessage,
    getDismissedViolationMessageText,
    getExportIntegrationLastMessageText,
    getIntegrationSyncFailedMessage,
    getIOUReportIDFromReportActionPreview,
    getJoinRequestMessage,
    getLastClosedReportAction,
    getLastVisibleAction,
    getLastVisibleAction as getLastVisibleActionReportActionsUtils,
    getLastVisibleMessage as getLastVisibleMessageActionUtils,
    getLastVisibleMessage as getLastVisibleMessageReportActionsUtils,
    getMessageOfOldDotReportAction,
    getNumberOfMoneyRequests,
    getOneTransactionThreadReportID,
    getOriginalMessage,
    getPolicyChangeLogDefaultBillableMessage,
    getPolicyChangeLogDefaultReimbursableMessage,
    getPolicyChangeLogDefaultTitleEnforcedMessage,
    getPolicyChangeLogMaxExpenseAmountNoReceiptMessage,
    getRenamedAction,
    getReopenedMessage,
    getReportAction,
    getReportActionHtml,
    getReportActionMessage as getReportActionMessageReportUtils,
    getReportActionMessageText,
    getReportActionText,
    getRetractedMessage,
    getTravelUpdateMessage,
    getWorkspaceCurrencyUpdateMessage,
    getWorkspaceFrequencyUpdateMessage,
    getWorkspaceReportFieldAddMessage,
    getWorkspaceReportFieldDeleteMessage,
    getWorkspaceReportFieldUpdateMessage,
    getWorkspaceTagUpdateMessage,
    getWorkspaceUpdateFieldMessage,
    isActionableJoinRequest,
    isActionableJoinRequestPending,
    isActionableTrackExpense,
    isActionOfType,
    isApprovedOrSubmittedReportAction,
    isCardIssuedAction,
    isClosedAction,
    isCreatedTaskReportAction,
    isCurrentActionUnread,
    isDeletedAction,
    isDeletedParentAction,
    isExportIntegrationAction,
    isIntegrationMessageAction,
    isMarkAsClosedAction,
    isModifiedExpenseAction,
    isMoneyRequestAction,
    isMovedAction,
    isOldDotReportAction,
    isPendingRemove,
    isPolicyChangeLogAction,
    isReimbursementDeQueuedOrCanceledAction,
    isReimbursementQueuedAction,
    isRenamedAction,
    isReopenedAction,
    isReportActionAttachment,
    isReportPreviewAction,
    isRetractedAction,
    isReversedTransaction,
    isRoomChangeLogAction,
    isSentMoneyReportAction,
    isSplitBillAction as isSplitBillReportAction,
    isTagModificationAction,
    isThreadParentMessage,
    isTrackExpenseAction,
    isTransactionThread,
    isTripPreview,
    isUnapprovedAction,
    isWhisperAction,
    shouldReportActionBeVisible,
    wasActionTakenByCurrentUser,
} from './ReportActionsUtils';
import type {LastVisibleMessage} from './ReportActionsUtils';
import {getSession} from './SessionUtils';
import {shouldRestrictUserBillableActions} from './SubscriptionUtils';
import {
    getAttendees,
    getBillable,
    getCardID,
    getCardName,
    getCategory,
    getCurrency,
    getDescription,
    getFormattedCreated,
    getFormattedPostedDate,
    getMCCGroup,
    getMerchant,
    getMerchantOrDescription,
    getOriginalAmount,
    getOriginalCurrency,
    getRateID,
    getRecentTransactions,
    getReimbursable,
    getTag,
    getTaxAmount,
    getTaxCode,
    getAmount as getTransactionAmount,
    getWaypoints,
    hasMissingSmartscanFields as hasMissingSmartscanFieldsTransactionUtils,
    hasNoticeTypeViolation,
    hasReceipt as hasReceiptTransactionUtils,
    hasViolation,
    hasWarningTypeViolation,
    isCardTransaction as isCardTransactionTransactionUtils,
    isDemoTransaction,
    isDistanceRequest,
    isExpensifyCardTransaction,
    isFetchingWaypointsFromServer,
    isManualDistanceRequest as isManualDistanceRequestTransactionUtils,
    isOnHold as isOnHoldTransactionUtils,
    isPayAtEndExpense,
    isPending,
    isPerDiemRequest,
    isReceiptBeingScanned,
    isScanning,
    isScanRequest as isScanRequestTransactionUtils,
} from './TransactionUtils';
import addTrailingForwardSlash from './UrlUtils';
import type {AvatarSource} from './UserUtils';
import {generateAccountID, getDefaultAvatarURL} from './UserUtils';
import ViolationsUtils from './Violations/ViolationsUtils';

// Dynamic Import to avoid circular dependency
const UnreadIndicatorUpdaterHelper = () => import('./UnreadIndicatorUpdater');

type AvatarRange = 1 | 2 | 3 | 4 | 5 | 6 | 7 | 8 | 9 | 10 | 11 | 12 | 13 | 14 | 15 | 16 | 17 | 18;

type SpendBreakdown = {
    nonReimbursableSpend: number;
    reimbursableSpend: number;
    totalDisplaySpend: number;
};

type OptimisticAddCommentReportAction = Pick<
    ReportAction<typeof CONST.REPORT.ACTIONS.TYPE.ADD_COMMENT>,
    | 'reportActionID'
    | 'reportID'
    | 'actionName'
    | 'actorAccountID'
    | 'person'
    | 'automatic'
    | 'avatar'
    | 'created'
    | 'message'
    | 'isFirstItem'
    | 'isAttachmentOnly'
    | 'isAttachmentWithText'
    | 'pendingAction'
    | 'shouldShow'
    | 'originalMessage'
    | 'childReportID'
    | 'parentReportID'
    | 'childType'
    | 'childReportName'
    | 'childManagerAccountID'
    | 'childStatusNum'
    | 'childStateNum'
    | 'errors'
    | 'childVisibleActionCount'
    | 'childCommenterCount'
    | 'childLastVisibleActionCreated'
    | 'childOldestFourAccountIDs'
    | 'delegateAccountID'
> & {isOptimisticAction: boolean};

type OptimisticReportAction = {
    commentText: string;
    reportAction: OptimisticAddCommentReportAction;
};

type UpdateOptimisticParentReportAction = {
    childVisibleActionCount: number;
    childCommenterCount: number;
    childLastVisibleActionCreated: string;
    childOldestFourAccountIDs: string | undefined;
};

type OptimisticExpenseReport = Pick<
    Report,
    | 'reportID'
    | 'chatReportID'
    | 'policyID'
    | 'type'
    | 'ownerAccountID'
    | 'managerID'
    | 'currency'
    | 'reportName'
    | 'stateNum'
    | 'statusNum'
    | 'total'
    | 'unheldTotal'
    | 'nonReimbursableTotal'
    | 'unheldNonReimbursableTotal'
    | 'parentReportID'
    | 'lastVisibleActionCreated'
    | 'parentReportActionID'
    | 'participants'
    | 'fieldList'
>;

type OptimisticNewReport = Pick<
    Report,
    | 'reportID'
    | 'policyID'
    | 'type'
    | 'ownerAccountID'
    | 'reportName'
    | 'stateNum'
    | 'statusNum'
    | 'currency'
    | 'total'
    | 'nonReimbursableTotal'
    | 'parentReportID'
    | 'lastVisibleActionCreated'
    | 'parentReportActionID'
    | 'participants'
    | 'managerID'
    | 'pendingFields'
    | 'chatReportID'
> & {reportName: string};

type BuildOptimisticIOUReportActionParams = {
    type: ValueOf<typeof CONST.IOU.REPORT_ACTION_TYPE>;
    amount: number;
    currency: string;
    comment: string;
    participants: Participant[];
    transactionID: string;
    paymentType?: PaymentMethodType;
    iouReportID?: string;
    isSettlingUp?: boolean;
    isSendMoneyFlow?: boolean;
    isOwnPolicyExpenseChat?: boolean;
    created?: string;
    linkedExpenseReportAction?: OnyxEntry<ReportAction>;
    payAsBusiness?: boolean;
    bankAccountID?: number | undefined;
    isPersonalTrackingExpense?: boolean;
    reportActionID?: string;
};

type OptimisticIOUReportAction = Pick<
    ReportAction,
    | 'actionName'
    | 'actorAccountID'
    | 'automatic'
    | 'avatar'
    | 'isAttachmentOnly'
    | 'originalMessage'
    | 'message'
    | 'person'
    | 'reportActionID'
    | 'shouldShow'
    | 'created'
    | 'pendingAction'
    | 'receipt'
    | 'childReportID'
    | 'childVisibleActionCount'
    | 'childCommenterCount'
    | 'delegateAccountID'
>;

type PartialReportAction =
    | OnyxInputOrEntry<ReportAction>
    | Partial<ReportAction>
    | OptimisticIOUReportAction
    | OptimisticApprovedReportAction
    | OptimisticSubmittedReportAction
    | OptimisticConciergeCategoryOptionsAction
    | undefined;

type ReportRouteParams = {
    reportID: string;
    isSubReportPageRoute: boolean;
};

type ReportOfflinePendingActionAndErrors = {
    reportPendingAction: PendingAction | undefined;
    reportErrors: Errors | null | undefined;
};

type OptimisticApprovedReportAction = Pick<
    ReportAction<typeof CONST.REPORT.ACTIONS.TYPE.APPROVED>,
    | 'actionName'
    | 'actorAccountID'
    | 'automatic'
    | 'avatar'
    | 'isAttachmentOnly'
    | 'originalMessage'
    | 'message'
    | 'person'
    | 'reportActionID'
    | 'shouldShow'
    | 'created'
    | 'pendingAction'
    | 'delegateAccountID'
>;

type OptimisticUnapprovedReportAction = Pick<
    ReportAction<typeof CONST.REPORT.ACTIONS.TYPE.UNAPPROVED>,
    | 'actionName'
    | 'actorAccountID'
    | 'automatic'
    | 'avatar'
    | 'isAttachmentOnly'
    | 'originalMessage'
    | 'message'
    | 'person'
    | 'reportActionID'
    | 'shouldShow'
    | 'created'
    | 'pendingAction'
    | 'delegateAccountID'
>;

type OptimisticSubmittedReportAction = Pick<
    ReportAction<typeof CONST.REPORT.ACTIONS.TYPE.SUBMITTED>,
    | 'actionName'
    | 'actorAccountID'
    | 'adminAccountID'
    | 'automatic'
    | 'avatar'
    | 'isAttachmentOnly'
    | 'originalMessage'
    | 'message'
    | 'person'
    | 'reportActionID'
    | 'shouldShow'
    | 'created'
    | 'pendingAction'
    | 'delegateAccountID'
>;

type OptimisticHoldReportAction = Pick<
    ReportAction,
    'actionName' | 'actorAccountID' | 'automatic' | 'avatar' | 'isAttachmentOnly' | 'originalMessage' | 'message' | 'person' | 'reportActionID' | 'shouldShow' | 'created' | 'pendingAction'
>;

type OptimisticRejectReportAction = Pick<
    ReportAction,
    'actionName' | 'actorAccountID' | 'automatic' | 'avatar' | 'isAttachmentOnly' | 'originalMessage' | 'message' | 'person' | 'reportActionID' | 'shouldShow' | 'created' | 'pendingAction'
>;

type OptimisticReopenedReportAction = Pick<
    ReportAction,
    'actionName' | 'actorAccountID' | 'automatic' | 'avatar' | 'isAttachmentOnly' | 'originalMessage' | 'message' | 'person' | 'reportActionID' | 'shouldShow' | 'created' | 'pendingAction'
>;

type OptimisticRetractedReportAction = Pick<
    ReportAction,
    'actionName' | 'actorAccountID' | 'automatic' | 'avatar' | 'isAttachmentOnly' | 'originalMessage' | 'message' | 'person' | 'reportActionID' | 'shouldShow' | 'created' | 'pendingAction'
>;

type OptimisticCancelPaymentReportAction = Pick<
    ReportAction,
    'actionName' | 'actorAccountID' | 'message' | 'originalMessage' | 'person' | 'reportActionID' | 'shouldShow' | 'created' | 'pendingAction'
>;

type OptimisticChangeFieldAction = Pick<
    OldDotReportAction & ReportAction,
    'actionName' | 'actorAccountID' | 'originalMessage' | 'person' | 'reportActionID' | 'created' | 'pendingAction' | 'message'
>;

type OptimisticEditedTaskReportAction = Pick<
    ReportAction,
    'reportActionID' | 'actionName' | 'pendingAction' | 'actorAccountID' | 'automatic' | 'avatar' | 'created' | 'shouldShow' | 'message' | 'person' | 'delegateAccountID'
>;

type OptimisticClosedReportAction = Pick<
    ReportAction<typeof CONST.REPORT.ACTIONS.TYPE.CLOSED>,
    'actionName' | 'actorAccountID' | 'automatic' | 'avatar' | 'created' | 'message' | 'originalMessage' | 'pendingAction' | 'person' | 'reportActionID' | 'shouldShow'
>;

type OptimisticCardAssignedReportAction = Pick<
    ReportAction<typeof CONST.REPORT.ACTIONS.TYPE.CARD_ASSIGNED>,
    'actionName' | 'actorAccountID' | 'automatic' | 'avatar' | 'created' | 'message' | 'originalMessage' | 'pendingAction' | 'person' | 'reportActionID' | 'shouldShow'
>;

type OptimisticDismissedViolationReportAction = Pick<
    ReportAction,
    'actionName' | 'actorAccountID' | 'avatar' | 'created' | 'message' | 'originalMessage' | 'person' | 'reportActionID' | 'shouldShow' | 'pendingAction'
>;

type OptimisticCreatedReportAction = Pick<
    ReportAction<typeof CONST.REPORT.ACTIONS.TYPE.CREATED>,
    'actorAccountID' | 'automatic' | 'avatar' | 'created' | 'message' | 'person' | 'reportActionID' | 'shouldShow' | 'pendingAction' | 'actionName' | 'delegateAccountID'
>;

type OptimisticConciergeCategoryOptionsAction = Pick<
    ReportAction<typeof CONST.REPORT.ACTIONS.TYPE.CONCIERGE_CATEGORY_OPTIONS>,
    'reportActionID' | 'actionName' | 'actorAccountID' | 'person' | 'automatic' | 'avatar' | 'created' | 'message' | 'pendingAction' | 'shouldShow' | 'originalMessage' | 'errors'
> & {isOptimisticAction: boolean};

type OptimisticRenamedReportAction = Pick<
    ReportAction<typeof CONST.REPORT.ACTIONS.TYPE.RENAMED>,
    'actorAccountID' | 'automatic' | 'avatar' | 'created' | 'message' | 'person' | 'reportActionID' | 'shouldShow' | 'pendingAction' | 'actionName' | 'originalMessage'
>;

type OptimisticRoomDescriptionUpdatedReportAction = Pick<
    ReportAction<typeof CONST.REPORT.ACTIONS.TYPE.ROOM_CHANGE_LOG.UPDATE_ROOM_DESCRIPTION>,
    'actorAccountID' | 'created' | 'message' | 'person' | 'reportActionID' | 'pendingAction' | 'actionName' | 'originalMessage'
>;

type OptimisticChatReport = Pick<
    Report,
    | 'type'
    | 'chatType'
    | 'chatReportID'
    | 'iouReportID'
    | 'isOwnPolicyExpenseChat'
    | 'isPinned'
    | 'lastActorAccountID'
    | 'lastMessageHtml'
    | 'lastMessageText'
    | 'lastReadTime'
    | 'lastVisibleActionCreated'
    | 'oldPolicyName'
    | 'ownerAccountID'
    | 'pendingFields'
    | 'parentReportActionID'
    | 'parentReportID'
    | 'participants'
    | 'policyID'
    | 'reportID'
    | 'reportName'
    | 'stateNum'
    | 'statusNum'
    | 'visibility'
    | 'description'
    | 'writeCapability'
    | 'avatarUrl'
    | 'invoiceReceiver'
>;

type OptimisticExportIntegrationAction = OriginalMessageExportedToIntegration &
    Pick<
        ReportAction<typeof CONST.REPORT.ACTIONS.TYPE.EXPORTED_TO_INTEGRATION>,
        'reportActionID' | 'actorAccountID' | 'avatar' | 'created' | 'lastModified' | 'message' | 'person' | 'shouldShow' | 'pendingAction' | 'errors' | 'automatic'
    >;

type OptimisticTaskReportAction = Pick<
    ReportAction,
    | 'reportActionID'
    | 'actionName'
    | 'actorAccountID'
    | 'automatic'
    | 'avatar'
    | 'created'
    | 'isAttachmentOnly'
    | 'message'
    | 'originalMessage'
    | 'person'
    | 'pendingAction'
    | 'shouldShow'
    | 'isFirstItem'
    | 'previousMessage'
    | 'errors'
    | 'linkMetadata'
    | 'delegateAccountID'
>;

type AnnounceRoomOnyxData = {
    onyxOptimisticData: OnyxUpdate[];
    onyxSuccessData: OnyxUpdate[];
    onyxFailureData: OnyxUpdate[];
};

type OptimisticAnnounceChat = {
    announceChatReportID: string;
    announceChatReportActionID: string;
    announceChatData: AnnounceRoomOnyxData;
};

type OptimisticWorkspaceChats = {
    adminsChatReportID: string;
    adminsChatData: OptimisticChatReport;
    adminsReportActionData: Record<string, OptimisticCreatedReportAction>;
    adminsCreatedReportActionID: string;
    expenseChatReportID: string;
    expenseChatData: OptimisticChatReport;
    expenseReportActionData: Record<string, OptimisticCreatedReportAction>;
    expenseCreatedReportActionID: string;
    pendingChatMembers: PendingChatMember[];
};

type OptimisticModifiedExpenseReportAction = Pick<
    ReportAction<typeof CONST.REPORT.ACTIONS.TYPE.MODIFIED_EXPENSE>,
    | 'actionName'
    | 'actorAccountID'
    | 'automatic'
    | 'avatar'
    | 'created'
    | 'isAttachmentOnly'
    | 'message'
    | 'originalMessage'
    | 'person'
    | 'pendingAction'
    | 'reportActionID'
    | 'shouldShow'
    | 'delegateAccountID'
> & {reportID?: string};

type BaseOptimisticMoneyRequestEntities = {
    iouReport: Report;
    type: ValueOf<typeof CONST.IOU.REPORT_ACTION_TYPE>;
    amount: number;
    currency: string;
    comment: string;
    payeeEmail: string;
    participants: Participant[];
    transactionID: string;
    paymentType?: PaymentMethodType;
    isSettlingUp?: boolean;
    isSendMoneyFlow?: boolean;
    isOwnPolicyExpenseChat?: boolean;
    isPersonalTrackingExpense?: boolean;
    existingTransactionThreadReportID?: string;
    linkedTrackedExpenseReportAction?: ReportAction;
    optimisticCreatedReportActionID?: string;
};

type OptimisticMoneyRequestEntities = BaseOptimisticMoneyRequestEntities & {shouldGenerateTransactionThreadReport?: boolean};
type OptimisticMoneyRequestEntitiesWithTransactionThreadFlag = BaseOptimisticMoneyRequestEntities & {shouldGenerateTransactionThreadReport: boolean};
type OptimisticMoneyRequestEntitiesWithoutTransactionThreadFlag = BaseOptimisticMoneyRequestEntities;

type OptimisticTaskReport = SetRequired<
    Pick<
        Report,
        | 'reportID'
        | 'reportName'
        | 'description'
        | 'ownerAccountID'
        | 'participants'
        | 'managerID'
        | 'type'
        | 'parentReportID'
        | 'policyID'
        | 'stateNum'
        | 'statusNum'
        | 'parentReportActionID'
        | 'lastVisibleActionCreated'
        | 'hasParentAccess'
    >,
    'parentReportID'
>;

type TransactionDetails = {
    created: string;
    amount: number;
    attendees: Attendee[] | string;
    taxAmount?: number;
    taxCode?: string;
    currency: string;
    merchant: string;
    waypoints?: WaypointCollection | string;
    customUnitRateID?: string;
    comment: string;
    category: string;
    reimbursable: boolean;
    billable: boolean;
    tag: string;
    mccGroup?: ValueOf<typeof CONST.MCC_GROUPS>;
    description?: string;
    cardID: number;
    cardName?: string;
    originalAmount: number;
    originalCurrency: string;
    postedDate: string;
    distance?: number;
};

type OptimisticIOUReport = Pick<
    Report,
    | 'type'
    | 'chatReportID'
    | 'currency'
    | 'managerID'
    | 'policyID'
    | 'ownerAccountID'
    | 'participants'
    | 'reportID'
    | 'stateNum'
    | 'statusNum'
    | 'total'
    | 'unheldTotal'
    | 'nonReimbursableTotal'
    | 'unheldNonReimbursableTotal'
    | 'reportName'
    | 'parentReportID'
    | 'lastVisibleActionCreated'
    | 'fieldList'
    | 'parentReportActionID'
>;

type OptimisticChangedApproverReportAction = Pick<
    ReportAction,
    'actionName' | 'actorAccountID' | 'avatar' | 'created' | 'message' | 'originalMessage' | 'person' | 'reportActionID' | 'shouldShow' | 'pendingAction' | 'isOptimisticAction'
>;

type DisplayNameWithTooltips = Array<Pick<PersonalDetails, 'accountID' | 'pronouns' | 'displayName' | 'login' | 'avatar'>>;

type CustomIcon = {
    src: IconAsset;
    color?: string;
};

type OptionData = {
    text?: string;
    alternateText?: string;
    allReportErrors?: Errors;
    brickRoadIndicator?: ValueOf<typeof CONST.BRICK_ROAD_INDICATOR_STATUS> | '' | null;
    tooltipText?: string | null;
    alternateTextMaxLines?: number;
    boldStyle?: boolean;
    customIcon?: CustomIcon;
    subtitle?: string;
    login?: string;
    accountID?: number;
    pronouns?: string;
    status?: Status | null;
    phoneNumber?: string;
    isUnread?: boolean | null;
    isUnreadWithMention?: boolean | null;
    hasDraftComment?: boolean | null;
    keyForList?: string;
    searchText?: string;
    isIOUReportOwner?: boolean | null;
    shouldShowSubscript?: boolean | null;
    isPolicyExpenseChat?: boolean;
    isMoneyRequestReport?: boolean | null;
    isInvoiceReport?: boolean;
    isExpenseRequest?: boolean | null;
    isAllowedToComment?: boolean | null;
    isThread?: boolean | null;
    isTaskReport?: boolean | null;
    parentReportAction?: OnyxEntry<ReportAction>;
    displayNamesWithTooltips?: DisplayNameWithTooltips | null;
    isDefaultRoom?: boolean;
    isInvoiceRoom?: boolean;
    isExpenseReport?: boolean;
    isOptimisticPersonalDetail?: boolean;
    selected?: boolean;
    isOptimisticAccount?: boolean;
    isSelected?: boolean;
    descriptiveText?: string;
    notificationPreference?: NotificationPreference | null;
    isDisabled?: boolean | null;
    name?: string | null;
    isSelfDM?: boolean;
    isOneOnOneChat?: boolean;
    reportID?: string;
    enabled?: boolean;
    code?: string;
    transactionThreadReportID?: string | null;
    shouldShowAmountInput?: boolean;
    amountInputProps?: MoneyRequestAmountInputProps;
    tabIndex?: 0 | -1;
    isConciergeChat?: boolean;
    isBold?: boolean;
    lastIOUCreationDate?: string;
    isChatRoom?: boolean;
    participantsList?: PersonalDetails[];
    icons?: Icon[];
    iouReportAmount?: number;
    displayName?: string;
    firstName?: string;
    lastName?: string;
    avatar?: AvatarSource;
} & Report &
    ReportNameValuePairs;

type OnyxDataTaskAssigneeChat = {
    optimisticData: OnyxUpdate[];
    successData: OnyxUpdate[];
    failureData: OnyxUpdate[];
    optimisticAssigneeAddComment?: OptimisticReportAction;
    optimisticChatCreatedReportAction?: OptimisticCreatedReportAction;
};

type Ancestor = {
    report: Report;
    reportAction: ReportAction;
    shouldDisplayNewMarker: boolean;
};

type AncestorIDs = {
    reportIDs: string[];
    reportActionsIDs: string[];
};

type MissingPaymentMethod = 'bankAccount' | 'wallet';

type OutstandingChildRequest = {
    hasOutstandingChildRequest?: boolean;
};

type ParsingDetails = {
    /**
     * this param is deprecated
     * Currently there are no calls/reference that use this param
     * This should be removed after https://github.com/Expensify/App/issues/50724 as a followup
     */
    shouldEscapeText?: boolean;
    reportID?: string;
    policyID?: string;
};

type NonHeldAndFullAmount = {
    nonHeldAmount: string;
    fullAmount: string;
    /**
     * nonHeldAmount is valid if not negative;
     * It can be negative if the unheld transaction comes from the current user
     */
    hasValidNonHeldAmount: boolean;
};

type Thread = {
    parentReportID: string;
    parentReportActionID: string;
} & Report;

type SelfDMParameters = {
    reportID?: string;
    createdReportActionID?: string;
};

type GetPolicyNameParams = {
    report: OnyxInputOrEntry<Report>;
    returnEmptyIfNotFound?: boolean;
    policy?: OnyxInputOrEntry<Policy> | SearchPolicy;
    policies?: SearchPolicy[];
    reports?: SearchReport[];
};

type GetReportNameParams = {
    report: OnyxEntry<Report>;
    policy?: OnyxEntry<Policy> | SearchPolicy;
    parentReportActionParam?: OnyxInputOrEntry<ReportAction>;
    personalDetails?: Partial<PersonalDetailsList>;
    invoiceReceiverPolicy?: OnyxEntry<Policy> | SearchPolicy;
    transactions?: SearchTransaction[];
    reports?: SearchReport[];
    policies?: SearchPolicy[];
    isReportArchived?: boolean;
};

type ReportByPolicyMap = Record<string, OnyxCollection<Report>>;

let currentUserEmail: string | undefined;
let currentUserPrivateDomain: string | undefined;
let currentUserAccountID: number | undefined;
let isAnonymousUser = false;

let environmentURL: string;
getEnvironmentURL().then((url: string) => (environmentURL = url));
let environment: EnvironmentType;
getEnvironment().then((env) => {
    environment = env;
});

// This cache is used to save parse result of report action html message into text
// to prevent unnecessary parsing when the report action is not changed/modified.
// Example case: when we need to get a report name of a thread which is dependent on a report action message.
const parsedReportActionMessageCache: Record<string, string> = {};

let conciergeReportID: OnyxEntry<string>;
Onyx.connect({
    key: ONYXKEYS.CONCIERGE_REPORT_ID,
    callback: (value) => {
        conciergeReportID = value;
    },
});

const defaultAvatarBuildingIconTestID = 'SvgDefaultAvatarBuilding Icon';
Onyx.connect({
    key: ONYXKEYS.SESSION,
    callback: (value) => {
        // When signed out, val is undefined
        if (!value) {
            return;
        }

        currentUserEmail = value.email;
        currentUserAccountID = value.accountID;
        isAnonymousUser = value.authTokenType === CONST.AUTH_TOKEN_TYPES.ANONYMOUS;
        currentUserPrivateDomain = isEmailPublicDomain(currentUserEmail ?? '') ? '' : Str.extractEmailDomain(currentUserEmail ?? '');
    },
});

let allPersonalDetails: OnyxEntry<PersonalDetailsList>;
let allPersonalDetailLogins: string[];
let currentUserPersonalDetails: OnyxEntry<PersonalDetails>;
Onyx.connect({
    key: ONYXKEYS.PERSONAL_DETAILS_LIST,
    callback: (value) => {
        if (currentUserAccountID) {
            currentUserPersonalDetails = value?.[currentUserAccountID] ?? undefined;
        }
        allPersonalDetails = value ?? {};
        allPersonalDetailLogins = Object.values(allPersonalDetails).map((personalDetail) => personalDetail?.login ?? '');
    },
});

let allReportsDraft: OnyxCollection<Report>;
Onyx.connect({
    key: ONYXKEYS.COLLECTION.REPORT_DRAFT,
    waitForCollectionCallback: true,
    callback: (value) => (allReportsDraft = value),
});

let allPolicies: OnyxCollection<Policy>;
Onyx.connect({
    key: ONYXKEYS.COLLECTION.POLICY,
    waitForCollectionCallback: true,
    callback: (value) => (allPolicies = value),
});

let allReports: OnyxCollection<Report>;
let reportsByPolicyID: ReportByPolicyMap;
Onyx.connect({
    key: ONYXKEYS.COLLECTION.REPORT,
    waitForCollectionCallback: true,
    callback: (value) => {
        allReports = value;
        UnreadIndicatorUpdaterHelper().then((module) => {
            module.triggerUnreadUpdate();
        });

        if (!value) {
            return;
        }

        reportsByPolicyID = Object.entries(value).reduce<ReportByPolicyMap>((acc, [reportID, report]) => {
            if (!report) {
                return acc;
            }

            handleReportChanged(report);

            // Get all reports, which are the ones that are:
            // - Owned by the same user
            // - Are either open or submitted
            // - Belong to the same workspace
            if (report.policyID && report.ownerAccountID === currentUserAccountID && (report.stateNum ?? 0) <= 1) {
                if (!acc[report.policyID]) {
                    acc[report.policyID] = {};
                }

                acc[report.policyID] = {
                    ...acc[report.policyID],
                    [reportID]: report,
                };
            }

            return acc;
        }, {});
    },
});

let allBetas: OnyxEntry<Beta[]>;
Onyx.connect({
    key: ONYXKEYS.BETAS,
    callback: (value) => (allBetas = value),
});

let allTransactions: OnyxCollection<Transaction> = {};
let reportsTransactions: Record<string, Transaction[]> = {};
Onyx.connect({
    key: ONYXKEYS.COLLECTION.TRANSACTION,
    waitForCollectionCallback: true,
    callback: (value) => {
        if (!value) {
            return;
        }
        allTransactions = Object.fromEntries(Object.entries(value).filter(([, transaction]) => transaction));

        reportsTransactions = Object.values(value).reduce<Record<string, Transaction[]>>((all, transaction) => {
            const reportsMap = all;
            if (!transaction?.reportID) {
                return reportsMap;
            }

            if (!reportsMap[transaction.reportID]) {
                reportsMap[transaction.reportID] = [];
            }
            reportsMap[transaction.reportID].push(transaction);

            return all;
        }, {});
    },
});

let allReportActions: OnyxCollection<ReportActions>;
Onyx.connect({
    key: ONYXKEYS.COLLECTION.REPORT_ACTIONS,
    waitForCollectionCallback: true,
    callback: (actions) => {
        if (!actions) {
            return;
        }
        allReportActions = actions;
    },
});

let allReportMetadata: OnyxCollection<ReportMetadata>;
const allReportMetadataKeyValue: Record<string, ReportMetadata> = {};
Onyx.connect({
    key: ONYXKEYS.COLLECTION.REPORT_METADATA,
    waitForCollectionCallback: true,
    callback: (value) => {
        if (!value) {
            return;
        }
        allReportMetadata = value;

        Object.entries(value).forEach(([reportID, reportMetadata]) => {
            if (!reportMetadata) {
                return;
            }

            const [, id] = reportID.split('_');
            allReportMetadataKeyValue[id] = reportMetadata;
        });
    },
});

let allReportNameValuePair: OnyxCollection<ReportNameValuePairs>;
Onyx.connect({
    key: ONYXKEYS.COLLECTION.REPORT_NAME_VALUE_PAIRS,
    waitForCollectionCallback: true,
    callback: (value) => {
        if (!value) {
            return;
        }
        allReportNameValuePair = value;
    },
});

let allReportsViolations: OnyxCollection<ReportViolations>;
Onyx.connect({
    key: ONYXKEYS.COLLECTION.REPORT_VIOLATIONS,
    waitForCollectionCallback: true,
    callback: (value) => {
        if (!value) {
            return;
        }
        allReportsViolations = value;
    },
});

let onboarding: OnyxEntry<Onboarding>;
Onyx.connect({
    key: ONYXKEYS.NVP_ONBOARDING,
    callback: (value) => (onboarding = value),
});

let delegateEmail = '';
Onyx.connect({
    key: ONYXKEYS.ACCOUNT,
    callback: (value) => {
        delegateEmail = value?.delegatedAccess?.delegate ?? '';
    },
});

let activePolicyID: OnyxEntry<string>;
Onyx.connect({
    key: ONYXKEYS.NVP_ACTIVE_POLICY_ID,
    callback: (value) => (activePolicyID = value),
});

let reportAttributesDerivedValue: ReportAttributesDerivedValue['reports'];
Onyx.connect({
    key: ONYXKEYS.DERIVED.REPORT_ATTRIBUTES,
    callback: (value) => {
        reportAttributesDerivedValue = value?.reports ?? {};
    },
});

let newGroupChatDraft: OnyxEntry<NewGroupChatDraft>;
Onyx.connect({
    key: ONYXKEYS.NEW_GROUP_CHAT_DRAFT,
    callback: (value) => (newGroupChatDraft = value),
});

let onboardingCompanySize: OnyxEntry<OnboardingCompanySize>;
Onyx.connect({
    key: ONYXKEYS.ONBOARDING_COMPANY_SIZE,
    callback: (value) => {
        onboardingCompanySize = value;
    },
});

let hiddenTranslation = '';
let unavailableTranslation = '';

Onyx.connect({
    key: ONYXKEYS.ARE_TRANSLATIONS_LOADING,
    initWithStoredValues: false,
    callback: (value) => {
        if (value ?? true) {
            return;
        }
        hiddenTranslation = translateLocal('common.hidden');
        unavailableTranslation = translateLocal('workspace.common.unavailable');
    },
});

function getCurrentUserAvatar(): AvatarSource | undefined {
    return currentUserPersonalDetails?.avatar;
}

function getCurrentUserDisplayNameOrEmail(): string | undefined {
    return currentUserPersonalDetails?.displayName ?? currentUserEmail;
}

function getChatType(report: OnyxInputOrEntry<Report> | Participant): ValueOf<typeof CONST.REPORT.CHAT_TYPE> | undefined {
    return report?.chatType;
}

/**
 * Get the report or draft report given a reportID
 */
function getReportOrDraftReport(reportID: string | undefined, searchReports?: SearchReport[]): OnyxEntry<Report> | SearchReport {
    const searchReport = searchReports?.find((report) => report.reportID === reportID);
    const onyxReport = allReports?.[`${ONYXKEYS.COLLECTION.REPORT}${reportID}`];
    return searchReport ?? onyxReport ?? allReportsDraft?.[`${ONYXKEYS.COLLECTION.REPORT_DRAFT}${reportID}`];
}

function reportTransactionsSelector(transactions: OnyxCollection<Transaction>, reportID: string | undefined): Transaction[] {
    if (!transactions || !reportID) {
        return [];
    }

    return Object.values(transactions).filter((transaction): transaction is Transaction => !!transaction && transaction.reportID === reportID);
}

function getReportTransactions(reportID: string | undefined, allReportsTransactions: Record<string, Transaction[]> = reportsTransactions): Transaction[] {
    if (!reportID) {
        return [];
    }

    return allReportsTransactions[reportID] ?? [];
}

/**
 * Check if a report is a draft report
 */
function isDraftReport(reportID: string | undefined): boolean {
    const draftReport = allReportsDraft?.[`${ONYXKEYS.COLLECTION.REPORT_DRAFT}${reportID}`];

    return !!draftReport;
}

/**
 * @private
 */
function isSearchReportArray(object: SearchReport[] | OnyxCollection<Report>): object is SearchReport[] {
    if (!Array.isArray(object)) {
        return false;
    }
    const firstItem = object.at(0);
    return firstItem !== undefined && 'private_isArchived' in firstItem;
}

/**
 * @private
 * Returns the report
 */
function getReport(reportID: string, reports: SearchReport[] | OnyxCollection<Report>): OnyxEntry<Report> | SearchReport {
    if (isSearchReportArray(reports)) {
        reports?.find((report) => report.reportID === reportID);
    } else {
        return reports?.[`${ONYXKEYS.COLLECTION.REPORT}${reportID}`];
    }
}

/**
 * Returns the report
 * @deprecated Get the data straight from Onyx
 */
function getReportNameValuePairs(reportID?: string, reportNameValuePairs: OnyxCollection<ReportNameValuePairs> = allReportNameValuePair): OnyxEntry<ReportNameValuePairs> {
    return reportNameValuePairs?.[`${ONYXKEYS.COLLECTION.REPORT_NAME_VALUE_PAIRS}${reportID}`];
}

/**
 * Returns the parentReport if the given report is a thread
 */
function getParentReport(report: OnyxEntry<Report>): OnyxEntry<Report> {
    if (!report?.parentReportID) {
        return undefined;
    }
    return getReport(report.parentReportID, allReports);
}

/**
 * Returns the root parentReport if the given report is nested.
 * Uses recursion to iterate any depth of nested reports.
 */

function getRootParentReport({
    report,
    reports,
    visitedReportIDs = new Set<string>(),
}: {
    report: OnyxEntry<Report>;
    reports?: SearchReport[];
    visitedReportIDs?: Set<string>;
}): OnyxEntry<Report> {
    if (!report) {
        return undefined;
    }

    // Returns the current report as the root report, because it does not have a parentReportID
    if (!report?.parentReportID) {
        return report;
    }

    // Detect and prevent an infinite loop caused by a cycle in the ancestry. This should normally
    // never happen
    if (visitedReportIDs.has(report.reportID)) {
        Log.alert('Report ancestry cycle detected.', {reportID: report.reportID, ancestry: Array.from(visitedReportIDs)});
        return undefined;
    }
    visitedReportIDs.add(report.reportID);

    const parentReport = getReportOrDraftReport(report?.parentReportID, reports);

    // Runs recursion to iterate a parent report
    return getRootParentReport({report: !isEmptyObject(parentReport) ? parentReport : undefined, visitedReportIDs, reports});
}

/**
 * Returns the policy of the report
 * @deprecated Get the data straight from Onyx - This will be fixed as part of https://github.com/Expensify/Expensify/issues/507850
 */
function getPolicy(policyID: string | undefined): OnyxEntry<Policy> {
    if (!allPolicies || !policyID) {
        return undefined;
    }
    return allPolicies[`${ONYXKEYS.COLLECTION.POLICY}${policyID}`];
}

/**
 * Get the policy type from a given report
 * @param policies must have Onyxkey prefix (i.e 'policy_') for keys
 */
function getPolicyType(report: OnyxInputOrEntry<Report>, policies: OnyxCollection<Policy>): string {
    return policies?.[`${ONYXKEYS.COLLECTION.POLICY}${report?.policyID}`]?.type ?? '';
}

/**
 * Get the policy name from a given report
 */
function getPolicyName({report, returnEmptyIfNotFound = false, policy, policies, reports}: GetPolicyNameParams): string {
    const noPolicyFound = returnEmptyIfNotFound ? '' : unavailableTranslation;
    const parentReport = report ? getRootParentReport({report, reports}) : undefined;

    if (isEmptyObject(report) || (isEmptyObject(policies) && isEmptyObject(allPolicies) && !report?.policyName && !parentReport?.policyName)) {
        return noPolicyFound;
    }
    const finalPolicy = (() => {
        if (isEmptyObject(policy)) {
            if (policies) {
                return policies.find((p) => p.id === report.policyID);
            }
            return allPolicies?.[`${ONYXKEYS.COLLECTION.POLICY}${report.policyID}`];
        }
        return policy ?? policies?.find((p) => p.id === report.policyID);
    })();

    // Rooms send back the policy name with the reportSummary,
    // since they can also be accessed by people who aren't in the workspace
    // eslint-disable-next-line @typescript-eslint/prefer-nullish-coalescing
    const policyName = finalPolicy?.name || report?.policyName || report?.oldPolicyName || parentReport?.policyName || parentReport?.oldPolicyName || noPolicyFound;

    return policyName;
}

/**
 * Returns the concatenated title for the PrimaryLogins of a report
 */
function getReportParticipantsTitle(accountIDs: number[]): string {
    // Somehow it's possible for the logins coming from report.participantAccountIDs to contain undefined values so we use .filter(Boolean) to remove them.
    return accountIDs.filter(Boolean).join(', ');
}

/**
 * Checks if a report is a chat report.
 */
function isChatReport(report: OnyxEntry<Report>): boolean {
    return report?.type === CONST.REPORT.TYPE.CHAT;
}

function isInvoiceReport(reportOrID: OnyxInputOrEntry<Report> | SearchReport | string): boolean {
    const report = typeof reportOrID === 'string' ? (getReport(reportOrID, allReports) ?? null) : reportOrID;
    return report?.type === CONST.REPORT.TYPE.INVOICE;
}

function isFinancialReportsForBusinesses(report: OnyxEntry<Report>): boolean {
    return report?.type === CONST.REPORT.TYPE.EXPENSE || report?.type === CONST.REPORT.TYPE.INVOICE;
}

function isNewDotInvoice(invoiceRoomID: string | undefined): boolean {
    if (!invoiceRoomID) {
        return false;
    }

    return isInvoiceRoom(getReport(invoiceRoomID, allReports));
}

/**
 * Checks if the report with supplied ID has been approved or not
 */
function isReportIDApproved(reportID: string | undefined) {
    if (!reportID) {
        return;
    }
    const report = getReport(reportID, allReports);
    if (!report) {
        return;
    }
    return isReportApproved({report});
}

/**
 * Checks if a report is an Expense report.
 */
function isExpenseReport(reportOrID: OnyxInputOrEntry<Report> | SearchReport | string): boolean {
    const report = typeof reportOrID === 'string' ? (getReport(reportOrID, allReports) ?? null) : reportOrID;
    return report?.type === CONST.REPORT.TYPE.EXPENSE;
}

/**
 * Checks if a report is an IOU report using report or reportID
 */
function isIOUReport(reportOrID: OnyxInputOrEntry<Report> | SearchReport | string): boolean {
    const report = typeof reportOrID === 'string' ? (getReport(reportOrID, allReports) ?? null) : reportOrID;
    return report?.type === CONST.REPORT.TYPE.IOU;
}

/**
 * Checks if a report is an IOU report using report
 */
function isIOUReportUsingReport(report: OnyxEntry<Report>): report is Report {
    return report?.type === CONST.REPORT.TYPE.IOU;
}

/**
 * Checks if a report is a task report.
 */
function isTaskReport(report: OnyxInputOrEntry<Report>): boolean {
    return report?.type === CONST.REPORT.TYPE.TASK;
}

/**
 * Checks if a task has been cancelled
 * When a task is deleted, the parentReportAction is updated to have a isDeletedParentAction deleted flag
 * This is because when you delete a task, we still allow you to chat on the report itself
 * There's another situation where you don't have access to the parentReportAction (because it was created in a chat you don't have access to)
 * In this case, we have added the key to the report itself
 */
function isCanceledTaskReport(report: OnyxInputOrEntry<Report>, parentReportAction: OnyxInputOrEntry<ReportAction> = null): boolean {
    if (!isEmptyObject(parentReportAction) && (getReportActionMessageReportUtils(parentReportAction)?.isDeletedParentAction ?? false)) {
        return true;
    }

    if (!isEmptyObject(report) && report?.isDeletedParentAction) {
        return true;
    }

    return false;
}

/**
 * Checks if a report is an open task report.
 *
 * @param parentReportAction - The parent report action of the report (Used to check if the task has been canceled)
 */
function isOpenTaskReport(report: OnyxInputOrEntry<Report>, parentReportAction: OnyxInputOrEntry<ReportAction> = null): boolean {
    return (
        isTaskReport(report) && !isCanceledTaskReport(report, parentReportAction) && report?.stateNum === CONST.REPORT.STATE_NUM.OPEN && report?.statusNum === CONST.REPORT.STATUS_NUM.OPEN
    );
}

/**
 * Checks if a report is a completed task report.
 */
function isCompletedTaskReport(report: OnyxEntry<Report>): boolean {
    return isTaskReport(report) && report?.stateNum === CONST.REPORT.STATE_NUM.APPROVED && report?.statusNum === CONST.REPORT.STATUS_NUM.APPROVED;
}

/**
 * Checks if the current user is the manager of the supplied report
 */
function isReportManager(report: OnyxEntry<Report>): boolean {
    return !!(report && report.managerID === currentUserAccountID);
}

/**
 * Checks if the supplied report has been approved
 */
function isReportApproved({report, parentReportAction = undefined}: {report: OnyxInputOrEntry<Report>; parentReportAction?: OnyxEntry<ReportAction> | undefined}): boolean {
    if (!report) {
        return parentReportAction?.childStateNum === CONST.REPORT.STATE_NUM.APPROVED && parentReportAction?.childStatusNum === CONST.REPORT.STATUS_NUM.APPROVED;
    }
    return report?.stateNum === CONST.REPORT.STATE_NUM.APPROVED && report?.statusNum === CONST.REPORT.STATUS_NUM.APPROVED;
}

/**
 * Checks if the supplied report has been manually reimbursed
 */
function isReportManuallyReimbursed(report: OnyxEntry<Report>): boolean {
    return report?.stateNum === CONST.REPORT.STATE_NUM.APPROVED && report?.statusNum === CONST.REPORT.STATUS_NUM.REIMBURSED;
}

/**
 * Checks if the supplied report is an expense report in Open state and status.
 */
function isOpenExpenseReport(report: OnyxInputOrEntry<Report>): boolean {
    return isExpenseReport(report) && report?.stateNum === CONST.REPORT.STATE_NUM.OPEN && report?.statusNum === CONST.REPORT.STATUS_NUM.OPEN;
}

/**
 * Checks if the supplied report has a member with the array passed in params.
 */
function hasParticipantInArray(report: OnyxEntry<Report>, memberAccountIDs: number[]) {
    if (!report?.participants) {
        return false;
    }

    const memberAccountIDsSet = new Set(memberAccountIDs);

    for (const accountID in report.participants) {
        if (memberAccountIDsSet.has(Number(accountID))) {
            return true;
        }
    }

    return false;
}

/**
 * Whether the Money Request report is settled
 */
function isSettled(reportOrID: OnyxInputOrEntry<Report> | SearchReport | string | undefined, reports?: SearchReport[] | OnyxCollection<Report>): boolean {
    if (!reportOrID) {
        return false;
    }
    const report = typeof reportOrID === 'string' ? (getReport(reportOrID, reports ?? allReports) ?? null) : reportOrID;
    if (!report) {
        return false;
    }

    if (isEmptyObject(report)) {
        return false;
    }

    // In case the payment is scheduled and we are waiting for the payee to set up their wallet,
    // consider the report as paid as well.
    if (report.isWaitingOnBankAccount && report.statusNum === CONST.REPORT.STATUS_NUM.APPROVED) {
        return false;
    }

    return report?.statusNum === CONST.REPORT.STATUS_NUM.REIMBURSED;
}

/**
 * Whether the current user is the submitter of the report
 */
function isCurrentUserSubmitter(report: OnyxEntry<Report>): boolean {
    return !!report && report.ownerAccountID === currentUserAccountID;
}

/**
 * Whether the provided report is an Admin room
 */
function isAdminRoom(report: OnyxEntry<Report>): boolean {
    return getChatType(report) === CONST.REPORT.CHAT_TYPE.POLICY_ADMINS;
}

/**
 * Whether the provided report is an Admin-only posting room
 */
function isAdminsOnlyPostingRoom(report: OnyxEntry<Report>): boolean {
    return report?.writeCapability === CONST.REPORT.WRITE_CAPABILITIES.ADMINS;
}

/**
 * Whether the provided report is a Announce room
 */
function isAnnounceRoom(report: OnyxEntry<Report>): boolean {
    return getChatType(report) === CONST.REPORT.CHAT_TYPE.POLICY_ANNOUNCE;
}

/**
 * Whether the provided report is a default room
 */
function isDefaultRoom(report: OnyxEntry<Report>): boolean {
    return CONST.DEFAULT_POLICY_ROOM_CHAT_TYPES.some((type) => type === getChatType(report));
}

/**
 * Whether the provided report is a Domain room
 */
function isDomainRoom(report: OnyxEntry<Report>): boolean {
    return getChatType(report) === CONST.REPORT.CHAT_TYPE.DOMAIN_ALL;
}

/**
 * Whether the provided report is a user created policy room
 */
function isUserCreatedPolicyRoom(report: OnyxEntry<Report>): boolean {
    return getChatType(report) === CONST.REPORT.CHAT_TYPE.POLICY_ROOM;
}

/**
 * Whether the provided report is a Policy Expense chat.
 */
function isPolicyExpenseChat(option: OnyxInputOrEntry<Report> | OptionData | Participant): boolean {
    return getChatType(option) === CONST.REPORT.CHAT_TYPE.POLICY_EXPENSE_CHAT || !!(option && typeof option === 'object' && 'isPolicyExpenseChat' in option && option.isPolicyExpenseChat);
}

function isInvoiceRoom(report: OnyxEntry<Report>): boolean {
    return getChatType(report) === CONST.REPORT.CHAT_TYPE.INVOICE;
}

function isInvoiceRoomWithID(reportID?: string): boolean {
    if (!reportID) {
        return false;
    }
    const report = getReport(reportID, allReports);
    return isInvoiceRoom(report);
}

/**
 * Checks if a report is a completed task report.
 */
function isTripRoom(report: OnyxEntry<Report>): boolean {
    return isChatReport(report) && getChatType(report) === CONST.REPORT.CHAT_TYPE.TRIP_ROOM;
}

function isIndividualInvoiceRoom(report: OnyxEntry<Report>): boolean {
    return isInvoiceRoom(report) && report?.invoiceReceiver?.type === CONST.REPORT.INVOICE_RECEIVER_TYPE.INDIVIDUAL;
}

function isBusinessInvoiceRoom(report: OnyxEntry<Report>): boolean {
    return isInvoiceRoom(report) && report?.invoiceReceiver?.type === CONST.REPORT.INVOICE_RECEIVER_TYPE.BUSINESS;
}

function isCurrentUserInvoiceReceiver(report: OnyxEntry<Report>): boolean {
    if (report?.invoiceReceiver?.type === CONST.REPORT.INVOICE_RECEIVER_TYPE.INDIVIDUAL) {
        return currentUserAccountID === report.invoiceReceiver.accountID;
    }

    if (report?.invoiceReceiver?.type === CONST.REPORT.INVOICE_RECEIVER_TYPE.BUSINESS) {
        // This will be fixed as part of https://github.com/Expensify/Expensify/issues/507850
        // eslint-disable-next-line deprecation/deprecation
        const policy = getPolicy(report.invoiceReceiver.policyID);
        return isPolicyAdminPolicyUtils(policy);
    }

    return false;
}

/**
 * Whether the provided report belongs to a Control policy and is an expense chat
 */
function isControlPolicyExpenseChat(report: OnyxEntry<Report>): boolean {
    return isPolicyExpenseChat(report) && getPolicyType(report, allPolicies) === CONST.POLICY.TYPE.CORPORATE;
}

/**
 * Whether the provided policyType is a Free, Collect or Control policy type
 */
function isGroupPolicy(policyType: string): boolean {
    return policyType === CONST.POLICY.TYPE.CORPORATE || policyType === CONST.POLICY.TYPE.TEAM;
}

/**
 * Whether the provided report belongs to a Free, Collect or Control policy
 */
function isReportInGroupPolicy(report: OnyxInputOrEntry<Report>, policy?: OnyxInputOrEntry<Policy>): boolean {
    const policyType = policy?.type ?? getPolicyType(report, allPolicies);
    return isGroupPolicy(policyType);
}

/**
 * Whether the provided report belongs to a Control or Collect policy
 */
function isPaidGroupPolicy(report: OnyxEntry<Report>): boolean {
    const policyType = getPolicyType(report, allPolicies);
    return policyType === CONST.POLICY.TYPE.CORPORATE || policyType === CONST.POLICY.TYPE.TEAM;
}

/**
 * Whether the provided report belongs to a Control or Collect policy and is an expense chat
 */
function isPaidGroupPolicyExpenseChat(report: OnyxEntry<Report>): boolean {
    return isPolicyExpenseChat(report) && isPaidGroupPolicy(report);
}

/**
 * Whether the provided report belongs to a Control policy and is an expense report
 */
function isControlPolicyExpenseReport(report: OnyxEntry<Report>): boolean {
    return isExpenseReport(report) && getPolicyType(report, allPolicies) === CONST.POLICY.TYPE.CORPORATE;
}

/**
 * Whether the provided report belongs to a Control or Collect policy and is an expense report
 */
function isPaidGroupPolicyExpenseReport(report: OnyxEntry<Report>): boolean {
    return isExpenseReport(report) && isPaidGroupPolicy(report);
}

/**
 * Checks if the supplied report is an invoice report in Open state and status.
 */
function isOpenInvoiceReport(report: OnyxEntry<Report>): boolean {
    return isInvoiceReport(report) && report?.statusNum === CONST.REPORT.STATUS_NUM.OPEN;
}

/**
 * Whether the provided report is a chat room
 */
function isChatRoom(report: OnyxEntry<Report>): boolean {
    return isUserCreatedPolicyRoom(report) || isDefaultRoom(report) || isInvoiceRoom(report) || isTripRoom(report);
}

/**
 * Whether the provided report is a public room
 */
function isPublicRoom(report: OnyxEntry<Report>): boolean {
    return report?.visibility === CONST.REPORT.VISIBILITY.PUBLIC || report?.visibility === CONST.REPORT.VISIBILITY.PUBLIC_ANNOUNCE;
}

/**
 * Whether the provided report is a public announce room
 */
function isPublicAnnounceRoom(report: OnyxEntry<Report>): boolean {
    return report?.visibility === CONST.REPORT.VISIBILITY.PUBLIC_ANNOUNCE;
}

/**
 * If the report is a policy expense, the route should be for adding bank account for that policy
 * else since the report is a personal IOU, the route should be for personal bank account.
 */
function getBankAccountRoute(report: OnyxEntry<Report>): Route {
    if (isPolicyExpenseChat(report)) {
        return ROUTES.BANK_ACCOUNT_WITH_STEP_TO_OPEN.getRoute(report?.policyID, undefined, Navigation.getActiveRoute());
    }

    if (isInvoiceRoom(report) && report?.invoiceReceiver?.type === CONST.REPORT.INVOICE_RECEIVER_TYPE.BUSINESS) {
        const invoiceReceiverPolicy = allPolicies?.[`${ONYXKEYS.COLLECTION.POLICY}${report?.invoiceReceiver?.policyID}`];
        if (invoiceReceiverPolicy?.areInvoicesEnabled) {
            return ROUTES.WORKSPACE_INVOICES.getRoute(report?.invoiceReceiver?.policyID);
        }
    }

    return ROUTES.SETTINGS_ADD_BANK_ACCOUNT.route;
}

/**
 * Check if personal detail of accountID is empty or optimistic data
 */
function isOptimisticPersonalDetail(accountID: number): boolean {
    return isEmptyObject(allPersonalDetails?.[accountID]) || !!allPersonalDetails?.[accountID]?.isOptimisticPersonalDetail;
}

/**
 * Checks if a report is a task report from a policy expense chat.
 */
function isWorkspaceTaskReport(report: OnyxEntry<Report>): boolean {
    if (!isTaskReport(report)) {
        return false;
    }
    const parentReport = report?.parentReportID ? getReport(report?.parentReportID, allReports) : undefined;
    return isPolicyExpenseChat(parentReport);
}

/**
 * Returns true if report has a parent
 */
function isThread(report: OnyxInputOrEntry<Report>): report is Thread {
    return !!(report?.parentReportID && report?.parentReportActionID);
}

/**
 * Returns true if report is of type chat and has a parent and is therefore a Thread.
 */
function isChatThread(report: OnyxInputOrEntry<Report>): report is Thread {
    return isThread(report) && report?.type === CONST.REPORT.TYPE.CHAT;
}

function isDM(report: OnyxEntry<Report>): boolean {
    return isChatReport(report) && !getChatType(report) && !isThread(report);
}

function isSelfDM(report: OnyxInputOrEntry<Report>): boolean {
    return getChatType(report) === CONST.REPORT.CHAT_TYPE.SELF_DM;
}

function isGroupChat(report: OnyxEntry<Report> | Partial<Report>): boolean {
    return getChatType(report) === CONST.REPORT.CHAT_TYPE.GROUP;
}

/**
 * Only returns true if this is the Expensify DM report.
 *
 * Note that this chat is no longer used for new users. We still need this function for users who have this chat.
 */
function isSystemChat(report: OnyxEntry<Report>): boolean {
    return getChatType(report) === CONST.REPORT.CHAT_TYPE.SYSTEM;
}

function getDefaultNotificationPreferenceForReport(report: OnyxEntry<Report>): ValueOf<typeof CONST.REPORT.NOTIFICATION_PREFERENCE> {
    if (isAnnounceRoom(report)) {
        return CONST.REPORT.NOTIFICATION_PREFERENCE.ALWAYS;
    }
    if (isPublicRoom(report)) {
        return CONST.REPORT.NOTIFICATION_PREFERENCE.DAILY;
    }
    if (!getChatType(report) || isGroupChat(report)) {
        return CONST.REPORT.NOTIFICATION_PREFERENCE.ALWAYS;
    }
    if (isAdminRoom(report) || isPolicyExpenseChat(report) || isInvoiceRoom(report)) {
        return CONST.REPORT.NOTIFICATION_PREFERENCE.ALWAYS;
    }
    if (isSelfDM(report)) {
        return CONST.REPORT.NOTIFICATION_PREFERENCE.MUTE;
    }
    return CONST.REPORT.NOTIFICATION_PREFERENCE.DAILY;
}

/**
 * Get the notification preference given a report. This should ALWAYS default to 'hidden'. Do not change this!
 */
function getReportNotificationPreference(report: OnyxEntry<Report>): ValueOf<typeof CONST.REPORT.NOTIFICATION_PREFERENCE> {
    const participant = currentUserAccountID ? report?.participants?.[currentUserAccountID] : undefined;
    return participant?.notificationPreference ?? CONST.REPORT.NOTIFICATION_PREFERENCE.HIDDEN;
}

/**
 * Only returns true if this is our main 1:1 DM report with Concierge.
 */
function isConciergeChatReport(report: OnyxInputOrEntry<Report>): boolean {
    return !!report && report?.reportID === conciergeReportID;
}

function findSelfDMReportID(): string | undefined {
    if (!allReports) {
        return;
    }

    const selfDMReport = Object.values(allReports).find((report) => isSelfDM(report) && !isThread(report));
    return selfDMReport?.reportID;
}

/**
 * Checks if the supplied report is from a policy or is an invoice report from a policy
 */
function isPolicyRelatedReport(report: OnyxEntry<Report>, policyID?: string) {
    return report?.policyID === policyID || !!(report?.invoiceReceiver && 'policyID' in report.invoiceReceiver && report.invoiceReceiver.policyID === policyID);
}

/**
 * Checks if the supplied report belongs to workspace based on the provided params. If the report's policyID is _FAKE_ or has no value, it means this report is a DM.
 * In this case report and workspace members must be compared to determine whether the report belongs to the workspace.
 */
function doesReportBelongToWorkspace(report: OnyxEntry<Report>, policyMemberAccountIDs: number[], policyID?: string) {
    return (
        isConciergeChatReport(report) ||
        (report?.policyID === CONST.POLICY.ID_FAKE || !report?.policyID ? hasParticipantInArray(report, policyMemberAccountIDs) : isPolicyRelatedReport(report, policyID))
    );
}

/**
 * Given an array of reports, return them filtered by a policyID and policyMemberAccountIDs.
 */
function filterReportsByPolicyIDAndMemberAccountIDs(reports: Array<OnyxEntry<Report>>, policyMemberAccountIDs: number[] = [], policyID?: string) {
    return reports.filter((report) => !!report && doesReportBelongToWorkspace(report, policyMemberAccountIDs, policyID));
}

/**
 * Returns true if report is still being processed
 */
function isProcessingReport(report: OnyxEntry<Report>): boolean {
    return report?.stateNum === CONST.REPORT.STATE_NUM.SUBMITTED && report?.statusNum === CONST.REPORT.STATUS_NUM.SUBMITTED;
}

function isOpenReport(report: OnyxEntry<Report>): boolean {
    return report?.stateNum === CONST.REPORT.STATE_NUM.OPEN && report?.statusNum === CONST.REPORT.STATUS_NUM.OPEN;
}

/**
 * Determines if a report requires manual submission based on policy settings and report state
 */
function requiresManualSubmission(report: OnyxEntry<Report>, policy: OnyxEntry<Policy>): boolean {
    const isManualSubmitEnabled = getCorrectedAutoReportingFrequency(policy) === CONST.POLICY.AUTO_REPORTING_FREQUENCIES.MANUAL;

    // The report needs manual submission if manual submit is enabled in the policy or the report is open in a Submit & Close policy with no approvers
    return isManualSubmitEnabled || (isOpenReport(report) && isInstantSubmitEnabled(policy) && isSubmitAndClose(policy));
}

function isAwaitingFirstLevelApproval(report: OnyxEntry<Report>): boolean {
    if (!report) {
        return false;
    }

    // This will be fixed as part of https://github.com/Expensify/Expensify/issues/507850
    // eslint-disable-next-line deprecation/deprecation
    const submitsToAccountID = getSubmitToAccountID(getPolicy(report.policyID), report);

    return isProcessingReport(report) && submitsToAccountID === report.managerID;
}

/**
 * Pushes optimistic transaction violations to OnyxData for the given policy and categories onyx update.
 *
 * @param policyUpdate Changed policy properties, if none pass empty object
 * @param policyCategoriesUpdate Changed categories properties, if none pass empty object
 */
function pushTransactionViolationsOnyxData(
    onyxData: OnyxData,
    policyID: string,
    policyTagLists: PolicyTagLists,
    policyCategories: PolicyCategories,
    allTransactionViolations: OnyxCollection<TransactionViolations>,
    policyUpdate: Partial<Policy> = {},
    policyCategoriesUpdate: Record<string, Partial<PolicyCategory>> = {},
): OnyxData {
    if (isEmptyObject(policyUpdate) && isEmptyObject(policyCategoriesUpdate)) {
        return onyxData;
    }
    const optimisticPolicyCategories = Object.keys(policyCategories).reduce<Record<string, PolicyCategory>>((acc, categoryName) => {
        acc[categoryName] = {...policyCategories[categoryName], ...(policyCategoriesUpdate?.[categoryName] ?? {})};
        return acc;
    }, {}) as PolicyCategories;

    const optimisticPolicy = {...allPolicies?.[`${ONYXKEYS.COLLECTION.POLICY}${policyID}`], ...policyUpdate} as Policy;
    const hasDependentTags = hasDependentTagsPolicyUtils(optimisticPolicy, policyTagLists);

    getAllPolicyReports(policyID).forEach((report) => {
        const isReportAnInvoice = isInvoiceReport(report);
        if (!report?.reportID || isReportAnInvoice) {
            return;
        }

        getReportTransactions(report.reportID).forEach((transaction: Transaction) => {
            const transactionViolations = allTransactionViolations?.[`${ONYXKEYS.COLLECTION.TRANSACTION_VIOLATIONS}${transaction.transactionID}`] ?? [];

            const optimisticTransactionViolations = ViolationsUtils.getViolationsOnyxData(
                transaction,
                transactionViolations,
                optimisticPolicy,
                policyTagLists,
                optimisticPolicyCategories,
                hasDependentTags,
                isReportAnInvoice,
            );

            if (optimisticTransactionViolations) {
                onyxData?.optimisticData?.push(optimisticTransactionViolations);
                onyxData?.failureData?.push({
                    onyxMethod: Onyx.METHOD.SET,
                    key: `${ONYXKEYS.COLLECTION.TRANSACTION_VIOLATIONS}${transaction.transactionID}`,
                    value: transactionViolations,
                });
            }
        });
    });
    return onyxData;
}

/**
 * Check if the report is a single chat report that isn't a thread
 * and personal detail of participant is optimistic data
 */
function shouldDisableDetailPage(report: OnyxEntry<Report>): boolean {
    if (isChatRoom(report) || isPolicyExpenseChat(report) || isChatThread(report) || isTaskReport(report)) {
        return false;
    }
    if (isOneOnOneChat(report)) {
        const participantAccountIDs = Object.keys(report?.participants ?? {})
            .map(Number)
            .filter((accountID) => accountID !== currentUserAccountID);
        return isOptimisticPersonalDetail(participantAccountIDs.at(0) ?? -1);
    }
    return false;
}

/**
 * Returns true if this report has only one participant and it's an Expensify account.
 */
function isExpensifyOnlyParticipantInReport(report: OnyxEntry<Report>): boolean {
    const otherParticipants = Object.keys(report?.participants ?? {})
        .map(Number)
        .filter((accountID) => accountID !== currentUserAccountID);
    return otherParticipants.length === 1 && otherParticipants.some((accountID) => CONST.EXPENSIFY_ACCOUNT_IDS.includes(accountID));
}

/**
 * Returns whether a given report can have tasks created in it.
 * We only prevent the task option if it's a DM/group-DM and the other users are all special Expensify accounts
 *
 */
function canCreateTaskInReport(report: OnyxEntry<Report>): boolean {
    const otherParticipants = Object.keys(report?.participants ?? {})
        .map(Number)
        .filter((accountID) => accountID !== currentUserAccountID);
    const areExpensifyAccountsOnlyOtherParticipants = otherParticipants.length >= 1 && otherParticipants.every((accountID) => CONST.EXPENSIFY_ACCOUNT_IDS.includes(accountID));
    if (areExpensifyAccountsOnlyOtherParticipants && isDM(report)) {
        return false;
    }

    return true;
}

/**
 * For all intents and purposes a report that has no notificationPreference at all should be considered "hidden".
 * We will remove the 'hidden' field entirely once the backend changes for https://github.com/Expensify/Expensify/issues/450891 are done.
 */
function isHiddenForCurrentUser(notificationPreference: string | null | undefined): boolean;
function isHiddenForCurrentUser(report: OnyxEntry<Report>): boolean;
function isHiddenForCurrentUser(reportOrPreference: OnyxEntry<Report> | string | null | undefined): boolean {
    if (typeof reportOrPreference === 'object' && reportOrPreference !== null) {
        const notificationPreference = getReportNotificationPreference(reportOrPreference);
        return isHiddenForCurrentUser(notificationPreference);
    }
    if (reportOrPreference === undefined || reportOrPreference === null || reportOrPreference === '') {
        return true;
    }
    return reportOrPreference === CONST.REPORT.NOTIFICATION_PREFERENCE.HIDDEN;
}

/**
 * Returns true if there are any guides accounts (team.expensify.com) in a list of accountIDs
 * by cross-referencing the accountIDs with personalDetails since guides that are participants
 * of the user's chats should have their personal details in Onyx.
 */
function hasExpensifyGuidesEmails(accountIDs: number[]): boolean {
    return accountIDs.some((accountID) => Str.extractEmailDomain(allPersonalDetails?.[accountID]?.login ?? '') === CONST.EMAIL.GUIDES_DOMAIN);
}

function getMostRecentlyVisitedReport(reports: Array<OnyxEntry<Report>>, reportMetadata: OnyxCollection<ReportMetadata>): OnyxEntry<Report> {
    const filteredReports = reports.filter((report) => {
        const shouldKeep = !isChatThread(report) || !isHiddenForCurrentUser(report);
        return shouldKeep && !!report?.reportID && !!(reportMetadata?.[`${ONYXKEYS.COLLECTION.REPORT_METADATA}${report.reportID}`]?.lastVisitTime ?? report?.lastReadTime);
    });
    return lodashMaxBy(filteredReports, (a) => [reportMetadata?.[`${ONYXKEYS.COLLECTION.REPORT_METADATA}${a?.reportID}`]?.lastVisitTime ?? '', a?.lastReadTime ?? '']);
}

/**
 * This function is used to find the last accessed report and we don't need to subscribe the data in the UI.
 * So please use `Onyx.connectWithoutView()` to get the necessary data when we remove the `Onyx.connect()`
 */
function findLastAccessedReport(ignoreDomainRooms: boolean, openOnAdminRoom = false, policyID?: string, excludeReportID?: string): OnyxEntry<Report> {
    // If it's the user's first time using New Expensify, then they could either have:
    //   - just a Concierge report, if so we'll return that
    //   - their Concierge report, and a separate report that must have deeplinked them to the app before they created their account.
    // If it's the latter, we'll use the deeplinked report over the Concierge report,
    // since the Concierge report would be incorrectly selected over the deep-linked report in the logic below.

    const policyMemberAccountIDs = getPolicyEmployeeListByIdWithoutCurrentUser(allPolicies, policyID, currentUserAccountID);

    let reportsValues = Object.values(allReports ?? {});

    if (!!policyID || policyMemberAccountIDs.length > 0) {
        reportsValues = filterReportsByPolicyIDAndMemberAccountIDs(reportsValues, policyMemberAccountIDs, policyID);
    }

    let adminReport: OnyxEntry<Report>;
    if (openOnAdminRoom) {
        adminReport = reportsValues.find((report) => {
            const chatType = getChatType(report);
            return chatType === CONST.REPORT.CHAT_TYPE.POLICY_ADMINS;
        });
    }
    if (adminReport) {
        return adminReport;
    }

    // eslint-disable-next-line @typescript-eslint/prefer-nullish-coalescing
    const shouldFilter = excludeReportID || ignoreDomainRooms;
    if (shouldFilter) {
        reportsValues = reportsValues.filter((report) => {
            if (excludeReportID && report?.reportID === excludeReportID) {
                return false;
            }

            // We allow public announce rooms, admins, and announce rooms through since we bypass the default rooms beta for them.
            // Check where findLastAccessedReport is called in MainDrawerNavigator.js for more context.
            // Domain rooms are now the only type of default room that are on the defaultRooms beta.
            if (ignoreDomainRooms && isDomainRoom(report) && !hasExpensifyGuidesEmails(Object.keys(report?.participants ?? {}).map(Number))) {
                return false;
            }

            return true;
        });
    }

    // Filter out the system chat (Expensify chat) because the composer is disabled in it,
    // and it prompts the user to use the Concierge chat instead.
    reportsValues =
        reportsValues.filter((report) => {
            const reportNameValuePairs = allReportNameValuePair?.[`${ONYXKEYS.COLLECTION.REPORT_NAME_VALUE_PAIRS}${report?.reportID}`];
            return !isSystemChat(report) && !isArchivedReport(reportNameValuePairs);
        }) ?? [];

    // At least two reports remain: self DM and Concierge chat.
    // Return the most recently visited report. Get the last read report from the report metadata.
    // If allReportMetadata is empty we'll return most recent report owned by user
    if (isEmptyObject(allReportMetadata)) {
        const ownedReports = reportsValues.filter((report) => report?.ownerAccountID === currentUserAccountID);
        if (ownedReports.length > 0) {
            return lodashMaxBy(ownedReports, (a) => a?.lastReadTime ?? '');
        }
        return lodashMaxBy(reportsValues, (a) => a?.lastReadTime ?? '');
    }
    return getMostRecentlyVisitedReport(reportsValues, allReportMetadata);
}

/**
 * Whether the provided report has expenses
 */
function hasExpenses(reportID?: string, transactions?: SearchTransaction[] | Array<OnyxEntry<Transaction>>): boolean {
    if (transactions) {
        return !!transactions?.find((transaction) => transaction?.reportID === reportID);
    }
    return !!Object.values(allTransactions ?? {}).find((transaction) => transaction?.reportID === reportID);
}

/**
 * Whether the provided report is a closed expense report with no expenses
 */
function isClosedExpenseReportWithNoExpenses(report: OnyxEntry<Report>, transactions?: SearchTransaction[] | Array<OnyxEntry<Transaction>>): boolean {
    return report?.statusNum === CONST.REPORT.STATUS_NUM.CLOSED && isExpenseReport(report) && !hasExpenses(report.reportID, transactions);
}

/**
 * Whether the provided report is an archived room
 */
function isArchivedNonExpenseReport(report: OnyxInputOrEntry<Report> | SearchReport, isReportArchived = false): boolean {
    return isReportArchived && !(isExpenseReport(report) || isExpenseRequest(report));
}

/**
 * Whether the provided report is an archived report
 */
// eslint-disable-next-line @typescript-eslint/no-unused-vars
function isArchivedReport(reportNameValuePairs?: OnyxInputOrEntry<ReportNameValuePairs>): boolean {
    return !!reportNameValuePairs?.private_isArchived;
}

/**
 * Whether the report with the provided reportID is an archived non-expense report
 */
function isArchivedNonExpenseReportWithID(report?: OnyxInputOrEntry<Report>, isReportArchived = false) {
    if (!report) {
        return false;
    }
    return !(isExpenseReport(report) || isExpenseRequest(report)) && isReportArchived;
}

/**
 * Whether the provided report is a closed report
 */
function isClosedReport(report: OnyxInputOrEntry<Report> | SearchReport): boolean {
    return report?.statusNum === CONST.REPORT.STATUS_NUM.CLOSED;
}

/**
 * Whether the provided report is the admin's room
 */
function isJoinRequestInAdminRoom(report: OnyxEntry<Report>): boolean {
    if (!report) {
        return false;
    }
    // If this policy isn't owned by Expensify,
    // Account manager/guide should not have the workspace join request pinned to their LHN,
    // since they are not a part of the company, and should not action it on their behalf.
    if (report.policyID) {
        // This will be fixed as part of https://github.com/Expensify/Expensify/issues/507850
        // eslint-disable-next-line deprecation/deprecation
        const policy = getPolicy(report.policyID);
        if (!isExpensifyTeam(policy?.owner) && isExpensifyTeam(currentUserPersonalDetails?.login)) {
            return false;
        }
    }
    return isActionableJoinRequestPending(report.reportID);
}

/**
 * Checks if the user has auditor permission in the provided report
 */
function isAuditor(report: OnyxEntry<Report>): boolean {
    if (report?.policyID) {
        // This will be fixed as part of https://github.com/Expensify/Expensify/issues/507850
        // eslint-disable-next-line deprecation/deprecation
        const policy = getPolicy(report.policyID);
        return isPolicyAuditor(policy);
    }

    if (Array.isArray(report?.permissions) && report?.permissions.length > 0) {
        return report?.permissions?.includes(CONST.REPORT.PERMISSIONS.AUDITOR);
    }

    return false;
}

/**
 * Checks if the user can write in the provided report
 */
function canWriteInReport(report: OnyxEntry<Report>): boolean {
    if (Array.isArray(report?.permissions) && report?.permissions.length > 0 && !report?.permissions?.includes(CONST.REPORT.PERMISSIONS.AUDITOR)) {
        return report?.permissions?.includes(CONST.REPORT.PERMISSIONS.WRITE);
    }

    return true;
}

/**
 * Checks if the current user is allowed to comment on the given report.
 */
function isAllowedToComment(report: OnyxEntry<Report>): boolean {
    if (!canWriteInReport(report)) {
        return false;
    }

    // Default to allowing all users to post
    const capability = report?.writeCapability ?? CONST.REPORT.WRITE_CAPABILITIES.ALL;

    if (capability === CONST.REPORT.WRITE_CAPABILITIES.ALL) {
        return true;
    }

    // If unauthenticated user opens public chat room using deeplink, they do not have policies available and they cannot comment
    if (!allPolicies) {
        return false;
    }

    // If we've made it here, commenting on this report is restricted.
    // If the user is an admin, allow them to post.
    const policy = allPolicies[`${ONYXKEYS.COLLECTION.POLICY}${report?.policyID}`];
    return policy?.role === CONST.POLICY.ROLE.ADMIN;
}

/**
 * Checks if the current user is the admin of the policy given the policy expense chat.
 */
function isPolicyExpenseChatAdmin(report: OnyxEntry<Report>, policies: OnyxCollection<Policy>): boolean {
    if (!isPolicyExpenseChat(report)) {
        return false;
    }

    const policyRole = policies?.[`${ONYXKEYS.COLLECTION.POLICY}${report?.policyID}`]?.role;

    return policyRole === CONST.POLICY.ROLE.ADMIN;
}

/**
 * Checks if the current user is the admin of the policy.
 */
function isPolicyAdmin(policyID: string | undefined, policies: OnyxCollection<Policy>): boolean {
    if (!policyID) {
        return false;
    }

    const policyRole = policies?.[`${ONYXKEYS.COLLECTION.POLICY}${policyID}`]?.role;

    return policyRole === CONST.POLICY.ROLE.ADMIN;
}

/**
 * Checks whether all the transactions linked to the IOU report are of the Distance Request type with pending routes
 */
function hasOnlyTransactionsWithPendingRoutes(iouReportID: string | undefined): boolean {
    const transactions = getReportTransactions(iouReportID);

    // Early return false in case not having any transaction
    if (!transactions || transactions.length === 0) {
        return false;
    }

    return transactions.every((transaction) => isFetchingWaypointsFromServer(transaction));
}

/**
 * If the report is a thread and has a chat type set, it is a expense chat.
 */
function isWorkspaceThread(report: OnyxEntry<Report>): boolean {
    const chatType = getChatType(report);
    return isThread(report) && isChatReport(report) && CONST.WORKSPACE_ROOM_TYPES.some((type) => chatType === type);
}

/**
 * Checks if a report is a child report.
 */
function isChildReport(report: OnyxEntry<Report>): boolean {
    return isThread(report) || isTaskReport(report);
}

/**
 * An Expense Request is a thread where the parent report is an Expense Report and
 * the parentReportAction is a transaction.
 */
function isExpenseRequest(report: OnyxInputOrEntry<Report>): report is Thread {
    if (isThread(report)) {
        const parentReportAction = allReportActions?.[`${ONYXKEYS.COLLECTION.REPORT_ACTIONS}${report.parentReportID}`]?.[report.parentReportActionID];
        const parentReport = getReport(report?.parentReportID, allReports);
        return isExpenseReport(parentReport) && !isEmptyObject(parentReportAction) && isTransactionThread(parentReportAction);
    }
    return false;
}

/**
 * An IOU Request is a thread where the parent report is an IOU Report and
 * the parentReportAction is a transaction.
 */
function isIOURequest(report: OnyxInputOrEntry<Report>): boolean {
    if (isThread(report)) {
        const parentReportAction = allReportActions?.[`${ONYXKEYS.COLLECTION.REPORT_ACTIONS}${report.parentReportID}`]?.[report.parentReportActionID];
        const parentReport = getReport(report?.parentReportID, allReports);
        return isIOUReport(parentReport) && !isEmptyObject(parentReportAction) && isTransactionThread(parentReportAction);
    }
    return false;
}

/**
 * A Track Expense Report is a thread where the parent the parentReportAction is a transaction, and
 * parentReportAction has type of track.
 */
function isTrackExpenseReport(report: OnyxInputOrEntry<Report>): boolean {
    if (isThread(report)) {
        const selfDMReportID = findSelfDMReportID();
        const parentReportAction = allReportActions?.[`${ONYXKEYS.COLLECTION.REPORT_ACTIONS}${report.parentReportID}`]?.[report.parentReportActionID];
        return !isEmptyObject(parentReportAction) && selfDMReportID === report.parentReportID && isTrackExpenseAction(parentReportAction);
    }
    return false;
}

/**
 * Checks if a report is an IOU or expense request.
 */
function isMoneyRequest(reportOrID: OnyxEntry<Report> | string): boolean {
    const report = typeof reportOrID === 'string' ? (getReport(reportOrID, allReports) ?? null) : reportOrID;
    return isIOURequest(report) || isExpenseRequest(report);
}

/**
 * Checks if a report is an IOU or expense report.
 */
function isMoneyRequestReport(reportOrID: OnyxInputOrEntry<Report> | SearchReport | string, reports?: SearchReport[] | OnyxCollection<Report>): boolean {
    const report = typeof reportOrID === 'string' ? (getReport(reportOrID, reports ?? allReports) ?? null) : reportOrID;
    return isIOUReport(report) || isExpenseReport(report);
}

/**
 * Determines the Help Panel report type based on the given report.
 */
function getHelpPaneReportType(report: OnyxEntry<Report>): ValueOf<typeof CONST.REPORT.HELP_TYPE> | undefined {
    if (!report) {
        return undefined;
    }

    if (isConciergeChatReport(report)) {
        return CONST.REPORT.HELP_TYPE.CHAT_CONCIERGE;
    }

    if (report?.chatType) {
        return getChatType(report);
    }

    switch (report?.type) {
        case CONST.REPORT.TYPE.EXPENSE:
            return CONST.REPORT.HELP_TYPE.EXPENSE_REPORT;
        case CONST.REPORT.TYPE.CHAT:
            return CONST.REPORT.HELP_TYPE.CHAT;
        case CONST.REPORT.TYPE.IOU:
            return CONST.REPORT.HELP_TYPE.IOU;
        case CONST.REPORT.TYPE.INVOICE:
            return CONST.REPORT.HELP_TYPE.INVOICE;
        case CONST.REPORT.TYPE.TASK:
            return CONST.REPORT.HELP_TYPE.TASK;
        default:
            return undefined;
    }
}

/**
 * Checks if a report contains only Non-Reimbursable transactions
 */
function hasOnlyNonReimbursableTransactions(iouReportID: string | undefined): boolean {
    const transactions = getReportTransactions(iouReportID);
    if (!transactions || transactions.length === 0) {
        return false;
    }

    return transactions.every((transaction) => !getReimbursable(transaction));
}

/**
 * Checks if a report has only one transaction associated with it
 */
function isOneTransactionReport(report: OnyxEntry<Report>): boolean {
    const reportActions = allReportActions?.[`${ONYXKEYS.COLLECTION.REPORT_ACTIONS}${report?.reportID}`] ?? ([] as ReportAction[]);
    const chatReport = allReports?.[`${ONYXKEYS.COLLECTION.REPORT}${report?.chatReportID}`];
    return !!getOneTransactionThreadReportID(report, chatReport, reportActions);
}

/*
 * Whether the report contains only one expense and the expense should be paid later
 */
function isPayAtEndExpenseReport(report: OnyxEntry<Report>, transactions: Transaction[] | undefined): boolean {
    if ((!!transactions && transactions.length !== 1) || !isOneTransactionReport(report)) {
        return false;
    }

    return isPayAtEndExpense(transactions?.[0] ?? getReportTransactions(report?.reportID).at(0));
}

/**
 * Checks if a report is a transaction thread associated with a report that has only one transaction
 */
function isOneTransactionThread(report: OnyxEntry<Report>, parentReport: OnyxEntry<Report>, threadParentReportAction: OnyxEntry<ReportAction>) {
    if (!report || !parentReport) {
        return false;
    }

    const parentReportActions = allReportActions?.[`${ONYXKEYS.COLLECTION.REPORT_ACTIONS}${parentReport?.reportID}`] ?? ([] as ReportAction[]);

    const chatReport = allReports?.[`${ONYXKEYS.COLLECTION.REPORT}${parentReport?.chatReportID}`];
    const transactionThreadReportID = getOneTransactionThreadReportID(parentReport, chatReport, parentReportActions);
    return report?.reportID === transactionThreadReportID && !isSentMoneyReportAction(threadParentReportAction);
}

/**
 * Checks if given report is a transaction thread
 */
function isReportTransactionThread(report: OnyxEntry<Report>) {
    return isMoneyRequest(report) || isTrackExpenseReport(report);
}

/**
 * Get displayed report ID, it will be parentReportID if the report is one transaction thread
 */
function getDisplayedReportID(reportID: string): string {
    const report = getReport(reportID, allReports);
    const parentReportID = report?.parentReportID;
    const parentReport = allReports?.[`${ONYXKEYS.COLLECTION.REPORT}${parentReportID}`];
    const parentReportAction = getReportAction(parentReportID, report?.parentReportActionID);
    return parentReportID && isOneTransactionThread(report, parentReport, parentReportAction) ? parentReportID : reportID;
}

/**
 * Should return true only for personal 1:1 report
 *
 */
function isOneOnOneChat(report: OnyxEntry<Report>): boolean {
    const participants = report?.participants ?? {};
    const participant = currentUserAccountID ? participants[currentUserAccountID] : undefined;
    const isCurrentUserParticipant = participant ? 1 : 0;
    const participantAmount = Object.keys(participants).length - isCurrentUserParticipant;
    if (participantAmount !== 1) {
        return false;
    }
    return (
        (report?.policyID === CONST.POLICY.ID_FAKE || !report?.policyID) &&
        !isChatRoom(report) &&
        !isExpenseRequest(report) &&
        !isMoneyRequestReport(report) &&
        !isPolicyExpenseChat(report) &&
        !isTaskReport(report) &&
        isDM(report) &&
        !isIOUReport(report)
    );
}

/**
 * Checks if the current user is a payer of the expense
 */

function isPayer(session: OnyxEntry<Session>, iouReport: OnyxEntry<Report>, onlyShowPayElsewhere = false, reportPolicy?: OnyxInputOrEntry<Policy> | SearchPolicy) {
    const policy = reportPolicy ?? allPolicies?.[`${ONYXKEYS.COLLECTION.POLICY}${iouReport?.policyID}`] ?? null;
    const policyType = policy?.type;
    const isAdmin = policyType !== CONST.POLICY.TYPE.PERSONAL && policy?.role === CONST.POLICY.ROLE.ADMIN;
    const isManager = iouReport?.managerID === session?.accountID;
    const reimbursementChoice = policy?.reimbursementChoice;

    if (isPaidGroupPolicy(iouReport)) {
        if (reimbursementChoice === CONST.POLICY.REIMBURSEMENT_CHOICES.REIMBURSEMENT_YES) {
            if (!policy?.achAccount?.reimburser) {
                return isAdmin;
            }

            // If we are the reimburser and the report is approved or we are the manager then we can pay it.
            const isReimburser = session?.email === policy?.achAccount?.reimburser;
            return isReimburser;
        }
        if (reimbursementChoice === CONST.POLICY.REIMBURSEMENT_CHOICES.REIMBURSEMENT_MANUAL || onlyShowPayElsewhere) {
            return isAdmin;
        }
        return false;
    }
    return isAdmin || (isMoneyRequestReport(iouReport) && isManager);
}

/**
 * Checks if the current user is the action's author
 */
function isActionCreator(reportAction: OnyxInputOrEntry<ReportAction> | Partial<ReportAction>): boolean {
    return reportAction?.actorAccountID === currentUserAccountID;
}

/**
 * Returns the notification preference of the action's child report if it exists.
 * Otherwise, calculates it based on the action's authorship.
 */
function getChildReportNotificationPreference(reportAction: OnyxInputOrEntry<ReportAction> | Partial<ReportAction>): NotificationPreference {
    const childReportNotificationPreference = reportAction?.childReportNotificationPreference ?? '';
    if (childReportNotificationPreference) {
        return childReportNotificationPreference;
    }

    return isActionCreator(reportAction) ? CONST.REPORT.NOTIFICATION_PREFERENCE.ALWAYS : CONST.REPORT.NOTIFICATION_PREFERENCE.HIDDEN;
}

function canAddOrDeleteTransactions(moneyRequestReport: OnyxEntry<Report>, isReportArchived = false): boolean {
    if (!isMoneyRequestReport(moneyRequestReport) || isReportArchived) {
        return false;
    }
    // This will be fixed as part of https://github.com/Expensify/Expensify/issues/507850
    // eslint-disable-next-line deprecation/deprecation
    const policy = getPolicy(moneyRequestReport?.policyID);

    if (isInstantSubmitEnabled(policy) && isSubmitAndClose(policy) && !arePaymentsEnabled(policy)) {
        return false;
    }

    if (isInstantSubmitEnabled(policy) && isProcessingReport(moneyRequestReport)) {
        return isAwaitingFirstLevelApproval(moneyRequestReport);
    }

    if (isReportApproved({report: moneyRequestReport}) || isClosedReport(moneyRequestReport) || isSettled(moneyRequestReport?.reportID)) {
        return false;
    }

    return true;
}

/**
 * Checks whether the supplied report supports adding more transactions to it.
 * Return true if:
 * - report is a non-settled IOU
 * - report is a draft
 * Returns false if:
 * - if current user is not the submitter of an expense report
 */
function canAddTransaction(moneyRequestReport: OnyxEntry<Report>, isReportArchived = false): boolean {
    if (!isMoneyRequestReport(moneyRequestReport) || (isExpenseReport(moneyRequestReport) && !isCurrentUserSubmitter(moneyRequestReport))) {
        return false;
    }
    // This will be fixed as part of https://github.com/Expensify/Expensify/issues/507850
    // eslint-disable-next-line deprecation/deprecation
    const policy = getPolicy(moneyRequestReport?.policyID);
    if (isInstantSubmitEnabled(policy) && isSubmitAndClose(policy) && hasOnlyNonReimbursableTransactions(moneyRequestReport?.reportID)) {
        return false;
    }

    return canAddOrDeleteTransactions(moneyRequestReport, isReportArchived);
}

/**
 * Checks whether the supplied report supports deleting more transactions from it.
 * Return true if:
 * - report is a non-settled IOU
 * - report is a non-approved IOU
 */
function canDeleteTransaction(moneyRequestReport: OnyxEntry<Report>, isReportArchived = false): boolean {
    return canAddOrDeleteTransactions(moneyRequestReport, isReportArchived);
}

/**
 * Determines whether a money request report is eligible for merging transactions based on the user's role and permissions.
 * Rules:
 * - **Admins**: reports that are in "Open" or "Processing" status
 * - **Submitters**: IOUs, unreported expenses, and expenses on Open or Processing reports at the first level of approval
 * - **Managers**: Expenses on Open or Processing reports
 *
 * @param reportID - The ID of the money request report to check for merge eligibility
 * @param isAdmin - Whether the current user is an admin of the policy associated with the target report
 *
 * @returns True if the report is eligible for merging transactions, false otherwise
 */
function isMoneyRequestReportEligibleForMerge(reportID: string, isAdmin: boolean): boolean {
    const report = getReportOrDraftReport(reportID);

    if (!isMoneyRequestReport(report)) {
        return false;
    }

    const isManager = isReportManager(report);
    const isSubmitter = isReportOwner(report);

    if (isAdmin) {
        return isOpenReport(report) || isProcessingReport(report);
    }

    if (isSubmitter) {
        return isOpenReport(report) || (isIOUReport(report) && isProcessingReport(report)) || isAwaitingFirstLevelApproval(report);
    }

    return isManager && isExpenseReport(report) && isProcessingReport(report);
}

function hasOutstandingChildRequest(chatReport: Report, iouReportOrID: OnyxEntry<Report> | string) {
    const reportActions = getAllReportActions(chatReport.reportID);
    // This will be fixed as part of https://github.com/Expensify/Expensify/issues/507850
    // eslint-disable-next-line deprecation/deprecation
    const policy = getPolicy(chatReport.policyID);
    return Object.values(reportActions).some((action) => {
        const iouReportID = getIOUReportIDFromReportActionPreview(action);
        if (
            !iouReportID ||
            action.pendingAction === CONST.RED_BRICK_ROAD_PENDING_ACTION.DELETE ||
            isDeletedAction(action) ||
            (typeof iouReportOrID === 'string' && iouReportID === iouReportOrID)
        ) {
            return false;
        }

        const iouReport = typeof iouReportOrID !== 'string' && iouReportOrID?.reportID === iouReportID ? iouReportOrID : getReportOrDraftReport(iouReportID);
        const transactions = getReportTransactions(iouReportID);
        return (
            canIOUBePaid(iouReport, chatReport, policy, transactions) || canApproveIOU(iouReport, policy, transactions) || canSubmitReport(iouReport, policy, transactions, undefined, false)
        );
    });
}

/**
 * Checks whether the card transaction support deleting based on liability type
 */
function canDeleteCardTransactionByLiabilityType(transaction: OnyxEntry<Transaction>): boolean {
    const isCardTransaction = isCardTransactionTransactionUtils(transaction);
    if (!isCardTransaction) {
        return true;
    }
    return transaction?.comment?.liabilityType === CONST.TRANSACTION.LIABILITY_TYPE.ALLOW;
}

/**
 * Can only delete if the author is this user and the action is an ADD_COMMENT action or an IOU action in an unsettled report, or if the user is a
 * policy admin
 */
function canDeleteReportAction(reportAction: OnyxInputOrEntry<ReportAction>, reportID: string | undefined, transaction: OnyxEntry<Transaction> | undefined): boolean {
    const report = getReportOrDraftReport(reportID);
    const isActionOwner = reportAction?.actorAccountID === currentUserAccountID;
    const policy = allPolicies?.[`${ONYXKEYS.COLLECTION.POLICY}${report?.policyID}`] ?? null;

    if (isDemoTransaction(transaction)) {
        return true;
    }

    if (isMoneyRequestAction(reportAction)) {
        const isCardTransactionCanBeDeleted = canDeleteCardTransactionByLiabilityType(transaction);
        // For now, users cannot delete split actions
        const isSplitAction = getOriginalMessage(reportAction)?.type === CONST.IOU.REPORT_ACTION_TYPE.SPLIT;

        if (isSplitAction) {
            return false;
        }

        if (isActionOwner) {
            if (!isEmptyObject(report) && (isMoneyRequestReport(report) || isInvoiceReport(report))) {
                return canDeleteTransaction(report) && isCardTransactionCanBeDeleted;
            }
            if (isTrackExpenseAction(reportAction)) {
                return isCardTransactionCanBeDeleted;
            }
            return true;
        }
    }

    if (
        reportAction?.actionName !== CONST.REPORT.ACTIONS.TYPE.ADD_COMMENT ||
        reportAction?.pendingAction === CONST.RED_BRICK_ROAD_PENDING_ACTION.DELETE ||
        isCreatedTaskReportAction(reportAction) ||
        reportAction?.actorAccountID === CONST.ACCOUNT_ID.CONCIERGE
    ) {
        return false;
    }

    const isAdmin = policy?.type !== CONST.POLICY.TYPE.PERSONAL && policy?.role === CONST.POLICY.ROLE.ADMIN && !isEmptyObject(report);

    return isActionOwner || isAdmin;
}

/**
 * Returns true if Concierge is one of the chat participants (1:1 as well as group chats)
 */
function chatIncludesConcierge(report: Partial<OnyxEntry<Report>>): boolean {
    const participantAccountIDs = Object.keys(report?.participants ?? {}).map(Number);
    return participantAccountIDs.includes(CONST.ACCOUNT_ID.CONCIERGE);
}

/**
 * Returns true if there is any automated expensify account `in accountIDs
 */
function hasAutomatedExpensifyAccountIDs(accountIDs: number[]): boolean {
    return accountIDs.some((accountID) => CONST.EXPENSIFY_ACCOUNT_IDS.includes(accountID));
}

function getReportRecipientAccountIDs(report: OnyxEntry<Report>, currentLoginAccountID: number): number[] {
    let finalReport: OnyxEntry<Report> = report;
    // In 1:1 chat threads, the participants will be the same as parent report. If a report is specifically a 1:1 chat thread then we will
    // get parent report and use its participants array.
    if (isThread(report) && !(isTaskReport(report) || isMoneyRequestReport(report))) {
        const parentReport = getReport(report?.parentReportID, allReports);
        if (isOneOnOneChat(parentReport)) {
            finalReport = parentReport;
        }
    }

    let finalParticipantAccountIDs: number[] = [];
    if (isTaskReport(report)) {
        // Task reports `managerID` will change when assignee is changed, in that case the old `managerID` is still present in `participants`
        // along with the new one. We only need the `managerID` as a participant here.
        finalParticipantAccountIDs = report?.managerID ? [report?.managerID] : [];
    } else {
        finalParticipantAccountIDs = Object.keys(finalReport?.participants ?? {}).map(Number);
    }

    const otherParticipantsWithoutExpensifyAccountIDs = finalParticipantAccountIDs.filter((accountID) => {
        if (accountID === currentLoginAccountID) {
            return false;
        }
        if (CONST.EXPENSIFY_ACCOUNT_IDS.includes(accountID)) {
            return false;
        }
        return true;
    });

    return otherParticipantsWithoutExpensifyAccountIDs;
}

/**
 * Whether the time row should be shown for a report.
 */
function canShowReportRecipientLocalTime(personalDetails: OnyxEntry<PersonalDetailsList>, report: OnyxEntry<Report>, accountID: number): boolean {
    const reportRecipientAccountIDs = getReportRecipientAccountIDs(report, accountID);
    const hasMultipleParticipants = reportRecipientAccountIDs.length > 1;
    const reportRecipient = personalDetails?.[reportRecipientAccountIDs[0]];
    const reportRecipientTimezone = reportRecipient?.timezone ?? CONST.DEFAULT_TIME_ZONE;
    const isReportParticipantValidated = reportRecipient?.validated ?? false;
    return !!(
        !hasMultipleParticipants &&
        !isChatRoom(report) &&
        !isPolicyExpenseChat(getRootParentReport({report})) &&
        reportRecipient &&
        reportRecipientTimezone?.selected &&
        isReportParticipantValidated
    );
}

/**
 * Shorten last message text to fixed length and trim spaces.
 */
function formatReportLastMessageText(lastMessageText: string | undefined, isModifiedExpenseMessage = false): string {
    if (isModifiedExpenseMessage) {
        return String(lastMessageText).trim().replace(CONST.REGEX.LINE_BREAK, '').trim();
    }

    return formatLastMessageText(lastMessageText);
}

/**
 * Helper method to return the default avatar associated with the given login
 */
function getDefaultWorkspaceAvatar(workspaceName?: string): React.FC<SvgProps> {
    if (!workspaceName) {
        return defaultWorkspaceAvatars.WorkspaceBuilding;
    }

    // Remove all chars not A-Z or 0-9 including underscore
    const alphaNumeric = workspaceName
        .normalize('NFD')
        .replace(/[^0-9a-z]/gi, '')
        .toUpperCase();

    const workspace = `Workspace${alphaNumeric[0]}` as keyof typeof defaultWorkspaceAvatars;
    const defaultWorkspaceAvatar = defaultWorkspaceAvatars[workspace];

    return !alphaNumeric ? defaultWorkspaceAvatars.WorkspaceBuilding : defaultWorkspaceAvatar;
}

/**
 * Helper method to return the default avatar testID associated with the given login
 */
function getDefaultWorkspaceAvatarTestID(workspaceName: string): string {
    if (!workspaceName) {
        return defaultAvatarBuildingIconTestID;
    }

    // Remove all chars not A-Z or 0-9 including underscore
    const alphaNumeric = workspaceName
        .normalize('NFD')
        .replace(/[^0-9a-z]/gi, '')
        .toLowerCase();

    return !alphaNumeric ? defaultAvatarBuildingIconTestID : `SvgDefaultAvatar_${alphaNumeric[0]} Icon`;
}

/**
 * Helper method to return the default avatar associated with the given reportID
 */
function getDefaultGroupAvatar(reportID?: string): IconAsset {
    if (!reportID) {
        return defaultGroupAvatars.Avatar1;
    }
    const reportIDHashBucket: AvatarRange = ((Number(reportID) % CONST.DEFAULT_GROUP_AVATAR_COUNT) + 1) as AvatarRange;
    return defaultGroupAvatars[`Avatar${reportIDHashBucket}`];
}

/**
 * Returns the appropriate icons for the given chat report using the stored personalDetails.
 * The Avatar sources can be URLs or Icon components according to the chat type.
 */
function getIconsForParticipants(participants: number[], personalDetails: OnyxInputOrEntry<PersonalDetailsList>): Icon[] {
    const participantsList = participants || [];
    const avatars: Icon[] = [];

    for (const accountID of participantsList) {
        const avatarSource = personalDetails?.[accountID]?.avatar ?? FallbackAvatar;
        const displayNameLogin = personalDetails?.[accountID]?.displayName ? personalDetails?.[accountID]?.displayName : personalDetails?.[accountID]?.login;
        const userIcon = {
            id: accountID,
            source: avatarSource,
            type: CONST.ICON_TYPE_AVATAR,
            name: displayNameLogin ?? '',
            fallbackIcon: personalDetails?.[accountID]?.fallbackIcon ?? '',
        };
        avatars.push(userIcon);
    }

    return avatars;
}

/**
 * Cache the workspace icons
 */
const workSpaceIconsCache = new Map<string, {name: string; icon: Icon}>();

/**
 * Given a report, return the associated workspace icon.
 */
function getWorkspaceIcon(report: OnyxInputOrEntry<Report>, policy?: OnyxInputOrEntry<Policy>): Icon {
    const workspaceName = getPolicyName({report, policy});
    const cacheKey = report?.policyID ?? workspaceName;
    const iconFromCache = workSpaceIconsCache.get(cacheKey);
    const reportPolicy = policy ?? allPolicies?.[`${ONYXKEYS.COLLECTION.POLICY}${report?.policyID}`];
    const policyAvatarURL = reportPolicy ? reportPolicy?.avatarURL : report?.policyAvatar;
    // eslint-disable-next-line @typescript-eslint/prefer-nullish-coalescing
    const policyExpenseChatAvatarSource = policyAvatarURL || getDefaultWorkspaceAvatar(workspaceName);

    const isSameAvatarURL = iconFromCache?.icon?.source === policyExpenseChatAvatarSource;
    const hasWorkSpaceNameChanged = iconFromCache?.name !== workspaceName;

    if (iconFromCache && (isSameAvatarURL || policyAvatarURL === undefined) && !hasWorkSpaceNameChanged) {
        return iconFromCache.icon;
    }

    const workspaceIcon: Icon = {
        source: policyExpenseChatAvatarSource ?? '',
        type: CONST.ICON_TYPE_WORKSPACE,
        name: workspaceName,
        id: report?.policyID,
    };
    workSpaceIconsCache.set(cacheKey, {name: workspaceName, icon: workspaceIcon});
    return workspaceIcon;
}

/**
 * Gets the personal details for a login by looking in the ONYXKEYS.PERSONAL_DETAILS_LIST Onyx key (stored in the local variable, allPersonalDetails). If it doesn't exist in Onyx,
 * then a default object is constructed.
 */
function getPersonalDetailsForAccountID(accountID: number | undefined, personalDetailsData?: Partial<PersonalDetailsList>): Partial<PersonalDetails> {
    if (!accountID) {
        return {};
    }

    const defaultDetails = {
        isOptimisticPersonalDetail: true,
    };

    if (!personalDetailsData) {
        return allPersonalDetails?.[accountID] ?? defaultDetails;
    }

    return personalDetailsData?.[accountID] ?? defaultDetails;
}

/**
 * Returns the personal details or a default object if the personal details are not available.
 */
function getPersonalDetailsOrDefault(personalDetails: Partial<PersonalDetails> | undefined | null): Partial<PersonalDetails> {
    return personalDetails ?? {isOptimisticPersonalDetail: true};
}

const phoneNumberCache: Record<string, string> = {};

/**
 * Get the displayName for a single report participant.
 */
function getDisplayNameForParticipant({
    accountID,
    shouldUseShortForm = false,
    shouldFallbackToHidden = true,
    shouldAddCurrentUserPostfix = false,
    personalDetailsData = allPersonalDetails,
    shouldRemoveDomain = false,
}: {
    accountID?: number;
    shouldUseShortForm?: boolean;
    shouldFallbackToHidden?: boolean;
    shouldAddCurrentUserPostfix?: boolean;
    personalDetailsData?: Partial<PersonalDetailsList>;
    shouldRemoveDomain?: boolean;
}): string {
    if (!accountID) {
        return '';
    }

    const personalDetails = getPersonalDetailsOrDefault(personalDetailsData?.[accountID]);
    if (!personalDetails) {
        return '';
    }

    const login = personalDetails.login ?? '';

    // Check if the phone number is already cached
    let formattedLogin = phoneNumberCache[login];
    if (!formattedLogin) {
        formattedLogin = formatPhoneNumber(login);
        // Store the formatted phone number in the cache
        phoneNumberCache[login] = formattedLogin;
    }

    // This is to check if account is an invite/optimistically created one
    // and prevent from falling back to 'Hidden', so a correct value is shown
    // when searching for a new user
    if (personalDetails.isOptimisticPersonalDetail === true) {
        return formattedLogin;
    }

    // For selfDM, we display the user's displayName followed by '(you)' as a postfix
    const shouldAddPostfix = shouldAddCurrentUserPostfix && accountID === currentUserAccountID;

    let longName = getDisplayNameOrDefault(personalDetails, formattedLogin, shouldFallbackToHidden, shouldAddPostfix);

    if (shouldRemoveDomain && longName === formattedLogin) {
        longName = longName.split('@').at(0) ?? '';
    }

    // If the user's personal details (first name) should be hidden, make sure we return "hidden" instead of the short name
    if (shouldFallbackToHidden && longName === hiddenTranslation) {
        return formatPhoneNumber(longName);
    }

    const shortName = personalDetails.firstName ? personalDetails.firstName : longName;
    return shouldUseShortForm ? shortName : longName;
}

function excludeParticipantsForDisplay(
    participantsIDs: number[],
    allReportParticipants: Participants,
    reportMetadata?: OnyxEntry<ReportMetadata>,
    excludeOptions?: {
        shouldExcludeHidden?: boolean;
        shouldExcludeDeleted?: boolean;
        shouldExcludeCurrentUser?: boolean;
    },
): number[] {
    if (!excludeOptions) {
        return participantsIDs;
    }

    const {shouldExcludeHidden = false, shouldExcludeDeleted = false, shouldExcludeCurrentUser = false} = excludeOptions;

    return participantsIDs.filter((accountID) => {
        if (shouldExcludeCurrentUser && accountID === currentUserAccountID) {
            return false;
        }

        if (shouldExcludeHidden && isHiddenForCurrentUser(allReportParticipants[accountID]?.notificationPreference)) {
            return false;
        }

        if (
            shouldExcludeDeleted &&
            reportMetadata?.pendingChatMembers?.findLast((member) => Number(member.accountID) === accountID)?.pendingAction === CONST.RED_BRICK_ROAD_PENDING_ACTION.DELETE
        ) {
            return false;
        }

        return true;
    });
}

function getParticipantsAccountIDsForDisplay(
    report: OnyxEntry<Report>,
    shouldExcludeHidden = false,
    shouldExcludeDeleted = false,
    shouldForceExcludeCurrentUser = false,
    reportMetadataParam?: OnyxEntry<ReportMetadata>,
): number[] {
    const reportParticipants = report?.participants ?? {};
    const reportMetadata = reportMetadataParam ?? getReportMetadata(report?.reportID);
    let participantsEntries = Object.entries(reportParticipants);

    // We should not show participants that have an optimistic entry with the same login in the personal details
    const nonOptimisticLoginMap: Record<string, boolean | undefined> = {};

    for (const entry of participantsEntries) {
        const [accountID] = entry;
        const personalDetail = allPersonalDetails?.[accountID];
        if (personalDetail?.login && !personalDetail.isOptimisticPersonalDetail) {
            nonOptimisticLoginMap[personalDetail.login] = true;
        }
    }

    participantsEntries = participantsEntries.filter(([accountID]) => {
        const personalDetail = allPersonalDetails?.[accountID];
        if (personalDetail?.login && personalDetail.isOptimisticPersonalDetail) {
            return !nonOptimisticLoginMap[personalDetail.login];
        }
        return true;
    });

    let participantsIds = participantsEntries.map(([accountID]) => Number(accountID));

    // For 1:1 chat, we don't want to include the current user as a participant in order to not mark 1:1 chats as having multiple participants
    // For system chat, we want to display Expensify as the only participant
    const shouldExcludeCurrentUser = isOneOnOneChat(report) || isSystemChat(report) || shouldForceExcludeCurrentUser;

    if (shouldExcludeCurrentUser || shouldExcludeHidden || shouldExcludeDeleted) {
        participantsIds = excludeParticipantsForDisplay(participantsIds, reportParticipants, reportMetadata, {shouldExcludeHidden, shouldExcludeDeleted, shouldExcludeCurrentUser});
    }

    return participantsIds.filter((accountID) => isNumber(accountID));
}

function getParticipantsList(report: Report, personalDetails: OnyxEntry<PersonalDetailsList>, isRoomMembersList = false, reportMetadata: OnyxEntry<ReportMetadata> = undefined): number[] {
    const isReportGroupChat = isGroupChat(report);
    const shouldExcludeHiddenParticipants = !isReportGroupChat && !isInvoiceReport(report) && !isMoneyRequestReport(report) && !isMoneyRequest(report);
    const chatParticipants = getParticipantsAccountIDsForDisplay(report, isRoomMembersList || shouldExcludeHiddenParticipants, false, false, reportMetadata);

    return chatParticipants.filter((accountID) => {
        const details = personalDetails?.[accountID];

        if (!isRoomMembersList) {
            if (!details) {
                Log.hmmm(`[ReportParticipantsPage] no personal details found for Group chat member with accountID: ${accountID}`);
                return false;
            }
        } else {
            // When adding a new member to a room (whose personal detail does not exist in Onyx), an optimistic personal detail
            // is created. However, when the real personal detail is returned from the backend, a duplicate member may appear
            // briefly before the optimistic personal detail is deleted. To address this, we filter out the optimistically created
            // member here.
            const isDuplicateOptimisticDetail =
                details?.isOptimisticPersonalDetail && chatParticipants.some((accID) => accID !== accountID && details.login === personalDetails?.[accID]?.login);

            if (!details || isDuplicateOptimisticDetail) {
                Log.hmmm(`[RoomMembersPage] no personal details found for room member with accountID: ${accountID}`);
                return false;
            }
        }
        return true;
    });
}

function buildParticipantsFromAccountIDs(accountIDs: number[]): Participants {
    const finalParticipants: Participants = {};
    return accountIDs.reduce((participants, accountID) => {
        // eslint-disable-next-line no-param-reassign
        participants[accountID] = {notificationPreference: CONST.REPORT.NOTIFICATION_PREFERENCE.ALWAYS};
        return participants;
    }, finalParticipants);
}

/**
 * Returns the report name if the report is a group chat
 */
function getGroupChatName(participants?: SelectedParticipant[], shouldApplyLimit = false, report?: OnyxEntry<Report>, reportMetadataParam?: OnyxEntry<ReportMetadata>): string | undefined {
    // If we have a report always try to get the name from the report.
    if (report?.reportName) {
        return report.reportName;
    }

    const reportMetadata = reportMetadataParam ?? getReportMetadata(report?.reportID);

    const pendingMemberAccountIDs = new Set(
        reportMetadata?.pendingChatMembers?.filter((member) => member.pendingAction === CONST.RED_BRICK_ROAD_PENDING_ACTION.DELETE).map((member) => member.accountID),
    );
    let participantAccountIDs =
        participants?.map((participant) => participant.accountID) ??
        Object.keys(report?.participants ?? {})
            .map(Number)
            .filter((accountID) => !pendingMemberAccountIDs.has(accountID.toString()));
    const shouldAddEllipsis = participantAccountIDs.length > CONST.DISPLAY_PARTICIPANTS_LIMIT && shouldApplyLimit;
    if (shouldApplyLimit) {
        participantAccountIDs = participantAccountIDs.slice(0, CONST.DISPLAY_PARTICIPANTS_LIMIT);
    }
    const isMultipleParticipantReport = participantAccountIDs.length > 1;

    if (isMultipleParticipantReport) {
        return participantAccountIDs
            .map(
                (participantAccountID, index) =>
                    getDisplayNameForParticipant({accountID: participantAccountID, shouldUseShortForm: isMultipleParticipantReport}) || formatPhoneNumber(participants?.[index]?.login ?? ''),
            )
            .sort((first, second) => localeCompareLibs(first ?? '', second ?? ''))
            .filter(Boolean)
            .join(', ')
            .slice(0, CONST.REPORT_NAME_LIMIT)
            .concat(shouldAddEllipsis ? '...' : '');
    }

    return translateLocal('groupChat.defaultReportName', {displayName: getDisplayNameForParticipant({accountID: participantAccountIDs.at(0)})});
}

function getParticipants(reportID: string) {
    const report = getReportOrDraftReport(reportID);
    if (!report) {
        return {};
    }

    return report.participants;
}

function getParticipantIcon(accountID: number | undefined, personalDetails: OnyxInputOrEntry<PersonalDetailsList>, shouldUseShortForm = false): Icon {
    if (!accountID) {
        return {
            id: CONST.DEFAULT_NUMBER_ID,
            source: FallbackAvatar,
            type: CONST.ICON_TYPE_AVATAR,
            name: '',
        };
    }
    const details = personalDetails?.[accountID];
    const displayName = getDisplayNameOrDefault(details, '', shouldUseShortForm);

    return {
        id: accountID,
        source: details?.avatar ?? FallbackAvatar,
        type: CONST.ICON_TYPE_AVATAR,
        name: displayName,
        fallbackIcon: details?.fallbackIcon,
    };
}

/**
 * Helper function to get the icons for the invoice receiver. Only to be used in getIcons().
 */
function getInvoiceReceiverIcons(report: OnyxInputOrEntry<Report>, personalDetails: OnyxInputOrEntry<PersonalDetailsList>, invoiceReceiverPolicy: OnyxInputOrEntry<Policy>): Icon[] {
    if (report?.invoiceReceiver?.type === CONST.REPORT.INVOICE_RECEIVER_TYPE.INDIVIDUAL) {
        return getIconsForParticipants([report?.invoiceReceiver.accountID], personalDetails);
    }

    const receiverPolicyID = report?.invoiceReceiver?.policyID;

    // This will be fixed as part of https://github.com/Expensify/Expensify/issues/507850
    // eslint-disable-next-line deprecation/deprecation
    const receiverPolicy = invoiceReceiverPolicy ?? getPolicy(receiverPolicyID);
    if (!isEmptyObject(receiverPolicy)) {
        return [
            {
                source: receiverPolicy?.avatarURL ?? getDefaultWorkspaceAvatar(receiverPolicy.name),
                type: CONST.ICON_TYPE_WORKSPACE,
                name: receiverPolicy.name,
                id: receiverPolicyID,
            },
        ];
    }
    return [];
}

/**
 * Helper function to get the icons for an expense request. Only to be used in getIcons().
 */
function getIconsForExpenseRequest(report: OnyxInputOrEntry<Report>, personalDetails: OnyxInputOrEntry<PersonalDetailsList>, policy: OnyxInputOrEntry<Policy>): Icon[] {
    if (!report || !report?.parentReportID || !report?.parentReportActionID) {
        return [];
    }
    const parentReportAction = allReportActions?.[`${ONYXKEYS.COLLECTION.REPORT_ACTIONS}${report.parentReportID}`]?.[report.parentReportActionID];
    const workspaceIcon = getWorkspaceIcon(report, policy);
    const actorDetails = parentReportAction?.actorAccountID ? personalDetails?.[parentReportAction.actorAccountID] : undefined;
    const memberIcon = {
        source: actorDetails?.avatar ?? FallbackAvatar,
        id: parentReportAction?.actorAccountID,
        type: CONST.ICON_TYPE_AVATAR,
        name: actorDetails?.displayName ?? '',
        fallbackIcon: actorDetails?.fallbackIcon,
    };
    return [memberIcon, workspaceIcon];
}

/**
 * Helper function to get the icons for a chat thread. Only to be used in getIcons().
 */
function getIconsForChatThread(report: OnyxInputOrEntry<Report>, personalDetails: OnyxInputOrEntry<PersonalDetailsList>, policy: OnyxInputOrEntry<Policy>): Icon[] {
    if (!report || !report?.parentReportID || !report?.parentReportActionID) {
        return [];
    }
    const parentReportAction = allReportActions?.[`${ONYXKEYS.COLLECTION.REPORT_ACTIONS}${report.parentReportID}`]?.[report.parentReportActionID];
    const actorAccountID = getReportActionActorAccountID(parentReportAction, report as OnyxEntry<Report>, report as OnyxEntry<Report>);
    const actorDetails = actorAccountID ? personalDetails?.[actorAccountID] : undefined;
    const actorDisplayName = getDisplayNameOrDefault(actorDetails, '', false);
    const actorIcon = {
        id: actorAccountID,
        source: actorDetails?.avatar ?? FallbackAvatar,
        name: formatPhoneNumber(actorDisplayName),
        type: CONST.ICON_TYPE_AVATAR,
        fallbackIcon: actorDetails?.fallbackIcon,
    };

    if (isWorkspaceThread(report)) {
        const workspaceIcon = getWorkspaceIcon(report, policy);
        return [actorIcon, workspaceIcon];
    }
    return [actorIcon];
}

/**
 * Helper function to get the icons for a task report. Only to be used in getIcons().
 */
function getIconsForTaskReport(report: OnyxInputOrEntry<Report>, personalDetails: OnyxInputOrEntry<PersonalDetailsList>, policy: OnyxInputOrEntry<Policy>): Icon[] {
    const ownerIcon = getParticipantIcon(report?.ownerAccountID, personalDetails, true);
    if (report && isWorkspaceTaskReport(report)) {
        const workspaceIcon = getWorkspaceIcon(report, policy);
        return [ownerIcon, workspaceIcon];
    }
    return [ownerIcon];
}

/**
 * Helper function to get the icons for a domain room. Only to be used in getIcons().
 */
function getIconsForDomainRoom(report: OnyxInputOrEntry<Report>): Icon[] {
    const domainName = report?.reportName?.substring(1);
    const policyExpenseChatAvatarSource = getDefaultWorkspaceAvatar(domainName);
    const domainIcon: Icon = {
        source: policyExpenseChatAvatarSource,
        type: CONST.ICON_TYPE_WORKSPACE,
        name: domainName ?? '',
        id: report?.policyID,
    };
    return [domainIcon];
}

/**
 * Helper function to get the icons for a policy room. Only to be used in getIcons().
 */
function getIconsForPolicyRoom(
    report: OnyxInputOrEntry<Report>,
    personalDetails: OnyxInputOrEntry<PersonalDetailsList>,
    policy: OnyxInputOrEntry<Policy>,
    invoiceReceiverPolicy: OnyxInputOrEntry<Policy>,
): Icon[] {
    if (!report) {
        return [];
    }
    const icons = [getWorkspaceIcon(report, policy)];
    if (report && isInvoiceRoom(report)) {
        icons.push(...getInvoiceReceiverIcons(report, personalDetails, invoiceReceiverPolicy));
    }
    return icons;
}

/**
 * Helper function to get the icons for a policy expense chat. Only to be used in getIcons().
 */
function getIconsForPolicyExpenseChat(report: OnyxInputOrEntry<Report>, personalDetails: OnyxInputOrEntry<PersonalDetailsList>, policy: OnyxInputOrEntry<Policy>): Icon[] {
    if (!report) {
        return [];
    }
    const workspaceIcon = getWorkspaceIcon(report, policy);
    const memberIcon = getParticipantIcon(report?.ownerAccountID, personalDetails, true);
    return [workspaceIcon, memberIcon];
}

/**
 * Helper function to get the icons for an expense report. Only to be used in getIcons().
 */
function getIconsForExpenseReport(report: OnyxInputOrEntry<Report>, personalDetails: OnyxInputOrEntry<PersonalDetailsList>, policy: OnyxInputOrEntry<Policy>): Icon[] {
    if (!report) {
        return [];
    }
    const workspaceIcon = getWorkspaceIcon(report, policy);
    const memberIcon = getParticipantIcon(report?.ownerAccountID, personalDetails, true);
    return [memberIcon, workspaceIcon];
}

/**
 * Helper function to get the icons for an iou report. Only to be used in getIcons().
 */
function getIconsForIOUReport(report: OnyxInputOrEntry<Report>, personalDetails: OnyxInputOrEntry<PersonalDetailsList>): Icon[] {
    if (!report) {
        return [];
    }

    const managerDetails = report?.managerID ? personalDetails?.[report.managerID] : undefined;
    const ownerDetails = report?.ownerAccountID ? personalDetails?.[report.ownerAccountID] : undefined;
    const managerIcon = {
        source: managerDetails?.avatar ?? FallbackAvatar,
        id: report?.managerID,
        type: CONST.ICON_TYPE_AVATAR,
        name: managerDetails?.displayName ?? '',
        fallbackIcon: managerDetails?.fallbackIcon,
    };
    const ownerIcon = {
        id: report?.ownerAccountID,
        source: ownerDetails?.avatar ?? FallbackAvatar,
        type: CONST.ICON_TYPE_AVATAR,
        name: ownerDetails?.displayName ?? '',
        fallbackIcon: ownerDetails?.fallbackIcon,
    };
    const isManager = currentUserAccountID === report?.managerID;

    // For one transaction IOUs, display a simplified report icon
    if (isOneTransactionReport(report)) {
        return [ownerIcon];
    }

    return isManager ? [managerIcon, ownerIcon] : [ownerIcon, managerIcon];
}

/**
 * Helper function to get the icons for a group chat. Only to be used in getIcons().
 */
function getIconsForGroupChat(report: OnyxInputOrEntry<Report>): Icon[] {
    if (!report) {
        return [];
    }
    const groupChatIcon = {
        // eslint-disable-next-line @typescript-eslint/prefer-nullish-coalescing
        source: report.avatarUrl || getDefaultGroupAvatar(report.reportID),
        id: -1,
        type: CONST.ICON_TYPE_AVATAR,
        name: getGroupChatName(undefined, true, report),
    };
    return [groupChatIcon];
}

/**
 * Helper function to get the icons for an invoice report. Only to be used in getIcons().
 */
function getIconsForInvoiceReport(
    report: OnyxInputOrEntry<Report>,
    personalDetails: OnyxInputOrEntry<PersonalDetailsList>,
    policy: OnyxInputOrEntry<Policy>,
    invoiceReceiverPolicy: OnyxInputOrEntry<Policy>,
): Icon[] {
    if (!report) {
        return [];
    }
    const invoiceRoomReport = getReportOrDraftReport(report.chatReportID);
    const icons = [getWorkspaceIcon(invoiceRoomReport, policy)];

    if (invoiceRoomReport?.invoiceReceiver?.type === CONST.REPORT.INVOICE_RECEIVER_TYPE.INDIVIDUAL) {
        icons.push(...getIconsForParticipants([invoiceRoomReport?.invoiceReceiver.accountID], personalDetails));
        return icons;
    }

    const receiverPolicyID = invoiceRoomReport?.invoiceReceiver?.policyID;
    // This will be fixed as part of https://github.com/Expensify/Expensify/issues/507850
    // eslint-disable-next-line deprecation/deprecation
    const receiverPolicy = invoiceReceiverPolicy ?? getPolicy(receiverPolicyID);

    if (!isEmptyObject(receiverPolicy)) {
        icons.push({
            source: receiverPolicy?.avatarURL ?? getDefaultWorkspaceAvatar(receiverPolicy.name),
            type: CONST.ICON_TYPE_WORKSPACE,
            name: receiverPolicy.name,
            id: receiverPolicyID,
        });
    }

    return icons;
}

/**
 * Returns the appropriate icons for the given chat report using the stored personalDetails.
 * The Avatar sources can be URLs or Icon components according to the chat type.
 */
function getIcons(
    report: OnyxInputOrEntry<Report>,
    personalDetails: OnyxInputOrEntry<PersonalDetailsList> = allPersonalDetails,
    defaultIcon: AvatarSource | null = null,
    defaultName = '',
    defaultAccountID = -1,
    policy?: OnyxInputOrEntry<Policy>,
    invoiceReceiverPolicy?: OnyxInputOrEntry<Policy>,
    isReportArchived = false,
): Icon[] {
    if (isEmptyObject(report)) {
        return [
            {
                source: defaultIcon ?? FallbackAvatar,
                type: CONST.ICON_TYPE_AVATAR,
                name: defaultName,
                id: defaultAccountID,
            },
        ];
    }
    if (isExpenseRequest(report)) {
        return getIconsForExpenseRequest(report, personalDetails, policy);
    }
    if (isChatThread(report)) {
        return getIconsForChatThread(report, personalDetails, policy);
    }
    if (isTaskReport(report)) {
        return getIconsForTaskReport(report, personalDetails, policy);
    }
    if (isDomainRoom(report)) {
        return getIconsForDomainRoom(report);
    }
    if (isAdminRoom(report) || isAnnounceRoom(report) || isChatRoom(report) || (isArchivedNonExpenseReport(report, isReportArchived) && !chatIncludesConcierge(report))) {
        return getIconsForPolicyRoom(report, personalDetails, policy, invoiceReceiverPolicy);
    }
    if (isPolicyExpenseChat(report)) {
        return getIconsForPolicyExpenseChat(report, personalDetails, policy);
    }
    if (isExpenseReport(report)) {
        return getIconsForExpenseReport(report, personalDetails, policy);
    }
    if (isIOUReport(report)) {
        return getIconsForIOUReport(report, personalDetails);
    }
    if (isSelfDM(report)) {
        return getIconsForParticipants(currentUserAccountID ? [currentUserAccountID] : [], personalDetails);
    }
    if (isSystemChat(report)) {
        return getIconsForParticipants([CONST.ACCOUNT_ID.NOTIFICATIONS ?? 0], personalDetails);
    }
    if (isGroupChat(report)) {
        return getIconsForGroupChat(report);
    }
    if (isInvoiceReport(report)) {
        return getIconsForInvoiceReport(report, personalDetails, policy, invoiceReceiverPolicy);
    }
    if (isOneOnOneChat(report)) {
        const otherParticipantsAccountIDs = Object.keys(report.participants ?? {})
            .map(Number)
            .filter((accountID) => accountID !== currentUserAccountID);
        return getIconsForParticipants(otherParticipantsAccountIDs, personalDetails);
    }
    const participantAccountIDs = Object.keys(report.participants ?? {}).map(Number);
    return getIconsForParticipants(participantAccountIDs, personalDetails);
}

const getIconDisplayName = (icon: Icon, personalDetails: OnyxInputOrEntry<PersonalDetailsList>) =>
    icon.id ? (personalDetails?.[icon.id]?.displayName ?? personalDetails?.[icon.id]?.login ?? '') : '';

function sortIconsByName(icons: Icon[], personalDetails: OnyxInputOrEntry<PersonalDetailsList>, localeCompare: LocaleContextProps['localeCompare']) {
    return icons.sort((first, second) => {
        // First sort by displayName/login
        const displayNameLoginOrder = localeCompare(getIconDisplayName(first, personalDetails), getIconDisplayName(second, personalDetails));
        if (displayNameLoginOrder !== 0) {
            return displayNameLoginOrder;
        }

        // Then fallback on accountID as the final sorting criteria.
        // This will ensure that the order of avatars with same login/displayName
        // stay consistent across all users and devices
        return Number(first?.id) - Number(second?.id);
    });
}

function getDisplayNamesWithTooltips(
    personalDetailsList: PersonalDetails[] | PersonalDetailsList | OptionData[],
    shouldUseShortForm: boolean,
    localeCompare: LocaleContextProps['localeCompare'],
    shouldFallbackToHidden = true,
    shouldAddCurrentUserPostfix = false,
): DisplayNameWithTooltips {
    const personalDetailsListArray = Array.isArray(personalDetailsList) ? personalDetailsList : Object.values(personalDetailsList);

    return personalDetailsListArray
        .map((user) => {
            const accountID = Number(user?.accountID);
            // eslint-disable-next-line @typescript-eslint/prefer-nullish-coalescing
            const displayName = getDisplayNameForParticipant({accountID, shouldUseShortForm, shouldFallbackToHidden, shouldAddCurrentUserPostfix}) || user?.login || '';
            const avatar = user && 'avatar' in user ? user.avatar : undefined;

            let pronouns = user?.pronouns ?? undefined;
            if (pronouns?.startsWith(CONST.PRONOUNS.PREFIX)) {
                const pronounTranslationKey = pronouns.replace(CONST.PRONOUNS.PREFIX, '');
                pronouns = translateLocal(`pronouns.${pronounTranslationKey}` as TranslationPaths);
            }

            return {
                displayName,
                avatar,
                login: user?.login ?? '',
                accountID,
                pronouns,
            };
        })
        .sort((first, second) => {
            // First sort by displayName/login
            const displayNameLoginOrder = localeCompare(first.displayName, second.displayName);
            if (displayNameLoginOrder !== 0) {
                return displayNameLoginOrder;
            }

            // Then fallback on accountID as the final sorting criteria.
            return first.accountID - second.accountID;
        });
}

/**
 * Returns the the display names of the given user accountIDs
 */
function getUserDetailTooltipText(accountID: number, fallbackUserDisplayName = ''): string {
    const displayNameForParticipant = getDisplayNameForParticipant({accountID});
    return displayNameForParticipant || fallbackUserDisplayName;
}

/**
 * For a deleted parent report action within a chat report,
 * let us return the appropriate display message
 *
 * @param reportAction - The deleted report action of a chat report for which we need to return message.
 */
function getDeletedParentActionMessageForChatReport(reportAction: OnyxEntry<ReportAction>): string {
    // By default, let us display [Deleted message]
    let deletedMessageText = translateLocal('parentReportAction.deletedMessage');
    if (isCreatedTaskReportAction(reportAction)) {
        // For canceled task report, let us display [Deleted task]
        deletedMessageText = translateLocal('parentReportAction.deletedTask');
    }
    return deletedMessageText;
}

/**
 * Returns the preview message for `REIMBURSEMENT_QUEUED` action
 */
function getReimbursementQueuedActionMessage({
    reportAction,
    reportOrID,
    shouldUseShortDisplayName = true,
    reports,
    personalDetails,
}: {
    reportAction: OnyxEntry<ReportAction<typeof CONST.REPORT.ACTIONS.TYPE.REIMBURSEMENT_QUEUED>>;
    reportOrID: OnyxEntry<Report> | string | SearchReport;
    shouldUseShortDisplayName?: boolean;
    reports?: SearchReport[];
    personalDetails?: Partial<PersonalDetailsList>;
}): string {
    const report = typeof reportOrID === 'string' ? getReport(reportOrID, reports ?? allReports) : reportOrID;
    const submitterDisplayName = getDisplayNameForParticipant({accountID: report?.ownerAccountID, shouldUseShortForm: shouldUseShortDisplayName, personalDetailsData: personalDetails}) ?? '';
    const originalMessage = getOriginalMessage(reportAction);
    let messageKey: TranslationPaths;
    if (originalMessage?.paymentType === CONST.IOU.PAYMENT_TYPE.EXPENSIFY) {
        messageKey = 'iou.waitingOnEnabledWallet';
    } else {
        messageKey = 'iou.waitingOnBankAccount';
    }

    return translateLocal(messageKey, {submitterDisplayName});
}

/**
 * Returns the preview message for `REIMBURSEMENT_DEQUEUED` or `REIMBURSEMENT_ACH_CANCELED` action
 */
function getReimbursementDeQueuedOrCanceledActionMessage(
    reportAction: OnyxEntry<ReportAction<typeof CONST.REPORT.ACTIONS.TYPE.REIMBURSEMENT_DEQUEUED | typeof CONST.REPORT.ACTIONS.TYPE.REIMBURSEMENT_ACH_CANCELED>>,
    reportOrID: OnyxEntry<Report> | string | SearchReport,
    isLHNPreview = false,
): string {
    const report = typeof reportOrID === 'string' ? getReport(reportOrID, allReports) : reportOrID;
    const originalMessage = getOriginalMessage(reportAction);
    const amount = originalMessage?.amount;
    const currency = originalMessage?.currency;
    const formattedAmount = convertToDisplayString(amount, currency);
    if (originalMessage?.cancellationReason === CONST.REPORT.CANCEL_PAYMENT_REASONS.ADMIN || originalMessage?.cancellationReason === CONST.REPORT.CANCEL_PAYMENT_REASONS.USER) {
        const payerOrApproverName = report?.managerID === currentUserAccountID || !isLHNPreview ? '' : getDisplayNameForParticipant({accountID: report?.managerID, shouldUseShortForm: true});
        return translateLocal('iou.adminCanceledRequest', {manager: payerOrApproverName, amount: formattedAmount});
    }
    const submitterDisplayName = getDisplayNameForParticipant({accountID: report?.ownerAccountID, shouldUseShortForm: true}) ?? '';
    return translateLocal('iou.canceledRequest', {submitterDisplayName, amount: formattedAmount});
}

/**
 * Builds an optimistic REIMBURSEMENT_DEQUEUED report action with a randomly generated reportActionID.
 *
 */
function buildOptimisticChangeFieldAction(reportField: PolicyReportField, previousReportField: PolicyReportField): OptimisticChangeFieldAction {
    return {
        actionName: CONST.REPORT.ACTIONS.TYPE.CHANGE_FIELD,
        actorAccountID: currentUserAccountID,
        message: [
            {
                type: 'TEXT',
                style: 'strong',
                text: 'You',
            },
            {
                type: 'TEXT',
                style: 'normal',
                text: ` modified field '${reportField.name}'.`,
            },
            {
                type: 'TEXT',
                style: 'normal',
                text: ` New value is '${reportField.value}'`,
            },
            {
                type: 'TEXT',
                style: 'normal',
                text: ` (previously '${previousReportField.value}').`,
            },
        ],
        originalMessage: {
            fieldName: reportField.name,
            newType: reportField.type,
            newValue: reportField.value,
            oldType: previousReportField.type,
            oldValue: previousReportField.value,
        },
        person: [
            {
                style: 'strong',
                text: getCurrentUserDisplayNameOrEmail(),
                type: 'TEXT',
            },
        ],
        reportActionID: rand64(),
        created: DateUtils.getDBTime(),
        pendingAction: CONST.RED_BRICK_ROAD_PENDING_ACTION.ADD,
    };
}

/**
 * Builds an optimistic REIMBURSEMENT_DEQUEUED report action with a randomly generated reportActionID.
 *
 */
function buildOptimisticCancelPaymentReportAction(expenseReportID: string, amount: number, currency: string): OptimisticCancelPaymentReportAction {
    return {
        actionName: CONST.REPORT.ACTIONS.TYPE.REIMBURSEMENT_DEQUEUED,
        actorAccountID: currentUserAccountID,
        message: [
            {
                cancellationReason: CONST.REPORT.CANCEL_PAYMENT_REASONS.ADMIN,
                expenseReportID,
                type: CONST.REPORT.MESSAGE.TYPE.COMMENT,
                text: '',
                amount,
                currency,
            },
        ],
        originalMessage: {
            cancellationReason: CONST.REPORT.CANCEL_PAYMENT_REASONS.ADMIN,
            expenseReportID,
            amount,
            currency,
        },
        person: [
            {
                style: 'strong',
                text: getCurrentUserDisplayNameOrEmail(),
                type: 'TEXT',
            },
        ],
        reportActionID: rand64(),
        shouldShow: true,
        created: DateUtils.getDBTime(),
        pendingAction: CONST.RED_BRICK_ROAD_PENDING_ACTION.ADD,
    };
}

/**
 * Returns the last visible message for a given report after considering the given optimistic actions
 *
 * @param reportID - the report for which last visible message has to be fetched
 * @param [actionsToMerge] - the optimistic merge actions that needs to be considered while fetching last visible message

 */
function getLastVisibleMessage(reportID: string | undefined, actionsToMerge: ReportActions = {}, isReportArchived = false): LastVisibleMessage {
    const report = getReportOrDraftReport(reportID);
    const lastVisibleAction = getLastVisibleActionReportActionsUtils(reportID, canUserPerformWriteAction(report, isReportArchived), actionsToMerge);

    // For Chat Report with deleted parent actions, let us fetch the correct message
    if (isDeletedParentAction(lastVisibleAction) && !isEmptyObject(report) && isChatReport(report)) {
        const lastMessageText = getDeletedParentActionMessageForChatReport(lastVisibleAction);
        return {
            lastMessageText,
        };
    }

    // Fetch the last visible message for report represented by reportID and based on actions to merge.
    return getLastVisibleMessageReportActionsUtils(reportID, canUserPerformWriteAction(report), actionsToMerge);
}

/**
 * Checks if a report is waiting for the manager to complete an action.
 * Example: the assignee of an open task report or the manager of a processing expense report.
 *
 * @param [parentReportAction] - The parent report action of the report (Used to check if the task has been canceled)
 */
function isWaitingForAssigneeToCompleteAction(report: OnyxEntry<Report>, parentReportAction: OnyxEntry<ReportAction>): boolean {
    if (report?.hasOutstandingChildTask) {
        return true;
    }

    if (report?.hasParentAccess === false && isReportManager(report)) {
        if (isOpenTaskReport(report, parentReportAction)) {
            return true;
        }

        if (isProcessingReport(report) && isExpenseReport(report)) {
            return true;
        }
    }

    return false;
}

function isUnreadWithMention(reportOrOption: OnyxEntry<Report> | OptionData): boolean {
    if (!reportOrOption) {
        return false;
    }
    // lastMentionedTime and lastReadTime are both datetime strings and can be compared directly
    const lastMentionedTime = reportOrOption.lastMentionedTime ?? '';
    const lastReadTime = reportOrOption.lastReadTime ?? '';
    return !!('isUnreadWithMention' in reportOrOption && reportOrOption.isUnreadWithMention) || lastReadTime < lastMentionedTime;
}

type ReasonAndReportActionThatRequiresAttention = {
    reason: ValueOf<typeof CONST.REQUIRES_ATTENTION_REASONS>;
    reportAction?: OnyxEntry<ReportAction>;
};

function getReasonAndReportActionThatRequiresAttention(
    optionOrReport: OnyxEntry<Report> | OptionData,
    parentReportAction?: OnyxEntry<ReportAction>,
    isReportArchived = false,
): ReasonAndReportActionThatRequiresAttention | null {
    if (!optionOrReport) {
        return null;
    }

    const reportActions = getAllReportActions(optionOrReport.reportID);

    if (isJoinRequestInAdminRoom(optionOrReport)) {
        return {
            reason: CONST.REQUIRES_ATTENTION_REASONS.HAS_JOIN_REQUEST,
            reportAction: getActionableJoinRequestPendingReportAction(optionOrReport.reportID),
        };
    }

    if (isReportArchived) {
        return null;
    }

    if (isUnreadWithMention(optionOrReport)) {
        return {
            reason: CONST.REQUIRES_ATTENTION_REASONS.IS_UNREAD_WITH_MENTION,
        };
    }

    if (isWaitingForAssigneeToCompleteAction(optionOrReport, parentReportAction)) {
        return {
            reason: CONST.REQUIRES_ATTENTION_REASONS.IS_WAITING_FOR_ASSIGNEE_TO_COMPLETE_ACTION,
            reportAction: Object.values(reportActions).find((action) => action.childType === CONST.REPORT.TYPE.TASK),
        };
    }

    const iouReportActionToApproveOrPay = getIOUReportActionToApproveOrPay(optionOrReport, undefined);
    const iouReportID = getIOUReportIDFromReportActionPreview(iouReportActionToApproveOrPay);
    const transactions = getReportTransactions(iouReportID);
    const hasOnlyPendingTransactions = transactions.length > 0 && transactions.every((t) => isExpensifyCardTransaction(t) && isPending(t));

    // Has a child report that is awaiting action (e.g. approve, pay, add bank account) from current user
    // This will be fixed as part of https://github.com/Expensify/Expensify/issues/507850
    // eslint-disable-next-line deprecation/deprecation
    const policy = getPolicy(optionOrReport.policyID);
    if (optionOrReport.hasOutstandingChildRequest === true && (policy?.reimbursementChoice !== CONST.POLICY.REIMBURSEMENT_CHOICES.REIMBURSEMENT_NO || !hasOnlyPendingTransactions)) {
        return {
            reason: CONST.REQUIRES_ATTENTION_REASONS.HAS_CHILD_REPORT_AWAITING_ACTION,
            reportAction: iouReportActionToApproveOrPay,
        };
    }

    if (hasMissingInvoiceBankAccount(optionOrReport.reportID) && !isSettled(optionOrReport.reportID)) {
        return {
            reason: CONST.REQUIRES_ATTENTION_REASONS.HAS_MISSING_INVOICE_BANK_ACCOUNT,
        };
    }

    if (isInvoiceRoom(optionOrReport)) {
        const reportAction = Object.values(reportActions).find(
            (action) =>
                action.actionName === CONST.REPORT.ACTIONS.TYPE.REPORT_PREVIEW &&
                action.childReportID &&
                hasMissingInvoiceBankAccount(action.childReportID) &&
                !isSettled(action.childReportID),
        );

        return reportAction
            ? {
                  reason: CONST.REQUIRES_ATTENTION_REASONS.HAS_MISSING_INVOICE_BANK_ACCOUNT,
                  reportAction,
              }
            : null;
    }

    return null;
}

/**
 * Determines if the option requires action from the current user. This can happen when it:
 *  - is unread and the user was mentioned in one of the unread comments
 *  - is for an outstanding task waiting on the user
 *  - has an outstanding child expense that is waiting for an action from the current user (e.g. pay, approve, add bank account)
 *  - is either the system or concierge chat, the user free trial has ended and it didn't add a payment card yet
 *
 * @param option (report or optionItem)
 * @param parentReportAction (the report action the current report is a thread of)
 */
function requiresAttentionFromCurrentUser(optionOrReport: OnyxEntry<Report> | OptionData, parentReportAction?: OnyxEntry<ReportAction>, isReportArchived = false) {
    return !!getReasonAndReportActionThatRequiresAttention(optionOrReport, parentReportAction, isReportArchived);
}

/**
 * Checks if the report contains at least one Non-Reimbursable transaction
 */
function hasNonReimbursableTransactions(iouReportID: string | undefined, reportsTransactionsParam: Record<string, Transaction[]> = reportsTransactions): boolean {
    const transactions = getReportTransactions(iouReportID, reportsTransactionsParam);
    return transactions.filter((transaction) => transaction.reimbursable === false).length > 0;
}

function getMoneyRequestSpendBreakdown(report: OnyxInputOrEntry<Report>, searchReports?: SearchReport[]): SpendBreakdown {
    const reports = searchReports ?? allReports;
    let moneyRequestReport: OnyxEntry<Report>;
    if (report && (isMoneyRequestReport(report, searchReports) || isInvoiceReport(report))) {
        moneyRequestReport = report;
    }
    if (reports && report?.iouReportID) {
        moneyRequestReport = getReport(report.iouReportID, allReports);
    }
    if (moneyRequestReport) {
        let nonReimbursableSpend = moneyRequestReport.nonReimbursableTotal ?? 0;
        let totalSpend = moneyRequestReport.total ?? 0;

        if (nonReimbursableSpend + totalSpend !== 0) {
            // There is a possibility that if the Expense report has a negative total.
            // This is because there are instances where you can get a credit back on your card,
            // or you enter a negative expense to "offset" future expenses
            nonReimbursableSpend = isExpenseReport(moneyRequestReport) ? nonReimbursableSpend * -1 : Math.abs(nonReimbursableSpend);
            totalSpend = isExpenseReport(moneyRequestReport) ? totalSpend * -1 : Math.abs(totalSpend);

            const totalDisplaySpend = totalSpend;
            const reimbursableSpend = totalDisplaySpend - nonReimbursableSpend;

            return {
                nonReimbursableSpend,
                reimbursableSpend,
                totalDisplaySpend,
            };
        }
    }
    return {
        nonReimbursableSpend: 0,
        reimbursableSpend: 0,
        totalDisplaySpend: 0,
    };
}

/**
 * Get the title for a policy expense chat
 */
function getPolicyExpenseChatName({report, personalDetailsList}: {report: OnyxEntry<Report>; personalDetailsList?: Partial<PersonalDetailsList>}): string | undefined {
    const ownerAccountID = report?.ownerAccountID;
    const personalDetails = ownerAccountID ? personalDetailsList?.[ownerAccountID] : undefined;
    const login = personalDetails ? personalDetails.login : null;
    // eslint-disable-next-line @typescript-eslint/prefer-nullish-coalescing
    const reportOwnerDisplayName = getDisplayNameForParticipant({accountID: ownerAccountID, shouldRemoveDomain: true}) || login;

    if (reportOwnerDisplayName) {
        return translateLocal('workspace.common.policyExpenseChatName', {displayName: reportOwnerDisplayName});
    }

    return report?.reportName;
}

function getArchiveReason(reportActions: OnyxEntry<ReportActions>): ValueOf<typeof CONST.REPORT.ARCHIVE_REASON> | undefined {
    const lastClosedReportAction = getLastClosedReportAction(reportActions);

    if (!lastClosedReportAction) {
        return undefined;
    }

    return isClosedAction(lastClosedReportAction) ? getOriginalMessage(lastClosedReportAction)?.reason : CONST.REPORT.ARCHIVE_REASON.DEFAULT;
}

/**
 * Given a report field, check if the field is for the report title.
 */
function isReportFieldOfTypeTitle(reportField: OnyxEntry<PolicyReportField>): boolean {
    return reportField?.fieldID === CONST.REPORT_FIELD_TITLE_FIELD_ID;
}

/**
 * Check if Report has any held expenses
 */
function isHoldCreator(transaction: OnyxEntry<Transaction>, reportID: string | undefined): boolean {
    const holdReportAction = getReportAction(reportID, `${transaction?.comment?.hold ?? ''}`);
    return isActionCreator(holdReportAction);
}

/**
 * Given a report field, check if the field can be edited or not.
 * For title fields, its considered disabled if `deletable` prop is `true` (https://github.com/Expensify/App/issues/35043#issuecomment-1911275433)
 * For non title fields, its considered disabled if:
 * 1. The user is not admin of the report
 * 2. Report is settled or it is closed
 */
function isReportFieldDisabled(report: OnyxEntry<Report>, reportField: OnyxEntry<PolicyReportField>, policy: OnyxEntry<Policy>): boolean {
    if (isInvoiceReport(report)) {
        return true;
    }
    const isReportSettled = isSettled(report?.reportID);
    const isReportClosed = isClosedReport(report);
    const isTitleField = isReportFieldOfTypeTitle(reportField);
    const isAdmin = isPolicyAdmin(report?.policyID, {[`${ONYXKEYS.COLLECTION.POLICY}${policy?.id}`]: policy});
    const isApproved = isReportApproved({report});
    if (!isAdmin && (isReportSettled || isReportClosed || isApproved)) {
        return true;
    }

    if (isTitleField) {
        return !reportField?.deletable;
    }

    return false;
}

/**
 * Given a set of report fields, return the field that refers to title
 */
function getTitleReportField(reportFields: Record<string, PolicyReportField>) {
    return Object.values(reportFields).find((field) => isReportFieldOfTypeTitle(field));
}

/**
 * Get the key for a report field
 */
function getReportFieldKey(reportFieldId: string | undefined) {
    if (!reportFieldId) {
        return '';
    }

    // We don't need to add `expensify_` prefix to the title field key, because backend stored title under a unique key `text_title`,
    // and all the other report field keys are stored under `expensify_FIELD_ID`.
    if (reportFieldId === CONST.REPORT_FIELD_TITLE_FIELD_ID) {
        return reportFieldId;
    }

    return `expensify_${reportFieldId}`;
}

/**
 * Get the report fields attached to the policy given policyID
 */
function getReportFieldsByPolicyID(policyID: string | undefined): Record<string, PolicyReportField> {
    if (!policyID) {
        return {};
    }

    const policyReportFields = Object.entries(allPolicies ?? {}).find(([key]) => key.replace(ONYXKEYS.COLLECTION.POLICY, '') === policyID);
    const fieldList = policyReportFields?.[1]?.fieldList;

    if (!policyReportFields || !fieldList) {
        return {};
    }

    return fieldList;
}

/**
 * Get the report fields that we should display a MoneyReportView gets opened
 */

function getAvailableReportFields(report: OnyxEntry<Report>, policyReportFields: PolicyReportField[]): PolicyReportField[] {
    // Get the report fields that are attached to a report. These will persist even if a field is deleted from the policy.
    const reportFields = Object.values(report?.fieldList ?? {});
    const reportIsSettled = isSettled(report?.reportID);

    // If the report is settled, we don't want to show any new field that gets added to the policy.
    if (reportIsSettled) {
        return reportFields;
    }

    // If the report is unsettled, we want to merge the new fields that get added to the policy with the fields that
    // are attached to the report.
    const mergedFieldIds = Array.from(new Set([...policyReportFields.map(({fieldID}) => fieldID), ...reportFields.map(({fieldID}) => fieldID)]));

    const fields = mergedFieldIds.map((id) => {
        const field = report?.fieldList?.[getReportFieldKey(id)];

        if (field) {
            return field;
        }

        const policyReportField = policyReportFields.find(({fieldID}) => fieldID === id);

        if (policyReportField) {
            return policyReportField;
        }

        return null;
    });

    return fields.filter(Boolean) as PolicyReportField[];
}

/**
 * Get the title for an IOU or expense chat which will be showing the payer and the amount
 */
function getMoneyRequestReportName({
    report,
    policy,
    invoiceReceiverPolicy,
}: {
    report: OnyxEntry<Report>;
    policy?: OnyxEntry<Policy> | SearchPolicy;
    invoiceReceiverPolicy?: OnyxEntry<Policy> | SearchPolicy;
}): string {
    if (report?.reportName && isExpenseReport(report)) {
        return report.reportName;
    }

    const moneyRequestTotal = getMoneyRequestSpendBreakdown(report).totalDisplaySpend;
    const formattedAmount = convertToDisplayString(moneyRequestTotal, report?.currency);

    let payerOrApproverName;
    if (isExpenseReport(report)) {
        const parentReport = getParentReport(report);
        payerOrApproverName = getPolicyName({report: parentReport ?? report, policy});
    } else if (isInvoiceReport(report)) {
        const chatReport = getReportOrDraftReport(report?.chatReportID);
        payerOrApproverName = getInvoicePayerName(chatReport, invoiceReceiverPolicy);
    } else {
        payerOrApproverName = getDisplayNameForParticipant({accountID: report?.managerID}) ?? '';
    }

    const payerPaidAmountMessage = translateLocal('iou.payerPaidAmount', {
        payer: payerOrApproverName,
        amount: formattedAmount,
    });

    if (isReportApproved({report})) {
        return translateLocal('iou.managerApprovedAmount', {
            manager: payerOrApproverName,
            amount: formattedAmount,
        });
    }

    if (report?.isWaitingOnBankAccount) {
        return `${payerPaidAmountMessage} ${CONST.DOT_SEPARATOR} ${translateLocal('iou.pending')}`;
    }

    if (!isSettled(report?.reportID) && hasNonReimbursableTransactions(report?.reportID)) {
        payerOrApproverName = getDisplayNameForParticipant({accountID: report?.ownerAccountID}) ?? '';
        return translateLocal('iou.payerSpentAmount', {payer: payerOrApproverName, amount: formattedAmount});
    }

    if (isProcessingReport(report) || isOpenExpenseReport(report) || isOpenInvoiceReport(report) || moneyRequestTotal === 0) {
        return translateLocal('iou.payerOwesAmount', {payer: payerOrApproverName, amount: formattedAmount});
    }

    return payerPaidAmountMessage;
}

/**
 * Gets transaction created, amount, currency, comment, and waypoints (for distance expense)
 * into a flat object. Used for displaying transactions and sending them in API commands
 */

function getTransactionDetails(
    transaction: OnyxInputOrEntry<Transaction>,
    createdDateFormat: string = CONST.DATE.FNS_FORMAT_STRING,
    policy: OnyxEntry<Policy> = undefined,
): TransactionDetails | undefined {
    if (!transaction) {
        return;
    }
    const report = getReportOrDraftReport(transaction?.reportID);
    const isManualDistanceRequest = isManualDistanceRequestTransactionUtils(transaction);

    return {
        created: getFormattedCreated(transaction, createdDateFormat),
        amount: getTransactionAmount(transaction, !isEmptyObject(report) && isExpenseReport(report), transaction?.reportID === CONST.REPORT.UNREPORTED_REPORT_ID),
        attendees: getAttendees(transaction),
        taxAmount: getTaxAmount(transaction, !isEmptyObject(report) && isExpenseReport(report)),
        taxCode: getTaxCode(transaction),
        currency: getCurrency(transaction),
        comment: getDescription(transaction),
        merchant: getMerchant(transaction, policy),
        waypoints: getWaypoints(transaction),
        customUnitRateID: getRateID(transaction),
        category: getCategory(transaction),
        reimbursable: getReimbursable(transaction),
        billable: getBillable(transaction),
        tag: getTag(transaction),
        mccGroup: getMCCGroup(transaction),
        cardID: getCardID(transaction),
        cardName: getCardName(transaction),
        originalAmount: getOriginalAmount(transaction),
        originalCurrency: getOriginalCurrency(transaction),
        postedDate: getFormattedPostedDate(transaction),
        ...(isManualDistanceRequest && {distance: transaction.comment?.customUnit?.quantity ?? undefined}),
    };
}

function getTransactionCommentObject(transaction: OnyxEntry<Transaction>): Comment {
    return {
        ...transaction?.comment,
        comment: Parser.htmlToMarkdown(transaction?.comment?.comment ?? ''),
        waypoints: getWaypoints(transaction),
    };
}

function isWorkspacePayer(memberLogin: string, policy: OnyxEntry<Policy>): boolean {
    const isAdmin = policy?.employeeList?.[memberLogin]?.role === CONST.POLICY.ROLE.ADMIN;
    if (isPaidGroupPolicyPolicyUtils(policy)) {
        if (policy?.reimbursementChoice === CONST.POLICY.REIMBURSEMENT_CHOICES.REIMBURSEMENT_YES) {
            // If we get here without a reimburser only admin is the payer.
            if (!policy?.achAccount?.reimburser) {
                return isAdmin;
            }

            // If we are the reimburser then we are the payer.
            const isReimburser = memberLogin === policy?.achAccount?.reimburser;
            return isReimburser;
        }
        if (policy?.reimbursementChoice === CONST.POLICY.REIMBURSEMENT_CHOICES.REIMBURSEMENT_MANUAL) {
            return isAdmin;
        }
        return false;
    }
    return false;
}

/**
 * Can only edit if:
 *
 * - in case of IOU report
 *    - the current user is the requestor and is not settled yet
 * - in case of expense report
 *    - the current user is the requestor and is not settled yet
 *    - the current user is the manager of the report
 *    - or the current user is an admin on the policy the expense report is tied to
 *
 *    This is used in conjunction with canEditRestrictedField to control editing of specific fields like amount, currency, created, receipt, and distance.
 *    On its own, it only controls allowing/disallowing navigating to the editing pages or showing/hiding the 'Edit' icon on report actions
 */
function canEditMoneyRequest(
    reportAction: OnyxInputOrEntry<ReportAction<typeof CONST.REPORT.ACTIONS.TYPE.IOU>>,
    linkedTransaction?: OnyxEntry<Transaction>,
    isChatReportArchived = false,
): boolean {
    const isDeleted = isDeletedAction(reportAction);

    if (isDeleted) {
        return false;
    }

    const allowedReportActionType: Array<ValueOf<typeof CONST.IOU.REPORT_ACTION_TYPE>> = [CONST.IOU.REPORT_ACTION_TYPE.TRACK, CONST.IOU.REPORT_ACTION_TYPE.CREATE];
    const originalMessage = getOriginalMessage(reportAction);
    const actionType = originalMessage?.type;

    if (!actionType || !(allowedReportActionType.includes(actionType) || (actionType === CONST.IOU.REPORT_ACTION_TYPE.PAY && !!originalMessage.IOUDetails))) {
        return false;
    }

    const transaction = linkedTransaction ?? getLinkedTransaction(reportAction ?? undefined);

    // In case the transaction is failed to be created, we should disable editing the money request
    if (!transaction?.transactionID || (transaction?.pendingAction === CONST.RED_BRICK_ROAD_PENDING_ACTION.ADD && !isEmptyObject(transaction.errors))) {
        return false;
    }

    const moneyRequestReportID = originalMessage?.IOUReportID;
    const isRequestor = currentUserAccountID === reportAction?.actorAccountID;

    if (!moneyRequestReportID) {
        return actionType === CONST.IOU.REPORT_ACTION_TYPE.TRACK && isRequestor;
    }

    const moneyRequestReport = getReportOrDraftReport(String(moneyRequestReportID));

    const isSubmitted = isProcessingReport(moneyRequestReport);
    if (isIOUReport(moneyRequestReport)) {
        return isSubmitted && isRequestor;
    }
    // This will be fixed as part of https://github.com/Expensify/Expensify/issues/507850
    // eslint-disable-next-line deprecation/deprecation
    const policy = getPolicy(moneyRequestReport?.policyID);
    const isAdmin = policy?.role === CONST.POLICY.ROLE.ADMIN;
    const isManager = currentUserAccountID === moneyRequestReport?.managerID;

    if (isInvoiceReport(moneyRequestReport) && (isManager || isChatReportArchived)) {
        return false;
    }

    // Admin & managers can always edit coding fields such as tag, category, billable, etc.
    if (isAdmin || isManager) {
        return true;
    }

    if (policy?.type === CONST.POLICY.TYPE.CORPORATE && moneyRequestReport && isSubmitted && isCurrentUserSubmitter(moneyRequestReport)) {
        const isForwarded = getSubmitToAccountID(policy, moneyRequestReport) !== moneyRequestReport.managerID;
        return !isForwarded;
    }

    return !isReportApproved({report: moneyRequestReport}) && !isSettled(moneyRequestReport?.reportID) && !isClosedReport(moneyRequestReport) && isRequestor;
}

function getNextApproverAccountID(report: OnyxEntry<Report>, isUnapproved = false) {
    // This will be fixed as part of https://github.com/Expensify/Expensify/issues/507850
    // eslint-disable-next-line deprecation/deprecation
    const policy = getPolicy(report?.policyID);
    const approvalChain = getApprovalChain(policy, report);
    const submitToAccountID = getSubmitToAccountID(policy, report);

    if (isUnapproved) {
        if (approvalChain.includes(currentUserEmail ?? '')) {
            return currentUserAccountID;
        }

        return report?.managerID;
    }

    if (approvalChain.length === 0) {
        return submitToAccountID;
    }

    const nextApproverEmail = approvalChain.length === 1 ? approvalChain.at(0) : approvalChain.at(approvalChain.indexOf(currentUserEmail ?? '') + 1);
    if (!nextApproverEmail) {
        return submitToAccountID;
    }

    return getAccountIDsByLogins([nextApproverEmail]).at(0);
}

function canEditReportPolicy(report: OnyxEntry<Report>, reportPolicy: OnyxEntry<Policy>): boolean {
    const isAdmin = isPolicyAdminPolicyUtils(reportPolicy);
    const isManager = isReportManager(report);
    const isSubmitter = isReportOwner(report);
    const isReportAuditor = isAuditor(report);
    const isIOUType = isIOUReport(report);
    const isInvoiceType = isInvoiceReport(report);
    const isExpenseType = isExpenseReport(report);
    const isOpen = isOpenReport(report);
    const isSubmitted = isProcessingReport(report);
    const isReimbursed = isReportManuallyReimbursed(report);

    if (isIOUType) {
        return isOpen || isSubmitted || isReimbursed;
    }

    if (isInvoiceType) {
        return isOpen && !isReportAuditor;
    }

    if (isExpenseType) {
        if (isOpen) {
            return isSubmitter || isAdmin;
        }

        if (isSubmitted) {
            return (isSubmitter && isAwaitingFirstLevelApproval(report)) || isManager || isAdmin;
        }

        return isManager || isAdmin;
    }

    return false;
}

/**
 * Checks if the current user can edit the provided property of an expense
 *
 */
function canEditFieldOfMoneyRequest(
    reportAction: OnyxInputOrEntry<ReportAction>,
    fieldToEdit: ValueOf<typeof CONST.EDIT_REQUEST_FIELD>,
    isDeleteAction?: boolean,
    isChatReportArchived = false,
    outstandingReportsByPolicyID?: OutstandingReportsByPolicyIDDerivedValue,
): boolean {
    // A list of fields that cannot be edited by anyone, once an expense has been settled
    const restrictedFields: string[] = [
        CONST.EDIT_REQUEST_FIELD.AMOUNT,
        CONST.EDIT_REQUEST_FIELD.CURRENCY,
        CONST.EDIT_REQUEST_FIELD.MERCHANT,
        CONST.EDIT_REQUEST_FIELD.DATE,
        CONST.EDIT_REQUEST_FIELD.RECEIPT,
        CONST.EDIT_REQUEST_FIELD.DISTANCE,
        CONST.EDIT_REQUEST_FIELD.DISTANCE_RATE,
        CONST.EDIT_REQUEST_FIELD.REIMBURSABLE,
        CONST.EDIT_REQUEST_FIELD.REPORT,
    ];

    if (!isMoneyRequestAction(reportAction) || !canEditMoneyRequest(reportAction, undefined, isChatReportArchived)) {
        return false;
    }

    // If we're editing fields such as category, tag, description, etc. the check above should be enough for handling the permission
    if (!restrictedFields.includes(fieldToEdit)) {
        return true;
    }

    const iouMessage = getOriginalMessage(reportAction);
    const moneyRequestReport = iouMessage?.IOUReportID ? (getReport(iouMessage?.IOUReportID, allReports) ?? ({} as Report)) : ({} as Report);
    const transaction = allTransactions?.[`${ONYXKEYS.COLLECTION.TRANSACTION}${iouMessage?.IOUTransactionID}`] ?? ({} as Transaction);

    if (isSettled(String(moneyRequestReport.reportID)) || isReportIDApproved(String(moneyRequestReport.reportID))) {
        return false;
    }

    if (
        (fieldToEdit === CONST.EDIT_REQUEST_FIELD.AMOUNT || fieldToEdit === CONST.EDIT_REQUEST_FIELD.CURRENCY || fieldToEdit === CONST.EDIT_REQUEST_FIELD.DATE) &&
        isCardTransactionTransactionUtils(transaction)
    ) {
        return false;
    }

    if (fieldToEdit === CONST.EDIT_REQUEST_FIELD.REIMBURSABLE && isClosedReport(moneyRequestReport)) {
        return false;
    }

    // This will be fixed as part of https://github.com/Expensify/Expensify/issues/507850
    // eslint-disable-next-line deprecation/deprecation
    const policy = getPolicy(moneyRequestReport?.policyID);
    const isAdmin = isExpenseReport(moneyRequestReport) && policy?.role === CONST.POLICY.ROLE.ADMIN;
    const isManager = isExpenseReport(moneyRequestReport) && currentUserAccountID === moneyRequestReport?.managerID;
    const isRequestor = currentUserAccountID === reportAction?.actorAccountID;

    if (fieldToEdit === CONST.EDIT_REQUEST_FIELD.REIMBURSABLE) {
        return isAdmin || isManager || isRequestor;
    }

    if ((fieldToEdit === CONST.EDIT_REQUEST_FIELD.AMOUNT || fieldToEdit === CONST.EDIT_REQUEST_FIELD.CURRENCY) && isDistanceRequest(transaction)) {
        return isAdmin || isManager;
    }

    if (
        (fieldToEdit === CONST.EDIT_REQUEST_FIELD.AMOUNT || fieldToEdit === CONST.EDIT_REQUEST_FIELD.CURRENCY || fieldToEdit === CONST.EDIT_REQUEST_FIELD.MERCHANT) &&
        isPerDiemRequest(transaction)
    ) {
        return false;
    }

    if (fieldToEdit === CONST.EDIT_REQUEST_FIELD.RECEIPT) {
        return (
            !isInvoiceReport(moneyRequestReport) &&
            !isReceiptBeingScanned(transaction) &&
            !isPerDiemRequest(transaction) &&
            (!isDistanceRequest(transaction) || isManualDistanceRequestTransactionUtils(transaction)) &&
            (isAdmin || isManager || isRequestor) &&
            (isDeleteAction ? isRequestor : true)
        );
    }

    if (fieldToEdit === CONST.EDIT_REQUEST_FIELD.DISTANCE_RATE) {
        // The distance rate can be modified only on the distance expense reports
        return isExpenseReport(moneyRequestReport) && isDistanceRequest(transaction);
    }

    if (fieldToEdit === CONST.EDIT_REQUEST_FIELD.REPORT) {
        // Unreported transaction from OldDot can have the reportID as an empty string
        const isUnreportedExpense = !transaction?.reportID || transaction?.reportID === CONST.REPORT.UNREPORTED_REPORT_ID;

        // TODO: remove permission check after the Unreported Expense project is complete
        if (isUnreportedExpense && Permissions.canUseUnreportedExpense()) {
            return true;
        }

        if (!isReportOutstanding(moneyRequestReport, moneyRequestReport.policyID)) {
            return false;
        }

        const isRequestIOU = isIOUReport(moneyRequestReport);
        if (isRequestIOU) {
            return false;
        }
        const isOwner = moneyRequestReport?.ownerAccountID === currentUserAccountID;

        // TODO: uncomment after the Unreported Expense project is complete
        // if (isInvoiceReport(moneyRequestReport)) {
        if (isInvoiceReport(moneyRequestReport) && !isUnreportedExpense) {
            return (
                getOutstandingReportsForUser(
                    moneyRequestReport?.policyID,
                    moneyRequestReport?.ownerAccountID,
                    outstandingReportsByPolicyID?.[moneyRequestReport?.policyID ?? CONST.DEFAULT_NUMBER_ID] ?? {},
                ).length > 0
            );
        }
        const isSubmitter = isCurrentUserSubmitter(moneyRequestReport);

        // If the report is Open, then only submitters, admins can move expenses
        const isOpen = isOpenExpenseReport(moneyRequestReport);
        // TODO: uncomment after the Unreported Expense project is complete
        // if (isOpen && !isSubmitter && !isAdmin) {
        if (!isUnreportedExpense && isOpen && !isSubmitter && !isAdmin) {
            return false;
        }

        // TODO: uncomment after the Unreported Expense project is complete
        // return (
        //     Object.values(allPolicies ?? {}).flatMap((currentPolicy) =>
        //         getOutstandingReportsForUser(currentPolicy?.id, moneyRequestReport?.ownerAccountID, outstandingReportsByPolicyID?.[currentPolicy?.id ?? CONST.DEFAULT_NUMBER_ID] ?? {}),
        //     ).length > 1 ||
        //     (isOwner && isReportOutstanding(moneyRequestReport, moneyRequestReport.policyID))
        // );

        return isUnreportedExpense
            ? Object.values(allPolicies ?? {}).flatMap((currentPolicy) =>
                  getOutstandingReportsForUser(currentPolicy?.id, currentUserAccountID, outstandingReportsByPolicyID?.[currentPolicy?.id ?? CONST.DEFAULT_NUMBER_ID] ?? {}),
              ).length > 0
            : Object.values(allPolicies ?? {}).flatMap((currentPolicy) =>
                  getOutstandingReportsForUser(currentPolicy?.id, moneyRequestReport?.ownerAccountID, outstandingReportsByPolicyID?.[currentPolicy?.id ?? CONST.DEFAULT_NUMBER_ID] ?? {}),
              ).length > 1 ||
                  (isOwner && isReportOutstanding(moneyRequestReport, moneyRequestReport.policyID));
    }

    const isUnreportedExpense = !transaction?.reportID || transaction?.reportID === CONST.REPORT.UNREPORTED_REPORT_ID;
    if (isUnreportedExpense && !isRequestor) {
        return false;
    }

    return true;
}

/**
 * Can only edit if:
 *
 * - It was written by the current user
 * - It's an ADD_COMMENT that is not an attachment
 * - It's an expense where conditions for modifications are defined in canEditMoneyRequest method
 * - It's not pending deletion
 */
function canEditReportAction(reportAction: OnyxInputOrEntry<ReportAction>): boolean {
    const isCommentOrIOU = reportAction?.actionName === CONST.REPORT.ACTIONS.TYPE.ADD_COMMENT || reportAction?.actionName === CONST.REPORT.ACTIONS.TYPE.IOU;
    const message = reportAction ? getReportActionMessageReportUtils(reportAction) : undefined;

    return !!(
        reportAction?.actorAccountID === currentUserAccountID &&
        isCommentOrIOU &&
        (!isMoneyRequestAction(reportAction) || canEditMoneyRequest(reportAction)) && // Returns true for non-IOU actions
        !isReportMessageAttachment(message) &&
        ((!reportAction.isAttachmentWithText && !reportAction.isAttachmentOnly) || !reportAction.isOptimisticAction) &&
        !isDeletedAction(reportAction) &&
        !isCreatedTaskReportAction(reportAction) &&
        reportAction?.pendingAction !== CONST.RED_BRICK_ROAD_PENDING_ACTION.DELETE
    );
}

/**
 * This function is needed due to the fact that when we first create an empty report, its preview action has an actorAccountID of '0'.
 * This is not the case when the report is automatically created by adding expenses to the chat where no open report is available.
 * Can be simplified by comparing actorAccountID to accountID when mentioned issue is no longer a thing on a BE side.
 */
function isActionOrReportPreviewOwner(report: Report) {
    const parentAction = getReportAction(report.parentReportID, report.parentReportActionID);
    const {accountID} = currentUserPersonalDetails ?? {};
    const {actorAccountID, actionName, childOwnerAccountID} = parentAction ?? {};
    if (typeof accountID === 'number' && typeof actorAccountID === 'number' && accountID === actorAccountID) {
        return true;
    }
    return actionName === CONST.REPORT.ACTIONS.TYPE.REPORT_PREVIEW && childOwnerAccountID === accountID;
}

function canHoldUnholdReportAction(reportAction: OnyxInputOrEntry<ReportAction>): {canHoldRequest: boolean; canUnholdRequest: boolean} {
    if (!isMoneyRequestAction(reportAction)) {
        return {canHoldRequest: false, canUnholdRequest: false};
    }

    const moneyRequestReportID = getOriginalMessage(reportAction)?.IOUReportID;
    const moneyRequestReport = getReportOrDraftReport(String(moneyRequestReportID));

    if (!moneyRequestReportID || !moneyRequestReport) {
        return {canHoldRequest: false, canUnholdRequest: false};
    }

    if (isInvoiceReport(moneyRequestReport)) {
        return {
            canHoldRequest: false,
            canUnholdRequest: false,
        };
    }

    const isRequestSettled = isSettled(moneyRequestReport?.reportID);
    const isApproved = isReportApproved({report: moneyRequestReport});
    const transactionID = moneyRequestReport ? getOriginalMessage(reportAction)?.IOUTransactionID : undefined;
    const transaction = allTransactions?.[`${ONYXKEYS.COLLECTION.TRANSACTION}${transactionID}`] ?? ({} as Transaction);

    const parentReportAction = isThread(moneyRequestReport)
        ? allReportActions?.[`${ONYXKEYS.COLLECTION.REPORT_ACTIONS}${moneyRequestReport.parentReportID}`]?.[moneyRequestReport.parentReportActionID]
        : undefined;

    const isRequestIOU = isIOUReport(moneyRequestReport);
    const isHoldActionCreator = isHoldCreator(transaction, reportAction.childReportID);

    const isTrackExpenseMoneyReport = isTrackExpenseReport(moneyRequestReport);
    const isActionOwner = isActionOrReportPreviewOwner(moneyRequestReport);
    const isApprover = isMoneyRequestReport(moneyRequestReport) && moneyRequestReport?.managerID !== null && currentUserPersonalDetails?.accountID === moneyRequestReport?.managerID;
    const isAdmin = isPolicyAdmin(moneyRequestReport.policyID, allPolicies);
    const isOnHold = isOnHoldTransactionUtils(transaction);
    const isClosed = isClosedReport(moneyRequestReport);

    const isSubmitted = isProcessingReport(moneyRequestReport);
    const canModifyStatus = !isTrackExpenseMoneyReport && (isAdmin || isActionOwner || isApprover);
    const canModifyUnholdStatus = !isTrackExpenseMoneyReport && (isAdmin || (isActionOwner && isHoldActionCreator) || isApprover);
    const isDeletedParentActionLocal = isEmptyObject(parentReportAction) || isDeletedAction(parentReportAction);

    const canHoldOrUnholdRequest = !isRequestSettled && !isApproved && !isDeletedParentActionLocal && !isClosed && !isDeletedParentAction(reportAction);
    const canHoldRequest = canHoldOrUnholdRequest && !isOnHold && (isRequestIOU || canModifyStatus) && !isScanning(transaction) && (isSubmitted || isActionOwner);
    const canUnholdRequest = !!(canHoldOrUnholdRequest && isOnHold && (isRequestIOU ? isHoldActionCreator : canModifyUnholdStatus));

    return {canHoldRequest, canUnholdRequest};
}

const changeMoneyRequestHoldStatus = (reportAction: OnyxEntry<ReportAction>): void => {
    if (!isMoneyRequestAction(reportAction)) {
        return;
    }
    const moneyRequestReportID = getOriginalMessage(reportAction)?.IOUReportID;

    const moneyRequestReport = getReportOrDraftReport(String(moneyRequestReportID));
    if (!moneyRequestReportID || !moneyRequestReport) {
        return;
    }

    const transactionID = getOriginalMessage(reportAction)?.IOUTransactionID;

    if (!transactionID) {
        Log.warn('Missing transactionID during the change of the money request hold status');
        return;
    }

    const transaction = allTransactions?.[`${ONYXKEYS.COLLECTION.TRANSACTION}${transactionID}`] ?? ({} as Transaction);
    const isOnHold = isOnHoldTransactionUtils(transaction);
    const policy = allPolicies?.[`${ONYXKEYS.COLLECTION.POLICY}${moneyRequestReport.policyID}`] ?? null;

    if (isOnHold) {
        if (reportAction.childReportID) {
            unholdRequest(transactionID, reportAction.childReportID);
        } else {
            Log.warn('Missing reportAction.childReportID during money request unhold');
        }
    } else {
        const activeRoute = encodeURIComponent(Navigation.getActiveRoute());
        Navigation.navigate(ROUTES.MONEY_REQUEST_HOLD_REASON.getRoute(policy?.type ?? CONST.POLICY.TYPE.PERSONAL, transactionID, reportAction.childReportID, activeRoute));
    }
};

const rejectMoneyRequestReason = (reportAction: OnyxEntry<ReportAction>): void => {
    if (!Permissions.isBetaEnabled(CONST.BETAS.NEWDOT_REJECT, allBetas)) {
        return;
    }

    if (!isMoneyRequestAction(reportAction)) {
        return;
    }

    const originalMessage = getOriginalMessage(reportAction);
    const moneyRequestReportID = originalMessage?.IOUReportID;
    const transactionID = originalMessage?.IOUTransactionID;

    if (!transactionID || !moneyRequestReportID) {
        Log.warn('Missing transactionID and moneyRequestReportID during the change of the money request hold status');
        return;
    }

    const report = getReport(moneyRequestReportID, allReports);
    if (isInvoiceReport(report) || isIOUReport(report)) {
        return; // Disable invoice
    }

    const activeRoute = encodeURIComponent(Navigation.getActiveRoute());
    Navigation.navigate(ROUTES.REJECT_MONEY_REQUEST_REASON.getRoute(transactionID, moneyRequestReportID, activeRoute));
};

/**
 * Gets all transactions on an IOU report with a receipt
 */
function getTransactionsWithReceipts(iouReportID: string | undefined): Transaction[] {
    const transactions = getReportTransactions(iouReportID);
    return transactions.filter((transaction) => hasReceiptTransactionUtils(transaction));
}

/**
 * For report previews, we display a "Receipt scan in progress" indicator
 * instead of the report total only when we have no report total ready to show. This is the case when
 * all requests are receipts that are being SmartScanned. As soon as we have a non-receipt request,
 * or as soon as one receipt request is done scanning, we have at least one
 * "ready" expense, and we remove this indicator to show the partial report total.
 */
function areAllRequestsBeingSmartScanned(iouReportID: string | undefined, reportPreviewAction: OnyxEntry<ReportAction>): boolean {
    const transactionsWithReceipts = getTransactionsWithReceipts(iouReportID);
    // If we have more requests than requests with receipts, we have some manual requests
    if (getNumberOfMoneyRequests(reportPreviewAction) > transactionsWithReceipts.length) {
        return false;
    }
    return transactionsWithReceipts.every((transaction) => isScanning(transaction));
}

/**
 * Get the transactions related to a report preview with receipts
 * Get the details linked to the IOU reportAction
 *
 * NOTE: This method is only meant to be used inside this action file. Do not export and use it elsewhere. Use withOnyx or Onyx.connect() instead.
 */
function getLinkedTransaction(reportAction: OnyxEntry<ReportAction | OptimisticIOUReportAction>, transactions?: SearchTransaction[]): OnyxEntry<Transaction> | SearchTransaction {
    let transactionID: string | undefined;

    if (isMoneyRequestAction(reportAction)) {
        transactionID = getOriginalMessage(reportAction)?.IOUTransactionID;
    }

    return transactions ? transactions.find((transaction) => transaction.transactionID === transactionID) : allTransactions?.[`${ONYXKEYS.COLLECTION.TRANSACTION}${transactionID}`];
}

/**
 * Check if any of the transactions in the report has required missing fields
 */
function hasMissingSmartscanFields(iouReportID: string | undefined, transactions?: Transaction[]): boolean {
    const reportTransactions = transactions ?? getReportTransactions(iouReportID);

    return reportTransactions.some(hasMissingSmartscanFieldsTransactionUtils);
}

/**
 * Get report action which is missing smartscan fields
 */
function getReportActionWithMissingSmartscanFields(iouReportID: string | undefined): ReportAction | undefined {
    const reportActions = Object.values(getAllReportActions(iouReportID));
    return reportActions.find((action) => {
        if (!isMoneyRequestAction(action)) {
            return false;
        }
        const transaction = getLinkedTransaction(action);
        if (isEmptyObject(transaction)) {
            return false;
        }
        if (!wasActionTakenByCurrentUser(action)) {
            return false;
        }
        return hasMissingSmartscanFieldsTransactionUtils(transaction);
    });
}

/**
 * Check if iouReportID has required missing fields
 */
function shouldShowRBRForMissingSmartscanFields(iouReportID: string | undefined): boolean {
    return !!getReportActionWithMissingSmartscanFields(iouReportID);
}

/**
 * Given a parent IOU report action get report name for the LHN.
 */
function getTransactionReportName({
    reportAction,
    transactions,
    reports,
}: {
    reportAction: OnyxEntry<ReportAction | OptimisticIOUReportAction>;
    transactions?: SearchTransaction[];
    reports?: SearchReport[];
}): string {
    if (isReversedTransaction(reportAction)) {
        return translateLocal('parentReportAction.reversedTransaction');
    }

    if (isDeletedAction(reportAction)) {
        return translateLocal('parentReportAction.deletedExpense');
    }

    const transaction = getLinkedTransaction(reportAction, transactions);

    if (isEmptyObject(transaction)) {
        // Transaction data might be empty on app's first load, if so we fallback to Expense/Track Expense
        return isTrackExpenseAction(reportAction) ? translateLocal('iou.createExpense') : translateLocal('iou.expense');
    }

    if (isScanning(transaction)) {
        return translateLocal('iou.receiptScanning', {count: 1});
    }

    if (hasMissingSmartscanFieldsTransactionUtils(transaction)) {
        return translateLocal('iou.receiptMissingDetails');
    }

    if (isFetchingWaypointsFromServer(transaction) && getMerchant(transaction) === translateLocal('iou.fieldPending')) {
        return translateLocal('iou.fieldPending');
    }

    if (isSentMoneyReportAction(reportAction)) {
        return getIOUReportActionDisplayMessage(reportAction as ReportAction, transaction);
    }

    const report = getReportOrDraftReport(transaction?.reportID, reports);
    const amount = getTransactionAmount(transaction, !isEmptyObject(report) && isExpenseReport(report), transaction?.reportID === CONST.REPORT.UNREPORTED_REPORT_ID) ?? 0;
    const formattedAmount = convertToDisplayString(amount, getCurrency(transaction)) ?? '';
    const comment = getMerchantOrDescription(transaction);

    return translateLocal('iou.threadExpenseReportName', {formattedAmount, comment: Parser.htmlToText(comment)});
}

/**
 * Get expense message for an IOU report
 *
 * @param [iouReportAction] This is always an IOU action. When necessary, report preview actions will be unwrapped and the child iou report action is passed here (the original report preview
 *     action will be passed as `originalReportAction` in this case).
 * @param [originalReportAction] This can be either a report preview action or the IOU action. This will be the original report preview action in cases where `iouReportAction` was unwrapped
 *     from a report preview action. Otherwise, it will be the same as `iouReportAction`.
 */
function getReportPreviewMessage(
    reportOrID: OnyxInputOrEntry<Report> | string,
    iouReportAction: OnyxInputOrEntry<ReportAction> = null,
    shouldConsiderScanningReceiptOrPendingRoute = false,
    isPreviewMessageForParentChatReport = false,
    policy?: OnyxInputOrEntry<Policy>,
    isForListPreview = false,
    originalReportAction: OnyxInputOrEntry<ReportAction> = iouReportAction,
): string {
    const report = typeof reportOrID === 'string' ? getReport(reportOrID, allReports) : reportOrID;
    const reportActionMessage = getReportActionHtml(iouReportAction);

    if (isEmptyObject(report) || !report?.reportID) {
        // This iouReport may be unavailable for one of the following reasons:
        // 1. After SignIn, the OpenApp API won't return iouReports if they're settled.
        // 2. The iouReport exists in local storage but hasn't been loaded into the allReports. It will be loaded automatically when the user opens the iouReport.
        // Until we know how to solve this the best, we just display the report action message.
        return reportActionMessage;
    }

    const allReportTransactions = getReportTransactions(report.reportID);
    const transactionsWithReceipts = allReportTransactions.filter(hasReceiptTransactionUtils);
    const numberOfScanningReceipts = transactionsWithReceipts.filter(isScanning).length;

    if (!isEmptyObject(iouReportAction) && !isIOUReport(report) && iouReportAction && isSplitBillReportAction(iouReportAction)) {
        // This covers group chats where the last action is a split expense action
        const linkedTransaction = getLinkedTransaction(iouReportAction);
        if (isEmptyObject(linkedTransaction)) {
            return reportActionMessage;
        }

        if (!isEmptyObject(linkedTransaction)) {
            if (isScanning(linkedTransaction)) {
                return translateLocal('iou.receiptScanning', {count: 1});
            }

            if (hasMissingSmartscanFieldsTransactionUtils(linkedTransaction)) {
                return translateLocal('iou.receiptMissingDetails');
            }

            const amount = getTransactionAmount(linkedTransaction, !isEmptyObject(report) && isExpenseReport(report), linkedTransaction?.reportID === CONST.REPORT.UNREPORTED_REPORT_ID) ?? 0;
            const formattedAmount = convertToDisplayString(amount, getCurrency(linkedTransaction)) ?? '';
            return translateLocal('iou.didSplitAmount', {formattedAmount, comment: getMerchantOrDescription(linkedTransaction)});
        }
    }

    if (!isEmptyObject(iouReportAction) && !isIOUReport(report) && !isExpenseReport(report) && iouReportAction && isTrackExpenseAction(iouReportAction)) {
        // This covers group chats where the last action is a track expense action
        const linkedTransaction = getLinkedTransaction(iouReportAction);
        if (isEmptyObject(linkedTransaction)) {
            return reportActionMessage;
        }

        if (!isEmptyObject(linkedTransaction)) {
            if (isScanning(linkedTransaction)) {
                return translateLocal('iou.receiptScanning', {count: 1});
            }

            if (hasMissingSmartscanFieldsTransactionUtils(linkedTransaction)) {
                return translateLocal('iou.receiptMissingDetails');
            }

            const amount = getTransactionAmount(linkedTransaction, !isEmptyObject(report) && isExpenseReport(report), linkedTransaction?.reportID === CONST.REPORT.UNREPORTED_REPORT_ID) ?? 0;
            const formattedAmount = convertToDisplayString(amount, getCurrency(linkedTransaction)) ?? '';
            return translateLocal('iou.trackedAmount', {formattedAmount, comment: getMerchantOrDescription(linkedTransaction)});
        }
    }

    const containsNonReimbursable = hasNonReimbursableTransactions(report.reportID);
    const {totalDisplaySpend: totalAmount} = getMoneyRequestSpendBreakdown(report);

    const parentReport = getParentReport(report);
    const policyName = getPolicyName({report: parentReport ?? report, policy});
    const payerName = isExpenseReport(report) ? policyName : getDisplayNameForParticipant({accountID: report.managerID, shouldUseShortForm: !isPreviewMessageForParentChatReport});

    const formattedAmount = convertToDisplayString(totalAmount, report.currency);

    if (isReportApproved({report}) && isPaidGroupPolicy(report)) {
        return translateLocal('iou.managerApprovedAmount', {
            manager: payerName ?? '',
            amount: formattedAmount,
        });
    }

    const reportPolicy = allPolicies?.[`${ONYXKEYS.COLLECTION.POLICY}${report.policyID}`];

    let linkedTransaction;
    if (!isEmptyObject(iouReportAction) && shouldConsiderScanningReceiptOrPendingRoute && iouReportAction && isMoneyRequestAction(iouReportAction)) {
        linkedTransaction = getLinkedTransaction(iouReportAction);
    }

    if (!isEmptyObject(linkedTransaction) && isScanning(linkedTransaction)) {
        return translateLocal('iou.receiptScanning', {count: numberOfScanningReceipts});
    }

    if (!isEmptyObject(linkedTransaction) && isFetchingWaypointsFromServer(linkedTransaction) && !getTransactionAmount(linkedTransaction)) {
        return translateLocal('iou.fieldPending');
    }

    const originalMessage = !isEmptyObject(iouReportAction) && isMoneyRequestAction(iouReportAction) ? getOriginalMessage(iouReportAction) : undefined;

    // Show Paid preview message if it's settled or if the amount is paid & stuck at receivers end for only chat reports.
    if (isSettled(report.reportID) || (report.isWaitingOnBankAccount && isPreviewMessageForParentChatReport)) {
        // A settled report preview message can come in three formats "paid ... elsewhere" or "paid ... with Expensify"
        let translatePhraseKey: TranslationPaths = 'iou.paidElsewhere';
        if (isPreviewMessageForParentChatReport) {
            translatePhraseKey = 'iou.payerPaidAmount';
        } else if (
            [CONST.IOU.PAYMENT_TYPE.VBBA, CONST.IOU.PAYMENT_TYPE.EXPENSIFY].some((paymentType) => paymentType === originalMessage?.paymentType) ||
            !!reportActionMessage.match(/ (with Expensify|using Expensify)$/) ||
            report.isWaitingOnBankAccount
        ) {
            translatePhraseKey = 'iou.paidWithExpensify';
            if (originalMessage?.automaticAction) {
                translatePhraseKey = 'iou.automaticallyPaidWithExpensify';
            }

            if (originalMessage?.paymentType === CONST.IOU.PAYMENT_TYPE.VBBA) {
                translatePhraseKey = 'iou.businessBankAccount';
            }
        }

        let actualPayerName = report.managerID === currentUserAccountID ? '' : getDisplayNameForParticipant({accountID: report.managerID, shouldUseShortForm: true});

        actualPayerName = actualPayerName && isForListPreview && !isPreviewMessageForParentChatReport ? `${actualPayerName}:` : actualPayerName;
        const payerDisplayName = isPreviewMessageForParentChatReport ? payerName : actualPayerName;

        return translateLocal(translatePhraseKey, {
            amount: '',
            payer: payerDisplayName ?? '',
            last4Digits: reportPolicy?.achAccount?.accountNumber?.slice(-4) ?? '',
        });
    }

    if (report.isWaitingOnBankAccount) {
        const submitterDisplayName = getDisplayNameForParticipant({accountID: report.ownerAccountID, shouldUseShortForm: true}) ?? '';
        return translateLocal('iou.waitingOnBankAccount', {submitterDisplayName});
    }

    const lastActorID = iouReportAction?.actorAccountID;
    let amount = originalMessage?.amount;
    let currency = originalMessage?.currency ? originalMessage?.currency : report.currency;

    if (!isEmptyObject(linkedTransaction)) {
        amount = getTransactionAmount(linkedTransaction, isExpenseReport(report));
        currency = getCurrency(linkedTransaction);
    }

    if (isEmptyObject(linkedTransaction) && !isEmptyObject(iouReportAction)) {
        linkedTransaction = getLinkedTransaction(iouReportAction);
    }

    let comment = !isEmptyObject(linkedTransaction) ? getMerchantOrDescription(linkedTransaction) : undefined;
    if (!isEmptyObject(originalReportAction) && isReportPreviewAction(originalReportAction) && getNumberOfMoneyRequests(originalReportAction) !== 1) {
        comment = undefined;
    }

    // if we have the amount in the originalMessage and lastActorID, we can use that to display the preview message for the latest expense
    if (amount !== undefined && lastActorID && !isPreviewMessageForParentChatReport) {
        const amountToDisplay = convertToDisplayString(Math.abs(amount), currency);

        // We only want to show the actor name in the preview if it's not the current user who took the action
        const requestorName =
            lastActorID && lastActorID !== currentUserAccountID ? getDisplayNameForParticipant({accountID: lastActorID, shouldUseShortForm: !isPreviewMessageForParentChatReport}) : '';
        return `${requestorName ? `${requestorName}: ` : ''}${translateLocal('iou.expenseAmount', {formattedAmount: amountToDisplay, comment})}`;
    }

    if (containsNonReimbursable) {
        return translateLocal('iou.payerSpentAmount', {payer: getDisplayNameForParticipant({accountID: report.ownerAccountID}) ?? '', amount: formattedAmount});
    }

    return translateLocal('iou.payerOwesAmount', {payer: payerName ?? '', amount: formattedAmount, comment});
}

/**
 * Given the updates user made to the expense, compose the originalMessage
 * object of the modified expense action.
 *
 * At the moment, we only allow changing one transaction field at a time.
 */
function getModifiedExpenseOriginalMessage(
    oldTransaction: OnyxInputOrEntry<Transaction>,
    transactionChanges: TransactionChanges,
    isFromExpenseReport: boolean,
    policy: OnyxInputOrEntry<Policy>,
    updatedTransaction?: OnyxInputOrEntry<Transaction>,
): OriginalMessageModifiedExpense {
    const originalMessage: OriginalMessageModifiedExpense = {};
    // Remark: Comment field is the only one which has new/old prefixes for the keys (newComment/ oldComment),
    // all others have old/- pattern such as oldCreated/created
    if ('comment' in transactionChanges) {
        originalMessage.oldComment = getDescription(oldTransaction);
        originalMessage.newComment = transactionChanges?.comment;
    }
    if ('created' in transactionChanges) {
        originalMessage.oldCreated = getFormattedCreated(oldTransaction);
        originalMessage.created = transactionChanges?.created;
    }
    if ('merchant' in transactionChanges) {
        originalMessage.oldMerchant = getMerchant(oldTransaction);
        originalMessage.merchant = transactionChanges?.merchant;
    }
    if ('attendees' in transactionChanges) {
        originalMessage.oldAttendees = getAttendees(oldTransaction);
        originalMessage.newAttendees = transactionChanges?.attendees;
    }

    // The amount is always a combination of the currency and the number value so when one changes we need to store both
    // to match how we handle the modified expense action in oldDot
    const didAmountOrCurrencyChange = 'amount' in transactionChanges || 'currency' in transactionChanges;
    if (didAmountOrCurrencyChange) {
        originalMessage.oldAmount = getTransactionAmount(oldTransaction, isFromExpenseReport);
        originalMessage.amount = transactionChanges?.amount ?? transactionChanges.oldAmount;
        originalMessage.oldCurrency = getCurrency(oldTransaction);
        originalMessage.currency = transactionChanges?.currency ?? transactionChanges.oldCurrency;
    }

    if ('category' in transactionChanges) {
        originalMessage.oldCategory = getCategory(oldTransaction);
        originalMessage.category = transactionChanges?.category;
    }

    if ('tag' in transactionChanges) {
        originalMessage.oldTag = getTag(oldTransaction);
        originalMessage.tag = transactionChanges?.tag;
    }

    // We only want to display a tax rate update system message when tax rate is updated by user.
    // Tax rate can change as a result of currency update. In such cases, we want to skip displaying a system message, as discussed.
    const didTaxCodeChange = 'taxCode' in transactionChanges;
    if (didTaxCodeChange && !didAmountOrCurrencyChange) {
        originalMessage.oldTaxRate = policy?.taxRates?.taxes[getTaxCode(oldTransaction)]?.value;
        originalMessage.taxRate = transactionChanges?.taxCode && policy?.taxRates?.taxes[transactionChanges?.taxCode]?.value;
    }

    // We only want to display a tax amount update system message when tax amount is updated by user.
    // Tax amount can change as a result of amount, currency or tax rate update. In such cases, we want to skip displaying a system message, as discussed.
    if ('taxAmount' in transactionChanges && !(didAmountOrCurrencyChange || didTaxCodeChange)) {
        originalMessage.oldTaxAmount = getTaxAmount(oldTransaction, isFromExpenseReport);
        originalMessage.taxAmount = transactionChanges?.taxAmount;
        originalMessage.currency = getCurrency(oldTransaction);
    }

    if ('reimbursable' in transactionChanges) {
        const oldReimbursable = getReimbursable(oldTransaction);
        originalMessage.oldReimbursable = oldReimbursable ? translateLocal('common.reimbursable').toLowerCase() : translateLocal('iou.nonReimbursable').toLowerCase();
        originalMessage.reimbursable = transactionChanges?.reimbursable ? translateLocal('common.reimbursable').toLowerCase() : translateLocal('iou.nonReimbursable').toLowerCase();
    }

    if ('billable' in transactionChanges) {
        const oldBillable = getBillable(oldTransaction);
        originalMessage.oldBillable = oldBillable ? translateLocal('common.billable').toLowerCase() : translateLocal('common.nonBillable').toLowerCase();
        originalMessage.billable = transactionChanges?.billable ? translateLocal('common.billable').toLowerCase() : translateLocal('common.nonBillable').toLowerCase();
    }

    if (
        // eslint-disable-next-line @typescript-eslint/prefer-nullish-coalescing
        ('customUnitRateID' in transactionChanges && updatedTransaction?.comment?.customUnit?.customUnitRateID) ||
        ('distance' in transactionChanges && updatedTransaction?.comment?.customUnit?.quantity)
    ) {
        originalMessage.oldAmount = getTransactionAmount(oldTransaction, isFromExpenseReport);
        originalMessage.oldCurrency = getCurrency(oldTransaction);
        originalMessage.oldMerchant = getMerchant(oldTransaction);

        // For the originalMessage, we should use the non-negative amount, similar to what getAmount does for oldAmount
        originalMessage.amount = Math.abs(updatedTransaction?.modifiedAmount ?? 0);
        originalMessage.currency = updatedTransaction?.modifiedCurrency ?? CONST.CURRENCY.USD;
        originalMessage.merchant = updatedTransaction?.modifiedMerchant;
    }

    return originalMessage;
}

/**
 * Check if original message is an object and can be used as a ChangeLog type
 * @param originalMessage
 */
function isChangeLogObject(originalMessage?: OriginalMessageChangeLog): OriginalMessageChangeLog | undefined {
    if (originalMessage && typeof originalMessage === 'object') {
        return originalMessage;
    }
    return undefined;
}

/**
 * Build invited usernames for admin chat threads
 * @param parentReportAction
 * @param parentReportActionMessage
 */
function getAdminRoomInvitedParticipants(parentReportAction: OnyxEntry<ReportAction>, parentReportActionMessage: string) {
    if (isEmptyObject(parentReportAction)) {
        return parentReportActionMessage || translateLocal('parentReportAction.deletedMessage');
    }
    if (!getOriginalMessage(parentReportAction)) {
        return parentReportActionMessage || translateLocal('parentReportAction.deletedMessage');
    }
    if (!isPolicyChangeLogAction(parentReportAction) && !isRoomChangeLogAction(parentReportAction)) {
        return parentReportActionMessage || translateLocal('parentReportAction.deletedMessage');
    }

    const originalMessage = isChangeLogObject(getOriginalMessage(parentReportAction));
    const personalDetails = getPersonalDetailsByIDs({accountIDs: originalMessage?.targetAccountIDs ?? [], currentUserAccountID: 0});

    const participants = personalDetails.map((personalDetail) => {
        const name = getEffectiveDisplayName(formatPhoneNumber, personalDetail);
        if (name && name?.length > 0) {
            return name;
        }
        return translateLocal('common.hidden');
    });
    const users = participants.length > 1 ? participants.join(` ${translateLocal('common.and')} `) : participants.at(0);
    if (!users) {
        return parentReportActionMessage;
    }
    const actionType = parentReportAction.actionName;
    const isInviteAction = actionType === CONST.REPORT.ACTIONS.TYPE.ROOM_CHANGE_LOG.INVITE_TO_ROOM || actionType === CONST.REPORT.ACTIONS.TYPE.POLICY_CHANGE_LOG.INVITE_TO_ROOM;

    const verbKey = isInviteAction ? 'workspace.invite.invited' : 'workspace.invite.removed';
    const prepositionKey = isInviteAction ? 'workspace.invite.to' : 'workspace.invite.from';

    const verb = translateLocal(verbKey);
    const preposition = translateLocal(prepositionKey);

    const roomName = originalMessage?.roomName ?? '';

    return roomName ? `${verb} ${users} ${preposition} ${roomName}` : `${verb} ${users}`;
}

/**
 * Get the invoice payer name based on its type:
 * - Individual - a receiver display name.
 * - Policy - a receiver policy name.
 */
function getInvoicePayerName(report: OnyxEntry<Report>, invoiceReceiverPolicy?: OnyxEntry<Policy> | SearchPolicy, invoiceReceiverPersonalDetail?: PersonalDetails | null): string {
    const invoiceReceiver = report?.invoiceReceiver;
    const isIndividual = invoiceReceiver?.type === CONST.REPORT.INVOICE_RECEIVER_TYPE.INDIVIDUAL;

    if (isIndividual) {
        return formatPhoneNumber(getDisplayNameOrDefault(invoiceReceiverPersonalDetail ?? allPersonalDetails?.[invoiceReceiver.accountID]));
    }

    return getPolicyName({report, policy: invoiceReceiverPolicy ?? allPolicies?.[`${ONYXKEYS.COLLECTION.POLICY}${invoiceReceiver?.policyID}`]});
}

/**
 * Parse html of reportAction into text
 */
function parseReportActionHtmlToText(reportAction: OnyxEntry<ReportAction>, reportID: string | undefined, childReportID?: string): string {
    if (!reportAction) {
        return '';
    }
    const key = `${reportID}_${reportAction.reportActionID}_${reportAction.lastModified}`;
    const cachedText = parsedReportActionMessageCache[key];
    if (cachedText !== undefined) {
        return cachedText;
    }

    const {html, text} = getReportActionMessageReportUtils(reportAction) ?? {};

    if (!html) {
        return text ?? '';
    }

    const mentionReportRegex = /<mention-report reportID="?(\d+)"?(?: *\/>|><\/mention-report>)/gi;
    const matches = html.matchAll(mentionReportRegex);

    const reportIDToName: Record<string, string> = {};
    for (const match of matches) {
        if (match[1] !== childReportID) {
            // eslint-disable-next-line @typescript-eslint/no-use-before-define
            reportIDToName[match[1]] = getReportName(getReportOrDraftReport(match[1])) ?? '';
        }
    }

    const mentionUserRegex = /(?:<mention-user accountID="?(\d+)"?(?: *\/>|><\/mention-user>))/gi;
    const accountIDToName: Record<string, string> = {};
    const accountIDs = Array.from(html.matchAll(mentionUserRegex), (mention) => Number(mention[1]));
    const logins = getLoginsByAccountIDs(accountIDs);
    accountIDs.forEach((id, index) => {
        const login = logins.at(index);
        const user = allPersonalDetails?.[id];
        const displayName = formatPhoneNumber(login ?? '') || getDisplayNameOrDefault(user);
        accountIDToName[id] = getShortMentionIfFound(displayName, id.toString(), currentUserPersonalDetails, login) ?? '';
    });

    const textMessage = Str.removeSMSDomain(Parser.htmlToText(html, {reportIDToName, accountIDToName}));
    parsedReportActionMessageCache[key] = textMessage;

    return textMessage;
}

/**
 * Get the report action message for a report action.
 */
function getReportActionMessage({
    reportAction,
    reportID,
    childReportID,
    reports,
    personalDetails,
}: {
    reportAction: OnyxEntry<ReportAction>;
    reportID?: string;
    childReportID?: string;
    reports?: SearchReport[];
    personalDetails?: Partial<PersonalDetailsList>;
}) {
    if (isEmptyObject(reportAction)) {
        return '';
    }
    if (reportAction.actionName === CONST.REPORT.ACTIONS.TYPE.HOLD) {
        return translateLocal('iou.heldExpense');
    }

    if (reportAction.actionName === CONST.REPORT.ACTIONS.TYPE.EXPORTED_TO_INTEGRATION) {
        return getExportIntegrationLastMessageText(reportAction);
    }

    if (reportAction.actionName === CONST.REPORT.ACTIONS.TYPE.UNHOLD) {
        return translateLocal('iou.unheldExpense');
    }

    if (reportAction.actionName === CONST.REPORT.ACTIONS.TYPE.REJECTEDTRANSACTION_THREAD) {
        return translateLocal('iou.reject.reportActions.rejectedExpense');
    }

    if (reportAction.actionName === CONST.REPORT.ACTIONS.TYPE.REJECTED_TRANSACTION_MARKASRESOLVED) {
        return translateLocal('iou.reject.reportActions.markedAsResolved');
    }

    if (isApprovedOrSubmittedReportAction(reportAction) || isActionOfType(reportAction, CONST.REPORT.ACTIONS.TYPE.REIMBURSED)) {
        return getReportActionMessageText(reportAction);
    }
    if (isReimbursementQueuedAction(reportAction)) {
        return getReimbursementQueuedActionMessage({
            reportAction,
            reportOrID: getReportOrDraftReport(reportID, reports),
            shouldUseShortDisplayName: false,
            reports,
            personalDetails,
        });
    }
    if (reportAction.actionName === CONST.REPORT.ACTIONS.TYPE.RECEIPT_SCAN_FAILED) {
        return translateLocal('iou.receiptScanningFailed');
    }

    if (isReimbursementDeQueuedOrCanceledAction(reportAction)) {
        return getReimbursementDeQueuedOrCanceledActionMessage(reportAction, getReportOrDraftReport(reportID, reports));
    }

    return parseReportActionHtmlToText(reportAction, reportID, childReportID);
}

/**
 * Get the title for an invoice room.
 */
function getInvoicesChatName({
    report,
    receiverPolicy,
    personalDetails,
    policies,
}: {
    report: OnyxEntry<Report>;
    receiverPolicy: OnyxEntry<Policy> | SearchPolicy;
    personalDetails?: Partial<PersonalDetailsList>;
    policies?: SearchPolicy[];
}): string {
    const invoiceReceiver = report?.invoiceReceiver;
    const isIndividual = invoiceReceiver?.type === CONST.REPORT.INVOICE_RECEIVER_TYPE.INDIVIDUAL;
    const invoiceReceiverAccountID = isIndividual ? invoiceReceiver.accountID : CONST.DEFAULT_NUMBER_ID;
    const invoiceReceiverPolicyID = isIndividual ? undefined : invoiceReceiver?.policyID;
    // This will be fixed as part of https://github.com/Expensify/Expensify/issues/507850
    // eslint-disable-next-line deprecation/deprecation
    const invoiceReceiverPolicy = receiverPolicy ?? getPolicy(invoiceReceiverPolicyID);
    const isCurrentUserReceiver = (isIndividual && invoiceReceiverAccountID === currentUserAccountID) || (!isIndividual && isPolicyAdminPolicyUtils(invoiceReceiverPolicy));

    if (isCurrentUserReceiver) {
        return getPolicyName({report, policies});
    }

    if (isIndividual) {
        return formatPhoneNumber(getDisplayNameOrDefault((personalDetails ?? allPersonalDetails)?.[invoiceReceiverAccountID]));
    }

    return getPolicyName({report, policy: invoiceReceiverPolicy, policies});
}

/**
 * Generates a report title using the names of participants, excluding the current user.
 * This function is useful in contexts such as 1:1 direct messages (DMs) or other group chats.
 * It limits to a maximum of 5 participants for the title and uses short names unless there is only one participant.
 */
const buildReportNameFromParticipantNames = ({report, personalDetails: personalDetailsData}: {report: OnyxEntry<Report>; personalDetails?: Partial<PersonalDetailsList>}) =>
    Object.keys(report?.participants ?? {})
        .map(Number)
        .filter((id) => id !== currentUserAccountID)
        .slice(0, 5)
        .map((accountID) => ({
            accountID,
            name: getDisplayNameForParticipant({
                accountID,
                shouldUseShortForm: true,
                personalDetailsData,
            }),
        }))
        .filter((participant) => participant.name)
        .reduce((formattedNames, {name, accountID}, _, array) => {
            // If there is only one participant (if it is 0 or less the function will return empty string), return their full name
            if (array.length < 2) {
                return getDisplayNameForParticipant({
                    accountID,
                    personalDetailsData,
                });
            }
            return formattedNames ? `${formattedNames}, ${name}` : name;
        }, '');

/**
 * Get the title for a report.
 */
function getReportName(
    report: OnyxEntry<Report>,
    policy?: OnyxEntry<Policy> | SearchPolicy,
    parentReportActionParam?: OnyxInputOrEntry<ReportAction>,
    personalDetails?: Partial<PersonalDetailsList>,
    invoiceReceiverPolicy?: OnyxEntry<Policy> | SearchPolicy,
    reportAttributes?: ReportAttributesDerivedValue['reports'],
    transactions?: SearchTransaction[],
    isReportArchived?: boolean,
    reports?: SearchReport[],
    policies?: SearchPolicy[],
): string {
    // Check if we can use report name in derived values - only when we have report but no other params
    const canUseDerivedValue =
        report && policy === undefined && parentReportActionParam === undefined && personalDetails === undefined && invoiceReceiverPolicy === undefined && isReportArchived === undefined;
    const attributes = reportAttributes ?? reportAttributesDerivedValue;
    const derivedNameExists = report && !!attributes?.[report.reportID]?.reportName;
    if (canUseDerivedValue && derivedNameExists) {
        return attributes[report.reportID].reportName;
    }

    let formattedName: string | undefined;
    let parentReportAction: OnyxEntry<ReportAction>;
    const parentReport = allReports?.[`${ONYXKEYS.COLLECTION.REPORT}${report?.parentReportID}`];
    if (parentReportActionParam) {
        parentReportAction = parentReportActionParam;
    } else {
        parentReportAction = isThread(report) ? allReportActions?.[`${ONYXKEYS.COLLECTION.REPORT_ACTIONS}${report?.parentReportID}`]?.[report.parentReportActionID] : undefined;
    }
    const parentReportActionMessage = getReportActionMessageReportUtils(parentReportAction);
    const isArchivedNonExpense = isArchivedNonExpenseReport(report, isReportArchived);

    if (
        isActionOfType(parentReportAction, CONST.REPORT.ACTIONS.TYPE.SUBMITTED) ||
        isActionOfType(parentReportAction, CONST.REPORT.ACTIONS.TYPE.SUBMITTED_AND_CLOSED) ||
        isMarkAsClosedAction(parentReportAction)
    ) {
        const harvesting = !isMarkAsClosedAction(parentReportAction) ? (getOriginalMessage(parentReportAction)?.harvesting ?? false) : false;
        if (harvesting) {
            return translateLocal('iou.automaticallySubmitted');
        }
        return translateLocal('iou.submitted', {memo: getOriginalMessage(parentReportAction)?.message});
    }
    if (isActionOfType(parentReportAction, CONST.REPORT.ACTIONS.TYPE.FORWARDED)) {
        const {automaticAction} = getOriginalMessage(parentReportAction) ?? {};
        if (automaticAction) {
            return translateLocal('iou.automaticallyForwarded');
        }
        return translateLocal('iou.forwarded');
    }
    if (parentReportAction?.actionName === CONST.REPORT.ACTIONS.TYPE.REJECTED) {
        return getRejectedReportMessage();
    }
    if (parentReportAction?.actionName === CONST.REPORT.ACTIONS.TYPE.RETRACTED) {
        return getRetractedMessage();
    }
    if (parentReportAction?.actionName === CONST.REPORT.ACTIONS.TYPE.REOPENED) {
        return getReopenedMessage();
    }
    if (parentReportAction?.actionName === CONST.REPORT.ACTIONS.TYPE.POLICY_CHANGE_LOG.CORPORATE_UPGRADE) {
        return getUpgradeWorkspaceMessage();
    }
    if (parentReportAction?.actionName === CONST.REPORT.ACTIONS.TYPE.POLICY_CHANGE_LOG.TEAM_DOWNGRADE) {
        return getDowngradeWorkspaceMessage();
    }
    if (parentReportAction?.actionName === CONST.REPORT.ACTIONS.TYPE.POLICY_CHANGE_LOG.UPDATE_CURRENCY) {
        return getWorkspaceCurrencyUpdateMessage(parentReportAction);
    }
    if (parentReportAction?.actionName === CONST.REPORT.ACTIONS.TYPE.POLICY_CHANGE_LOG.UPDATE_FIELD) {
        return getWorkspaceUpdateFieldMessage(parentReportAction);
    }
    if (parentReportAction?.actionName === CONST.REPORT.ACTIONS.TYPE.MERGED_WITH_CASH_TRANSACTION) {
        return translateLocal('systemMessage.mergedWithCashTransaction');
    }
    if (parentReportAction?.actionName === CONST.REPORT.ACTIONS.TYPE.POLICY_CHANGE_LOG.UPDATE_NAME) {
        return Str.htmlDecode(getWorkspaceNameUpdatedMessage(parentReportAction));
    }
    if (parentReportAction?.actionName === CONST.REPORT.ACTIONS.TYPE.POLICY_CHANGE_LOG.UPDATE_AUTO_REPORTING_FREQUENCY) {
        return getWorkspaceFrequencyUpdateMessage(parentReportAction);
    }
    if (parentReportAction?.actionName === CONST.REPORT.ACTIONS.TYPE.POLICY_CHANGE_LOG.ADD_REPORT_FIELD) {
        return getWorkspaceReportFieldAddMessage(parentReportAction);
    }
    if (parentReportAction?.actionName === CONST.REPORT.ACTIONS.TYPE.POLICY_CHANGE_LOG.UPDATE_REPORT_FIELD) {
        return getWorkspaceReportFieldUpdateMessage(parentReportAction);
    }
    if (parentReportAction?.actionName === CONST.REPORT.ACTIONS.TYPE.POLICY_CHANGE_LOG.DELETE_REPORT_FIELD) {
        return getWorkspaceReportFieldDeleteMessage(parentReportAction);
    }

    if (isActionOfType(parentReportAction, CONST.REPORT.ACTIONS.TYPE.UNREPORTED_TRANSACTION)) {
        return getUnreportedTransactionMessage();
    }

    if (isActionOfType(parentReportAction, CONST.REPORT.ACTIONS.TYPE.POLICY_CHANGE_LOG.UPDATE_MAX_EXPENSE_AMOUNT_NO_RECEIPT)) {
        return getPolicyChangeLogMaxExpenseAmountNoReceiptMessage(parentReportAction);
    }

    if (isActionOfType(parentReportAction, CONST.REPORT.ACTIONS.TYPE.POLICY_CHANGE_LOG.UPDATE_DEFAULT_BILLABLE)) {
        return getPolicyChangeLogDefaultBillableMessage(parentReportAction);
    }
    if (isActionOfType(parentReportAction, CONST.REPORT.ACTIONS.TYPE.POLICY_CHANGE_LOG.UPDATE_DEFAULT_REIMBURSABLE)) {
        return getPolicyChangeLogDefaultReimbursableMessage(parentReportAction);
    }
    if (isActionOfType(parentReportAction, CONST.REPORT.ACTIONS.TYPE.POLICY_CHANGE_LOG.UPDATE_DEFAULT_TITLE_ENFORCED)) {
        return getPolicyChangeLogDefaultTitleEnforcedMessage(parentReportAction);
    }

    if (isActionOfType(parentReportAction, CONST.REPORT.ACTIONS.TYPE.CHANGE_POLICY)) {
        return getPolicyChangeMessage(parentReportAction);
    }

    if (isActionOfType(parentReportAction, CONST.REPORT.ACTIONS.TYPE.TAKE_CONTROL) || isActionOfType(parentReportAction, CONST.REPORT.ACTIONS.TYPE.REROUTE)) {
        return getChangedApproverActionMessage(parentReportAction);
    }

    if (parentReportAction?.actionName && isTagModificationAction(parentReportAction?.actionName)) {
        return getCleanedTagName(getWorkspaceTagUpdateMessage(parentReportAction) ?? '');
    }

    if (isMovedAction(parentReportAction)) {
        return getMovedActionMessage(parentReportAction, parentReport);
    }

    if (isMoneyRequestAction(parentReportAction)) {
        const originalMessage = getOriginalMessage(parentReportAction);
        const reportPolicy = allPolicies?.[`${ONYXKEYS.COLLECTION.POLICY}${report?.policyID}`];
        const last4Digits = reportPolicy?.achAccount?.accountNumber?.slice(-4) ?? '';

        if (originalMessage?.type === CONST.IOU.REPORT_ACTION_TYPE.PAY) {
            if (originalMessage.paymentType === CONST.IOU.PAYMENT_TYPE.ELSEWHERE) {
                return translateLocal('iou.paidElsewhere');
            }
            if (originalMessage.paymentType === CONST.IOU.PAYMENT_TYPE.VBBA) {
                if (originalMessage.automaticAction) {
                    return translateLocal('iou.automaticallyPaidWithBusinessBankAccount', {last4Digits});
                }
                return translateLocal('iou.businessBankAccount', {last4Digits});
            }
            if (originalMessage.paymentType === CONST.IOU.PAYMENT_TYPE.EXPENSIFY) {
                if (originalMessage.automaticAction) {
                    return translateLocal('iou.automaticallyPaidWithExpensify');
                }
                return translateLocal('iou.paidWithExpensify');
            }
        }
    }

    if (isActionOfType(parentReportAction, CONST.REPORT.ACTIONS.TYPE.APPROVED)) {
        const {automaticAction} = getOriginalMessage(parentReportAction) ?? {};
        if (automaticAction) {
            return translateLocal('iou.automaticallyApproved');
        }
        return translateLocal('iou.approvedMessage');
    }
    if (isUnapprovedAction(parentReportAction)) {
        return translateLocal('iou.unapproved');
    }

    if (isActionableJoinRequest(parentReportAction)) {
        return getJoinRequestMessage(parentReportAction);
    }

    if (isTaskReport(report) && isCanceledTaskReport(report, parentReportAction)) {
        return translateLocal('parentReportAction.deletedTask');
    }

    if (isTaskReport(report)) {
        return Parser.htmlToText(report?.reportName ?? '').trim();
    }

    if (isActionOfType(parentReportAction, CONST.REPORT.ACTIONS.TYPE.INTEGRATION_SYNC_FAILED)) {
        return getIntegrationSyncFailedMessage(parentReportAction, report?.policyID);
    }

    if (isActionOfType(parentReportAction, CONST.REPORT.ACTIONS.TYPE.TRAVEL_UPDATE)) {
        return getTravelUpdateMessage(parentReportAction);
    }

    if (isChatThread(report)) {
        if (!isEmptyObject(parentReportAction) && isTransactionThread(parentReportAction)) {
            formattedName = getTransactionReportName({reportAction: parentReportAction, transactions, reports});

            if (isArchivedNonExpense) {
                formattedName = generateArchivedReportName(formattedName);
            }
            return formatReportLastMessageText(formattedName);
        }

        if (!isEmptyObject(parentReportAction) && isOldDotReportAction(parentReportAction)) {
            return getMessageOfOldDotReportAction(parentReportAction);
        }

        if (isRenamedAction(parentReportAction)) {
            return getRenamedAction(parentReportAction, isExpenseReport(getReport(report.parentReportID, allReports)));
        }

        if (parentReportActionMessage?.isDeletedParentAction) {
            return translateLocal('parentReportAction.deletedMessage');
        }

        if (parentReportAction?.actionName === CONST.REPORT.ACTIONS.TYPE.RESOLVED_DUPLICATES) {
            return translateLocal('violations.resolvedDuplicates');
        }

        const isAttachment = isReportActionAttachment(!isEmptyObject(parentReportAction) ? parentReportAction : undefined);
        const reportActionMessage = getReportActionMessage({
            reportAction: parentReportAction,
            reportID: report?.parentReportID,
            childReportID: report?.reportID,
            reports,
            personalDetails,
        }).replace(/(\n+|\r\n|\n|\r)/gm, ' ');
        if (isAttachment && reportActionMessage) {
            return `[${translateLocal('common.attachment')}]`;
        }
        if (
            parentReportActionMessage?.moderationDecision?.decision === CONST.MODERATION.MODERATOR_DECISION_PENDING_HIDE ||
            parentReportActionMessage?.moderationDecision?.decision === CONST.MODERATION.MODERATOR_DECISION_HIDDEN ||
            parentReportActionMessage?.moderationDecision?.decision === CONST.MODERATION.MODERATOR_DECISION_PENDING_REMOVE
        ) {
            return translateLocal('parentReportAction.hiddenMessage');
        }
        if (isAdminRoom(report) || isUserCreatedPolicyRoom(report)) {
            return getAdminRoomInvitedParticipants(parentReportAction, reportActionMessage);
        }

        if (reportActionMessage && isArchivedNonExpense) {
            return generateArchivedReportName(reportActionMessage);
        }
        if (!isEmptyObject(parentReportAction) && isModifiedExpenseAction(parentReportAction)) {
            const policyID = reports?.find((r) => r.reportID === report?.reportID)?.policyID;

            const movedFromReport = allReports?.[`${ONYXKEYS.COLLECTION.REPORT}${getMovedReportID(parentReportAction, CONST.REPORT.MOVE_TYPE.FROM)}`];
            const movedToReport = allReports?.[`${ONYXKEYS.COLLECTION.REPORT}${getMovedReportID(parentReportAction, CONST.REPORT.MOVE_TYPE.TO)}`];
            const modifiedMessage = getForReportAction({
                reportAction: parentReportAction,
                policyID,
                movedFromReport,
                movedToReport,
            });
            return formatReportLastMessageText(modifiedMessage);
        }
        if (isTripRoom(report) && report?.reportName !== CONST.REPORT.DEFAULT_REPORT_NAME) {
            return report?.reportName ?? '';
        }
        if (isCardIssuedAction(parentReportAction)) {
            return getCardIssuedMessage({reportAction: parentReportAction});
        }
        return reportActionMessage;
    }

    if (isClosedExpenseReportWithNoExpenses(report, transactions)) {
        return translateLocal('parentReportAction.deletedReport');
    }

    if (isGroupChat(report)) {
        return getGroupChatName(undefined, true, report) ?? '';
    }

    if (isChatRoom(report)) {
        formattedName = report?.reportName;
    }

    if (isPolicyExpenseChat(report)) {
        formattedName = getPolicyExpenseChatName({report, personalDetailsList: personalDetails});
    }

    if (isMoneyRequestReport(report)) {
        formattedName = getMoneyRequestReportName({report, policy});
    }

    if (isInvoiceReport(report)) {
        formattedName = getInvoiceReportName(report, policy, invoiceReceiverPolicy);
    }

    if (isInvoiceRoom(report)) {
        formattedName = getInvoicesChatName({report, receiverPolicy: invoiceReceiverPolicy, personalDetails, policies});
    }

    if (isSelfDM(report)) {
        formattedName = getDisplayNameForParticipant({accountID: currentUserAccountID, shouldAddCurrentUserPostfix: true, personalDetailsData: personalDetails});
    }

    if (isConciergeChatReport(report)) {
        formattedName = CONST.CONCIERGE_DISPLAY_NAME;
    }

    if (formattedName) {
        return formatReportLastMessageText(isArchivedNonExpense ? generateArchivedReportName(formattedName) : formattedName);
    }

    // Not a room or PolicyExpenseChat, generate title from first 5 other participants
    formattedName = buildReportNameFromParticipantNames({report, personalDetails});

    const finalName = formattedName || (report?.reportName ?? '');

    return isArchivedNonExpense ? generateArchivedReportName(finalName) : finalName;
}

function getSearchReportName(props: GetReportNameParams): string {
    const {report, policy} = props;
    if (isChatThread(report) && policy?.name) {
        return policy.name;
    }
    return getReportName(
        report,
        policy,
        props.parentReportActionParam,
        props.personalDetails,
        props.invoiceReceiverPolicy,
        undefined,
        props.transactions,
        props.isReportArchived,
        props.reports,
        props.policies,
    );
}

function getInvoiceReportName(report: OnyxEntry<Report>, policy?: OnyxEntry<Policy | SearchPolicy>, invoiceReceiverPolicy?: OnyxEntry<Policy | SearchPolicy>): string {
    const moneyRequestReportName = getMoneyRequestReportName({report, policy, invoiceReceiverPolicy});
    const oldDotInvoiceName = report?.reportName ?? moneyRequestReportName;
    return isNewDotInvoice(report?.chatReportID) ? moneyRequestReportName : oldDotInvoiceName;
}

function generateArchivedReportName(reportName: string): string {
    return `${reportName} (${translateLocal('common.archived')}) `;
}

/**
 * Get the payee name given a report.
 */
function getPayeeName(report: OnyxEntry<Report>): string | undefined {
    if (isEmptyObject(report)) {
        return undefined;
    }

    const participantsWithoutCurrentUser = Object.keys(report?.participants ?? {})
        .map(Number)
        .filter((accountID) => accountID !== currentUserAccountID);

    if (participantsWithoutCurrentUser.length === 0) {
        return undefined;
    }
    return getDisplayNameForParticipant({accountID: participantsWithoutCurrentUser.at(0), shouldUseShortForm: true});
}

function getReportSubtitlePrefix(report: OnyxEntry<Report>): string {
    if ((!isChatRoom(report) && !isPolicyExpenseChat(report)) || isThread(report)) {
        return '';
    }

    const filteredPolicies = Object.values(allPolicies ?? {}).filter((policy) => shouldShowPolicy(policy, false, currentUserEmail));
    if (filteredPolicies.length < 2) {
        return '';
    }

    const policyName = getPolicyName({report, returnEmptyIfNotFound: true});
    if (!policyName) {
        return '';
    }
    return `${policyName} ${CONST.DOT_SEPARATOR} `;
}

/**
 * Get either the policyName or domainName the chat is tied to
 */
function getChatRoomSubtitle(report: OnyxEntry<Report>, isPolicyNamePreferred = false, isReportArchived = false): string | undefined {
    if (isChatThread(report)) {
        return '';
    }
    if (isSelfDM(report)) {
        return translateLocal('reportActionsView.yourSpace');
    }
    if (isInvoiceRoom(report)) {
        return translateLocal('workspace.common.invoices');
    }
    if (isConciergeChatReport(report)) {
        return translateLocal('reportActionsView.conciergeSupport');
    }
    if (!isDefaultRoom(report) && !isUserCreatedPolicyRoom(report) && !isPolicyExpenseChat(report)) {
        return '';
    }
    if (getChatType(report) === CONST.REPORT.CHAT_TYPE.DOMAIN_ALL) {
        // The domainAll rooms are just #domainName, so we ignore the prefix '#' to get the domainName
        return report?.reportName?.substring(1) ?? '';
    }
    if ((isPolicyExpenseChat(report) && !!report?.isOwnPolicyExpenseChat) || isExpenseReport(report)) {
        const policy = allPolicies?.[`${ONYXKEYS.COLLECTION.POLICY}${report?.policyID}`];
        const submitToAccountID = getSubmitToAccountID(policy, report);
        const submitsToAccountDetails = allPersonalDetails?.[submitToAccountID];
        const subtitle = submitsToAccountDetails?.displayName ?? submitsToAccountDetails?.login;

        if (!subtitle || !isPolicyNamePreferred) {
            return getPolicyName({report});
        }

        return `${getReportSubtitlePrefix(report)}${translateLocal('iou.submitsTo', {name: subtitle ?? ''})}`;
    }

    if (isReportArchived) {
        return report?.oldPolicyName ?? '';
    }
    return getPolicyName({report});
}

/**
 * Get pending members for reports
 */
function getPendingChatMembers(accountIDs: number[], previousPendingChatMembers: PendingChatMember[], pendingAction: PendingAction): PendingChatMember[] {
    const pendingChatMembers = accountIDs.map((accountID) => ({accountID: accountID.toString(), pendingAction}));
    return [...previousPendingChatMembers, ...pendingChatMembers];
}

/**
 * Gets the parent navigation subtitle for the report
 */
function getParentNavigationSubtitle(report: OnyxEntry<Report>, isParentReportArchived = false, reportAttributes?: ReportAttributesDerivedValue['reports']): ParentNavigationSummaryParams {
    const parentReport = getParentReport(report);
    if (isEmptyObject(parentReport)) {
        const ownerAccountID = report?.ownerAccountID;
        const personalDetails = ownerAccountID ? allPersonalDetails?.[ownerAccountID] : undefined;
        const login = personalDetails ? personalDetails.login : null;
        // eslint-disable-next-line @typescript-eslint/prefer-nullish-coalescing
        const reportOwnerDisplayName = getDisplayNameForParticipant({accountID: ownerAccountID, shouldRemoveDomain: true}) || login;

        if (isExpenseReport(report)) {
            return {
                reportName: translateLocal('workspace.common.policyExpenseChatName', {displayName: reportOwnerDisplayName ?? ''}),
                workspaceName: getPolicyName({report}),
            };
        }
        if (isIOUReport(report)) {
            return {reportName: reportOwnerDisplayName ?? ''};
        }
        return {};
    }

    if (isInvoiceReport(report) || isInvoiceRoom(parentReport)) {
        let reportName = `${getPolicyName({report: parentReport})} & ${getInvoicePayerName(parentReport)}`;

        if (isArchivedNonExpenseReport(parentReport, isParentReportArchived)) {
            reportName += ` (${translateLocal('common.archived')})`;
        }

        return {
            reportName,
        };
    }

    return {
        reportName: getReportName(parentReport, undefined, undefined, undefined, undefined, reportAttributes),
        workspaceName: getPolicyName({report: parentReport, returnEmptyIfNotFound: true}),
    };
}

/**
 * Navigate to the details page of a given report
 */
function navigateToDetailsPage(report: OnyxEntry<Report>, backTo?: string, shouldUseActiveRoute?: boolean) {
    const isSelfDMReport = isSelfDM(report);
    const isOneOnOneChatReport = isOneOnOneChat(report);
    const participantAccountID = getParticipantsAccountIDsForDisplay(report);

    if (isSelfDMReport || isOneOnOneChatReport) {
        Navigation.navigate(ROUTES.PROFILE.getRoute(participantAccountID.at(0), isSelfDMReport || shouldUseActiveRoute ? Navigation.getActiveRoute() : backTo));
        return;
    }

    if (report?.reportID) {
        Navigation.navigate(ROUTES.REPORT_WITH_ID_DETAILS.getRoute(report?.reportID, backTo));
    }
}

/**
 * Go back to the details page of a given report
 */
function goBackToDetailsPage(report: OnyxEntry<Report>, backTo?: string, shouldGoBackToDetailsPage = false) {
    const isOneOnOneChatReport = isOneOnOneChat(report);
    const participantAccountID = getParticipantsAccountIDsForDisplay(report);

    if (isOneOnOneChatReport) {
        Navigation.goBack(ROUTES.PROFILE.getRoute(participantAccountID.at(0), backTo));
        return;
    }

    if (report?.reportID) {
        if (shouldGoBackToDetailsPage) {
            Navigation.goBack(ROUTES.REPORT_WITH_ID_DETAILS.getRoute(report.reportID, backTo));
        } else {
            Navigation.goBack(ROUTES.REPORT_SETTINGS.getRoute(report.reportID, backTo));
        }
    } else {
        Log.warn('Missing reportID during navigation back to the details page');
    }
}

function navigateBackOnDeleteTransaction(backRoute: Route | undefined, isFromRHP?: boolean) {
    if (!backRoute) {
        return;
    }

    const rootState = navigationRef.current?.getRootState();
    const lastFullScreenRoute = rootState?.routes.findLast((route) => isFullScreenName(route.name));
    if (lastFullScreenRoute?.name === NAVIGATORS.SEARCH_FULLSCREEN_NAVIGATOR) {
        Navigation.dismissModal();
        return;
    }
    if (isFromRHP) {
        Navigation.dismissModal();
    }
    Navigation.isNavigationReady().then(() => {
        Navigation.goBack(backRoute);
    });
}

/**
 * Go back to the previous page from the edit private page of a given report
 */
function goBackFromPrivateNotes(report: OnyxEntry<Report>, accountID?: number, backTo?: string) {
    if (isEmpty(report) || !accountID) {
        return;
    }
    const currentUserPrivateNote = report.privateNotes?.[accountID]?.note ?? '';
    if (isEmpty(currentUserPrivateNote)) {
        const participantAccountIDs = getParticipantsAccountIDsForDisplay(report);

        if (isOneOnOneChat(report)) {
            Navigation.goBack(ROUTES.PROFILE.getRoute(participantAccountIDs.at(0), backTo));
            return;
        }

        if (report?.reportID) {
            Navigation.goBack(ROUTES.REPORT_WITH_ID_DETAILS.getRoute(report?.reportID, backTo));
            return;
        }
    }
    Navigation.goBack(ROUTES.PRIVATE_NOTES_LIST.getRoute(report.reportID, backTo));
}

function navigateOnDeleteExpense(backToRoute: Route) {
    const rootState = navigationRef.getRootState();
    const focusedRoute = findFocusedRoute(rootState);
    if (focusedRoute?.params && 'backTo' in focusedRoute.params) {
        Navigation.goBack(focusedRoute.params.backTo as Route);
        return;
    }

    Navigation.goBack(backToRoute);
}

/**
 * Generate a random reportID up to 53 bits aka 9,007,199,254,740,991 (Number.MAX_SAFE_INTEGER).
 * There were approximately 98,000,000 reports with sequential IDs generated before we started using this approach, those make up roughly one billionth of the space for these numbers,
 * so we live with the 1 in a billion chance of a collision with an older ID until we can switch to 64-bit IDs.
 *
 * In a test of 500M reports (28 years of reports at our current max rate) we got 20-40 collisions meaning that
 * this is more than random enough for our needs.
 */
function generateReportID(): string {
    return (Math.floor(Math.random() * 2 ** 21) * 2 ** 32 + Math.floor(Math.random() * 2 ** 32)).toString();
}

function hasReportNameError(report: OnyxEntry<Report>): boolean {
    return !isEmptyObject(report?.errorFields?.reportName);
}

/**
 * For comments shorter than or equal to 10k chars, convert the comment from MD into HTML because that's how it is stored in the database
 * For longer comments, skip parsing, but still escape the text, and display plaintext for performance reasons. It takes over 40s to parse a 100k long string!!
 */
function getParsedComment(text: string, parsingDetails?: ParsingDetails, mediaAttributes?: Record<string, string>, disabledRules?: string[]): string {
    let isGroupPolicyReport = false;
    if (parsingDetails?.reportID) {
        const currentReport = getReportOrDraftReport(parsingDetails?.reportID);
        isGroupPolicyReport = isReportInGroupPolicy(currentReport);
    }

    if (parsingDetails?.policyID) {
        // This will be fixed as part of https://github.com/Expensify/Expensify/issues/507850
        // eslint-disable-next-line deprecation/deprecation
        const policyType = getPolicy(parsingDetails?.policyID)?.type;
        if (policyType) {
            isGroupPolicyReport = isGroupPolicy(policyType);
        }
    }

    const rules = disabledRules ?? [];

    if (text.length > CONST.MAX_MARKUP_LENGTH) {
        return lodashEscape(text);
    }

    return getParsedMessageWithShortMentions({
        text,
        availableMentionLogins: allPersonalDetailLogins,
        userEmailDomain: currentUserPrivateDomain,
        parserOptions: {
            disabledRules: isGroupPolicyReport ? [...rules] : ['reportMentions', ...rules],
            extras: {mediaAttributeCache: mediaAttributes},
        },
    });
}

function getUploadingAttachmentHtml(file?: FileObject): string {
    if (!file || typeof file.uri !== 'string') {
        return '';
    }

    const dataAttributes = [
        `${CONST.ATTACHMENT_OPTIMISTIC_SOURCE_ATTRIBUTE}="${file.uri}"`,
        `${CONST.ATTACHMENT_SOURCE_ATTRIBUTE}="${file.uri}"`,
        `${CONST.ATTACHMENT_ORIGINAL_FILENAME_ATTRIBUTE}="${file.name}"`,
        'width' in file && `${CONST.ATTACHMENT_THUMBNAIL_WIDTH_ATTRIBUTE}="${file.width}"`,
        'height' in file && `${CONST.ATTACHMENT_THUMBNAIL_HEIGHT_ATTRIBUTE}="${file.height}"`,
    ]
        .filter((x) => !!x)
        .join(' ');

    // file.type is a known mime type like image/png, image/jpeg, video/mp4 etc.
    if (file.type?.startsWith('image')) {
        return `<img src="${file.uri}" alt="${file.name}" ${dataAttributes} />`;
    }
    if (file.type?.startsWith('video')) {
        return `<video src="${file.uri}" ${dataAttributes}>${file.name}</video>`;
    }

    // For all other types, we present a generic download link
    return `<a href="${file.uri}" ${dataAttributes}>${file.name}</a>`;
}

function getReportDescription(report: OnyxEntry<Report>): string {
    if (!report?.description) {
        return '';
    }
    try {
        const reportDescription = report?.description;
        const objectDescription = JSON.parse(reportDescription) as {html: string};
        return objectDescription.html ?? reportDescription ?? '';
    } catch (error) {
        return report?.description ?? '';
    }
}

function getPolicyDescriptionText(policy: OnyxEntry<Policy>): string {
    if (!policy?.description) {
        return '';
    }

    return Parser.htmlToText(policy.description);
}

/**
 * Fixme the `shouldEscapeText` arg is never used (it's always set to undefined)
 * it should be removed after https://github.com/Expensify/App/issues/50724 gets fixed as a followup
 */
function buildOptimisticAddCommentReportAction(
    text?: string,
    file?: FileObject,
    actorAccountID?: number,
    createdOffset = 0,
    shouldEscapeText?: boolean,
    reportID?: string,
    reportActionID: string = rand64(),
): OptimisticReportAction {
    const commentText = getParsedComment(text ?? '', {shouldEscapeText, reportID});
    const attachmentHtml = getUploadingAttachmentHtml(file);

    const htmlForNewComment = `${commentText}${commentText && attachmentHtml ? '<br /><br />' : ''}${attachmentHtml}`;
    const textForNewComment = Parser.htmlToText(htmlForNewComment);

    const isAttachmentOnly = file && !text;
    const isAttachmentWithText = !!text && file !== undefined;
    const accountID = actorAccountID ?? currentUserAccountID ?? CONST.DEFAULT_NUMBER_ID;
    const delegateAccountDetails = getPersonalDetailByEmail(delegateEmail);

    // Remove HTML from text when applying optimistic offline comment
    return {
        commentText,
        reportAction: {
            reportActionID,
            reportID,
            actionName: CONST.REPORT.ACTIONS.TYPE.ADD_COMMENT,
            actorAccountID: accountID,
            person: [
                {
                    style: 'strong',
                    text: allPersonalDetails?.[accountID]?.displayName ?? currentUserEmail,
                    type: 'TEXT',
                },
            ],
            automatic: false,
            avatar: allPersonalDetails?.[accountID]?.avatar,
            created: NetworkConnection.getDBTimeWithSkew(Date.now() + createdOffset),
            message: [
                {
                    translationKey: isAttachmentOnly ? CONST.TRANSLATION_KEYS.ATTACHMENT : '',
                    type: CONST.REPORT.MESSAGE.TYPE.COMMENT,
                    html: htmlForNewComment,
                    text: textForNewComment,
                },
            ],
            originalMessage: {
                html: htmlForNewComment,
                whisperedTo: [],
            },
            isFirstItem: false,
            isAttachmentOnly,
            isAttachmentWithText,
            pendingAction: CONST.RED_BRICK_ROAD_PENDING_ACTION.ADD,
            shouldShow: true,
            isOptimisticAction: true,
            delegateAccountID: delegateAccountDetails?.accountID,
        },
    };
}

/**
 * update optimistic parent reportAction when a comment is added or remove in the child report
 * @param parentReportAction - Parent report action of the child report
 * @param lastVisibleActionCreated - Last visible action created of the child report
 * @param type - The type of action in the child report
 */

function updateOptimisticParentReportAction(parentReportAction: OnyxEntry<ReportAction>, lastVisibleActionCreated: string, type: string): UpdateOptimisticParentReportAction {
    let childVisibleActionCount = parentReportAction?.childVisibleActionCount ?? 0;
    let childCommenterCount = parentReportAction?.childCommenterCount ?? 0;
    let childOldestFourAccountIDs = parentReportAction?.childOldestFourAccountIDs;

    if (type === CONST.RED_BRICK_ROAD_PENDING_ACTION.ADD) {
        childVisibleActionCount += 1;
        const oldestFourAccountIDs = childOldestFourAccountIDs ? childOldestFourAccountIDs.split(',') : [];
        if (oldestFourAccountIDs.length < 4) {
            const index = oldestFourAccountIDs.findIndex((accountID) => accountID === currentUserAccountID?.toString());
            if (index === -1) {
                childCommenterCount += 1;
                oldestFourAccountIDs.push(currentUserAccountID?.toString() ?? '');
            }
        }
        childOldestFourAccountIDs = oldestFourAccountIDs.join(',');
    } else if (type === CONST.RED_BRICK_ROAD_PENDING_ACTION.DELETE) {
        if (childVisibleActionCount > 0) {
            childVisibleActionCount -= 1;
        }

        if (childVisibleActionCount === 0) {
            childCommenterCount = 0;
            childOldestFourAccountIDs = '';
        }
    }

    return {
        childVisibleActionCount,
        childCommenterCount,
        childLastVisibleActionCreated: lastVisibleActionCreated,
        childOldestFourAccountIDs,
    };
}

/**
 * Builds an optimistic reportAction for the parent report when a task is created
 * @param taskReportID - Report ID of the task
 * @param taskTitle - Title of the task
 * @param taskAssigneeAccountID - AccountID of the person assigned to the task
 * @param text - Text of the comment
 * @param parentReportID - Report ID of the parent report
 * @param createdOffset - The offset for task's created time that created via a loop
 */
function buildOptimisticTaskCommentReportAction(
    taskReportID: string,
    taskTitle: string,
    taskAssigneeAccountID: number,
    text: string,
    parentReportID: string | undefined,
    actorAccountID?: number,
    createdOffset = 0,
): OptimisticReportAction {
    const reportAction = buildOptimisticAddCommentReportAction(text, undefined, undefined, createdOffset, undefined, taskReportID);
    if (Array.isArray(reportAction.reportAction.message)) {
        const message = reportAction.reportAction.message.at(0);
        if (message) {
            message.taskReportID = taskReportID;
        }
    } else if (!Array.isArray(reportAction.reportAction.message) && reportAction.reportAction.message) {
        reportAction.reportAction.message.taskReportID = taskReportID;
    }

    // These parameters are not saved on the reportAction, but are used to display the task in the UI
    // Added when we fetch the reportActions on a report
    // eslint-disable-next-line
    reportAction.reportAction.originalMessage = {
        html: getReportActionHtml(reportAction.reportAction),
        taskReportID: getReportActionMessageReportUtils(reportAction.reportAction)?.taskReportID,
        whisperedTo: [],
    };
    reportAction.reportAction.childReportID = taskReportID;
    reportAction.reportAction.parentReportID = parentReportID;
    reportAction.reportAction.childType = CONST.REPORT.TYPE.TASK;
    reportAction.reportAction.childReportName = taskTitle;
    reportAction.reportAction.childManagerAccountID = taskAssigneeAccountID;
    reportAction.reportAction.childStatusNum = CONST.REPORT.STATUS_NUM.OPEN;
    reportAction.reportAction.childStateNum = CONST.REPORT.STATE_NUM.OPEN;

    if (actorAccountID) {
        reportAction.reportAction.actorAccountID = actorAccountID;
    }

    return reportAction;
}

function buildOptimisticSelfDMReport(created: string): Report {
    return {
        reportID: generateReportID(),
        participants: {
            [currentUserAccountID ?? CONST.DEFAULT_NUMBER_ID]: {
                notificationPreference: CONST.REPORT.NOTIFICATION_PREFERENCE.MUTE,
            },
        },
        type: CONST.REPORT.TYPE.CHAT,
        chatType: CONST.REPORT.CHAT_TYPE.SELF_DM,
        isOwnPolicyExpenseChat: false,
        lastActorAccountID: 0,
        lastMessageHtml: '',
        lastMessageText: undefined,
        lastReadTime: created,
        lastVisibleActionCreated: created,
        ownerAccountID: currentUserAccountID,
        reportName: '',
        stateNum: 0,
        statusNum: 0,
        writeCapability: CONST.REPORT.WRITE_CAPABILITIES.ALL,
    };
}

/**
 * Builds an optimistic IOU report with a randomly generated reportID
 *
 * @param payeeAccountID - AccountID of the person generating the IOU.
 * @param payerAccountID - AccountID of the other person participating in the IOU.
 * @param total - IOU amount in the smallest unit of the currency.
 * @param chatReportID - Report ID of the chat where the IOU is.
 * @param currency - IOU currency.
 * @param isSendingMoney - If we pay someone the IOU should be created as settled
 * @param parentReportActionID - The parent report action ID of the IOU report
 * @param optimisticIOUReportID - Optimistic IOU report id
 */

function buildOptimisticIOUReport(
    payeeAccountID: number,
    payerAccountID: number,
    total: number,
    chatReportID: string | undefined,
    currency: string,
    isSendingMoney = false,
    parentReportActionID?: string,
    optimisticIOUReportID?: string,
): OptimisticIOUReport {
    const formattedTotal = convertToDisplayString(total, currency);
    const personalDetails = getPersonalDetailsForAccountID(payerAccountID);
    const payerEmail = 'login' in personalDetails ? personalDetails.login : '';
    const policyID = chatReportID ? getReport(chatReportID, allReports)?.policyID : undefined;
    // This will be fixed as part of https://github.com/Expensify/Expensify/issues/507850
    // eslint-disable-next-line deprecation/deprecation
    const policy = getPolicy(policyID);

    const participants: Participants = {
        [payeeAccountID]: {notificationPreference: CONST.REPORT.NOTIFICATION_PREFERENCE.HIDDEN},
        [payerAccountID]: {notificationPreference: CONST.REPORT.NOTIFICATION_PREFERENCE.HIDDEN},
    };

    return {
        type: CONST.REPORT.TYPE.IOU,
        chatReportID,
        currency,
        managerID: payerAccountID,
        ownerAccountID: payeeAccountID,
        participants,
        reportID: optimisticIOUReportID ?? generateReportID(),
        stateNum: isSendingMoney ? CONST.REPORT.STATE_NUM.APPROVED : CONST.REPORT.STATE_NUM.SUBMITTED,
        statusNum: isSendingMoney ? CONST.REPORT.STATUS_NUM.REIMBURSED : CONST.REPORT.STATE_NUM.SUBMITTED,
        total,
        unheldTotal: total,
        nonReimbursableTotal: 0,
        unheldNonReimbursableTotal: 0,

        // We don't translate reportName because the server response is always in English
        reportName: `${payerEmail} owes ${formattedTotal}`,
        parentReportID: chatReportID,
        lastVisibleActionCreated: DateUtils.getDBTime(),
        fieldList: policy?.fieldList,
        parentReportActionID,
    };
}

function getHumanReadableStatus(statusNum: number): string {
    const status = Object.keys(CONST.REPORT.STATUS_NUM).find((key) => CONST.REPORT.STATUS_NUM[key as keyof typeof CONST.REPORT.STATUS_NUM] === statusNum);
    return status ? `${status.charAt(0)}${status.slice(1).toLowerCase()}` : '';
}

/**
 * Populates the report field formula with the values from the report and policy.
 * Currently, this only supports optimistic expense reports.
 * Each formula field is either replaced with a value, or removed.
 * If after all replacements the formula is empty, the original formula is returned.
 * See {@link https://help.expensify.com/articles/expensify-classic/insights-and-custom-reporting/Custom-Templates}
 */
function populateOptimisticReportFormula(formula: string, report: OptimisticExpenseReport | OptimisticNewReport, policy: OnyxEntry<Policy>, isMoneyRequestConfirmation = false): string {
    // If this is a newly created report and it is from money request confirmation, we should use 'New report' as the report title
    if (!report.parentReportActionID && isMoneyRequestConfirmation) {
        return translateLocal('iou.newReport');
    }

    const createdDate = report.lastVisibleActionCreated ? new Date(report.lastVisibleActionCreated) : undefined;

    const result = formula
        // We don't translate because the server response is always in English
        .replaceAll(/\{report:type\}/gi, 'Expense Report')
        .replaceAll(/\{report:startdate\}/gi, createdDate ? format(createdDate, CONST.DATE.FNS_FORMAT_STRING) : '')
<<<<<<< HEAD
        .replaceAll(/\{report:enddate\}/gi, createdDate ? format(createdDate, CONST.DATE.FNS_FORMAT_STRING) : '')
        .replaceAll(/\{report:total\}/gi, report.total !== undefined ? convertToDisplayString(Math.abs(report.total), report.currency).toString() : '')
=======
        .replaceAll(/\{report:id\}/gi, getBase62ReportID(Number(report.reportID)))
        .replaceAll(/\{report:total\}/gi, report.total !== undefined && !Number.isNaN(report.total) ? convertToDisplayString(Math.abs(report.total), report.currency).toString() : '')
>>>>>>> d41575dd
        .replaceAll(/\{report:currency\}/gi, report.currency ?? '')
        .replaceAll(/\{report:policyname\}/gi, policy?.name ?? '')
        .replaceAll(/\{report:workspacename\}/gi, policy?.name ?? '')
        .replaceAll(/\{report:created\}/gi, createdDate ? format(createdDate, CONST.DATE.FNS_DATE_TIME_FORMAT_STRING) : '')
        .replaceAll(/\{report:created:yyyy-MM-dd\}/gi, createdDate ? format(createdDate, CONST.DATE.FNS_FORMAT_STRING) : '')
        .replaceAll(/\{report:status\}/gi, report.statusNum !== undefined ? getHumanReadableStatus(report.statusNum) : '')
        .replaceAll(/\{user:email\}/gi, currentUserEmail ?? '')
        .replaceAll(/\{user:email\|frontPart\}/gi, (currentUserEmail ? currentUserEmail.split('@').at(0) : '') ?? '')
        .replaceAll(/\{report:(.+)\}/gi, '');

    return result.trim().length ? result : formula;
}

/** Builds an optimistic invoice report with a randomly generated reportID */
function buildOptimisticInvoiceReport(
    chatReportID: string,
    policyID: string | undefined,
    receiverAccountID: number,
    receiverName: string,
    total: number,
    currency: string,
): OptimisticExpenseReport {
    const formattedTotal = convertToDisplayString(total, currency);
    const invoiceReport = {
        reportID: generateReportID(),
        chatReportID,
        policyID,
        type: CONST.REPORT.TYPE.INVOICE,
        ownerAccountID: currentUserAccountID,
        managerID: receiverAccountID,
        currency,
        // We don't translate reportName because the server response is always in English
        reportName: `${receiverName} owes ${formattedTotal}`,
        stateNum: CONST.REPORT.STATE_NUM.SUBMITTED,
        statusNum: CONST.REPORT.STATUS_NUM.OPEN,
        total: total * -1,
        participants: {
            [receiverAccountID]: {
                notificationPreference: CONST.REPORT.NOTIFICATION_PREFERENCE.HIDDEN,
            },
        },
        parentReportID: chatReportID,
        lastVisibleActionCreated: DateUtils.getDBTime(),
    };

    if (currentUserAccountID) {
        invoiceReport.participants[currentUserAccountID] = {notificationPreference: CONST.REPORT.NOTIFICATION_PREFERENCE.HIDDEN};
    }

    return invoiceReport;
}

/**
 * Returns the stateNum and statusNum for an expense report based on the policy settings
 * @param policy
 */
function getExpenseReportStateAndStatus(policy: OnyxEntry<Policy>, isEmptyOptimisticReport = false) {
    const isASAPSubmitBetaEnabled = Permissions.isBetaEnabled(CONST.BETAS.ASAP_SUBMIT, allBetas);
    if (isASAPSubmitBetaEnabled) {
        return {
            stateNum: CONST.REPORT.STATE_NUM.OPEN,
            statusNum: CONST.REPORT.STATUS_NUM.OPEN,
        };
    }
    const isInstantSubmitEnabledLocal = isInstantSubmitEnabled(policy);
    const isSubmitAndCloseLocal = isSubmitAndClose(policy);
    const arePaymentsDisabled = policy?.reimbursementChoice === CONST.POLICY.REIMBURSEMENT_CHOICES.REIMBURSEMENT_NO;

    if (isInstantSubmitEnabledLocal && arePaymentsDisabled && isSubmitAndCloseLocal && !isEmptyOptimisticReport) {
        return {
            stateNum: CONST.REPORT.STATE_NUM.APPROVED,
            statusNum: CONST.REPORT.STATUS_NUM.CLOSED,
        };
    }

    if (isInstantSubmitEnabledLocal) {
        return {
            stateNum: CONST.REPORT.STATE_NUM.SUBMITTED,
            statusNum: CONST.REPORT.STATUS_NUM.SUBMITTED,
        };
    }

    return {
        stateNum: CONST.REPORT.STATE_NUM.OPEN,
        statusNum: CONST.REPORT.STATUS_NUM.OPEN,
    };
}

/**
 * Builds an optimistic Expense report with a randomly generated reportID
 *
 * @param chatReportID - Report ID of the PolicyExpenseChat where the Expense Report is
 * @param policyID - The policy ID of the PolicyExpenseChat
 * @param payeeAccountID - AccountID of the employee (payee)
 * @param total - Amount in cents
 * @param currency
 * @param reimbursable – Whether the expense is reimbursable
 * @param parentReportActionID – The parent ReportActionID of the PolicyExpenseChat
 * @param optimisticIOUReportID – Optimistic IOU report id
 */
function buildOptimisticExpenseReport(
    chatReportID: string | undefined,
    policyID: string | undefined,
    payeeAccountID: number,
    total: number,
    currency: string,
    nonReimbursableTotal = 0,
    parentReportActionID?: string,
    optimisticIOUReportID?: string,
): OptimisticExpenseReport {
    // The amount for Expense reports are stored as negative value in the database
    const storedTotal = total * -1;
    const storedNonReimbursableTotal = nonReimbursableTotal * -1;
    const report = chatReportID ? getReport(chatReportID, allReports) : undefined;
    const policyName = getPolicyName({report});
    const formattedTotal = convertToDisplayString(storedTotal, currency);
    // This will be fixed as part of https://github.com/Expensify/Expensify/issues/507850
    // eslint-disable-next-line deprecation/deprecation
    const policy = getPolicy(policyID);

    const {stateNum, statusNum} = getExpenseReportStateAndStatus(policy);

    const expenseReport: OptimisticExpenseReport = {
        reportID: optimisticIOUReportID ?? generateReportID(),
        chatReportID,
        policyID,
        type: CONST.REPORT.TYPE.EXPENSE,
        ownerAccountID: payeeAccountID,
        currency,
        // We don't translate reportName because the server response is always in English
        reportName: `${policyName} owes ${formattedTotal}`,
        stateNum,
        statusNum,
        total: storedTotal,
        unheldTotal: storedTotal,
        nonReimbursableTotal: storedNonReimbursableTotal,
        unheldNonReimbursableTotal: storedNonReimbursableTotal,
        participants: {
            [payeeAccountID]: {
                notificationPreference: CONST.REPORT.NOTIFICATION_PREFERENCE.HIDDEN,
            },
        },
        parentReportID: chatReportID,
        lastVisibleActionCreated: DateUtils.getDBTime(),
        parentReportActionID,
    };

    // Get the approver/manager for this report to properly display the optimistic data
    const submitToAccountID = getSubmitToAccountID(policy, expenseReport);
    if (submitToAccountID) {
        expenseReport.managerID = submitToAccountID;
    }

    const titleReportField = getTitleReportField(getReportFieldsByPolicyID(policyID) ?? {});
    if (!!titleReportField && isPaidGroupPolicyExpenseReport(expenseReport)) {
        expenseReport.reportName = populateOptimisticReportFormula(titleReportField.defaultValue, expenseReport, policy);
    }

    expenseReport.fieldList = policy?.fieldList;

    return expenseReport;
}

function buildOptimisticEmptyReport(reportID: string, accountID: number, parentReport: OnyxEntry<Report>, parentReportActionID: string, policy: OnyxEntry<Policy>, timeOfCreation: string) {
    const {stateNum, statusNum} = getExpenseReportStateAndStatus(policy, true);
    const titleReportField = getTitleReportField(getReportFieldsByPolicyID(policy?.id) ?? {});
    const optimisticEmptyReport: OptimisticNewReport = {
        reportName: '',
        reportID,
        policyID: policy?.id,
        type: CONST.REPORT.TYPE.EXPENSE,
        currency: policy?.outputCurrency,
        ownerAccountID: accountID,
        stateNum,
        statusNum,
        total: 0,
        nonReimbursableTotal: 0,
        participants: {},
        lastVisibleActionCreated: timeOfCreation,
        pendingFields: {createReport: CONST.RED_BRICK_ROAD_PENDING_ACTION.ADD},
        parentReportID: parentReport?.reportID,
        parentReportActionID,
        chatReportID: parentReport?.reportID,
        managerID: getManagerAccountID(policy, {ownerAccountID: accountID}),
    };

    const optimisticReportName = populateOptimisticReportFormula(titleReportField?.defaultValue ?? CONST.POLICY.DEFAULT_REPORT_NAME_PATTERN, optimisticEmptyReport, policy);
    optimisticEmptyReport.reportName = optimisticReportName;

    optimisticEmptyReport.participants = accountID
        ? {
              [accountID]: {
                  notificationPreference: CONST.REPORT.NOTIFICATION_PREFERENCE.HIDDEN,
              },
          }
        : {};
    optimisticEmptyReport.ownerAccountID = accountID;
    return optimisticEmptyReport;
}

function getRejectedReportMessage() {
    return translateLocal('iou.rejectedThisReport');
}

function getUpgradeWorkspaceMessage() {
    return translateLocal('workspaceActions.upgradedWorkspace');
}

function getDowngradeWorkspaceMessage() {
    return translateLocal('workspaceActions.downgradedWorkspace');
}

function getWorkspaceNameUpdatedMessage(action: ReportAction) {
    const {oldName, newName} = getOriginalMessage(action as ReportAction<typeof CONST.REPORT.ACTIONS.TYPE.POLICY_CHANGE_LOG.UPDATE_NAME>) ?? {};
    const message = oldName && newName ? translateLocal('workspaceActions.renamedWorkspaceNameAction', {oldName, newName}) : getReportActionText(action);
    return Str.htmlEncode(message);
}

function getDeletedTransactionMessage(action: ReportAction) {
    const deletedTransactionOriginalMessage = getOriginalMessage(action as ReportAction<typeof CONST.REPORT.ACTIONS.TYPE.DELETED_TRANSACTION>) ?? {};
    const amount = Math.abs(deletedTransactionOriginalMessage.amount ?? 0);
    const currency = deletedTransactionOriginalMessage.currency ?? '';
    const formattedAmount = convertToDisplayString(amount, currency) ?? '';
    const message = translateLocal('iou.deletedTransaction', {
        amount: formattedAmount,
        merchant: deletedTransactionOriginalMessage.merchant ?? '',
    });
    return message;
}

function getMovedTransactionMessage(report: OnyxEntry<Report>) {
    const reportName = getReportName(report) ?? report?.reportName ?? '';
    const reportUrl = `${environmentURL}/r/${report?.reportID}`;
    const message = translateLocal('iou.movedTransaction', {
        reportUrl,
        reportName,
    });
    return message;
}

function getUnreportedTransactionMessage() {
    const selfDMReportID = findSelfDMReportID();
    const reportUrl = `${environmentURL}/r/${selfDMReportID}`;
    const message = translateLocal('iou.unreportedTransaction', {
        reportUrl,
    });
    return message;
}

function getMovedActionMessage(action: ReportAction, report: OnyxEntry<Report>) {
    if (!isMovedAction(action)) {
        return '';
    }
    const movedActionOriginalMessage = getOriginalMessage(action);

    if (!movedActionOriginalMessage) {
        return '';
    }
    const {toPolicyID, newParentReportID, movedReportID} = movedActionOriginalMessage;
    const toPolicyName = getPolicyNameByID(toPolicyID);
    return translateLocal('iou.movedAction', {
        shouldHideMovedReportUrl: !isDM(report),
        movedReportUrl: `${environmentURL}/r/${movedReportID}`,
        newParentReportUrl: `${environmentURL}/r/${newParentReportID}`,
        toPolicyName,
    });
}

function getPolicyChangeMessage(action: ReportAction) {
    const PolicyChangeOriginalMessage = getOriginalMessage(action as ReportAction<typeof CONST.REPORT.ACTIONS.TYPE.CHANGE_POLICY>) ?? {};
    const {fromPolicy: fromPolicyID, toPolicy: toPolicyID} = PolicyChangeOriginalMessage as OriginalMessageChangePolicy;
    const message = translateLocal('report.actions.type.changeReportPolicy', {
        fromPolicyName: fromPolicyID ? getPolicyNameByID(fromPolicyID) : undefined,
        toPolicyName: getPolicyNameByID(toPolicyID),
    });
    return message;
}

/**
 * @param iouReportID - the report ID of the IOU report the action belongs to
 * @param type - IOUReportAction type. Can be oneOf(create, decline, cancel, pay, split)
 * @param total - IOU total in cents
 * @param comment - IOU comment
 * @param currency - IOU currency
 * @param paymentType - IOU paymentMethodType. Can be oneOf(Elsewhere, Expensify)
 * @param isSettlingUp - Whether we are settling up an IOU
 * @param bankAccountID - Bank account ID
 * @param payAsBusiness - Whether the payment is made as a business
 */
function getIOUReportActionMessage(
    iouReportID: string,
    type: string,
    total: number,
    comment: string,
    currency: string,
    paymentType = '',
    isSettlingUp = false,
    bankAccountID?: number | undefined,
    payAsBusiness = false,
): Message[] {
    const report = getReportOrDraftReport(iouReportID);
    const isInvoice = isInvoiceReport(report);
    const amount =
        type === CONST.IOU.REPORT_ACTION_TYPE.PAY && !isEmptyObject(report)
            ? convertToDisplayString(getMoneyRequestSpendBreakdown(report).totalDisplaySpend, currency)
            : convertToDisplayString(total, currency);

    let paymentMethodMessage;
    switch (paymentType) {
        case CONST.IOU.PAYMENT_TYPE.VBBA:
        case CONST.IOU.PAYMENT_TYPE.EXPENSIFY:
            paymentMethodMessage = ' with Expensify';
            break;
        default:
            paymentMethodMessage = ` elsewhere`;
            break;
    }

    let iouMessage;
    switch (type) {
        case CONST.REPORT.ACTIONS.TYPE.APPROVED:
            iouMessage = `approved ${amount}`;
            break;
        case CONST.REPORT.ACTIONS.TYPE.FORWARDED:
            iouMessage = `approved ${amount}`;
            break;
        case CONST.REPORT.ACTIONS.TYPE.UNAPPROVED:
            iouMessage = `unapproved ${amount}`;
            break;
        case CONST.IOU.REPORT_ACTION_TYPE.CREATE:
            iouMessage = `submitted ${amount}${comment && ` for ${comment}`}`;
            break;
        case CONST.IOU.REPORT_ACTION_TYPE.TRACK:
            iouMessage = `tracking ${amount}${comment && ` for ${comment}`}`;
            break;
        case CONST.IOU.REPORT_ACTION_TYPE.SPLIT:
            iouMessage = `split ${amount}${comment && ` for ${comment}`}`;
            break;
        case CONST.IOU.REPORT_ACTION_TYPE.DELETE:
            iouMessage = `deleted the ${amount} expense${comment && ` for ${comment}`}`;
            break;
        case CONST.IOU.REPORT_ACTION_TYPE.PAY:
            if (isInvoice && isSettlingUp) {
                iouMessage =
                    paymentType === CONST.IOU.PAYMENT_TYPE.ELSEWHERE
                        ? translateLocal('iou.payElsewhere', {formattedAmount: amount})
                        : translateLocal(payAsBusiness ? 'iou.settleInvoiceBusiness' : 'iou.settleInvoicePersonal', {amount, last4Digits: String(bankAccountID).slice(-4)});
            } else {
                iouMessage = isSettlingUp ? `paid ${amount}${paymentMethodMessage}` : `sent ${amount}${comment && ` for ${comment}`}${paymentMethodMessage}`;
            }
            break;
        case CONST.REPORT.ACTIONS.TYPE.SUBMITTED:
            iouMessage = translateLocal('iou.expenseAmount', {formattedAmount: amount});
            break;
        default:
            break;
    }

    return [
        {
            html: lodashEscape(iouMessage),
            text: iouMessage ?? '',
            isEdited: false,
            type: CONST.REPORT.MESSAGE.TYPE.COMMENT,
        },
    ];
}

/**
 * Builds an optimistic IOU reportAction object
 *
 * @param type - IOUReportAction type. Can be oneOf(create, delete, pay, split).
 * @param amount - IOU amount in cents.
 * @param currency
 * @param comment - User comment for the IOU.
 * @param participants - An array with participants details.
 * @param [transactionID] - Not required if the IOUReportAction type is 'pay'
 * @param [paymentType] - Only required if the IOUReportAction type is 'pay'. Can be oneOf(elsewhere, Expensify).
 * @param [iouReportID] - Only required if the IOUReportActions type is oneOf(decline, cancel, pay). Generates a randomID as default.
 * @param [isSettlingUp] - Whether we are settling up an IOU.
 * @param [isSendMoneyFlow] - Whether this is pay someone flow
 * @param [receipt]
 * @param [isOwnPolicyExpenseChat] - Whether this is an expense report create from the current user's policy expense chat
 */
function buildOptimisticIOUReportAction(params: BuildOptimisticIOUReportActionParams): OptimisticIOUReportAction {
    const {
        type,
        amount,
        currency,
        comment,
        participants,
        transactionID,
        paymentType,
        iouReportID = '',
        isSettlingUp = false,
        isSendMoneyFlow = false,
        isOwnPolicyExpenseChat = false,
        created = DateUtils.getDBTime(),
        linkedExpenseReportAction,
        isPersonalTrackingExpense = false,
        payAsBusiness,
        bankAccountID,
        reportActionID,
    } = params;

    const IOUReportID = isPersonalTrackingExpense ? undefined : iouReportID || generateReportID();

    const originalMessage: ReportAction<typeof CONST.REPORT.ACTIONS.TYPE.IOU>['originalMessage'] = {
        amount,
        comment,
        currency,
        IOUTransactionID: transactionID,
        IOUReportID,
        type,
        payAsBusiness,
        bankAccountID,
    };

    const delegateAccountDetails = getPersonalDetailByEmail(delegateEmail);

    if (type === CONST.IOU.REPORT_ACTION_TYPE.PAY) {
        // In pay someone flow, we store amount, comment, currency in IOUDetails when type = pay
        if (isSendMoneyFlow) {
            const keys = ['amount', 'comment', 'currency'] as const;
            keys.forEach((key) => {
                delete originalMessage[key];
            });
            originalMessage.IOUDetails = {amount, comment, currency};
            originalMessage.paymentType = paymentType;
        } else {
            // In case of pay someone action, we dont store the comment
            // and there is no single transactionID to link the action to.
            delete originalMessage.IOUTransactionID;
            delete originalMessage.comment;
            originalMessage.paymentType = paymentType;
        }
    }

    // IOUs of type split only exist in group DMs and those don't have an iouReport so we need to delete the IOUReportID key
    if (type === CONST.IOU.REPORT_ACTION_TYPE.SPLIT) {
        delete originalMessage.IOUReportID;
    }

    if (type !== CONST.IOU.REPORT_ACTION_TYPE.PAY) {
        // Split expense made from a policy expense chat only have the payee's accountID as the participant because the payer could be any policy admin
        if (isOwnPolicyExpenseChat && type === CONST.IOU.REPORT_ACTION_TYPE.SPLIT) {
            originalMessage.participantAccountIDs = currentUserAccountID ? [currentUserAccountID] : [];
        } else {
            originalMessage.participantAccountIDs = currentUserAccountID
                ? [
                      currentUserAccountID,
                      ...participants.filter((participant) => participant.accountID !== currentUserAccountID).map((participant) => participant.accountID ?? CONST.DEFAULT_NUMBER_ID),
                  ]
                : participants.map((participant) => participant.accountID ?? CONST.DEFAULT_NUMBER_ID);
        }
    }

    const iouReportAction = {
        ...linkedExpenseReportAction,
        actionName: CONST.REPORT.ACTIONS.TYPE.IOU,
        actorAccountID: currentUserAccountID,
        automatic: false,
        isAttachmentOnly: false,
        originalMessage,
        reportActionID: reportActionID ?? rand64(),
        shouldShow: true,
        created,
        pendingAction: CONST.RED_BRICK_ROAD_PENDING_ACTION.ADD,
        delegateAccountID: delegateAccountDetails?.accountID,
        person: [
            {
                style: 'strong',
                text: getCurrentUserDisplayNameOrEmail(),
                type: 'TEXT',
            },
        ],
        avatar: getCurrentUserAvatar(),
        message: getIOUReportActionMessage(iouReportID, type, amount, comment, currency, paymentType, isSettlingUp, bankAccountID, payAsBusiness),
    };

    const managerMcTestParticipant = participants.find((participant) => isSelectedManagerMcTest(participant.login));
    if (managerMcTestParticipant) {
        return {
            ...iouReportAction,
            actorAccountID: managerMcTestParticipant.accountID,
            avatar: managerMcTestParticipant.icons?.[0]?.source,
            person: [
                {
                    style: 'strong',
                    text: getDisplayNameForParticipant(managerMcTestParticipant),
                    type: 'TEXT',
                },
            ],
        };
    }

    return iouReportAction;
}

/**
 * Builds an optimistic APPROVED report action with a randomly generated reportActionID.
 */
function buildOptimisticApprovedReportAction(amount: number, currency: string, expenseReportID: string): OptimisticApprovedReportAction {
    const originalMessage = {
        amount,
        currency,
        expenseReportID,
    };
    const delegateAccountDetails = getPersonalDetailByEmail(delegateEmail);

    return {
        actionName: CONST.REPORT.ACTIONS.TYPE.APPROVED,
        actorAccountID: currentUserAccountID,
        automatic: false,
        avatar: getCurrentUserAvatar(),
        isAttachmentOnly: false,
        originalMessage,
        message: getIOUReportActionMessage(expenseReportID, CONST.REPORT.ACTIONS.TYPE.APPROVED, Math.abs(amount), '', currency),
        person: [
            {
                style: 'strong',
                text: getCurrentUserDisplayNameOrEmail(),
                type: 'TEXT',
            },
        ],
        reportActionID: rand64(),
        shouldShow: true,
        created: DateUtils.getDBTime(),
        pendingAction: CONST.RED_BRICK_ROAD_PENDING_ACTION.ADD,
        delegateAccountID: delegateAccountDetails?.accountID,
    };
}

/**
 * Builds an optimistic APPROVED report action with a randomly generated reportActionID.
 */
function buildOptimisticUnapprovedReportAction(amount: number, currency: string, expenseReportID: string): OptimisticUnapprovedReportAction {
    const delegateAccountDetails = getPersonalDetailByEmail(delegateEmail);
    return {
        actionName: CONST.REPORT.ACTIONS.TYPE.UNAPPROVED,
        actorAccountID: currentUserAccountID,
        automatic: false,
        avatar: getCurrentUserAvatar(),
        isAttachmentOnly: false,
        originalMessage: {
            amount,
            currency,
            expenseReportID,
        },
        message: getIOUReportActionMessage(expenseReportID, CONST.REPORT.ACTIONS.TYPE.UNAPPROVED, Math.abs(amount), '', currency),
        person: [
            {
                style: 'strong',
                text: getCurrentUserDisplayNameOrEmail(),
                type: 'TEXT',
            },
        ],
        reportActionID: rand64(),
        shouldShow: true,
        created: DateUtils.getDBTime(),
        pendingAction: CONST.RED_BRICK_ROAD_PENDING_ACTION.ADD,
        delegateAccountID: delegateAccountDetails?.accountID,
    };
}

/**
 * Builds an optimistic MOVED report action with a randomly generated reportActionID.
 * This action is used when we move reports across workspaces.
 */
function buildOptimisticMovedReportAction(
    fromPolicyID: string | undefined,
    toPolicyID: string,
    newParentReportID: string,
    movedReportID: string,
    policyName: string,
    shouldHideMovedReportUrl = false,
): ReportAction {
    const originalMessage = {
        fromPolicyID,
        toPolicyID,
        newParentReportID,
        movedReportID,
    };

    const movedActionMessage = [
        {
            html: shouldHideMovedReportUrl
                ? `moved this <a href='${CONST.NEW_EXPENSIFY_URL}r/${movedReportID}' target='_blank' rel='noreferrer noopener'>report</a> to the <a href='${CONST.NEW_EXPENSIFY_URL}r/${newParentReportID}' target='_blank' rel='noreferrer noopener'>${policyName}</a> workspace`
                : `moved this report to the <a href='${CONST.NEW_EXPENSIFY_URL}r/${newParentReportID}' target='_blank' rel='noreferrer noopener'>${policyName}</a> workspace`,
            text: `moved this report to the ${policyName} workspace`,
            type: CONST.REPORT.MESSAGE.TYPE.COMMENT,
        },
    ];

    return {
        actionName: CONST.REPORT.ACTIONS.TYPE.MOVED,
        actorAccountID: currentUserAccountID,
        automatic: false,
        avatar: getCurrentUserAvatar(),
        isAttachmentOnly: false,
        originalMessage,
        message: movedActionMessage,
        person: [
            {
                style: 'strong',
                text: getCurrentUserDisplayNameOrEmail(),
                type: 'TEXT',
            },
        ],
        reportActionID: rand64(),
        shouldShow: true,
        created: DateUtils.getDBTime(),
        pendingAction: CONST.RED_BRICK_ROAD_PENDING_ACTION.ADD,
    };
}

/**
 * Builds an optimistic CHANGE_POLICY report action with a randomly generated reportActionID.
 * This action is used when we change the workspace of a report.
 */
function buildOptimisticChangePolicyReportAction(fromPolicyID: string | undefined, toPolicyID: string, automaticAction = false): ReportAction {
    const originalMessage = {
        fromPolicy: fromPolicyID,
        toPolicy: toPolicyID,
        automaticAction,
    };

    // This will be fixed as part of https://github.com/Expensify/Expensify/issues/507850
    // eslint-disable-next-line deprecation/deprecation
    const fromPolicy = getPolicy(fromPolicyID);
    // This will be fixed as part of https://github.com/Expensify/Expensify/issues/507850
    // eslint-disable-next-line deprecation/deprecation
    const toPolicy = getPolicy(toPolicyID);

    const changePolicyReportActionMessage = [
        {
            type: CONST.REPORT.MESSAGE.TYPE.TEXT,
            text: `changed the workspace to ${toPolicy?.name}`,
        },
        ...(fromPolicyID
            ? [
                  {
                      type: CONST.REPORT.MESSAGE.TYPE.TEXT,
                      text: ` (previously ${fromPolicy?.name})`,
                  },
              ]
            : []),
    ];

    return {
        actionName: CONST.REPORT.ACTIONS.TYPE.CHANGE_POLICY,
        actorAccountID: currentUserAccountID,
        avatar: getCurrentUserAvatar(),
        created: DateUtils.getDBTime(),
        originalMessage,
        message: changePolicyReportActionMessage,
        person: [
            {
                style: 'strong',
                text: getCurrentUserDisplayNameOrEmail(),
                type: 'TEXT',
            },
        ],
        reportActionID: rand64(),
        shouldShow: true,
        pendingAction: CONST.RED_BRICK_ROAD_PENDING_ACTION.ADD,
    };
}

function buildOptimisticTransactionAction(
    type: typeof CONST.REPORT.ACTIONS.TYPE.MOVED_TRANSACTION | typeof CONST.REPORT.ACTIONS.TYPE.UNREPORTED_TRANSACTION,
    transactionThreadReportID: string | undefined,
    targetReportID: string,
): ReportAction {
    const reportName = allReports?.[targetReportID]?.reportName ?? '';
    const url = `${environmentURL}/r/${targetReportID}`;
    const [actionText, messageHtml] =
        type === CONST.REPORT.ACTIONS.TYPE.MOVED_TRANSACTION
            ? [`moved this expense to ${reportName}`, `moved this expense to <a href='${url}' target='_blank' rel='noreferrer noopener'>${reportName}</a>`]
            : ['moved this expense to your personal space', 'moved this expense to your personal space'];

    return {
        actionName: type,
        reportID: transactionThreadReportID,
        actorAccountID: currentUserAccountID,
        avatar: getCurrentUserAvatar(),
        created: DateUtils.getDBTime(),
        originalMessage: type === CONST.REPORT.ACTIONS.TYPE.MOVED_TRANSACTION ? {toReportID: targetReportID} : {fromReportID: targetReportID},
        message: [
            {
                type: CONST.REPORT.MESSAGE.TYPE.TEXT,
                html: messageHtml,
                text: actionText,
            },
        ],
        person: [
            {
                style: 'strong',
                text: getCurrentUserDisplayNameOrEmail(),
                type: 'TEXT',
            },
        ],
        reportActionID: rand64(),
        shouldShow: true,
        pendingAction: CONST.RED_BRICK_ROAD_PENDING_ACTION.ADD,
    };
}

/**
 * Builds an optimistic MOVED_TRANSACTION report action with a randomly generated reportActionID.
 * This action is used when we change the workspace of a report.
 */
function buildOptimisticMovedTransactionAction(transactionThreadReportID: string | undefined, toReportID: string) {
    return buildOptimisticTransactionAction(CONST.REPORT.ACTIONS.TYPE.MOVED_TRANSACTION, transactionThreadReportID, toReportID);
}

/**
 * Builds an optimistic UNREPORTED_TRANSACTION report action with a randomly generated reportActionID.
 * This action is used when we un-report a transaction.
 */
function buildOptimisticUnreportedTransactionAction(transactionThreadReportID: string | undefined, fromReportID: string) {
    return buildOptimisticTransactionAction(CONST.REPORT.ACTIONS.TYPE.UNREPORTED_TRANSACTION, transactionThreadReportID, fromReportID);
}

/**
 * Builds an optimistic SUBMITTED report action with a randomly generated reportActionID.
 *
 */
function buildOptimisticSubmittedReportAction(amount: number, currency: string, expenseReportID: string, adminAccountID: number | undefined): OptimisticSubmittedReportAction {
    const originalMessage = {
        amount,
        currency,
        expenseReportID,
    };

    const delegateAccountDetails = getPersonalDetailByEmail(delegateEmail);

    return {
        actionName: CONST.REPORT.ACTIONS.TYPE.SUBMITTED,
        actorAccountID: currentUserAccountID,
        adminAccountID,
        automatic: false,
        avatar: getCurrentUserAvatar(),
        isAttachmentOnly: false,
        originalMessage,
        message: getIOUReportActionMessage(expenseReportID, CONST.REPORT.ACTIONS.TYPE.SUBMITTED, Math.abs(amount), '', currency),
        person: [
            {
                style: 'strong',
                text: getCurrentUserDisplayNameOrEmail(),
                type: 'TEXT',
            },
        ],
        reportActionID: rand64(),
        shouldShow: true,
        created: DateUtils.getDBTime(),
        pendingAction: CONST.RED_BRICK_ROAD_PENDING_ACTION.ADD,
        delegateAccountID: delegateAccountDetails?.accountID,
    };
}

/**
 * Builds an optimistic report preview action with a randomly generated reportActionID.
 *
 * @param chatReport
 * @param iouReport
 * @param [comment] - User comment for the IOU.
 * @param [transaction] - optimistic first transaction of preview
 * @param reportActionID
 */
function buildOptimisticReportPreview(
    chatReport: OnyxInputOrEntry<Report>,
    iouReport: Report,
    comment = '',
    transaction: OnyxInputOrEntry<Transaction> = null,
    childReportID?: string,
    reportActionID?: string,
): ReportAction<typeof CONST.REPORT.ACTIONS.TYPE.REPORT_PREVIEW> {
    const hasReceipt = hasReceiptTransactionUtils(transaction);
    const message = getReportPreviewMessage(iouReport);
    const created = DateUtils.getDBTime();
    const reportActorAccountID = (isInvoiceReport(iouReport) || isExpenseReport(iouReport) ? iouReport?.ownerAccountID : iouReport?.managerID) ?? -1;
    const delegateAccountDetails = getPersonalDetailByEmail(delegateEmail);
    const isTestTransaction = isTestTransactionReport(iouReport);
    const isTestDriveTransaction = !!transaction?.receipt?.isTestDriveReceipt;
    const isScanRequest = transaction ? isScanRequestTransactionUtils(transaction) : false;
    return {
        reportActionID: reportActionID ?? rand64(),
        reportID: chatReport?.reportID,
        actionName: CONST.REPORT.ACTIONS.TYPE.REPORT_PREVIEW,
        pendingAction: CONST.RED_BRICK_ROAD_PENDING_ACTION.ADD,
        originalMessage: {
            linkedReportID: iouReport?.reportID,
        },
        message: [
            {
                html: message,
                text: message,
                isEdited: false,
                type: CONST.REPORT.MESSAGE.TYPE.COMMENT,
            },
        ],
        delegateAccountID: delegateAccountDetails?.accountID,
        created,
        accountID: iouReport?.managerID,
        // The preview is initially whispered if created with a receipt, so the actor is the current user as well
        actorAccountID: hasReceipt ? currentUserAccountID : reportActorAccountID,
        childReportID: childReportID ?? iouReport?.reportID,
        childMoneyRequestCount: 1,
        isOptimisticAction: true,
        childLastActorAccountID: currentUserAccountID,
        childLastMoneyRequestComment: comment,
        childRecentReceiptTransactionIDs: hasReceipt && !isEmptyObject(transaction) && transaction?.transactionID ? {[transaction.transactionID]: created} : undefined,
        childOwnerAccountID: iouReport?.ownerAccountID,
        childManagerAccountID: iouReport?.managerID,
        ...((isTestDriveTransaction || isTestTransaction) && !isScanRequest && {childStateNum: 2, childStatusNum: 4}),
    };
}

/**
 * Builds an optimistic ACTIONABLE_TRACK_EXPENSE_WHISPER action with a randomly generated reportActionID.
 */
function buildOptimisticActionableTrackExpenseWhisper(iouAction: OptimisticIOUReportAction, transactionID: string): ReportAction {
    const currentTime = DateUtils.getDBTime();
    const targetEmail = CONST.EMAIL.CONCIERGE;
    const actorAccountID = getAccountIDsByLogins([targetEmail]).at(0);
    const reportActionID = rand64();
    return {
        actionName: CONST.REPORT.ACTIONS.TYPE.ACTIONABLE_TRACK_EXPENSE_WHISPER,
        actorAccountID,
        avatar: getDefaultAvatarURL(actorAccountID),
        created: DateUtils.addMillisecondsFromDateTime(currentTime, 1),
        lastModified: DateUtils.addMillisecondsFromDateTime(currentTime, 1),
        message: [
            {
                html: CONST.ACTIONABLE_TRACK_EXPENSE_WHISPER_MESSAGE,
                text: CONST.ACTIONABLE_TRACK_EXPENSE_WHISPER_MESSAGE,
                whisperedTo: [],
                type: CONST.REPORT.MESSAGE.TYPE.COMMENT,
            },
        ],
        originalMessage: {
            lastModified: DateUtils.addMillisecondsFromDateTime(currentTime, 1),
            transactionID,
        },
        person: [
            {
                text: CONST.DISPLAY_NAME.EXPENSIFY_CONCIERGE,
                type: 'TEXT',
            },
        ],
        reportActionID,
        shouldShow: true,
        pendingAction: CONST.RED_BRICK_ROAD_PENDING_ACTION.ADD,
    };
}

/**
 * Builds an optimistic modified expense action with a randomly generated reportActionID.
 */
function buildOptimisticModifiedExpenseReportAction(
    transactionThread: OnyxInputOrEntry<Report>,
    oldTransaction: OnyxInputOrEntry<Transaction>,
    transactionChanges: TransactionChanges,
    isFromExpenseReport: boolean,
    policy: OnyxInputOrEntry<Policy>,
    updatedTransaction?: OnyxInputOrEntry<Transaction>,
): OptimisticModifiedExpenseReportAction {
    const originalMessage = getModifiedExpenseOriginalMessage(oldTransaction, transactionChanges, isFromExpenseReport, policy, updatedTransaction);
    const delegateAccountDetails = getPersonalDetailByEmail(delegateEmail);

    return {
        actionName: CONST.REPORT.ACTIONS.TYPE.MODIFIED_EXPENSE,
        actorAccountID: currentUserAccountID,
        automatic: false,
        avatar: getCurrentUserAvatar(),
        created: DateUtils.getDBTime(),
        isAttachmentOnly: false,
        message: [
            {
                // Currently we are composing the message from the originalMessage and message is only used in OldDot and not in the App
                text: 'You',
                style: 'strong',
                type: CONST.REPORT.MESSAGE.TYPE.TEXT,
            },
        ],
        originalMessage,
        person: [
            {
                style: 'strong',
                text: currentUserPersonalDetails?.displayName ?? String(currentUserAccountID),
                type: 'TEXT',
            },
        ],
        pendingAction: CONST.RED_BRICK_ROAD_PENDING_ACTION.ADD,
        reportActionID: rand64(),
        reportID: transactionThread?.reportID,
        shouldShow: true,
        delegateAccountID: delegateAccountDetails?.accountID,
    };
}

/**
 * Builds an optimistic DETACH_RECEIPT report action with a randomly generated reportActionID.
 */
function buildOptimisticDetachReceipt(reportID: string | undefined, transactionID: string, merchant: string = CONST.TRANSACTION.PARTIAL_TRANSACTION_MERCHANT) {
    return {
        actionName: CONST.REPORT.ACTIONS.TYPE.MANAGER_DETACH_RECEIPT,
        actorAccountID: currentUserAccountID,
        automatic: false,
        avatar: getCurrentUserAvatar(),
        created: DateUtils.getDBTime(),
        isAttachmentOnly: false,
        originalMessage: {
            transactionID,
            merchant: `${merchant}`,
        },
        message: [
            {
                type: 'COMMENT',
                html: `detached a receipt from expense '${merchant}'`,
                text: `detached a receipt from expense '${merchant}'`,
                whisperedTo: [],
            },
        ],
        person: [
            {
                style: 'strong',
                text: currentUserPersonalDetails?.displayName ?? String(currentUserAccountID),
                type: 'TEXT',
            },
        ],
        pendingAction: CONST.RED_BRICK_ROAD_PENDING_ACTION.ADD,
        reportActionID: rand64(),
        reportID,
        shouldShow: true,
    };
}

/**
 * Updates a report preview action that exists for an IOU report.
 *
 * @param [comment] - User comment for the IOU.
 * @param [transaction] - optimistic newest transaction of a report preview
 *
 */
function updateReportPreview(
    iouReport: OnyxEntry<Report>,
    reportPreviewAction: ReportAction<typeof CONST.REPORT.ACTIONS.TYPE.REPORT_PREVIEW>,
    isPayRequest = false,
    comment = '',
    transaction?: OnyxEntry<Transaction>,
): ReportAction<typeof CONST.REPORT.ACTIONS.TYPE.REPORT_PREVIEW> {
    const hasReceipt = hasReceiptTransactionUtils(transaction);
    const recentReceiptTransactions = reportPreviewAction?.childRecentReceiptTransactionIDs ?? {};
    const transactionsToKeep = getRecentTransactions(recentReceiptTransactions);
    const previousTransactionsArray = Object.entries(recentReceiptTransactions ?? {}).map(([key, value]) => (transactionsToKeep.includes(key) ? {[key]: value} : null));
    const previousTransactions: Record<string, string> = {};

    for (const obj of previousTransactionsArray) {
        for (const key in obj) {
            if (obj) {
                previousTransactions[key] = obj[key];
            }
        }
    }

    const message = getReportPreviewMessage(iouReport, reportPreviewAction);
    const originalMessage = getOriginalMessage(reportPreviewAction);
    return {
        ...reportPreviewAction,
        message: [
            {
                html: message,
                text: message,
                isEdited: false,
                type: CONST.REPORT.MESSAGE.TYPE.COMMENT,
            },
        ],
        childLastMoneyRequestComment: comment || reportPreviewAction?.childLastMoneyRequestComment,
        childMoneyRequestCount: (reportPreviewAction?.childMoneyRequestCount ?? 0) + (isPayRequest ? 0 : 1),
        childRecentReceiptTransactionIDs: hasReceipt
            ? {
                  ...(transaction && {[transaction.transactionID]: transaction?.created}),
                  ...previousTransactions,
              }
            : recentReceiptTransactions,
        // As soon as we add a transaction without a receipt to the report, it will have ready expenses,
        // so we remove the whisper
        originalMessage: originalMessage
            ? {
                  ...originalMessage,
                  whisperedTo: hasReceipt ? originalMessage.whisperedTo : [],
                  linkedReportID: originalMessage.linkedReportID,
              }
            : undefined,
    };
}

function buildOptimisticTaskReportAction(
    taskReportID: string,
    actionName: typeof CONST.REPORT.ACTIONS.TYPE.TASK_COMPLETED | typeof CONST.REPORT.ACTIONS.TYPE.TASK_REOPENED | typeof CONST.REPORT.ACTIONS.TYPE.TASK_CANCELLED,
    message = '',
    actorAccountID = currentUserAccountID,
    createdOffset = 0,
): OptimisticTaskReportAction {
    const originalMessage = {
        taskReportID,
        type: actionName,
        text: message,
        html: message,
        whisperedTo: [],
    };
    const delegateAccountDetails = getPersonalDetailByEmail(delegateEmail);

    return {
        actionName,
        actorAccountID,
        automatic: false,
        avatar: getCurrentUserAvatar(),
        isAttachmentOnly: false,
        originalMessage,
        message: [
            {
                text: message,
                taskReportID,
                type: CONST.REPORT.MESSAGE.TYPE.TEXT,
            },
        ],
        person: [
            {
                style: 'strong',
                text: currentUserPersonalDetails?.displayName ?? String(currentUserAccountID),
                type: 'TEXT',
            },
        ],
        reportActionID: rand64(),
        shouldShow: true,
        created: NetworkConnection.getDBTimeWithSkew(Date.now() + createdOffset),
        isFirstItem: false,
        pendingAction: CONST.RED_BRICK_ROAD_PENDING_ACTION.ADD,
        delegateAccountID: delegateAccountDetails?.accountID,
    };
}

function isWorkspaceChat(chatType: string) {
    return chatType === CONST.REPORT.CHAT_TYPE.POLICY_ADMINS || chatType === CONST.REPORT.CHAT_TYPE.POLICY_ANNOUNCE || chatType === CONST.REPORT.CHAT_TYPE.POLICY_EXPENSE_CHAT;
}

/**
 * Builds an optimistic chat report with a randomly generated reportID and as much information as we currently have
 */
type BuildOptimisticChatReportParams = {
    participantList: number[];
    reportName?: string;
    chatType?: ValueOf<typeof CONST.REPORT.CHAT_TYPE>;
    policyID?: string;
    ownerAccountID?: number;
    isOwnPolicyExpenseChat?: boolean;
    oldPolicyName?: string;
    visibility?: ValueOf<typeof CONST.REPORT.VISIBILITY>;
    writeCapability?: ValueOf<typeof CONST.REPORT.WRITE_CAPABILITIES>;
    notificationPreference?: NotificationPreference;
    parentReportActionID?: string;
    parentReportID?: string;
    description?: string;
    avatarUrl?: string;
    optimisticReportID?: string;
};

function buildOptimisticChatReport({
    participantList,
    reportName = CONST.REPORT.DEFAULT_REPORT_NAME,
    chatType,
    policyID = CONST.POLICY.OWNER_EMAIL_FAKE,
    ownerAccountID = CONST.REPORT.OWNER_ACCOUNT_ID_FAKE,
    isOwnPolicyExpenseChat = false,
    oldPolicyName = '',
    visibility,
    writeCapability,
    notificationPreference = CONST.REPORT.NOTIFICATION_PREFERENCE.ALWAYS,
    parentReportActionID = '',
    parentReportID = undefined,
    description = '',
    avatarUrl = '',
    optimisticReportID = '',
}: BuildOptimisticChatReportParams): OptimisticChatReport {
    const isWorkspaceChatType = chatType && isWorkspaceChat(chatType);
    const participants = participantList.reduce((reportParticipants: Participants, accountID: number) => {
        const participant: ReportParticipant = {
            notificationPreference,
            ...(!isWorkspaceChatType && {role: accountID === currentUserAccountID ? CONST.REPORT.ROLE.ADMIN : CONST.REPORT.ROLE.MEMBER}),
        };
        // eslint-disable-next-line no-param-reassign
        reportParticipants[accountID] = participant;
        return reportParticipants;
    }, {} as Participants);
    const currentTime = DateUtils.getDBTime();
    const optimisticChatReport: OptimisticChatReport = {
        type: CONST.REPORT.TYPE.CHAT,
        chatType,
        isOwnPolicyExpenseChat,
        isPinned: false,
        lastActorAccountID: 0,
        lastMessageHtml: '',
        lastMessageText: undefined,
        lastReadTime: currentTime,
        lastVisibleActionCreated: currentTime,
        oldPolicyName,
        ownerAccountID: ownerAccountID || CONST.REPORT.OWNER_ACCOUNT_ID_FAKE,
        parentReportActionID,
        parentReportID,
        participants,
        policyID,
        reportID: optimisticReportID || generateReportID(),
        reportName,
        stateNum: 0,
        statusNum: 0,
        visibility,
        description,
        writeCapability,
        avatarUrl,
    };

    if (chatType === CONST.REPORT.CHAT_TYPE.INVOICE) {
        // TODO: update to support workspace as an invoice receiver when workspace-to-workspace invoice room implemented
        optimisticChatReport.invoiceReceiver = {
            type: 'individual',
            accountID: participantList.at(0) ?? -1,
        };
    }

    return optimisticChatReport;
}

function buildOptimisticGroupChatReport(
    participantAccountIDs: number[],
    reportName: string,
    avatarUri: string,
    optimisticReportID?: string,
    notificationPreference?: NotificationPreference,
) {
    return buildOptimisticChatReport({
        participantList: participantAccountIDs,
        reportName,
        chatType: CONST.REPORT.CHAT_TYPE.GROUP,
        notificationPreference,
        avatarUrl: avatarUri,
        optimisticReportID,
    });
}

/**
 * Returns the necessary reportAction onyx data to indicate that the chat has been created optimistically
 * @param [created] - Action created time
 */
function buildOptimisticCreatedReportAction(emailCreatingAction: string, created = DateUtils.getDBTime(), optimisticReportActionID?: string): OptimisticCreatedReportAction {
    return {
        reportActionID: optimisticReportActionID ?? rand64(),
        actionName: CONST.REPORT.ACTIONS.TYPE.CREATED,
        pendingAction: CONST.RED_BRICK_ROAD_PENDING_ACTION.ADD,
        actorAccountID: currentUserAccountID,
        message: [
            {
                type: CONST.REPORT.MESSAGE.TYPE.TEXT,
                style: 'strong',
                text: emailCreatingAction,
            },
            {
                type: CONST.REPORT.MESSAGE.TYPE.TEXT,
                style: 'normal',
                text: ' created this report',
            },
        ],
        person: [
            {
                type: CONST.REPORT.MESSAGE.TYPE.TEXT,
                style: 'strong',
                text: getCurrentUserDisplayNameOrEmail(),
            },
        ],
        automatic: false,
        avatar: getCurrentUserAvatar(),
        created,
        shouldShow: true,
    };
}

/**
 * Returns the necessary reportAction onyx data to indicate that the room has been renamed
 */
function buildOptimisticRenamedRoomReportAction(newName: string, oldName: string): OptimisticRenamedReportAction {
    const now = DateUtils.getDBTime();
    return {
        reportActionID: rand64(),
        actionName: CONST.REPORT.ACTIONS.TYPE.RENAMED,
        pendingAction: CONST.RED_BRICK_ROAD_PENDING_ACTION.ADD,
        actorAccountID: currentUserAccountID,
        message: [
            {
                type: CONST.REPORT.MESSAGE.TYPE.TEXT,
                style: 'strong',
                text: 'You',
            },
            {
                type: CONST.REPORT.MESSAGE.TYPE.TEXT,
                style: 'normal',
                text: ` renamed this report. New title is '${newName}' (previously '${oldName}').`,
            },
        ],
        person: [
            {
                type: CONST.REPORT.MESSAGE.TYPE.TEXT,
                style: 'strong',
                text: getCurrentUserDisplayNameOrEmail(),
            },
        ],
        originalMessage: {
            oldName,
            newName,
            html: `Room renamed to ${newName}`,
            lastModified: now,
        },
        automatic: false,
        avatar: getCurrentUserAvatar(),
        created: now,
        shouldShow: true,
    };
}

/**
 * Returns the necessary reportAction onyx data to indicate that the room description has been updated
 */
function buildOptimisticRoomDescriptionUpdatedReportAction(description: string): OptimisticRoomDescriptionUpdatedReportAction {
    const now = DateUtils.getDBTime();
    return {
        reportActionID: rand64(),
        actionName: CONST.REPORT.ACTIONS.TYPE.ROOM_CHANGE_LOG.UPDATE_ROOM_DESCRIPTION,
        pendingAction: CONST.RED_BRICK_ROAD_PENDING_ACTION.ADD,
        actorAccountID: currentUserAccountID,
        message: [
            {
                type: CONST.REPORT.MESSAGE.TYPE.COMMENT,
                text: description ? `set the room description to: ${Parser.htmlToText(description)}` : 'cleared the room description',
                html: description ? `<muted-text>set the room description to: ${description}</muted-text>` : '<muted-text>cleared the room description</muted-text>',
            },
        ],
        person: [
            {
                type: CONST.REPORT.MESSAGE.TYPE.TEXT,
                style: 'strong',
                text: getCurrentUserDisplayNameOrEmail(),
            },
        ],
        originalMessage: {
            description,
            lastModified: now,
        },
        created: now,
    };
}

/**
 * Returns the necessary reportAction onyx data to indicate that the transaction has been put on hold optimistically
 * @param [created] - Action created time
 */
function buildOptimisticHoldReportAction(created = DateUtils.getDBTime()): OptimisticHoldReportAction {
    return {
        reportActionID: rand64(),
        actionName: CONST.REPORT.ACTIONS.TYPE.HOLD,
        pendingAction: CONST.RED_BRICK_ROAD_PENDING_ACTION.ADD,
        actorAccountID: currentUserAccountID,
        message: [
            {
                type: CONST.REPORT.MESSAGE.TYPE.TEXT,
                style: 'normal',
                text: translateLocal('iou.heldExpense'),
            },
        ],
        person: [
            {
                type: CONST.REPORT.MESSAGE.TYPE.TEXT,
                style: 'strong',
                text: getCurrentUserDisplayNameOrEmail(),
            },
        ],
        automatic: false,
        avatar: getCurrentUserAvatar(),
        created,
        shouldShow: true,
    };
}

/**
 * Returns the necessary reportAction onyx data to indicate that the transaction has been put on hold optimistically
 * @param [created] - Action created time
 */
function buildOptimisticHoldReportActionComment(comment: string, created = DateUtils.getDBTime()): OptimisticHoldReportAction {
    return {
        reportActionID: rand64(),
        actionName: CONST.REPORT.ACTIONS.TYPE.ADD_COMMENT,
        pendingAction: CONST.RED_BRICK_ROAD_PENDING_ACTION.ADD,
        actorAccountID: currentUserAccountID,
        message: [
            {
                type: CONST.REPORT.MESSAGE.TYPE.COMMENT,
                text: comment,
                html: comment, // as discussed on https://github.com/Expensify/App/pull/39452 we will not support HTML for now
            },
        ],
        person: [
            {
                type: CONST.REPORT.MESSAGE.TYPE.TEXT,
                style: 'strong',
                text: getCurrentUserDisplayNameOrEmail(),
            },
        ],
        automatic: false,
        avatar: getCurrentUserAvatar(),
        created,
        shouldShow: true,
    };
}

/**
 * Returns the necessary reportAction onyx data to indicate that the transaction has been removed from hold optimistically
 * @param [created] - Action created time
 */
function buildOptimisticUnHoldReportAction(created = DateUtils.getDBTime()): OptimisticHoldReportAction {
    return {
        reportActionID: rand64(),
        actionName: CONST.REPORT.ACTIONS.TYPE.UNHOLD,
        pendingAction: CONST.RED_BRICK_ROAD_PENDING_ACTION.ADD,
        actorAccountID: currentUserAccountID,
        message: [
            {
                type: CONST.REPORT.MESSAGE.TYPE.TEXT,
                style: 'normal',
                text: translateLocal('iou.unheldExpense'),
            },
        ],
        person: [
            {
                type: CONST.REPORT.MESSAGE.TYPE.TEXT,
                style: 'normal',
                text: getCurrentUserDisplayNameOrEmail(),
            },
        ],
        automatic: false,
        avatar: getCurrentUserAvatar(),
        created,
        shouldShow: true,
    };
}

function buildOptimisticRetractedReportAction(created = DateUtils.getDBTime()): OptimisticRetractedReportAction {
    return {
        reportActionID: rand64(),
        actionName: CONST.REPORT.ACTIONS.TYPE.RETRACTED,
        actorAccountID: currentUserAccountID,
        pendingAction: CONST.RED_BRICK_ROAD_PENDING_ACTION.ADD,
        message: [
            {
                type: CONST.REPORT.MESSAGE.TYPE.COMMENT,
                text: 'retracted',
                html: `<muted-text>retracted</muted-text>`,
            },
        ],
        person: [
            {
                style: 'strong',
                text: getCurrentUserDisplayNameOrEmail(),
                type: CONST.REPORT.MESSAGE.TYPE.TEXT,
            },
        ],
        automatic: false,
        avatar: getCurrentUserAvatar(),
        created,
        shouldShow: true,
    };
}

function buildOptimisticReopenedReportAction(created = DateUtils.getDBTime()): OptimisticReopenedReportAction {
    return {
        reportActionID: rand64(),
        actionName: CONST.REPORT.ACTIONS.TYPE.REOPENED,
        actorAccountID: currentUserAccountID,
        pendingAction: CONST.RED_BRICK_ROAD_PENDING_ACTION.ADD,
        message: [
            {
                type: CONST.REPORT.MESSAGE.TYPE.COMMENT,
                text: 'reopened',
                html: '<muted-text>reopened</muted-text>',
            },
        ],
        person: [
            {
                style: 'strong',
                text: getCurrentUserDisplayNameOrEmail(),
                type: CONST.REPORT.MESSAGE.TYPE.TEXT,
            },
        ],
        automatic: false,
        avatar: getCurrentUserAvatar(),
        created,
        shouldShow: true,
    };
}

function buildOptimisticEditedTaskFieldReportAction({title, description}: Task): OptimisticEditedTaskReportAction {
    // We do not modify title & description in one request, so we need to create a different optimistic action for each field modification
    let field = '';
    let value = '';
    if (title !== undefined) {
        field = 'task title';
        value = title;
    } else if (description !== undefined) {
        field = 'description';
        value = description;
    }

    let changelog = 'edited this task';
    if (field && value) {
        changelog = `updated the ${field} to ${value}`;
    } else if (field) {
        changelog = `removed the ${field}`;
    }
    const delegateAccountDetails = getPersonalDetailByEmail(delegateEmail);

    return {
        reportActionID: rand64(),
        actionName: CONST.REPORT.ACTIONS.TYPE.TASK_EDITED,
        pendingAction: CONST.RED_BRICK_ROAD_PENDING_ACTION.ADD,
        actorAccountID: currentUserAccountID,
        message: [
            {
                type: CONST.REPORT.MESSAGE.TYPE.COMMENT,
                text: changelog,
                html: getParsedComment(changelog, undefined, undefined, title !== undefined ? [...CONST.TASK_TITLE_DISABLED_RULES] : undefined),
            },
        ],
        person: [
            {
                type: CONST.REPORT.MESSAGE.TYPE.TEXT,
                style: 'strong',
                text: getCurrentUserDisplayNameOrEmail(),
            },
        ],
        automatic: false,
        avatar: getCurrentUserAvatar(),
        created: DateUtils.getDBTime(),
        shouldShow: false,
        delegateAccountID: delegateAccountDetails?.accountID,
    };
}

function buildOptimisticCardAssignedReportAction(assigneeAccountID: number): OptimisticCardAssignedReportAction {
    return {
        actionName: CONST.REPORT.ACTIONS.TYPE.CARD_ASSIGNED,
        actorAccountID: currentUserAccountID,
        avatar: getCurrentUserAvatar(),
        created: DateUtils.getDBTime(),
        originalMessage: {assigneeAccountID, cardID: -1},
        message: [{type: CONST.REPORT.MESSAGE.TYPE.COMMENT, text: '', html: ''}],
        pendingAction: CONST.RED_BRICK_ROAD_PENDING_ACTION.ADD,
        person: [
            {
                type: CONST.REPORT.MESSAGE.TYPE.TEXT,
                style: 'strong',
                text: getCurrentUserDisplayNameOrEmail(),
            },
        ],
        reportActionID: rand64(),
        shouldShow: true,
    };
}

function buildOptimisticChangedTaskAssigneeReportAction(assigneeAccountID: number): OptimisticEditedTaskReportAction {
    const delegateAccountDetails = getPersonalDetailByEmail(delegateEmail);

    return {
        reportActionID: rand64(),
        actionName: CONST.REPORT.ACTIONS.TYPE.TASK_EDITED,
        pendingAction: CONST.RED_BRICK_ROAD_PENDING_ACTION.ADD,
        actorAccountID: currentUserAccountID,
        message: [
            {
                type: CONST.REPORT.MESSAGE.TYPE.COMMENT,
                text: `assigned to ${getDisplayNameForParticipant({accountID: assigneeAccountID})}`,
                html: `assigned to <mention-user accountID="${assigneeAccountID}"/>`,
            },
        ],
        person: [
            {
                type: CONST.REPORT.MESSAGE.TYPE.TEXT,
                style: 'strong',
                text: getCurrentUserDisplayNameOrEmail(),
            },
        ],
        automatic: false,
        avatar: getCurrentUserAvatar(),
        created: DateUtils.getDBTime(),
        shouldShow: false,
        delegateAccountID: delegateAccountDetails?.accountID,
    };
}

/**
 * Returns the necessary reportAction onyx data to indicate that a chat has been archived
 *
 * @param reason - A reason why the chat has been archived
 */
function buildOptimisticClosedReportAction(
    emailClosingReport: string,
    policyName: string,
    reason: ValueOf<typeof CONST.REPORT.ARCHIVE_REASON> = CONST.REPORT.ARCHIVE_REASON.DEFAULT,
): OptimisticClosedReportAction {
    return {
        actionName: CONST.REPORT.ACTIONS.TYPE.CLOSED,
        actorAccountID: currentUserAccountID,
        automatic: false,
        avatar: getCurrentUserAvatar(),
        created: DateUtils.getDBTime(),
        message: [
            {
                type: CONST.REPORT.MESSAGE.TYPE.TEXT,
                style: 'strong',
                text: emailClosingReport,
            },
            {
                type: CONST.REPORT.MESSAGE.TYPE.TEXT,
                style: 'normal',
                text: ' closed this report',
            },
        ],
        originalMessage: {
            policyName,
            reason,
        },
        pendingAction: CONST.RED_BRICK_ROAD_PENDING_ACTION.ADD,
        person: [
            {
                type: CONST.REPORT.MESSAGE.TYPE.TEXT,
                style: 'strong',
                text: getCurrentUserDisplayNameOrEmail(),
            },
        ],
        reportActionID: rand64(),
        shouldShow: true,
    };
}

/**
 * Returns an optimistic Dismissed Violation Report Action. Use the originalMessage customize this to the type of
 * violation being dismissed.
 */
function buildOptimisticDismissedViolationReportAction(
    originalMessage: ReportAction<typeof CONST.REPORT.ACTIONS.TYPE.DISMISSED_VIOLATION>['originalMessage'],
): OptimisticDismissedViolationReportAction {
    return {
        actionName: CONST.REPORT.ACTIONS.TYPE.DISMISSED_VIOLATION,
        actorAccountID: currentUserAccountID,
        avatar: getCurrentUserAvatar(),
        created: DateUtils.getDBTime(),
        message: [
            {
                type: CONST.REPORT.MESSAGE.TYPE.TEXT,
                style: 'normal',
                text: getDismissedViolationMessageText(originalMessage),
            },
        ],
        originalMessage,
        pendingAction: CONST.RED_BRICK_ROAD_PENDING_ACTION.ADD,
        person: [
            {
                type: CONST.REPORT.MESSAGE.TYPE.TEXT,
                style: 'strong',
                text: getCurrentUserDisplayNameOrEmail(),
            },
        ],
        reportActionID: rand64(),
        shouldShow: true,
    };
}

function buildOptimisticResolvedDuplicatesReportAction(): OptimisticDismissedViolationReportAction {
    return {
        actionName: CONST.REPORT.ACTIONS.TYPE.RESOLVED_DUPLICATES,
        actorAccountID: currentUserAccountID,
        avatar: getCurrentUserAvatar(),
        created: DateUtils.getDBTime(),
        message: [
            {
                type: CONST.REPORT.MESSAGE.TYPE.TEXT,
                style: 'normal',
                text: translateLocal('violations.resolvedDuplicates'),
            },
        ],
        pendingAction: CONST.RED_BRICK_ROAD_PENDING_ACTION.ADD,
        person: [
            {
                type: CONST.REPORT.MESSAGE.TYPE.TEXT,
                style: 'strong',
                text: getCurrentUserDisplayNameOrEmail(),
            },
        ],
        reportActionID: rand64(),
        shouldShow: true,
    };
}

function buildOptimisticChangeApproverReportAction(managerID: number, actorAccountID: number): OptimisticChangedApproverReportAction {
    const created = DateUtils.getDBTime();
    return {
        actionName: managerID === actorAccountID ? CONST.REPORT.ACTIONS.TYPE.TAKE_CONTROL : CONST.REPORT.ACTIONS.TYPE.REROUTE,
        actorAccountID,
        avatar: getCurrentUserAvatar(),
        created: DateUtils.getDBTime(),
        message: [
            {
                type: CONST.REPORT.MESSAGE.TYPE.COMMENT,
                text: `changed the approver to ${getDisplayNameForParticipant({accountID: managerID})}`,
                html: `changed the approver to <mention-user accountID="${managerID}"/>`,
            },
        ],
        person: [
            {
                type: CONST.REPORT.MESSAGE.TYPE.TEXT,
                style: 'strong',
                text: getCurrentUserDisplayNameOrEmail(),
            },
        ],
        originalMessage: {
            lastModified: created,
            mentionedAccountIDs: [managerID],
        },
        shouldShow: false,
        pendingAction: CONST.RED_BRICK_ROAD_PENDING_ACTION.ADD,
        isOptimisticAction: true,
        reportActionID: rand64(),
    };
}

function buildOptimisticAnnounceChat(policyID: string, accountIDs: number[]): OptimisticAnnounceChat {
    const announceReport = getRoom(CONST.REPORT.CHAT_TYPE.POLICY_ANNOUNCE, policyID);
    // This will be fixed as part of https://github.com/Expensify/Expensify/issues/507850
    // eslint-disable-next-line deprecation/deprecation
    const policy = getPolicy(policyID);
    const announceRoomOnyxData: AnnounceRoomOnyxData = {
        onyxOptimisticData: [],
        onyxSuccessData: [],
        onyxFailureData: [],
    };

    // Do not create #announce room if the room already exists or if there are less than 3 participants in workspace
    if (accountIDs.length < 3 || announceReport) {
        return {
            announceChatReportID: '',
            announceChatReportActionID: '',
            announceChatData: announceRoomOnyxData,
        };
    }

    const announceChatData = buildOptimisticChatReport({
        participantList: accountIDs,
        reportName: CONST.REPORT.WORKSPACE_CHAT_ROOMS.ANNOUNCE,
        chatType: CONST.REPORT.CHAT_TYPE.POLICY_ANNOUNCE,
        policyID,
        ownerAccountID: CONST.POLICY.OWNER_ACCOUNT_ID_FAKE,
        oldPolicyName: policy?.name,
        writeCapability: CONST.REPORT.WRITE_CAPABILITIES.ADMINS,
        notificationPreference: CONST.REPORT.NOTIFICATION_PREFERENCE.ALWAYS,
    });

    const announceCreatedAction = buildOptimisticCreatedReportAction(CONST.POLICY.OWNER_EMAIL_FAKE);
    announceRoomOnyxData.onyxOptimisticData.push(
        {
            onyxMethod: Onyx.METHOD.SET,
            key: `${ONYXKEYS.COLLECTION.REPORT}${announceChatData.reportID}`,
            value: {
                pendingFields: {
                    addWorkspaceRoom: CONST.RED_BRICK_ROAD_PENDING_ACTION.ADD,
                },
                ...announceChatData,
            },
        },
        {
            onyxMethod: Onyx.METHOD.SET,
            key: `${ONYXKEYS.COLLECTION.REPORT_DRAFT}${announceChatData.reportID}`,
            value: null,
        },
        {
            onyxMethod: Onyx.METHOD.SET,
            key: `${ONYXKEYS.COLLECTION.REPORT_ACTIONS}${announceChatData.reportID}`,
            value: {
                [announceCreatedAction.reportActionID]: announceCreatedAction,
            },
        },
    );
    announceRoomOnyxData.onyxSuccessData.push(
        {
            onyxMethod: Onyx.METHOD.MERGE,
            key: `${ONYXKEYS.COLLECTION.REPORT}${announceChatData.reportID}`,
            value: {
                pendingFields: {
                    addWorkspaceRoom: null,
                },
                pendingAction: null,
            },
        },
        {
            onyxMethod: Onyx.METHOD.MERGE,
            key: `${ONYXKEYS.COLLECTION.REPORT_METADATA}${announceChatData.reportID}`,
            value: {
                isOptimisticReport: false,
            },
        },
        {
            onyxMethod: Onyx.METHOD.MERGE,
            key: `${ONYXKEYS.COLLECTION.REPORT_ACTIONS}${announceChatData.reportID}`,
            value: {
                [announceCreatedAction.reportActionID]: {
                    pendingAction: null,
                },
            },
        },
    );
    announceRoomOnyxData.onyxFailureData.push(
        {
            onyxMethod: Onyx.METHOD.MERGE,
            key: `${ONYXKEYS.COLLECTION.REPORT}${announceChatData.reportID}`,
            value: {
                pendingFields: {
                    addWorkspaceRoom: null,
                },
                pendingAction: null,
            },
        },
        {
            onyxMethod: Onyx.METHOD.MERGE,
            key: `${ONYXKEYS.COLLECTION.REPORT_METADATA}${announceChatData.reportID}`,
            value: {
                isOptimisticReport: false,
            },
        },
        {
            onyxMethod: Onyx.METHOD.MERGE,
            key: `${ONYXKEYS.COLLECTION.REPORT_ACTIONS}${announceChatData.reportID}`,
            value: {
                [announceCreatedAction.reportActionID]: {
                    pendingAction: null,
                },
            },
        },
    );
    return {
        announceChatReportID: announceChatData.reportID,
        announceChatReportActionID: announceCreatedAction.reportActionID,
        announceChatData: announceRoomOnyxData,
    };
}

function buildOptimisticWorkspaceChats(policyID: string, policyName: string, expenseReportId?: string): OptimisticWorkspaceChats {
    const pendingChatMembers = getPendingChatMembers(currentUserAccountID ? [currentUserAccountID] : [], [], CONST.RED_BRICK_ROAD_PENDING_ACTION.ADD);
    const adminsChatData = {
        ...buildOptimisticChatReport({
            participantList: currentUserAccountID ? [currentUserAccountID] : [],
            reportName: CONST.REPORT.WORKSPACE_CHAT_ROOMS.ADMINS,
            chatType: CONST.REPORT.CHAT_TYPE.POLICY_ADMINS,
            policyID,
            ownerAccountID: CONST.POLICY.OWNER_ACCOUNT_ID_FAKE,
            oldPolicyName: policyName,
        }),
    };
    const adminsChatReportID = adminsChatData.reportID;
    const adminsCreatedAction = buildOptimisticCreatedReportAction(CONST.POLICY.OWNER_EMAIL_FAKE);
    const adminsReportActionData = {
        [adminsCreatedAction.reportActionID]: adminsCreatedAction,
    };

    const expenseChatData = buildOptimisticChatReport({
        participantList: currentUserAccountID ? [currentUserAccountID] : [],
        reportName: '',
        chatType: CONST.REPORT.CHAT_TYPE.POLICY_EXPENSE_CHAT,
        policyID,
        ownerAccountID: currentUserAccountID,
        isOwnPolicyExpenseChat: true,
        oldPolicyName: policyName,
        optimisticReportID: expenseReportId,
    });

    const expenseChatReportID = expenseChatData.reportID;
    const expenseReportCreatedAction = buildOptimisticCreatedReportAction(currentUserEmail ?? '');
    const expenseReportActionData = {
        [expenseReportCreatedAction.reportActionID]: expenseReportCreatedAction,
    };

    return {
        adminsChatReportID,
        adminsChatData,
        adminsReportActionData,
        adminsCreatedReportActionID: adminsCreatedAction.reportActionID,
        expenseChatReportID,
        expenseChatData,
        expenseReportActionData,
        expenseCreatedReportActionID: expenseReportCreatedAction.reportActionID,
        pendingChatMembers,
    };
}

/**
 * Builds an optimistic Task Report with a randomly generated reportID
 *
 * @param ownerAccountID - Account ID of the person generating the Task.
 * @param assigneeAccountID - AccountID of the other person participating in the Task.
 * @param parentReportID - Report ID of the chat where the Task is.
 * @param title - Task title.
 * @param description - Task description.
 * @param policyID - PolicyID of the parent report
 */

function buildOptimisticTaskReport(
    ownerAccountID: number,
    parentReportID: string,
    assigneeAccountID = 0,
    title?: string,
    description?: string,
    policyID: string = CONST.POLICY.OWNER_EMAIL_FAKE,
    notificationPreference: NotificationPreference = CONST.REPORT.NOTIFICATION_PREFERENCE.HIDDEN,
    mediaAttributes?: Record<string, string>,
): OptimisticTaskReport {
    const participants: Participants = {
        [ownerAccountID]: {
            notificationPreference,
        },
    };

    if (assigneeAccountID) {
        participants[assigneeAccountID] = {notificationPreference};
    }

    return {
        reportID: generateReportID(),
        reportName: getParsedComment(title ?? '', undefined, undefined, [...CONST.TASK_TITLE_DISABLED_RULES]),
        description: getParsedComment(description ?? '', {}, mediaAttributes),
        ownerAccountID,
        participants,
        managerID: assigneeAccountID,
        type: CONST.REPORT.TYPE.TASK,
        parentReportID,
        policyID,
        stateNum: CONST.REPORT.STATE_NUM.OPEN,
        statusNum: CONST.REPORT.STATUS_NUM.OPEN,
        lastVisibleActionCreated: DateUtils.getDBTime(),
        hasParentAccess: true,
    };
}

/**
 * Builds an optimistic EXPORTED_TO_INTEGRATION report action
 *
 * @param integration - The connectionName of the integration
 * @param markedManually - Whether the integration was marked as manually exported
 */
function buildOptimisticExportIntegrationAction(integration: ConnectionName, markedManually = false): OptimisticExportIntegrationAction {
    const label = CONST.POLICY.CONNECTIONS.NAME_USER_FRIENDLY[integration];
    return {
        reportActionID: rand64(),
        actionName: CONST.REPORT.ACTIONS.TYPE.EXPORTED_TO_INTEGRATION,
        pendingAction: CONST.RED_BRICK_ROAD_PENDING_ACTION.ADD,
        actorAccountID: currentUserAccountID,
        message: [],
        person: [
            {
                type: CONST.REPORT.MESSAGE.TYPE.TEXT,
                style: 'strong',
                text: getCurrentUserDisplayNameOrEmail(),
            },
        ],
        automatic: false,
        avatar: getCurrentUserAvatar(),
        created: DateUtils.getDBTime(),
        shouldShow: true,
        originalMessage: {
            label,
            lastModified: DateUtils.getDBTime(),
            markedManually,
            inProgress: true,
        },
    };
}

/**
 * A helper method to create transaction thread
 *
 * @param reportAction - the parent IOU report action from which to create the thread
 * @param moneyRequestReport - the report which the report action belongs to
 */
function buildTransactionThread(
    reportAction: OnyxEntry<ReportAction | OptimisticIOUReportAction>,
    moneyRequestReport: OnyxEntry<Report>,
    existingTransactionThreadReportID?: string,
    optimisticTransactionThreadReportID?: string,
): OptimisticChatReport {
    const participantAccountIDs = [...new Set([currentUserAccountID, Number(reportAction?.actorAccountID)])].filter(Boolean) as number[];
    const existingTransactionThreadReport = getReportOrDraftReport(existingTransactionThreadReportID);

    if (existingTransactionThreadReportID && existingTransactionThreadReport) {
        return {
            ...existingTransactionThreadReport,
            parentReportActionID: reportAction?.reportActionID,
            parentReportID: moneyRequestReport?.reportID,
            reportName: getTransactionReportName({reportAction}),
            policyID: moneyRequestReport?.policyID,
        };
    }

    return buildOptimisticChatReport({
        participantList: participantAccountIDs,
        reportName: getTransactionReportName({reportAction}),
        policyID: moneyRequestReport?.policyID,
        ownerAccountID: CONST.POLICY.OWNER_ACCOUNT_ID_FAKE,
        notificationPreference: CONST.REPORT.NOTIFICATION_PREFERENCE.HIDDEN,
        parentReportActionID: reportAction?.reportActionID,
        parentReportID: moneyRequestReport?.reportID,
        optimisticReportID: optimisticTransactionThreadReportID,
    });
}

/**
 * Build optimistic expense entities:
 *
 * 1. CREATED action for the chatReport
 * 2. CREATED action for the iouReport
 * 3. IOU action for the iouReport linked to the transaction thread via `childReportID`
 * 4. Transaction Thread linked to the IOU action via `parentReportActionID`
 * 5. CREATED action for the Transaction Thread
 */
function buildOptimisticMoneyRequestEntities(
    optimisticMoneyRequestEntities: OptimisticMoneyRequestEntitiesWithoutTransactionThreadFlag,
): [OptimisticCreatedReportAction, OptimisticCreatedReportAction, OptimisticIOUReportAction, OptimisticChatReport, OptimisticCreatedReportAction | null];
function buildOptimisticMoneyRequestEntities(
    optimisticMoneyRequestEntities: OptimisticMoneyRequestEntitiesWithTransactionThreadFlag,
): [OptimisticCreatedReportAction, OptimisticCreatedReportAction, OptimisticIOUReportAction, OptimisticChatReport | undefined, OptimisticCreatedReportAction | null];
function buildOptimisticMoneyRequestEntities({
    iouReport,
    type,
    amount,
    currency,
    comment,
    payeeEmail,
    participants,
    transactionID,
    paymentType,
    isSettlingUp = false,
    isSendMoneyFlow = false,
    isOwnPolicyExpenseChat = false,
    isPersonalTrackingExpense,
    existingTransactionThreadReportID,
    linkedTrackedExpenseReportAction,
    optimisticCreatedReportActionID,
    shouldGenerateTransactionThreadReport = true,
}: OptimisticMoneyRequestEntities): [
    OptimisticCreatedReportAction,
    OptimisticCreatedReportAction,
    OptimisticIOUReportAction,
    OptimisticChatReport | undefined,
    OptimisticCreatedReportAction | null,
] {
    const createdActionForChat = buildOptimisticCreatedReportAction(payeeEmail, undefined, optimisticCreatedReportActionID);

    // The `CREATED` action must be optimistically generated before the IOU action so that it won't appear after the IOU action in the chat.
    const iouActionCreationTime = DateUtils.getDBTime();
    const createdActionForIOUReport = buildOptimisticCreatedReportAction(payeeEmail, DateUtils.subtractMillisecondsFromDateTime(iouActionCreationTime, 1));

    const iouAction = buildOptimisticIOUReportAction({
        type,
        amount,
        currency,
        comment,
        participants,
        transactionID,
        paymentType,
        iouReportID: iouReport.reportID,
        isPersonalTrackingExpense,
        isSettlingUp,
        isSendMoneyFlow,
        isOwnPolicyExpenseChat,
        created: iouActionCreationTime,
        linkedExpenseReportAction: linkedTrackedExpenseReportAction,
    });

    // Create optimistic transactionThread and the `CREATED` action for it, if existingTransactionThreadReportID is undefined
    const transactionThread = shouldGenerateTransactionThreadReport ? buildTransactionThread(iouAction, iouReport, existingTransactionThreadReportID) : undefined;
    const createdActionForTransactionThread = !!existingTransactionThreadReportID || !shouldGenerateTransactionThreadReport ? null : buildOptimisticCreatedReportAction(payeeEmail);

    // The IOU action and the transactionThread are co-dependent as parent-child, so we need to link them together
    iouAction.childReportID = existingTransactionThreadReportID ?? transactionThread?.reportID;

    return [createdActionForChat, createdActionForIOUReport, iouAction, transactionThread, createdActionForTransactionThread];
}

/**
 * Check if the report is empty, meaning it has no visible messages (i.e. only a "created" report action).
 * Added caching mechanism via derived values.
 */
function isEmptyReport(report: OnyxEntry<Report>, isReportArchived = false): boolean {
    if (!report) {
        return true;
    }

    // Get the `isEmpty` state from cached report attributes
    const attributes = reportAttributesDerivedValue?.[report.reportID];
    if (attributes) {
        return attributes.isEmpty;
    }

    return generateIsEmptyReport(report, isReportArchived);
}

/**
 * Check if the report is empty, meaning it has no visible messages (i.e. only a "created" report action).
 * No cache implementation which bypasses derived value check.
 */
function generateIsEmptyReport(report: OnyxEntry<Report>, isReportArchived = false): boolean {
    if (!report) {
        return true;
    }

    if (report.lastMessageText) {
        return false;
    }

    const lastVisibleMessage = getLastVisibleMessage(report.reportID, {}, isReportArchived);
    return !lastVisibleMessage.lastMessageText;
}

// We need oneTransactionThreadReport to get the correct last visible action created
function isUnread(report: OnyxEntry<Report>, oneTransactionThreadReport: OnyxEntry<Report>, isReportArchived = false): boolean {
    if (!report) {
        return false;
    }

    if (isEmptyReport(report, isReportArchived)) {
        return false;
    }
    // lastVisibleActionCreated and lastReadTime are both datetime strings and can be compared directly
    const lastVisibleActionCreated = getReportLastVisibleActionCreated(report, oneTransactionThreadReport);
    const lastReadTime = report.lastReadTime ?? '';
    const lastMentionedTime = report.lastMentionedTime ?? '';

    // If the user was mentioned and the comment got deleted the lastMentionedTime will be more recent than the lastVisibleActionCreated
    return lastReadTime < (lastVisibleActionCreated ?? '') || lastReadTime < lastMentionedTime;
}

function isIOUOwnedByCurrentUser(report: OnyxEntry<Report>, allReportsDict?: OnyxCollection<Report>): boolean {
    const allAvailableReports = allReportsDict ?? allReports;
    if (!report || !allAvailableReports) {
        return false;
    }

    let reportToLook = report;
    if (report.iouReportID) {
        const iouReport = allAvailableReports[`${ONYXKEYS.COLLECTION.REPORT}${report.iouReportID}`];
        if (iouReport) {
            reportToLook = iouReport;
        }
    }

    return reportToLook.ownerAccountID === currentUserAccountID;
}

/**
 * Assuming the passed in report is a default room, lets us know whether we can see it or not, based on permissions and
 * the various subsets of users we've allowed to use default rooms.
 */
function canSeeDefaultRoom(report: OnyxEntry<Report>, betas: OnyxEntry<Beta[]>, isReportArchived = false): boolean {
    // Include archived rooms
    if (isArchivedNonExpenseReport(report, isReportArchived)) {
        return true;
    }

    // If the room has an assigned guide, it can be seen.
    if (hasExpensifyGuidesEmails(Object.keys(report?.participants ?? {}).map(Number))) {
        return true;
    }

    // Include any admins and announce rooms, since only non partner-managed domain rooms are on the beta now.
    if (isAdminRoom(report) || isAnnounceRoom(report)) {
        return true;
    }

    // For all other cases, just check that the user belongs to the default rooms beta
    return Permissions.isBetaEnabled(CONST.BETAS.DEFAULT_ROOMS, betas ?? []);
}

function canAccessReport(report: OnyxEntry<Report>, betas: OnyxEntry<Beta[]>, isReportArchived = false): boolean {
    // We hide default rooms (it's basically just domain rooms now) from people who aren't on the defaultRooms beta.
    if (isDefaultRoom(report) && !canSeeDefaultRoom(report, betas, isReportArchived)) {
        return false;
    }

    if (report?.errorFields?.notFound) {
        return false;
    }

    return true;
}

// eslint-disable-next-line rulesdir/no-negated-variables
function isReportNotFound(report: OnyxEntry<Report>): boolean {
    return !!report?.errorFields?.notFound;
}

/**
 * Check if the report is the parent report of the currently viewed report or at least one child report has report action
 */
function shouldHideReport(report: OnyxEntry<Report>, currentReportId: string | undefined): boolean {
    const currentReport = getReportOrDraftReport(currentReportId);
    const parentReport = getParentReport(!isEmptyObject(currentReport) ? currentReport : undefined);
    const reportActions = allReportActions?.[`${ONYXKEYS.COLLECTION.REPORT_ACTIONS}${report?.reportID}`] ?? {};
    const isChildReportHasComment = Object.values(reportActions ?? {})?.some(
        (reportAction) => (reportAction?.childVisibleActionCount ?? 0) > 0 && shouldReportActionBeVisible(reportAction, reportAction.reportActionID, canUserPerformWriteAction(report)),
    );
    return parentReport?.reportID !== report?.reportID && !isChildReportHasComment;
}

/**
 * Should we display a RBR on the LHN on this report due to violations?
 */
function shouldDisplayViolationsRBRInLHN(report: OnyxEntry<Report>, transactionViolations: OnyxCollection<TransactionViolation[]>): boolean {
    // We only show the RBR in the highest level, which is the expense chat
    if (!report || !isPolicyExpenseChat(report)) {
        return false;
    }

    // We only show the RBR to the submitter
    if (!isCurrentUserSubmitter(report)) {
        return false;
    }
    if (!report.policyID || !reportsByPolicyID) {
        return false;
    }

    // If any report has a violation, then it should have a RBR
    const potentialReports = Object.values(reportsByPolicyID[report.policyID] ?? {}) ?? [];
    return potentialReports.some((potentialReport) => {
        if (!potentialReport) {
            return false;
        }

        return (
            !isInvoiceReport(potentialReport) &&
            (hasViolations(potentialReport.reportID, transactionViolations, true) ||
                hasWarningTypeViolations(potentialReport.reportID, transactionViolations, true) ||
                hasNoticeTypeViolations(potentialReport.reportID, transactionViolations, true))
        );
    });
}

/**
 * Checks to see if a report contains a violation
 */
function hasViolations(
    reportID: string | undefined,
    transactionViolations: OnyxCollection<TransactionViolation[]>,
    shouldShowInReview?: boolean,
    reportTransactions?: SearchTransaction[],
): boolean {
    const transactions = reportTransactions ?? getReportTransactions(reportID);
    return transactions.some((transaction) => hasViolation(transaction, transactionViolations, shouldShowInReview));
}

/**
 * Checks to see if a report contains a violation of type `warning`
 */
function hasWarningTypeViolations(
    reportID: string | undefined,
    transactionViolations: OnyxCollection<TransactionViolation[]>,
    shouldShowInReview?: boolean,
    reportTransactions?: SearchTransaction[],
): boolean {
    const transactions = reportTransactions ?? getReportTransactions(reportID);
    return transactions.some((transaction) => hasWarningTypeViolation(transaction, transactionViolations, shouldShowInReview));
}

/**
 * Checks to see if a transaction contains receipt error
 */
function hasReceiptError(transaction: OnyxInputOrEntry<Transaction>): boolean {
    const errors = {
        ...(transaction?.errorFields?.route ?? transaction?.errorFields?.waypoints ?? transaction?.errors),
    };
    const errorEntries = Object.entries(errors ?? {});
    const errorMessages = mapValues(Object.fromEntries(errorEntries), (error) => error);
    return Object.values(errorMessages).some((error) => isReceiptError(error));
}

/**
 * Checks to see if a report contains receipt error
 */
function hasReceiptErrors(reportID: string | undefined): boolean {
    const transactions = getReportTransactions(reportID);
    return transactions.some(hasReceiptError);
}

/**
 * Checks to see if a report contains a violation of type `notice`
 */
function hasNoticeTypeViolations(
    reportID: string | undefined,
    transactionViolations: OnyxCollection<TransactionViolation[]>,
    shouldShowInReview?: boolean,
    reportTransactions?: SearchTransaction[],
): boolean {
    const transactions = reportTransactions ?? getReportTransactions(reportID);
    return transactions.some((transaction) => hasNoticeTypeViolation(transaction, transactionViolations, shouldShowInReview));
}

/**
 * Checks to see if a report contains any type of violation
 */
function hasAnyViolations(reportID: string | undefined, transactionViolations: OnyxCollection<TransactionViolation[]>, reportTransactions?: SearchTransaction[]) {
    return (
        hasViolations(reportID, transactionViolations, undefined, reportTransactions) ||
        hasNoticeTypeViolations(reportID, transactionViolations, true, reportTransactions) ||
        hasWarningTypeViolations(reportID, transactionViolations, true, reportTransactions)
    );
}

function hasReportViolations(reportID: string | undefined) {
    if (!reportID) {
        return false;
    }
    const reportViolations = allReportsViolations?.[`${ONYXKEYS.COLLECTION.REPORT_VIOLATIONS}${reportID}`];
    return Object.values(reportViolations ?? {}).some((violations) => !isEmptyObject(violations));
}

type ReportErrorsAndReportActionThatRequiresAttention = {
    errors: ErrorFields;
    reportAction?: OnyxEntry<ReportAction>;
};

function getAllReportActionsErrorsAndReportActionThatRequiresAttention(
    report: OnyxEntry<Report>,
    reportActions: OnyxEntry<ReportActions>,
    isReportArchived = false,
): ReportErrorsAndReportActionThatRequiresAttention {
    const reportActionsArray = Object.values(reportActions ?? {}).filter((action) => !isDeletedAction(action));
    const reportActionErrors: ErrorFields = {};
    let reportAction: OnyxEntry<ReportAction>;

    for (const action of reportActionsArray) {
        if (action && !isEmptyObject(action.errors)) {
            Object.assign(reportActionErrors, action.errors);

            if (!reportAction) {
                reportAction = action;
            }
        }
    }
    const parentReportAction: OnyxEntry<ReportAction> =
        !report?.parentReportID || !report?.parentReportActionID
            ? undefined
            : allReportActions?.[`${ONYXKEYS.COLLECTION.REPORT_ACTIONS}${report.parentReportID}`]?.[report.parentReportActionID];

    if (!isReportArchived) {
        if (wasActionTakenByCurrentUser(parentReportAction) && isTransactionThread(parentReportAction)) {
            const transactionID = isMoneyRequestAction(parentReportAction) ? getOriginalMessage(parentReportAction)?.IOUTransactionID : null;
            const transaction = allTransactions?.[`${ONYXKEYS.COLLECTION.TRANSACTION}${transactionID}`];
            if (hasMissingSmartscanFieldsTransactionUtils(transaction ?? null) && !isSettled(transaction?.reportID)) {
                reportActionErrors.smartscan = getMicroSecondOnyxErrorWithTranslationKey('iou.error.genericSmartscanFailureMessage');
                reportAction = undefined;
            }
        } else if ((isIOUReport(report) || isExpenseReport(report)) && report?.ownerAccountID === currentUserAccountID) {
            if (shouldShowRBRForMissingSmartscanFields(report?.reportID) && !isSettled(report?.reportID)) {
                reportActionErrors.smartscan = getMicroSecondOnyxErrorWithTranslationKey('iou.error.genericSmartscanFailureMessage');
                reportAction = getReportActionWithMissingSmartscanFields(report?.reportID);
            }
        } else if (hasSmartscanError(reportActionsArray)) {
            reportActionErrors.smartscan = getMicroSecondOnyxErrorWithTranslationKey('iou.error.genericSmartscanFailureMessage');
            reportAction = getReportActionWithSmartscanError(reportActionsArray);
        }
    }

    return {
        errors: reportActionErrors,
        reportAction,
    };
}

/**
 * Get an object of error messages keyed by microtime by combining all error objects related to the report.
 */
function getAllReportErrors(report: OnyxEntry<Report>, reportActions: OnyxEntry<ReportActions>, isReportArchived = false): Errors {
    const reportErrorFields = report?.errorFields ?? {};
    const {errors: reportActionErrors} = getAllReportActionsErrorsAndReportActionThatRequiresAttention(report, reportActions, isReportArchived);

    // All error objects related to the report. Each object in the sources contains error messages keyed by microtime
    const errorSources = {
        ...reportErrorFields,
        ...reportActionErrors,
    };

    const reportPolicy = allPolicies?.[`${ONYXKEYS.COLLECTION.POLICY}${report?.policyID}`];
    if (reportErrorFields.export && !getConnectedIntegration(reportPolicy)) {
        delete errorSources.export;
    }

    // Combine all error messages keyed by microtime into one object
    const errorSourcesArray = Object.values(errorSources ?? {});
    const allReportErrors = {};

    for (const errors of errorSourcesArray) {
        if (!isEmptyObject(errors)) {
            Object.assign(allReportErrors, errors);
        }
    }
    return allReportErrors;
}

function hasReportErrorsOtherThanFailedReceipt(
    report: Report,
    chatReport: OnyxEntry<Report>,
    doesReportHaveViolations: boolean,
    transactionViolations: OnyxCollection<TransactionViolation[]>,
    reportAttributes?: ReportAttributesDerivedValue['reports'],
) {
    const allReportErrors = reportAttributes?.[report?.reportID]?.reportErrors ?? {};
    const transactionReportActions = getAllReportActions(report.reportID);
    const oneTransactionThreadReportID = getOneTransactionThreadReportID(report, chatReport, transactionReportActions, undefined);
    let doesTransactionThreadReportHasViolations = false;
    if (oneTransactionThreadReportID) {
        const transactionReport = getReport(oneTransactionThreadReportID, allReports);
        doesTransactionThreadReportHasViolations = !!transactionReport && shouldDisplayViolationsRBRInLHN(transactionReport, transactionViolations);
    }
    return (
        doesTransactionThreadReportHasViolations ||
        doesReportHaveViolations ||
        Object.values(allReportErrors).some((error) => error?.[0] !== translateLocal('iou.error.genericSmartscanFailureMessage'))
    );
}

type ShouldReportBeInOptionListParams = {
    report: OnyxEntry<Report>;
    chatReport: OnyxEntry<Report>;
    currentReportId: string | undefined;
    isInFocusMode: boolean;
    betas: OnyxEntry<Beta[]>;
    excludeEmptyChats: boolean;
    doesReportHaveViolations: boolean;
    includeSelfDM?: boolean;
    login?: string;
    includeDomainEmail?: boolean;
    isReportArchived?: boolean;
};

function reasonForReportToBeInOptionList({
    report,
    chatReport,
    currentReportId,
    isInFocusMode,
    betas,
    excludeEmptyChats,
    doesReportHaveViolations,
    includeSelfDM = false,
    login,
    includeDomainEmail = false,
    isReportArchived = false,
}: ShouldReportBeInOptionListParams): ValueOf<typeof CONST.REPORT_IN_LHN_REASONS> | null {
    const isInDefaultMode = !isInFocusMode;
    // Exclude reports that have no data because there wouldn't be anything to show in the option item.
    // This can happen if data is currently loading from the server or a report is in various stages of being created.
    // This can also happen for anyone accessing a public room or archived room for which they don't have access to the underlying policy.
    // Optionally exclude reports that do not belong to currently active workspace

    const parentReportAction = isThread(report) ? allReportActions?.[`${ONYXKEYS.COLLECTION.REPORT_ACTIONS}${report.parentReportID}`]?.[report.parentReportActionID] : undefined;

    if (
        !report?.reportID ||
        !report?.type ||
        report?.reportName === undefined ||
        (!report?.participants &&
            // We omit sending back participants for chat rooms when searching for reports since they aren't needed to display the results and can get very large.
            // So we allow showing rooms with no participants–in any other circumstances we should never have these reports with no participants in Onyx.
            !isChatRoom(report) &&
            !isChatThread(report) &&
            !isReportArchived &&
            !isMoneyRequestReport(report) &&
            !isTaskReport(report) &&
            !isSelfDM(report) &&
            !isSystemChat(report) &&
            !isGroupChat(report))
    ) {
        return null;
    }

    const currentReportActions = allReportActions?.[`${ONYXKEYS.COLLECTION.REPORT_ACTIONS}${report?.reportID}`] ?? {};
    const reportActionValues = Object.values(currentReportActions);
    const hasOnlyCreatedAction = reportActionValues.length === 1 && reportActionValues.at(0)?.actionName === CONST.REPORT.ACTIONS.TYPE.CREATED;

    // Hide empty reports that have only a `CREATED` action, a total of 0, and are in a submitted state
    // These reports should be hidden because they appear empty to users and there is nothing actionable for them to do
    if (report?.total === 0 && report?.stateNum === CONST.REPORT.STATE_NUM.SUBMITTED && report?.statusNum === CONST.REPORT.STATUS_NUM.SUBMITTED && hasOnlyCreatedAction) {
        return null;
    }

    // We used to use the system DM for A/B testing onboarding tasks, but now only create them in the Concierge chat. We
    // still need to allow existing users who have tasks in the system DM to see them, but otherwise we don't need to
    // show that chat
    if (report?.participants?.[CONST.ACCOUNT_ID.NOTIFICATIONS] && isEmptyReport(report, isReportArchived)) {
        return null;
    }

    if (!canAccessReport(report, betas, isReportArchived)) {
        return null;
    }

    const parentReport = allReports?.[`${ONYXKEYS.COLLECTION.REPORT}${report.parentReportID}`];

    // If this is a transaction thread associated with a report that only has one transaction, omit it
    if (isOneTransactionThread(report, parentReport, parentReportAction)) {
        return null;
    }

    if ((Object.values(CONST.REPORT.UNSUPPORTED_TYPE) as string[]).includes(report?.type ?? '')) {
        return null;
    }

    // Include the currently viewed report. If we excluded the currently viewed report, then there
    // would be no way to highlight it in the options list and it would be confusing to users because they lose
    // a sense of context.
    if (report.reportID === currentReportId) {
        return CONST.REPORT_IN_LHN_REASONS.IS_FOCUSED;
    }

    // Retrieve the draft comment for the report and convert it to a boolean
    const hasDraftComment = hasValidDraftComment(report.reportID);

    // Include reports that are relevant to the user in any view mode. Criteria include having a draft or having a GBR showing.
    // eslint-disable-next-line @typescript-eslint/prefer-nullish-coalescing
    if (hasDraftComment) {
        return CONST.REPORT_IN_LHN_REASONS.HAS_DRAFT_COMMENT;
    }

    if (requiresAttentionFromCurrentUser(report, undefined, isReportArchived)) {
        return CONST.REPORT_IN_LHN_REASONS.HAS_GBR;
    }

    const isEmptyChat = isEmptyReport(report, isReportArchived);
    const canHideReport = shouldHideReport(report, currentReportId);

    // Include reports if they are pinned
    if (report.isPinned) {
        return CONST.REPORT_IN_LHN_REASONS.PINNED_BY_USER;
    }

    const reportIsSettled = report.statusNum === CONST.REPORT.STATUS_NUM.REIMBURSED;

    // Always show IOU reports with violations unless they are reimbursed
    if (isExpenseRequest(report) && doesReportHaveViolations && !reportIsSettled) {
        return CONST.REPORT_IN_LHN_REASONS.HAS_IOU_VIOLATIONS;
    }

    // Hide only chat threads that haven't been commented on (other threads are actionable)
    if (isChatThread(report) && canHideReport && isEmptyChat) {
        return null;
    }

    // Include reports that have errors from trying to add a workspace
    // If we excluded it, then the red-brock-road pattern wouldn't work for the user to resolve the error
    if (report.errorFields?.addWorkspaceRoom) {
        return CONST.REPORT_IN_LHN_REASONS.HAS_ADD_WORKSPACE_ROOM_ERRORS;
    }

    // All unread chats (even archived ones) in GSD mode will be shown. This is because GSD mode is specifically for focusing the user on the most relevant chats, primarily, the unread ones
    if (isInFocusMode) {
        const oneTransactionThreadReportID = getOneTransactionThreadReportID(report, chatReport, allReportActions?.[`${ONYXKEYS.COLLECTION.REPORT_ACTIONS}${report.reportID}`]);
        const oneTransactionThreadReport = allReports?.[`${ONYXKEYS.COLLECTION.REPORT}${oneTransactionThreadReportID}`];
        return isUnread(report, oneTransactionThreadReport, isReportArchived) && getReportNotificationPreference(report) !== CONST.REPORT.NOTIFICATION_PREFERENCE.MUTE
            ? CONST.REPORT_IN_LHN_REASONS.IS_UNREAD
            : null;
    }

    // Archived reports should always be shown when in default (most recent) mode. This is because you should still be able to access and search for the chats to find them.
    if (isInDefaultMode && isArchivedNonExpenseReport(report, isReportArchived)) {
        return CONST.REPORT_IN_LHN_REASONS.IS_ARCHIVED;
    }

    // Hide chats between two users that haven't been commented on from the LNH
    if (excludeEmptyChats && isEmptyChat && isChatReport(report) && !isPolicyExpenseChat(report) && !isTripRoom(report) && !isSystemChat(report) && canHideReport) {
        return null;
    }

    if (isSelfDM(report)) {
        return includeSelfDM ? CONST.REPORT_IN_LHN_REASONS.IS_SELF_DM : null;
    }

    if (Str.isDomainEmail(login ?? '') && !includeDomainEmail) {
        return null;
    }

    // Hide chat threads where the parent message is pending removal
    if (!isEmptyObject(parentReportAction) && isPendingRemove(parentReportAction) && isThreadParentMessage(parentReportAction, report?.reportID)) {
        return null;
    }

    return CONST.REPORT_IN_LHN_REASONS.DEFAULT;
}

/**
 * Takes several pieces of data from Onyx and evaluates if a report should be shown in the option list (either when searching
 * for reports or the reports shown in the LHN).
 *
 * This logic is very specific and the order of the logic is very important. It should fail quickly in most cases and also
 * filter out the majority of reports before filtering out very specific minority of reports.
 */
function shouldReportBeInOptionList(params: ShouldReportBeInOptionListParams) {
    return reasonForReportToBeInOptionList(params) !== null;
}

/**
 * Attempts to find a report in onyx with the provided list of participants. Does not include threads, task, expense, room, and policy expense chat.
 */
function getChatByParticipants(newParticipantList: number[], reports: OnyxCollection<Report> = allReports, shouldIncludeGroupChats = false): OnyxEntry<Report> {
    const sortedNewParticipantList = newParticipantList.sort();
    return Object.values(reports ?? {}).find((report) => {
        const participantAccountIDs = Object.keys(report?.participants ?? {});

        // Skip if it's not a 1:1 chat
        if (!shouldIncludeGroupChats && !isOneOnOneChat(report) && !isSystemChat(report)) {
            return false;
        }

        // If we are looking for a group chat, then skip non-group chat report
        if (shouldIncludeGroupChats && !isGroupChat(report)) {
            return false;
        }

        const sortedParticipantsAccountIDs = participantAccountIDs.map(Number).sort();

        // Only return the chat if it has all the participants
        return deepEqual(sortedNewParticipantList, sortedParticipantsAccountIDs);
    });
}

/**
 * Attempts to find a policy expense report in onyx that is owned by ownerAccountID in a given policy
 */
function getPolicyExpenseChat(ownerAccountID: number | undefined, policyID: string | undefined, reports = allReports): OnyxEntry<Report> {
    if (!ownerAccountID || !policyID) {
        return;
    }

    return Object.values(reports ?? {}).find((report: OnyxEntry<Report>) => {
        // If the report has been deleted, then skip it
        if (!report) {
            return false;
        }

        return report.policyID === policyID && isPolicyExpenseChat(report) && !isThread(report) && report.ownerAccountID === ownerAccountID;
    });
}

function getAllPolicyReports(policyID: string): Array<OnyxEntry<Report>> {
    return Object.values(allReports ?? {}).filter((report) => report?.policyID === policyID);
}

/**
 * Returns true if Chronos is one of the chat participants (1:1)
 */
function chatIncludesChronos(report: OnyxInputOrEntry<Report> | SearchReport): boolean {
    const participantAccountIDs = Object.keys(report?.participants ?? {}).map(Number);
    return participantAccountIDs.includes(CONST.ACCOUNT_ID.CHRONOS);
}

function chatIncludesChronosWithID(reportOrID?: string | SearchReport): boolean {
    if (!reportOrID) {
        return false;
    }

    const report = typeof reportOrID === 'string' ? getReport(reportOrID, allReports) : reportOrID;
    return chatIncludesChronos(report);
}

/**
 * Can only flag if:
 *
 * - It was written by someone else and isn't a whisper
 * - It's a welcome message whisper
 * - It's an ADD_COMMENT that is not an attachment
 */
function canFlagReportAction(reportAction: OnyxInputOrEntry<ReportAction>, reportID: string | undefined): boolean {
    const isCurrentUserAction = reportAction?.actorAccountID === currentUserAccountID;
    if (isWhisperAction(reportAction)) {
        // Allow flagging whispers that are sent by other users
        if (!isCurrentUserAction && reportAction?.actorAccountID !== CONST.ACCOUNT_ID.CONCIERGE) {
            return true;
        }

        // Disallow flagging the rest of whisper as they are sent by us
        return false;
    }

    let report = getReportOrDraftReport(reportID);

    // If the childReportID exists in reportAction and is equal to the reportID,
    // the report action being evaluated is the parent report action in a thread, and we should get the parent report to evaluate instead.
    if (reportAction?.childReportID?.toString() === reportID?.toString()) {
        report = getReportOrDraftReport(report?.parentReportID);
    }

    return !!(
        !isCurrentUserAction &&
        reportAction?.actionName === CONST.REPORT.ACTIONS.TYPE.ADD_COMMENT &&
        !isDeletedAction(reportAction) &&
        !isCreatedTaskReportAction(reportAction) &&
        !isEmptyObject(report) &&
        report &&
        isAllowedToComment(report)
    );
}

/**
 * Whether flag comment page should show
 */
function shouldShowFlagComment(reportAction: OnyxInputOrEntry<ReportAction>, report: OnyxInputOrEntry<Report>, isReportArchived = false): boolean {
    return (
        canFlagReportAction(reportAction, report?.reportID) &&
        !isArchivedNonExpenseReport(report, isReportArchived) &&
        !chatIncludesChronos(report) &&
        !isConciergeChatReport(report) &&
        reportAction?.actorAccountID !== CONST.ACCOUNT_ID.CONCIERGE
    );
}

/**
 * Performs the markdown conversion, and replaces code points > 127 with C escape sequences
 * Used for compatibility with the backend auth validator for AddComment, and to account for MD in comments
 * @returns The comment's total length as seen from the backend
 */
function getCommentLength(textComment: string, parsingDetails?: ParsingDetails): number {
    return getParsedComment(textComment, parsingDetails)
        .replace(/[^ -~]/g, '\\u????')
        .trim().length;
}

function getRouteFromLink(url: string | null): string {
    if (!url) {
        return '';
    }

    // Get the reportID from URL
    let route = url;
    const localWebAndroidRegEx = /^(https:\/\/([0-9]{1,3})\.([0-9]{1,3})\.([0-9]{1,3})\.([0-9]{1,3}))/;
    linkingConfig.prefixes.forEach((prefix) => {
        if (route.startsWith(prefix)) {
            route = route.replace(prefix, '');
        } else if (localWebAndroidRegEx.test(route)) {
            route = route.replace(localWebAndroidRegEx, '');
        } else {
            return;
        }

        // Remove the port if it's a localhost URL
        if (/^:\d+/.test(route)) {
            route = route.replace(/:\d+/, '');
        }

        // Remove the leading slash if exists
        if (route.startsWith('/')) {
            route = route.replace('/', '');
        }
    });
    return route;
}

function parseReportRouteParams(route: string): ReportRouteParams {
    let parsingRoute = route;
    if (parsingRoute.at(0) === '/') {
        // remove the first slash
        parsingRoute = parsingRoute.slice(1);
    }

    if (!parsingRoute.startsWith(addTrailingForwardSlash(ROUTES.REPORT))) {
        return {reportID: '', isSubReportPageRoute: false};
    }

    const state = getStateFromPath(parsingRoute as Route);
    const focusedRoute = findFocusedRoute(state);

    const reportID = focusedRoute?.params && 'reportID' in focusedRoute.params ? (focusedRoute?.params?.reportID as string) : '';

    if (!reportID) {
        return {reportID: '', isSubReportPageRoute: false};
    }

    return {
        reportID,
        // We're checking the route start with `r/`, the sub report route is the route that we can open from report screen like `r/:reportID/details`
        isSubReportPageRoute: focusedRoute?.name !== SCREENS.REPORT,
    };
}

function getReportIDFromLink(url: string | null): string {
    const route = getRouteFromLink(url);
    const {reportID, isSubReportPageRoute} = parseReportRouteParams(route);
    if (isSubReportPageRoute) {
        // We allow the Sub-Report deep link routes (settings, details, etc.) to be handled by their respective component pages
        return '';
    }
    return reportID;
}

/**
 * Check if the chat report is linked to an iou that is waiting for the current user to add a credit bank account.
 */
function hasIOUWaitingOnCurrentUserBankAccount(chatReport: OnyxInputOrEntry<Report>): boolean {
    if (chatReport?.iouReportID) {
        const iouReport = getReport(chatReport.iouReportID, allReports);
        if (iouReport?.isWaitingOnBankAccount && iouReport?.ownerAccountID === currentUserAccountID) {
            return true;
        }
    }

    return false;
}

/**
 * Users can submit an expense:
 * - in policy expense chats only if they are in a role of a member in the chat (in other words, if it's their policy expense chat)
 * - in an open or submitted expense report tied to a policy expense chat the user owns
 *     - employee can submit expenses in a submitted expense report only if the policy has Instant Submit settings turned on
 * - in an IOU report, which is not settled yet
 * - in a 1:1 DM chat
 */
function canRequestMoney(report: OnyxEntry<Report>, policy: OnyxEntry<Policy>, otherParticipants: number[]): boolean {
    // User cannot submit expenses in a chat thread, task report or in a chat room
    if (isChatThread(report) || isTaskReport(report) || isChatRoom(report) || isSelfDM(report) || isGroupChat(report)) {
        return false;
    }

    // Users can only submit expenses in DMs if they are a 1:1 DM
    if (isDM(report)) {
        return otherParticipants.length === 1;
    }

    // Prevent requesting money if pending IOU report waiting for their bank account already exists
    if (hasIOUWaitingOnCurrentUserBankAccount(report)) {
        return false;
    }

    let isOwnPolicyExpenseChat = report?.isOwnPolicyExpenseChat ?? false;
    if (isExpenseReport(report) && getParentReport(report)) {
        isOwnPolicyExpenseChat = !!getParentReport(report)?.isOwnPolicyExpenseChat;
    }

    // In case there are no other participants than the current user and it's not user's own policy expense chat, they can't submit expenses from such report
    if (otherParticipants.length === 0 && !isOwnPolicyExpenseChat) {
        return false;
    }

    // Current user must be a manager or owner of this IOU
    if (isIOUReport(report) && currentUserAccountID !== report?.managerID && currentUserAccountID !== report?.ownerAccountID) {
        return false;
    }

    if (isMoneyRequestReport(report)) {
        return canAddTransaction(report);
    }

    // In the case of policy expense chat, users can only submit expenses from their own policy expense chat
    return !isPolicyExpenseChat(report) || isOwnPolicyExpenseChat;
}

function isGroupChatAdmin(report: OnyxEntry<Report>, accountID: number) {
    if (!report?.participants) {
        return false;
    }

    const reportParticipants = report.participants ?? {};
    const participant = reportParticipants[accountID];
    return participant?.role === CONST.REPORT.ROLE.ADMIN;
}

/**
 * Helper method to define what expense options we want to show for particular method.
 * There are 4 expense options: Submit, Split, Pay and Track expense:
 * - Submit option should show for:
 *     - DMs
 *     - own policy expense chats
 *     - open and processing expense reports tied to own policy expense chat
 *     - unsettled IOU reports
 * - Pay option should show for:
 *     - DMs
 * - Split options should show for:
 *     - DMs
 *     - chat/policy rooms with more than 1 participant
 *     - groups chats with 2 and more participants
 *     - corporate expense chats
 * - Track expense option should show for:
 *    - Self DMs
 *    - own policy expense chats
 *    - open and processing expense reports tied to own policy expense chat
 * - Send invoice option should show for:
 *    - invoice rooms if the user is an admin of the sender workspace
 * None of the options should show in chat threads or if there is some special Expensify account
 * as a participant of the report.
 */
function getMoneyRequestOptions(report: OnyxEntry<Report>, policy: OnyxEntry<Policy>, reportParticipants: number[], filterDeprecatedTypes = false, isReportArchived = false): IOUType[] {
    const teacherUnitePolicyID = environment === CONST.ENVIRONMENT.PRODUCTION ? CONST.TEACHERS_UNITE.PROD_POLICY_ID : CONST.TEACHERS_UNITE.TEST_POLICY_ID;
    const isTeachersUniteReport = report?.policyID === teacherUnitePolicyID;

    // In any thread, task report or trip room, we do not allow any new expenses
    if (isChatThread(report) || isTaskReport(report) || isInvoiceReport(report) || isSystemChat(report) || isReportArchived || isTripRoom(report)) {
        return [];
    }

    if (isInvoiceRoom(report)) {
        if (canSendInvoiceFromWorkspace(policy?.id) && isPolicyAdmin(report?.policyID, allPolicies)) {
            return [CONST.IOU.TYPE.INVOICE];
        }
        return [];
    }

    // We don't allow IOU actions if an Expensify account is a participant of the report, unless the policy that the report is on is owned by an Expensify account
    const doParticipantsIncludeExpensifyAccounts = lodashIntersection(reportParticipants, CONST.EXPENSIFY_ACCOUNT_IDS).length > 0;
    // This will be fixed as part of https://github.com/Expensify/Expensify/issues/507850
    // eslint-disable-next-line deprecation/deprecation
    const policyOwnerAccountID = getPolicy(report?.policyID)?.ownerAccountID;
    const isPolicyOwnedByExpensifyAccounts = policyOwnerAccountID ? CONST.EXPENSIFY_ACCOUNT_IDS.includes(policyOwnerAccountID) : false;
    if (doParticipantsIncludeExpensifyAccounts && !isPolicyOwnedByExpensifyAccounts) {
        // Allow create expense option for Manager McTest report
        if (reportParticipants.some((accountID) => accountID === CONST.ACCOUNT_ID.MANAGER_MCTEST) && Permissions.isBetaEnabled(CONST.BETAS.NEWDOT_MANAGER_MCTEST, allBetas)) {
            return [CONST.IOU.TYPE.SUBMIT];
        }
        return [];
    }

    const otherParticipants = reportParticipants.filter((accountID) => currentUserPersonalDetails?.accountID !== accountID);
    const hasSingleParticipantInReport = otherParticipants.length === 1;
    let options: IOUType[] = [];

    if (isSelfDM(report)) {
        options = [CONST.IOU.TYPE.TRACK];
    }

    if (canRequestMoney(report, policy, otherParticipants)) {
        // For Teachers Unite policy, don't show Create Expense option
        if (!isTeachersUniteReport) {
            options = [...options, CONST.IOU.TYPE.SUBMIT];
            if (!filterDeprecatedTypes) {
                options = [...options, CONST.IOU.TYPE.REQUEST];
            }
        }

        // If the user can request money from the workspace report, they can also track expenses
        if (isPolicyExpenseChat(report) || isExpenseReport(report)) {
            options = [...options, CONST.IOU.TYPE.TRACK];
        }
    }

    // For expense reports on Teachers Unite workspace, disable "Create report" option
    if (isExpenseReport(report) && report?.policyID === teacherUnitePolicyID) {
        options = options.filter((option) => option !== CONST.IOU.TYPE.SUBMIT);
    }

    // User created policy rooms and default rooms like #admins or #announce will always have the Split Expense option
    // unless there are no other participants at all (e.g. #admins room for a policy with only 1 admin)
    // DM chats will have the Split Expense option.
    // Your own expense chats will have the split expense option.
    // Only show Split Expense for TU policy
    if (
        (isChatRoom(report) && !isAnnounceRoom(report) && otherParticipants.length > 0) ||
        (isDM(report) && otherParticipants.length > 0) ||
        (isGroupChat(report) && otherParticipants.length > 0) ||
        (isPolicyExpenseChat(report) && report?.isOwnPolicyExpenseChat && isTeachersUniteReport)
    ) {
        options = [...options, CONST.IOU.TYPE.SPLIT];
    }

    // Pay someone option should be visible only in 1:1 DMs
    if (isDM(report) && hasSingleParticipantInReport) {
        options = [...options, CONST.IOU.TYPE.PAY];
        if (!filterDeprecatedTypes) {
            options = [...options, CONST.IOU.TYPE.SEND];
        }
    }

    return options;
}

/**
 * This is a temporary function to help with the smooth transition with the oldDot.
 * This function will be removed once the transition occurs in oldDot to new links.
 */
// eslint-disable-next-line @typescript-eslint/naming-convention
function temporary_getMoneyRequestOptions(
    report: OnyxEntry<Report>,
    policy: OnyxEntry<Policy>,
    reportParticipants: number[],
    isReportArchived = false,
): Array<Exclude<IOUType, typeof CONST.IOU.TYPE.REQUEST | typeof CONST.IOU.TYPE.SEND | typeof CONST.IOU.TYPE.CREATE | typeof CONST.IOU.TYPE.SPLIT_EXPENSE>> {
    return getMoneyRequestOptions(report, policy, reportParticipants, true, isReportArchived) as Array<
        Exclude<IOUType, typeof CONST.IOU.TYPE.REQUEST | typeof CONST.IOU.TYPE.SEND | typeof CONST.IOU.TYPE.CREATE | typeof CONST.IOU.TYPE.SPLIT_EXPENSE>
    >;
}

/**
 * Invoice sender, invoice receiver and auto-invited admins cannot leave
 */
function canLeaveInvoiceRoom(report: OnyxEntry<Report>): boolean {
    if (!report || !report?.invoiceReceiver) {
        return false;
    }

    if (report?.statusNum === CONST.REPORT.STATUS_NUM.CLOSED) {
        return false;
    }
    // This will be fixed as part of https://github.com/Expensify/Expensify/issues/507850
    // eslint-disable-next-line deprecation/deprecation
    const isSenderPolicyAdmin = getPolicy(report.policyID)?.role === CONST.POLICY.ROLE.ADMIN;

    if (isSenderPolicyAdmin) {
        return false;
    }

    if (report.invoiceReceiver.type === CONST.REPORT.INVOICE_RECEIVER_TYPE.INDIVIDUAL) {
        return report?.invoiceReceiver?.accountID !== currentUserAccountID;
    }

    // This will be fixed as part of https://github.com/Expensify/Expensify/issues/507850
    // eslint-disable-next-line deprecation/deprecation
    const isReceiverPolicyAdmin = getPolicy(report.invoiceReceiver.policyID)?.role === CONST.POLICY.ROLE.ADMIN;

    if (isReceiverPolicyAdmin) {
        return false;
    }

    return true;
}

function isCurrentUserTheOnlyParticipant(participantAccountIDs?: number[]): boolean {
    return !!(participantAccountIDs?.length === 1 && participantAccountIDs?.at(0) === currentUserAccountID);
}

/**
 * Returns display names for those that can see the whisper.
 * However, it returns "you" if the current user is the only one who can see it besides the person that sent it.
 */
function getWhisperDisplayNames(participantAccountIDs?: number[]): string | undefined {
    const isWhisperOnlyVisibleToCurrentUser = isCurrentUserTheOnlyParticipant(participantAccountIDs);

    // When the current user is the only participant, the display name needs to be "you" because that's the only person reading it
    if (isWhisperOnlyVisibleToCurrentUser) {
        return translateLocal('common.youAfterPreposition');
    }

    return participantAccountIDs?.map((accountID) => getDisplayNameForParticipant({accountID, shouldUseShortForm: !isWhisperOnlyVisibleToCurrentUser})).join(', ');
}

/**
 * Show subscript on expense chats / threads and expense requests
 */
function shouldReportShowSubscript(report: OnyxEntry<Report>, isReportArchived = false): boolean {
    if (isArchivedNonExpenseReport(report, isReportArchived) && !isWorkspaceThread(report)) {
        return false;
    }

    if (isPolicyExpenseChat(report) && !isChatThread(report) && !isTaskReport(report) && !report?.isOwnPolicyExpenseChat) {
        return true;
    }

    if (isPolicyExpenseChat(report) && !isThread(report) && !isTaskReport(report)) {
        return true;
    }

    if (isExpenseRequest(report)) {
        return true;
    }

    if (isExpenseReport(report)) {
        return true;
    }

    if (isWorkspaceTaskReport(report)) {
        return true;
    }

    if (isWorkspaceThread(report)) {
        return true;
    }

    if (isInvoiceRoom(report) || isInvoiceReport(report)) {
        return true;
    }

    return false;
}

/**
 * Return true if reports data exists
 */
function isReportDataReady(): boolean {
    return !isEmptyObject(allReports) && Object.keys(allReports ?? {}).some((key) => allReports?.[key]?.reportID);
}

/**
 * Return true if reportID from path is valid
 */
function isValidReportIDFromPath(reportIDFromPath: string | undefined): boolean {
    return !!reportIDFromPath && !['', 'null', 'undefined', '0', '-1'].includes(reportIDFromPath);
}

/**
 * Return the errors we have when creating a chat, a workspace room, or a new empty report
 */
function getCreationReportErrors(report: OnyxEntry<Report>): Errors | null | undefined {
    // We are either adding a workspace room, creating a chat, or we're creating a report, it isn't possible for all of these to have errors for the same report at the same time, so
    // simply looking up the first truthy value will get the relevant property if it's set.
    return report?.errorFields?.addWorkspaceRoom ?? report?.errorFields?.createChat ?? report?.errorFields?.createReport;
}

/**
 * Return true if the expense report is marked for deletion.
 */
function isMoneyRequestReportPendingDeletion(reportOrID: OnyxEntry<Report> | string): boolean {
    const report = typeof reportOrID === 'string' ? getReport(reportOrID, allReports) : reportOrID;
    if (!isMoneyRequestReport(report)) {
        return false;
    }

    const parentReportAction = getReportAction(report?.parentReportID, report?.parentReportActionID);
    return parentReportAction?.pendingAction === CONST.RED_BRICK_ROAD_PENDING_ACTION.DELETE;
}

function navigateToLinkedReportAction(ancestor: Ancestor, isInNarrowPaneModal: boolean, canUserPerformWrite: boolean | undefined, isOffline: boolean) {
    if (isInNarrowPaneModal) {
        Navigation.navigate(
            ROUTES.SEARCH_REPORT.getRoute({
                reportID: ancestor.report.reportID,
                reportActionID: ancestor.reportAction.reportActionID,
                backTo: SCREENS.SEARCH.REPORT_RHP,
            }),
        );
        return;
    }

    // Pop the thread report screen before navigating to the chat report.
    Navigation.goBack(ROUTES.REPORT_WITH_ID.getRoute(ancestor.report.reportID));

    const isVisibleAction = shouldReportActionBeVisible(ancestor.reportAction, ancestor.reportAction.reportActionID, canUserPerformWrite);

    if (isVisibleAction && !isOffline) {
        // Pop the chat report screen before navigating to the linked report action.
        Navigation.goBack(ROUTES.REPORT_WITH_ID.getRoute(ancestor.report.reportID, ancestor.reportAction.reportActionID));
    }
}

function canUserPerformWriteAction(report: OnyxEntry<Report>, isReportArchived?: boolean) {
    const reportErrors = getCreationReportErrors(report);

    // If the expense report is marked for deletion, let us prevent any further write action.
    if (isMoneyRequestReportPendingDeletion(report)) {
        return false;
    }

    // This will get removed as part of https://github.com/Expensify/App/issues/59961
    // eslint-disable-next-line deprecation/deprecation
    const reportNameValuePairs = getReportNameValuePairs(report?.reportID);

    return (
        !isArchivedNonExpenseReport(report, isReportArchived ?? !!reportNameValuePairs?.private_isArchived) &&
        isEmptyObject(reportErrors) &&
        report &&
        isAllowedToComment(report) &&
        !isAnonymousUser &&
        canWriteInReport(report)
    );
}

/**
 * Returns ID of the original report from which the given reportAction is first created.
 */
function getOriginalReportID(reportID: string | undefined, reportAction: OnyxInputOrEntry<ReportAction>): string | undefined {
    if (!reportID) {
        return undefined;
    }
    const reportActions = allReportActions?.[`${ONYXKEYS.COLLECTION.REPORT_ACTIONS}${reportID}`];
    const currentReportAction = reportAction?.reportActionID ? reportActions?.[reportAction.reportActionID] : undefined;
    const report = allReports?.[`${ONYXKEYS.COLLECTION.REPORT}${reportID}`];
    const chatReport = allReports?.[`${ONYXKEYS.COLLECTION.REPORT}${report?.chatReportID}`];
    const transactionThreadReportID = getOneTransactionThreadReportID(report, chatReport, reportActions ?? ([] as ReportAction[]));
    const isThreadReportParentAction = reportAction?.childReportID?.toString() === reportID;
    if (Object.keys(currentReportAction ?? {}).length === 0) {
        return isThreadReportParentAction ? getReport(reportID, allReports)?.parentReportID : (transactionThreadReportID ?? reportID);
    }
    return reportID;
}

/**
 * Return the pendingAction and the errors resulting from either
 *
 * - creating a workspace room
 * - starting a chat
 * - paying the expense
 *
 * while being offline
 */
function getReportOfflinePendingActionAndErrors(report: OnyxEntry<Report>): ReportOfflinePendingActionAndErrors {
    // It shouldn't be possible for all of these actions to be pending (or to have errors) for the same report at the same time, so just take the first that exists
    const reportPendingAction = report?.pendingFields?.addWorkspaceRoom ?? report?.pendingFields?.createChat ?? report?.pendingFields?.reimbursed ?? report?.pendingFields?.createReport;
    const reportErrors = getCreationReportErrors(report);
    return {reportPendingAction, reportErrors};
}

/**
 * Check if the report can create the expense with type is iouType
 */
function canCreateRequest(report: OnyxEntry<Report>, policy: OnyxEntry<Policy>, iouType: ValueOf<typeof CONST.IOU.TYPE>, isReportArchived = false): boolean {
    const participantAccountIDs = Object.keys(report?.participants ?? {}).map(Number);

    if (!canUserPerformWriteAction(report)) {
        return false;
    }

    const requestOptions = getMoneyRequestOptions(report, policy, participantAccountIDs, isReportArchived);
    requestOptions.push(CONST.IOU.TYPE.CREATE);

    return requestOptions.includes(iouType);
}

function getWorkspaceChats(policyID: string | undefined, accountIDs: number[], reports: OnyxCollection<Report> = allReports): Array<OnyxEntry<Report>> {
    return Object.values(reports ?? {}).filter(
        (report) => isPolicyExpenseChat(report) && !!policyID && report?.policyID === policyID && report?.ownerAccountID && accountIDs.includes(report?.ownerAccountID),
    );
}

/**
 * Gets all reports that relate to the policy
 *
 * @param policyID - the workspace ID to get all associated reports
 */
function getAllWorkspaceReports(policyID?: string): Array<OnyxEntry<Report>> {
    if (!policyID) {
        return [];
    }
    return Object.values(allReports ?? {}).filter((report) => report?.policyID === policyID);
}

/**
 * @param policy - the workspace the report is on, null if the user isn't a member of the workspace
 */
function shouldDisableRename(report: OnyxEntry<Report>, isReportArchived = false): boolean {
    if (
        isDefaultRoom(report) ||
        isReportArchived ||
        isPublicRoom(report) ||
        isThread(report) ||
        isMoneyRequest(report) ||
        isMoneyRequestReport(report) ||
        isPolicyExpenseChat(report) ||
        isInvoiceRoom(report) ||
        isInvoiceReport(report) ||
        isSystemChat(report)
    ) {
        return true;
    }

    if (isGroupChat(report)) {
        return false;
    }

    if (isDeprecatedGroupDM(report, isReportArchived) || isTaskReport(report)) {
        return true;
    }

    return false;
}

/**
 * @param policy - the workspace the report is on, null if the user isn't a member of the workspace
 */
function canEditWriteCapability(report: OnyxEntry<Report>, policy: OnyxEntry<Policy>, isReportArchived = false): boolean {
    return isPolicyAdminPolicyUtils(policy) && !isAdminRoom(report) && !isReportArchived && !isThread(report) && !isInvoiceRoom(report) && !isPolicyExpenseChat(report);
}

/**
 * @param policy - the workspace the room is on, null if the user isn't a member of the workspace
 * @param isReportArchived - whether the workspace room is archived
 */
function canEditRoomVisibility(policy: OnyxEntry<Policy>, isReportArchived: boolean): boolean {
    return !isReportArchived && isPolicyAdminPolicyUtils(policy);
}

/**
 * Returns the onyx data needed for the task assignee chat
 */
function getTaskAssigneeChatOnyxData(
    accountID: number,
    assigneeAccountID: number,
    taskReportID: string,
    assigneeChatReportID: string,
    parentReportID: string | undefined,
    title: string,
    assigneeChatReport: OnyxEntry<Report>,
): OnyxDataTaskAssigneeChat {
    // Set if we need to add a comment to the assignee chat notifying them that they have been assigned a task
    let optimisticAssigneeAddComment: OptimisticReportAction | undefined;
    // Set if this is a new chat that needs to be created for the assignee
    let optimisticChatCreatedReportAction: OptimisticCreatedReportAction | undefined;
    const assigneeChatReportMetadata = getReportMetadata(assigneeChatReportID);
    const currentTime = DateUtils.getDBTime();
    const optimisticData: OnyxUpdate[] = [];
    const successData: OnyxUpdate[] = [];
    const failureData: OnyxUpdate[] = [];

    // You're able to assign a task to someone you haven't chatted with before - so we need to optimistically create the chat and the chat reportActions
    // Only add the assignee chat report to onyx if we haven't already set it optimistically
    if (assigneeChatReportMetadata?.isOptimisticReport && assigneeChatReport?.pendingFields?.createChat !== CONST.RED_BRICK_ROAD_PENDING_ACTION.ADD) {
        optimisticChatCreatedReportAction = buildOptimisticCreatedReportAction(assigneeChatReportID);
        optimisticData.push(
            {
                onyxMethod: Onyx.METHOD.MERGE,
                key: `${ONYXKEYS.COLLECTION.REPORT}${assigneeChatReportID}`,
                value: {
                    pendingFields: {
                        createChat: CONST.RED_BRICK_ROAD_PENDING_ACTION.ADD,
                    },
                },
            },
            {
                onyxMethod: Onyx.METHOD.MERGE,
                key: `${ONYXKEYS.COLLECTION.REPORT_METADATA}${assigneeChatReportID}`,
                value: {
                    isOptimisticReport: true,
                },
            },
            {
                onyxMethod: Onyx.METHOD.MERGE,
                key: `${ONYXKEYS.COLLECTION.REPORT_ACTIONS}${assigneeChatReportID}`,
                value: {[optimisticChatCreatedReportAction.reportActionID]: optimisticChatCreatedReportAction as Partial<ReportAction>},
            },
        );

        successData.push(
            {
                onyxMethod: Onyx.METHOD.MERGE,
                key: `${ONYXKEYS.COLLECTION.REPORT}${assigneeChatReportID}`,
                value: {
                    pendingFields: {
                        createChat: null,
                    },
                    // BE will send a different participant. We clear the optimistic one to avoid duplicated entries
                    participants: {[assigneeAccountID]: null},
                },
            },
            {
                onyxMethod: Onyx.METHOD.MERGE,
                key: `${ONYXKEYS.COLLECTION.REPORT_METADATA}${assigneeChatReportID}`,
                value: {
                    isOptimisticReport: false,
                },
            },
            {
                onyxMethod: Onyx.METHOD.MERGE,
                key: `${ONYXKEYS.COLLECTION.REPORT_METADATA}${assigneeChatReportID}`,
                value: {
                    isOptimisticReport: false,
                },
            },
        );

        failureData.push(
            {
                onyxMethod: Onyx.METHOD.SET,
                key: `${ONYXKEYS.COLLECTION.REPORT}${assigneeChatReportID}`,
                value: null,
            },
            {
                onyxMethod: Onyx.METHOD.MERGE,
                key: `${ONYXKEYS.COLLECTION.REPORT_ACTIONS}${assigneeChatReportID}`,
                value: {[optimisticChatCreatedReportAction.reportActionID]: {pendingAction: null}},
            },
            // If we failed, we want to remove the optimistic personal details as it was likely due to an invalid login
            {
                onyxMethod: Onyx.METHOD.MERGE,
                key: ONYXKEYS.PERSONAL_DETAILS_LIST,
                value: {
                    [assigneeAccountID]: null,
                },
            },
        );
    }

    // If you're choosing to share the task in the same DM as the assignee then we don't need to create another reportAction indicating that you've been assigned
    if (assigneeChatReportID !== parentReportID) {
        // eslint-disable-next-line @typescript-eslint/prefer-nullish-coalescing
        const displayname = allPersonalDetails?.[assigneeAccountID]?.displayName || allPersonalDetails?.[assigneeAccountID]?.login || '';
        optimisticAssigneeAddComment = buildOptimisticTaskCommentReportAction(taskReportID, title, assigneeAccountID, `assigned to ${displayname}`, parentReportID);
        const lastAssigneeCommentText = formatReportLastMessageText(getReportActionText(optimisticAssigneeAddComment.reportAction as ReportAction));
        const optimisticAssigneeReport = {
            lastVisibleActionCreated: currentTime,
            lastMessageText: lastAssigneeCommentText,
            lastActorAccountID: accountID,
            lastReadTime: currentTime,
        };

        optimisticData.push(
            {
                onyxMethod: Onyx.METHOD.MERGE,
                key: `${ONYXKEYS.COLLECTION.REPORT_ACTIONS}${assigneeChatReportID}`,
                value: {[optimisticAssigneeAddComment.reportAction.reportActionID]: optimisticAssigneeAddComment.reportAction as ReportAction},
            },
            {
                onyxMethod: Onyx.METHOD.MERGE,
                key: `${ONYXKEYS.COLLECTION.REPORT}${assigneeChatReportID}`,
                value: optimisticAssigneeReport,
            },
        );
        successData.push({
            onyxMethod: Onyx.METHOD.MERGE,
            key: `${ONYXKEYS.COLLECTION.REPORT_ACTIONS}${assigneeChatReportID}`,
            value: {[optimisticAssigneeAddComment.reportAction.reportActionID]: {isOptimisticAction: null}},
        });
        failureData.push({
            onyxMethod: Onyx.METHOD.MERGE,
            key: `${ONYXKEYS.COLLECTION.REPORT_ACTIONS}${assigneeChatReportID}`,
            value: {[optimisticAssigneeAddComment.reportAction.reportActionID]: {pendingAction: null}},
        });
    }

    return {
        optimisticData,
        successData,
        failureData,
        optimisticAssigneeAddComment,
        optimisticChatCreatedReportAction,
    };
}

/**
 * Return iou report action display message
 */
function getIOUReportActionDisplayMessage(reportAction: OnyxEntry<ReportAction>, transaction?: OnyxEntry<Transaction>, report?: Report): string {
    if (!isMoneyRequestAction(reportAction)) {
        return '';
    }
    const originalMessage = getOriginalMessage(reportAction);
    const {IOUReportID, automaticAction, payAsBusiness} = originalMessage ?? {};
    const iouReport = getReportOrDraftReport(IOUReportID);
    const isInvoice = isInvoiceReport(iouReport);

    let translationKey: TranslationPaths;
    if (originalMessage?.type === CONST.IOU.REPORT_ACTION_TYPE.PAY) {
        const reportPolicy = allPolicies?.[`${ONYXKEYS.COLLECTION.POLICY}${report?.policyID}`];
        const last4Digits = reportPolicy?.achAccount?.accountNumber?.slice(-4) ?? '';

        switch (originalMessage.paymentType) {
            case CONST.IOU.PAYMENT_TYPE.ELSEWHERE:
                translationKey = hasMissingInvoiceBankAccount(IOUReportID) ? 'iou.payerSettledWithMissingBankAccount' : 'iou.paidElsewhere';
                break;
            case CONST.IOU.PAYMENT_TYPE.EXPENSIFY:
            case CONST.IOU.PAYMENT_TYPE.VBBA:
                if (isInvoice) {
                    return translateLocal(payAsBusiness ? 'iou.settleInvoiceBusiness' : 'iou.settleInvoicePersonal', {amount: '', last4Digits});
                }
                translationKey = 'iou.businessBankAccount';
                if (automaticAction && originalMessage.paymentType === CONST.IOU.PAYMENT_TYPE.EXPENSIFY) {
                    translationKey = 'iou.automaticallyPaidWithExpensify';
                } else {
                    translationKey = 'iou.automaticallyPaidWithBusinessBankAccount';
                }
                break;
            default:
                translationKey = 'iou.payerPaidAmount';
                break;
        }

        return translateLocal(translationKey, {amount: '', payer: '', last4Digits});
    }

    const amount = getTransactionAmount(transaction, !isEmptyObject(iouReport) && isExpenseReport(iouReport), transaction?.reportID === CONST.REPORT.UNREPORTED_REPORT_ID) ?? 0;
    const formattedAmount = convertToDisplayString(amount, getCurrency(transaction)) ?? '';
    const isRequestSettled = isSettled(IOUReportID);
    const isApproved = isReportApproved({report: iouReport});
    if (isRequestSettled) {
        return translateLocal('iou.payerSettled', {
            amount: formattedAmount,
        });
    }
    if (isApproved) {
        return translateLocal('iou.approvedAmount', {
            amount: formattedAmount,
        });
    }
    if (isSplitBillReportAction(reportAction)) {
        translationKey = 'iou.didSplitAmount';
    } else if (isTrackExpenseAction(reportAction)) {
        translationKey = 'iou.trackedAmount';
    } else {
        translationKey = 'iou.expenseAmount';
    }
    return translateLocal(translationKey, {
        formattedAmount,
        comment: getMerchantOrDescription(transaction),
    });
}

/**
 * Checks if a report is a group chat.
 *
 * A report is a group chat if it meets the following conditions:
 * - Not a chat thread.
 * - Not a task report.
 * - Not an expense / IOU report.
 * - Not an archived room.
 * - Not a public / admin / announce chat room (chat type doesn't match any of the specified types).
 * - More than 2 participants.
 *
 */
function isDeprecatedGroupDM(report: OnyxEntry<Report>, isReportArchived = false): boolean {
    return !!(
        report &&
        !isChatThread(report) &&
        !isTaskReport(report) &&
        !isInvoiceReport(report) &&
        !isMoneyRequestReport(report) &&
        !isReportArchived &&
        !Object.values(CONST.REPORT.CHAT_TYPE).some((chatType) => chatType === getChatType(report)) &&
        Object.keys(report.participants ?? {})
            .map(Number)
            .filter((accountID) => accountID !== currentUserAccountID).length > 1
    );
}

/**
 * A "root" group chat is the top level group chat and does not refer to any threads off of a Group Chat
 */
function isRootGroupChat(report: OnyxEntry<Report>, isReportArchived = false): boolean {
    return !isChatThread(report) && (isGroupChat(report) || isDeprecatedGroupDM(report, isReportArchived));
}

/**
 * Assume any report without a reportID is unusable.
 */
function isValidReport(report?: OnyxEntry<Report>): boolean {
    return !!report?.reportID;
}

/**
 * Check to see if we are a participant of this report.
 */
function isReportParticipant(accountID: number | undefined, report: OnyxEntry<Report>): boolean {
    if (!accountID) {
        return false;
    }

    const possibleAccountIDs = Object.keys(report?.participants ?? {}).map(Number);
    if (report?.ownerAccountID) {
        possibleAccountIDs.push(report?.ownerAccountID);
    }
    if (report?.managerID) {
        possibleAccountIDs.push(report?.managerID);
    }
    return possibleAccountIDs.includes(accountID);
}

/**
 * Check to see if the current user has access to view the report.
 */
function canCurrentUserOpenReport(report: OnyxEntry<Report>, isReportArchived = false): boolean {
    return (isReportParticipant(currentUserAccountID, report) || isPublicRoom(report)) && canAccessReport(report, allBetas, isReportArchived);
}

function shouldUseFullTitleToDisplay(report: OnyxEntry<Report>): boolean {
    return (
        isMoneyRequestReport(report) || isPolicyExpenseChat(report) || isChatRoom(report) || isChatThread(report) || isTaskReport(report) || isGroupChat(report) || isInvoiceReport(report)
    );
}

function getRoom(type: ValueOf<typeof CONST.REPORT.CHAT_TYPE>, policyID: string): OnyxEntry<Report> {
    const room = Object.values(allReports ?? {}).find((report) => report?.policyID === policyID && report?.chatType === type && !isThread(report));
    return room;
}

/**
 *  We only want policy members who are members of the report to be able to modify the report description, but not in thread chat.
 */
function canEditReportDescription(report: OnyxEntry<Report>, policy: OnyxEntry<Policy>, isReportArchived = false): boolean {
    return (
        !isMoneyRequestReport(report) &&
        !isReportArchived &&
        isChatRoom(report) &&
        !isChatThread(report) &&
        !isEmpty(policy) &&
        hasParticipantInArray(report, currentUserAccountID ? [currentUserAccountID] : []) &&
        !isAuditor(report)
    );
}

function canEditPolicyDescription(policy: OnyxEntry<Policy>): boolean {
    return isPolicyAdminPolicyUtils(policy);
}

function getReportActionWithSmartscanError(reportActions: ReportAction[]): ReportAction | undefined {
    return reportActions.find((action) => {
        const isReportPreview = isReportPreviewAction(action);
        const isSplitReportAction = isSplitBillReportAction(action);
        if (!isSplitReportAction && !isReportPreview) {
            return false;
        }
        const IOUReportID = getIOUReportIDFromReportActionPreview(action);
        const isReportPreviewError = isReportPreview && shouldShowRBRForMissingSmartscanFields(IOUReportID) && !isSettled(IOUReportID);
        if (isReportPreviewError) {
            return true;
        }

        const transactionID = isMoneyRequestAction(action) ? getOriginalMessage(action)?.IOUTransactionID : undefined;
        const transaction = allTransactions?.[`${ONYXKEYS.COLLECTION.TRANSACTION}${transactionID}`] ?? {};
        const isSplitBillError = isSplitReportAction && hasMissingSmartscanFieldsTransactionUtils(transaction as Transaction);

        return isSplitBillError;
    });
}

/**
 * Checks if report action has error when smart scanning
 */
function hasSmartscanError(reportActions: ReportAction[]): boolean {
    return !!getReportActionWithSmartscanError(reportActions);
}

function shouldAutoFocusOnKeyPress(event: KeyboardEvent): boolean {
    if (event.key.length > 1) {
        return false;
    }

    // If a key is pressed in combination with Meta, Control or Alt do not focus
    if (event.ctrlKey || event.metaKey) {
        return false;
    }

    if (event.code === 'Space') {
        return false;
    }

    return true;
}

/**
 * Navigates to the appropriate screen based on the presence of a private note for the current user.
 */
function navigateToPrivateNotes(report: OnyxEntry<Report>, session: OnyxEntry<Session>, backTo?: string) {
    if (isEmpty(report) || isEmpty(session) || !session.accountID) {
        return;
    }
    const currentUserPrivateNote = report.privateNotes?.[session.accountID]?.note ?? '';
    if (isEmpty(currentUserPrivateNote)) {
        Navigation.navigate(ROUTES.PRIVATE_NOTES_EDIT.getRoute(report.reportID, session.accountID, backTo));
        return;
    }
    Navigation.navigate(ROUTES.PRIVATE_NOTES_LIST.getRoute(report.reportID, backTo));
}

/**
 * Get all held transactions of a iouReport
 */
function getAllHeldTransactions(iouReportID?: string): Transaction[] {
    const transactions = getReportTransactions(iouReportID);
    return transactions.filter((transaction) => isOnHoldTransactionUtils(transaction));
}

/**
 * Check if Report has any held expenses
 */
function hasHeldExpenses(iouReportID?: string, allReportTransactions?: SearchTransaction[]): boolean {
    const iouReportTransactions = getReportTransactions(iouReportID);
    const transactions = allReportTransactions ?? iouReportTransactions;
    return transactions.some((transaction) => isOnHoldTransactionUtils(transaction));
}

/**
 * Check if all expenses in the Report are on hold
 */
function hasOnlyHeldExpenses(iouReportID?: string, allReportTransactions?: SearchTransaction[]): boolean {
    const transactionsByIouReportID = getReportTransactions(iouReportID);
    const reportTransactions = allReportTransactions ?? transactionsByIouReportID;
    return reportTransactions.length > 0 && !reportTransactions.some((transaction) => !isOnHoldTransactionUtils(transaction));
}

/**
 * Checks if thread replies should be displayed
 */
function shouldDisplayThreadReplies(reportAction: OnyxInputOrEntry<ReportAction>, isThreadReportParentAction: boolean): boolean {
    const hasReplies = (reportAction?.childVisibleActionCount ?? 0) > 0;
    return hasReplies && !!reportAction?.childCommenterCount && !isThreadReportParentAction;
}

/**
 * Check if money report has any transactions updated optimistically
 */
function hasUpdatedTotal(report: OnyxInputOrEntry<Report>, policy: OnyxInputOrEntry<Policy>): boolean {
    if (!report) {
        return true;
    }

    const allReportTransactions = getReportTransactions(report.reportID);

    const hasPendingTransaction = allReportTransactions.some((transaction) => !!transaction.pendingAction);
    const hasTransactionWithDifferentCurrency = allReportTransactions.some((transaction) => transaction.currency !== report.currency);
    const hasDifferentWorkspaceCurrency = report.pendingFields?.createChat && isExpenseReport(report) && report.currency !== policy?.outputCurrency;
    const hasOptimisticHeldExpense = hasHeldExpenses(report.reportID) && report?.unheldTotal === undefined;

    return !(hasPendingTransaction && (hasTransactionWithDifferentCurrency || hasDifferentWorkspaceCurrency)) && !hasOptimisticHeldExpense && !report.pendingFields?.total;
}

/**
 * Return held and full amount formatted with used currency
 */
function getNonHeldAndFullAmount(iouReport: OnyxEntry<Report>, shouldExcludeNonReimbursables: boolean): NonHeldAndFullAmount {
    // if the report is an expense report, the total amount should be negated
    const coefficient = isExpenseReport(iouReport) ? -1 : 1;

    let total = iouReport?.total ?? 0;
    let unheldTotal = iouReport?.unheldTotal ?? 0;
    if (shouldExcludeNonReimbursables) {
        total -= iouReport?.nonReimbursableTotal ?? 0;
        unheldTotal -= iouReport?.unheldNonReimbursableTotal ?? 0;
    }

    return {
        nonHeldAmount: convertToDisplayString(unheldTotal * coefficient, iouReport?.currency),
        fullAmount: convertToDisplayString(total * coefficient, iouReport?.currency),
        hasValidNonHeldAmount: unheldTotal * coefficient >= 0,
    };
}

/**
 * Disable reply in thread action if:
 *
 * - The action is listed in the thread-disabled list
 * - The action is a split expense action
 * - The action is deleted and is not threaded
 * - The report is archived and the action is not threaded
 * - The action is a whisper action and it's neither a report preview nor IOU action
 * - The action is the thread's first chat
 */
function shouldDisableThread(reportAction: OnyxInputOrEntry<ReportAction>, reportID: string, isThreadReportParentAction: boolean, isReportArchived = false): boolean {
    const isSplitBillAction = isSplitBillReportAction(reportAction);
    const isDeletedActionLocal = isDeletedAction(reportAction);
    const isReportPreviewActionLocal = isReportPreviewAction(reportAction);
    const isIOUAction = isMoneyRequestAction(reportAction);
    const isWhisperActionLocal = isWhisperAction(reportAction) || isActionableTrackExpense(reportAction);
    const isActionDisabled = CONST.REPORT.ACTIONS.THREAD_DISABLED.some((action: string) => action === reportAction?.actionName);

    return (
        isActionDisabled ||
        isSplitBillAction ||
        (isDeletedActionLocal && !reportAction?.childVisibleActionCount) ||
        (isReportArchived && !reportAction?.childVisibleActionCount) ||
        (isWhisperActionLocal && !isReportPreviewActionLocal && !isIOUAction) ||
        isThreadReportParentAction
    );
}

function getAllAncestorReportActions(report: Report | null | undefined, currentUpdatedReport?: OnyxEntry<Report>): Ancestor[] {
    if (!report) {
        return [];
    }
    const allAncestors: Ancestor[] = [];
    let parentReportID = report.parentReportID;
    let parentReportActionID = report.parentReportActionID;

    while (parentReportID) {
        const parentReport = currentUpdatedReport && currentUpdatedReport.reportID === parentReportID ? currentUpdatedReport : getReportOrDraftReport(parentReportID);
        const parentReportAction = getReportAction(parentReportID, parentReportActionID);

        if (!parentReport || !parentReportAction || (isTransactionThread(parentReportAction) && !isSentMoneyReportAction(parentReportAction)) || isReportPreviewAction(parentReportAction)) {
            break;
        }

        // For threads, we don't want to display trip summary
        if (isTripPreview(parentReportAction) && allAncestors.length > 0) {
            break;
        }

        const isParentReportActionUnread = isCurrentActionUnread(parentReport, parentReportAction);
        allAncestors.push({
            report: parentReport,
            reportAction: parentReportAction,
            shouldDisplayNewMarker: isParentReportActionUnread,
        });

        parentReportID = parentReport?.parentReportID;
        parentReportActionID = parentReport?.parentReportActionID;
    }

    return allAncestors.reverse();
}

function getAllAncestorReportActionIDs(report: Report | null | undefined, includeTransactionThread = false): AncestorIDs {
    if (!report) {
        return {
            reportIDs: [],
            reportActionsIDs: [],
        };
    }

    const allAncestorIDs: AncestorIDs = {
        reportIDs: [],
        reportActionsIDs: [],
    };
    let parentReportID = report.parentReportID;
    let parentReportActionID = report.parentReportActionID;

    while (parentReportID) {
        const parentReport = getReportOrDraftReport(parentReportID);
        const parentReportAction = getReportAction(parentReportID, parentReportActionID);

        if (
            !parentReportAction ||
            (!includeTransactionThread && ((isTransactionThread(parentReportAction) && !isSentMoneyReportAction(parentReportAction)) || isReportPreviewAction(parentReportAction)))
        ) {
            break;
        }

        allAncestorIDs.reportIDs.push(parentReportID);
        if (parentReportActionID) {
            allAncestorIDs.reportActionsIDs.push(parentReportActionID);
        }

        if (!parentReport) {
            break;
        }

        parentReportID = parentReport?.parentReportID;
        parentReportActionID = parentReport?.parentReportActionID;
    }

    return allAncestorIDs;
}

/**
 * Get optimistic data of parent report action
 * @param report The report that is updated
 * @param lastVisibleActionCreated Last visible action created of the child report
 * @param type The type of action in the child report
 */
function getOptimisticDataForParentReportAction(report: Report | undefined, lastVisibleActionCreated: string, type: string): Array<OnyxUpdate | null> {
    if (!report || isEmptyObject(report)) {
        return [];
    }

    const ancestors = getAllAncestorReportActionIDs(report, true);
    const totalAncestor = ancestors.reportIDs.length;

    return Array.from(Array(totalAncestor), (_, index) => {
        const ancestorReport = getReportOrDraftReport(ancestors.reportIDs.at(index));

        if (!ancestorReport || isEmptyObject(ancestorReport)) {
            return null;
        }

        const ancestorReportAction = getReportAction(ancestorReport.reportID, ancestors.reportActionsIDs.at(index) ?? '');

        if (!ancestorReportAction?.reportActionID || isEmptyObject(ancestorReportAction)) {
            return null;
        }

        return {
            onyxMethod: Onyx.METHOD.MERGE,
            key: `${ONYXKEYS.COLLECTION.REPORT_ACTIONS}${ancestorReport.reportID}`,
            value: {
                [ancestorReportAction.reportActionID]: updateOptimisticParentReportAction(ancestorReportAction, lastVisibleActionCreated, type),
            },
        };
    });
}

function canBeAutoReimbursed(report: OnyxInputOrEntry<Report>, policy: OnyxInputOrEntry<Policy> | SearchPolicy): boolean {
    if (isEmptyObject(policy)) {
        return false;
    }
    type CurrencyType = TupleToUnion<typeof CONST.DIRECT_REIMBURSEMENT_CURRENCIES>;
    const reimbursableTotal = getMoneyRequestSpendBreakdown(report).totalDisplaySpend;
    const autoReimbursementLimit = policy?.autoReimbursement?.limit ?? policy?.autoReimbursementLimit ?? 0;
    const isAutoReimbursable =
        isReportInGroupPolicy(report) &&
        policy.reimbursementChoice === CONST.POLICY.REIMBURSEMENT_CHOICES.REIMBURSEMENT_YES &&
        autoReimbursementLimit >= reimbursableTotal &&
        reimbursableTotal > 0 &&
        CONST.DIRECT_REIMBURSEMENT_CURRENCIES.includes(report?.currency as CurrencyType);
    return isAutoReimbursable;
}

/** Check if the current user is an owner of the report */
function isReportOwner(report: OnyxInputOrEntry<Report>): boolean {
    return report?.ownerAccountID === currentUserPersonalDetails?.accountID;
}

function isAllowedToApproveExpenseReport(report: OnyxEntry<Report>, approverAccountID?: number, reportPolicy?: OnyxEntry<Policy> | SearchPolicy): boolean {
    // This will be fixed as part of https://github.com/Expensify/Expensify/issues/507850
    // eslint-disable-next-line deprecation/deprecation
    const policy = reportPolicy ?? getPolicy(report?.policyID);
    const isOwner = (approverAccountID ?? currentUserAccountID) === report?.ownerAccountID;
    return !(policy?.preventSelfApproval && isOwner);
}

function isAllowedToSubmitDraftExpenseReport(report: OnyxEntry<Report>): boolean {
    // This will be fixed as part of https://github.com/Expensify/Expensify/issues/507850
    // eslint-disable-next-line deprecation/deprecation
    const policy = getPolicy(report?.policyID);
    const submitToAccountID = getSubmitToAccountID(policy, report);

    return isAllowedToApproveExpenseReport(report, submitToAccountID);
}

/**
 * What missing payment method does this report action indicate, if any?
 */
function getIndicatedMissingPaymentMethod(
    userWalletTierName: string | undefined,
    reportId: string | undefined,
    reportAction: ReportAction,
    bankAccountList: OnyxEntry<BankAccountList>,
): MissingPaymentMethod | undefined {
    const isSubmitterOfUnsettledReport = reportId && isCurrentUserSubmitter(getReport(reportId, allReports)) && !isSettled(reportId);
    if (!reportId || !isSubmitterOfUnsettledReport || !isReimbursementQueuedAction(reportAction)) {
        return undefined;
    }
    const paymentType = getOriginalMessage(reportAction)?.paymentType;
    if (paymentType === CONST.IOU.PAYMENT_TYPE.EXPENSIFY) {
        return !userWalletTierName || userWalletTierName === CONST.WALLET.TIER_NAME.SILVER ? 'wallet' : undefined;
    }

    return !hasCreditBankAccount(bankAccountList) ? 'bankAccount' : undefined;
}

/**
 * Checks if report chat contains missing payment method
 */
function hasMissingPaymentMethod(userWalletTierName: string | undefined, iouReportID: string | undefined, bankAccountList: OnyxEntry<BankAccountList>): boolean {
    const reportActions = allReportActions?.[`${ONYXKEYS.COLLECTION.REPORT_ACTIONS}${iouReportID}`] ?? {};
    return Object.values(reportActions)
        .filter(Boolean)
        .some((action) => getIndicatedMissingPaymentMethod(userWalletTierName, iouReportID, action, bankAccountList) !== undefined);
}

/**
 * Used from expense actions to decide if we need to build an optimistic expense report.
 * Create a new report if:
 * - we don't have an iouReport set in the chatReport
 * - we have one, but it's waiting on the payee adding a bank account
 * - we have one, but we can't add more transactions to it due to: report is approved or settled
 */
function shouldCreateNewMoneyRequestReport(existingIOUReport: OnyxInputOrEntry<Report> | undefined, chatReport: OnyxInputOrEntry<Report>, isScanRequest: boolean): boolean {
    if (existingIOUReport && !!existingIOUReport.errorFields?.createChat) {
        return true;
    }

    const isASAPSubmitBetaEnabled = Permissions.isBetaEnabled(CONST.BETAS.ASAP_SUBMIT, allBetas);
    return !existingIOUReport || hasIOUWaitingOnCurrentUserBankAccount(chatReport) || !canAddTransaction(existingIOUReport) || (isScanRequest && isASAPSubmitBetaEnabled);
}

function getTripIDFromTransactionParentReportID(transactionParentReportID: string | undefined): string | undefined {
    return (getReportOrDraftReport(transactionParentReportID) as OnyxEntry<Report>)?.tripData?.tripID;
}

/**
 * Checks if report contains actions with errors
 */
function hasActionWithErrorsForTransaction(reportID: string | undefined, transaction: Transaction | undefined): boolean {
    if (!reportID) {
        return false;
    }
    const reportActions = allReportActions?.[`${ONYXKEYS.COLLECTION.REPORT_ACTIONS}${reportID}`] ?? {};
    return Object.values(reportActions)
        .filter(Boolean)
        .some((action) => {
            if (isMoneyRequestAction(action) && getOriginalMessage(action)?.IOUTransactionID) {
                if (getOriginalMessage(action)?.IOUTransactionID === transaction?.transactionID) {
                    return !isEmptyObject(action.errors);
                }
                return false;
            }
            return !isEmptyObject(action.errors);
        });
}

function isNonAdminOrOwnerOfPolicyExpenseChat(report: OnyxInputOrEntry<Report>, policy: OnyxInputOrEntry<Policy>): boolean {
    return isPolicyExpenseChat(report) && !(isPolicyAdminPolicyUtils(policy) || isPolicyOwner(policy, currentUserAccountID) || isReportOwner(report));
}

function isAdminOwnerApproverOrReportOwner(report: OnyxEntry<Report>, policy: OnyxEntry<Policy>): boolean {
    const isApprover = isMoneyRequestReport(report) && report?.managerID !== null && currentUserPersonalDetails?.accountID === report?.managerID;

    return isPolicyAdminPolicyUtils(policy) || isPolicyOwner(policy, currentUserAccountID) || isReportOwner(report) || isApprover;
}

/**
 * Whether the user can join a report
 */
function canJoinChat(report: OnyxEntry<Report>, parentReportAction: OnyxInputOrEntry<ReportAction>, policy: OnyxInputOrEntry<Policy>, isReportArchived = false): boolean {
    // We disabled thread functions for whisper action
    // So we should not show join option for existing thread on whisper message that has already been left, or manually leave it
    if (isWhisperAction(parentReportAction)) {
        return false;
    }

    // If the notification preference of the chat is not hidden that means we have already joined the chat
    if (!isHiddenForCurrentUser(report)) {
        return false;
    }

    const isExpenseChat = isMoneyRequestReport(report) || isMoneyRequest(report) || isInvoiceReport(report) || isTrackExpenseReport(report);
    // Anyone viewing these chat types is already a participant and therefore cannot join
    if (isRootGroupChat(report, isReportArchived) || isSelfDM(report) || isInvoiceRoom(report) || isSystemChat(report) || isExpenseChat) {
        return false;
    }

    // The user who is a member of the workspace has already joined the public announce room.
    if (isPublicAnnounceRoom(report) && !isEmptyObject(policy)) {
        return false;
    }

    if (isReportArchived) {
        return false;
    }

    return isChatThread(report) || isUserCreatedPolicyRoom(report) || isNonAdminOrOwnerOfPolicyExpenseChat(report, policy);
}

/**
 * Whether the user can leave a report
 */
function canLeaveChat(report: OnyxEntry<Report>, policy: OnyxEntry<Policy>, isReportArchived = false): boolean {
    if (isRootGroupChat(report, isReportArchived)) {
        return true;
    }

    if (isPolicyExpenseChat(report) && !report?.isOwnPolicyExpenseChat && !isPolicyAdminPolicyUtils(policy)) {
        return true;
    }

    if (isPublicRoom(report) && isAnonymousUserSession()) {
        return false;
    }

    if (isHiddenForCurrentUser(report)) {
        return false;
    }

    // Anyone viewing these chat types is already a participant and therefore cannot leave
    if (isSelfDM(report)) {
        return false;
    }

    // The user who is a member of the workspace cannot leave the public announce room.
    if (isPublicAnnounceRoom(report) && !isEmptyObject(policy)) {
        return false;
    }

    if (isInvoiceRoom(report)) {
        return canLeaveInvoiceRoom(report);
    }

    return (isChatThread(report) && !!getReportNotificationPreference(report)) || isUserCreatedPolicyRoom(report) || isNonAdminOrOwnerOfPolicyExpenseChat(report, policy);
}

function getReportActionActorAccountID(
    reportAction: OnyxEntry<ReportAction>,
    iouReport: OnyxEntry<Report>,
    report: OnyxEntry<Report>,
    delegatePersonalDetails?: PersonalDetails | undefined | null,
): number | undefined {
    switch (reportAction?.actionName) {
        case CONST.REPORT.ACTIONS.TYPE.REPORT_PREVIEW: {
            const ownerAccountID = iouReport?.ownerAccountID ?? reportAction?.childOwnerAccountID;
            const actorAccountID = iouReport?.managerID ?? reportAction?.childManagerAccountID;

            if (isPolicyExpenseChat(report) || delegatePersonalDetails) {
                return ownerAccountID;
            }

            return actorAccountID;
        }

        case CONST.REPORT.ACTIONS.TYPE.SUBMITTED:
            return reportAction?.adminAccountID ?? reportAction?.actorAccountID;

        default:
            return reportAction?.actorAccountID;
    }
}

function createDraftWorkspaceAndNavigateToConfirmationScreen(transactionID: string, actionName: IOUAction): void {
    const isCategorizing = actionName === CONST.IOU.ACTION.CATEGORIZE;
    const {expenseChatReportID, policyID, policyName} = createDraftWorkspace(currentUserEmail);
    setMoneyRequestParticipants(transactionID, [
        {
            selected: true,
            accountID: 0,
            isPolicyExpenseChat: true,
            reportID: expenseChatReportID,
            policyID,
            searchText: policyName,
        },
    ]);
    if (isCategorizing) {
        Navigation.navigate(ROUTES.MONEY_REQUEST_STEP_CATEGORY.getRoute(actionName, CONST.IOU.TYPE.SUBMIT, transactionID, expenseChatReportID));
    } else {
        Navigation.navigate(ROUTES.MONEY_REQUEST_STEP_CONFIRMATION.getRoute(actionName, CONST.IOU.TYPE.SUBMIT, transactionID, expenseChatReportID, undefined, true));
    }
}

function createDraftTransactionAndNavigateToParticipantSelector(
    transactionID: string | undefined,
    reportID: string | undefined,
    actionName: IOUAction,
    reportActionID: string | undefined,
): void {
    if (!transactionID || !reportID) {
        return;
    }

    const transaction = allTransactions?.[`${ONYXKEYS.COLLECTION.TRANSACTION}${transactionID}`] ?? ({} as Transaction);
    const reportActions = allReportActions?.[`${ONYXKEYS.COLLECTION.REPORT_ACTIONS}${reportID}`] ?? ([] as ReportAction[]);

    if (!transaction || !reportActions) {
        return;
    }

    const linkedTrackedExpenseReportAction = Object.values(reportActions)
        .filter(Boolean)
        .find((action) => isMoneyRequestAction(action) && getOriginalMessage(action)?.IOUTransactionID === transactionID);

    const {created, amount, currency, merchant, mccGroup} = getTransactionDetails(transaction) ?? {};
    const comment = getTransactionCommentObject(transaction);

    removeDraftTransactions();

    createDraftTransaction({
        ...transaction,
        actionableWhisperReportActionID: reportActionID,
        linkedTrackedExpenseReportAction,
        linkedTrackedExpenseReportID: reportID,
        created,
        modifiedCreated: undefined,
        modifiedAmount: undefined,
        modifiedCurrency: undefined,
        amount,
        currency,
        comment,
        merchant,
        modifiedMerchant: '',
        mccGroup,
    } as Transaction);

    const filteredPolicies = Object.values(allPolicies ?? {}).filter((policy) => shouldShowPolicy(policy, false, currentUserEmail));

    if (actionName === CONST.IOU.ACTION.CATEGORIZE) {
        // This will be fixed as part of https://github.com/Expensify/Expensify/issues/507850
        // eslint-disable-next-line deprecation/deprecation
        const activePolicy = getPolicy(activePolicyID);
        if (activePolicy && shouldRestrictUserBillableActions(activePolicy.id)) {
            Navigation.navigate(ROUTES.RESTRICTED_ACTION.getRoute(activePolicy.id));
            return;
        }

        if (shouldShowPolicy(activePolicy, false, currentUserEmail)) {
            const policyExpenseReportID = getPolicyExpenseChat(currentUserAccountID, activePolicyID)?.reportID;
            setMoneyRequestParticipants(transactionID, [
                {
                    selected: true,
                    accountID: 0,
                    isPolicyExpenseChat: true,
                    reportID: policyExpenseReportID,
                    policyID: activePolicyID,
                    searchText: activePolicy?.name,
                },
            ]);
            if (policyExpenseReportID) {
                Navigation.navigate(ROUTES.MONEY_REQUEST_STEP_CATEGORY.getRoute(actionName, CONST.IOU.TYPE.SUBMIT, transactionID, policyExpenseReportID));
            } else {
                Log.warn('policyExpenseReportID is not valid during expense categorizing');
            }
            return;
        }
        if (filteredPolicies.length === 0 || filteredPolicies.length > 1) {
            Navigation.navigate(
                ROUTES.MONEY_REQUEST_UPGRADE.getRoute({
                    action: actionName,
                    iouType: CONST.IOU.TYPE.SUBMIT,
                    transactionID,
                    reportID,
                    backTo: '',
                    upgradePath: actionName === CONST.IOU.ACTION.CATEGORIZE ? CONST.UPGRADE_PATHS.CATEGORIES : '',
                    shouldSubmitExpense: true,
                }),
            );
            return;
        }

        const policyID = filteredPolicies.at(0)?.id;
        const policyExpenseReportID = getPolicyExpenseChat(currentUserAccountID, policyID)?.reportID;
        setMoneyRequestParticipants(transactionID, [
            {
                selected: true,
                accountID: 0,
                isPolicyExpenseChat: true,
                reportID: policyExpenseReportID,
                policyID,
                searchText: activePolicy?.name,
            },
        ]);
        if (policyExpenseReportID) {
            Navigation.navigate(ROUTES.MONEY_REQUEST_STEP_CATEGORY.getRoute(actionName, CONST.IOU.TYPE.SUBMIT, transactionID, policyExpenseReportID));
        } else {
            Log.warn('policyExpenseReportID is not valid during expense categorizing');
        }
        return;
    }

    if (actionName === CONST.IOU.ACTION.SHARE) {
        Navigation.navigate(ROUTES.MONEY_REQUEST_ACCOUNTANT.getRoute(actionName, CONST.IOU.TYPE.SUBMIT, transactionID, reportID, Navigation.getActiveRoute()));
        return;
    }

    if (actionName === CONST.IOU.ACTION.SUBMIT || (allPolicies && filteredPolicies.length > 0)) {
        Navigation.navigate(ROUTES.MONEY_REQUEST_STEP_PARTICIPANTS.getRoute(CONST.IOU.TYPE.SUBMIT, transactionID, reportID, undefined, actionName));
        return;
    }

    return createDraftWorkspaceAndNavigateToConfirmationScreen(transactionID, actionName);
}

/**
 * Check if a report has any forwarded actions
 */
function hasForwardedAction(reportID: string): boolean {
    const reportActions = getAllReportActions(reportID);
    return Object.values(reportActions).some((action) => action?.actionName === CONST.REPORT.ACTIONS.TYPE.FORWARDED);
}

function isReportOutstanding(
    iouReport: OnyxInputOrEntry<Report>,
    policyID: string | undefined,
    reportNameValuePairs: OnyxCollection<ReportNameValuePairs> = allReportNameValuePair,
    allowSubmitted = true,
): boolean {
    if (!iouReport || isEmptyObject(iouReport)) {
        return false;
    }
    const currentRoute = navigationRef.getCurrentRoute();
    const params = currentRoute?.params as MoneyRequestNavigatorParamList[typeof SCREENS.MONEY_REQUEST.STEP_CONFIRMATION] | ReportsSplitNavigatorParamList[typeof SCREENS.REPORT];
    const activeReport = allReports?.[`${ONYXKEYS.COLLECTION.REPORT}${params?.reportID}`];
    const policy = allPolicies?.[`${ONYXKEYS.COLLECTION.POLICY}${policyID}`];
    const reportNameValuePair = reportNameValuePairs?.[`${ONYXKEYS.COLLECTION.REPORT_NAME_VALUE_PAIRS}${iouReport.reportID}`];
    const shouldAllowSubmittedReport = allowSubmitted || isInstantSubmitEnabled(policy) || isProcessingReport(activeReport);
    return (
        isExpenseReport(iouReport) &&
        iouReport?.stateNum !== undefined &&
        iouReport?.statusNum !== undefined &&
        iouReport?.policyID === policyID &&
        (shouldAllowSubmittedReport ? iouReport?.stateNum <= CONST.REPORT.STATE_NUM.SUBMITTED : iouReport?.stateNum < CONST.REPORT.STATE_NUM.SUBMITTED) &&
        (shouldAllowSubmittedReport ? iouReport?.statusNum <= CONST.REPORT.STATE_NUM.SUBMITTED : iouReport?.statusNum < CONST.REPORT.STATE_NUM.SUBMITTED) &&
        !hasForwardedAction(iouReport.reportID) &&
        !isArchivedReport(reportNameValuePair)
    );
}

/**
 * Get outstanding expense reports for a given policy ID
 * @param policyID - The policy ID to filter reports by
 * @param reportOwnerAccountID - The accountID of the report owner
 * @param reports - Collection of reports to filter
 * @returns Array of outstanding expense reports
 */
function getOutstandingReportsForUser(
    policyID: string | undefined,
    reportOwnerAccountID: number | undefined,
    reports: OnyxCollection<Report> = allReports,
    reportNameValuePairs: OnyxCollection<ReportNameValuePairs> = allReportNameValuePair,
    allowSubmitted = true,
): Array<OnyxEntry<Report>> {
    if (!reports) {
        return [];
    }
    return Object.values(reports).filter(
        (report) =>
            report?.pendingFields?.preview !== CONST.RED_BRICK_ROAD_PENDING_ACTION.DELETE &&
            isReportOutstanding(report, policyID, reportNameValuePairs, allowSubmitted) &&
            report?.ownerAccountID === reportOwnerAccountID,
    );
}

/**
 * Sort outstanding reports by their name, while keeping the selected one at the beginning.
 * @param report1 Details of the first report to be compared.
 * @param report2 Details of the second report to be compared.
 * @param selectedReportID ID of the selected report which needs to be at the beginning.
 */
function sortOutstandingReportsBySelected(
    report1: OnyxEntry<Report>,
    report2: OnyxEntry<Report>,
    selectedReportID: string | undefined,
    localeCompare: LocaleContextProps['localeCompare'],
): number {
    if (report1?.reportID === selectedReportID) {
        return -1;
    }
    if (report2?.reportID === selectedReportID) {
        return 1;
    }
    return localeCompare(report1?.reportName?.toLowerCase() ?? '', report2?.reportName?.toLowerCase() ?? '');
}

/**
 * @returns the object to update `report.hasOutstandingChildRequest`
 */
function getOutstandingChildRequest(iouReport: OnyxInputOrEntry<Report>): OutstandingChildRequest {
    if (!iouReport || isEmptyObject(iouReport)) {
        return {};
    }

    if (!isExpenseReport(iouReport)) {
        const {reimbursableSpend} = getMoneyRequestSpendBreakdown(iouReport);
        return {
            hasOutstandingChildRequest: iouReport.managerID === currentUserAccountID && reimbursableSpend !== 0,
        };
    }

    // This will be fixed as part of https://github.com/Expensify/Expensify/issues/507850
    // eslint-disable-next-line deprecation/deprecation
    const policy = getPolicy(iouReport.policyID);
    const shouldBeManuallySubmitted = isPaidGroupPolicyPolicyUtils(policy) && !policy?.harvesting?.enabled;
    if (shouldBeManuallySubmitted) {
        return {
            hasOutstandingChildRequest: true,
        };
    }

    // We don't need to update hasOutstandingChildRequest in this case
    return {};
}

function canReportBeMentionedWithinPolicy(report: OnyxEntry<Report>, policyID: string | undefined): boolean {
    if (!policyID || report?.policyID !== policyID) {
        return false;
    }

    return isChatRoom(report) && !isInvoiceRoom(report) && !isThread(report);
}

function prepareOnboardingOnyxData(
    introSelected: OnyxEntry<IntroSelected>,
    engagementChoice: OnboardingPurpose,
    onboardingMessage: OnboardingMessage,
    adminsChatReportID?: string,
    onboardingPolicyID?: string,
    userReportedIntegration?: OnboardingAccounting,
    wasInvited?: boolean,
    companySize?: OnboardingCompanySize,
    selectedInterestedFeatures: string[] = [],
) {
    if (engagementChoice === CONST.ONBOARDING_CHOICES.PERSONAL_SPEND) {
        // eslint-disable-next-line no-param-reassign
        onboardingMessage = getOnboardingMessages().onboardingMessages[CONST.ONBOARDING_CHOICES.PERSONAL_SPEND];
    }

    if (engagementChoice === CONST.ONBOARDING_CHOICES.EMPLOYER || engagementChoice === CONST.ONBOARDING_CHOICES.SUBMIT) {
        // eslint-disable-next-line no-param-reassign
        onboardingMessage = getOnboardingMessages().onboardingMessages[CONST.ONBOARDING_CHOICES.SUBMIT];
    }

    // Guides are assigned and tasks are posted in the #admins room for the MANAGE_TEAM and TRACK_WORKSPACE onboarding actions, except for emails that have a '+'.
    const shouldPostTasksInAdminsRoom = isPostingTasksInAdminsRoom(engagementChoice);
    const adminsChatReport = allReports?.[`${ONYXKEYS.COLLECTION.REPORT}${adminsChatReportID}`];
    const targetChatReport = shouldPostTasksInAdminsRoom
        ? (adminsChatReport ?? {reportID: adminsChatReportID, policyID: onboardingPolicyID})
        : getChatByParticipants([CONST.ACCOUNT_ID.CONCIERGE, currentUserAccountID ?? CONST.DEFAULT_NUMBER_ID], allReports, false);
    const {reportID: targetChatReportID = '', policyID: targetChatPolicyID = ''} = targetChatReport ?? {};

    if (!targetChatReportID) {
        Log.warn('Missing reportID for onboarding optimistic data');
        return;
    }

    const integrationName = userReportedIntegration ? CONST.ONBOARDING_ACCOUNTING_MAPPING[userReportedIntegration as keyof typeof CONST.ONBOARDING_ACCOUNTING_MAPPING] : '';
    // This will be fixed as part of https://github.com/Expensify/Expensify/issues/507850
    // eslint-disable-next-line deprecation/deprecation
    const assignedGuideEmail = getPolicy(targetChatPolicyID)?.assignedGuide?.email ?? 'Setup Specialist';
    const assignedGuidePersonalDetail = Object.values(allPersonalDetails ?? {}).find((personalDetail) => personalDetail?.login === assignedGuideEmail);
    let assignedGuideAccountID: number;
    let isOptimisticAssignedGuide = false;
    if (assignedGuidePersonalDetail && assignedGuidePersonalDetail.accountID) {
        isOptimisticAssignedGuide = assignedGuidePersonalDetail.isOptimisticPersonalDetail ?? false;
        assignedGuideAccountID = assignedGuidePersonalDetail.accountID;
    } else {
        assignedGuideAccountID = generateAccountID(assignedGuideEmail);
        isOptimisticAssignedGuide = !assignedGuidePersonalDetail;
        // eslint-disable-next-line rulesdir/prefer-actions-set-data
        Onyx.merge(ONYXKEYS.PERSONAL_DETAILS_LIST, {
            [assignedGuideAccountID]: {
                isOptimisticPersonalDetail: !assignedGuidePersonalDetail,
                login: assignedGuideEmail,
                displayName: assignedGuideEmail,
            },
        });
    }
    const actorAccountID = shouldPostTasksInAdminsRoom ? assignedGuideAccountID : CONST.ACCOUNT_ID.CONCIERGE;
    const firstAdminPolicy = getActivePolicies(allPolicies, currentUserEmail).find(
        (policy) => policy.type !== CONST.POLICY.TYPE.PERSONAL && getPolicyRole(policy, currentUserEmail) === CONST.POLICY.ROLE.ADMIN,
    );

    let testDriveURL: string;
    if (([CONST.ONBOARDING_CHOICES.MANAGE_TEAM, CONST.ONBOARDING_CHOICES.TEST_DRIVE_RECEIVER, CONST.ONBOARDING_CHOICES.TRACK_WORKSPACE] as OnboardingPurpose[]).includes(engagementChoice)) {
        testDriveURL = ROUTES.TEST_DRIVE_DEMO_ROOT;
    } else if (introSelected?.choice === CONST.ONBOARDING_CHOICES.SUBMIT && introSelected.inviteType === CONST.ONBOARDING_INVITE_TYPES.WORKSPACE) {
        testDriveURL = ROUTES.TEST_DRIVE_DEMO_ROOT;
    } else {
        testDriveURL = ROUTES.TEST_DRIVE_MODAL_ROOT.route;
    }

    const onboardingTaskParams: OnboardingTaskLinks = {
        integrationName,
        onboardingCompanySize: companySize ?? onboardingCompanySize,
        workspaceSettingsLink: `${environmentURL}/${ROUTES.WORKSPACE_INITIAL.getRoute(onboardingPolicyID ?? firstAdminPolicy?.id)}`,
        workspaceCategoriesLink: `${environmentURL}/${ROUTES.WORKSPACE_CATEGORIES.getRoute(onboardingPolicyID)}`,
        workspaceTagsLink: `${environmentURL}/${ROUTES.WORKSPACE_TAGS.getRoute(onboardingPolicyID)}`,
        workspaceMembersLink: `${environmentURL}/${ROUTES.WORKSPACE_MEMBERS.getRoute(onboardingPolicyID)}`,
        workspaceMoreFeaturesLink: `${environmentURL}/${ROUTES.WORKSPACE_MORE_FEATURES.getRoute(onboardingPolicyID)}`,
        workspaceConfirmationLink: `${environmentURL}/${ROUTES.WORKSPACE_CONFIRMATION.getRoute(ROUTES.WORKSPACES_LIST.route)}`,
        testDriveURL: `${environmentURL}/${testDriveURL}`,
        workspaceAccountingLink: `${environmentURL}/${ROUTES.POLICY_ACCOUNTING.getRoute(onboardingPolicyID)}`,
        corporateCardLink: `${environmentURL}/${ROUTES.WORKSPACE_COMPANY_CARDS.getRoute(onboardingPolicyID)}`,
    };

    // Text message
    const message = typeof onboardingMessage.message === 'function' ? onboardingMessage.message(onboardingTaskParams) : onboardingMessage.message;
    const textComment = buildOptimisticAddCommentReportAction(message, undefined, actorAccountID, 1);
    const textCommentAction: OptimisticAddCommentReportAction = textComment.reportAction;
    const textMessage: AddCommentOrAttachmentParams = {
        reportID: targetChatReportID,
        reportActionID: textCommentAction.reportActionID,
        reportComment: textComment.commentText,
    };

    let createWorkspaceTaskReportID;
    const tasksData = onboardingMessage.tasks
        .filter((task) => {
            if (engagementChoice === CONST.ONBOARDING_CHOICES.MANAGE_TEAM) {
                if (selectedInterestedFeatures?.length && TASK_TO_FEATURE[task.type] && !selectedInterestedFeatures.includes(TASK_TO_FEATURE[task.type])) {
                    return false;
                }
            }

            if (([CONST.ONBOARDING_TASK_TYPE.SETUP_CATEGORIES, CONST.ONBOARDING_TASK_TYPE.SETUP_TAGS] as string[]).includes(task.type) && userReportedIntegration) {
                return false;
            }

            if (([CONST.ONBOARDING_TASK_TYPE.ADD_ACCOUNTING_INTEGRATION, CONST.ONBOARDING_TASK_TYPE.SETUP_CATEGORIES_AND_TAGS] as string[]).includes(task.type) && !userReportedIntegration) {
                return false;
            }
            type SkipViewTourOnboardingChoices = 'newDotSubmit' | 'newDotSplitChat' | 'newDotPersonalSpend' | 'newDotEmployer';
            if (
                task.type === CONST.ONBOARDING_TASK_TYPE.VIEW_TOUR &&
                [
                    CONST.ONBOARDING_CHOICES.EMPLOYER,
                    CONST.ONBOARDING_CHOICES.PERSONAL_SPEND,
                    CONST.ONBOARDING_CHOICES.SUBMIT,
                    CONST.ONBOARDING_CHOICES.CHAT_SPLIT,
                    CONST.ONBOARDING_CHOICES.MANAGE_TEAM,
                ].includes(introSelected?.choice as SkipViewTourOnboardingChoices) &&
                engagementChoice === CONST.ONBOARDING_CHOICES.MANAGE_TEAM
            ) {
                return false;
            }

            // Exclude createWorkspace and viewTour tasks from #admin room, for test drive receivers,
            // since these users already have them in concierge
            if (
                introSelected?.choice === CONST.ONBOARDING_CHOICES.TEST_DRIVE_RECEIVER &&
                ([CONST.ONBOARDING_TASK_TYPE.CREATE_WORKSPACE, CONST.ONBOARDING_TASK_TYPE.VIEW_TOUR] as string[]).includes(task.type) &&
                shouldPostTasksInAdminsRoom
            ) {
                return false;
            }

            return true;
        })
        .map((task, index) => {
            const taskDescription = typeof task.description === 'function' ? task.description(onboardingTaskParams) : task.description;
            const taskTitle = typeof task.title === 'function' ? task.title(onboardingTaskParams) : task.title;
            const currentTask = buildOptimisticTaskReport(
                actorAccountID,
                targetChatReportID,
                currentUserAccountID,
                taskTitle,
                taskDescription,
                targetChatPolicyID,
                CONST.REPORT.NOTIFICATION_PREFERENCE.HIDDEN,
                task.mediaAttributes,
            );
            const emailCreatingAction =
                engagementChoice === CONST.ONBOARDING_CHOICES.MANAGE_TEAM ? (allPersonalDetails?.[actorAccountID]?.login ?? CONST.EMAIL.CONCIERGE) : CONST.EMAIL.CONCIERGE;
            const taskCreatedAction = buildOptimisticCreatedReportAction(emailCreatingAction);
            const taskReportAction = buildOptimisticTaskCommentReportAction(currentTask.reportID, taskTitle, 0, `task for ${taskTitle}`, targetChatReportID, actorAccountID, index + 3);
            currentTask.parentReportActionID = taskReportAction.reportAction.reportActionID;

            let isTaskAutoCompleted: boolean = task.autoCompleted;

            if (task.type === CONST.ONBOARDING_TASK_TYPE.VIEW_TOUR && onboarding?.selfTourViewed) {
                // If the user has already viewed the self tour, we mark the task as auto completed
                isTaskAutoCompleted = true;
            }

            const completedTaskReportAction = isTaskAutoCompleted
                ? buildOptimisticTaskReportAction(currentTask.reportID, CONST.REPORT.ACTIONS.TYPE.TASK_COMPLETED, 'marked as complete', actorAccountID, 2)
                : null;
            if (task.type === CONST.ONBOARDING_TASK_TYPE.CREATE_WORKSPACE) {
                createWorkspaceTaskReportID = currentTask.reportID;
            }

            return {
                task,
                currentTask,
                taskCreatedAction,
                taskReportAction,
                taskDescription: currentTask.description,
                completedTaskReportAction,
            };
        });

    // Sign-off welcome message
    const welcomeSignOffText =
        engagementChoice === CONST.ONBOARDING_CHOICES.MANAGE_TEAM ? translateLocal('onboarding.welcomeSignOffTitleManageTeam') : translateLocal('onboarding.welcomeSignOffTitle');
    const welcomeSignOffComment = buildOptimisticAddCommentReportAction(welcomeSignOffText, undefined, actorAccountID, tasksData.length + 3);
    const welcomeSignOffCommentAction: OptimisticAddCommentReportAction = welcomeSignOffComment.reportAction;
    const welcomeSignOffMessage = {
        reportID: targetChatReportID,
        reportActionID: welcomeSignOffCommentAction.reportActionID,
        reportComment: welcomeSignOffComment.commentText,
    };

    const tasksForParameters = tasksData.map<TaskForParameters>(({task, currentTask, taskCreatedAction, taskReportAction, taskDescription, completedTaskReportAction}) => ({
        type: 'task',
        task: task.type,
        taskReportID: currentTask.reportID,
        parentReportID: currentTask.parentReportID,
        parentReportActionID: taskReportAction.reportAction.reportActionID,
        createdTaskReportActionID: taskCreatedAction.reportActionID,
        completedTaskReportActionID: completedTaskReportAction?.reportActionID,
        title: currentTask.reportName ?? '',
        description: taskDescription ?? '',
    }));

    const hasOutstandingChildTask = tasksData.some((task) => !task.completedTaskReportAction);

    const tasksForOptimisticData = tasksData.reduce<OnyxUpdate[]>((acc, {currentTask, taskCreatedAction, taskReportAction, taskDescription, completedTaskReportAction}) => {
        acc.push(
            {
                onyxMethod: Onyx.METHOD.MERGE,
                key: `${ONYXKEYS.COLLECTION.REPORT_ACTIONS}${targetChatReportID}`,
                value: {
                    [taskReportAction.reportAction.reportActionID]: taskReportAction.reportAction as ReportAction,
                },
            },
            {
                onyxMethod: Onyx.METHOD.SET,
                key: `${ONYXKEYS.COLLECTION.REPORT}${currentTask.reportID}`,
                value: {
                    ...currentTask,
                    description: taskDescription,
                    pendingFields: {
                        createChat: CONST.RED_BRICK_ROAD_PENDING_ACTION.ADD,
                        reportName: CONST.RED_BRICK_ROAD_PENDING_ACTION.ADD,
                        description: CONST.RED_BRICK_ROAD_PENDING_ACTION.ADD,
                        managerID: CONST.RED_BRICK_ROAD_PENDING_ACTION.ADD,
                    },
                    managerID: currentUserAccountID,
                },
            },
            {
                onyxMethod: Onyx.METHOD.MERGE,
                key: `${ONYXKEYS.COLLECTION.REPORT_METADATA}${currentTask.reportID}`,
                value: {
                    isOptimisticReport: true,
                },
            },
            {
                onyxMethod: Onyx.METHOD.MERGE,
                key: `${ONYXKEYS.COLLECTION.REPORT_ACTIONS}${currentTask.reportID}`,
                value: {
                    [taskCreatedAction.reportActionID]: taskCreatedAction as ReportAction,
                },
            },
        );

        if (completedTaskReportAction) {
            acc.push({
                onyxMethod: Onyx.METHOD.MERGE,
                key: `${ONYXKEYS.COLLECTION.REPORT_ACTIONS}${currentTask.reportID}`,
                value: {
                    [completedTaskReportAction.reportActionID]: completedTaskReportAction as ReportAction,
                },
            });

            acc.push({
                onyxMethod: Onyx.METHOD.MERGE,
                key: `${ONYXKEYS.COLLECTION.REPORT}${currentTask.reportID}`,
                value: {
                    stateNum: CONST.REPORT.STATE_NUM.APPROVED,
                    statusNum: CONST.REPORT.STATUS_NUM.APPROVED,
                    managerID: currentUserAccountID,
                },
            });
        }

        return acc;
    }, []);

    const tasksForFailureData = tasksData.reduce<OnyxUpdate[]>((acc, {currentTask, taskReportAction}) => {
        acc.push(
            {
                onyxMethod: Onyx.METHOD.MERGE,
                key: `${ONYXKEYS.COLLECTION.REPORT_ACTIONS}${targetChatReportID}`,
                value: {
                    [taskReportAction.reportAction.reportActionID]: {
                        errors: getMicroSecondOnyxErrorWithTranslationKey('report.genericAddCommentFailureMessage'),
                    } as ReportAction,
                },
            },
            {
                onyxMethod: Onyx.METHOD.MERGE,
                key: `${ONYXKEYS.COLLECTION.REPORT}${currentTask.reportID}`,
                value: null,
            },
            {
                onyxMethod: Onyx.METHOD.MERGE,
                key: `${ONYXKEYS.COLLECTION.REPORT_ACTIONS}${currentTask.reportID}`,
                value: null,
            },
        );

        return acc;
    }, []);

    const tasksForSuccessData = tasksData.reduce<OnyxUpdate[]>((acc, {currentTask, taskCreatedAction, taskReportAction, completedTaskReportAction}) => {
        acc.push(
            {
                onyxMethod: Onyx.METHOD.MERGE,
                key: `${ONYXKEYS.COLLECTION.REPORT_ACTIONS}${targetChatReportID}`,
                value: {
                    [taskReportAction.reportAction.reportActionID]: {pendingAction: null, isOptimisticAction: null},
                },
            },
            {
                onyxMethod: Onyx.METHOD.MERGE,
                key: `${ONYXKEYS.COLLECTION.REPORT}${currentTask.reportID}`,
                value: {
                    pendingFields: {
                        createChat: null,
                        reportName: null,
                        description: null,
                        managerID: null,
                    },
                },
            },
            {
                onyxMethod: Onyx.METHOD.MERGE,
                key: `${ONYXKEYS.COLLECTION.REPORT_METADATA}${currentTask.reportID}`,
                value: {
                    isOptimisticReport: false,
                },
            },
            {
                onyxMethod: Onyx.METHOD.MERGE,
                key: `${ONYXKEYS.COLLECTION.REPORT_ACTIONS}${currentTask.reportID}`,
                value: {
                    [taskCreatedAction.reportActionID]: {pendingAction: null},
                },
            },
        );

        if (completedTaskReportAction) {
            acc.push({
                onyxMethod: Onyx.METHOD.MERGE,
                key: `${ONYXKEYS.COLLECTION.REPORT_ACTIONS}${currentTask.reportID}`,
                value: {
                    [completedTaskReportAction.reportActionID]: {pendingAction: null, isOptimisticAction: null},
                },
            });
        }

        return acc;
    }, []);

    const optimisticData: OnyxUpdate[] = [...tasksForOptimisticData];
    const lastVisibleActionCreated = welcomeSignOffCommentAction.created;
    optimisticData.push(
        {
            onyxMethod: Onyx.METHOD.MERGE,
            key: `${ONYXKEYS.COLLECTION.REPORT}${targetChatReportID}`,
            value: {
                hasOutstandingChildTask,
                lastVisibleActionCreated,
                lastActorAccountID: actorAccountID,
            },
        },
        {
            onyxMethod: Onyx.METHOD.MERGE,
            key: ONYXKEYS.NVP_INTRO_SELECTED,
            value: {
                choice: engagementChoice,
                createWorkspace: createWorkspaceTaskReportID,
            },
        },
    );

    optimisticData.push({
        onyxMethod: Onyx.METHOD.MERGE,
        key: `${ONYXKEYS.COLLECTION.REPORT_ACTIONS}${targetChatReportID}`,
        value: {
            [textCommentAction.reportActionID]: textCommentAction as ReportAction,
        },
    });

    if (!wasInvited) {
        optimisticData.push({
            onyxMethod: Onyx.METHOD.MERGE,
            key: ONYXKEYS.NVP_ONBOARDING,
            value: {hasCompletedGuidedSetupFlow: true},
        });
    }

    const successData: OnyxUpdate[] = [...tasksForSuccessData];

    successData.push({
        onyxMethod: Onyx.METHOD.MERGE,
        key: `${ONYXKEYS.COLLECTION.REPORT_ACTIONS}${targetChatReportID}`,
        value: {
            [textCommentAction.reportActionID]: {pendingAction: null, isOptimisticAction: null},
        },
    });

    let failureReport: Partial<Report> = {
        lastMessageText: '',
        lastVisibleActionCreated: '',
        hasOutstandingChildTask: false,
    };
    const report = allReports?.[`${ONYXKEYS.COLLECTION.REPORT}${targetChatReportID}`];
    const canUserPerformWriteAction1 = canUserPerformWriteAction(report);
    const {lastMessageText = ''} = getLastVisibleMessageActionUtils(targetChatReportID, canUserPerformWriteAction1);
    if (lastMessageText) {
        const lastVisibleAction = getLastVisibleAction(targetChatReportID, canUserPerformWriteAction1);
        const prevLastVisibleActionCreated = lastVisibleAction?.created;
        const lastActorAccountID = lastVisibleAction?.actorAccountID;
        failureReport = {
            lastMessageText,
            lastVisibleActionCreated: prevLastVisibleActionCreated,
            lastActorAccountID,
        };
    }

    const failureData: OnyxUpdate[] = [...tasksForFailureData];
    failureData.push(
        {
            onyxMethod: Onyx.METHOD.MERGE,
            key: `${ONYXKEYS.COLLECTION.REPORT}${targetChatReportID}`,
            value: failureReport,
        },

        {
            onyxMethod: Onyx.METHOD.MERGE,
            key: ONYXKEYS.NVP_INTRO_SELECTED,
            value: {
                choice: null,
                createWorkspace: null,
            },
        },
    );
    failureData.push({
        onyxMethod: Onyx.METHOD.MERGE,
        key: `${ONYXKEYS.COLLECTION.REPORT_ACTIONS}${targetChatReportID}`,
        value: {
            [textCommentAction.reportActionID]: {
                errors: getMicroSecondOnyxErrorWithTranslationKey('report.genericAddCommentFailureMessage'),
            } as ReportAction,
        },
    });

    if (!wasInvited) {
        failureData.push({
            onyxMethod: Onyx.METHOD.MERGE,
            key: ONYXKEYS.NVP_ONBOARDING,
            value: {hasCompletedGuidedSetupFlow: onboarding?.hasCompletedGuidedSetupFlow ?? null},
        });
    }

    if (userReportedIntegration) {
        const requiresControlPlan: AllConnectionName[] = [CONST.POLICY.CONNECTIONS.NAME.NETSUITE, CONST.POLICY.CONNECTIONS.NAME.QBD, CONST.POLICY.CONNECTIONS.NAME.SAGE_INTACCT];

        optimisticData.push({
            onyxMethod: Onyx.METHOD.MERGE,
            key: `${ONYXKEYS.COLLECTION.POLICY}${onboardingPolicyID}`,
            value: {
                areConnectionsEnabled: true,
                ...(requiresControlPlan.includes(userReportedIntegration as AllConnectionName)
                    ? {
                          type: CONST.POLICY.TYPE.CORPORATE,
                      }
                    : {}),
                pendingFields: {
                    areConnectionsEnabled: CONST.RED_BRICK_ROAD_PENDING_ACTION.UPDATE,
                },
            },
        });
        successData.push({
            onyxMethod: Onyx.METHOD.MERGE,
            key: `${ONYXKEYS.COLLECTION.POLICY}${onboardingPolicyID}`,
            value: {
                pendingFields: {
                    areConnectionsEnabled: null,
                },
            },
        });
        failureData.push({
            onyxMethod: Onyx.METHOD.MERGE,
            key: `${ONYXKEYS.COLLECTION.POLICY}${onboardingPolicyID}`,
            value: {
                // This will be fixed as part of https://github.com/Expensify/Expensify/issues/507850
                // eslint-disable-next-line deprecation/deprecation
                areConnectionsEnabled: getPolicy(onboardingPolicyID)?.areConnectionsEnabled,
                pendingFields: {
                    areConnectionsEnabled: null,
                },
            },
        });
    }

    const guidedSetupData: GuidedSetupData = [];

    guidedSetupData.push({type: 'message', ...textMessage});

    let selfDMParameters: SelfDMParameters = {};
    if (engagementChoice === CONST.ONBOARDING_CHOICES.PERSONAL_SPEND) {
        const selfDMReportID = findSelfDMReportID();
        let selfDMReport = allReports?.[`${ONYXKEYS.COLLECTION.REPORT}${selfDMReportID}`];
        let createdAction: ReportAction;
        if (!selfDMReport) {
            const currentTime = DateUtils.getDBTime();
            selfDMReport = buildOptimisticSelfDMReport(currentTime);
            createdAction = buildOptimisticCreatedReportAction(currentUserEmail ?? '', currentTime);
            selfDMParameters = {reportID: selfDMReport.reportID, createdReportActionID: createdAction.reportActionID};
            optimisticData.push(
                {
                    onyxMethod: Onyx.METHOD.SET,
                    key: `${ONYXKEYS.COLLECTION.REPORT}${selfDMReport.reportID}`,
                    value: {
                        ...selfDMReport,
                        pendingFields: {
                            createChat: CONST.RED_BRICK_ROAD_PENDING_ACTION.ADD,
                        },
                    },
                },
                {
                    onyxMethod: Onyx.METHOD.MERGE,
                    key: `${ONYXKEYS.COLLECTION.REPORT_METADATA}${selfDMReport.reportID}`,
                    value: {
                        isOptimisticReport: true,
                    },
                },
                {
                    onyxMethod: Onyx.METHOD.SET,
                    key: `${ONYXKEYS.COLLECTION.REPORT_ACTIONS}${selfDMReport.reportID}`,
                    value: {
                        [createdAction.reportActionID]: createdAction,
                    },
                },
            );

            successData.push(
                {
                    onyxMethod: Onyx.METHOD.MERGE,
                    key: `${ONYXKEYS.COLLECTION.REPORT}${selfDMReport.reportID}`,
                    value: {
                        pendingFields: {
                            createChat: null,
                        },
                    },
                },
                {
                    onyxMethod: Onyx.METHOD.MERGE,
                    key: `${ONYXKEYS.COLLECTION.REPORT_METADATA}${selfDMReport.reportID}`,
                    value: {
                        isOptimisticReport: false,
                    },
                },
                {
                    onyxMethod: Onyx.METHOD.MERGE,
                    key: `${ONYXKEYS.COLLECTION.REPORT_ACTIONS}${selfDMReport.reportID}`,
                    value: {
                        [createdAction.reportActionID]: {
                            pendingAction: null,
                        },
                    },
                },
            );
        }
    }

    guidedSetupData.push(...tasksForParameters);

    if (!introSelected?.choice || introSelected.choice === CONST.ONBOARDING_CHOICES.TEST_DRIVE_RECEIVER) {
        optimisticData.push({
            onyxMethod: Onyx.METHOD.MERGE,
            key: `${ONYXKEYS.COLLECTION.REPORT_ACTIONS}${targetChatReportID}`,
            value: {
                [welcomeSignOffCommentAction.reportActionID]: welcomeSignOffCommentAction as ReportAction,
            },
        });

        successData.push({
            onyxMethod: Onyx.METHOD.MERGE,
            key: `${ONYXKEYS.COLLECTION.REPORT_ACTIONS}${targetChatReportID}`,
            value: {
                [welcomeSignOffCommentAction.reportActionID]: {pendingAction: null, isOptimisticAction: null},
            },
        });

        failureData.push({
            onyxMethod: Onyx.METHOD.MERGE,
            key: `${ONYXKEYS.COLLECTION.REPORT_ACTIONS}${targetChatReportID}`,
            value: {
                [welcomeSignOffCommentAction.reportActionID]: {
                    errors: getMicroSecondOnyxErrorWithTranslationKey('report.genericAddCommentFailureMessage'),
                } as ReportAction,
            },
        });
        guidedSetupData.push({type: 'message', ...welcomeSignOffMessage});
    }

    if (isOptimisticAssignedGuide) {
        successData.push({
            onyxMethod: Onyx.METHOD.MERGE,
            key: ONYXKEYS.PERSONAL_DETAILS_LIST,
            value: {
                [assignedGuideAccountID]: null,
            },
        });

        failureData.push({
            onyxMethod: Onyx.METHOD.MERGE,
            key: ONYXKEYS.PERSONAL_DETAILS_LIST,
            value: {
                [assignedGuideAccountID]: null,
            },
        });
    }

    return {optimisticData, successData, failureData, guidedSetupData, actorAccountID, selfDMParameters};
}

/**
 * Whether a given report is used for onboarding tasks. In the past, it could be either the Concierge chat or the system
 * DM, and we saved the report ID in the user's `onboarding` NVP. As a fallback for users who don't have the NVP, we now
 * only use the Concierge chat.
 */
function isChatUsedForOnboarding(optionOrReport: OnyxEntry<Report> | OptionData, onboardingPurposeSelected?: OnboardingPurpose): boolean {
    // onboarding can be an empty object for old accounts and accounts created from olddot
    if (onboarding && !isEmptyObject(onboarding) && onboarding.chatReportID) {
        return onboarding.chatReportID === optionOrReport?.reportID;
    }
    if (isEmptyObject(onboarding)) {
        return (optionOrReport as OptionData)?.isConciergeChat ?? isConciergeChatReport(optionOrReport);
    }

    return isPostingTasksInAdminsRoom(onboardingPurposeSelected) ? isAdminRoom(optionOrReport) : ((optionOrReport as OptionData)?.isConciergeChat ?? isConciergeChatReport(optionOrReport));
}

/**
 * Whether onboarding tasks should be posted in the #admins room instead of Concierge.
 * Onboarding guides are assigned to signup with emails that do not contain a '+' and select the "Manage my team's expenses" intent.
 */
function isPostingTasksInAdminsRoom(engagementChoice?: OnboardingPurpose): boolean {
    return (
        engagementChoice !== undefined &&
        [CONST.ONBOARDING_CHOICES.MANAGE_TEAM, CONST.ONBOARDING_CHOICES.TRACK_WORKSPACE].includes(engagementChoice as 'newDotManageTeam' | 'newDotTrackWorkspace') &&
        !currentUserEmail?.includes('+')
    );
}

/**
 * Get the report used for the user's onboarding process. For most users it is the Concierge chat, however in the past
 * we also used the system DM for A/B tests.
 */
function getChatUsedForOnboarding(): OnyxEntry<Report> {
    return Object.values(allReports ?? {}).find((report) => isChatUsedForOnboarding(report));
}

/**
 * Checks if given field has any violations and returns name of the first encountered one
 */
function getFieldViolation(violations: OnyxEntry<ReportViolations>, reportField: PolicyReportField): ReportViolationName | undefined {
    if (!reportField) {
        return undefined;
    }

    if (!violations) {
        return (reportField.value ?? reportField.defaultValue) ? undefined : CONST.REPORT_VIOLATIONS.FIELD_REQUIRED;
    }

    const fieldViolation = Object.values(CONST.REPORT_VIOLATIONS).find((violation) => !!violations[violation] && violations[violation][reportField.fieldID]);

    // If the field has no value or no violation, we return 'fieldRequired' violation
    if (!fieldViolation) {
        return reportField.value ? undefined : CONST.REPORT_VIOLATIONS.FIELD_REQUIRED;
    }

    return fieldViolation;
}

/**
 * Returns translation for given field violation
 */
function getFieldViolationTranslation(reportField: PolicyReportField, violation?: ReportViolationName): string {
    if (!violation) {
        return '';
    }

    switch (violation) {
        case 'fieldRequired':
            return translateLocal('reportViolations.fieldRequired', {fieldName: reportField.name});
        default:
            return '';
    }
}

/**
 * Returns all violations for report
 */
function getReportViolations(reportID: string): ReportViolations | undefined {
    if (!allReportsViolations) {
        return undefined;
    }

    return allReportsViolations[`${ONYXKEYS.COLLECTION.REPORT_VIOLATIONS}${reportID}`];
}

function findPolicyExpenseChatByPolicyID(policyID: string): OnyxEntry<Report> {
    return Object.values(allReports ?? {}).find((report) => isPolicyExpenseChat(report) && report?.policyID === policyID);
}

/**
 * A function to get the report last message. This is usually used to restore the report message preview in LHN after report actions change.
 * @param reportID
 * @param actionsToMerge
 * @param canUserPerformWriteActionInReport
 * @returns containing the calculated message preview data of the report
 */
function getReportLastMessage(reportID: string, actionsToMerge?: ReportActions, isReportArchived = false) {
    let result: Partial<Report> = {
        lastMessageText: '',
        lastVisibleActionCreated: '',
    };

    const {lastMessageText = ''} = getLastVisibleMessage(reportID, actionsToMerge, isReportArchived);

    if (lastMessageText) {
        const report = getReport(reportID, allReports);
        const lastVisibleAction = getLastVisibleActionReportActionsUtils(reportID, canUserPerformWriteAction(report), actionsToMerge);
        const lastVisibleActionCreated = lastVisibleAction?.created;
        const lastActorAccountID = lastVisibleAction?.actorAccountID;
        result = {
            lastMessageText,
            lastVisibleActionCreated,
            lastActorAccountID,
        };
    }

    return result;
}

function getReportLastVisibleActionCreated(report: OnyxEntry<Report>, oneTransactionThreadReport: OnyxEntry<Report>) {
    const reportLastVisibleActionCreated = report?.lastVisibleActionCreated ?? '';
    const threadLastVisibleActionCreated = oneTransactionThreadReport?.lastVisibleActionCreated ?? '';
    return reportLastVisibleActionCreated > threadLastVisibleActionCreated ? reportLastVisibleActionCreated : threadLastVisibleActionCreated;
}

function getSourceIDFromReportAction(reportAction: OnyxEntry<ReportAction>): string {
    const message = Array.isArray(reportAction?.message) ? (reportAction?.message?.at(-1) ?? null) : (reportAction?.message ?? null);
    const html = message?.html ?? '';
    const {sourceURL} = getAttachmentDetails(html);
    const sourceID = (sourceURL?.match(CONST.REGEX.ATTACHMENT_ID) ?? [])[1];
    return sourceID;
}

function getIntegrationIcon(connectionName?: ConnectionName) {
    if (connectionName === CONST.POLICY.CONNECTIONS.NAME.XERO) {
        return XeroSquare;
    }
    if (connectionName === CONST.POLICY.CONNECTIONS.NAME.QBO) {
        return QBOSquare;
    }
    if (connectionName === CONST.POLICY.CONNECTIONS.NAME.NETSUITE) {
        return NetSuiteSquare;
    }
    if (connectionName === CONST.POLICY.CONNECTIONS.NAME.SAGE_INTACCT) {
        return IntacctSquare;
    }
    if (connectionName === CONST.POLICY.CONNECTIONS.NAME.QBD) {
        return QBDSquare;
    }

    return undefined;
}

function getIntegrationExportIcon(connectionName?: ConnectionName) {
    if (connectionName === CONST.POLICY.CONNECTIONS.NAME.XERO) {
        return XeroExport;
    }
    if (connectionName === CONST.POLICY.CONNECTIONS.NAME.QBO || connectionName === CONST.POLICY.CONNECTIONS.NAME.QBD) {
        return QBOExport;
    }
    if (connectionName === CONST.POLICY.CONNECTIONS.NAME.NETSUITE) {
        return NetSuiteExport;
    }
    if (connectionName === CONST.POLICY.CONNECTIONS.NAME.SAGE_INTACCT) {
        return SageIntacctExport;
    }

    return undefined;
}

function canBeExported(report: OnyxEntry<Report>) {
    if (!report?.statusNum) {
        return false;
    }
    const isCorrectState = [CONST.REPORT.STATUS_NUM.APPROVED, CONST.REPORT.STATUS_NUM.CLOSED, CONST.REPORT.STATUS_NUM.REIMBURSED].some((status) => status === report.statusNum);
    return isExpenseReport(report) && isCorrectState;
}

function getIntegrationNameFromExportMessage(reportActions: OnyxEntry<ReportActions> | ReportAction[]) {
    if (!reportActions) {
        return '';
    }

    if (Array.isArray(reportActions)) {
        const exportIntegrationAction = reportActions.find((action) => isExportIntegrationAction(action));
        if (!exportIntegrationAction || !isExportIntegrationAction(exportIntegrationAction)) {
            return null;
        }

        const originalMessage = (getOriginalMessage(exportIntegrationAction) ?? {}) as OriginalMessageExportIntegration;
        const {label} = originalMessage;
        return label ?? null;
    }
}

function isExported(reportActions: OnyxEntry<ReportActions> | ReportAction[], report?: OnyxEntry<Report>): boolean {
    // If report object is provided and has the property, use it directly
    if (report?.isExportedToIntegration !== undefined) {
        return report.isExportedToIntegration;
    }

    // Fallback to checking actions for backward compatibility
    if (!reportActions) {
        return false;
    }

    let exportIntegrationActionsCount = 0;
    let integrationMessageActionsCount = 0;

    const reportActionList = Array.isArray(reportActions) ? reportActions : Object.values(reportActions);
    for (const action of reportActionList) {
        if (isExportIntegrationAction(action)) {
            // We consider any reports marked manually as exported to be exported, so we shortcut here.
            if (getOriginalMessage(action)?.markedManually) {
                return true;
            }
            exportIntegrationActionsCount++;
        }
        if (isIntegrationMessageAction(action)) {
            integrationMessageActionsCount++;
        }
    }

    // We need to make sure that there was at least one successful export to consider the report exported.
    // We add one EXPORT_INTEGRATION action to the report when we start exporting it (with pendingAction: 'add') and then another EXPORT_INTEGRATION when the export finishes successfully.
    // If the export fails, we add an INTEGRATIONS_MESSAGE action to the report, but the initial EXPORT_INTEGRATION action is still present, so we compare the counts of these two actions to determine if the report was exported successfully.
    return exportIntegrationActionsCount > integrationMessageActionsCount;
}

function hasExportError(reportActions: OnyxEntry<ReportActions> | ReportAction[], report?: OnyxEntry<Report>) {
    // If report object is provided and has the property, use it directly
    if (report?.hasExportError !== undefined) {
        return report.hasExportError;
    }

    // Fallback to checking actions for backward compatibility
    if (!reportActions) {
        return false;
    }

    if (Array.isArray(reportActions)) {
        return reportActions.some((action) => isIntegrationMessageAction(action));
    }

    return Object.values(reportActions).some((action) => isIntegrationMessageAction(action));
}

function doesReportContainRequestsFromMultipleUsers(iouReport: OnyxEntry<Report>): boolean {
    const transactions = getReportTransactions(iouReport?.reportID);
    // eslint-disable-next-line @typescript-eslint/prefer-nullish-coalescing
    return isIOUReport(iouReport) && transactions.some((transaction) => (transaction?.modifiedAmount || transaction?.amount) < 0);
}

/**
 * Determines whether the report can be moved to the workspace.
 */
function isWorkspaceEligibleForReportChange(newPolicy: OnyxEntry<Policy>, report: OnyxEntry<Report>, policies: OnyxCollection<Policy>): boolean {
    const submitterEmail = getLoginByAccountID(report?.ownerAccountID ?? CONST.DEFAULT_NUMBER_ID);
    const managerLogin = getLoginByAccountID(report?.managerID ?? CONST.DEFAULT_NUMBER_ID);
    // We can't move the iou report to the workspace if both users from the iou report create the expense
    if (doesReportContainRequestsFromMultipleUsers(report)) {
        return false;
    }

    if (!newPolicy?.isPolicyExpenseChatEnabled) {
        return false;
    }

    // We can only move the iou report to the workspace if the manager is the payer of the new policy
    if (isIOUReport(report)) {
        return isPaidGroupPolicyPolicyUtils(newPolicy) && isWorkspacePayer(managerLogin ?? '', newPolicy);
    }
    return isPaidGroupPolicyPolicyUtils(newPolicy) && (isPolicyMember(newPolicy, submitterEmail) || isPolicyAdmin(newPolicy?.id, policies));
}

function getApprovalChain(policy: OnyxEntry<Policy>, expenseReport: OnyxEntry<Report>): string[] {
    const approvalChain: string[] = [];
    const fullApprovalChain: string[] = [];
    const reportTotal = expenseReport?.total ?? 0;
    const submitterEmail = getLoginsByAccountIDs([expenseReport?.ownerAccountID ?? CONST.DEFAULT_NUMBER_ID]).at(0) ?? '';

    if (isSubmitAndClose(policy)) {
        return approvalChain;
    }

    // Get category/tag approver list
    const ruleApprovers = getRuleApprovers(policy, expenseReport);

    // Push rule approvers to approvalChain list before submitsTo/forwardsTo approvers
    ruleApprovers.forEach((ruleApprover) => {
        // Don't push submitter to approve as a rule approver
        if (fullApprovalChain.includes(ruleApprover) || ruleApprover === submitterEmail) {
            return;
        }
        fullApprovalChain.push(ruleApprover);
    });

    let nextApproverEmail = getManagerAccountEmail(policy, expenseReport);

    while (nextApproverEmail && !approvalChain.includes(nextApproverEmail)) {
        approvalChain.push(nextApproverEmail);
        nextApproverEmail = getForwardsToAccount(policy, nextApproverEmail, reportTotal);
    }

    approvalChain.forEach((approver) => {
        if (fullApprovalChain.includes(approver)) {
            return;
        }

        fullApprovalChain.push(approver);
    });

    if (fullApprovalChain.at(-1) === submitterEmail && policy?.preventSelfApproval) {
        fullApprovalChain.pop();
    }
    return fullApprovalChain;
}

/**
 * Checks if the user has missing bank account for the invoice room.
 */
function hasMissingInvoiceBankAccount(iouReportID: string | undefined): boolean {
    if (!iouReportID) {
        return false;
    }

    const invoiceReport = getReport(iouReportID, allReports);

    if (!isInvoiceReport(invoiceReport)) {
        return false;
    }

    // This will be fixed as part of https://github.com/Expensify/Expensify/issues/507850
    // eslint-disable-next-line deprecation/deprecation
    return invoiceReport?.ownerAccountID === currentUserAccountID && !getPolicy(invoiceReport?.policyID)?.invoice?.bankAccount?.transferBankAccountID && isSettled(iouReportID);
}

function hasInvoiceReports() {
    const reports = Object.values(allReports ?? {});
    return reports.some((report) => isInvoiceReport(report));
}

function shouldUnmaskChat(participantsContext: OnyxEntry<PersonalDetailsList>, report: OnyxInputOrEntry<Report>): boolean {
    if (!report?.participants) {
        return true;
    }

    if (isThread(report) && report?.chatType && report?.chatType === CONST.REPORT.CHAT_TYPE.POLICY_EXPENSE_CHAT) {
        return true;
    }

    if (isThread(report) && report?.type === CONST.REPORT.TYPE.EXPENSE) {
        return true;
    }

    if (isAdminRoom(report)) {
        return true;
    }

    const participantAccountIDs = Object.keys(report.participants);

    if (participantAccountIDs.length > 2) {
        return false;
    }

    if (participantsContext) {
        let teamInChat = false;
        let userInChat = false;

        for (const participantAccountID of participantAccountIDs) {
            const id = Number(participantAccountID);
            const contextAccountData = participantsContext[id];

            if (contextAccountData) {
                const login = contextAccountData.login ?? '';

                if (login.endsWith(CONST.EMAIL.EXPENSIFY_EMAIL_DOMAIN) || login.endsWith(CONST.EMAIL.EXPENSIFY_TEAM_EMAIL_DOMAIN)) {
                    teamInChat = true;
                } else {
                    userInChat = true;
                }
            }
        }

        // exclude teamOnly chat
        if (teamInChat && userInChat) {
            return true;
        }
    }

    return false;
}

function getReportMetadata(reportID: string | undefined) {
    return reportID ? allReportMetadataKeyValue[reportID] : undefined;
}

/**
 * Helper method to check if participant email is Manager McTest
 */
function isSelectedManagerMcTest(email: string | null | undefined): boolean {
    return email === CONST.EMAIL.MANAGER_MCTEST;
}

/**
 *  Helper method to check if the report is a test transaction report
 */
function isTestTransactionReport(report: OnyxEntry<Report>): boolean {
    const managerID = report?.managerID ?? CONST.DEFAULT_NUMBER_ID;
    const personalDetails = allPersonalDetails?.[managerID];
    return isSelectedManagerMcTest(personalDetails?.login);
}

function isWaitingForSubmissionFromCurrentUser(chatReport: OnyxEntry<Report>, policy: OnyxEntry<Policy>) {
    return chatReport?.isOwnPolicyExpenseChat && !policy?.harvesting?.enabled;
}

function getGroupChatDraft() {
    return newGroupChatDraft;
}

function getChatListItemReportName(action: ReportAction & {reportName?: string}, report: SearchReport | undefined): string {
    if (report && isInvoiceReport(report)) {
        const properInvoiceReport = report;
        properInvoiceReport.chatReportID = report.parentReportID;

        return getInvoiceReportName(properInvoiceReport);
    }

    if (action?.reportName) {
        return action.reportName;
    }

    if (report?.reportID) {
        return getReportName(getReport(report?.reportID, allReports));
    }

    return getReportName(report);
}

/**
 * Generates report attributes for a report
 * This function should be called only in reportAttributes.ts
 * DO NOT USE THIS FUNCTION ANYWHERE ELSE
 */
function generateReportAttributes({
    report,
    chatReport,
    reportActions,
    transactionViolations,
    isReportArchived = false,
}: {
    report: OnyxEntry<Report>;
    chatReport: OnyxEntry<Report>;
    reportActions?: OnyxCollection<ReportActions>;
    transactionViolations: OnyxCollection<TransactionViolation[]>;
    isReportArchived: boolean;
}) {
    const reportActionsList = reportActions?.[`${ONYXKEYS.COLLECTION.REPORT_ACTIONS}${report?.reportID}`];
    const parentReportActionsList = reportActions?.[`${ONYXKEYS.COLLECTION.REPORT_ACTIONS}${report?.parentReportID}`];
    const isReportSettled = isSettled(report);
    const isCurrentUserReportOwner = isReportOwner(report);
    const doesReportHasViolations = hasReportViolations(report?.reportID);
    const hasViolationsToDisplayInLHN = shouldDisplayViolationsRBRInLHN(report, transactionViolations);
    const hasAnyTypeOfViolations = hasViolationsToDisplayInLHN || (!isReportSettled && isCurrentUserReportOwner && doesReportHasViolations);
    const reportErrors = getAllReportErrors(report, reportActionsList, isReportArchived);
    const hasErrors = Object.entries(reportErrors ?? {}).length > 0;
    const oneTransactionThreadReportID = getOneTransactionThreadReportID(report, chatReport, reportActionsList);
    const parentReportAction = report?.parentReportActionID ? parentReportActionsList?.[report.parentReportActionID] : undefined;
    const requiresAttention = requiresAttentionFromCurrentUser(report, parentReportAction, isReportArchived);

    return {
        doesReportHasViolations,
        hasViolationsToDisplayInLHN,
        hasAnyViolations: hasAnyTypeOfViolations,
        reportErrors,
        hasErrors,
        oneTransactionThreadReportID,
        parentReportAction,
        requiresAttention,
    };
}

function getReportPersonalDetailsParticipants(report: Report, personalDetailsParam: OnyxEntry<PersonalDetailsList>, reportMetadata: OnyxEntry<ReportMetadata>, isRoomMembersList = false) {
    const chatParticipants = getParticipantsList(report, personalDetailsParam, isRoomMembersList, reportMetadata);
    return {
        chatParticipants,
        personalDetailsParticipants: chatParticipants.reduce<Record<number, PersonalDetails>>((acc, accountID) => {
            const details = personalDetailsParam?.[accountID];
            if (details) {
                acc[accountID] = details;
            }
            return acc;
        }, {}),
    };
}

function findReportIDForAction(action?: ReportAction): string | undefined {
    if (!allReportActions || !action?.reportActionID) {
        return undefined;
    }

    return Object.keys(allReportActions)
        .find((reportActionsKey) => {
            const reportActions = allReportActions?.[reportActionsKey];
            return !!reportActions && !isEmptyObject(reportActions[action.reportActionID]);
        })
        ?.replace(`${ONYXKEYS.COLLECTION.REPORT_ACTIONS}`, '');
}

function canRejectReportAction(report: Report, policy?: Policy): boolean {
    if (!Permissions.isBetaEnabled(CONST.BETAS.NEWDOT_REJECT, allBetas)) {
        return false;
    }

    const isReportApprover = isApproverUtils(policy, currentUserAccountID ?? CONST.DEFAULT_NUMBER_ID);
    const isReportBeingProcessed = isProcessingReport(report);
    const isReportPayer = isPayer(getSession(), report, false, policy);
    const isIOU = isIOUReport(report);
    const isInvoice = isInvoiceReport(report);
    const isCurrentUserManager = report?.managerID === currentUserAccountID;

    const userCanReject = (isReportApprover && isCurrentUserManager) || isReportPayer;

    if (!userCanReject) {
        return false; // must be approver or payer
    }

    if (isIOU) {
        return false; // Disable IOU
    }

    if (isInvoice) {
        return false; // Disable invoice
    }

    if (isReportBeingProcessed) {
        return true; // non-IOU reports can be rejected while processing
    }

    return false;
}

function hasReportBeenReopened(report: OnyxEntry<Report>, reportActions?: OnyxEntry<ReportActions> | ReportAction[]): boolean {
    // If report object is provided and has the property, use it directly
    if (report?.hasReportBeenReopened !== undefined) {
        return report.hasReportBeenReopened;
    }

    // Fallback to checking actions for backward compatibility
    if (!reportActions) {
        return false;
    }

    const reportActionList = Array.isArray(reportActions) ? reportActions : Object.values(reportActions);
    return reportActionList.some((action) => isReopenedAction(action));
}

function hasReportBeenRetracted(report: OnyxEntry<Report>, reportActions?: OnyxEntry<ReportActions> | ReportAction[]): boolean {
    // If report object is provided and has the property, use it directly
    if (report?.hasReportBeenRetracted !== undefined) {
        return report.hasReportBeenRetracted;
    }

    // Fallback to checking actions for backward compatibility
    if (!reportActions) {
        return false;
    }

    const reportActionList = Array.isArray(reportActions) ? reportActions : Object.values(reportActions);
    return reportActionList.some((action) => isRetractedAction(action));
}

function getMoneyReportPreviewName(action: ReportAction, iouReport: OnyxEntry<Report>, isInvoice?: boolean) {
    if (isInvoice && isActionOfType(action, CONST.REPORT.ACTIONS.TYPE.REPORT_PREVIEW)) {
        const originalMessage = getOriginalMessage(action);
        return originalMessage && translateLocal('iou.invoiceReportName', originalMessage);
    }
    return getReportName(iouReport) || action.childReportName;
}

/**
 * Returns the necessary reportAction onyx data to indicate that the transaction has been rejected optimistically
 * @param [created] - Action created time
 */
function buildOptimisticRejectReportAction(created = DateUtils.getDBTime()): OptimisticRejectReportAction {
    return {
        reportActionID: rand64(),
        actionName: CONST.REPORT.ACTIONS.TYPE.REJECTEDTRANSACTION_THREAD,
        pendingAction: CONST.RED_BRICK_ROAD_PENDING_ACTION.ADD,
        actorAccountID: currentUserAccountID,
        message: [
            {
                type: CONST.REPORT.MESSAGE.TYPE.TEXT,
                style: 'normal',
                text: translateLocal('iou.reject.reportActions.rejectedExpense'),
            },
        ],
        person: [
            {
                type: CONST.REPORT.MESSAGE.TYPE.TEXT,
                style: 'strong',
                text: getCurrentUserDisplayNameOrEmail(),
            },
        ],
        automatic: false,
        avatar: getCurrentUserAvatar(),
        created,
        shouldShow: true,
    };
}

/**
 * Returns the necessary reportAction onyx data to indicate that the transaction has been rejected optimistically
 * @param [created] - Action created time
 */
function buildOptimisticRejectReportActionComment(comment: string, created = DateUtils.getDBTime()): OptimisticRejectReportAction {
    return {
        reportActionID: rand64(),
        actionName: CONST.REPORT.ACTIONS.TYPE.ADD_COMMENT,
        pendingAction: CONST.RED_BRICK_ROAD_PENDING_ACTION.ADD,
        actorAccountID: currentUserAccountID,
        message: [
            {
                type: CONST.REPORT.MESSAGE.TYPE.COMMENT,
                text: comment,
                html: comment,
            },
        ],
        person: [
            {
                type: CONST.REPORT.MESSAGE.TYPE.TEXT,
                style: 'strong',
                text: getCurrentUserDisplayNameOrEmail(),
            },
        ],
        automatic: false,
        avatar: getCurrentUserAvatar(),
        created,
        shouldShow: true,
    };
}

/**
 * Returns the necessary reportAction onyx data to indicate that the transaction has been marked as resolved optimistically
 * @param [created] - Action created time
 */
function buildOptimisticMarkedAsResolvedReportAction(created = DateUtils.getDBTime()): OptimisticRejectReportAction {
    return {
        reportActionID: rand64(),
        actionName: CONST.REPORT.ACTIONS.TYPE.REJECTED_TRANSACTION_MARKASRESOLVED,
        pendingAction: CONST.RED_BRICK_ROAD_PENDING_ACTION.ADD,
        actorAccountID: currentUserAccountID,
        message: [
            {
                type: CONST.REPORT.MESSAGE.TYPE.TEXT,
                style: 'normal',
                text: translateLocal('iou.reject.reportActions.markedAsResolved'),
            },
        ],
        person: [
            {
                type: CONST.REPORT.MESSAGE.TYPE.TEXT,
                style: 'strong',
                text: getCurrentUserDisplayNameOrEmail(),
            },
        ],
        automatic: false,
        avatar: getCurrentUserAvatar(),
        created,
        shouldShow: true,
    };
}

/**
 * Returns the translated, human-readable status of the report based on its state and status values.
 * The status is determined by the stateNum and statusNum of the report.
 * The mapping is as follows:
 * ========================================
 * State  |  Status  |  What to display?  |
 * 0	  |  0	     |  Draft             |
 * 1	  |  1	     |  Outstanding       |
 * 2	  |  2	     |  Done              |
 * 2	  |  3	     |  Approved          |
 * 2	  |  4	     |  Paid              |
 * 3	  |  4	     |  Paid              |
 * 6      |  4	     |  Paid              |
 * ========================================
 */

function getReportStatusTranslation(stateNum?: number, statusNum?: number): string {
    if (stateNum === undefined || statusNum === undefined) {
        return '';
    }

    if (stateNum === CONST.REPORT.STATE_NUM.OPEN && statusNum === CONST.REPORT.STATUS_NUM.OPEN) {
        return translateLocal('common.draft');
    }
    if (stateNum === CONST.REPORT.STATE_NUM.SUBMITTED && statusNum === CONST.REPORT.STATUS_NUM.SUBMITTED) {
        return translateLocal('common.outstanding');
    }
    if (stateNum === CONST.REPORT.STATE_NUM.APPROVED && statusNum === CONST.REPORT.STATUS_NUM.CLOSED) {
        return translateLocal('common.done');
    }
    if (stateNum === CONST.REPORT.STATE_NUM.APPROVED && statusNum === CONST.REPORT.STATUS_NUM.APPROVED) {
        return translateLocal('iou.approved');
    }
    if (
        (stateNum === CONST.REPORT.STATE_NUM.APPROVED && statusNum === CONST.REPORT.STATUS_NUM.REIMBURSED) ||
        (stateNum === CONST.REPORT.STATE_NUM.BILLING && statusNum === CONST.REPORT.STATUS_NUM.REIMBURSED) ||
        (stateNum === CONST.REPORT.STATE_NUM.AUTOREIMBURSED && statusNum === CONST.REPORT.STATUS_NUM.REIMBURSED)
    ) {
        return translateLocal('iou.settledExpensify');
    }

    return '';
}

export {
    areAllRequestsBeingSmartScanned,
    buildOptimisticAddCommentReportAction,
    buildOptimisticApprovedReportAction,
    buildOptimisticUnapprovedReportAction,
    buildOptimisticCancelPaymentReportAction,
    buildOptimisticChangedTaskAssigneeReportAction,
    buildOptimisticChatReport,
    buildOptimisticClosedReportAction,
    buildOptimisticCreatedReportAction,
    buildOptimisticDismissedViolationReportAction,
    buildOptimisticEditedTaskFieldReportAction,
    buildOptimisticExpenseReport,
    buildOptimisticEmptyReport,
    buildOptimisticGroupChatReport,
    buildOptimisticHoldReportAction,
    buildOptimisticHoldReportActionComment,
    buildOptimisticRetractedReportAction,
    buildOptimisticReopenedReportAction,
    buildOptimisticIOUReport,
    buildOptimisticIOUReportAction,
    buildOptimisticModifiedExpenseReportAction,
    buildOptimisticMoneyRequestEntities,
    buildOptimisticMovedReportAction,
    buildOptimisticChangePolicyReportAction,
    buildOptimisticRenamedRoomReportAction,
    buildOptimisticRoomDescriptionUpdatedReportAction,
    buildOptimisticReportPreview,
    buildOptimisticActionableTrackExpenseWhisper,
    buildOptimisticSubmittedReportAction,
    buildOptimisticTaskCommentReportAction,
    buildOptimisticTaskReport,
    buildOptimisticTaskReportAction,
    buildOptimisticUnHoldReportAction,
    buildOptimisticAnnounceChat,
    buildOptimisticWorkspaceChats,
    buildOptimisticCardAssignedReportAction,
    buildOptimisticDetachReceipt,
    buildOptimisticRejectReportAction,
    buildOptimisticRejectReportActionComment,
    buildOptimisticMarkedAsResolvedReportAction,
    buildParticipantsFromAccountIDs,
    buildReportNameFromParticipantNames,
    buildOptimisticChangeApproverReportAction,
    buildTransactionThread,
    canAccessReport,
    isReportNotFound,
    canAddTransaction,
    canDeleteTransaction,
    canBeAutoReimbursed,
    canCreateRequest,
    canCreateTaskInReport,
    canCurrentUserOpenReport,
    canDeleteReportAction,
    canHoldUnholdReportAction,
    canEditReportPolicy,
    canEditFieldOfMoneyRequest,
    canEditMoneyRequest,
    canEditPolicyDescription,
    canEditReportAction,
    canEditReportDescription,
    canEditRoomVisibility,
    canEditWriteCapability,
    canFlagReportAction,
    isNonAdminOrOwnerOfPolicyExpenseChat,
    canJoinChat,
    canLeaveChat,
    canReportBeMentionedWithinPolicy,
    canRequestMoney,
    canSeeDefaultRoom,
    canShowReportRecipientLocalTime,
    canUserPerformWriteAction,
    chatIncludesChronos,
    chatIncludesChronosWithID,
    chatIncludesConcierge,
    createDraftTransactionAndNavigateToParticipantSelector,
    doesReportBelongToWorkspace,
    findLastAccessedReport,
    findSelfDMReportID,
    formatReportLastMessageText,
    generateReportID,
    getCreationReportErrors,
    getAllAncestorReportActionIDs,
    getAllAncestorReportActions,
    getAllHeldTransactions,
    getAllPolicyReports,
    getAllWorkspaceReports,
    getAvailableReportFields,
    getBankAccountRoute,
    getChatByParticipants,
    getChatRoomSubtitle,
    getChildReportNotificationPreference,
    getCommentLength,
    getDefaultGroupAvatar,
    getDefaultWorkspaceAvatar,
    getDefaultWorkspaceAvatarTestID,
    getDeletedParentActionMessageForChatReport,
    getDisplayNameForParticipant,
    getDisplayNamesWithTooltips,
    getGroupChatName,
    prepareOnboardingOnyxData,
    getIOUReportActionDisplayMessage,
    getIOUReportActionMessage,
    getRejectedReportMessage,
    getWorkspaceNameUpdatedMessage,
    getDeletedTransactionMessage,
    getUpgradeWorkspaceMessage,
    getDowngradeWorkspaceMessage,
    getIcons,
    sortIconsByName,
    getIconsForParticipants,
    getIndicatedMissingPaymentMethod,
    getLastVisibleMessage,
    getMoneyRequestOptions,
    getMoneyRequestSpendBreakdown,
    getNonHeldAndFullAmount,
    getOptimisticDataForParentReportAction,
    getOriginalReportID,
    getOutstandingChildRequest,
    getParentNavigationSubtitle,
    getParsedComment,
    getParticipantsAccountIDsForDisplay,
    getParticipantsList,
    getParticipants,
    getPendingChatMembers,
    getPersonalDetailsForAccountID,
    getPolicyDescriptionText,
    getPolicyExpenseChat,
    getPolicyExpenseChatName,
    getPolicyName,
    getPolicyType,
    getReimbursementDeQueuedOrCanceledActionMessage,
    getReimbursementQueuedActionMessage,
    getReportActionActorAccountID,
    getReportDescription,
    getReportFieldKey,
    getReportIDFromLink,
    getSearchReportName,
    getReportTransactions,
    reportTransactionsSelector,
    getReportNotificationPreference,
    getReportOfflinePendingActionAndErrors,
    getReportParticipantsTitle,
    getReportPreviewMessage,
    getReportRecipientAccountIDs,
    getParentReport,
    getReportOrDraftReport,
    getRoom,
    getRootParentReport,
    getRouteFromLink,
    canDeleteCardTransactionByLiabilityType,
    getTaskAssigneeChatOnyxData,
    getTransactionDetails,
    getTransactionReportName,
    getDisplayedReportID,
    getTransactionsWithReceipts,
    getUserDetailTooltipText,
    getWhisperDisplayNames,
    getWorkspaceChats,
    getWorkspaceIcon,
    goBackToDetailsPage,
    goBackFromPrivateNotes,
    getInvoicePayerName,
    getInvoicesChatName,
    getPayeeName,
    hasActionWithErrorsForTransaction,
    hasAutomatedExpensifyAccountIDs,
    hasExpensifyGuidesEmails,
    hasHeldExpenses,
    hasIOUWaitingOnCurrentUserBankAccount,
    hasMissingPaymentMethod,
    hasMissingSmartscanFields,
    hasNonReimbursableTransactions,
    hasOnlyHeldExpenses,
    hasOnlyTransactionsWithPendingRoutes,
    hasReceiptError,
    hasReceiptErrors,
    hasReportNameError,
    getReportActionWithSmartscanError,
    hasSmartscanError,
    hasUpdatedTotal,
    hasViolations,
    hasWarningTypeViolations,
    hasNoticeTypeViolations,
    hasAnyViolations,
    isActionCreator,
    isAdminRoom,
    isAdminsOnlyPostingRoom,
    isAllowedToApproveExpenseReport,
    isAllowedToComment,
    isAnnounceRoom,
    isArchivedNonExpenseReport,
    isArchivedReport,
    isArchivedNonExpenseReportWithID,
    isClosedReport,
    isCanceledTaskReport,
    isChatReport,
    isChatRoom,
    isTripRoom,
    isChatThread,
    isChildReport,
    isClosedExpenseReportWithNoExpenses,
    isCompletedTaskReport,
    isConciergeChatReport,
    isControlPolicyExpenseChat,
    isControlPolicyExpenseReport,
    isCurrentUserSubmitter,
    isCurrentUserTheOnlyParticipant,
    isDM,
    isDefaultRoom,
    isDeprecatedGroupDM,
    isEmptyReport,
    generateIsEmptyReport,
    isRootGroupChat,
    isExpenseReport,
    isExpenseRequest,
    isFinancialReportsForBusinesses,
    isExpensifyOnlyParticipantInReport,
    isGroupChat,
    isGroupChatAdmin,
    isGroupPolicy,
    isReportInGroupPolicy,
    isHoldCreator,
    isIOUOwnedByCurrentUser,
    isIOUReport,
    isIOUReportUsingReport,
    isJoinRequestInAdminRoom,
    isDomainRoom,
    isMoneyRequest,
    isMoneyRequestReport,
    isMoneyRequestReportPendingDeletion,
    isOneOnOneChat,
    isOneTransactionThread,
    isOpenExpenseReport,
    isOpenTaskReport,
    isOptimisticPersonalDetail,
    isPaidGroupPolicy,
    isPaidGroupPolicyExpenseChat,
    isPaidGroupPolicyExpenseReport,
    isPayer,
    isPolicyAdmin,
    isPolicyExpenseChat,
    isPolicyExpenseChatAdmin,
    isProcessingReport,
    isOpenReport,
    requiresManualSubmission,
    isReportIDApproved,
    isAwaitingFirstLevelApproval,
    isPublicAnnounceRoom,
    isPublicRoom,
    isReportApproved,
    isReportManuallyReimbursed,
    isReportDataReady,
    isReportFieldDisabled,
    isReportFieldOfTypeTitle,
    isReportManager,
    isReportOwner,
    isReportParticipant,
    isSelfDM,
    isSettled,
    isSystemChat,
    isTaskReport,
    isThread,
    isTrackExpenseReport,
    isUnread,
    isUnreadWithMention,
    isUserCreatedPolicyRoom,
    isValidReport,
    isValidReportIDFromPath,
    isWaitingForAssigneeToCompleteAction,
    isWaitingForSubmissionFromCurrentUser,
    isInvoiceRoom,
    isInvoiceRoomWithID,
    isInvoiceReport,
    isNewDotInvoice,
    isOpenInvoiceReport,
    isReportTransactionThread,
    getDefaultNotificationPreferenceForReport,
    canWriteInReport,
    navigateToDetailsPage,
    navigateToPrivateNotes,
    navigateBackOnDeleteTransaction,
    parseReportRouteParams,
    parseReportActionHtmlToText,
    requiresAttentionFromCurrentUser,
    shouldAutoFocusOnKeyPress,
    shouldCreateNewMoneyRequestReport,
    shouldDisableDetailPage,
    shouldDisableRename,
    shouldDisableThread,
    shouldDisplayThreadReplies,
    shouldDisplayViolationsRBRInLHN,
    shouldReportBeInOptionList,
    shouldReportShowSubscript,
    shouldShowFlagComment,
    sortOutstandingReportsBySelected,
    getReportActionWithMissingSmartscanFields,
    shouldShowRBRForMissingSmartscanFields,
    shouldUseFullTitleToDisplay,
    updateOptimisticParentReportAction,
    updateReportPreview,
    temporary_getMoneyRequestOptions,
    getTripIDFromTransactionParentReportID,
    buildOptimisticInvoiceReport,
    isCurrentUserInvoiceReceiver,
    isDraftReport,
    changeMoneyRequestHoldStatus,
    rejectMoneyRequestReason,
    isAdminOwnerApproverOrReportOwner,
    createDraftWorkspaceAndNavigateToConfirmationScreen,
    isChatUsedForOnboarding,
    buildOptimisticExportIntegrationAction,
    getChatUsedForOnboarding,
    getFieldViolationTranslation,
    getFieldViolation,
    getReportViolations,
    findPolicyExpenseChatByPolicyID,
    getIntegrationIcon,
    getIntegrationExportIcon,
    canBeExported,
    isExported,
    hasExportError,
    getHelpPaneReportType,
    hasOnlyNonReimbursableTransactions,
    getReportLastMessage,
    getReportLastVisibleActionCreated,
    getMostRecentlyVisitedReport,
    getSourceIDFromReportAction,
    getIntegrationNameFromExportMessage,
    // This will get removed as part of https://github.com/Expensify/App/issues/59961
    // eslint-disable-next-line deprecation/deprecation
    getReportNameValuePairs,
    hasReportViolations,
    isPayAtEndExpenseReport,
    getArchiveReason,
    getApprovalChain,
    isIndividualInvoiceRoom,
    hasOutstandingChildRequest,
    isAuditor,
    hasMissingInvoiceBankAccount,
    reasonForReportToBeInOptionList,
    getReasonAndReportActionThatRequiresAttention,
    buildOptimisticChangeFieldAction,
    isPolicyRelatedReport,
    hasReportErrorsOtherThanFailedReceipt,
    getAllReportErrors,
    getAllReportActionsErrorsAndReportActionThatRequiresAttention,
    hasInvoiceReports,
    shouldUnmaskChat,
    getReportMetadata,
    buildOptimisticSelfDMReport,
    isHiddenForCurrentUser,
    isSelectedManagerMcTest,
    isTestTransactionReport,
    getReportSubtitlePrefix,
    getPolicyChangeMessage,
    getMovedTransactionMessage,
    getUnreportedTransactionMessage,
    getExpenseReportStateAndStatus,
    navigateToLinkedReportAction,
    buildOptimisticUnreportedTransactionAction,
    isBusinessInvoiceRoom,
    buildOptimisticResolvedDuplicatesReportAction,
    getTitleReportField,
    getReportFieldsByPolicyID,
    getGroupChatDraft,
    getInvoiceReportName,
    getChatListItemReportName,
    buildOptimisticMovedTransactionAction,
    populateOptimisticReportFormula,
    getOutstandingReportsForUser,
    isReportOutstanding,
    generateReportAttributes,
    getReportPersonalDetailsParticipants,
    isAllowedToSubmitDraftExpenseReport,
    findReportIDForAction,
    isWorkspaceEligibleForReportChange,
    pushTransactionViolationsOnyxData,
    navigateOnDeleteExpense,
    canRejectReportAction,
    hasReportBeenReopened,
    hasReportBeenRetracted,
    getMoneyReportPreviewName,
    getNextApproverAccountID,
    isWorkspaceTaskReport,
    isWorkspaceThread,
    isMoneyRequestReportEligibleForMerge,
    getReportStatusTranslation,
    getMovedActionMessage,
    excludeParticipantsForDisplay,
    getReportName,
};
export type {
    Ancestor,
    DisplayNameWithTooltips,
    OptimisticAddCommentReportAction,
    OptimisticChatReport,
    OptimisticClosedReportAction,
    OptimisticConciergeCategoryOptionsAction,
    OptimisticCreatedReportAction,
    OptimisticExportIntegrationAction,
    OptimisticIOUReportAction,
    OptimisticTaskReportAction,
    OptionData,
    TransactionDetails,
    PartialReportAction,
    ParsingDetails,
    MissingPaymentMethod,
    OptimisticNewReport,
    SelfDMParameters,
};<|MERGE_RESOLUTION|>--- conflicted
+++ resolved
@@ -6127,13 +6127,9 @@
         // We don't translate because the server response is always in English
         .replaceAll(/\{report:type\}/gi, 'Expense Report')
         .replaceAll(/\{report:startdate\}/gi, createdDate ? format(createdDate, CONST.DATE.FNS_FORMAT_STRING) : '')
-<<<<<<< HEAD
         .replaceAll(/\{report:enddate\}/gi, createdDate ? format(createdDate, CONST.DATE.FNS_FORMAT_STRING) : '')
-        .replaceAll(/\{report:total\}/gi, report.total !== undefined ? convertToDisplayString(Math.abs(report.total), report.currency).toString() : '')
-=======
         .replaceAll(/\{report:id\}/gi, getBase62ReportID(Number(report.reportID)))
         .replaceAll(/\{report:total\}/gi, report.total !== undefined && !Number.isNaN(report.total) ? convertToDisplayString(Math.abs(report.total), report.currency).toString() : '')
->>>>>>> d41575dd
         .replaceAll(/\{report:currency\}/gi, report.currency ?? '')
         .replaceAll(/\{report:policyname\}/gi, policy?.name ?? '')
         .replaceAll(/\{report:workspacename\}/gi, policy?.name ?? '')
