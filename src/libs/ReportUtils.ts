--- conflicted
+++ resolved
@@ -4301,13 +4301,9 @@
         });
     }
 
-<<<<<<< HEAD
     const reportPolicy = getPolicy(report.policyID);
 
     let linkedTransaction;
-=======
-    let linkedTransaction: OnyxEntry<Transaction>;
->>>>>>> 23f6bfe2
     if (!isEmptyObject(iouReportAction) && shouldConsiderScanningReceiptOrPendingRoute && iouReportAction && isMoneyRequestAction(iouReportAction)) {
         linkedTransaction = getLinkedTransaction(iouReportAction);
     }
