--- conflicted
+++ resolved
@@ -4089,10 +4089,7 @@
         return;
     }
     const report = getReportOrDraftReport(transaction?.reportID);
-<<<<<<< HEAD
-=======
     const isManualDistanceRequest = isManualDistanceRequestTransactionUtils(transaction);
->>>>>>> af51e43d
 
     return {
         created: getFormattedCreated(transaction, createdDateFormat),
@@ -4961,17 +4958,12 @@
         originalMessage.billable = transactionChanges?.billable ? translateLocal('common.billable').toLowerCase() : translateLocal('common.nonBillable').toLowerCase();
     }
 
-<<<<<<< HEAD
-    if ('customUnitRateID' in transactionChanges && updatedTransaction?.comment?.customUnit?.customUnitRateID) {
-        originalMessage.oldAmount = getTransactionAmount(oldTransaction, isFromExpenseReport, false, true);
-=======
     if (
         // eslint-disable-next-line @typescript-eslint/prefer-nullish-coalescing
         ('customUnitRateID' in transactionChanges && updatedTransaction?.comment?.customUnit?.customUnitRateID) ||
         ('distance' in transactionChanges && updatedTransaction?.comment?.customUnit?.quantity)
     ) {
-        originalMessage.oldAmount = getTransactionAmount(oldTransaction, isFromExpenseReport);
->>>>>>> af51e43d
+        originalMessage.oldAmount = getTransactionAmount(oldTransaction, isFromExpenseReport, false, true);
         originalMessage.oldCurrency = getCurrency(oldTransaction);
         originalMessage.oldMerchant = getMerchant(oldTransaction);
 
