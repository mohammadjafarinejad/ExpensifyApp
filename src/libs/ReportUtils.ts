import {findFocusedRoute} from '@react-navigation/native';
import {format} from 'date-fns';
import {Str} from 'expensify-common';
import lodashEscape from 'lodash/escape';
import lodashIntersection from 'lodash/intersection';
import isEmpty from 'lodash/isEmpty';
import lodashIsEqual from 'lodash/isEqual';
import isNumber from 'lodash/isNumber';
import mapValues from 'lodash/mapValues';
import lodashMaxBy from 'lodash/maxBy';
import type {OnyxCollection, OnyxEntry, OnyxUpdate} from 'react-native-onyx';
import Onyx from 'react-native-onyx';
import type {SvgProps} from 'react-native-svg';
import type {
    OriginalMessageChangePolicy,
    OriginalMessageExportIntegration,
    OriginalMessageIOU,
    OriginalMessageModifiedExpense,
    OriginalMessageMovedTransaction,
} from 'src/types/onyx/OriginalMessage';
import type {SetRequired, TupleToUnion, ValueOf} from 'type-fest';
import type {FileObject} from '@components/AttachmentModal';
import {FallbackAvatar, IntacctSquare, NetSuiteSquare, QBOSquare, XeroSquare} from '@components/Icon/Expensicons';
import * as defaultGroupAvatars from '@components/Icon/GroupDefaultAvatars';
import * as defaultWorkspaceAvatars from '@components/Icon/WorkspaceDefaultAvatars';
import type {MoneyRequestAmountInputProps} from '@components/MoneyRequestAmountInput';
import type {IOUAction, IOUType, OnboardingAccounting, OnboardingCompanySize, OnboardingPurpose, OnboardingTaskLinks} from '@src/CONST';
import CONST from '@src/CONST';
import type {ParentNavigationSummaryParams} from '@src/languages/params';
import type {TranslationPaths} from '@src/languages/types';
import NAVIGATORS from '@src/NAVIGATORS';
import ONYXKEYS from '@src/ONYXKEYS';
import type {Route} from '@src/ROUTES';
import ROUTES from '@src/ROUTES';
import SCREENS from '@src/SCREENS';
import type {
    Beta,
    IntroSelected,
    NewGroupChatDraft,
    OnyxInputOrEntry,
    PersonalDetails,
    PersonalDetailsList,
    Policy,
    PolicyCategories,
    PolicyCategory,
    PolicyReportField,
    PolicyTagLists,
    Report,
    ReportAction,
    ReportAttributesDerivedValue,
    ReportMetadata,
    ReportNameValuePairs,
    ReportViolationName,
    ReportViolations,
    Session,
    Task,
    Transaction,
    TransactionViolation,
    TransactionViolations,
    UserWallet,
} from '@src/types/onyx';
import type {Attendee, Participant} from '@src/types/onyx/IOU';
import type {SelectedParticipant} from '@src/types/onyx/NewGroupChatDraft';
import type {OriginalMessageExportedToIntegration} from '@src/types/onyx/OldDotAction';
import type Onboarding from '@src/types/onyx/Onboarding';
import type {ErrorFields, Errors, Icon, PendingAction} from '@src/types/onyx/OnyxCommon';
import type {OriginalMessageChangeLog, PaymentMethodType} from '@src/types/onyx/OriginalMessage';
import type {Status} from '@src/types/onyx/PersonalDetails';
import type {AllConnectionName, ConnectionName} from '@src/types/onyx/Policy';
import type {InvoiceReceiverType, NotificationPreference, Participants, Participant as ReportParticipant} from '@src/types/onyx/Report';
import type {Message, OldDotReportAction, ReportActions} from '@src/types/onyx/ReportAction';
import type {PendingChatMember} from '@src/types/onyx/ReportMetadata';
import type {OnyxData} from '@src/types/onyx/Request';
import type {SearchPolicy, SearchReport, SearchTransaction} from '@src/types/onyx/SearchResults';
import type {Comment, TransactionChanges, WaypointCollection} from '@src/types/onyx/Transaction';
import {isEmptyObject} from '@src/types/utils/EmptyObject';
import type IconAsset from '@src/types/utils/IconAsset';
import {createDraftTransaction, getIOUReportActionToApproveOrPay, setMoneyRequestParticipants, unholdRequest} from './actions/IOU';
import {createDraftWorkspace} from './actions/Policy/Policy';
import {autoSwitchToFocusMode} from './actions/PriorityMode';
import {hasCreditBankAccount} from './actions/ReimbursementAccount/store';
import {handleReportChanged} from './actions/Report';
import type {GuidedSetupData, TaskForParameters} from './actions/Report';
import {isAnonymousUser as isAnonymousUserSession} from './actions/Session';
import type {AddCommentOrAttachmentParams} from './API/parameters';
import {convertToDisplayString} from './CurrencyUtils';
import DateUtils from './DateUtils';
import {hasValidDraftComment} from './DraftCommentUtils';
import {getEnvironment, getEnvironmentURL} from './Environment/Environment';
import type EnvironmentType from './Environment/getEnvironment/types';
import {getMicroSecondOnyxErrorWithTranslationKey, isReceiptError} from './ErrorUtils';
import getAttachmentDetails from './fileDownload/getAttachmentDetails';
import {isReportMessageAttachment} from './isReportMessageAttachment';
import localeCompare from './LocaleCompare';
import {formatPhoneNumber} from './LocalePhoneNumber';
import {translateLocal} from './Localize';
import Log from './Log';
import {isEmailPublicDomain} from './LoginUtils';
// eslint-disable-next-line import/no-cycle
import ModifiedExpenseMessage from './ModifiedExpenseMessage';
import getStateFromPath from './Navigation/helpers/getStateFromPath';
import {isFullScreenName} from './Navigation/helpers/isNavigatorName';
import {linkingConfig} from './Navigation/linkingConfig';
import Navigation, {navigationRef} from './Navigation/Navigation';
import {rand64} from './NumberUtils';
import Parser from './Parser';
import Permissions from './Permissions';
import {
    getAccountIDsByLogins,
    getDisplayNameOrDefault,
    getEffectiveDisplayName,
    getLoginByAccountID,
    getLoginsByAccountIDs,
    getPersonalDetailByEmail,
    getPersonalDetailsByIDs,
    getShortMentionIfFound,
} from './PersonalDetailsUtils';
import {addSMSDomainIfPhoneNumber} from './PhoneNumber';
import {
    arePaymentsEnabled,
    canSendInvoiceFromWorkspace,
    getActivePolicies,
    getForwardsToAccount,
    getManagerAccountEmail,
    getPolicyEmployeeListByIdWithoutCurrentUser,
    getPolicyNameByID,
    getPolicyRole,
    getRuleApprovers,
    getSubmitToAccountID,
    hasDependentTags as hasDependentTagsPolicyUtils,
    isExpensifyTeam,
    isInstantSubmitEnabled,
    isPaidGroupPolicy as isPaidGroupPolicyPolicyUtils,
    isPolicyAdmin as isPolicyAdminPolicyUtils,
    isPolicyAuditor,
    isPolicyMember,
    isPolicyOwner,
    isSubmitAndClose,
    shouldShowPolicy,
} from './PolicyUtils';
import {
    formatLastMessageText,
    getActionableJoinRequestPendingReportAction,
    getAllReportActions,
    getCardIssuedMessage,
    getDismissedViolationMessageText,
    getExportIntegrationLastMessageText,
    getIntegrationSyncFailedMessage,
    getIOUReportIDFromReportActionPreview,
    getJoinRequestMessage,
    getLastClosedReportAction,
    getLastVisibleAction,
    getLastVisibleAction as getLastVisibleActionReportActionsUtils,
    getLastVisibleMessage as getLastVisibleMessageActionUtils,
    getLastVisibleMessage as getLastVisibleMessageReportActionsUtils,
    getMessageOfOldDotReportAction,
    getNumberOfMoneyRequests,
    getOneTransactionThreadReportID,
    getOriginalMessage,
    getPolicyChangeLogDefaultBillableMessage,
    getPolicyChangeLogDefaultTitleEnforcedMessage,
    getPolicyChangeLogMaxExpenseAmountNoReceiptMessage,
    getRenamedAction,
    getReopenedMessage,
    getReportAction,
    getReportActionHtml,
    getReportActionMessage as getReportActionMessageReportUtils,
    getReportActionMessageText,
    getReportActionText,
    getRetractedMessage,
    getWorkspaceCurrencyUpdateMessage,
    getWorkspaceFrequencyUpdateMessage,
    getWorkspaceReportFieldAddMessage,
    getWorkspaceReportFieldDeleteMessage,
    getWorkspaceReportFieldUpdateMessage,
    getWorkspaceUpdateFieldMessage,
    isActionableJoinRequest,
    isActionableJoinRequestPending,
    isActionableTrackExpense,
    isActionOfType,
    isApprovedAction,
    isApprovedOrSubmittedReportAction,
    isCardIssuedAction,
    isClosedAction,
    isCreatedTaskReportAction,
    isCurrentActionUnread,
    isDeletedAction,
    isDeletedParentAction,
    isExportIntegrationAction,
    isForwardedAction,
    isIntegrationMessageAction,
    isMarkAsClosedAction,
    isModifiedExpenseAction,
    isMoneyRequestAction,
    isOldDotReportAction,
    isPendingRemove,
    isPolicyChangeLogAction,
    isReimbursementQueuedAction,
    isRenamedAction,
    isReportActionAttachment,
    isReportPreviewAction,
    isReversedTransaction,
    isRoomChangeLogAction,
    isSentMoneyReportAction,
    isSplitBillAction as isSplitBillReportAction,
    isSubmittedAction,
    isSubmittedAndClosedAction,
    isThreadParentMessage,
    isTrackExpenseAction,
    isTransactionThread,
    isTripPreview,
    isUnapprovedAction,
    isWhisperAction,
    shouldReportActionBeVisible,
    wasActionTakenByCurrentUser,
} from './ReportActionsUtils';
import type {LastVisibleMessage} from './ReportActionsUtils';
import {shouldRestrictUserBillableActions} from './SubscriptionUtils';
import {getNavatticURL} from './TourUtils';
import {
    getAttendees,
    getBillable,
    getCardID,
    getCardName,
    getCategory,
    getCurrency,
    getDescription,
    getFormattedCreated,
    getFormattedPostedDate,
    getMCCGroup,
    getMerchant,
    getMerchantOrDescription,
    getOriginalAmount,
    getOriginalCurrency,
    getRateID,
    getRecentTransactions,
    getReimbursable,
    getTag,
    getTaxAmount,
    getTaxCode,
    getAmount as getTransactionAmount,
    getWaypoints,
    hasMissingSmartscanFields as hasMissingSmartscanFieldsTransactionUtils,
    hasNoticeTypeViolation,
    hasReceipt as hasReceiptTransactionUtils,
    hasViolation,
    hasWarningTypeViolation,
    isCardTransaction as isCardTransactionTransactionUtils,
    isDistanceRequest,
    isExpensifyCardTransaction,
    isFetchingWaypointsFromServer,
    isOnHold as isOnHoldTransactionUtils,
    isPayAtEndExpense,
    isPending,
    isPerDiemRequest,
    isReceiptBeingScanned,
    isScanRequest as isScanRequestTransactionUtils,
} from './TransactionUtils';
import {addTrailingForwardSlash} from './Url';
import type {AvatarSource} from './UserUtils';
import {generateAccountID, getDefaultAvatarURL} from './UserUtils';
import ViolationsUtils from './Violations/ViolationsUtils';

// Dynamic Import to avoid circular dependency
const UnreadIndicatorUpdaterHelper = () => import('./UnreadIndicatorUpdater');

type AvatarRange = 1 | 2 | 3 | 4 | 5 | 6 | 7 | 8 | 9 | 10 | 11 | 12 | 13 | 14 | 15 | 16 | 17 | 18;

type SpendBreakdown = {
    nonReimbursableSpend: number;
    reimbursableSpend: number;
    totalDisplaySpend: number;
};

type ParticipantDetails = [number, string, AvatarSource, AvatarSource];

type OptimisticAddCommentReportAction = Pick<
    ReportAction<typeof CONST.REPORT.ACTIONS.TYPE.ADD_COMMENT>,
    | 'reportActionID'
    | 'actionName'
    | 'actorAccountID'
    | 'person'
    | 'automatic'
    | 'avatar'
    | 'created'
    | 'message'
    | 'isFirstItem'
    | 'isAttachmentOnly'
    | 'isAttachmentWithText'
    | 'pendingAction'
    | 'shouldShow'
    | 'originalMessage'
    | 'childReportID'
    | 'parentReportID'
    | 'childType'
    | 'childReportName'
    | 'childManagerAccountID'
    | 'childStatusNum'
    | 'childStateNum'
    | 'errors'
    | 'childVisibleActionCount'
    | 'childCommenterCount'
    | 'childLastVisibleActionCreated'
    | 'childOldestFourAccountIDs'
    | 'delegateAccountID'
> & {isOptimisticAction: boolean};

type OptimisticReportAction = {
    commentText: string;
    reportAction: OptimisticAddCommentReportAction;
};

type UpdateOptimisticParentReportAction = {
    childVisibleActionCount: number;
    childCommenterCount: number;
    childLastVisibleActionCreated: string;
    childOldestFourAccountIDs: string | undefined;
};

type OptimisticExpenseReport = Pick<
    Report,
    | 'reportID'
    | 'chatReportID'
    | 'policyID'
    | 'type'
    | 'ownerAccountID'
    | 'managerID'
    | 'currency'
    | 'reportName'
    | 'stateNum'
    | 'statusNum'
    | 'total'
    | 'unheldTotal'
    | 'nonReimbursableTotal'
    | 'unheldNonReimbursableTotal'
    | 'parentReportID'
    | 'lastVisibleActionCreated'
    | 'parentReportActionID'
    | 'participants'
    | 'fieldList'
>;

type OptimisticNewReport = Pick<
    Report,
    | 'reportID'
    | 'policyID'
    | 'type'
    | 'ownerAccountID'
    | 'reportName'
    | 'stateNum'
    | 'statusNum'
    | 'currency'
    | 'total'
    | 'nonReimbursableTotal'
    | 'parentReportID'
    | 'lastVisibleActionCreated'
    | 'parentReportActionID'
    | 'participants'
    | 'managerID'
    | 'pendingFields'
    | 'chatReportID'
> & {reportName: string};

type BuildOptimisticIOUReportActionParams = {
    type: ValueOf<typeof CONST.IOU.REPORT_ACTION_TYPE>;
    amount: number;
    currency: string;
    comment: string;
    participants: Participant[];
    transactionID: string;
    paymentType?: PaymentMethodType;
    iouReportID?: string;
    isSettlingUp?: boolean;
    isSendMoneyFlow?: boolean;
    isOwnPolicyExpenseChat?: boolean;
    created?: string;
    linkedExpenseReportAction?: OnyxEntry<ReportAction>;
    isPersonalTrackingExpense?: boolean;
};

type OptimisticIOUReportAction = Pick<
    ReportAction,
    | 'actionName'
    | 'actorAccountID'
    | 'automatic'
    | 'avatar'
    | 'isAttachmentOnly'
    | 'originalMessage'
    | 'message'
    | 'person'
    | 'reportActionID'
    | 'shouldShow'
    | 'created'
    | 'pendingAction'
    | 'receipt'
    | 'childReportID'
    | 'childVisibleActionCount'
    | 'childCommenterCount'
    | 'delegateAccountID'
>;

type PartialReportAction = OnyxInputOrEntry<ReportAction> | Partial<ReportAction> | OptimisticIOUReportAction | OptimisticApprovedReportAction | OptimisticSubmittedReportAction | undefined;

type ReportRouteParams = {
    reportID: string;
    isSubReportPageRoute: boolean;
};

type ReportOfflinePendingActionAndErrors = {
    reportPendingAction: PendingAction | undefined;
    reportErrors: Errors | null | undefined;
};

type OptimisticApprovedReportAction = Pick<
    ReportAction<typeof CONST.REPORT.ACTIONS.TYPE.APPROVED>,
    | 'actionName'
    | 'actorAccountID'
    | 'automatic'
    | 'avatar'
    | 'isAttachmentOnly'
    | 'originalMessage'
    | 'message'
    | 'person'
    | 'reportActionID'
    | 'shouldShow'
    | 'created'
    | 'pendingAction'
    | 'delegateAccountID'
>;

type OptimisticUnapprovedReportAction = Pick<
    ReportAction<typeof CONST.REPORT.ACTIONS.TYPE.UNAPPROVED>,
    | 'actionName'
    | 'actorAccountID'
    | 'automatic'
    | 'avatar'
    | 'isAttachmentOnly'
    | 'originalMessage'
    | 'message'
    | 'person'
    | 'reportActionID'
    | 'shouldShow'
    | 'created'
    | 'pendingAction'
    | 'delegateAccountID'
>;

type OptimisticSubmittedReportAction = Pick<
    ReportAction<typeof CONST.REPORT.ACTIONS.TYPE.SUBMITTED>,
    | 'actionName'
    | 'actorAccountID'
    | 'adminAccountID'
    | 'automatic'
    | 'avatar'
    | 'isAttachmentOnly'
    | 'originalMessage'
    | 'message'
    | 'person'
    | 'reportActionID'
    | 'shouldShow'
    | 'created'
    | 'pendingAction'
    | 'delegateAccountID'
>;

type OptimisticHoldReportAction = Pick<
    ReportAction,
    'actionName' | 'actorAccountID' | 'automatic' | 'avatar' | 'isAttachmentOnly' | 'originalMessage' | 'message' | 'person' | 'reportActionID' | 'shouldShow' | 'created' | 'pendingAction'
>;

type OptimisticReopenedReportAction = Pick<
    ReportAction,
    'actionName' | 'actorAccountID' | 'automatic' | 'avatar' | 'isAttachmentOnly' | 'originalMessage' | 'message' | 'person' | 'reportActionID' | 'shouldShow' | 'created' | 'pendingAction'
>;

type OptimisticRetractedReportAction = Pick<
    ReportAction,
    'actionName' | 'actorAccountID' | 'automatic' | 'avatar' | 'isAttachmentOnly' | 'originalMessage' | 'message' | 'person' | 'reportActionID' | 'shouldShow' | 'created' | 'pendingAction'
>;

type OptimisticCancelPaymentReportAction = Pick<
    ReportAction,
    'actionName' | 'actorAccountID' | 'message' | 'originalMessage' | 'person' | 'reportActionID' | 'shouldShow' | 'created' | 'pendingAction'
>;

type OptimisticChangeFieldAction = Pick<
    OldDotReportAction & ReportAction,
    'actionName' | 'actorAccountID' | 'originalMessage' | 'person' | 'reportActionID' | 'created' | 'pendingAction' | 'message'
>;

type OptimisticEditedTaskReportAction = Pick<
    ReportAction,
    'reportActionID' | 'actionName' | 'pendingAction' | 'actorAccountID' | 'automatic' | 'avatar' | 'created' | 'shouldShow' | 'message' | 'person' | 'delegateAccountID'
>;

type OptimisticClosedReportAction = Pick<
    ReportAction<typeof CONST.REPORT.ACTIONS.TYPE.CLOSED>,
    'actionName' | 'actorAccountID' | 'automatic' | 'avatar' | 'created' | 'message' | 'originalMessage' | 'pendingAction' | 'person' | 'reportActionID' | 'shouldShow'
>;

type OptimisticCardAssignedReportAction = Pick<
    ReportAction<typeof CONST.REPORT.ACTIONS.TYPE.CARD_ASSIGNED>,
    'actionName' | 'actorAccountID' | 'automatic' | 'avatar' | 'created' | 'message' | 'originalMessage' | 'pendingAction' | 'person' | 'reportActionID' | 'shouldShow'
>;

type OptimisticDismissedViolationReportAction = Pick<
    ReportAction,
    'actionName' | 'actorAccountID' | 'avatar' | 'created' | 'message' | 'originalMessage' | 'person' | 'reportActionID' | 'shouldShow' | 'pendingAction'
>;

type OptimisticCreatedReportAction = Pick<
    ReportAction<typeof CONST.REPORT.ACTIONS.TYPE.CREATED>,
    'actorAccountID' | 'automatic' | 'avatar' | 'created' | 'message' | 'person' | 'reportActionID' | 'shouldShow' | 'pendingAction' | 'actionName' | 'delegateAccountID'
>;

type OptimisticRenamedReportAction = Pick<
    ReportAction<typeof CONST.REPORT.ACTIONS.TYPE.RENAMED>,
    'actorAccountID' | 'automatic' | 'avatar' | 'created' | 'message' | 'person' | 'reportActionID' | 'shouldShow' | 'pendingAction' | 'actionName' | 'originalMessage'
>;

type OptimisticRoomDescriptionUpdatedReportAction = Pick<
    ReportAction<typeof CONST.REPORT.ACTIONS.TYPE.ROOM_CHANGE_LOG.UPDATE_ROOM_DESCRIPTION>,
    'actorAccountID' | 'created' | 'message' | 'person' | 'reportActionID' | 'pendingAction' | 'actionName' | 'originalMessage'
>;

type OptimisticChatReport = Pick<
    Report,
    | 'type'
    | 'chatType'
    | 'chatReportID'
    | 'iouReportID'
    | 'isOwnPolicyExpenseChat'
    | 'isPinned'
    | 'lastActorAccountID'
    | 'lastMessageHtml'
    | 'lastMessageText'
    | 'lastReadTime'
    | 'lastVisibleActionCreated'
    | 'oldPolicyName'
    | 'ownerAccountID'
    | 'pendingFields'
    | 'parentReportActionID'
    | 'parentReportID'
    | 'participants'
    | 'policyID'
    | 'reportID'
    | 'reportName'
    | 'stateNum'
    | 'statusNum'
    | 'visibility'
    | 'description'
    | 'writeCapability'
    | 'avatarUrl'
    | 'invoiceReceiver'
>;

type OptimisticExportIntegrationAction = OriginalMessageExportedToIntegration &
    Pick<
        ReportAction<typeof CONST.REPORT.ACTIONS.TYPE.EXPORTED_TO_INTEGRATION>,
        'reportActionID' | 'actorAccountID' | 'avatar' | 'created' | 'lastModified' | 'message' | 'person' | 'shouldShow' | 'pendingAction' | 'errors' | 'automatic'
    >;

type OptimisticTaskReportAction = Pick<
    ReportAction,
    | 'reportActionID'
    | 'actionName'
    | 'actorAccountID'
    | 'automatic'
    | 'avatar'
    | 'created'
    | 'isAttachmentOnly'
    | 'message'
    | 'originalMessage'
    | 'person'
    | 'pendingAction'
    | 'shouldShow'
    | 'isFirstItem'
    | 'previousMessage'
    | 'errors'
    | 'linkMetadata'
    | 'delegateAccountID'
>;

type AnnounceRoomOnyxData = {
    onyxOptimisticData: OnyxUpdate[];
    onyxSuccessData: OnyxUpdate[];
    onyxFailureData: OnyxUpdate[];
};

type OptimisticAnnounceChat = {
    announceChatReportID: string;
    announceChatReportActionID: string;
    announceChatData: AnnounceRoomOnyxData;
};

type OptimisticWorkspaceChats = {
    adminsChatReportID: string;
    adminsChatData: OptimisticChatReport;
    adminsReportActionData: Record<string, OptimisticCreatedReportAction>;
    adminsCreatedReportActionID: string;
    expenseChatReportID: string;
    expenseChatData: OptimisticChatReport;
    expenseReportActionData: Record<string, OptimisticCreatedReportAction>;
    expenseCreatedReportActionID: string;
    pendingChatMembers: PendingChatMember[];
};

type OptimisticModifiedExpenseReportAction = Pick<
    ReportAction<typeof CONST.REPORT.ACTIONS.TYPE.MODIFIED_EXPENSE>,
    | 'actionName'
    | 'actorAccountID'
    | 'automatic'
    | 'avatar'
    | 'created'
    | 'isAttachmentOnly'
    | 'message'
    | 'originalMessage'
    | 'person'
    | 'pendingAction'
    | 'reportActionID'
    | 'shouldShow'
    | 'delegateAccountID'
> & {reportID?: string};

type OptimisticMoneyRequestEntities = {
    iouReport: Report;
    type: ValueOf<typeof CONST.IOU.REPORT_ACTION_TYPE>;
    amount: number;
    currency: string;
    comment: string;
    payeeEmail: string;
    participants: Participant[];
    transactionID: string;
    paymentType?: PaymentMethodType;
    isSettlingUp?: boolean;
    isSendMoneyFlow?: boolean;
    isOwnPolicyExpenseChat?: boolean;
    isPersonalTrackingExpense?: boolean;
    existingTransactionThreadReportID?: string;
    linkedTrackedExpenseReportAction?: ReportAction;
};

type OptimisticTaskReport = SetRequired<
    Pick<
        Report,
        | 'reportID'
        | 'reportName'
        | 'description'
        | 'ownerAccountID'
        | 'participants'
        | 'managerID'
        | 'type'
        | 'parentReportID'
        | 'policyID'
        | 'stateNum'
        | 'statusNum'
        | 'parentReportActionID'
        | 'lastVisibleActionCreated'
        | 'hasParentAccess'
    >,
    'parentReportID'
>;

type TransactionDetails = {
    created: string;
    amount: number;
    attendees: Attendee[] | string;
    taxAmount?: number;
    taxCode?: string;
    currency: string;
    merchant: string;
    waypoints?: WaypointCollection | string;
    customUnitRateID?: string;
    comment: string;
    category: string;
    billable: boolean;
    tag: string;
    mccGroup?: ValueOf<typeof CONST.MCC_GROUPS>;
    description?: string;
    cardID: number;
    cardName?: string;
    originalAmount: number;
    originalCurrency: string;
    postedDate: string;
};

type OptimisticIOUReport = Pick<
    Report,
    | 'type'
    | 'chatReportID'
    | 'currency'
    | 'managerID'
    | 'policyID'
    | 'ownerAccountID'
    | 'participants'
    | 'reportID'
    | 'stateNum'
    | 'statusNum'
    | 'total'
    | 'unheldTotal'
    | 'nonReimbursableTotal'
    | 'unheldNonReimbursableTotal'
    | 'reportName'
    | 'parentReportID'
    | 'lastVisibleActionCreated'
    | 'fieldList'
    | 'parentReportActionID'
>;
type DisplayNameWithTooltips = Array<Pick<PersonalDetails, 'accountID' | 'pronouns' | 'displayName' | 'login' | 'avatar'>>;

type CustomIcon = {
    src: IconAsset;
    color?: string;
};

type OptionData = {
    text?: string;
    alternateText?: string;
    allReportErrors?: Errors;
    brickRoadIndicator?: ValueOf<typeof CONST.BRICK_ROAD_INDICATOR_STATUS> | '' | null;
    tooltipText?: string | null;
    alternateTextMaxLines?: number;
    boldStyle?: boolean;
    customIcon?: CustomIcon;
    subtitle?: string;
    login?: string;
    accountID?: number;
    pronouns?: string;
    status?: Status | null;
    phoneNumber?: string;
    isUnread?: boolean | null;
    isUnreadWithMention?: boolean | null;
    hasDraftComment?: boolean | null;
    keyForList?: string;
    searchText?: string;
    isIOUReportOwner?: boolean | null;
    shouldShowSubscript?: boolean | null;
    isPolicyExpenseChat?: boolean;
    isMoneyRequestReport?: boolean | null;
    isInvoiceReport?: boolean;
    isExpenseRequest?: boolean | null;
    isAllowedToComment?: boolean | null;
    isThread?: boolean | null;
    isTaskReport?: boolean | null;
    parentReportAction?: OnyxEntry<ReportAction>;
    displayNamesWithTooltips?: DisplayNameWithTooltips | null;
    isDefaultRoom?: boolean;
    isInvoiceRoom?: boolean;
    isExpenseReport?: boolean;
    isOptimisticPersonalDetail?: boolean;
    selected?: boolean;
    isOptimisticAccount?: boolean;
    isSelected?: boolean;
    descriptiveText?: string;
    notificationPreference?: NotificationPreference | null;
    isDisabled?: boolean | null;
    name?: string | null;
    isSelfDM?: boolean;
    isOneOnOneChat?: boolean;
    reportID?: string;
    enabled?: boolean;
    code?: string;
    transactionThreadReportID?: string | null;
    shouldShowAmountInput?: boolean;
    amountInputProps?: MoneyRequestAmountInputProps;
    tabIndex?: 0 | -1;
    isConciergeChat?: boolean;
    isBold?: boolean;
    lastIOUCreationDate?: string;
    isChatRoom?: boolean;
    participantsList?: PersonalDetails[];
    icons?: Icon[];
    iouReportAmount?: number;
    displayName?: string;
} & Report &
    ReportNameValuePairs;

type OnyxDataTaskAssigneeChat = {
    optimisticData: OnyxUpdate[];
    successData: OnyxUpdate[];
    failureData: OnyxUpdate[];
    optimisticAssigneeAddComment?: OptimisticReportAction;
    optimisticChatCreatedReportAction?: OptimisticCreatedReportAction;
};

type Ancestor = {
    report: Report;
    reportAction: ReportAction;
    shouldDisplayNewMarker: boolean;
};

type AncestorIDs = {
    reportIDs: string[];
    reportActionsIDs: string[];
};

type MissingPaymentMethod = 'bankAccount' | 'wallet';

type OutstandingChildRequest = {
    hasOutstandingChildRequest?: boolean;
};

type ParsingDetails = {
    shouldEscapeText?: boolean;
    reportID?: string;
    policyID?: string;
};

type NonHeldAndFullAmount = {
    nonHeldAmount: string;
    fullAmount: string;
    /**
     * nonHeldAmount is valid if not negative;
     * It can be negative if the unheld transaction comes from the current user
     */
    hasValidNonHeldAmount: boolean;
};

type Thread = {
    parentReportID: string;
    parentReportActionID: string;
} & Report;

type GetChatRoomSubtitleConfig = {
    isCreateExpenseFlow?: boolean;
};

type SelfDMParameters = {
    reportID?: string;
    createdReportActionID?: string;
};

type GetPolicyNameParams = {
    report: OnyxInputOrEntry<Report>;
    returnEmptyIfNotFound?: boolean;
    policy?: OnyxInputOrEntry<Policy> | SearchPolicy;
    policies?: SearchPolicy[];
    reports?: SearchReport[];
};

type GetReportNameParams = {
    report: OnyxEntry<Report>;
    policy?: OnyxEntry<Policy> | SearchPolicy;
    parentReportActionParam?: OnyxInputOrEntry<ReportAction>;
    personalDetails?: Partial<PersonalDetailsList>;
    invoiceReceiverPolicy?: OnyxEntry<Policy> | SearchPolicy;
    transactions?: SearchTransaction[];
    reports?: SearchReport[];
    draftReports?: OnyxCollection<Report>;
    reportNameValuePairs?: OnyxCollection<ReportNameValuePairs>;
    policies?: SearchPolicy[];
};

type ReportByPolicyMap = Record<string, Report[]>;

let currentUserEmail: string | undefined;
let currentUserPrivateDomain: string | undefined;
let currentUserAccountID: number | undefined;
let isAnonymousUser = false;

let environmentURL: string;
getEnvironmentURL().then((url: string) => (environmentURL = url));
let environment: EnvironmentType;
getEnvironment().then((env) => {
    environment = env;
});

// This cache is used to save parse result of report action html message into text
// to prevent unnecessary parsing when the report action is not changed/modified.
// Example case: when we need to get a report name of a thread which is dependent on a report action message.
const parsedReportActionMessageCache: Record<string, string> = {};

let conciergeReportID: OnyxEntry<string>;
Onyx.connect({
    key: ONYXKEYS.CONCIERGE_REPORT_ID,
    callback: (value) => {
        conciergeReportID = value;
    },
});

const defaultAvatarBuildingIconTestID = 'SvgDefaultAvatarBuilding Icon';
Onyx.connect({
    key: ONYXKEYS.SESSION,
    callback: (value) => {
        // When signed out, val is undefined
        if (!value) {
            return;
        }

        currentUserEmail = value.email;
        currentUserAccountID = value.accountID;
        isAnonymousUser = value.authTokenType === CONST.AUTH_TOKEN_TYPES.ANONYMOUS;
        currentUserPrivateDomain = isEmailPublicDomain(currentUserEmail ?? '') ? '' : Str.extractEmailDomain(currentUserEmail ?? '');
    },
});

let allPersonalDetails: OnyxEntry<PersonalDetailsList>;
let allPersonalDetailLogins: string[];
let currentUserPersonalDetails: OnyxEntry<PersonalDetails>;
Onyx.connect({
    key: ONYXKEYS.PERSONAL_DETAILS_LIST,
    callback: (value) => {
        if (currentUserAccountID) {
            currentUserPersonalDetails = value?.[currentUserAccountID] ?? undefined;
        }
        allPersonalDetails = value ?? {};
        allPersonalDetailLogins = Object.values(allPersonalDetails).map((personalDetail) => personalDetail?.login ?? '');
    },
});

let allReportsDraft: OnyxCollection<Report>;
Onyx.connect({
    key: ONYXKEYS.COLLECTION.REPORT_DRAFT,
    waitForCollectionCallback: true,
    callback: (value) => (allReportsDraft = value),
});

let allPolicies: OnyxCollection<Policy>;
Onyx.connect({
    key: ONYXKEYS.COLLECTION.POLICY,
    waitForCollectionCallback: true,
    callback: (value) => (allPolicies = value),
});

let allPolicyTagLists: OnyxCollection<PolicyTagLists> = {};
Onyx.connect({
    key: ONYXKEYS.COLLECTION.POLICY_TAGS,
    waitForCollectionCallback: true,
    callback: (value) => {
        if (!value) {
            allPolicyTagLists = {};
            return;
        }
        allPolicyTagLists = value;
    },
});

let allPolicyCategories: OnyxCollection<PolicyCategories> = {};
Onyx.connect({
    key: ONYXKEYS.COLLECTION.POLICY_CATEGORIES,
    waitForCollectionCallback: true,
    callback: (val) => (allPolicyCategories = val),
});

let allTransactionViolations: OnyxCollection<TransactionViolations> = {};

Onyx.connect({
    key: ONYXKEYS.COLLECTION.TRANSACTION_VIOLATIONS,
    waitForCollectionCallback: true,
    callback: (value) => (allTransactionViolations = value),
});

let allReports: OnyxCollection<Report>;
let reportsByPolicyID: ReportByPolicyMap;
Onyx.connect({
    key: ONYXKEYS.COLLECTION.REPORT,
    waitForCollectionCallback: true,
    callback: (value) => {
        allReports = value;
        UnreadIndicatorUpdaterHelper().then((module) => {
            module.triggerUnreadUpdate();
        });

        // Each time a new report is added we will check to see if the user should be switched
        autoSwitchToFocusMode();

        if (!value) {
            return;
        }

        reportsByPolicyID = Object.values(value).reduce<ReportByPolicyMap>((acc, report) => {
            if (!report) {
                return acc;
            }

            handleReportChanged(report);

            // Get all reports, which are the ones that are:
            // - Owned by the same user
            // - Are either open or submitted
            // - Belong to the same workspace
            if (report.policyID && report.ownerAccountID === currentUserAccountID && (report.stateNum ?? 0) <= 1) {
                if (!acc[report.policyID]) {
                    acc[report.policyID] = [];
                }
                acc[report.policyID].push(report);
            }

            return acc;
        }, {});
    },
});

let allBetas: OnyxEntry<Beta[]>;
Onyx.connect({
    key: ONYXKEYS.BETAS,
    callback: (value) => (allBetas = value),
});

let allTransactions: OnyxCollection<Transaction> = {};
let reportsTransactions: Record<string, Transaction[]> = {};
Onyx.connect({
    key: ONYXKEYS.COLLECTION.TRANSACTION,
    waitForCollectionCallback: true,
    callback: (value) => {
        if (!value) {
            return;
        }
        allTransactions = Object.fromEntries(Object.entries(value).filter(([, transaction]) => transaction));

        reportsTransactions = Object.values(value).reduce<Record<string, Transaction[]>>((all, transaction) => {
            const reportsMap = all;
            if (!transaction?.reportID) {
                return reportsMap;
            }

            if (!reportsMap[transaction.reportID]) {
                reportsMap[transaction.reportID] = [];
            }
            reportsMap[transaction.reportID].push(transaction);

            return all;
        }, {});
    },
});

let allReportActions: OnyxCollection<ReportActions>;
Onyx.connect({
    key: ONYXKEYS.COLLECTION.REPORT_ACTIONS,
    waitForCollectionCallback: true,
    callback: (actions) => {
        if (!actions) {
            return;
        }
        allReportActions = actions;
    },
});

let allReportMetadata: OnyxCollection<ReportMetadata>;
const allReportMetadataKeyValue: Record<string, ReportMetadata> = {};
Onyx.connect({
    key: ONYXKEYS.COLLECTION.REPORT_METADATA,
    waitForCollectionCallback: true,
    callback: (value) => {
        if (!value) {
            return;
        }
        allReportMetadata = value;

        Object.entries(value).forEach(([reportID, reportMetadata]) => {
            if (!reportMetadata) {
                return;
            }

            const [, id] = reportID.split('_');
            allReportMetadataKeyValue[id] = reportMetadata;
        });
    },
});

let allReportNameValuePair: OnyxCollection<ReportNameValuePairs>;
Onyx.connect({
    key: ONYXKEYS.COLLECTION.REPORT_NAME_VALUE_PAIRS,
    waitForCollectionCallback: true,
    callback: (value) => {
        if (!value) {
            return;
        }
        allReportNameValuePair = value;
    },
});

let allReportsViolations: OnyxCollection<ReportViolations>;
Onyx.connect({
    key: ONYXKEYS.COLLECTION.REPORT_VIOLATIONS,
    waitForCollectionCallback: true,
    callback: (value) => {
        if (!value) {
            return;
        }
        allReportsViolations = value;
    },
});

let onboarding: OnyxEntry<Onboarding>;
Onyx.connect({
    key: ONYXKEYS.NVP_ONBOARDING,
    callback: (value) => (onboarding = value),
});

let delegateEmail = '';
Onyx.connect({
    key: ONYXKEYS.ACCOUNT,
    callback: (value) => {
        delegateEmail = value?.delegatedAccess?.delegate ?? '';
    },
});

let activePolicyID: OnyxEntry<string>;
Onyx.connect({
    key: ONYXKEYS.NVP_ACTIVE_POLICY_ID,
    callback: (value) => (activePolicyID = value),
});

let reportAttributesDerivedValue: ReportAttributesDerivedValue['reports'];
Onyx.connect({
    key: ONYXKEYS.DERIVED.REPORT_ATTRIBUTES,
    callback: (value) => {
        if (!value) {
            return;
        }
        reportAttributesDerivedValue = value.reports;
    },
});

let newGroupChatDraft: OnyxEntry<NewGroupChatDraft>;
Onyx.connect({
    key: ONYXKEYS.NEW_GROUP_CHAT_DRAFT,
    callback: (value) => (newGroupChatDraft = value),
});

let onboardingCompanySize: OnyxEntry<OnboardingCompanySize>;
Onyx.connect({
    key: ONYXKEYS.ONBOARDING_COMPANY_SIZE,
    callback: (value) => {
        onboardingCompanySize = value;
    },
});

function getCurrentUserAvatar(): AvatarSource | undefined {
    return currentUserPersonalDetails?.avatar;
}

function getCurrentUserDisplayNameOrEmail(): string | undefined {
    return currentUserPersonalDetails?.displayName ?? currentUserEmail;
}

function getChatType(report: OnyxInputOrEntry<Report> | Participant): ValueOf<typeof CONST.REPORT.CHAT_TYPE> | undefined {
    return report?.chatType;
}

/**
 * Get the report or draft report given a reportID
 */
function getReportOrDraftReport(reportID: string | undefined, searchReports?: SearchReport[]): OnyxEntry<Report> | SearchReport {
    const searchReport = searchReports?.find((report) => report.reportID === reportID);
    const onyxReport = allReports?.[`${ONYXKEYS.COLLECTION.REPORT}${reportID}`];
    return searchReport ?? onyxReport ?? allReportsDraft?.[`${ONYXKEYS.COLLECTION.REPORT_DRAFT}${reportID}`];
}

function reportTransactionsSelector(transactions: OnyxCollection<Transaction>, reportID: string | undefined): Transaction[] {
    if (!transactions || !reportID) {
        return [];
    }

    return Object.values(transactions).filter((transaction): transaction is Transaction => !!transaction && transaction.reportID === reportID);
}

function getReportTransactions(reportID: string | undefined, allReportsTransactions: Record<string, Transaction[]> = reportsTransactions): Transaction[] {
    if (!reportID) {
        return [];
    }

    return allReportsTransactions[reportID] ?? [];
}

/**
 * Check if a report is a draft report
 */
function isDraftReport(reportID: string | undefined): boolean {
    const draftReport = allReportsDraft?.[`${ONYXKEYS.COLLECTION.REPORT_DRAFT}${reportID}`];

    return !!draftReport;
}
/**
 * @private
 */
function isSearchReportArray(object: SearchReport[] | OnyxCollection<Report>): object is SearchReport[] {
    if (!Array.isArray(object)) {
        return false;
    }
    const firstItem = object.at(0);
    return firstItem !== undefined && 'private_isArchived' in firstItem;
}

/**
 * @private
 * Returns the report
 */
function getReport(reportID: string, reports: SearchReport[] | OnyxCollection<Report>): OnyxEntry<Report> | SearchReport {
    if (isSearchReportArray(reports)) {
        reports?.find((report) => report.reportID === reportID);
    } else {
        return reports?.[`${ONYXKEYS.COLLECTION.REPORT}${reportID}`];
    }
}

/**
 * Returns the report
 * @deprecated Get the data straight from Onyx
 */
function getReportNameValuePairs(reportID?: string, reportNameValuePairs: OnyxCollection<ReportNameValuePairs> = allReportNameValuePair): OnyxEntry<ReportNameValuePairs> {
    return reportNameValuePairs?.[`${ONYXKEYS.COLLECTION.REPORT_NAME_VALUE_PAIRS}${reportID}`];
}

/**
 * Returns the parentReport if the given report is a thread
 */
function getParentReport(report: OnyxEntry<Report>): OnyxEntry<Report> {
    if (!report?.parentReportID) {
        return undefined;
    }
    return getReport(report.parentReportID, allReports);
}

/**
 * Returns the root parentReport if the given report is nested.
 * Uses recursion to iterate any depth of nested reports.
 */

function getRootParentReport({
    report,
    reports,
    visitedReportIDs = new Set<string>(),
}: {
    report: OnyxEntry<Report>;
    reports?: SearchReport[];
    visitedReportIDs?: Set<string>;
}): OnyxEntry<Report> {
    if (!report) {
        return undefined;
    }

    // Returns the current report as the root report, because it does not have a parentReportID
    if (!report?.parentReportID) {
        return report;
    }

    // Detect and prevent an infinite loop caused by a cycle in the ancestry. This should normally
    // never happen
    if (visitedReportIDs.has(report.reportID)) {
        Log.alert('Report ancestry cycle detected.', {reportID: report.reportID, ancestry: Array.from(visitedReportIDs)});
        return undefined;
    }
    visitedReportIDs.add(report.reportID);

    const parentReport = getReportOrDraftReport(report?.parentReportID, reports);

    // Runs recursion to iterate a parent report
    return getRootParentReport({report: !isEmptyObject(parentReport) ? parentReport : undefined, visitedReportIDs, reports});
}

/**
 * Returns the policy of the report
 */
function getPolicy(policyID: string | undefined): OnyxEntry<Policy> {
    if (!allPolicies || !policyID) {
        return undefined;
    }
    return allPolicies[`${ONYXKEYS.COLLECTION.POLICY}${policyID}`];
}

/**
 * Get the policy type from a given report
 * @param policies must have Onyxkey prefix (i.e 'policy_') for keys
 */
function getPolicyType(report: OnyxInputOrEntry<Report>, policies: OnyxCollection<Policy>): string {
    return policies?.[`${ONYXKEYS.COLLECTION.POLICY}${report?.policyID}`]?.type ?? '';
}

const unavailableTranslation = translateLocal('workspace.common.unavailable');
/**
 * Get the policy name from a given report
 */
function getPolicyName({report, returnEmptyIfNotFound = false, policy, policies, reports}: GetPolicyNameParams): string {
    const noPolicyFound = returnEmptyIfNotFound ? '' : unavailableTranslation;
    if (isEmptyObject(report) || (isEmptyObject(policies) && isEmptyObject(allPolicies) && !report?.policyName)) {
        return noPolicyFound;
    }
    const finalPolicy = (() => {
        if (isEmptyObject(policy)) {
            if (policies) {
                return policies.find((p) => p.id === report.policyID);
            }
            return allPolicies?.[`${ONYXKEYS.COLLECTION.POLICY}${report.policyID}`];
        }
        return policy ?? policies?.find((p) => p.id === report.policyID);
    })();

    const parentReport = getRootParentReport({report, reports});

    // Rooms send back the policy name with the reportSummary,
    // since they can also be accessed by people who aren't in the workspace
    // eslint-disable-next-line @typescript-eslint/prefer-nullish-coalescing
    const policyName = finalPolicy?.name || report?.policyName || report?.oldPolicyName || parentReport?.oldPolicyName || noPolicyFound;

    return policyName;
}

/**
 * Returns the concatenated title for the PrimaryLogins of a report
 */
function getReportParticipantsTitle(accountIDs: number[]): string {
    // Somehow it's possible for the logins coming from report.participantAccountIDs to contain undefined values so we use .filter(Boolean) to remove them.
    return accountIDs.filter(Boolean).join(', ');
}

/**
 * Checks if a report is a chat report.
 */
function isChatReport(report: OnyxEntry<Report>): boolean {
    return report?.type === CONST.REPORT.TYPE.CHAT;
}

function isInvoiceReport(report: OnyxInputOrEntry<Report> | SearchReport): boolean {
    return report?.type === CONST.REPORT.TYPE.INVOICE;
}

function isFinancialReportsForBusinesses(report: OnyxEntry<Report>): boolean {
    return report?.type === CONST.REPORT.TYPE.EXPENSE || report?.type === CONST.REPORT.TYPE.INVOICE;
}

function isNewDotInvoice(invoiceRoomID: string | undefined): boolean {
    if (!invoiceRoomID) {
        return false;
    }

    return isInvoiceRoom(getReport(invoiceRoomID, allReports));
}

/**
 * Checks if the report with supplied ID has been approved or not
 */
function isReportIDApproved(reportID: string | undefined) {
    if (!reportID) {
        return;
    }
    const report = getReport(reportID, allReports);
    if (!report) {
        return;
    }
    return isReportApproved({report});
}

/**
 * Checks if a report is an Expense report.
 */
function isExpenseReport(report: OnyxInputOrEntry<Report> | SearchReport): boolean {
    return report?.type === CONST.REPORT.TYPE.EXPENSE;
}

/**
 * Checks if a report is an IOU report using report or reportID
 */
function isIOUReport(reportOrID: OnyxInputOrEntry<Report> | SearchReport | string): boolean {
    const report = typeof reportOrID === 'string' ? getReport(reportOrID, allReports) ?? null : reportOrID;
    return report?.type === CONST.REPORT.TYPE.IOU;
}

/**
 * Checks if a report is an IOU report using report
 */
function isIOUReportUsingReport(report: OnyxEntry<Report>): report is Report {
    return report?.type === CONST.REPORT.TYPE.IOU;
}
/**
 * Checks if a report is a task report.
 */
function isTaskReport(report: OnyxInputOrEntry<Report>): boolean {
    return report?.type === CONST.REPORT.TYPE.TASK;
}

/**
 * Checks if a task has been cancelled
 * When a task is deleted, the parentReportAction is updated to have a isDeletedParentAction deleted flag
 * This is because when you delete a task, we still allow you to chat on the report itself
 * There's another situation where you don't have access to the parentReportAction (because it was created in a chat you don't have access to)
 * In this case, we have added the key to the report itself
 */
function isCanceledTaskReport(report: OnyxInputOrEntry<Report>, parentReportAction: OnyxInputOrEntry<ReportAction> = null): boolean {
    if (!isEmptyObject(parentReportAction) && (getReportActionMessageReportUtils(parentReportAction)?.isDeletedParentAction ?? false)) {
        return true;
    }

    if (!isEmptyObject(report) && report?.isDeletedParentAction) {
        return true;
    }

    return false;
}

/**
 * Checks if a report is an open task report.
 *
 * @param parentReportAction - The parent report action of the report (Used to check if the task has been canceled)
 */
function isOpenTaskReport(report: OnyxInputOrEntry<Report>, parentReportAction: OnyxInputOrEntry<ReportAction> = null): boolean {
    return (
        isTaskReport(report) && !isCanceledTaskReport(report, parentReportAction) && report?.stateNum === CONST.REPORT.STATE_NUM.OPEN && report?.statusNum === CONST.REPORT.STATUS_NUM.OPEN
    );
}

/**
 * Checks if a report is a completed task report.
 */
function isCompletedTaskReport(report: OnyxEntry<Report>): boolean {
    return isTaskReport(report) && report?.stateNum === CONST.REPORT.STATE_NUM.APPROVED && report?.statusNum === CONST.REPORT.STATUS_NUM.APPROVED;
}

/**
 * Checks if the current user is the manager of the supplied report
 */
function isReportManager(report: OnyxEntry<Report>): boolean {
    return !!(report && report.managerID === currentUserAccountID);
}

/**
 * Checks if the supplied report has been approved
 */
function isReportApproved({report, parentReportAction = undefined}: {report: OnyxInputOrEntry<Report>; parentReportAction?: OnyxEntry<ReportAction> | undefined}): boolean {
    if (!report) {
        return parentReportAction?.childStateNum === CONST.REPORT.STATE_NUM.APPROVED && parentReportAction?.childStatusNum === CONST.REPORT.STATUS_NUM.APPROVED;
    }
    return report?.stateNum === CONST.REPORT.STATE_NUM.APPROVED && report?.statusNum === CONST.REPORT.STATUS_NUM.APPROVED;
}

/**
 * Checks if the supplied report has been manually reimbursed
 */
function isReportManuallyReimbursed(report: OnyxEntry<Report>): boolean {
    return report?.stateNum === CONST.REPORT.STATE_NUM.APPROVED && report?.statusNum === CONST.REPORT.STATUS_NUM.REIMBURSED;
}

/**
 * Checks if the supplied report is an expense report in Open state and status.
 */
function isOpenExpenseReport(report: OnyxInputOrEntry<Report>): boolean {
    return isExpenseReport(report) && report?.stateNum === CONST.REPORT.STATE_NUM.OPEN && report?.statusNum === CONST.REPORT.STATUS_NUM.OPEN;
}

/**
 * Checks if the supplied report has a member with the array passed in params.
 */
function hasParticipantInArray(report: OnyxEntry<Report>, memberAccountIDs: number[]) {
    if (!report?.participants) {
        return false;
    }

    const memberAccountIDsSet = new Set(memberAccountIDs);

    for (const accountID in report.participants) {
        if (memberAccountIDsSet.has(Number(accountID))) {
            return true;
        }
    }

    return false;
}

/**
 * Whether the Money Request report is settled
 */
function isSettled(reportOrID: OnyxInputOrEntry<Report> | SearchReport | string | undefined, reports?: SearchReport[] | OnyxCollection<Report>): boolean {
    if (!reportOrID) {
        return false;
    }
    const report = typeof reportOrID === 'string' ? getReport(reportOrID, reports ?? allReports) ?? null : reportOrID;
    if (!report) {
        return false;
    }

    if (isEmptyObject(report)) {
        return false;
    }

    // In case the payment is scheduled and we are waiting for the payee to set up their wallet,
    // consider the report as paid as well.
    if (report.isWaitingOnBankAccount && report.statusNum === CONST.REPORT.STATUS_NUM.APPROVED) {
        return false;
    }

    return report?.statusNum === CONST.REPORT.STATUS_NUM.REIMBURSED;
}

/**
 * Whether the current user is the submitter of the report
 */
function isCurrentUserSubmitter(reportID: string | undefined): boolean {
    if (!allReports || !reportID) {
        return false;
    }
    const report = allReports[`${ONYXKEYS.COLLECTION.REPORT}${reportID}`];
    return !!(report && report.ownerAccountID === currentUserAccountID);
}

/**
 * Whether the provided report is an Admin room
 */
function isAdminRoom(report: OnyxEntry<Report>): boolean {
    return getChatType(report) === CONST.REPORT.CHAT_TYPE.POLICY_ADMINS;
}

/**
 * Whether the provided report is an Admin-only posting room
 */
function isAdminsOnlyPostingRoom(report: OnyxEntry<Report>): boolean {
    return report?.writeCapability === CONST.REPORT.WRITE_CAPABILITIES.ADMINS;
}

/**
 * Whether the provided report is a Announce room
 */
function isAnnounceRoom(report: OnyxEntry<Report>): boolean {
    return getChatType(report) === CONST.REPORT.CHAT_TYPE.POLICY_ANNOUNCE;
}

/**
 * Whether the provided report is a default room
 */
function isDefaultRoom(report: OnyxEntry<Report>): boolean {
    return CONST.DEFAULT_POLICY_ROOM_CHAT_TYPES.some((type) => type === getChatType(report));
}

/**
 * Whether the provided report is a Domain room
 */
function isDomainRoom(report: OnyxEntry<Report>): boolean {
    return getChatType(report) === CONST.REPORT.CHAT_TYPE.DOMAIN_ALL;
}

/**
 * Whether the provided report is a user created policy room
 */
function isUserCreatedPolicyRoom(report: OnyxEntry<Report>): boolean {
    return getChatType(report) === CONST.REPORT.CHAT_TYPE.POLICY_ROOM;
}

/**
 * Whether the provided report is a Policy Expense chat.
 */
function isPolicyExpenseChat(option: OnyxInputOrEntry<Report> | OptionData | Participant): boolean {
    return getChatType(option) === CONST.REPORT.CHAT_TYPE.POLICY_EXPENSE_CHAT || !!(option && 'isPolicyExpenseChat' in option && option.isPolicyExpenseChat);
}

function isInvoiceRoom(report: OnyxEntry<Report>): boolean {
    return getChatType(report) === CONST.REPORT.CHAT_TYPE.INVOICE;
}

function isInvoiceRoomWithID(reportID?: string): boolean {
    if (!reportID) {
        return false;
    }
    const report = getReport(reportID, allReports);
    return isInvoiceRoom(report);
}

/**
 * Checks if a report is a completed task report.
 */
function isTripRoom(report: OnyxEntry<Report>): boolean {
    return isChatReport(report) && getChatType(report) === CONST.REPORT.CHAT_TYPE.TRIP_ROOM;
}

function isIndividualInvoiceRoom(report: OnyxEntry<Report>): boolean {
    return isInvoiceRoom(report) && report?.invoiceReceiver?.type === CONST.REPORT.INVOICE_RECEIVER_TYPE.INDIVIDUAL;
}

function isCurrentUserInvoiceReceiver(report: OnyxEntry<Report>): boolean {
    if (report?.invoiceReceiver?.type === CONST.REPORT.INVOICE_RECEIVER_TYPE.INDIVIDUAL) {
        return currentUserAccountID === report.invoiceReceiver.accountID;
    }

    if (report?.invoiceReceiver?.type === CONST.REPORT.INVOICE_RECEIVER_TYPE.BUSINESS) {
        const policy = getPolicy(report.invoiceReceiver.policyID);
        return isPolicyAdminPolicyUtils(policy);
    }

    return false;
}

/**
 * Whether the provided report belongs to a Control policy and is an expense chat
 */
function isControlPolicyExpenseChat(report: OnyxEntry<Report>): boolean {
    return isPolicyExpenseChat(report) && getPolicyType(report, allPolicies) === CONST.POLICY.TYPE.CORPORATE;
}

/**
 * Whether the provided policyType is a Free, Collect or Control policy type
 */
function isGroupPolicy(policyType: string): boolean {
    return policyType === CONST.POLICY.TYPE.CORPORATE || policyType === CONST.POLICY.TYPE.TEAM;
}

/**
 * Whether the provided report belongs to a Free, Collect or Control policy
 */
function isReportInGroupPolicy(report: OnyxInputOrEntry<Report>, policy?: OnyxInputOrEntry<Policy>): boolean {
    const policyType = policy?.type ?? getPolicyType(report, allPolicies);
    return isGroupPolicy(policyType);
}

/**
 * Whether the provided report belongs to a Control or Collect policy
 */
function isPaidGroupPolicy(report: OnyxEntry<Report>): boolean {
    const policyType = getPolicyType(report, allPolicies);
    return policyType === CONST.POLICY.TYPE.CORPORATE || policyType === CONST.POLICY.TYPE.TEAM;
}

/**
 * Whether the provided report belongs to a Control or Collect policy and is an expense chat
 */
function isPaidGroupPolicyExpenseChat(report: OnyxEntry<Report>): boolean {
    return isPolicyExpenseChat(report) && isPaidGroupPolicy(report);
}

/**
 * Whether the provided report belongs to a Control policy and is an expense report
 */
function isControlPolicyExpenseReport(report: OnyxEntry<Report>): boolean {
    return isExpenseReport(report) && getPolicyType(report, allPolicies) === CONST.POLICY.TYPE.CORPORATE;
}

/**
 * Whether the provided report belongs to a Control or Collect policy and is an expense report
 */
function isPaidGroupPolicyExpenseReport(report: OnyxEntry<Report>): boolean {
    return isExpenseReport(report) && isPaidGroupPolicy(report);
}

/**
 * Checks if the supplied report is an invoice report in Open state and status.
 */
function isOpenInvoiceReport(report: OnyxEntry<Report>): boolean {
    return isInvoiceReport(report) && report?.statusNum === CONST.REPORT.STATUS_NUM.OPEN;
}

/**
 * Whether the provided report is a chat room
 */
function isChatRoom(report: OnyxEntry<Report>): boolean {
    return isUserCreatedPolicyRoom(report) || isDefaultRoom(report) || isInvoiceRoom(report) || isTripRoom(report);
}

/**
 * Whether the provided report is a public room
 */
function isPublicRoom(report: OnyxEntry<Report>): boolean {
    return report?.visibility === CONST.REPORT.VISIBILITY.PUBLIC || report?.visibility === CONST.REPORT.VISIBILITY.PUBLIC_ANNOUNCE;
}

/**
 * Whether the provided report is a public announce room
 */
function isPublicAnnounceRoom(report: OnyxEntry<Report>): boolean {
    return report?.visibility === CONST.REPORT.VISIBILITY.PUBLIC_ANNOUNCE;
}

/**
 * If the report is a policy expense, the route should be for adding bank account for that policy
 * else since the report is a personal IOU, the route should be for personal bank account.
 */
function getBankAccountRoute(report: OnyxEntry<Report>): Route {
    if (isPolicyExpenseChat(report)) {
        return ROUTES.BANK_ACCOUNT_WITH_STEP_TO_OPEN.getRoute(report?.policyID, undefined, Navigation.getActiveRoute());
    }

    if (isInvoiceRoom(report) && report?.invoiceReceiver?.type === CONST.REPORT.INVOICE_RECEIVER_TYPE.BUSINESS) {
        return ROUTES.WORKSPACE_INVOICES.getRoute(report?.invoiceReceiver?.policyID);
    }

    return ROUTES.SETTINGS_ADD_BANK_ACCOUNT.route;
}

/**
 * Check if personal detail of accountID is empty or optimistic data
 */
function isOptimisticPersonalDetail(accountID: number): boolean {
    return isEmptyObject(allPersonalDetails?.[accountID]) || !!allPersonalDetails?.[accountID]?.isOptimisticPersonalDetail;
}

/**
 * Checks if a report is a task report from a policy expense chat.
 */
function isWorkspaceTaskReport(report: OnyxEntry<Report>): boolean {
    if (!isTaskReport(report)) {
        return false;
    }
    const parentReport = report?.parentReportID ? getReport(report?.parentReportID, allReports) : undefined;
    return isPolicyExpenseChat(parentReport);
}

/**
 * Returns true if report has a parent
 */
function isThread(report: OnyxInputOrEntry<Report>): report is Thread {
    return !!(report?.parentReportID && report?.parentReportActionID);
}

/**
 * Returns true if report is of type chat and has a parent and is therefore a Thread.
 */
function isChatThread(report: OnyxInputOrEntry<Report>): report is Thread {
    return isThread(report) && report?.type === CONST.REPORT.TYPE.CHAT;
}

function isDM(report: OnyxEntry<Report>): boolean {
    return isChatReport(report) && !getChatType(report) && !isThread(report);
}

function isSelfDM(report: OnyxInputOrEntry<Report>): boolean {
    return getChatType(report) === CONST.REPORT.CHAT_TYPE.SELF_DM;
}

function isGroupChat(report: OnyxEntry<Report> | Partial<Report>): boolean {
    return getChatType(report) === CONST.REPORT.CHAT_TYPE.GROUP;
}

/**
 * Only returns true if this is the Expensify DM report.
 *
 * Note that this chat is no longer used for new users. We still need this function for users who have this chat.
 */
function isSystemChat(report: OnyxEntry<Report>): boolean {
    return getChatType(report) === CONST.REPORT.CHAT_TYPE.SYSTEM;
}

function getDefaultNotificationPreferenceForReport(report: OnyxEntry<Report>): ValueOf<typeof CONST.REPORT.NOTIFICATION_PREFERENCE> {
    if (isAnnounceRoom(report)) {
        return CONST.REPORT.NOTIFICATION_PREFERENCE.ALWAYS;
    }
    if (isPublicRoom(report)) {
        return CONST.REPORT.NOTIFICATION_PREFERENCE.DAILY;
    }
    if (!getChatType(report) || isGroupChat(report)) {
        return CONST.REPORT.NOTIFICATION_PREFERENCE.ALWAYS;
    }
    if (isAdminRoom(report) || isPolicyExpenseChat(report) || isInvoiceRoom(report)) {
        return CONST.REPORT.NOTIFICATION_PREFERENCE.ALWAYS;
    }
    if (isSelfDM(report)) {
        return CONST.REPORT.NOTIFICATION_PREFERENCE.MUTE;
    }
    return CONST.REPORT.NOTIFICATION_PREFERENCE.DAILY;
}

/**
 * Get the notification preference given a report. This should ALWAYS default to 'hidden'. Do not change this!
 */
function getReportNotificationPreference(report: OnyxEntry<Report>): ValueOf<typeof CONST.REPORT.NOTIFICATION_PREFERENCE> {
    const participant = currentUserAccountID ? report?.participants?.[currentUserAccountID] : undefined;
    return participant?.notificationPreference ?? CONST.REPORT.NOTIFICATION_PREFERENCE.HIDDEN;
}

/**
 * Only returns true if this is our main 1:1 DM report with Concierge.
 */
function isConciergeChatReport(report: OnyxInputOrEntry<Report>): boolean {
    return !!report && report?.reportID === conciergeReportID;
}

function findSelfDMReportID(): string | undefined {
    if (!allReports) {
        return;
    }

    const selfDMReport = Object.values(allReports).find((report) => isSelfDM(report) && !isThread(report));
    return selfDMReport?.reportID;
}

/**
 * Checks if the supplied report is from a policy or is an invoice report from a policy
 */
function isPolicyRelatedReport(report: OnyxEntry<Report>, policyID?: string) {
    return report?.policyID === policyID || !!(report?.invoiceReceiver && 'policyID' in report.invoiceReceiver && report.invoiceReceiver.policyID === policyID);
}

/**
 * Checks if the supplied report belongs to workspace based on the provided params. If the report's policyID is _FAKE_ or has no value, it means this report is a DM.
 * In this case report and workspace members must be compared to determine whether the report belongs to the workspace.
 */
function doesReportBelongToWorkspace(report: OnyxEntry<Report>, policyMemberAccountIDs: number[], policyID?: string) {
    return (
        isConciergeChatReport(report) ||
        (report?.policyID === CONST.POLICY.ID_FAKE || !report?.policyID ? hasParticipantInArray(report, policyMemberAccountIDs) : isPolicyRelatedReport(report, policyID))
    );
}

/**
 * Given an array of reports, return them filtered by a policyID and policyMemberAccountIDs.
 */
function filterReportsByPolicyIDAndMemberAccountIDs(reports: Array<OnyxEntry<Report>>, policyMemberAccountIDs: number[] = [], policyID?: string) {
    return reports.filter((report) => !!report && doesReportBelongToWorkspace(report, policyMemberAccountIDs, policyID));
}

/**
 * Returns true if report is still being processed
 */
function isProcessingReport(report: OnyxEntry<Report>): boolean {
    return report?.stateNum === CONST.REPORT.STATE_NUM.SUBMITTED && report?.statusNum === CONST.REPORT.STATUS_NUM.SUBMITTED;
}

function isOpenReport(report: OnyxEntry<Report>): boolean {
    return report?.stateNum === CONST.REPORT.STATE_NUM.OPEN && report?.statusNum === CONST.REPORT.STATUS_NUM.OPEN;
}

function isAwaitingFirstLevelApproval(report: OnyxEntry<Report>): boolean {
    if (!report) {
        return false;
    }

    const submitsToAccountID = getSubmitToAccountID(getPolicy(report.policyID), report);

    return isProcessingReport(report) && submitsToAccountID === report.managerID;
}

/**
 * Pushes optimistic transaction violations to OnyxData for the given policy and categories onyx update.
 *
 * @param policyUpdate Changed policy properties, if none pass empty object
 * @param policyCategoriesUpdate Changed categories properties, if none pass empty object
 */
function pushTransactionViolationsOnyxData(
    onyxData: OnyxData,
    policyID: string,
    policyUpdate: Partial<Policy> = {},
    policyCategoriesUpdate: Record<string, Partial<PolicyCategory>> = {},
): OnyxData {
    if (policyUpdate == null && policyCategoriesUpdate == null) {
        return onyxData;
    }
    const policyCategories = allPolicyCategories?.[`${ONYXKEYS.COLLECTION.POLICY_CATEGORIES}${policyID}`] ?? {};
    const optimisticPolicyCategories = Object.keys(policyCategories).reduce<Record<string, PolicyCategory>>((acc, categoryName) => {
        const categoryUpdate = policyCategoriesUpdate?.[categoryName];
        if (categoryUpdate?.name) {
            acc[categoryName] = {...policyCategories[categoryName], ...categoryUpdate};
        } else {
            acc[categoryName] = policyCategories[categoryName];
        }
        return acc;
    }, {}) as PolicyCategories;

    const policyTagLists = allPolicyTagLists?.[`${ONYXKEYS.COLLECTION.POLICY_TAGS}${policyID}`] ?? {};
    const policy = {...allPolicies?.[`${ONYXKEYS.COLLECTION.POLICY}${policyID}`], ...policyUpdate} as Policy;
    const hasDependentTags = hasDependentTagsPolicyUtils(policy, policyTagLists);

    getAllPolicyReports(policyID).forEach((report) => {
        if (!report?.reportID) {
            return;
        }

        const isReportAnInvoice = isInvoiceReport(report);

        getReportTransactions(report.reportID).forEach((transaction: Transaction) => {
            const transactionViolations = allTransactionViolations?.[`${ONYXKEYS.COLLECTION.TRANSACTION_VIOLATIONS}${transaction.transactionID}`] ?? [];

            const optimisticTransactionViolations = ViolationsUtils.getViolationsOnyxData(
                transaction,
                transactionViolations,
                policy,
                policyTagLists,
                optimisticPolicyCategories,
                hasDependentTags,
                isReportAnInvoice,
            );

            if (optimisticTransactionViolations) {
                onyxData?.optimisticData?.push(optimisticTransactionViolations);
                onyxData?.failureData?.push({
                    onyxMethod: Onyx.METHOD.SET,
                    key: `${ONYXKEYS.COLLECTION.TRANSACTION_VIOLATIONS}${transaction.transactionID}`,
                    value: transactionViolations,
                });
            }
        });
    });
    return onyxData;
}

/**
 * Check if the report is a single chat report that isn't a thread
 * and personal detail of participant is optimistic data
 */
function shouldDisableDetailPage(report: OnyxEntry<Report>): boolean {
    if (isChatRoom(report) || isPolicyExpenseChat(report) || isChatThread(report) || isTaskReport(report)) {
        return false;
    }
    if (isOneOnOneChat(report)) {
        const participantAccountIDs = Object.keys(report?.participants ?? {})
            .map(Number)
            .filter((accountID) => accountID !== currentUserAccountID);
        return isOptimisticPersonalDetail(participantAccountIDs.at(0) ?? -1);
    }
    return false;
}

/**
 * Returns true if this report has only one participant and it's an Expensify account.
 */
function isExpensifyOnlyParticipantInReport(report: OnyxEntry<Report>): boolean {
    const otherParticipants = Object.keys(report?.participants ?? {})
        .map(Number)
        .filter((accountID) => accountID !== currentUserAccountID);
    return otherParticipants.length === 1 && otherParticipants.some((accountID) => CONST.EXPENSIFY_ACCOUNT_IDS.includes(accountID));
}

/**
 * Returns whether a given report can have tasks created in it.
 * We only prevent the task option if it's a DM/group-DM and the other users are all special Expensify accounts
 *
 */
function canCreateTaskInReport(report: OnyxEntry<Report>): boolean {
    const otherParticipants = Object.keys(report?.participants ?? {})
        .map(Number)
        .filter((accountID) => accountID !== currentUserAccountID);
    const areExpensifyAccountsOnlyOtherParticipants = otherParticipants.length >= 1 && otherParticipants.every((accountID) => CONST.EXPENSIFY_ACCOUNT_IDS.includes(accountID));
    if (areExpensifyAccountsOnlyOtherParticipants && isDM(report)) {
        return false;
    }

    return true;
}

/**
 * For all intents and purposes a report that has no notificationPreference at all should be considered "hidden".
 * We will remove the 'hidden' field entirely once the backend changes for https://github.com/Expensify/Expensify/issues/450891 are done.
 */
function isHiddenForCurrentUser(notificationPreference: string | null | undefined): boolean;
function isHiddenForCurrentUser(report: OnyxEntry<Report>): boolean;
function isHiddenForCurrentUser(reportOrPreference: OnyxEntry<Report> | string | null | undefined): boolean {
    if (typeof reportOrPreference === 'object' && reportOrPreference !== null) {
        const notificationPreference = getReportNotificationPreference(reportOrPreference);
        return isHiddenForCurrentUser(notificationPreference);
    }
    if (reportOrPreference === undefined || reportOrPreference === null || reportOrPreference === '') {
        return true;
    }
    return reportOrPreference === CONST.REPORT.NOTIFICATION_PREFERENCE.HIDDEN;
}

/**
 * Returns true if there are any guides accounts (team.expensify.com) in a list of accountIDs
 * by cross-referencing the accountIDs with personalDetails since guides that are participants
 * of the user's chats should have their personal details in Onyx.
 */
function hasExpensifyGuidesEmails(accountIDs: number[]): boolean {
    return accountIDs.some((accountID) => Str.extractEmailDomain(allPersonalDetails?.[accountID]?.login ?? '') === CONST.EMAIL.GUIDES_DOMAIN);
}

function getMostRecentlyVisitedReport(reports: Array<OnyxEntry<Report>>, reportMetadata: OnyxCollection<ReportMetadata>): OnyxEntry<Report> {
    const filteredReports = reports.filter((report) => {
        const shouldKeep = !isChatThread(report) || !isHiddenForCurrentUser(report);
        return shouldKeep && !!report?.reportID && !!(reportMetadata?.[`${ONYXKEYS.COLLECTION.REPORT_METADATA}${report.reportID}`]?.lastVisitTime ?? report?.lastReadTime);
    });
    return lodashMaxBy(filteredReports, (a) => [reportMetadata?.[`${ONYXKEYS.COLLECTION.REPORT_METADATA}${a?.reportID}`]?.lastVisitTime ?? '', a?.lastReadTime ?? '']);
}

function findLastAccessedReport(ignoreDomainRooms: boolean, openOnAdminRoom = false, policyID?: string, excludeReportID?: string): OnyxEntry<Report> {
    // If it's the user's first time using New Expensify, then they could either have:
    //   - just a Concierge report, if so we'll return that
    //   - their Concierge report, and a separate report that must have deeplinked them to the app before they created their account.
    // If it's the latter, we'll use the deeplinked report over the Concierge report,
    // since the Concierge report would be incorrectly selected over the deep-linked report in the logic below.

    const policyMemberAccountIDs = getPolicyEmployeeListByIdWithoutCurrentUser(allPolicies, policyID, currentUserAccountID);

    let reportsValues = Object.values(allReports ?? {});

    if (!!policyID || policyMemberAccountIDs.length > 0) {
        reportsValues = filterReportsByPolicyIDAndMemberAccountIDs(reportsValues, policyMemberAccountIDs, policyID);
    }

    let adminReport: OnyxEntry<Report>;
    if (openOnAdminRoom) {
        adminReport = reportsValues.find((report) => {
            const chatType = getChatType(report);
            return chatType === CONST.REPORT.CHAT_TYPE.POLICY_ADMINS;
        });
    }
    if (adminReport) {
        return adminReport;
    }

    // eslint-disable-next-line @typescript-eslint/prefer-nullish-coalescing
    const shouldFilter = excludeReportID || ignoreDomainRooms;
    if (shouldFilter) {
        reportsValues = reportsValues.filter((report) => {
            if (excludeReportID && report?.reportID === excludeReportID) {
                return false;
            }

            // We allow public announce rooms, admins, and announce rooms through since we bypass the default rooms beta for them.
            // Check where findLastAccessedReport is called in MainDrawerNavigator.js for more context.
            // Domain rooms are now the only type of default room that are on the defaultRooms beta.
            if (ignoreDomainRooms && isDomainRoom(report) && !hasExpensifyGuidesEmails(Object.keys(report?.participants ?? {}).map(Number))) {
                return false;
            }

            return true;
        });
    }

    // Filter out the system chat (Expensify chat) because the composer is disabled in it,
    // and it prompts the user to use the Concierge chat instead.
    reportsValues =
        reportsValues.filter((report) => {
            // This will get removed as part of https://github.com/Expensify/App/issues/59961
            // eslint-disable-next-line deprecation/deprecation
            const reportNameValuePairs = getReportNameValuePairs(report?.reportID);

            return !isSystemChat(report) && !isArchivedReport(reportNameValuePairs);
        }) ?? [];

    // At least two reports remain: self DM and Concierge chat.
    // Return the most recently visited report. Get the last read report from the report metadata.
    // If allReportMetadata is empty we'll return most recent report owned by user
    if (isEmptyObject(allReportMetadata)) {
        const ownedReports = reportsValues.filter((report) => report?.ownerAccountID === currentUserAccountID);
        if (ownedReports.length > 0) {
            return lodashMaxBy(ownedReports, (a) => a?.lastReadTime ?? '');
        }
        return lodashMaxBy(reportsValues, (a) => a?.lastReadTime ?? '');
    }
    return getMostRecentlyVisitedReport(reportsValues, allReportMetadata);
}

/**
 * Whether the provided report has expenses
 */
function hasExpenses(reportID?: string, transactions?: SearchTransaction[]): boolean {
    if (transactions) {
        return !!transactions?.find((transaction) => transaction?.reportID === reportID);
    }
    return !!Object.values(allTransactions ?? {}).find((transaction) => transaction?.reportID === reportID);
}

/**
 * Whether the provided report is a closed expense report with no expenses
 */
function isClosedExpenseReportWithNoExpenses(report: OnyxEntry<Report>, transactions?: SearchTransaction[]): boolean {
    return report?.statusNum === CONST.REPORT.STATUS_NUM.CLOSED && isExpenseReport(report) && !hasExpenses(report.reportID, transactions);
}

/**
 * Whether the provided report is an archived room
 */
// eslint-disable-next-line @typescript-eslint/no-unused-vars
function isArchivedNonExpenseReport(report: OnyxInputOrEntry<Report> | SearchReport, reportNameValuePairs?: OnyxInputOrEntry<ReportNameValuePairs>): boolean {
    return !(isExpenseReport(report) || isExpenseRequest(report)) && !!reportNameValuePairs?.private_isArchived;
}

/**
 * Whether the provided report is an archived report
 */
// eslint-disable-next-line @typescript-eslint/no-unused-vars
function isArchivedReport(reportNameValuePairs?: OnyxInputOrEntry<ReportNameValuePairs>): boolean {
    return !!reportNameValuePairs?.private_isArchived;
}

/**
 * Whether the report with the provided reportID is an archived non-expense report
 */
function isArchivedNonExpenseReportWithID(report?: OnyxInputOrEntry<Report>, isReportArchived = false) {
    if (!report) {
        return false;
    }
    return !(isExpenseReport(report) || isExpenseRequest(report)) && isReportArchived;
}

/**
 * Whether the provided report is a closed report
 */
function isClosedReport(report: OnyxInputOrEntry<Report> | SearchReport): boolean {
    return report?.statusNum === CONST.REPORT.STATUS_NUM.CLOSED;
}
/**
 * Whether the provided report is the admin's room
 */
function isJoinRequestInAdminRoom(report: OnyxEntry<Report>): boolean {
    if (!report) {
        return false;
    }
    // If this policy isn't owned by Expensify,
    // Account manager/guide should not have the workspace join request pinned to their LHN,
    // since they are not a part of the company, and should not action it on their behalf.
    if (report.policyID) {
        const policy = getPolicy(report.policyID);
        if (!isExpensifyTeam(policy?.owner) && isExpensifyTeam(currentUserPersonalDetails?.login)) {
            return false;
        }
    }
    return isActionableJoinRequestPending(report.reportID);
}

/**
 * Checks if the user has auditor permission in the provided report
 */
function isAuditor(report: OnyxEntry<Report>): boolean {
    if (report?.policyID) {
        const policy = getPolicy(report.policyID);
        return isPolicyAuditor(policy);
    }

    if (Array.isArray(report?.permissions) && report?.permissions.length > 0) {
        return report?.permissions?.includes(CONST.REPORT.PERMISSIONS.AUDITOR);
    }

    return false;
}

/**
 * Checks if the user can write in the provided report
 */
function canWriteInReport(report: OnyxEntry<Report>): boolean {
    if (Array.isArray(report?.permissions) && report?.permissions.length > 0 && !report?.permissions?.includes(CONST.REPORT.PERMISSIONS.AUDITOR)) {
        return report?.permissions?.includes(CONST.REPORT.PERMISSIONS.WRITE);
    }

    return true;
}

/**
 * Checks if the current user is allowed to comment on the given report.
 */
function isAllowedToComment(report: OnyxEntry<Report>): boolean {
    if (isAuditor(report)) {
        return true;
    }

    if (!canWriteInReport(report)) {
        return false;
    }

    // Default to allowing all users to post
    const capability = report?.writeCapability ?? CONST.REPORT.WRITE_CAPABILITIES.ALL;

    if (capability === CONST.REPORT.WRITE_CAPABILITIES.ALL) {
        return true;
    }

    // If unauthenticated user opens public chat room using deeplink, they do not have policies available and they cannot comment
    if (!allPolicies) {
        return false;
    }

    // If we've made it here, commenting on this report is restricted.
    // If the user is an admin, allow them to post.
    const policy = allPolicies[`${ONYXKEYS.COLLECTION.POLICY}${report?.policyID}`];
    return policy?.role === CONST.POLICY.ROLE.ADMIN;
}

/**
 * Checks if the current user is the admin of the policy given the policy expense chat.
 */
function isPolicyExpenseChatAdmin(report: OnyxEntry<Report>, policies: OnyxCollection<Policy>): boolean {
    if (!isPolicyExpenseChat(report)) {
        return false;
    }

    const policyRole = policies?.[`${ONYXKEYS.COLLECTION.POLICY}${report?.policyID}`]?.role;

    return policyRole === CONST.POLICY.ROLE.ADMIN;
}

/**
 * Checks if the current user is the admin of the policy.
 */
function isPolicyAdmin(policyID: string | undefined, policies: OnyxCollection<Policy>): boolean {
    if (!policyID) {
        return false;
    }

    const policyRole = policies?.[`${ONYXKEYS.COLLECTION.POLICY}${policyID}`]?.role;

    return policyRole === CONST.POLICY.ROLE.ADMIN;
}

/**
 * Checks whether all the transactions linked to the IOU report are of the Distance Request type with pending routes
 */
function hasOnlyTransactionsWithPendingRoutes(iouReportID: string | undefined): boolean {
    const transactions = getReportTransactions(iouReportID);

    // Early return false in case not having any transaction
    if (!transactions || transactions.length === 0) {
        return false;
    }

    return transactions.every((transaction) => isFetchingWaypointsFromServer(transaction));
}

/**
 * If the report is a thread and has a chat type set, it is a expense chat.
 */
function isWorkspaceThread(report: OnyxEntry<Report>): boolean {
    const chatType = getChatType(report);
    return isThread(report) && isChatReport(report) && CONST.WORKSPACE_ROOM_TYPES.some((type) => chatType === type);
}

/**
 * Checks if a report is a child report.
 */
function isChildReport(report: OnyxEntry<Report>): boolean {
    return isThread(report) || isTaskReport(report);
}

/**
 * An Expense Request is a thread where the parent report is an Expense Report and
 * the parentReportAction is a transaction.
 */
function isExpenseRequest(report: OnyxInputOrEntry<Report>): report is Thread {
    if (isThread(report)) {
        const parentReportAction = allReportActions?.[`${ONYXKEYS.COLLECTION.REPORT_ACTIONS}${report.parentReportID}`]?.[report.parentReportActionID];
        const parentReport = getReport(report?.parentReportID, allReports);
        return isExpenseReport(parentReport) && !isEmptyObject(parentReportAction) && isTransactionThread(parentReportAction);
    }
    return false;
}

/**
 * An IOU Request is a thread where the parent report is an IOU Report and
 * the parentReportAction is a transaction.
 */
function isIOURequest(report: OnyxInputOrEntry<Report>): boolean {
    if (isThread(report)) {
        const parentReportAction = allReportActions?.[`${ONYXKEYS.COLLECTION.REPORT_ACTIONS}${report.parentReportID}`]?.[report.parentReportActionID];
        const parentReport = getReport(report?.parentReportID, allReports);
        return isIOUReport(parentReport) && !isEmptyObject(parentReportAction) && isTransactionThread(parentReportAction);
    }
    return false;
}

/**
 * A Track Expense Report is a thread where the parent the parentReportAction is a transaction, and
 * parentReportAction has type of track.
 */
function isTrackExpenseReport(report: OnyxInputOrEntry<Report>): boolean {
    if (isThread(report)) {
        const selfDMReportID = findSelfDMReportID();
        const parentReportAction = allReportActions?.[`${ONYXKEYS.COLLECTION.REPORT_ACTIONS}${report.parentReportID}`]?.[report.parentReportActionID];
        return !isEmptyObject(parentReportAction) && selfDMReportID === report.parentReportID && isTrackExpenseAction(parentReportAction);
    }
    return false;
}

/**
 * Checks if a report is an IOU or expense request.
 */
function isMoneyRequest(reportOrID: OnyxEntry<Report> | string): boolean {
    const report = typeof reportOrID === 'string' ? getReport(reportOrID, allReports) ?? null : reportOrID;
    return isIOURequest(report) || isExpenseRequest(report);
}

/**
 * Checks if a report is an IOU or expense report.
 */
function isMoneyRequestReport(reportOrID: OnyxInputOrEntry<Report> | SearchReport | string, reports?: SearchReport[]): boolean {
    const report = typeof reportOrID === 'string' ? getReport(reportOrID, reports ?? allReports) ?? null : reportOrID;
    return isIOUReport(report) || isExpenseReport(report);
}

/**
 * Determines the Help Panel report type based on the given report.
 */
function getHelpPaneReportType(report: OnyxEntry<Report>): ValueOf<typeof CONST.REPORT.HELP_TYPE> | undefined {
    if (!report) {
        return undefined;
    }

    if (isConciergeChatReport(report)) {
        return CONST.REPORT.HELP_TYPE.CHAT_CONCIERGE;
    }

    if (report?.chatType) {
        return getChatType(report);
    }

    switch (report?.type) {
        case CONST.REPORT.TYPE.EXPENSE:
            return CONST.REPORT.HELP_TYPE.EXPENSE_REPORT;
        case CONST.REPORT.TYPE.CHAT:
            return CONST.REPORT.HELP_TYPE.CHAT;
        case CONST.REPORT.TYPE.IOU:
            return CONST.REPORT.HELP_TYPE.IOU;
        case CONST.REPORT.TYPE.INVOICE:
            return CONST.REPORT.HELP_TYPE.INVOICE;
        case CONST.REPORT.TYPE.TASK:
            return CONST.REPORT.HELP_TYPE.TASK;
        default:
            return undefined;
    }
}

/**
 * Checks if a report contains only Non-Reimbursable transactions
 */
function hasOnlyNonReimbursableTransactions(iouReportID: string | undefined): boolean {
    const transactions = getReportTransactions(iouReportID);
    if (!transactions || transactions.length === 0) {
        return false;
    }

    return transactions.every((transaction) => !getReimbursable(transaction));
}

/**
 * Checks if a report has only one transaction associated with it
 */
function isOneTransactionReport(reportID: string | undefined): boolean {
    const reportActions = allReportActions?.[`${ONYXKEYS.COLLECTION.REPORT_ACTIONS}${reportID}`] ?? ([] as ReportAction[]);
    return getOneTransactionThreadReportID(reportID, reportActions) !== null;
}

/*
 * Whether the report contains only one expense and the expense should be paid later
 */
function isPayAtEndExpenseReport(reportID: string | undefined, transactions: Transaction[] | undefined): boolean {
    if ((!!transactions && transactions.length !== 1) || !isOneTransactionReport(reportID)) {
        return false;
    }

    return isPayAtEndExpense(transactions?.[0] ?? getReportTransactions(reportID).at(0));
}

/**
 * Checks if a report is a transaction thread associated with a report that has only one transaction
 */
function isOneTransactionThread(reportID: string | undefined, parentReportID: string | undefined, threadParentReportAction: OnyxEntry<ReportAction>): boolean {
    if (!reportID || !parentReportID) {
        return false;
    }

    const parentReportActions = allReportActions?.[`${ONYXKEYS.COLLECTION.REPORT_ACTIONS}${parentReportID}`] ?? ([] as ReportAction[]);
    const transactionThreadReportID = getOneTransactionThreadReportID(parentReportID, parentReportActions);
    return reportID === transactionThreadReportID && !isSentMoneyReportAction(threadParentReportAction);
}

/**
 * Checks if given report is a transaction thread
 */
function isReportTransactionThread(report: OnyxEntry<Report>) {
    return isMoneyRequest(report) || isTrackExpenseReport(report);
}

/**
 * Get displayed report ID, it will be parentReportID if the report is one transaction thread
 */
function getDisplayedReportID(reportID: string): string {
    const report = getReport(reportID, allReports);
    const parentReportID = report?.parentReportID;
    const parentReportAction = getReportAction(parentReportID, report?.parentReportActionID);
    return parentReportID && isOneTransactionThread(reportID, parentReportID, parentReportAction) ? parentReportID : reportID;
}

/**
 * Should return true only for personal 1:1 report
 *
 */
function isOneOnOneChat(report: OnyxEntry<Report>): boolean {
    const participants = report?.participants ?? {};
    const participant = currentUserAccountID ? participants[currentUserAccountID] : undefined;
    const isCurrentUserParticipant = participant ? 1 : 0;
    const participantAmount = Object.keys(participants).length - isCurrentUserParticipant;
    if (participantAmount !== 1) {
        return false;
    }
    return (
        (report?.policyID === CONST.POLICY.ID_FAKE || !report?.policyID) &&
        !isChatRoom(report) &&
        !isExpenseRequest(report) &&
        !isMoneyRequestReport(report) &&
        !isPolicyExpenseChat(report) &&
        !isTaskReport(report) &&
        isDM(report) &&
        !isIOUReport(report)
    );
}

/**
 * Checks if the current user is a payer of the expense
 */

function isPayer(session: OnyxEntry<Session>, iouReport: OnyxEntry<Report>, onlyShowPayElsewhere = false, reportPolicy?: OnyxInputOrEntry<Policy> | SearchPolicy) {
    const isApproved = isReportApproved({report: iouReport});
    const policy = reportPolicy ?? allPolicies?.[`${ONYXKEYS.COLLECTION.POLICY}${iouReport?.policyID}`] ?? null;
    const policyType = policy?.type;
    const isAdmin = policyType !== CONST.POLICY.TYPE.PERSONAL && policy?.role === CONST.POLICY.ROLE.ADMIN;
    const isManager = iouReport?.managerID === session?.accountID;
    if (isPaidGroupPolicy(iouReport)) {
        if (policy?.reimbursementChoice === CONST.POLICY.REIMBURSEMENT_CHOICES.REIMBURSEMENT_YES) {
            // If we get here without a reimburser only show the pay button if we are the admin.
            if (!policy?.achAccount?.reimburser) {
                return isAdmin;
            }

            // If we are the reimburser and the report is approved or we are the manager then we can pay it.
            const isReimburser = session?.email === policy?.achAccount?.reimburser;
            return isReimburser && (isApproved || isManager);
        }
        if (policy?.reimbursementChoice === CONST.POLICY.REIMBURSEMENT_CHOICES.REIMBURSEMENT_MANUAL || onlyShowPayElsewhere) {
            return isAdmin && (isApproved || isManager);
        }
        return false;
    }
    return isAdmin || (isMoneyRequestReport(iouReport) && isManager);
}

/**
 * Checks if the current user is the action's author
 */
function isActionCreator(reportAction: OnyxInputOrEntry<ReportAction> | Partial<ReportAction>): boolean {
    return reportAction?.actorAccountID === currentUserAccountID;
}

/**
 * Returns the notification preference of the action's child report if it exists.
 * Otherwise, calculates it based on the action's authorship.
 */
function getChildReportNotificationPreference(reportAction: OnyxInputOrEntry<ReportAction> | Partial<ReportAction>): NotificationPreference {
    const childReportNotificationPreference = reportAction?.childReportNotificationPreference ?? '';
    if (childReportNotificationPreference) {
        return childReportNotificationPreference;
    }

    return isActionCreator(reportAction) ? CONST.REPORT.NOTIFICATION_PREFERENCE.ALWAYS : CONST.REPORT.NOTIFICATION_PREFERENCE.HIDDEN;
}

function canAddOrDeleteTransactions(moneyRequestReport: OnyxEntry<Report>): boolean {
    // This will get removed as part of https://github.com/Expensify/App/issues/59961
    // eslint-disable-next-line deprecation/deprecation
    const reportNameValuePairs = getReportNameValuePairs(moneyRequestReport?.reportID);

    if (!isMoneyRequestReport(moneyRequestReport) || isArchivedReport(reportNameValuePairs)) {
        return false;
    }

    const policy = getPolicy(moneyRequestReport?.policyID);

    if (isInstantSubmitEnabled(policy) && isSubmitAndClose(policy) && !arePaymentsEnabled(policy)) {
        return false;
    }

    if (isInstantSubmitEnabled(policy) && isProcessingReport(moneyRequestReport)) {
        return isAwaitingFirstLevelApproval(moneyRequestReport);
    }

    if (isReportApproved({report: moneyRequestReport}) || isClosedReport(moneyRequestReport) || isSettled(moneyRequestReport?.reportID)) {
        return false;
    }

    return true;
}

/**
 * Checks whether the supplied report supports adding more transactions to it.
 * Return true if:
 * - report is a non-settled IOU
 * - report is a draft
 */
function canAddTransaction(moneyRequestReport: OnyxEntry<Report>): boolean {
    if (!isMoneyRequestReport(moneyRequestReport)) {
        return false;
    }

    const policy = getPolicy(moneyRequestReport?.policyID);
    if (isInstantSubmitEnabled(policy) && isSubmitAndClose(policy) && hasOnlyNonReimbursableTransactions(moneyRequestReport?.reportID)) {
        return false;
    }

    return canAddOrDeleteTransactions(moneyRequestReport);
}

/**
 * Checks whether the supplied report supports deleting more transactions from it.
 * Return true if:
 * - report is a non-settled IOU
 * - report is a non-approved IOU
 */
function canDeleteTransaction(moneyRequestReport: OnyxEntry<Report>): boolean {
    return canAddOrDeleteTransactions(moneyRequestReport);
}

/**
 * Checks whether the card transaction support deleting based on liability type
 */
function canDeleteCardTransactionByLiabilityType(iouTransactionID?: string): boolean {
    const transaction = allTransactions?.[`${ONYXKEYS.COLLECTION.TRANSACTION}${iouTransactionID}`];
    const isCardTransaction = isCardTransactionTransactionUtils(transaction);
    if (!isCardTransaction) {
        return true;
    }
    return transaction?.comment?.liabilityType === CONST.TRANSACTION.LIABILITY_TYPE.ALLOW;
}

/**
 * Can only delete if the author is this user and the action is an ADD_COMMENT action or an IOU action in an unsettled report, or if the user is a
 * policy admin
 */
function canDeleteReportAction(reportAction: OnyxInputOrEntry<ReportAction>, reportID: string | undefined): boolean {
    const report = getReportOrDraftReport(reportID);
    const isActionOwner = reportAction?.actorAccountID === currentUserAccountID;
    const policy = allPolicies?.[`${ONYXKEYS.COLLECTION.POLICY}${report?.policyID}`] ?? null;

    if (isMoneyRequestAction(reportAction)) {
        const iouTransactionID = getOriginalMessage(reportAction)?.IOUTransactionID;
        const isCardTransactionCanBeDeleted = canDeleteCardTransactionByLiabilityType(iouTransactionID);
        // For now, users cannot delete split actions
        const isSplitAction = getOriginalMessage(reportAction)?.type === CONST.IOU.REPORT_ACTION_TYPE.SPLIT;

        if (isSplitAction) {
            return false;
        }

        if (isActionOwner) {
            if (!isEmptyObject(report) && (isMoneyRequestReport(report) || isInvoiceReport(report))) {
                return canDeleteTransaction(report) && isCardTransactionCanBeDeleted;
            }
            return true;
        }
    }

    if (
        reportAction?.actionName !== CONST.REPORT.ACTIONS.TYPE.ADD_COMMENT ||
        reportAction?.pendingAction === CONST.RED_BRICK_ROAD_PENDING_ACTION.DELETE ||
        isCreatedTaskReportAction(reportAction) ||
        reportAction?.actorAccountID === CONST.ACCOUNT_ID.CONCIERGE
    ) {
        return false;
    }

    const isAdmin = policy?.role === CONST.POLICY.ROLE.ADMIN && !isEmptyObject(report) && !isDM(report);

    return isActionOwner || isAdmin;
}

/**
 * Returns true if Concierge is one of the chat participants (1:1 as well as group chats)
 */
function chatIncludesConcierge(report: Partial<OnyxEntry<Report>>): boolean {
    const participantAccountIDs = Object.keys(report?.participants ?? {}).map(Number);
    return participantAccountIDs.includes(CONST.ACCOUNT_ID.CONCIERGE);
}

/**
 * Returns true if there is any automated expensify account `in accountIDs
 */
function hasAutomatedExpensifyAccountIDs(accountIDs: number[]): boolean {
    return accountIDs.some((accountID) => CONST.EXPENSIFY_ACCOUNT_IDS.includes(accountID));
}

function getReportRecipientAccountIDs(report: OnyxEntry<Report>, currentLoginAccountID: number): number[] {
    let finalReport: OnyxEntry<Report> = report;
    // In 1:1 chat threads, the participants will be the same as parent report. If a report is specifically a 1:1 chat thread then we will
    // get parent report and use its participants array.
    if (isThread(report) && !(isTaskReport(report) || isMoneyRequestReport(report))) {
        const parentReport = getReport(report?.parentReportID, allReports);
        if (isOneOnOneChat(parentReport)) {
            finalReport = parentReport;
        }
    }

    let finalParticipantAccountIDs: number[] = [];
    if (isTaskReport(report)) {
        // Task reports `managerID` will change when assignee is changed, in that case the old `managerID` is still present in `participants`
        // along with the new one. We only need the `managerID` as a participant here.
        finalParticipantAccountIDs = report?.managerID ? [report?.managerID] : [];
    } else {
        finalParticipantAccountIDs = Object.keys(finalReport?.participants ?? {}).map(Number);
    }

    const otherParticipantsWithoutExpensifyAccountIDs = finalParticipantAccountIDs.filter((accountID) => {
        if (accountID === currentLoginAccountID) {
            return false;
        }
        if (CONST.EXPENSIFY_ACCOUNT_IDS.includes(accountID)) {
            return false;
        }
        return true;
    });

    return otherParticipantsWithoutExpensifyAccountIDs;
}

/**
 * Whether the time row should be shown for a report.
 */
function canShowReportRecipientLocalTime(personalDetails: OnyxEntry<PersonalDetailsList>, report: OnyxEntry<Report>, accountID: number): boolean {
    const reportRecipientAccountIDs = getReportRecipientAccountIDs(report, accountID);
    const hasMultipleParticipants = reportRecipientAccountIDs.length > 1;
    const reportRecipient = personalDetails?.[reportRecipientAccountIDs[0]];
    const reportRecipientTimezone = reportRecipient?.timezone ?? CONST.DEFAULT_TIME_ZONE;
    const isReportParticipantValidated = reportRecipient?.validated ?? false;
    return !!(
        !hasMultipleParticipants &&
        !isChatRoom(report) &&
        !isPolicyExpenseChat(getRootParentReport({report})) &&
        reportRecipient &&
        reportRecipientTimezone?.selected &&
        isReportParticipantValidated
    );
}

/**
 * Shorten last message text to fixed length and trim spaces.
 */
function formatReportLastMessageText(lastMessageText: string | undefined, isModifiedExpenseMessage = false): string {
    if (isModifiedExpenseMessage) {
        return String(lastMessageText).trim().replace(CONST.REGEX.LINE_BREAK, '').trim();
    }

    return formatLastMessageText(lastMessageText);
}

/**
 * Helper method to return the default avatar associated with the given login
 */
function getDefaultWorkspaceAvatar(workspaceName?: string): React.FC<SvgProps> {
    if (!workspaceName) {
        return defaultWorkspaceAvatars.WorkspaceBuilding;
    }

    // Remove all chars not A-Z or 0-9 including underscore
    const alphaNumeric = workspaceName
        .normalize('NFD')
        .replace(/[^0-9a-z]/gi, '')
        .toUpperCase();

    const workspace = `Workspace${alphaNumeric[0]}` as keyof typeof defaultWorkspaceAvatars;
    const defaultWorkspaceAvatar = defaultWorkspaceAvatars[workspace];

    return !alphaNumeric ? defaultWorkspaceAvatars.WorkspaceBuilding : defaultWorkspaceAvatar;
}

/**
 * Helper method to return the default avatar testID associated with the given login
 */
function getDefaultWorkspaceAvatarTestID(workspaceName: string): string {
    if (!workspaceName) {
        return defaultAvatarBuildingIconTestID;
    }

    // Remove all chars not A-Z or 0-9 including underscore
    const alphaNumeric = workspaceName
        .normalize('NFD')
        .replace(/[^0-9a-z]/gi, '')
        .toLowerCase();

    return !alphaNumeric ? defaultAvatarBuildingIconTestID : `SvgDefaultAvatar_${alphaNumeric[0]} Icon`;
}

/**
 * Helper method to return the default avatar associated with the given reportID
 */
function getDefaultGroupAvatar(reportID?: string): IconAsset {
    if (!reportID) {
        return defaultGroupAvatars.Avatar1;
    }
    const reportIDHashBucket: AvatarRange = ((Number(reportID) % CONST.DEFAULT_GROUP_AVATAR_COUNT) + 1) as AvatarRange;
    return defaultGroupAvatars[`Avatar${reportIDHashBucket}`];
}

/**
 * Returns the appropriate icons for the given chat report using the stored personalDetails.
 * The Avatar sources can be URLs or Icon components according to the chat type.
 */
function getIconsForParticipants(participants: number[], personalDetails: OnyxInputOrEntry<PersonalDetailsList>): Icon[] {
    const participantDetails: ParticipantDetails[] = [];
    const participantsList = participants || [];

    for (const accountID of participantsList) {
        const avatarSource = personalDetails?.[accountID]?.avatar ?? FallbackAvatar;
        const displayNameLogin = personalDetails?.[accountID]?.displayName ? personalDetails?.[accountID]?.displayName : personalDetails?.[accountID]?.login;
        participantDetails.push([accountID, displayNameLogin ?? '', avatarSource, personalDetails?.[accountID]?.fallbackIcon ?? '']);
    }

    const sortedParticipantDetails = participantDetails.sort((first, second) => {
        // First sort by displayName/login
        const displayNameLoginOrder = localeCompare(first[1], second[1]);
        if (displayNameLoginOrder !== 0) {
            return displayNameLoginOrder;
        }

        // Then fallback on accountID as the final sorting criteria.
        // This will ensure that the order of avatars with same login/displayName
        // stay consistent across all users and devices
        return first[0] - second[0];
    });

    // Now that things are sorted, gather only the avatars (second element in the array) and return those
    const avatars: Icon[] = [];

    for (const sortedParticipantDetail of sortedParticipantDetails) {
        const userIcon = {
            id: sortedParticipantDetail[0],
            source: sortedParticipantDetail[2],
            type: CONST.ICON_TYPE_AVATAR,
            name: sortedParticipantDetail[1],
            fallbackIcon: sortedParticipantDetail[3],
        };
        avatars.push(userIcon);
    }

    return avatars;
}

/**
 * Cache the workspace icons
 */
const workSpaceIconsCache = new Map<string, {name: string; icon: Icon}>();

/**
 * Given a report, return the associated workspace icon.
 */
function getWorkspaceIcon(report: OnyxInputOrEntry<Report>, policy?: OnyxInputOrEntry<Policy>): Icon {
    const workspaceName = getPolicyName({report, policy});
    const cacheKey = report?.policyID ?? workspaceName;
    const iconFromCache = workSpaceIconsCache.get(cacheKey);
    const reportPolicy = policy ?? allPolicies?.[`${ONYXKEYS.COLLECTION.POLICY}${report?.policyID}`];
    const policyAvatarURL = reportPolicy ? reportPolicy?.avatarURL : report?.policyAvatar;
    // eslint-disable-next-line @typescript-eslint/prefer-nullish-coalescing
    const policyExpenseChatAvatarSource = policyAvatarURL || getDefaultWorkspaceAvatar(workspaceName);

    const isSameAvatarURL = iconFromCache?.icon?.source === policyExpenseChatAvatarSource;
    const hasWorkSpaceNameChanged = iconFromCache?.name !== workspaceName;

    if (iconFromCache && (isSameAvatarURL || policyAvatarURL === undefined) && !hasWorkSpaceNameChanged) {
        return iconFromCache.icon;
    }

    const workspaceIcon: Icon = {
        source: policyExpenseChatAvatarSource ?? '',
        type: CONST.ICON_TYPE_WORKSPACE,
        name: workspaceName,
        id: report?.policyID,
    };
    workSpaceIconsCache.set(cacheKey, {name: workspaceName, icon: workspaceIcon});
    return workspaceIcon;
}

/**
 * Gets the personal details for a login by looking in the ONYXKEYS.PERSONAL_DETAILS_LIST Onyx key (stored in the local variable, allPersonalDetails). If it doesn't exist in Onyx,
 * then a default object is constructed.
 */
function getPersonalDetailsForAccountID(accountID: number | undefined, personalDetailsData?: Partial<PersonalDetailsList>): Partial<PersonalDetails> {
    if (!accountID) {
        return {};
    }

    const defaultDetails = {
        isOptimisticPersonalDetail: true,
    };

    if (!personalDetailsData) {
        return allPersonalDetails?.[accountID] ?? defaultDetails;
    }

    return personalDetailsData?.[accountID] ?? defaultDetails;
}

/**
 * Returns the personal details or a default object if the personal details are not available.
 */
function getPersonalDetailsOrDefault(personalDetails: Partial<PersonalDetails> | undefined | null): Partial<PersonalDetails> {
    return personalDetails ?? {isOptimisticPersonalDetail: true};
}

const hiddenTranslation = translateLocal('common.hidden');

const phoneNumberCache: Record<string, string> = {};

/**
 * Get the displayName for a single report participant.
 */
function getDisplayNameForParticipant({
    accountID,
    shouldUseShortForm = false,
    shouldFallbackToHidden = true,
    shouldAddCurrentUserPostfix = false,
    personalDetailsData = allPersonalDetails,
    shouldRemoveDomain = false,
}: {
    accountID?: number;
    shouldUseShortForm?: boolean;
    shouldFallbackToHidden?: boolean;
    shouldAddCurrentUserPostfix?: boolean;
    personalDetailsData?: Partial<PersonalDetailsList>;
    shouldRemoveDomain?: boolean;
}): string {
    if (!accountID) {
        return '';
    }

    const personalDetails = getPersonalDetailsOrDefault(personalDetailsData?.[accountID]);
    if (!personalDetails) {
        return '';
    }

    const login = personalDetails.login ?? '';

    // Check if the phone number is already cached
    let formattedLogin = phoneNumberCache[login];
    if (!formattedLogin) {
        formattedLogin = formatPhoneNumber(login);
        // Store the formatted phone number in the cache
        phoneNumberCache[login] = formattedLogin;
    }

    // This is to check if account is an invite/optimistically created one
    // and prevent from falling back to 'Hidden', so a correct value is shown
    // when searching for a new user
    if (personalDetails.isOptimisticPersonalDetail === true) {
        return formattedLogin;
    }

    // For selfDM, we display the user's displayName followed by '(you)' as a postfix
    const shouldAddPostfix = shouldAddCurrentUserPostfix && accountID === currentUserAccountID;

    let longName = getDisplayNameOrDefault(personalDetails, formattedLogin, shouldFallbackToHidden, shouldAddPostfix);

    if (shouldRemoveDomain && longName === formattedLogin) {
        longName = longName.split('@').at(0) ?? '';
    }

    // If the user's personal details (first name) should be hidden, make sure we return "hidden" instead of the short name
    if (shouldFallbackToHidden && longName === hiddenTranslation) {
        return formatPhoneNumber(longName);
    }

    const shortName = personalDetails.firstName ? personalDetails.firstName : longName;
    return shouldUseShortForm ? shortName : longName;
}

function getParticipantsAccountIDsForDisplay(
    report: OnyxEntry<Report>,
    shouldExcludeHidden = false,
    shouldExcludeDeleted = false,
    shouldForceExcludeCurrentUser = false,
    reportMetadataParam?: OnyxEntry<ReportMetadata>,
): number[] {
    const reportParticipants = report?.participants ?? {};
    const reportMetadata = reportMetadataParam ?? getReportMetadata(report?.reportID);
    let participantsEntries = Object.entries(reportParticipants);

    // We should not show participants that have an optimistic entry with the same login in the personal details
    const nonOptimisticLoginMap: Record<string, boolean | undefined> = {};

    for (const entry of participantsEntries) {
        const [accountID] = entry;
        const personalDetail = allPersonalDetails?.[accountID];
        if (personalDetail?.login && !personalDetail.isOptimisticPersonalDetail) {
            nonOptimisticLoginMap[personalDetail.login] = true;
        }
    }

    participantsEntries = participantsEntries.filter(([accountID]) => {
        const personalDetail = allPersonalDetails?.[accountID];
        if (personalDetail?.login && personalDetail.isOptimisticPersonalDetail) {
            return !nonOptimisticLoginMap[personalDetail.login];
        }
        return true;
    });

    let participantsIds = participantsEntries.map(([accountID]) => Number(accountID));

    // For 1:1 chat, we don't want to include the current user as a participant in order to not mark 1:1 chats as having multiple participants
    // For system chat, we want to display Expensify as the only participant
    const shouldExcludeCurrentUser = isOneOnOneChat(report) || isSystemChat(report) || shouldForceExcludeCurrentUser;

    if (shouldExcludeCurrentUser || shouldExcludeHidden || shouldExcludeDeleted) {
        participantsIds = participantsIds.filter((accountID) => {
            if (shouldExcludeCurrentUser && accountID === currentUserAccountID) {
                return false;
            }

            if (shouldExcludeHidden && isHiddenForCurrentUser(reportParticipants[accountID]?.notificationPreference)) {
                return false;
            }

            if (
                shouldExcludeDeleted &&
                reportMetadata?.pendingChatMembers?.findLast((member) => Number(member.accountID) === accountID)?.pendingAction === CONST.RED_BRICK_ROAD_PENDING_ACTION.DELETE
            ) {
                return false;
            }

            return true;
        });
    }

    return participantsIds.filter((accountID) => isNumber(accountID));
}

function getParticipantsList(report: Report, personalDetails: OnyxEntry<PersonalDetailsList>, isRoomMembersList = false, reportMetadata: OnyxEntry<ReportMetadata> = undefined): number[] {
    const isReportGroupChat = isGroupChat(report);
    const shouldExcludeHiddenParticipants = !isReportGroupChat && !isMoneyRequestReport(report) && !isMoneyRequest(report);
    const chatParticipants = getParticipantsAccountIDsForDisplay(report, isRoomMembersList || shouldExcludeHiddenParticipants, false, false, reportMetadata);

    return chatParticipants.filter((accountID) => {
        const details = personalDetails?.[accountID];

        if (!isRoomMembersList) {
            if (!details) {
                Log.hmmm(`[ReportParticipantsPage] no personal details found for Group chat member with accountID: ${accountID}`);
                return false;
            }
        } else {
            // When adding a new member to a room (whose personal detail does not exist in Onyx), an optimistic personal detail
            // is created. However, when the real personal detail is returned from the backend, a duplicate member may appear
            // briefly before the optimistic personal detail is deleted. To address this, we filter out the optimistically created
            // member here.
            const isDuplicateOptimisticDetail =
                details?.isOptimisticPersonalDetail && chatParticipants.some((accID) => accID !== accountID && details.login === personalDetails?.[accID]?.login);

            if (!details || isDuplicateOptimisticDetail) {
                Log.hmmm(`[RoomMembersPage] no personal details found for room member with accountID: ${accountID}`);
                return false;
            }
        }
        return true;
    });
}

function buildParticipantsFromAccountIDs(accountIDs: number[]): Participants {
    const finalParticipants: Participants = {};
    return accountIDs.reduce((participants, accountID) => {
        // eslint-disable-next-line no-param-reassign
        participants[accountID] = {notificationPreference: CONST.REPORT.NOTIFICATION_PREFERENCE.ALWAYS};
        return participants;
    }, finalParticipants);
}

/**
 * Returns the report name if the report is a group chat
 */
function getGroupChatName(participants?: SelectedParticipant[], shouldApplyLimit = false, report?: OnyxEntry<Report>, reportMetadataParam?: OnyxEntry<ReportMetadata>): string | undefined {
    // If we have a report always try to get the name from the report.
    if (report?.reportName) {
        return report.reportName;
    }

    const reportMetadata = reportMetadataParam ?? getReportMetadata(report?.reportID);

    const pendingMemberAccountIDs = new Set(
        reportMetadata?.pendingChatMembers?.filter((member) => member.pendingAction === CONST.RED_BRICK_ROAD_PENDING_ACTION.DELETE).map((member) => member.accountID),
    );
    let participantAccountIDs =
        participants?.map((participant) => participant.accountID) ??
        Object.keys(report?.participants ?? {})
            .map(Number)
            .filter((accountID) => !pendingMemberAccountIDs.has(accountID.toString()));
    const shouldAddEllipsis = participantAccountIDs.length > CONST.DISPLAY_PARTICIPANTS_LIMIT && shouldApplyLimit;
    if (shouldApplyLimit) {
        participantAccountIDs = participantAccountIDs.slice(0, CONST.DISPLAY_PARTICIPANTS_LIMIT);
    }
    const isMultipleParticipantReport = participantAccountIDs.length > 1;

    if (isMultipleParticipantReport) {
        return participantAccountIDs
            .map(
                (participantAccountID, index) =>
                    getDisplayNameForParticipant({accountID: participantAccountID, shouldUseShortForm: isMultipleParticipantReport}) || formatPhoneNumber(participants?.[index]?.login ?? ''),
            )
            .sort((first, second) => localeCompare(first ?? '', second ?? ''))
            .filter(Boolean)
            .join(', ')
            .slice(0, CONST.REPORT_NAME_LIMIT)
            .concat(shouldAddEllipsis ? '...' : '');
    }

    return translateLocal('groupChat.defaultReportName', {displayName: getDisplayNameForParticipant({accountID: participantAccountIDs.at(0)})});
}

function getParticipants(reportID: string) {
    const report = getReportOrDraftReport(reportID);
    if (!report) {
        return {};
    }

    return report.participants;
}

/**
 * Returns the appropriate icons for the given chat report using the stored personalDetails.
 * The Avatar sources can be URLs or Icon components according to the chat type.
 */
function getIcons(
    report: OnyxInputOrEntry<Report>,
    personalDetails: OnyxInputOrEntry<PersonalDetailsList>,
    defaultIcon: AvatarSource | null = null,
    defaultName = '',
    defaultAccountID = -1,
    policy?: OnyxInputOrEntry<Policy>,
    invoiceReceiverPolicy?: OnyxInputOrEntry<Policy>,
): Icon[] {
    const ownerDetails = report?.ownerAccountID ? personalDetails?.[report.ownerAccountID] : undefined;

    if (isEmptyObject(report)) {
        const fallbackIcon: Icon = {
            source: defaultIcon ?? FallbackAvatar,
            type: CONST.ICON_TYPE_AVATAR,
            name: defaultName,
            id: defaultAccountID,
        };
        return [fallbackIcon];
    }
    if (isExpenseRequest(report)) {
        const parentReportAction = allReportActions?.[`${ONYXKEYS.COLLECTION.REPORT_ACTIONS}${report.parentReportID}`]?.[report.parentReportActionID];
        const workspaceIcon = getWorkspaceIcon(report, policy);
        const actorDetails = parentReportAction?.actorAccountID ? personalDetails?.[parentReportAction.actorAccountID] : undefined;
        const memberIcon = {
            source: actorDetails?.avatar ?? FallbackAvatar,
            id: parentReportAction?.actorAccountID,
            type: CONST.ICON_TYPE_AVATAR,
            name: actorDetails?.displayName ?? '',
            fallbackIcon: actorDetails?.fallbackIcon,
        };

        return [memberIcon, workspaceIcon];
    }
    if (isChatThread(report)) {
        const parentReportAction = allReportActions?.[`${ONYXKEYS.COLLECTION.REPORT_ACTIONS}${report.parentReportID}`]?.[report.parentReportActionID];

        const actorAccountID = getReportActionActorAccountID(parentReportAction, report, report);
        const actorDetails = actorAccountID ? personalDetails?.[actorAccountID] : undefined;
        const actorDisplayName = getDisplayNameOrDefault(actorDetails, '', false);
        const actorIcon = {
            id: actorAccountID,
            source: actorDetails?.avatar ?? FallbackAvatar,
            name: formatPhoneNumber(actorDisplayName),
            type: CONST.ICON_TYPE_AVATAR,
            fallbackIcon: actorDetails?.fallbackIcon,
        };

        if (isWorkspaceThread(report)) {
            const workspaceIcon = getWorkspaceIcon(report, policy);
            return [actorIcon, workspaceIcon];
        }
        return [actorIcon];
    }
    if (isTaskReport(report)) {
        const ownerIcon = {
            id: report?.ownerAccountID,
            source: ownerDetails?.avatar ?? FallbackAvatar,
            type: CONST.ICON_TYPE_AVATAR,
            name: ownerDetails?.displayName ?? '',
            fallbackIcon: ownerDetails?.fallbackIcon,
        };

        if (isWorkspaceTaskReport(report)) {
            const workspaceIcon = getWorkspaceIcon(report, policy);
            return [ownerIcon, workspaceIcon];
        }

        return [ownerIcon];
    }
    if (isDomainRoom(report)) {
        // Get domain name after the #. Domain Rooms use our default workspace avatar pattern.
        const domainName = report?.reportName?.substring(1);
        const policyExpenseChatAvatarSource = getDefaultWorkspaceAvatar(domainName);
        const domainIcon: Icon = {
            source: policyExpenseChatAvatarSource,
            type: CONST.ICON_TYPE_WORKSPACE,
            name: domainName ?? '',
            id: report?.policyID,
        };
        return [domainIcon];
    }

    // This will get removed as part of https://github.com/Expensify/App/issues/59961
    // eslint-disable-next-line deprecation/deprecation
    if (isAdminRoom(report) || isAnnounceRoom(report) || isChatRoom(report) || isArchivedNonExpenseReport(report, getReportNameValuePairs(report?.reportID))) {
        const icons = [getWorkspaceIcon(report, policy)];

        if (isInvoiceRoom(report)) {
            if (report?.invoiceReceiver?.type === CONST.REPORT.INVOICE_RECEIVER_TYPE.INDIVIDUAL) {
                icons.push(...getIconsForParticipants([report?.invoiceReceiver.accountID], personalDetails));
            } else {
                const receiverPolicyID = report?.invoiceReceiver?.policyID;
                const receiverPolicy = invoiceReceiverPolicy ?? getPolicy(receiverPolicyID);
                if (!isEmptyObject(receiverPolicy)) {
                    icons.push({
                        source: receiverPolicy?.avatarURL ?? getDefaultWorkspaceAvatar(receiverPolicy.name),
                        type: CONST.ICON_TYPE_WORKSPACE,
                        name: receiverPolicy.name,
                        id: receiverPolicyID,
                    });
                }
            }
        }

        return icons;
    }
    if (isPolicyExpenseChat(report) || isExpenseReport(report)) {
        const workspaceIcon = getWorkspaceIcon(report, policy);
        const memberIcon = {
            source: ownerDetails?.avatar ?? FallbackAvatar,
            id: report?.ownerAccountID,
            type: CONST.ICON_TYPE_AVATAR,
            name: ownerDetails?.displayName ?? '',
            fallbackIcon: ownerDetails?.fallbackIcon,
        };
        return isExpenseReport(report) ? [memberIcon, workspaceIcon] : [workspaceIcon, memberIcon];
    }
    if (isIOUReport(report)) {
        const managerDetails = report?.managerID ? personalDetails?.[report.managerID] : undefined;
        const managerIcon = {
            source: managerDetails?.avatar ?? FallbackAvatar,
            id: report?.managerID,
            type: CONST.ICON_TYPE_AVATAR,
            name: managerDetails?.displayName ?? '',
            fallbackIcon: managerDetails?.fallbackIcon,
        };
        const ownerIcon = {
            id: report?.ownerAccountID,
            source: ownerDetails?.avatar ?? FallbackAvatar,
            type: CONST.ICON_TYPE_AVATAR,
            name: ownerDetails?.displayName ?? '',
            fallbackIcon: ownerDetails?.fallbackIcon,
        };
        const isManager = currentUserAccountID === report?.managerID;

        // For one transaction IOUs, display a simplified report icon
        if (isOneTransactionReport(report?.reportID)) {
            return [ownerIcon];
        }

        return isManager ? [managerIcon, ownerIcon] : [ownerIcon, managerIcon];
    }

    if (isSelfDM(report)) {
        return getIconsForParticipants(currentUserAccountID ? [currentUserAccountID] : [], personalDetails);
    }

    if (isSystemChat(report)) {
        return getIconsForParticipants([CONST.ACCOUNT_ID.NOTIFICATIONS ?? 0], personalDetails);
    }

    if (isGroupChat(report)) {
        const groupChatIcon = {
            // eslint-disable-next-line @typescript-eslint/prefer-nullish-coalescing
            source: report.avatarUrl || getDefaultGroupAvatar(report.reportID),
            id: -1,
            type: CONST.ICON_TYPE_AVATAR,
            name: getGroupChatName(undefined, true, report),
        };
        return [groupChatIcon];
    }

    if (isInvoiceReport(report)) {
        const invoiceRoomReport = getReportOrDraftReport(report.chatReportID);
        const icons = [getWorkspaceIcon(invoiceRoomReport, policy)];

        if (invoiceRoomReport?.invoiceReceiver?.type === CONST.REPORT.INVOICE_RECEIVER_TYPE.INDIVIDUAL) {
            icons.push(...getIconsForParticipants([invoiceRoomReport?.invoiceReceiver.accountID], personalDetails));

            return icons;
        }

        const receiverPolicyID = invoiceRoomReport?.invoiceReceiver?.policyID;
        const receiverPolicy = invoiceReceiverPolicy ?? getPolicy(receiverPolicyID);

        if (!isEmptyObject(receiverPolicy)) {
            icons.push({
                source: receiverPolicy?.avatarURL ?? getDefaultWorkspaceAvatar(receiverPolicy.name),
                type: CONST.ICON_TYPE_WORKSPACE,
                name: receiverPolicy.name,
                id: receiverPolicyID,
            });
        }

        return icons;
    }

    if (isOneOnOneChat(report)) {
        const otherParticipantsAccountIDs = Object.keys(report.participants ?? {})
            .map(Number)
            .filter((accountID) => accountID !== currentUserAccountID);
        return getIconsForParticipants(otherParticipantsAccountIDs, personalDetails);
    }

    const participantAccountIDs = Object.keys(report.participants ?? {}).map(Number);
    return getIconsForParticipants(participantAccountIDs, personalDetails);
}

function getDisplayNamesWithTooltips(
    personalDetailsList: PersonalDetails[] | PersonalDetailsList | OptionData[],
    shouldUseShortForm: boolean,
    shouldFallbackToHidden = true,
    shouldAddCurrentUserPostfix = false,
): DisplayNameWithTooltips {
    const personalDetailsListArray = Array.isArray(personalDetailsList) ? personalDetailsList : Object.values(personalDetailsList);

    return personalDetailsListArray
        .map((user) => {
            const accountID = Number(user?.accountID);
            // eslint-disable-next-line @typescript-eslint/prefer-nullish-coalescing
            const displayName = getDisplayNameForParticipant({accountID, shouldUseShortForm, shouldFallbackToHidden, shouldAddCurrentUserPostfix}) || user?.login || '';
            const avatar = user && 'avatar' in user ? user.avatar : undefined;

            let pronouns = user?.pronouns ?? undefined;
            if (pronouns?.startsWith(CONST.PRONOUNS.PREFIX)) {
                const pronounTranslationKey = pronouns.replace(CONST.PRONOUNS.PREFIX, '');
                pronouns = translateLocal(`pronouns.${pronounTranslationKey}` as TranslationPaths);
            }

            return {
                displayName,
                avatar,
                login: user?.login ?? '',
                accountID,
                pronouns,
            };
        })
        .sort((first, second) => {
            // First sort by displayName/login
            const displayNameLoginOrder = localeCompare(first.displayName, second.displayName);
            if (displayNameLoginOrder !== 0) {
                return displayNameLoginOrder;
            }

            // Then fallback on accountID as the final sorting criteria.
            return first.accountID - second.accountID;
        });
}

/**
 * Returns the the display names of the given user accountIDs
 */
function getUserDetailTooltipText(accountID: number, fallbackUserDisplayName = ''): string {
    const displayNameForParticipant = getDisplayNameForParticipant({accountID});
    return displayNameForParticipant || fallbackUserDisplayName;
}

/**
 * For a deleted parent report action within a chat report,
 * let us return the appropriate display message
 *
 * @param reportAction - The deleted report action of a chat report for which we need to return message.
 */
function getDeletedParentActionMessageForChatReport(reportAction: OnyxEntry<ReportAction>): string {
    // By default, let us display [Deleted message]
    let deletedMessageText = translateLocal('parentReportAction.deletedMessage');
    if (isCreatedTaskReportAction(reportAction)) {
        // For canceled task report, let us display [Deleted task]
        deletedMessageText = translateLocal('parentReportAction.deletedTask');
    }
    return deletedMessageText;
}

/**
 * Returns the preview message for `REIMBURSEMENT_QUEUED` action
 */
function getReimbursementQueuedActionMessage({
    reportAction,
    reportOrID,
    shouldUseShortDisplayName = true,
    reports,
    personalDetails,
}: {
    reportAction: OnyxEntry<ReportAction<typeof CONST.REPORT.ACTIONS.TYPE.REIMBURSEMENT_QUEUED>>;
    reportOrID: OnyxEntry<Report> | string | SearchReport;
    shouldUseShortDisplayName?: boolean;
    reports?: SearchReport[];
    personalDetails?: Partial<PersonalDetailsList>;
}): string {
    const report = typeof reportOrID === 'string' ? getReport(reportOrID, reports ?? allReports) : reportOrID;
    const submitterDisplayName = getDisplayNameForParticipant({accountID: report?.ownerAccountID, shouldUseShortForm: shouldUseShortDisplayName, personalDetailsData: personalDetails}) ?? '';
    const originalMessage = getOriginalMessage(reportAction);
    let messageKey: TranslationPaths;
    if (originalMessage?.paymentType === CONST.IOU.PAYMENT_TYPE.EXPENSIFY) {
        messageKey = 'iou.waitingOnEnabledWallet';
    } else {
        messageKey = 'iou.waitingOnBankAccount';
    }

    return translateLocal(messageKey, {submitterDisplayName});
}

/**
 * Returns the preview message for `REIMBURSEMENT_DEQUEUED` or `REIMBURSEMENT_ACH_CANCELED` action
 */
function getReimbursementDeQueuedOrCanceledActionMessage(
    reportAction: OnyxEntry<ReportAction<typeof CONST.REPORT.ACTIONS.TYPE.REIMBURSEMENT_DEQUEUED | typeof CONST.REPORT.ACTIONS.TYPE.REIMBURSEMENT_ACH_CANCELED>>,
    reportOrID: OnyxEntry<Report> | string | SearchReport,
    isLHNPreview = false,
): string {
    const report = typeof reportOrID === 'string' ? getReport(reportOrID, allReports) : reportOrID;
    const originalMessage = getOriginalMessage(reportAction);
    const amount = originalMessage?.amount;
    const currency = originalMessage?.currency;
    const formattedAmount = convertToDisplayString(amount, currency);
    if (originalMessage?.cancellationReason === CONST.REPORT.CANCEL_PAYMENT_REASONS.ADMIN || originalMessage?.cancellationReason === CONST.REPORT.CANCEL_PAYMENT_REASONS.USER) {
        const payerOrApproverName = report?.managerID === currentUserAccountID || !isLHNPreview ? '' : getDisplayNameForParticipant({accountID: report?.managerID, shouldUseShortForm: true});
        return translateLocal('iou.adminCanceledRequest', {manager: payerOrApproverName, amount: formattedAmount});
    }
    const submitterDisplayName = getDisplayNameForParticipant({accountID: report?.ownerAccountID, shouldUseShortForm: true}) ?? '';
    return translateLocal('iou.canceledRequest', {submitterDisplayName, amount: formattedAmount});
}

/**
 * Builds an optimistic REIMBURSEMENT_DEQUEUED report action with a randomly generated reportActionID.
 *
 */
function buildOptimisticChangeFieldAction(reportField: PolicyReportField, previousReportField: PolicyReportField): OptimisticChangeFieldAction {
    return {
        actionName: CONST.REPORT.ACTIONS.TYPE.CHANGE_FIELD,
        actorAccountID: currentUserAccountID,
        message: [
            {
                type: 'TEXT',
                style: 'strong',
                text: 'You',
            },
            {
                type: 'TEXT',
                style: 'normal',
                text: ` modified field '${reportField.name}'.`,
            },
            {
                type: 'TEXT',
                style: 'normal',
                text: ` New value is '${reportField.value}'`,
            },
            {
                type: 'TEXT',
                style: 'normal',
                text: ` (previously '${previousReportField.value}').`,
            },
        ],
        originalMessage: {
            fieldName: reportField.name,
            newType: reportField.type,
            newValue: reportField.value,
            oldType: previousReportField.type,
            oldValue: previousReportField.value,
        },
        person: [
            {
                style: 'strong',
                text: getCurrentUserDisplayNameOrEmail(),
                type: 'TEXT',
            },
        ],
        reportActionID: rand64(),
        created: DateUtils.getDBTime(),
        pendingAction: CONST.RED_BRICK_ROAD_PENDING_ACTION.ADD,
    };
}

/**
 * Builds an optimistic REIMBURSEMENT_DEQUEUED report action with a randomly generated reportActionID.
 *
 */
function buildOptimisticCancelPaymentReportAction(expenseReportID: string, amount: number, currency: string): OptimisticCancelPaymentReportAction {
    return {
        actionName: CONST.REPORT.ACTIONS.TYPE.REIMBURSEMENT_DEQUEUED,
        actorAccountID: currentUserAccountID,
        message: [
            {
                cancellationReason: CONST.REPORT.CANCEL_PAYMENT_REASONS.ADMIN,
                expenseReportID,
                type: CONST.REPORT.MESSAGE.TYPE.COMMENT,
                text: '',
                amount,
                currency,
            },
        ],
        originalMessage: {
            cancellationReason: CONST.REPORT.CANCEL_PAYMENT_REASONS.ADMIN,
            expenseReportID,
            amount,
            currency,
        },
        person: [
            {
                style: 'strong',
                text: getCurrentUserDisplayNameOrEmail(),
                type: 'TEXT',
            },
        ],
        reportActionID: rand64(),
        shouldShow: true,
        created: DateUtils.getDBTime(),
        pendingAction: CONST.RED_BRICK_ROAD_PENDING_ACTION.ADD,
    };
}

/**
 * Returns the last visible message for a given report after considering the given optimistic actions
 *
 * @param reportID - the report for which last visible message has to be fetched
 * @param [actionsToMerge] - the optimistic merge actions that needs to be considered while fetching last visible message

 */
function getLastVisibleMessage(reportID: string | undefined, actionsToMerge: ReportActions = {}): LastVisibleMessage {
    const report = getReportOrDraftReport(reportID);
    const lastVisibleAction = getLastVisibleActionReportActionsUtils(reportID, canUserPerformWriteAction(report), actionsToMerge);

    // For Chat Report with deleted parent actions, let us fetch the correct message
    if (isDeletedParentAction(lastVisibleAction) && !isEmptyObject(report) && isChatReport(report)) {
        const lastMessageText = getDeletedParentActionMessageForChatReport(lastVisibleAction);
        return {
            lastMessageText,
        };
    }

    // Fetch the last visible message for report represented by reportID and based on actions to merge.
    return getLastVisibleMessageReportActionsUtils(reportID, canUserPerformWriteAction(report), actionsToMerge);
}

/**
 * Checks if a report is waiting for the manager to complete an action.
 * Example: the assignee of an open task report or the manager of a processing expense report.
 *
 * @param [parentReportAction] - The parent report action of the report (Used to check if the task has been canceled)
 */
function isWaitingForAssigneeToCompleteAction(report: OnyxEntry<Report>, parentReportAction: OnyxEntry<ReportAction>): boolean {
    if (report?.hasOutstandingChildTask) {
        return true;
    }

    if (report?.hasParentAccess === false && isReportManager(report)) {
        if (isOpenTaskReport(report, parentReportAction)) {
            return true;
        }

        if (isProcessingReport(report) && isExpenseReport(report)) {
            return true;
        }
    }

    return false;
}

function isUnreadWithMention(reportOrOption: OnyxEntry<Report> | OptionData): boolean {
    if (!reportOrOption) {
        return false;
    }
    // lastMentionedTime and lastReadTime are both datetime strings and can be compared directly
    const lastMentionedTime = reportOrOption.lastMentionedTime ?? '';
    const lastReadTime = reportOrOption.lastReadTime ?? '';
    return !!('isUnreadWithMention' in reportOrOption && reportOrOption.isUnreadWithMention) || lastReadTime < lastMentionedTime;
}

type ReasonAndReportActionThatRequiresAttention = {
    reason: ValueOf<typeof CONST.REQUIRES_ATTENTION_REASONS>;
    reportAction?: OnyxEntry<ReportAction>;
};

function getReasonAndReportActionThatRequiresAttention(
    optionOrReport: OnyxEntry<Report> | OptionData,
    parentReportAction?: OnyxEntry<ReportAction>,
): ReasonAndReportActionThatRequiresAttention | null {
    if (!optionOrReport) {
        return null;
    }

    const reportActions = getAllReportActions(optionOrReport.reportID);

    if (isJoinRequestInAdminRoom(optionOrReport)) {
        return {
            reason: CONST.REQUIRES_ATTENTION_REASONS.HAS_JOIN_REQUEST,
            reportAction: getActionableJoinRequestPendingReportAction(optionOrReport.reportID),
        };
    }

    // This will get removed as part of https://github.com/Expensify/App/issues/59961
    // eslint-disable-next-line deprecation/deprecation
    if (isArchivedReport(getReportNameValuePairs(optionOrReport?.reportID)) || isArchivedReport(getReportNameValuePairs(optionOrReport?.reportID))) {
        return null;
    }

    if (isUnreadWithMention(optionOrReport)) {
        return {
            reason: CONST.REQUIRES_ATTENTION_REASONS.IS_UNREAD_WITH_MENTION,
        };
    }

    if (isWaitingForAssigneeToCompleteAction(optionOrReport, parentReportAction)) {
        return {
            reason: CONST.REQUIRES_ATTENTION_REASONS.IS_WAITING_FOR_ASSIGNEE_TO_COMPLETE_ACTION,
            reportAction: Object.values(reportActions).find((action) => action.childType === CONST.REPORT.TYPE.TASK),
        };
    }

    const iouReportActionToApproveOrPay = getIOUReportActionToApproveOrPay(optionOrReport, optionOrReport.reportID);
    const iouReportID = getIOUReportIDFromReportActionPreview(iouReportActionToApproveOrPay);
    const transactions = getReportTransactions(iouReportID);
    const hasOnlyPendingTransactions = transactions.length > 0 && transactions.every((t) => isExpensifyCardTransaction(t) && isPending(t));

    // Has a child report that is awaiting action (e.g. approve, pay, add bank account) from current user
    const policy = getPolicy(optionOrReport.policyID);
    if (
        (optionOrReport.hasOutstandingChildRequest === true || iouReportActionToApproveOrPay?.reportActionID) &&
        (policy?.reimbursementChoice !== CONST.POLICY.REIMBURSEMENT_CHOICES.REIMBURSEMENT_NO || !hasOnlyPendingTransactions)
    ) {
        return {
            reason: CONST.REQUIRES_ATTENTION_REASONS.HAS_CHILD_REPORT_AWAITING_ACTION,
            reportAction: iouReportActionToApproveOrPay,
        };
    }

    if (hasMissingInvoiceBankAccount(optionOrReport.reportID) && !isSettled(optionOrReport.reportID)) {
        return {
            reason: CONST.REQUIRES_ATTENTION_REASONS.HAS_MISSING_INVOICE_BANK_ACCOUNT,
        };
    }

    if (isInvoiceRoom(optionOrReport)) {
        const reportAction = Object.values(reportActions).find(
            (action) =>
                action.actionName === CONST.REPORT.ACTIONS.TYPE.REPORT_PREVIEW &&
                action.childReportID &&
                hasMissingInvoiceBankAccount(action.childReportID) &&
                !isSettled(action.childReportID),
        );

        return reportAction
            ? {
                  reason: CONST.REQUIRES_ATTENTION_REASONS.HAS_MISSING_INVOICE_BANK_ACCOUNT,
                  reportAction,
              }
            : null;
    }

    return null;
}

/**
 * Determines if the option requires action from the current user. This can happen when it:
 *  - is unread and the user was mentioned in one of the unread comments
 *  - is for an outstanding task waiting on the user
 *  - has an outstanding child expense that is waiting for an action from the current user (e.g. pay, approve, add bank account)
 *  - is either the system or concierge chat, the user free trial has ended and it didn't add a payment card yet
 *
 * @param option (report or optionItem)
 * @param parentReportAction (the report action the current report is a thread of)
 */
function requiresAttentionFromCurrentUser(optionOrReport: OnyxEntry<Report> | OptionData, parentReportAction?: OnyxEntry<ReportAction>) {
    return !!getReasonAndReportActionThatRequiresAttention(optionOrReport, parentReportAction);
}

/**
 * Checks if the report contains at least one Non-Reimbursable transaction
 */
function hasNonReimbursableTransactions(iouReportID: string | undefined, reportsTransactionsParam: Record<string, Transaction[]> = reportsTransactions): boolean {
    const transactions = getReportTransactions(iouReportID, reportsTransactionsParam);
    return transactions.filter((transaction) => transaction.reimbursable === false).length > 0;
}

function getMoneyRequestSpendBreakdown(report: OnyxInputOrEntry<Report>, searchReports?: SearchReport[]): SpendBreakdown {
    const reports = searchReports ?? allReports;
    let moneyRequestReport: OnyxEntry<Report>;
    if (report && (isMoneyRequestReport(report, searchReports) || isInvoiceReport(report))) {
        moneyRequestReport = report;
    }
    if (reports && report?.iouReportID) {
        moneyRequestReport = getReport(report.iouReportID, allReports);
    }
    if (moneyRequestReport) {
        let nonReimbursableSpend = moneyRequestReport.nonReimbursableTotal ?? 0;
        let totalSpend = moneyRequestReport.total ?? 0;

        if (nonReimbursableSpend + totalSpend !== 0) {
            // There is a possibility that if the Expense report has a negative total.
            // This is because there are instances where you can get a credit back on your card,
            // or you enter a negative expense to “offset” future expenses
            nonReimbursableSpend = isExpenseReport(moneyRequestReport) ? nonReimbursableSpend * -1 : Math.abs(nonReimbursableSpend);
            totalSpend = isExpenseReport(moneyRequestReport) ? totalSpend * -1 : Math.abs(totalSpend);

            const totalDisplaySpend = totalSpend;
            const reimbursableSpend = totalDisplaySpend - nonReimbursableSpend;

            return {
                nonReimbursableSpend,
                reimbursableSpend,
                totalDisplaySpend,
            };
        }
    }
    return {
        nonReimbursableSpend: 0,
        reimbursableSpend: 0,
        totalDisplaySpend: 0,
    };
}

/**
 * Get the title for a policy expense chat which depends on the role of the policy member seeing this report
 */
function getPolicyExpenseChatName({
    report,
    policy,
    personalDetailsList = allPersonalDetails,
    policies,
    reports,
}: {
    report: OnyxEntry<Report>;
    policy?: OnyxEntry<Policy> | SearchPolicy;
    personalDetailsList?: Partial<PersonalDetailsList>;
    policies?: SearchPolicy[];
    reports?: SearchReport[];
}): string | undefined {
    const ownerAccountID = report?.ownerAccountID;
    const personalDetails = ownerAccountID ? personalDetailsList?.[ownerAccountID] : undefined;
    const login = personalDetails ? personalDetails.login : null;
    // eslint-disable-next-line @typescript-eslint/prefer-nullish-coalescing
    const reportOwnerDisplayName = getDisplayNameForParticipant({accountID: ownerAccountID, shouldRemoveDomain: true}) || login;

    if (reportOwnerDisplayName) {
        return translateLocal('workspace.common.policyExpenseChatName', {displayName: reportOwnerDisplayName});
    }

    let policyExpenseChatRole = 'user';

    const policyItem = policies ? policies.find((p) => p.id === report?.policyID) : allPolicies?.[`${ONYXKEYS.COLLECTION.POLICY}${report?.policyID}`];
    if (policyItem) {
        policyExpenseChatRole = policyItem.role || 'user';
    }

    // If this user is not admin and this policy expense chat has been archived because of account merging, this must be an old expense chat
    // of the account which was merged into the current user's account. Use the name of the policy as the name of the report.
    // This will get removed as part of https://github.com/Expensify/App/issues/59961
    // eslint-disable-next-line deprecation/deprecation
    if (isArchivedNonExpenseReport(report, getReportNameValuePairs(report?.reportID))) {
        const lastAction = getLastVisibleActionReportActionsUtils(report?.reportID);
        const archiveReason = isClosedAction(lastAction) ? getOriginalMessage(lastAction)?.reason : CONST.REPORT.ARCHIVE_REASON.DEFAULT;
        if (archiveReason === CONST.REPORT.ARCHIVE_REASON.ACCOUNT_MERGED && policyExpenseChatRole !== CONST.POLICY.ROLE.ADMIN) {
            return getPolicyName({report, policy, policies, reports});
        }
    }
    return report?.reportName;
}

function getArchiveReason(reportActions: OnyxEntry<ReportActions>): ValueOf<typeof CONST.REPORT.ARCHIVE_REASON> | undefined {
    const lastClosedReportAction = getLastClosedReportAction(reportActions);

    if (!lastClosedReportAction) {
        return undefined;
    }

    return isClosedAction(lastClosedReportAction) ? getOriginalMessage(lastClosedReportAction)?.reason : CONST.REPORT.ARCHIVE_REASON.DEFAULT;
}

/**
 * Given a report field, check if the field is for the report title.
 */
function isReportFieldOfTypeTitle(reportField: OnyxEntry<PolicyReportField>): boolean {
    return reportField?.fieldID === CONST.REPORT_FIELD_TITLE_FIELD_ID;
}

/**
 * Check if Report has any held expenses
 */
function isHoldCreator(transaction: OnyxEntry<Transaction>, reportID: string | undefined): boolean {
    const holdReportAction = getReportAction(reportID, `${transaction?.comment?.hold ?? ''}`);
    return isActionCreator(holdReportAction);
}

/**
 * Given a report field, check if the field can be edited or not.
 * For title fields, its considered disabled if `deletable` prop is `true` (https://github.com/Expensify/App/issues/35043#issuecomment-1911275433)
 * For non title fields, its considered disabled if:
 * 1. The user is not admin of the report
 * 2. Report is settled or it is closed
 */
function isReportFieldDisabled(report: OnyxEntry<Report>, reportField: OnyxEntry<PolicyReportField>, policy: OnyxEntry<Policy>): boolean {
    if (isInvoiceReport(report)) {
        return true;
    }
    const isReportSettled = isSettled(report?.reportID);
    const isReportClosed = isClosedReport(report);
    const isTitleField = isReportFieldOfTypeTitle(reportField);
    const isAdmin = isPolicyAdmin(report?.policyID, {[`${ONYXKEYS.COLLECTION.POLICY}${policy?.id}`]: policy});
    const isApproved = isReportApproved({report});
    if (!isAdmin && (isReportSettled || isReportClosed || isApproved)) {
        return true;
    }

    if (isTitleField) {
        return !reportField?.deletable;
    }

    return false;
}

/**
 * Given a set of report fields, return the field that refers to title
 */
function getTitleReportField(reportFields: Record<string, PolicyReportField>) {
    return Object.values(reportFields).find((field) => isReportFieldOfTypeTitle(field));
}

/**
 * Get the key for a report field
 */
function getReportFieldKey(reportFieldId: string | undefined) {
    if (!reportFieldId) {
        return '';
    }

    // We don't need to add `expensify_` prefix to the title field key, because backend stored title under a unique key `text_title`,
    // and all the other report field keys are stored under `expensify_FIELD_ID`.
    if (reportFieldId === CONST.REPORT_FIELD_TITLE_FIELD_ID) {
        return reportFieldId;
    }

    return `expensify_${reportFieldId}`;
}

/**
 * Get the report fields attached to the policy given policyID
 */
function getReportFieldsByPolicyID(policyID: string | undefined): Record<string, PolicyReportField> {
    if (!policyID) {
        return {};
    }

    const policyReportFields = Object.entries(allPolicies ?? {}).find(([key]) => key.replace(ONYXKEYS.COLLECTION.POLICY, '') === policyID);
    const fieldList = policyReportFields?.[1]?.fieldList;

    if (!policyReportFields || !fieldList) {
        return {};
    }

    return fieldList;
}

/**
 * Get the report fields that we should display a MoneyReportView gets opened
 */

function getAvailableReportFields(report: OnyxEntry<Report>, policyReportFields: PolicyReportField[]): PolicyReportField[] {
    // Get the report fields that are attached to a report. These will persist even if a field is deleted from the policy.
    const reportFields = Object.values(report?.fieldList ?? {});
    const reportIsSettled = isSettled(report?.reportID);

    // If the report is settled, we don't want to show any new field that gets added to the policy.
    if (reportIsSettled) {
        return reportFields;
    }

    // If the report is unsettled, we want to merge the new fields that get added to the policy with the fields that
    // are attached to the report.
    const mergedFieldIds = Array.from(new Set([...policyReportFields.map(({fieldID}) => fieldID), ...reportFields.map(({fieldID}) => fieldID)]));

    const fields = mergedFieldIds.map((id) => {
        const field = report?.fieldList?.[getReportFieldKey(id)];

        if (field) {
            return field;
        }

        const policyReportField = policyReportFields.find(({fieldID}) => fieldID === id);

        if (policyReportField) {
            return policyReportField;
        }

        return null;
    });

    return fields.filter(Boolean) as PolicyReportField[];
}

/**
 * Get the title for an IOU or expense chat which will be showing the payer and the amount
 */
function getMoneyRequestReportName({
    report,
    policy,
    invoiceReceiverPolicy,
}: {
    report: OnyxEntry<Report>;
    policy?: OnyxEntry<Policy> | SearchPolicy;
    invoiceReceiverPolicy?: OnyxEntry<Policy> | SearchPolicy;
}): string {
    if (report?.reportName && isExpenseReport(report)) {
        return report.reportName;
    }

    const moneyRequestTotal = getMoneyRequestSpendBreakdown(report).totalDisplaySpend;
    const formattedAmount = convertToDisplayString(moneyRequestTotal, report?.currency);

    let payerOrApproverName;
    if (isExpenseReport(report)) {
        const parentReport = getParentReport(report);
        payerOrApproverName = getPolicyName({report: parentReport ?? report, policy});
    } else if (isInvoiceReport(report)) {
        const chatReport = getReportOrDraftReport(report?.chatReportID);
        payerOrApproverName = getInvoicePayerName(chatReport, invoiceReceiverPolicy);
    } else {
        payerOrApproverName = getDisplayNameForParticipant({accountID: report?.managerID}) ?? '';
    }

    const payerPaidAmountMessage = translateLocal('iou.payerPaidAmount', {
        payer: payerOrApproverName,
        amount: formattedAmount,
    });

    if (isReportApproved({report})) {
        return translateLocal('iou.managerApprovedAmount', {
            manager: payerOrApproverName,
            amount: formattedAmount,
        });
    }

    if (report?.isWaitingOnBankAccount) {
        return `${payerPaidAmountMessage} ${CONST.DOT_SEPARATOR} ${translateLocal('iou.pending')}`;
    }

    if (!isSettled(report?.reportID) && hasNonReimbursableTransactions(report?.reportID)) {
        payerOrApproverName = getDisplayNameForParticipant({accountID: report?.ownerAccountID}) ?? '';
        return translateLocal('iou.payerSpentAmount', {payer: payerOrApproverName, amount: formattedAmount});
    }

    if (isProcessingReport(report) || isOpenExpenseReport(report) || isOpenInvoiceReport(report) || moneyRequestTotal === 0) {
        return translateLocal('iou.payerOwesAmount', {payer: payerOrApproverName, amount: formattedAmount});
    }

    return payerPaidAmountMessage;
}

/**
 * Gets transaction created, amount, currency, comment, and waypoints (for distance expense)
 * into a flat object. Used for displaying transactions and sending them in API commands
 */

function getTransactionDetails(
    transaction: OnyxInputOrEntry<Transaction>,
    createdDateFormat: string = CONST.DATE.FNS_FORMAT_STRING,
    policy: OnyxEntry<Policy> = undefined,
): TransactionDetails | undefined {
    if (!transaction) {
        return;
    }
    const report = getReportOrDraftReport(transaction?.reportID);
    return {
        created: getFormattedCreated(transaction, createdDateFormat),
        amount: getTransactionAmount(transaction, !isEmptyObject(report) && isExpenseReport(report)),
        attendees: getAttendees(transaction),
        taxAmount: getTaxAmount(transaction, !isEmptyObject(report) && isExpenseReport(report)),
        taxCode: getTaxCode(transaction),
        currency: getCurrency(transaction),
        comment: getDescription(transaction),
        merchant: getMerchant(transaction, policy),
        waypoints: getWaypoints(transaction),
        customUnitRateID: getRateID(transaction),
        category: getCategory(transaction),
        billable: getBillable(transaction),
        tag: getTag(transaction),
        mccGroup: getMCCGroup(transaction),
        cardID: getCardID(transaction),
        cardName: getCardName(transaction),
        originalAmount: getOriginalAmount(transaction),
        originalCurrency: getOriginalCurrency(transaction),
        postedDate: getFormattedPostedDate(transaction),
    };
}

function getTransactionCommentObject(transaction: OnyxEntry<Transaction>): Comment {
    return {
        ...transaction?.comment,
        comment: Parser.htmlToMarkdown(transaction?.comment?.comment ?? ''),
        waypoints: getWaypoints(transaction),
    };
}

/**
 * Can only edit if:
 *
 * - in case of IOU report
 *    - the current user is the requestor and is not settled yet
 * - in case of expense report
 *    - the current user is the requestor and is not settled yet
 *    - the current user is the manager of the report
 *    - or the current user is an admin on the policy the expense report is tied to
 *
 *    This is used in conjunction with canEditRestrictedField to control editing of specific fields like amount, currency, created, receipt, and distance.
 *    On its own, it only controls allowing/disallowing navigating to the editing pages or showing/hiding the 'Edit' icon on report actions
 */
function canEditMoneyRequest(reportAction: OnyxInputOrEntry<ReportAction<typeof CONST.REPORT.ACTIONS.TYPE.IOU>>, linkedTransaction?: OnyxEntry<Transaction>): boolean {
    const isDeleted = isDeletedAction(reportAction);

    if (isDeleted) {
        return false;
    }

    const allowedReportActionType: Array<ValueOf<typeof CONST.IOU.REPORT_ACTION_TYPE>> = [CONST.IOU.REPORT_ACTION_TYPE.TRACK, CONST.IOU.REPORT_ACTION_TYPE.CREATE];
    const originalMessage = getOriginalMessage(reportAction);
    const actionType = originalMessage?.type;

    if (!actionType || !allowedReportActionType.includes(actionType)) {
        return false;
    }

    const transaction = linkedTransaction ?? getLinkedTransaction(reportAction ?? undefined);

    // In case the transaction is failed to be created, we should disable editing the money request
    if (!transaction?.transactionID || (transaction?.pendingAction === CONST.RED_BRICK_ROAD_PENDING_ACTION.ADD && !isEmptyObject(transaction.errors))) {
        return false;
    }

    const moneyRequestReportID = originalMessage?.IOUReportID;

    if (!moneyRequestReportID) {
        return actionType === CONST.IOU.REPORT_ACTION_TYPE.TRACK;
    }

    const moneyRequestReport = getReportOrDraftReport(String(moneyRequestReportID));
    const isRequestor = currentUserAccountID === reportAction?.actorAccountID;

    const isSubmitted = isProcessingReport(moneyRequestReport);
    if (isIOUReport(moneyRequestReport)) {
        return isSubmitted && isRequestor;
    }

    const policy = getPolicy(moneyRequestReport?.policyID);
    const isAdmin = policy?.role === CONST.POLICY.ROLE.ADMIN;
    const isManager = currentUserAccountID === moneyRequestReport?.managerID;

    if (isInvoiceReport(moneyRequestReport) && isManager) {
        return false;
    }

    // Admin & managers can always edit coding fields such as tag, category, billable, etc.
    if (isAdmin || isManager) {
        return true;
    }

    if (policy?.type === CONST.POLICY.TYPE.CORPORATE && moneyRequestReport && isSubmitted && isCurrentUserSubmitter(moneyRequestReport.reportID)) {
        const isForwarded = getSubmitToAccountID(policy, moneyRequestReport) !== moneyRequestReport.managerID;
        return !isForwarded;
    }

    return !isReportApproved({report: moneyRequestReport}) && !isSettled(moneyRequestReport?.reportID) && !isClosedReport(moneyRequestReport) && isRequestor;
}

function canEditReportPolicy(report: OnyxEntry<Report>, reportPolicy: OnyxEntry<Policy>): boolean {
    const isAdmin = isPolicyAdminPolicyUtils(reportPolicy);
    const isManager = isReportManager(report);
    const isSubmitter = isReportOwner(report);
    const isReportAuditor = isAuditor(report);
    const isIOUType = isIOUReport(report);
    const isInvoiceType = isInvoiceReport(report);
    const isExpenseType = isExpenseReport(report);
    const isOpen = isOpenReport(report);
    const isSubmitted = isProcessingReport(report);

    if (isIOUType) {
        return isOpen || isSubmitted;
    }

    if (isInvoiceType) {
        return isOpen && !isReportAuditor;
    }

    if (isExpenseType) {
        if (isOpen) {
            return isSubmitter || isAdmin;
        }

        if (isSubmitted) {
            return (isSubmitter && isAwaitingFirstLevelApproval(report)) || isManager || isAdmin;
        }

        return isManager || isAdmin;
    }

    return false;
}

/**
 * Checks if the current user can edit the provided property of an expense
 *
 */
function canEditFieldOfMoneyRequest(reportAction: OnyxInputOrEntry<ReportAction>, fieldToEdit: ValueOf<typeof CONST.EDIT_REQUEST_FIELD>, isDeleteAction?: boolean): boolean {
    // A list of fields that cannot be edited by anyone, once an expense has been settled
    const restrictedFields: string[] = [
        CONST.EDIT_REQUEST_FIELD.AMOUNT,
        CONST.EDIT_REQUEST_FIELD.CURRENCY,
        CONST.EDIT_REQUEST_FIELD.MERCHANT,
        CONST.EDIT_REQUEST_FIELD.DATE,
        CONST.EDIT_REQUEST_FIELD.RECEIPT,
        CONST.EDIT_REQUEST_FIELD.DISTANCE,
        CONST.EDIT_REQUEST_FIELD.DISTANCE_RATE,
        CONST.EDIT_REQUEST_FIELD.REPORT,
    ];

    if (!isMoneyRequestAction(reportAction) || !canEditMoneyRequest(reportAction)) {
        return false;
    }

    // If we're editing fields such as category, tag, description, etc. the check above should be enough for handling the permission
    if (!restrictedFields.includes(fieldToEdit)) {
        return true;
    }

    const iouMessage = getOriginalMessage(reportAction);
    const moneyRequestReport = iouMessage?.IOUReportID ? getReport(iouMessage?.IOUReportID, allReports) ?? ({} as Report) : ({} as Report);
    const transaction = allTransactions?.[`${ONYXKEYS.COLLECTION.TRANSACTION}${iouMessage?.IOUTransactionID}`] ?? ({} as Transaction);

    if (isSettled(String(moneyRequestReport.reportID)) || isReportIDApproved(String(moneyRequestReport.reportID))) {
        return false;
    }

    if (
        (fieldToEdit === CONST.EDIT_REQUEST_FIELD.AMOUNT || fieldToEdit === CONST.EDIT_REQUEST_FIELD.CURRENCY || fieldToEdit === CONST.EDIT_REQUEST_FIELD.DATE) &&
        isCardTransactionTransactionUtils(transaction)
    ) {
        return false;
    }

    const policy = getPolicy(moneyRequestReport?.policyID);
    const isAdmin = isExpenseReport(moneyRequestReport) && policy?.role === CONST.POLICY.ROLE.ADMIN;
    const isManager = isExpenseReport(moneyRequestReport) && currentUserAccountID === moneyRequestReport?.managerID;

    if ((fieldToEdit === CONST.EDIT_REQUEST_FIELD.AMOUNT || fieldToEdit === CONST.EDIT_REQUEST_FIELD.CURRENCY) && isDistanceRequest(transaction)) {
        return isAdmin || isManager;
    }

    if (
        (fieldToEdit === CONST.EDIT_REQUEST_FIELD.AMOUNT || fieldToEdit === CONST.EDIT_REQUEST_FIELD.CURRENCY || fieldToEdit === CONST.EDIT_REQUEST_FIELD.MERCHANT) &&
        isPerDiemRequest(transaction)
    ) {
        return false;
    }

    if (fieldToEdit === CONST.EDIT_REQUEST_FIELD.RECEIPT) {
        const isRequestor = currentUserAccountID === reportAction?.actorAccountID;
        return (
            !isInvoiceReport(moneyRequestReport) &&
            !isReceiptBeingScanned(transaction) &&
            !isDistanceRequest(transaction) &&
            !isPerDiemRequest(transaction) &&
            (isAdmin || isManager || isRequestor) &&
            (isDeleteAction ? isRequestor : true)
        );
    }

    if (fieldToEdit === CONST.EDIT_REQUEST_FIELD.DISTANCE_RATE) {
        // The distance rate can be modified only on the distance expense reports
        return isExpenseReport(moneyRequestReport) && isDistanceRequest(transaction);
    }

    if (fieldToEdit === CONST.EDIT_REQUEST_FIELD.REPORT) {
        return getOutstandingReportsForUser(moneyRequestReport?.policyID, moneyRequestReport?.ownerAccountID, allReports ?? {}).length > 1;
    }

    return true;
}

/**
 * Can only edit if:
 *
 * - It was written by the current user
 * - It's an ADD_COMMENT that is not an attachment
 * - It's an expense where conditions for modifications are defined in canEditMoneyRequest method
 * - It's not pending deletion
 */
function canEditReportAction(reportAction: OnyxInputOrEntry<ReportAction>): boolean {
    const isCommentOrIOU = reportAction?.actionName === CONST.REPORT.ACTIONS.TYPE.ADD_COMMENT || reportAction?.actionName === CONST.REPORT.ACTIONS.TYPE.IOU;
    const message = reportAction ? getReportActionMessageReportUtils(reportAction) : undefined;

    return !!(
        reportAction?.actorAccountID === currentUserAccountID &&
        isCommentOrIOU &&
        (!isMoneyRequestAction(reportAction) || canEditMoneyRequest(reportAction)) && // Returns true for non-IOU actions
        !isReportMessageAttachment(message) &&
        ((!reportAction.isAttachmentWithText && !reportAction.isAttachmentOnly) || !reportAction.isOptimisticAction) &&
        !isDeletedAction(reportAction) &&
        !isCreatedTaskReportAction(reportAction) &&
        reportAction?.pendingAction !== CONST.RED_BRICK_ROAD_PENDING_ACTION.DELETE
    );
}

/**
 * This function is needed due to the fact that when we first create an empty report, its preview action has an actorAccountID of '0'.
 * This is not the case when the report is automatically created by adding expenses to the chat where no open report is available.
 * Can be simplified by comparing actorAccountID to accountID when mentioned issue is no longer a thing on a BE side.
 */
function isActionOrReportPreviewOwner(report: Report) {
    const parentAction = getReportAction(report.parentReportID, report.parentReportActionID);
    const {accountID} = currentUserPersonalDetails ?? {};
    const {actorAccountID, actionName, childOwnerAccountID} = parentAction ?? {};
    if (typeof accountID === 'number' && typeof actorAccountID === 'number' && accountID === actorAccountID) {
        return true;
    }
    return actionName === CONST.REPORT.ACTIONS.TYPE.REPORT_PREVIEW && childOwnerAccountID === accountID;
}

function canHoldUnholdReportAction(reportAction: OnyxInputOrEntry<ReportAction>): {canHoldRequest: boolean; canUnholdRequest: boolean} {
    if (!isMoneyRequestAction(reportAction)) {
        return {canHoldRequest: false, canUnholdRequest: false};
    }

    const moneyRequestReportID = getOriginalMessage(reportAction)?.IOUReportID;
    const moneyRequestReport = getReportOrDraftReport(String(moneyRequestReportID));

    if (!moneyRequestReportID || !moneyRequestReport) {
        return {canHoldRequest: false, canUnholdRequest: false};
    }

    if (isInvoiceReport(moneyRequestReport)) {
        return {
            canHoldRequest: false,
            canUnholdRequest: false,
        };
    }

    const isRequestSettled = isSettled(moneyRequestReport?.reportID);
    const isApproved = isReportApproved({report: moneyRequestReport});
    const transactionID = moneyRequestReport ? getOriginalMessage(reportAction)?.IOUTransactionID : undefined;
    const transaction = allTransactions?.[`${ONYXKEYS.COLLECTION.TRANSACTION}${transactionID}`] ?? ({} as Transaction);

    const parentReportAction = isThread(moneyRequestReport)
        ? allReportActions?.[`${ONYXKEYS.COLLECTION.REPORT_ACTIONS}${moneyRequestReport.parentReportID}`]?.[moneyRequestReport.parentReportActionID]
        : undefined;

    const isRequestIOU = isIOUReport(moneyRequestReport);
    const isHoldActionCreator = isHoldCreator(transaction, reportAction.childReportID);

    const isTrackExpenseMoneyReport = isTrackExpenseReport(moneyRequestReport);
    const isActionOwner = isActionOrReportPreviewOwner(moneyRequestReport);
    const isApprover = isMoneyRequestReport(moneyRequestReport) && moneyRequestReport?.managerID !== null && currentUserPersonalDetails?.accountID === moneyRequestReport?.managerID;
    const isAdmin = isPolicyAdmin(moneyRequestReport.policyID, allPolicies);
    const isOnHold = isOnHoldTransactionUtils(transaction);
    const isScanning = hasReceiptTransactionUtils(transaction) && isReceiptBeingScanned(transaction);
    const isClosed = isClosedReport(moneyRequestReport);

    const isSubmitted = isProcessingReport(moneyRequestReport);
    const canModifyStatus = !isTrackExpenseMoneyReport && (isAdmin || isActionOwner || isApprover);
    const canModifyUnholdStatus = !isTrackExpenseMoneyReport && (isAdmin || (isActionOwner && isHoldActionCreator) || isApprover);
    const isDeletedParentActionLocal = isEmptyObject(parentReportAction) || isDeletedAction(parentReportAction);

    const canHoldOrUnholdRequest = !isRequestSettled && !isApproved && !isDeletedParentActionLocal && !isClosed && !isDeletedParentAction(reportAction);
    const canHoldRequest = canHoldOrUnholdRequest && !isOnHold && (isRequestIOU || canModifyStatus) && !isScanning && (isSubmitted || isActionOwner);
    const canUnholdRequest = !!(canHoldOrUnholdRequest && isOnHold && (isRequestIOU ? isHoldActionCreator : canModifyUnholdStatus));

    return {canHoldRequest, canUnholdRequest};
}

const changeMoneyRequestHoldStatus = (reportAction: OnyxEntry<ReportAction>): void => {
    if (!isMoneyRequestAction(reportAction)) {
        return;
    }
    const moneyRequestReportID = getOriginalMessage(reportAction)?.IOUReportID;

    const moneyRequestReport = getReportOrDraftReport(String(moneyRequestReportID));
    if (!moneyRequestReportID || !moneyRequestReport) {
        return;
    }

    const transactionID = getOriginalMessage(reportAction)?.IOUTransactionID;

    if (!transactionID || !reportAction.childReportID) {
        Log.warn('Missing transactionID and reportAction.childReportID during the change of the money request hold status');
        return;
    }

    const transaction = allTransactions?.[`${ONYXKEYS.COLLECTION.TRANSACTION}${transactionID}`] ?? ({} as Transaction);
    const isOnHold = isOnHoldTransactionUtils(transaction);
    const policy = allPolicies?.[`${ONYXKEYS.COLLECTION.POLICY}${moneyRequestReport.policyID}`] ?? null;

    if (isOnHold) {
        unholdRequest(transactionID, reportAction.childReportID);
    } else {
        const activeRoute = encodeURIComponent(Navigation.getActiveRoute());
        Navigation.navigate(ROUTES.MONEY_REQUEST_HOLD_REASON.getRoute(policy?.type ?? CONST.POLICY.TYPE.PERSONAL, transactionID, reportAction.childReportID, activeRoute));
    }
};

/**
 * Gets all transactions on an IOU report with a receipt
 */
function getTransactionsWithReceipts(iouReportID: string | undefined): Transaction[] {
    const transactions = getReportTransactions(iouReportID);
    return transactions.filter((transaction) => hasReceiptTransactionUtils(transaction));
}

/**
 * For report previews, we display a "Receipt scan in progress" indicator
 * instead of the report total only when we have no report total ready to show. This is the case when
 * all requests are receipts that are being SmartScanned. As soon as we have a non-receipt request,
 * or as soon as one receipt request is done scanning, we have at least one
 * "ready" expense, and we remove this indicator to show the partial report total.
 */
function areAllRequestsBeingSmartScanned(iouReportID: string | undefined, reportPreviewAction: OnyxEntry<ReportAction>): boolean {
    const transactionsWithReceipts = getTransactionsWithReceipts(iouReportID);
    // If we have more requests than requests with receipts, we have some manual requests
    if (getNumberOfMoneyRequests(reportPreviewAction) > transactionsWithReceipts.length) {
        return false;
    }
    return transactionsWithReceipts.every((transaction) => isReceiptBeingScanned(transaction));
}

/**
 * Get the transactions related to a report preview with receipts
 * Get the details linked to the IOU reportAction
 *
 * NOTE: This method is only meant to be used inside this action file. Do not export and use it elsewhere. Use withOnyx or Onyx.connect() instead.
 */
function getLinkedTransaction(reportAction: OnyxEntry<ReportAction | OptimisticIOUReportAction>, transactions?: SearchTransaction[]): OnyxEntry<Transaction> | SearchTransaction {
    let transactionID: string | undefined;

    if (isMoneyRequestAction(reportAction)) {
        transactionID = getOriginalMessage(reportAction)?.IOUTransactionID;
    }

    return transactions ? transactions.find((transaction) => transaction.transactionID === transactionID) : allTransactions?.[`${ONYXKEYS.COLLECTION.TRANSACTION}${transactionID}`];
}

/**
 * Check if any of the transactions in the report has required missing fields
 */
function hasMissingSmartscanFields(iouReportID: string | undefined, transactions?: Transaction[]): boolean {
    const reportTransactions = transactions ?? getReportTransactions(iouReportID);

    return reportTransactions.some(hasMissingSmartscanFieldsTransactionUtils);
}

/**
 * Get report action which is missing smartscan fields
 */
function getReportActionWithMissingSmartscanFields(iouReportID: string | undefined): ReportAction | undefined {
    const reportActions = Object.values(getAllReportActions(iouReportID));
    return reportActions.find((action) => {
        if (!isMoneyRequestAction(action)) {
            return false;
        }
        const transaction = getLinkedTransaction(action);
        if (isEmptyObject(transaction)) {
            return false;
        }
        if (!wasActionTakenByCurrentUser(action)) {
            return false;
        }
        return hasMissingSmartscanFieldsTransactionUtils(transaction);
    });
}

/**
 * Check if iouReportID has required missing fields
 */
function shouldShowRBRForMissingSmartscanFields(iouReportID: string | undefined): boolean {
    return !!getReportActionWithMissingSmartscanFields(iouReportID);
}

/**
 * Given a parent IOU report action get report name for the LHN.
 */
function getTransactionReportName({
    reportAction,
    transactions,
    reports,
}: {
    reportAction: OnyxEntry<ReportAction | OptimisticIOUReportAction>;
    transactions?: SearchTransaction[];
    reports?: SearchReport[];
}): string {
    if (isReversedTransaction(reportAction)) {
        return translateLocal('parentReportAction.reversedTransaction');
    }

    if (isDeletedAction(reportAction)) {
        return translateLocal('parentReportAction.deletedExpense');
    }

    const transaction = getLinkedTransaction(reportAction, transactions);

    if (isEmptyObject(transaction)) {
        // Transaction data might be empty on app's first load, if so we fallback to Expense/Track Expense
        return isTrackExpenseAction(reportAction) ? translateLocal('iou.createExpense') : translateLocal('iou.expense');
    }

    if (hasReceiptTransactionUtils(transaction) && isReceiptBeingScanned(transaction)) {
        return translateLocal('iou.receiptScanning', {count: 1});
    }

    if (hasMissingSmartscanFieldsTransactionUtils(transaction)) {
        return translateLocal('iou.receiptMissingDetails');
    }

    if (isFetchingWaypointsFromServer(transaction) && getMerchant(transaction) === translateLocal('iou.fieldPending')) {
        return translateLocal('iou.fieldPending');
    }

    if (isSentMoneyReportAction(reportAction)) {
        return getIOUReportActionDisplayMessage(reportAction as ReportAction, transaction);
    }

    const report = getReportOrDraftReport(transaction?.reportID, reports);
    const amount = getTransactionAmount(transaction, !isEmptyObject(report) && isExpenseReport(report)) ?? 0;
    const formattedAmount = convertToDisplayString(amount, getCurrency(transaction)) ?? '';
    const comment = getMerchantOrDescription(transaction);

    return translateLocal('iou.threadExpenseReportName', {formattedAmount, comment});
}

/**
 * Get expense message for an IOU report
 *
 * @param [iouReportAction] This is always an IOU action. When necessary, report preview actions will be unwrapped and the child iou report action is passed here (the original report preview
 *     action will be passed as `originalReportAction` in this case).
 * @param [originalReportAction] This can be either a report preview action or the IOU action. This will be the original report preview action in cases where `iouReportAction` was unwrapped
 *     from a report preview action. Otherwise, it will be the same as `iouReportAction`.
 */
function getReportPreviewMessage(
    reportOrID: OnyxInputOrEntry<Report> | string,
    iouReportAction: OnyxInputOrEntry<ReportAction> = null,
    shouldConsiderScanningReceiptOrPendingRoute = false,
    isPreviewMessageForParentChatReport = false,
    policy?: OnyxInputOrEntry<Policy>,
    isForListPreview = false,
    originalReportAction: OnyxInputOrEntry<ReportAction> = iouReportAction,
): string {
    const report = typeof reportOrID === 'string' ? getReport(reportOrID, allReports) : reportOrID;
    const reportActionMessage = getReportActionHtml(iouReportAction);

    if (isEmptyObject(report) || !report?.reportID) {
        // This iouReport may be unavailable for one of the following reasons:
        // 1. After SignIn, the OpenApp API won't return iouReports if they're settled.
        // 2. The iouReport exists in local storage but hasn't been loaded into the allReports. It will be loaded automatically when the user opens the iouReport.
        // Until we know how to solve this the best, we just display the report action message.
        return reportActionMessage;
    }

    const allReportTransactions = getReportTransactions(report.reportID);
    const transactionsWithReceipts = allReportTransactions.filter(hasReceiptTransactionUtils);
    const numberOfScanningReceipts = transactionsWithReceipts.filter(isReceiptBeingScanned).length;

    if (!isEmptyObject(iouReportAction) && !isIOUReport(report) && iouReportAction && isSplitBillReportAction(iouReportAction)) {
        // This covers group chats where the last action is a split expense action
        const linkedTransaction = getLinkedTransaction(iouReportAction);
        if (isEmptyObject(linkedTransaction)) {
            return reportActionMessage;
        }

        if (!isEmptyObject(linkedTransaction)) {
            if (isReceiptBeingScanned(linkedTransaction)) {
                return translateLocal('iou.receiptScanning', {count: 1});
            }

            if (hasMissingSmartscanFieldsTransactionUtils(linkedTransaction)) {
                return translateLocal('iou.receiptMissingDetails');
            }

            const amount = getTransactionAmount(linkedTransaction, !isEmptyObject(report) && isExpenseReport(report)) ?? 0;
            const formattedAmount = convertToDisplayString(amount, getCurrency(linkedTransaction)) ?? '';
            return translateLocal('iou.didSplitAmount', {formattedAmount, comment: getMerchantOrDescription(linkedTransaction)});
        }
    }

    if (!isEmptyObject(iouReportAction) && !isIOUReport(report) && iouReportAction && isTrackExpenseAction(iouReportAction)) {
        // This covers group chats where the last action is a track expense action
        const linkedTransaction = getLinkedTransaction(iouReportAction);
        if (isEmptyObject(linkedTransaction)) {
            return reportActionMessage;
        }

        if (!isEmptyObject(linkedTransaction)) {
            if (isReceiptBeingScanned(linkedTransaction)) {
                return translateLocal('iou.receiptScanning', {count: 1});
            }

            if (hasMissingSmartscanFieldsTransactionUtils(linkedTransaction)) {
                return translateLocal('iou.receiptMissingDetails');
            }

            const amount = getTransactionAmount(linkedTransaction, !isEmptyObject(report) && isExpenseReport(report)) ?? 0;
            const formattedAmount = convertToDisplayString(amount, getCurrency(linkedTransaction)) ?? '';
            return translateLocal('iou.trackedAmount', {formattedAmount, comment: getMerchantOrDescription(linkedTransaction)});
        }
    }

    const containsNonReimbursable = hasNonReimbursableTransactions(report.reportID);
    const {totalDisplaySpend: totalAmount, reimbursableSpend} = getMoneyRequestSpendBreakdown(report);

    const parentReport = getParentReport(report);
    const policyName = getPolicyName({report: parentReport ?? report, policy});
    const payerName = isExpenseReport(report) ? policyName : getDisplayNameForParticipant({accountID: report.managerID, shouldUseShortForm: !isPreviewMessageForParentChatReport});

    const formattedAmount = convertToDisplayString(totalAmount, report.currency);

    if (isReportApproved({report}) && isPaidGroupPolicy(report)) {
        return translateLocal('iou.managerApprovedAmount', {
            manager: payerName ?? '',
            amount: formattedAmount,
        });
    }

    let linkedTransaction;
    if (!isEmptyObject(iouReportAction) && shouldConsiderScanningReceiptOrPendingRoute && iouReportAction && isMoneyRequestAction(iouReportAction)) {
        linkedTransaction = getLinkedTransaction(iouReportAction);
    }

    if (!isEmptyObject(linkedTransaction) && hasReceiptTransactionUtils(linkedTransaction) && isReceiptBeingScanned(linkedTransaction)) {
        return translateLocal('iou.receiptScanning', {count: numberOfScanningReceipts});
    }

    if (!isEmptyObject(linkedTransaction) && isFetchingWaypointsFromServer(linkedTransaction) && !getTransactionAmount(linkedTransaction)) {
        return translateLocal('iou.fieldPending');
    }

    const originalMessage = !isEmptyObject(iouReportAction) && isMoneyRequestAction(iouReportAction) ? getOriginalMessage(iouReportAction) : undefined;

    // Show Paid preview message if it's settled or if the amount is paid & stuck at receivers end for only chat reports.
    if (isSettled(report.reportID) || (report.isWaitingOnBankAccount && isPreviewMessageForParentChatReport)) {
        const formattedReimbursableAmount = convertToDisplayString(reimbursableSpend, report.currency);
        // A settled report preview message can come in three formats "paid ... elsewhere" or "paid ... with Expensify"
        let translatePhraseKey: TranslationPaths = 'iou.paidElsewhere';
        if (isPreviewMessageForParentChatReport) {
            translatePhraseKey = 'iou.payerPaidAmount';
        } else if (
            [CONST.IOU.PAYMENT_TYPE.VBBA, CONST.IOU.PAYMENT_TYPE.EXPENSIFY].some((paymentType) => paymentType === originalMessage?.paymentType) ||
            !!reportActionMessage.match(/ (with Expensify|using Expensify)$/) ||
            report.isWaitingOnBankAccount
        ) {
            translatePhraseKey = 'iou.paidWithExpensify';
            if (originalMessage?.automaticAction) {
                translatePhraseKey = 'iou.automaticallyPaidWithExpensify';
            }
        }

        let actualPayerName = report.managerID === currentUserAccountID ? '' : getDisplayNameForParticipant({accountID: report.managerID, shouldUseShortForm: true});
        actualPayerName = actualPayerName && isForListPreview && !isPreviewMessageForParentChatReport ? `${actualPayerName}:` : actualPayerName;
        const payerDisplayName = isPreviewMessageForParentChatReport ? payerName : actualPayerName;

        return translateLocal(translatePhraseKey, {amount: formattedReimbursableAmount, payer: payerDisplayName ?? ''});
    }

    if (report.isWaitingOnBankAccount) {
        const submitterDisplayName = getDisplayNameForParticipant({accountID: report.ownerAccountID, shouldUseShortForm: true}) ?? '';
        return translateLocal('iou.waitingOnBankAccount', {submitterDisplayName});
    }

    const lastActorID = iouReportAction?.actorAccountID;
    let amount = originalMessage?.amount;
    let currency = originalMessage?.currency ? originalMessage?.currency : report.currency;

    if (!isEmptyObject(linkedTransaction)) {
        amount = getTransactionAmount(linkedTransaction, isExpenseReport(report));
        currency = getCurrency(linkedTransaction);
    }

    if (isEmptyObject(linkedTransaction) && !isEmptyObject(iouReportAction)) {
        linkedTransaction = getLinkedTransaction(iouReportAction);
    }

    let comment = !isEmptyObject(linkedTransaction) ? getMerchantOrDescription(linkedTransaction) : undefined;
    if (!isEmptyObject(originalReportAction) && isReportPreviewAction(originalReportAction) && getNumberOfMoneyRequests(originalReportAction) !== 1) {
        comment = undefined;
    }

    // if we have the amount in the originalMessage and lastActorID, we can use that to display the preview message for the latest expense
    if (amount !== undefined && lastActorID && !isPreviewMessageForParentChatReport) {
        const amountToDisplay = convertToDisplayString(Math.abs(amount), currency);

        // We only want to show the actor name in the preview if it's not the current user who took the action
        const requestorName =
            lastActorID && lastActorID !== currentUserAccountID ? getDisplayNameForParticipant({accountID: lastActorID, shouldUseShortForm: !isPreviewMessageForParentChatReport}) : '';
        return `${requestorName ? `${requestorName}: ` : ''}${translateLocal('iou.submittedAmount', {formattedAmount: amountToDisplay, comment})}`;
    }

    if (containsNonReimbursable) {
        return translateLocal('iou.payerSpentAmount', {payer: getDisplayNameForParticipant({accountID: report.ownerAccountID}) ?? '', amount: formattedAmount});
    }

    return translateLocal('iou.payerOwesAmount', {payer: payerName ?? '', amount: formattedAmount, comment});
}

/**
 * Given the updates user made to the expense, compose the originalMessage
 * object of the modified expense action.
 *
 * At the moment, we only allow changing one transaction field at a time.
 */
function getModifiedExpenseOriginalMessage(
    oldTransaction: OnyxInputOrEntry<Transaction>,
    transactionChanges: TransactionChanges,
    isFromExpenseReport: boolean,
    policy: OnyxInputOrEntry<Policy>,
    updatedTransaction?: OnyxInputOrEntry<Transaction>,
): OriginalMessageModifiedExpense {
    const originalMessage: OriginalMessageModifiedExpense = {};
    // Remark: Comment field is the only one which has new/old prefixes for the keys (newComment/ oldComment),
    // all others have old/- pattern such as oldCreated/created
    if ('comment' in transactionChanges) {
        originalMessage.oldComment = getDescription(oldTransaction);
        originalMessage.newComment = transactionChanges?.comment;
    }
    if ('created' in transactionChanges) {
        originalMessage.oldCreated = getFormattedCreated(oldTransaction);
        originalMessage.created = transactionChanges?.created;
    }
    if ('merchant' in transactionChanges) {
        originalMessage.oldMerchant = getMerchant(oldTransaction);
        originalMessage.merchant = transactionChanges?.merchant;
    }
    if ('attendees' in transactionChanges) {
        originalMessage.oldAttendees = getAttendees(oldTransaction);
        originalMessage.newAttendees = transactionChanges?.attendees;
    }

    // The amount is always a combination of the currency and the number value so when one changes we need to store both
    // to match how we handle the modified expense action in oldDot
    const didAmountOrCurrencyChange = 'amount' in transactionChanges || 'currency' in transactionChanges;
    if (didAmountOrCurrencyChange) {
        originalMessage.oldAmount = getTransactionAmount(oldTransaction, isFromExpenseReport);
        originalMessage.amount = transactionChanges?.amount ?? transactionChanges.oldAmount;
        originalMessage.oldCurrency = getCurrency(oldTransaction);
        originalMessage.currency = transactionChanges?.currency ?? transactionChanges.oldCurrency;
    }

    if ('category' in transactionChanges) {
        originalMessage.oldCategory = getCategory(oldTransaction);
        originalMessage.category = transactionChanges?.category;
    }

    if ('tag' in transactionChanges) {
        originalMessage.oldTag = getTag(oldTransaction);
        originalMessage.tag = transactionChanges?.tag;
    }

    // We only want to display a tax rate update system message when tax rate is updated by user.
    // Tax rate can change as a result of currency update. In such cases, we want to skip displaying a system message, as discussed.
    const didTaxCodeChange = 'taxCode' in transactionChanges;
    if (didTaxCodeChange && !didAmountOrCurrencyChange) {
        originalMessage.oldTaxRate = policy?.taxRates?.taxes[getTaxCode(oldTransaction)]?.value;
        originalMessage.taxRate = transactionChanges?.taxCode && policy?.taxRates?.taxes[transactionChanges?.taxCode]?.value;
    }

    // We only want to display a tax amount update system message when tax amount is updated by user.
    // Tax amount can change as a result of amount, currency or tax rate update. In such cases, we want to skip displaying a system message, as discussed.
    if ('taxAmount' in transactionChanges && !(didAmountOrCurrencyChange || didTaxCodeChange)) {
        originalMessage.oldTaxAmount = getTaxAmount(oldTransaction, isFromExpenseReport);
        originalMessage.taxAmount = transactionChanges?.taxAmount;
        originalMessage.currency = getCurrency(oldTransaction);
    }

    if ('billable' in transactionChanges) {
        const oldBillable = getBillable(oldTransaction);
        originalMessage.oldBillable = oldBillable ? translateLocal('common.billable').toLowerCase() : translateLocal('common.nonBillable').toLowerCase();
        originalMessage.billable = transactionChanges?.billable ? translateLocal('common.billable').toLowerCase() : translateLocal('common.nonBillable').toLowerCase();
    }

    if ('customUnitRateID' in transactionChanges && updatedTransaction?.comment?.customUnit?.customUnitRateID) {
        originalMessage.oldAmount = getTransactionAmount(oldTransaction, isFromExpenseReport);
        originalMessage.oldCurrency = getCurrency(oldTransaction);
        originalMessage.oldMerchant = getMerchant(oldTransaction);

        // For the originalMessage, we should use the non-negative amount, similar to what getAmount does for oldAmount
        originalMessage.amount = Math.abs(updatedTransaction.modifiedAmount ?? 0);
        originalMessage.currency = updatedTransaction.modifiedCurrency ?? CONST.CURRENCY.USD;
        originalMessage.merchant = updatedTransaction.modifiedMerchant;
    }

    return originalMessage;
}

/**
 * Check if original message is an object and can be used as a ChangeLog type
 * @param originalMessage
 */
function isChangeLogObject(originalMessage?: OriginalMessageChangeLog): OriginalMessageChangeLog | undefined {
    if (originalMessage && typeof originalMessage === 'object') {
        return originalMessage;
    }
    return undefined;
}

/**
 * Build invited usernames for admin chat threads
 * @param parentReportAction
 * @param parentReportActionMessage
 */
function getAdminRoomInvitedParticipants(parentReportAction: OnyxEntry<ReportAction>, parentReportActionMessage: string) {
    if (isEmptyObject(parentReportAction)) {
        return parentReportActionMessage || translateLocal('parentReportAction.deletedMessage');
    }
    if (!getOriginalMessage(parentReportAction)) {
        return parentReportActionMessage || translateLocal('parentReportAction.deletedMessage');
    }
    if (!isPolicyChangeLogAction(parentReportAction) && !isRoomChangeLogAction(parentReportAction)) {
        return parentReportActionMessage || translateLocal('parentReportAction.deletedMessage');
    }

    const originalMessage = isChangeLogObject(getOriginalMessage(parentReportAction));
    const personalDetails = getPersonalDetailsByIDs({accountIDs: originalMessage?.targetAccountIDs ?? [], currentUserAccountID: 0});

    const participants = personalDetails.map((personalDetail) => {
        const name = getEffectiveDisplayName(personalDetail);
        if (name && name?.length > 0) {
            return name;
        }
        return translateLocal('common.hidden');
    });
    const users = participants.length > 1 ? participants.join(` ${translateLocal('common.and')} `) : participants.at(0);
    if (!users) {
        return parentReportActionMessage;
    }
    const actionType = parentReportAction.actionName;
    const isInviteAction = actionType === CONST.REPORT.ACTIONS.TYPE.ROOM_CHANGE_LOG.INVITE_TO_ROOM || actionType === CONST.REPORT.ACTIONS.TYPE.POLICY_CHANGE_LOG.INVITE_TO_ROOM;

    const verbKey = isInviteAction ? 'workspace.invite.invited' : 'workspace.invite.removed';
    const prepositionKey = isInviteAction ? 'workspace.invite.to' : 'workspace.invite.from';

    const verb = translateLocal(verbKey);
    const preposition = translateLocal(prepositionKey);

    const roomName = originalMessage?.roomName ?? '';

    return roomName ? `${verb} ${users} ${preposition} ${roomName}` : `${verb} ${users}`;
}

/**
 * Get the invoice payer name based on its type:
 * - Individual - a receiver display name.
 * - Policy - a receiver policy name.
 */
function getInvoicePayerName(report: OnyxEntry<Report>, invoiceReceiverPolicy?: OnyxEntry<Policy> | SearchPolicy, invoiceReceiverPersonalDetail?: PersonalDetails): string {
    const invoiceReceiver = report?.invoiceReceiver;
    const isIndividual = invoiceReceiver?.type === CONST.REPORT.INVOICE_RECEIVER_TYPE.INDIVIDUAL;

    if (isIndividual) {
        return formatPhoneNumber(getDisplayNameOrDefault(invoiceReceiverPersonalDetail ?? allPersonalDetails?.[invoiceReceiver.accountID]));
    }

    return getPolicyName({report, policy: invoiceReceiverPolicy ?? allPolicies?.[`${ONYXKEYS.COLLECTION.POLICY}${invoiceReceiver?.policyID}`]});
}

/**
 * Parse html of reportAction into text
 */
function parseReportActionHtmlToText(reportAction: OnyxEntry<ReportAction>, reportID: string | undefined, childReportID?: string): string {
    if (!reportAction) {
        return '';
    }
    const key = `${reportID}_${reportAction.reportActionID}_${reportAction.lastModified}`;
    const cachedText = parsedReportActionMessageCache[key];
    if (cachedText !== undefined) {
        return cachedText;
    }

    const {html, text} = getReportActionMessageReportUtils(reportAction) ?? {};

    if (!html) {
        return text ?? '';
    }

    const mentionReportRegex = /<mention-report reportID="?(\d+)"?(?: *\/>|><\/mention-report>)/gi;
    const matches = html.matchAll(mentionReportRegex);

    const reportIDToName: Record<string, string> = {};
    for (const match of matches) {
        if (match[1] !== childReportID) {
            // eslint-disable-next-line @typescript-eslint/no-use-before-define
            reportIDToName[match[1]] = getReportName(getReportOrDraftReport(match[1])) ?? '';
        }
    }

    const mentionUserRegex = /(?:<mention-user accountID="?(\d+)"?(?: *\/>|><\/mention-user>))/gi;
    const accountIDToName: Record<string, string> = {};
    const accountIDs = Array.from(html.matchAll(mentionUserRegex), (mention) => Number(mention[1]));
    const logins = getLoginsByAccountIDs(accountIDs);
    accountIDs.forEach((id, index) => {
        const login = logins.at(index);
        const user = allPersonalDetails?.[id];
        const displayName = formatPhoneNumber(login ?? '') || getDisplayNameOrDefault(user);
        accountIDToName[id] = getShortMentionIfFound(displayName, id.toString(), currentUserPersonalDetails, login) ?? '';
    });

    const textMessage = Str.removeSMSDomain(Parser.htmlToText(html, {reportIDToName, accountIDToName}));
    parsedReportActionMessageCache[key] = textMessage;

    return textMessage;
}

/**
 * Get the report action message for a report action.
 */
function getReportActionMessage({
    reportAction,
    reportID,
    childReportID,
    reports,
    personalDetails,
}: {
    reportAction: OnyxEntry<ReportAction>;
    reportID?: string;
    childReportID?: string;
    reports?: SearchReport[];
    personalDetails?: Partial<PersonalDetailsList>;
}) {
    if (isEmptyObject(reportAction)) {
        return '';
    }
    if (reportAction.actionName === CONST.REPORT.ACTIONS.TYPE.HOLD) {
        return translateLocal('iou.heldExpense');
    }

    if (reportAction.actionName === CONST.REPORT.ACTIONS.TYPE.EXPORTED_TO_INTEGRATION) {
        return getExportIntegrationLastMessageText(reportAction);
    }

    if (reportAction.actionName === CONST.REPORT.ACTIONS.TYPE.UNHOLD) {
        return translateLocal('iou.unheldExpense');
    }
    if (isApprovedOrSubmittedReportAction(reportAction) || isActionOfType(reportAction, CONST.REPORT.ACTIONS.TYPE.REIMBURSED)) {
        return getReportActionMessageText(reportAction);
    }
    if (isReimbursementQueuedAction(reportAction)) {
        return getReimbursementQueuedActionMessage({
            reportAction,
            reportOrID: getReportOrDraftReport(reportID, reports),
            shouldUseShortDisplayName: false,
            reports,
            personalDetails,
        });
    }

    return parseReportActionHtmlToText(reportAction, reportID, childReportID);
}

/**
 * Get the title for an invoice room.
 */
function getInvoicesChatName({
    report,
    receiverPolicy,
    personalDetails,
    policies,
}: {
    report: OnyxEntry<Report>;
    receiverPolicy: OnyxEntry<Policy> | SearchPolicy;
    personalDetails?: Partial<PersonalDetailsList>;
    policies?: SearchPolicy[];
}): string {
    const invoiceReceiver = report?.invoiceReceiver;
    const isIndividual = invoiceReceiver?.type === CONST.REPORT.INVOICE_RECEIVER_TYPE.INDIVIDUAL;
    const invoiceReceiverAccountID = isIndividual ? invoiceReceiver.accountID : CONST.DEFAULT_NUMBER_ID;
    const invoiceReceiverPolicyID = isIndividual ? undefined : invoiceReceiver?.policyID;
    const invoiceReceiverPolicy = receiverPolicy ?? getPolicy(invoiceReceiverPolicyID);
    const isCurrentUserReceiver = (isIndividual && invoiceReceiverAccountID === currentUserAccountID) || (!isIndividual && isPolicyAdminPolicyUtils(invoiceReceiverPolicy));

    if (isCurrentUserReceiver) {
        return getPolicyName({report, policies});
    }

    if (isIndividual) {
        return formatPhoneNumber(getDisplayNameOrDefault((personalDetails ?? allPersonalDetails)?.[invoiceReceiverAccountID]));
    }

    return getPolicyName({report, policy: invoiceReceiverPolicy, policies});
}

/**
 * Generates a report title using the names of participants, excluding the current user.
 * This function is useful in contexts such as 1:1 direct messages (DMs) or other group chats.
 * It limits to a maximum of 5 participants for the title and uses short names unless there is only one participant.
 */
const buildReportNameFromParticipantNames = ({report, personalDetails: personalDetailsData}: {report: OnyxEntry<Report>; personalDetails?: Partial<PersonalDetailsList>}) =>
    Object.keys(report?.participants ?? {})
        .map(Number)
        .filter((id) => id !== currentUserAccountID)
        .slice(0, 5)
        .map((accountID) => ({
            accountID,
            name: getDisplayNameForParticipant({
                accountID,
                shouldUseShortForm: true,
                personalDetailsData,
            }),
        }))
        .filter((participant) => participant.name)
        .reduce((formattedNames, {name, accountID}, _, array) => {
            // If there is only one participant (if it is 0 or less the function will return empty string), return their full name
            if (array.length < 2) {
                return getDisplayNameForParticipant({
                    accountID,
                    personalDetailsData,
                });
            }
            return formattedNames ? `${formattedNames}, ${name}` : name;
        }, '');

function generateReportName(report: OnyxEntry<Report>): string {
    if (!report) {
        return '';
    }
    return getReportNameInternal({report});
}

/**
 * Get the title for a report.
 */
function getReportName(
    report: OnyxEntry<Report>,
    policy?: OnyxEntry<Policy>,
    parentReportActionParam?: OnyxInputOrEntry<ReportAction>,
    personalDetails?: Partial<PersonalDetailsList>,
    invoiceReceiverPolicy?: OnyxEntry<Policy>,
    reportAttributes?: ReportAttributesDerivedValue['reports'],
): string {
    // Check if we can use report name in derived values - only when we have report but no other params
    const canUseDerivedValue = report && policy === undefined && parentReportActionParam === undefined && personalDetails === undefined && invoiceReceiverPolicy === undefined;
    const attributes = reportAttributes ?? reportAttributesDerivedValue;
    const derivedNameExists = report && !!attributes?.[report.reportID]?.reportName;
    if (canUseDerivedValue && derivedNameExists) {
        return attributes[report.reportID].reportName;
    }
    return getReportNameInternal({report, policy, parentReportActionParam, personalDetails, invoiceReceiverPolicy});
}

function getSearchReportName(props: GetReportNameParams): string {
    const {report, policy} = props;
    if (isChatThread(report) && policy?.name) {
        return policy.name;
    }
    return getReportNameInternal(props);
}

function getInvoiceReportName(report: OnyxEntry<Report>, policy?: OnyxEntry<Policy | SearchPolicy>, invoiceReceiverPolicy?: OnyxEntry<Policy | SearchPolicy>): string {
    const moneyRequestReportName = getMoneyRequestReportName({report, policy, invoiceReceiverPolicy});
    const oldDotInvoiceName = report?.reportName ?? moneyRequestReportName;
    return isNewDotInvoice(report?.chatReportID) ? moneyRequestReportName : oldDotInvoiceName;
}

function getReportNameInternal({
    report,
    policy,
    parentReportActionParam,
    personalDetails,
    invoiceReceiverPolicy,
    transactions,
    reports,
    reportNameValuePairs,
    policies,
}: GetReportNameParams): string {
    const reportID = report?.reportID;

    let formattedName: string | undefined;
    let parentReportAction: OnyxEntry<ReportAction>;
    if (parentReportActionParam) {
        parentReportAction = parentReportActionParam;
    } else {
        parentReportAction = isThread(report) ? allReportActions?.[`${ONYXKEYS.COLLECTION.REPORT_ACTIONS}${report.parentReportID}`]?.[report.parentReportActionID] : undefined;
    }
    const parentReportActionMessage = getReportActionMessageReportUtils(parentReportAction);

    if (
        isActionOfType(parentReportAction, CONST.REPORT.ACTIONS.TYPE.SUBMITTED) ||
        isActionOfType(parentReportAction, CONST.REPORT.ACTIONS.TYPE.SUBMITTED_AND_CLOSED) ||
        isMarkAsClosedAction(parentReportAction)
    ) {
        const harvesting = !isMarkAsClosedAction(parentReportAction) ? getOriginalMessage(parentReportAction)?.harvesting ?? false : false;
        if (harvesting) {
            return translateLocal('iou.automaticallySubmitted');
        }
        return translateLocal('iou.submitted');
    }
    if (isActionOfType(parentReportAction, CONST.REPORT.ACTIONS.TYPE.FORWARDED)) {
        const {automaticAction} = getOriginalMessage(parentReportAction) ?? {};
        if (automaticAction) {
            return Parser.htmlToText(getReportAutomaticallyForwardedMessage(parentReportAction, reportID));
        }
        return getIOUForwardedMessage(parentReportAction, report, reports);
    }
    if (parentReportAction?.actionName === CONST.REPORT.ACTIONS.TYPE.REJECTED) {
        return getRejectedReportMessage();
    }
    if (parentReportAction?.actionName === CONST.REPORT.ACTIONS.TYPE.RETRACTED) {
        return getRetractedMessage();
    }
    if (parentReportAction?.actionName === CONST.REPORT.ACTIONS.TYPE.REOPENED) {
        return getReopenedMessage();
    }
    if (parentReportAction?.actionName === CONST.REPORT.ACTIONS.TYPE.POLICY_CHANGE_LOG.CORPORATE_UPGRADE) {
        return getUpgradeWorkspaceMessage();
    }
    if (parentReportAction?.actionName === CONST.REPORT.ACTIONS.TYPE.POLICY_CHANGE_LOG.TEAM_DOWNGRADE) {
        return getDowngradeWorkspaceMessage();
    }
    if (parentReportAction?.actionName === CONST.REPORT.ACTIONS.TYPE.POLICY_CHANGE_LOG.UPDATE_CURRENCY) {
        return getWorkspaceCurrencyUpdateMessage(parentReportAction);
    }
    if (parentReportAction?.actionName === CONST.REPORT.ACTIONS.TYPE.POLICY_CHANGE_LOG.UPDATE_FIELD) {
        return getWorkspaceUpdateFieldMessage(parentReportAction);
    }
    if (parentReportAction?.actionName === CONST.REPORT.ACTIONS.TYPE.MERGED_WITH_CASH_TRANSACTION) {
        return translateLocal('systemMessage.mergedWithCashTransaction');
    }
    if (parentReportAction?.actionName === CONST.REPORT.ACTIONS.TYPE.POLICY_CHANGE_LOG.UPDATE_NAME) {
        return Str.htmlDecode(getWorkspaceNameUpdatedMessage(parentReportAction));
    }
    if (parentReportAction?.actionName === CONST.REPORT.ACTIONS.TYPE.POLICY_CHANGE_LOG.UPDATE_AUTO_REPORTING_FREQUENCY) {
        return getWorkspaceFrequencyUpdateMessage(parentReportAction);
    }
    if (parentReportAction?.actionName === CONST.REPORT.ACTIONS.TYPE.POLICY_CHANGE_LOG.ADD_REPORT_FIELD) {
        return getWorkspaceReportFieldAddMessage(parentReportAction);
    }
    if (parentReportAction?.actionName === CONST.REPORT.ACTIONS.TYPE.POLICY_CHANGE_LOG.UPDATE_REPORT_FIELD) {
        return getWorkspaceReportFieldUpdateMessage(parentReportAction);
    }
    if (parentReportAction?.actionName === CONST.REPORT.ACTIONS.TYPE.POLICY_CHANGE_LOG.DELETE_REPORT_FIELD) {
        return getWorkspaceReportFieldDeleteMessage(parentReportAction);
    }

    if (isActionOfType(parentReportAction, CONST.REPORT.ACTIONS.TYPE.POLICY_CHANGE_LOG.UPDATE_MAX_EXPENSE_AMOUNT_NO_RECEIPT)) {
        return getPolicyChangeLogMaxExpenseAmountNoReceiptMessage(parentReportAction);
    }

    if (isActionOfType(parentReportAction, CONST.REPORT.ACTIONS.TYPE.POLICY_CHANGE_LOG.UPDATE_DEFAULT_BILLABLE)) {
        return getPolicyChangeLogDefaultBillableMessage(parentReportAction);
    }
    if (isActionOfType(parentReportAction, CONST.REPORT.ACTIONS.TYPE.POLICY_CHANGE_LOG.UPDATE_DEFAULT_TITLE_ENFORCED)) {
        return getPolicyChangeLogDefaultTitleEnforcedMessage(parentReportAction);
    }

    if (isActionOfType(parentReportAction, CONST.REPORT.ACTIONS.TYPE.CHANGE_POLICY)) {
        return getPolicyChangeMessage(parentReportAction);
    }

    if (isMoneyRequestAction(parentReportAction)) {
        const originalMessage = getOriginalMessage(parentReportAction);
        if (originalMessage?.type === CONST.IOU.REPORT_ACTION_TYPE.PAY) {
            if (originalMessage.paymentType === CONST.IOU.PAYMENT_TYPE.ELSEWHERE) {
                return translateLocal('iou.paidElsewhere');
            }
            if (originalMessage.paymentType === CONST.IOU.PAYMENT_TYPE.VBBA || originalMessage.paymentType === CONST.IOU.PAYMENT_TYPE.EXPENSIFY) {
                if (originalMessage.automaticAction) {
                    return translateLocal('iou.automaticallyPaidWithExpensify');
                }
                return translateLocal('iou.paidWithExpensify');
            }
        }
    }

    if (isActionOfType(parentReportAction, CONST.REPORT.ACTIONS.TYPE.APPROVED)) {
        const {automaticAction} = getOriginalMessage(parentReportAction) ?? {};
        if (automaticAction) {
            return translateLocal('iou.automaticallyApproved');
        }
        return translateLocal('iou.approvedMessage');
    }
    if (isUnapprovedAction(parentReportAction)) {
        return translateLocal('iou.unapproved');
    }

    if (isActionableJoinRequest(parentReportAction)) {
        return getJoinRequestMessage(parentReportAction);
    }

    if (isTaskReport(report) && isCanceledTaskReport(report, parentReportAction)) {
        return translateLocal('parentReportAction.deletedTask');
    }

    if (isTaskReport(report)) {
        return Parser.htmlToText(report?.reportName ?? '').trim();
    }

    if (isActionOfType(parentReportAction, CONST.REPORT.ACTIONS.TYPE.INTEGRATION_SYNC_FAILED)) {
        return getIntegrationSyncFailedMessage(parentReportAction);
    }

    if (isChatThread(report)) {
        if (!isEmptyObject(parentReportAction) && isTransactionThread(parentReportAction)) {
            formattedName = getTransactionReportName({reportAction: parentReportAction, transactions, reports});

            // This will get removed as part of https://github.com/Expensify/App/issues/59961
            // eslint-disable-next-line deprecation/deprecation
            if (isArchivedNonExpenseReport(report, getReportNameValuePairs(report?.reportID, reportNameValuePairs))) {
                formattedName += ` (${translateLocal('common.archived')})`;
            }
            return formatReportLastMessageText(formattedName);
        }

        if (!isEmptyObject(parentReportAction) && isOldDotReportAction(parentReportAction)) {
            return getMessageOfOldDotReportAction(parentReportAction);
        }

        if (isRenamedAction(parentReportAction)) {
            return getRenamedAction(parentReportAction, isExpenseReport(getReport(report.parentReportID, allReports)));
        }

        if (parentReportActionMessage?.isDeletedParentAction) {
            return translateLocal('parentReportAction.deletedMessage');
        }

        if (parentReportAction?.actionName === CONST.REPORT.ACTIONS.TYPE.RESOLVED_DUPLICATES) {
            return translateLocal('violations.resolvedDuplicates');
        }

        const isAttachment = isReportActionAttachment(!isEmptyObject(parentReportAction) ? parentReportAction : undefined);
        const reportActionMessage = getReportActionMessage({
            reportAction: parentReportAction,
            reportID: report?.parentReportID,
            childReportID: report?.reportID,
            reports,
            personalDetails,
        }).replace(/(\n+|\r\n|\n|\r)/gm, ' ');
        if (isAttachment && reportActionMessage) {
            return `[${translateLocal('common.attachment')}]`;
        }
        if (
            parentReportActionMessage?.moderationDecision?.decision === CONST.MODERATION.MODERATOR_DECISION_PENDING_HIDE ||
            parentReportActionMessage?.moderationDecision?.decision === CONST.MODERATION.MODERATOR_DECISION_HIDDEN ||
            parentReportActionMessage?.moderationDecision?.decision === CONST.MODERATION.MODERATOR_DECISION_PENDING_REMOVE
        ) {
            return translateLocal('parentReportAction.hiddenMessage');
        }
        if (isAdminRoom(report) || isUserCreatedPolicyRoom(report)) {
            return getAdminRoomInvitedParticipants(parentReportAction, reportActionMessage);
        }

        // This will get removed as part of https://github.com/Expensify/App/issues/59961
        // eslint-disable-next-line deprecation/deprecation
        if (reportActionMessage && isArchivedNonExpenseReport(report, getReportNameValuePairs(report?.reportID, reportNameValuePairs))) {
            return `${reportActionMessage} (${translateLocal('common.archived')})`;
        }
        if (!isEmptyObject(parentReportAction) && isModifiedExpenseAction(parentReportAction)) {
            const modifiedMessage = ModifiedExpenseMessage.getForReportAction({reportOrID: report?.reportID, reportAction: parentReportAction, searchReports: reports});
            return formatReportLastMessageText(modifiedMessage);
        }
        if (isTripRoom(report) && report?.reportName !== CONST.REPORT.DEFAULT_REPORT_NAME) {
            return report?.reportName ?? '';
        }
        if (isCardIssuedAction(parentReportAction)) {
            return getCardIssuedMessage({reportAction: parentReportAction});
        }
        return reportActionMessage;
    }

    if (isClosedExpenseReportWithNoExpenses(report, transactions)) {
        return translateLocal('parentReportAction.deletedReport');
    }

    if (isGroupChat(report)) {
        return getGroupChatName(undefined, true, report) ?? '';
    }

    if (isChatRoom(report)) {
        formattedName = report?.reportName;
    }

    if (isPolicyExpenseChat(report)) {
        formattedName = getPolicyExpenseChatName({report, policy, personalDetailsList: personalDetails, reports});
    }

    if (isMoneyRequestReport(report)) {
        formattedName = getMoneyRequestReportName({report, policy});
    }

    if (isInvoiceReport(report)) {
        formattedName = getInvoiceReportName(report, policy, invoiceReceiverPolicy);
    }

    if (isInvoiceRoom(report)) {
        formattedName = getInvoicesChatName({report, receiverPolicy: invoiceReceiverPolicy, personalDetails, policies});
    }

    // This will get removed as part of https://github.com/Expensify/App/issues/59961
    // eslint-disable-next-line deprecation/deprecation
    if (isArchivedNonExpenseReport(report, getReportNameValuePairs(report?.reportID))) {
        formattedName += ` (${translateLocal('common.archived')})`;
    }

    if (isSelfDM(report)) {
        formattedName = getDisplayNameForParticipant({accountID: currentUserAccountID, shouldAddCurrentUserPostfix: true, personalDetailsData: personalDetails});
    }

    if (formattedName) {
        return formatReportLastMessageText(formattedName);
    }

    // Not a room or PolicyExpenseChat, generate title from first 5 other participants
    formattedName = buildReportNameFromParticipantNames({report, personalDetails});

    return formattedName;
}

/**
 * Get the payee name given a report.
 */
function getPayeeName(report: OnyxEntry<Report>): string | undefined {
    if (isEmptyObject(report)) {
        return undefined;
    }

    const participantsWithoutCurrentUser = Object.keys(report?.participants ?? {})
        .map(Number)
        .filter((accountID) => accountID !== currentUserAccountID);

    if (participantsWithoutCurrentUser.length === 0) {
        return undefined;
    }
    return getDisplayNameForParticipant({accountID: participantsWithoutCurrentUser.at(0), shouldUseShortForm: true});
}

function getReportSubtitlePrefix(report: OnyxEntry<Report>): string {
    if ((!isChatRoom(report) && !isPolicyExpenseChat(report)) || isThread(report)) {
        return '';
    }

    const filteredPolicies = Object.values(allPolicies ?? {}).filter((policy) => shouldShowPolicy(policy, false, currentUserEmail));
    if (filteredPolicies.length < 2) {
        return '';
    }

    const policyName = getPolicyName({report, returnEmptyIfNotFound: true});
    if (!policyName) {
        return '';
    }
    return `${policyName} ${CONST.DOT_SEPARATOR} `;
}

/**
 * Get either the policyName or domainName the chat is tied to
 */
function getChatRoomSubtitle(report: OnyxEntry<Report>, config: GetChatRoomSubtitleConfig = {isCreateExpenseFlow: false}): string | undefined {
    if (isChatThread(report)) {
        return '';
    }
    if (isSelfDM(report)) {
        return translateLocal('reportActionsView.yourSpace');
    }
    if (isInvoiceRoom(report)) {
        return translateLocal('workspace.common.invoices');
    }
    if (isConciergeChatReport(report)) {
        return translateLocal('reportActionsView.conciergeSupport');
    }
    if (!isDefaultRoom(report) && !isUserCreatedPolicyRoom(report) && !isPolicyExpenseChat(report)) {
        return '';
    }
    if (getChatType(report) === CONST.REPORT.CHAT_TYPE.DOMAIN_ALL) {
        // The domainAll rooms are just #domainName, so we ignore the prefix '#' to get the domainName
        return report?.reportName?.substring(1) ?? '';
    }
    if ((isPolicyExpenseChat(report) && !!report?.isOwnPolicyExpenseChat) || isExpenseReport(report)) {
        const policy = allPolicies?.[`${ONYXKEYS.COLLECTION.POLICY}${report?.policyID}`];
        const submitToAccountID = getSubmitToAccountID(policy, report);
        const submitsToAccountDetails = allPersonalDetails?.[submitToAccountID];
        const subtitle = submitsToAccountDetails?.displayName ?? submitsToAccountDetails?.login;

        if (!subtitle || !config.isCreateExpenseFlow) {
            return getPolicyName({report});
        }

        return `${getReportSubtitlePrefix(report)}${translateLocal('iou.submitsTo', {name: subtitle ?? ''})}`;
    }

    // This will get removed as part of https://github.com/Expensify/App/issues/59961
    // eslint-disable-next-line deprecation/deprecation
    if (isArchivedReport(getReportNameValuePairs(report?.reportID))) {
        return report?.oldPolicyName ?? '';
    }
    return getPolicyName({report});
}

/**
 * Get pending members for reports
 */
function getPendingChatMembers(accountIDs: number[], previousPendingChatMembers: PendingChatMember[], pendingAction: PendingAction): PendingChatMember[] {
    const pendingChatMembers = accountIDs.map((accountID) => ({accountID: accountID.toString(), pendingAction}));
    return [...previousPendingChatMembers, ...pendingChatMembers];
}

/**
 * Gets the parent navigation subtitle for the report
 */
function getParentNavigationSubtitle(report: OnyxEntry<Report>, invoiceReceiverPolicy?: OnyxEntry<Policy>): ParentNavigationSummaryParams {
    const parentReport = getParentReport(report);
    if (isEmptyObject(parentReport)) {
        return {};
    }

    if (isInvoiceReport(report) || isInvoiceRoom(parentReport)) {
        let reportName = `${getPolicyName({report: parentReport})} & ${getInvoicePayerName(parentReport, invoiceReceiverPolicy)}`;

        // This will get removed as part of https://github.com/Expensify/App/issues/59961
        // eslint-disable-next-line deprecation/deprecation
        if (isArchivedNonExpenseReport(parentReport, getReportNameValuePairs(parentReport?.reportID))) {
            reportName += ` (${translateLocal('common.archived')})`;
        }

        return {
            reportName,
        };
    }

    return {
        reportName: getReportName(parentReport),
        workspaceName: getPolicyName({report: parentReport, returnEmptyIfNotFound: true}),
    };
}

/**
 * Navigate to the details page of a given report
 */
function navigateToDetailsPage(report: OnyxEntry<Report>, backTo?: string) {
    const isSelfDMReport = isSelfDM(report);
    const isOneOnOneChatReport = isOneOnOneChat(report);
    const participantAccountID = getParticipantsAccountIDsForDisplay(report);

    if (isSelfDMReport || isOneOnOneChatReport) {
        Navigation.navigate(ROUTES.PROFILE.getRoute(participantAccountID.at(0), isSelfDMReport ? Navigation.getActiveRoute() : backTo));
        return;
    }

    if (report?.reportID) {
        Navigation.navigate(ROUTES.REPORT_WITH_ID_DETAILS.getRoute(report?.reportID, backTo));
    }
}

/**
 * Go back to the details page of a given report
 */
function goBackToDetailsPage(report: OnyxEntry<Report>, backTo?: string, shouldGoBackToDetailsPage = false) {
    const isOneOnOneChatReport = isOneOnOneChat(report);
    const participantAccountID = getParticipantsAccountIDsForDisplay(report);

    if (isOneOnOneChatReport) {
        Navigation.goBack(ROUTES.PROFILE.getRoute(participantAccountID.at(0), backTo));
        return;
    }

    if (report?.reportID) {
        if (shouldGoBackToDetailsPage) {
            Navigation.goBack(ROUTES.REPORT_WITH_ID_DETAILS.getRoute(report.reportID, backTo));
        } else {
            Navigation.goBack(ROUTES.REPORT_SETTINGS.getRoute(report.reportID, backTo));
        }
    } else {
        Log.warn('Missing reportID during navigation back to the details page');
    }
}

function navigateBackOnDeleteTransaction(backRoute: Route | undefined, isFromRHP?: boolean) {
    if (!backRoute) {
        return;
    }

    const rootState = navigationRef.current?.getRootState();
    const lastFullScreenRoute = rootState?.routes.findLast((route) => isFullScreenName(route.name));
    if (lastFullScreenRoute?.name === NAVIGATORS.SEARCH_FULLSCREEN_NAVIGATOR) {
        Navigation.dismissModal();
        return;
    }
    if (isFromRHP) {
        Navigation.dismissModal();
    }
    Navigation.isNavigationReady().then(() => {
        Navigation.goBack(backRoute);
    });
}

/**
 * Go back to the previous page from the edit private page of a given report
 */
function goBackFromPrivateNotes(report: OnyxEntry<Report>, accountID?: number, backTo?: string) {
    if (isEmpty(report) || !accountID) {
        return;
    }
    const currentUserPrivateNote = report.privateNotes?.[accountID]?.note ?? '';
    if (isEmpty(currentUserPrivateNote)) {
        const participantAccountIDs = getParticipantsAccountIDsForDisplay(report);

        if (isOneOnOneChat(report)) {
            Navigation.goBack(ROUTES.PROFILE.getRoute(participantAccountIDs.at(0), backTo));
            return;
        }

        if (report?.reportID) {
            Navigation.goBack(ROUTES.REPORT_WITH_ID_DETAILS.getRoute(report?.reportID, backTo));
            return;
        }
    }
    Navigation.goBack(ROUTES.PRIVATE_NOTES_LIST.getRoute(report.reportID, backTo));
}

function navigateOnDeleteExpense(backToRoute: Route) {
    const rootState = navigationRef.getRootState();
    const focusedRoute = findFocusedRoute(rootState);
    if (focusedRoute?.params && 'backTo' in focusedRoute.params) {
        Navigation.goBack(focusedRoute.params.backTo as Route);
        return;
    }

    Navigation.goBack(backToRoute);
}

/**
 * Generate a random reportID up to 53 bits aka 9,007,199,254,740,991 (Number.MAX_SAFE_INTEGER).
 * There were approximately 98,000,000 reports with sequential IDs generated before we started using this approach, those make up roughly one billionth of the space for these numbers,
 * so we live with the 1 in a billion chance of a collision with an older ID until we can switch to 64-bit IDs.
 *
 * In a test of 500M reports (28 years of reports at our current max rate) we got 20-40 collisions meaning that
 * this is more than random enough for our needs.
 */
function generateReportID(): string {
    return (Math.floor(Math.random() * 2 ** 21) * 2 ** 32 + Math.floor(Math.random() * 2 ** 32)).toString();
}

function hasReportNameError(report: OnyxEntry<Report>): boolean {
    return !isEmptyObject(report?.errorFields?.reportName);
}

/**
 * Adds a domain to a short mention, converting it into a full mention with email or SMS domain.
 * @param mention The user mention to be converted.
 * @returns The converted mention as a full mention string or undefined if conversion is not applicable.
 */
function addDomainToShortMention(mention: string): string | undefined {
    if (!Str.isValidEmail(mention) && currentUserPrivateDomain) {
        const mentionWithEmailDomain = `${mention}@${currentUserPrivateDomain}`;
        if (allPersonalDetailLogins.includes(mentionWithEmailDomain)) {
            return mentionWithEmailDomain;
        }
    }
    if (Str.isValidE164Phone(mention)) {
        const mentionWithSmsDomain = addSMSDomainIfPhoneNumber(mention);
        if (allPersonalDetailLogins.includes(mentionWithSmsDomain)) {
            return mentionWithSmsDomain;
        }
    }
    return undefined;
}

/**
 * Replaces all valid short mention found in a text to a full mention
 *
 * Example:
 * "Hello \@example -> Hello \@example\@expensify.com"
 */
function completeShortMention(text: string): string {
    return text.replace(CONST.REGEX.SHORT_MENTION, (match) => {
        if (!Str.isValidMention(match)) {
            return match;
        }
        const mention = match.substring(1);
        const mentionWithDomain = addDomainToShortMention(mention);
        return mentionWithDomain ? `@${mentionWithDomain}` : match;
    });
}

/**
 * For comments shorter than or equal to 10k chars, convert the comment from MD into HTML because that's how it is stored in the database
 * For longer comments, skip parsing, but still escape the text, and display plaintext for performance reasons. It takes over 40s to parse a 100k long string!!
 */
function getParsedComment(text: string, parsingDetails?: ParsingDetails, mediaAttributes?: Record<string, string>, disabledRules?: string[]): string {
    let isGroupPolicyReport = false;
    if (parsingDetails?.reportID) {
        const currentReport = getReportOrDraftReport(parsingDetails?.reportID);
        isGroupPolicyReport = isReportInGroupPolicy(currentReport);
    }

    if (parsingDetails?.policyID) {
        const policyType = getPolicy(parsingDetails?.policyID)?.type;
        if (policyType) {
            isGroupPolicyReport = isGroupPolicy(policyType);
        }
    }

    const textWithMention = completeShortMention(text);
    const rules = disabledRules ?? [];

    return text.length <= CONST.MAX_MARKUP_LENGTH
        ? Parser.replace(textWithMention, {
              shouldEscapeText: parsingDetails?.shouldEscapeText,
              disabledRules: isGroupPolicyReport ? [...rules] : ['reportMentions', ...rules],
              extras: {mediaAttributeCache: mediaAttributes},
          })
        : lodashEscape(text);
}

function getUploadingAttachmentHtml(file?: FileObject): string {
    if (!file || typeof file.uri !== 'string') {
        return '';
    }

    const dataAttributes = [
        `${CONST.ATTACHMENT_OPTIMISTIC_SOURCE_ATTRIBUTE}="${file.uri}"`,
        `${CONST.ATTACHMENT_SOURCE_ATTRIBUTE}="${file.uri}"`,
        `${CONST.ATTACHMENT_ORIGINAL_FILENAME_ATTRIBUTE}="${file.name}"`,
        'width' in file && `${CONST.ATTACHMENT_THUMBNAIL_WIDTH_ATTRIBUTE}="${file.width}"`,
        'height' in file && `${CONST.ATTACHMENT_THUMBNAIL_HEIGHT_ATTRIBUTE}="${file.height}"`,
    ]
        .filter((x) => !!x)
        .join(' ');

    // file.type is a known mime type like image/png, image/jpeg, video/mp4 etc.
    if (file.type?.startsWith('image')) {
        return `<img src="${file.uri}" alt="${file.name}" ${dataAttributes} />`;
    }
    if (file.type?.startsWith('video')) {
        return `<video src="${file.uri}" ${dataAttributes}>${file.name}</video>`;
    }

    // For all other types, we present a generic download link
    return `<a href="${file.uri}" ${dataAttributes}>${file.name}</a>`;
}

function getReportDescription(report: OnyxEntry<Report>): string {
    if (!report?.description) {
        return '';
    }
    try {
        const reportDescription = report?.description;
        const objectDescription = JSON.parse(reportDescription) as {html: string};
        return objectDescription.html ?? reportDescription ?? '';
    } catch (error) {
        return report?.description ?? '';
    }
}

function getPolicyDescriptionText(policy: OnyxEntry<Policy>): string {
    if (!policy?.description) {
        return '';
    }

    return Parser.htmlToText(policy.description);
}

function buildOptimisticAddCommentReportAction(
    text?: string,
    file?: FileObject,
    actorAccountID?: number,
    createdOffset = 0,
    shouldEscapeText?: boolean,
    reportID?: string,
    reportActionID: string = rand64(),
): OptimisticReportAction {
    const commentText = getParsedComment(text ?? '', {shouldEscapeText, reportID});
    const attachmentHtml = getUploadingAttachmentHtml(file);

    const htmlForNewComment = `${commentText}${commentText && attachmentHtml ? '<br /><br />' : ''}${attachmentHtml}`;
    const textForNewComment = Parser.htmlToText(htmlForNewComment);

    const isAttachmentOnly = file && !text;
    const isAttachmentWithText = !!text && file !== undefined;
    const accountID = actorAccountID ?? currentUserAccountID ?? CONST.DEFAULT_NUMBER_ID;
    const delegateAccountDetails = getPersonalDetailByEmail(delegateEmail);

    // Remove HTML from text when applying optimistic offline comment
    return {
        commentText,
        reportAction: {
            reportActionID,
            actionName: CONST.REPORT.ACTIONS.TYPE.ADD_COMMENT,
            actorAccountID: accountID,
            person: [
                {
                    style: 'strong',
                    text: allPersonalDetails?.[accountID]?.displayName ?? currentUserEmail,
                    type: 'TEXT',
                },
            ],
            automatic: false,
            avatar: allPersonalDetails?.[accountID]?.avatar,
            created: DateUtils.getDBTimeWithSkew(Date.now() + createdOffset),
            message: [
                {
                    translationKey: isAttachmentOnly ? CONST.TRANSLATION_KEYS.ATTACHMENT : '',
                    type: CONST.REPORT.MESSAGE.TYPE.COMMENT,
                    html: htmlForNewComment,
                    text: textForNewComment,
                },
            ],
            originalMessage: {
                html: htmlForNewComment,
                whisperedTo: [],
            },
            isFirstItem: false,
            isAttachmentOnly,
            isAttachmentWithText,
            pendingAction: CONST.RED_BRICK_ROAD_PENDING_ACTION.ADD,
            shouldShow: true,
            isOptimisticAction: true,
            delegateAccountID: delegateAccountDetails?.accountID,
        },
    };
}

/**
 * update optimistic parent reportAction when a comment is added or remove in the child report
 * @param parentReportAction - Parent report action of the child report
 * @param lastVisibleActionCreated - Last visible action created of the child report
 * @param type - The type of action in the child report
 */

function updateOptimisticParentReportAction(parentReportAction: OnyxEntry<ReportAction>, lastVisibleActionCreated: string, type: string): UpdateOptimisticParentReportAction {
    let childVisibleActionCount = parentReportAction?.childVisibleActionCount ?? 0;
    let childCommenterCount = parentReportAction?.childCommenterCount ?? 0;
    let childOldestFourAccountIDs = parentReportAction?.childOldestFourAccountIDs;

    if (type === CONST.RED_BRICK_ROAD_PENDING_ACTION.ADD) {
        childVisibleActionCount += 1;
        const oldestFourAccountIDs = childOldestFourAccountIDs ? childOldestFourAccountIDs.split(',') : [];
        if (oldestFourAccountIDs.length < 4) {
            const index = oldestFourAccountIDs.findIndex((accountID) => accountID === currentUserAccountID?.toString());
            if (index === -1) {
                childCommenterCount += 1;
                oldestFourAccountIDs.push(currentUserAccountID?.toString() ?? '');
            }
        }
        childOldestFourAccountIDs = oldestFourAccountIDs.join(',');
    } else if (type === CONST.RED_BRICK_ROAD_PENDING_ACTION.DELETE) {
        if (childVisibleActionCount > 0) {
            childVisibleActionCount -= 1;
        }

        if (childVisibleActionCount === 0) {
            childCommenterCount = 0;
            childOldestFourAccountIDs = '';
        }
    }

    return {
        childVisibleActionCount,
        childCommenterCount,
        childLastVisibleActionCreated: lastVisibleActionCreated,
        childOldestFourAccountIDs,
    };
}

/**
 * Builds an optimistic reportAction for the parent report when a task is created
 * @param taskReportID - Report ID of the task
 * @param taskTitle - Title of the task
 * @param taskAssigneeAccountID - AccountID of the person assigned to the task
 * @param text - Text of the comment
 * @param parentReportID - Report ID of the parent report
 * @param createdOffset - The offset for task's created time that created via a loop
 */
function buildOptimisticTaskCommentReportAction(
    taskReportID: string,
    taskTitle: string,
    taskAssigneeAccountID: number,
    text: string,
    parentReportID: string | undefined,
    actorAccountID?: number,
    createdOffset = 0,
): OptimisticReportAction {
    const reportAction = buildOptimisticAddCommentReportAction(text, undefined, undefined, createdOffset, undefined, taskReportID);
    if (Array.isArray(reportAction.reportAction.message)) {
        const message = reportAction.reportAction.message.at(0);
        if (message) {
            message.taskReportID = taskReportID;
        }
    } else if (!Array.isArray(reportAction.reportAction.message) && reportAction.reportAction.message) {
        reportAction.reportAction.message.taskReportID = taskReportID;
    }

    // These parameters are not saved on the reportAction, but are used to display the task in the UI
    // Added when we fetch the reportActions on a report
    // eslint-disable-next-line
    reportAction.reportAction.originalMessage = {
        html: getReportActionHtml(reportAction.reportAction),
        taskReportID: getReportActionMessageReportUtils(reportAction.reportAction)?.taskReportID,
        whisperedTo: [],
    };
    reportAction.reportAction.childReportID = taskReportID;
    reportAction.reportAction.parentReportID = parentReportID;
    reportAction.reportAction.childType = CONST.REPORT.TYPE.TASK;
    reportAction.reportAction.childReportName = taskTitle;
    reportAction.reportAction.childManagerAccountID = taskAssigneeAccountID;
    reportAction.reportAction.childStatusNum = CONST.REPORT.STATUS_NUM.OPEN;
    reportAction.reportAction.childStateNum = CONST.REPORT.STATE_NUM.OPEN;

    if (actorAccountID) {
        reportAction.reportAction.actorAccountID = actorAccountID;
    }

    return reportAction;
}

function buildOptimisticSelfDMReport(created: string): Report {
    return {
        reportID: generateReportID(),
        participants: {
            [currentUserAccountID ?? CONST.DEFAULT_NUMBER_ID]: {
                notificationPreference: CONST.REPORT.NOTIFICATION_PREFERENCE.MUTE,
            },
        },
        type: CONST.REPORT.TYPE.CHAT,
        chatType: CONST.REPORT.CHAT_TYPE.SELF_DM,
        isOwnPolicyExpenseChat: false,
        lastActorAccountID: 0,
        lastMessageHtml: '',
        lastMessageText: undefined,
        lastReadTime: created,
        lastVisibleActionCreated: created,
        ownerAccountID: currentUserAccountID,
        reportName: '',
        stateNum: 0,
        statusNum: 0,
        writeCapability: CONST.REPORT.WRITE_CAPABILITIES.ALL,
    };
}

/**
 * Builds an optimistic IOU report with a randomly generated reportID
 *
 * @param payeeAccountID - AccountID of the person generating the IOU.
 * @param payerAccountID - AccountID of the other person participating in the IOU.
 * @param total - IOU amount in the smallest unit of the currency.
 * @param chatReportID - Report ID of the chat where the IOU is.
 * @param currency - IOU currency.
 * @param isSendingMoney - If we pay someone the IOU should be created as settled
 * @param parentReportActionID - The parent report action ID of the IOU report
 */

function buildOptimisticIOUReport(
    payeeAccountID: number,
    payerAccountID: number,
    total: number,
    chatReportID: string | undefined,
    currency: string,
    isSendingMoney = false,
    parentReportActionID?: string,
): OptimisticIOUReport {
    const formattedTotal = convertToDisplayString(total, currency);
    const personalDetails = getPersonalDetailsForAccountID(payerAccountID);
    const payerEmail = 'login' in personalDetails ? personalDetails.login : '';
    const policyID = chatReportID ? getReport(chatReportID, allReports)?.policyID : undefined;
    const policy = getPolicy(policyID);

    const participants: Participants = {
        [payeeAccountID]: {notificationPreference: CONST.REPORT.NOTIFICATION_PREFERENCE.HIDDEN},
        [payerAccountID]: {notificationPreference: CONST.REPORT.NOTIFICATION_PREFERENCE.HIDDEN},
    };

    return {
        type: CONST.REPORT.TYPE.IOU,
        chatReportID,
        currency,
        managerID: payerAccountID,
        ownerAccountID: payeeAccountID,
        participants,
        reportID: generateReportID(),
        stateNum: isSendingMoney ? CONST.REPORT.STATE_NUM.APPROVED : CONST.REPORT.STATE_NUM.SUBMITTED,
        statusNum: isSendingMoney ? CONST.REPORT.STATUS_NUM.REIMBURSED : CONST.REPORT.STATE_NUM.SUBMITTED,
        total,
        unheldTotal: total,
        nonReimbursableTotal: 0,
        unheldNonReimbursableTotal: 0,

        // We don't translate reportName because the server response is always in English
        reportName: `${payerEmail} owes ${formattedTotal}`,
        parentReportID: chatReportID,
        lastVisibleActionCreated: DateUtils.getDBTime(),
        fieldList: policy?.fieldList,
        parentReportActionID,
    };
}

function getHumanReadableStatus(statusNum: number): string {
    const status = Object.keys(CONST.REPORT.STATUS_NUM).find((key) => CONST.REPORT.STATUS_NUM[key as keyof typeof CONST.REPORT.STATUS_NUM] === statusNum);
    return status ? `${status.charAt(0)}${status.slice(1).toLowerCase()}` : '';
}

/**
 * Populates the report field formula with the values from the report and policy.
 * Currently, this only supports optimistic expense reports.
 * Each formula field is either replaced with a value, or removed.
 * If after all replacements the formula is empty, the original formula is returned.
 * See {@link https://help.expensify.com/articles/expensify-classic/insights-and-custom-reporting/Custom-Templates}
 */
function populateOptimisticReportFormula(formula: string, report: OptimisticExpenseReport, policy: OnyxEntry<Policy>): string {
    const createdDate = report.lastVisibleActionCreated ? new Date(report.lastVisibleActionCreated) : undefined;
    const result = formula
        // We don't translate because the server response is always in English
        .replaceAll('{report:type}', 'Expense Report')
        .replaceAll('{report:startdate}', createdDate ? format(createdDate, CONST.DATE.FNS_FORMAT_STRING) : '')
        .replaceAll('{report:total}', report.total !== undefined ? convertToDisplayString(Math.abs(report.total), report.currency).toString() : '')
        .replaceAll('{report:currency}', report.currency ?? '')
        .replaceAll('{report:policyname}', policy?.name ?? '')
        .replaceAll('{report:created}', createdDate ? format(createdDate, CONST.DATE.FNS_DATE_TIME_FORMAT_STRING) : '')
        .replaceAll('{report:created:yyyy-MM-dd}', createdDate ? format(createdDate, CONST.DATE.FNS_FORMAT_STRING) : '')
        .replaceAll('{report:status}', report.statusNum !== undefined ? getHumanReadableStatus(report.statusNum) : '')
        .replaceAll('{user:email}', currentUserEmail ?? '')
        .replaceAll('{user:email|frontPart}', (currentUserEmail ? currentUserEmail.split('@').at(0) : '') ?? '')
        .replaceAll(/\{report:(.+)}/g, '');

    return result.trim().length ? result : formula;
}

/** Builds an optimistic invoice report with a randomly generated reportID */
function buildOptimisticInvoiceReport(
    chatReportID: string,
    policyID: string | undefined,
    receiverAccountID: number,
    receiverName: string,
    total: number,
    currency: string,
): OptimisticExpenseReport {
    const formattedTotal = convertToDisplayString(total, currency);
    const invoiceReport = {
        reportID: generateReportID(),
        chatReportID,
        policyID,
        type: CONST.REPORT.TYPE.INVOICE,
        ownerAccountID: currentUserAccountID,
        managerID: receiverAccountID,
        currency,
        // We don’t translate reportName because the server response is always in English
        reportName: `${receiverName} owes ${formattedTotal}`,
        stateNum: CONST.REPORT.STATE_NUM.SUBMITTED,
        statusNum: CONST.REPORT.STATUS_NUM.OPEN,
        total: total * -1,
        participants: {
            [receiverAccountID]: {
                notificationPreference: CONST.REPORT.NOTIFICATION_PREFERENCE.HIDDEN,
            },
        },
        parentReportID: chatReportID,
        lastVisibleActionCreated: DateUtils.getDBTime(),
    };

    if (currentUserAccountID) {
        invoiceReport.participants[currentUserAccountID] = {notificationPreference: CONST.REPORT.NOTIFICATION_PREFERENCE.HIDDEN};
    }

    return invoiceReport;
}

/**
 * Returns the stateNum and statusNum for an expense report based on the policy settings
 * @param policy
 */
function getExpenseReportStateAndStatus(policy: OnyxEntry<Policy>) {
    const isInstantSubmitEnabledLocal = isInstantSubmitEnabled(policy);
    const isSubmitAndCloseLocal = isSubmitAndClose(policy);
    const arePaymentsDisabled = policy?.reimbursementChoice === CONST.POLICY.REIMBURSEMENT_CHOICES.REIMBURSEMENT_NO;

    if (isInstantSubmitEnabledLocal && arePaymentsDisabled && isSubmitAndCloseLocal) {
        return {
            stateNum: CONST.REPORT.STATE_NUM.APPROVED,
            statusNum: CONST.REPORT.STATUS_NUM.CLOSED,
        };
    }

    if (isInstantSubmitEnabledLocal) {
        return {
            stateNum: CONST.REPORT.STATE_NUM.SUBMITTED,
            statusNum: CONST.REPORT.STATUS_NUM.SUBMITTED,
        };
    }

    return {
        stateNum: CONST.REPORT.STATE_NUM.OPEN,
        statusNum: CONST.REPORT.STATUS_NUM.OPEN,
    };
}

/**
 * Builds an optimistic Expense report with a randomly generated reportID
 *
 * @param chatReportID - Report ID of the PolicyExpenseChat where the Expense Report is
 * @param policyID - The policy ID of the PolicyExpenseChat
 * @param payeeAccountID - AccountID of the employee (payee)
 * @param total - Amount in cents
 * @param currency
 * @param reimbursable – Whether the expense is reimbursable
 * @param parentReportActionID – The parent ReportActionID of the PolicyExpenseChat
 */
function buildOptimisticExpenseReport(
    chatReportID: string | undefined,
    policyID: string | undefined,
    payeeAccountID: number,
    total: number,
    currency: string,
    nonReimbursableTotal = 0,
    parentReportActionID?: string,
): OptimisticExpenseReport {
    // The amount for Expense reports are stored as negative value in the database
    const storedTotal = total * -1;
    const storedNonReimbursableTotal = nonReimbursableTotal * -1;
    const report = chatReportID ? getReport(chatReportID, allReports) : undefined;
    const policyName = getPolicyName({report});
    const formattedTotal = convertToDisplayString(storedTotal, currency);
    const policy = getPolicy(policyID);

    const {stateNum, statusNum} = getExpenseReportStateAndStatus(policy);

    const expenseReport: OptimisticExpenseReport = {
        reportID: generateReportID(),
        chatReportID,
        policyID,
        type: CONST.REPORT.TYPE.EXPENSE,
        ownerAccountID: payeeAccountID,
        currency,
        // We don't translate reportName because the server response is always in English
        reportName: `${policyName} owes ${formattedTotal}`,
        stateNum,
        statusNum,
        total: storedTotal,
        unheldTotal: storedTotal,
        nonReimbursableTotal: storedNonReimbursableTotal,
        unheldNonReimbursableTotal: storedNonReimbursableTotal,
        participants: {
            [payeeAccountID]: {
                notificationPreference: CONST.REPORT.NOTIFICATION_PREFERENCE.HIDDEN,
            },
        },
        parentReportID: chatReportID,
        lastVisibleActionCreated: DateUtils.getDBTime(),
        parentReportActionID,
    };

    // Get the approver/manager for this report to properly display the optimistic data
    const submitToAccountID = getSubmitToAccountID(policy, expenseReport);
    if (submitToAccountID) {
        expenseReport.managerID = submitToAccountID;
    }

    const titleReportField = getTitleReportField(getReportFieldsByPolicyID(policyID) ?? {});
    if (!!titleReportField && isPaidGroupPolicyExpenseReport(expenseReport)) {
        expenseReport.reportName = populateOptimisticReportFormula(titleReportField.defaultValue, expenseReport, policy);
    }

    expenseReport.fieldList = policy?.fieldList;

    return expenseReport;
}

function buildOptimisticEmptyReport(reportID: string, accountID: number, parentReport: OnyxEntry<Report>, parentReportActionID: string, policy: OnyxEntry<Policy>, timeOfCreation: string) {
    const {stateNum, statusNum} = getExpenseReportStateAndStatus(policy);
    const titleReportField = getTitleReportField(getReportFieldsByPolicyID(policy?.id) ?? {});
    const optimisticEmptyReport: OptimisticNewReport = {
        reportName: '',
        reportID,
        policyID: policy?.id,
        type: CONST.REPORT.TYPE.EXPENSE,
        currency: policy?.outputCurrency,
        ownerAccountID: accountID,
        stateNum,
        statusNum,
        total: 0,
        nonReimbursableTotal: 0,
        participants: {},
        lastVisibleActionCreated: timeOfCreation,
        pendingFields: {createReport: CONST.RED_BRICK_ROAD_PENDING_ACTION.ADD},
        parentReportID: parentReport?.reportID,
        parentReportActionID,
        chatReportID: parentReport?.reportID,
        managerID: getSubmitToAccountID(policy, undefined),
    };

    const optimisticReportName = populateOptimisticReportFormula(titleReportField?.defaultValue ?? CONST.POLICY.DEFAULT_REPORT_NAME_PATTERN, optimisticEmptyReport, policy);
    optimisticEmptyReport.reportName = optimisticReportName;

    optimisticEmptyReport.participants = accountID
        ? {
              [accountID]: {
                  notificationPreference: CONST.REPORT.NOTIFICATION_PREFERENCE.HIDDEN,
              },
          }
        : {};
    optimisticEmptyReport.ownerAccountID = accountID;
    return optimisticEmptyReport;
}

function getFormattedAmount(reportAction: ReportAction, report?: Report | null) {
    if (
        !isSubmittedAction(reportAction) &&
        !isForwardedAction(reportAction) &&
        !isApprovedAction(reportAction) &&
        !isUnapprovedAction(reportAction) &&
        !isSubmittedAndClosedAction(reportAction) &&
        !isMarkAsClosedAction(reportAction)
    ) {
        return '';
    }
    const originalMessage = getOriginalMessage(reportAction);

    // Expense reports can have a negative amount and we need to display it as negative in the UI
    // the amount found in originalMessage does not accurately track this so we need to use the total from the report instead
    const amount = report && isExpenseReport(report) ? (report?.total ?? 0) * -1 : Math.abs(originalMessage?.amount ?? 0);
    const formattedAmount = convertToDisplayString(amount, originalMessage?.currency);
    return formattedAmount;
}

/**
 * We pass the reportID as older FORWARDED actions do not have the amount & currency stored in the message
 * so we retrieve the amount from the report instead
 */
function getReportAutomaticallyForwardedMessage(reportAction: ReportAction<typeof CONST.REPORT.ACTIONS.TYPE.FORWARDED>, reportOrID: OnyxInputOrEntry<Report> | string | SearchReport) {
    const expenseReport = typeof reportOrID === 'string' ? getReport(reportOrID, allReports) : reportOrID;
    const originalMessage = getOriginalMessage(reportAction) as OriginalMessageIOU;
    let formattedAmount;

    // Older FORWARDED action might not have the amount stored in the original message, we'll fallback to getting the amount from the report instead.
    if (originalMessage?.amount) {
        formattedAmount = getFormattedAmount(reportAction, expenseReport);
    } else {
        formattedAmount = convertToDisplayString(getMoneyRequestSpendBreakdown(expenseReport).totalDisplaySpend, expenseReport?.currency);
    }

    return translateLocal('iou.automaticallyForwardedAmount', {amount: formattedAmount});
}

/**
 * We pass the reportID as older FORWARDED actions do not have the amount & currency stored in the message
 * so we retrieve the amount from the report instead
 */
function getIOUForwardedMessage(
    reportAction: ReportAction<typeof CONST.REPORT.ACTIONS.TYPE.FORWARDED>,
    reportOrID: OnyxInputOrEntry<Report> | string | SearchReport,
    reports?: SearchReport[],
) {
    const expenseReport = typeof reportOrID === 'string' ? getReport(reportOrID, reports ?? allReports) : reportOrID;
    const originalMessage = getOriginalMessage(reportAction) as OriginalMessageIOU;
    let formattedAmount;

    // Older FORWARDED action might not have the amount stored in the original message, we'll fallback to getting the amount from the report instead.
    if (originalMessage?.amount) {
        formattedAmount = getFormattedAmount(reportAction, expenseReport);
    } else {
        formattedAmount = convertToDisplayString(getMoneyRequestSpendBreakdown(expenseReport, reports).totalDisplaySpend, expenseReport?.currency);
    }

    return translateLocal('iou.forwardedAmount', {amount: formattedAmount});
}

function getRejectedReportMessage() {
    return translateLocal('iou.rejectedThisReport');
}

function getUpgradeWorkspaceMessage() {
    return translateLocal('workspaceActions.upgradedWorkspace');
}

function getDowngradeWorkspaceMessage() {
    return translateLocal('workspaceActions.downgradedWorkspace');
}

function getWorkspaceNameUpdatedMessage(action: ReportAction) {
    const {oldName, newName} = getOriginalMessage(action as ReportAction<typeof CONST.REPORT.ACTIONS.TYPE.POLICY_CHANGE_LOG.UPDATE_NAME>) ?? {};
    const message = oldName && newName ? translateLocal('workspaceActions.renamedWorkspaceNameAction', {oldName, newName}) : getReportActionText(action);
    return Str.htmlEncode(message);
}

function getDeletedTransactionMessage(action: ReportAction) {
    const deletedTransactionOriginalMessage = getOriginalMessage(action as ReportAction<typeof CONST.REPORT.ACTIONS.TYPE.DELETED_TRANSACTION>) ?? {};
    const amount = Math.abs(deletedTransactionOriginalMessage.amount ?? 0);
    const currency = deletedTransactionOriginalMessage.currency ?? '';
    const formattedAmount = convertToDisplayString(amount, currency) ?? '';
    const message = translateLocal('iou.deletedTransaction', {
        amount: formattedAmount,
        merchant: deletedTransactionOriginalMessage.merchant ?? '',
    });
    return message;
}

function getReportDetails(reportID: string): {reportName: string; reportUrl: string} {
    const report = allReports?.[`${ONYXKEYS.COLLECTION.REPORT}${reportID}`];
    return {
        reportName: getReportName(report) ?? report?.reportName ?? '',
        reportUrl: `${environmentURL}/r/${reportID}`,
    };
}

function getMovedTransactionMessage(action: ReportAction) {
    const movedTransactionOriginalMessage = getOriginalMessage(action as ReportAction<typeof CONST.REPORT.ACTIONS.TYPE.MOVED_TRANSACTION>) ?? {};
    const {toReportID} = movedTransactionOriginalMessage as OriginalMessageMovedTransaction;
    const {reportName, reportUrl} = getReportDetails(toReportID);
    const message = translateLocal('iou.movedTransaction', {
        reportUrl,
        reportName,
    });
    return message;
}

function getPolicyChangeMessage(action: ReportAction) {
    const PolicyChangeOriginalMessage = getOriginalMessage(action as ReportAction<typeof CONST.REPORT.ACTIONS.TYPE.CHANGE_POLICY>) ?? {};
    const {fromPolicy: fromPolicyID, toPolicy: toPolicyID} = PolicyChangeOriginalMessage as OriginalMessageChangePolicy;
    const message = translateLocal('report.actions.type.changeReportPolicy', {
        fromPolicyName: fromPolicyID ? getPolicyNameByID(fromPolicyID) : undefined,
        toPolicyName: getPolicyNameByID(toPolicyID),
    });
    return message;
}

/**
 * @param iouReportID - the report ID of the IOU report the action belongs to
 * @param type - IOUReportAction type. Can be oneOf(create, decline, cancel, pay, split)
 * @param total - IOU total in cents
 * @param comment - IOU comment
 * @param currency - IOU currency
 * @param paymentType - IOU paymentMethodType. Can be oneOf(Elsewhere, Expensify)
 * @param isSettlingUp - Whether we are settling up an IOU
 */
function getIOUReportActionMessage(iouReportID: string, type: string, total: number, comment: string, currency: string, paymentType = '', isSettlingUp = false): Message[] {
    const report = getReportOrDraftReport(iouReportID);
    const amount =
        type === CONST.IOU.REPORT_ACTION_TYPE.PAY && !isEmptyObject(report)
            ? convertToDisplayString(getMoneyRequestSpendBreakdown(report).totalDisplaySpend, currency)
            : convertToDisplayString(total, currency);

    let paymentMethodMessage;
    switch (paymentType) {
        case CONST.IOU.PAYMENT_TYPE.VBBA:
        case CONST.IOU.PAYMENT_TYPE.EXPENSIFY:
            paymentMethodMessage = ' with Expensify';
            break;
        default:
            paymentMethodMessage = ` elsewhere`;
            break;
    }

    let iouMessage;
    switch (type) {
        case CONST.REPORT.ACTIONS.TYPE.APPROVED:
            iouMessage = `approved ${amount}`;
            break;
        case CONST.REPORT.ACTIONS.TYPE.FORWARDED:
            iouMessage = translateLocal('iou.forwardedAmount', {amount});
            break;
        case CONST.REPORT.ACTIONS.TYPE.UNAPPROVED:
            iouMessage = `unapproved ${amount}`;
            break;
        case CONST.IOU.REPORT_ACTION_TYPE.CREATE:
            iouMessage = `submitted ${amount}${comment && ` for ${comment}`}`;
            break;
        case CONST.IOU.REPORT_ACTION_TYPE.TRACK:
            iouMessage = `tracking ${amount}${comment && ` for ${comment}`}`;
            break;
        case CONST.IOU.REPORT_ACTION_TYPE.SPLIT:
            iouMessage = `split ${amount}${comment && ` for ${comment}`}`;
            break;
        case CONST.IOU.REPORT_ACTION_TYPE.DELETE:
            iouMessage = `deleted the ${amount} expense${comment && ` for ${comment}`}`;
            break;
        case CONST.IOU.REPORT_ACTION_TYPE.PAY:
            iouMessage = isSettlingUp ? `paid ${amount}${paymentMethodMessage}` : `sent ${amount}${comment && ` for ${comment}`}${paymentMethodMessage}`;
            break;
        case CONST.REPORT.ACTIONS.TYPE.SUBMITTED:
            iouMessage = translateLocal('iou.submittedAmount', {formattedAmount: amount});
            break;
        default:
            break;
    }

    return [
        {
            html: lodashEscape(iouMessage),
            text: iouMessage ?? '',
            isEdited: false,
            type: CONST.REPORT.MESSAGE.TYPE.COMMENT,
        },
    ];
}

/**
 * Builds an optimistic IOU reportAction object
 *
 * @param type - IOUReportAction type. Can be oneOf(create, delete, pay, split).
 * @param amount - IOU amount in cents.
 * @param currency
 * @param comment - User comment for the IOU.
 * @param participants - An array with participants details.
 * @param [transactionID] - Not required if the IOUReportAction type is 'pay'
 * @param [paymentType] - Only required if the IOUReportAction type is 'pay'. Can be oneOf(elsewhere, Expensify).
 * @param [iouReportID] - Only required if the IOUReportActions type is oneOf(decline, cancel, pay). Generates a randomID as default.
 * @param [isSettlingUp] - Whether we are settling up an IOU.
 * @param [isSendMoneyFlow] - Whether this is pay someone flow
 * @param [receipt]
 * @param [isOwnPolicyExpenseChat] - Whether this is an expense report create from the current user's policy expense chat
 */
function buildOptimisticIOUReportAction(params: BuildOptimisticIOUReportActionParams): OptimisticIOUReportAction {
    const {
        type,
        amount,
        currency,
        comment,
        participants,
        transactionID,
        paymentType,
        iouReportID = '',
        isSettlingUp = false,
        isSendMoneyFlow = false,
        isOwnPolicyExpenseChat = false,
        created = DateUtils.getDBTime(),
        linkedExpenseReportAction,
        isPersonalTrackingExpense = false,
    } = params;

    const IOUReportID = isPersonalTrackingExpense ? undefined : iouReportID || generateReportID();

    const originalMessage: ReportAction<typeof CONST.REPORT.ACTIONS.TYPE.IOU>['originalMessage'] = {
        amount,
        comment,
        currency,
        IOUTransactionID: transactionID,
        IOUReportID,
        type,
    };

    const delegateAccountDetails = getPersonalDetailByEmail(delegateEmail);

    if (type === CONST.IOU.REPORT_ACTION_TYPE.PAY) {
        // In pay someone flow, we store amount, comment, currency in IOUDetails when type = pay
        if (isSendMoneyFlow) {
            const keys = ['amount', 'comment', 'currency'] as const;
            keys.forEach((key) => {
                delete originalMessage[key];
            });
            originalMessage.IOUDetails = {amount, comment, currency};
            originalMessage.paymentType = paymentType;
        } else {
            // In case of pay someone action, we dont store the comment
            // and there is no single transactionID to link the action to.
            delete originalMessage.IOUTransactionID;
            delete originalMessage.comment;
            originalMessage.paymentType = paymentType;
        }
    }

    // IOUs of type split only exist in group DMs and those don't have an iouReport so we need to delete the IOUReportID key
    if (type === CONST.IOU.REPORT_ACTION_TYPE.SPLIT) {
        delete originalMessage.IOUReportID;
    }

    if (type !== CONST.IOU.REPORT_ACTION_TYPE.PAY) {
        // Split expense made from a policy expense chat only have the payee's accountID as the participant because the payer could be any policy admin
        if (isOwnPolicyExpenseChat && type === CONST.IOU.REPORT_ACTION_TYPE.SPLIT) {
            originalMessage.participantAccountIDs = currentUserAccountID ? [currentUserAccountID] : [];
        } else {
            originalMessage.participantAccountIDs = currentUserAccountID
                ? [
                      currentUserAccountID,
                      ...participants.filter((participant) => participant.accountID !== currentUserAccountID).map((participant) => participant.accountID ?? CONST.DEFAULT_NUMBER_ID),
                  ]
                : participants.map((participant) => participant.accountID ?? CONST.DEFAULT_NUMBER_ID);
        }
    }

    const iouReportAction = {
        ...linkedExpenseReportAction,
        actionName: CONST.REPORT.ACTIONS.TYPE.IOU,
        actorAccountID: currentUserAccountID,
        automatic: false,
        isAttachmentOnly: false,
        originalMessage,
        reportActionID: rand64(),
        shouldShow: true,
        created,
        pendingAction: CONST.RED_BRICK_ROAD_PENDING_ACTION.ADD,
        delegateAccountID: delegateAccountDetails?.accountID,
        person: [
            {
                style: 'strong',
                text: getCurrentUserDisplayNameOrEmail(),
                type: 'TEXT',
            },
        ],
        avatar: getCurrentUserAvatar(),
        message: getIOUReportActionMessage(iouReportID, type, amount, comment, currency, paymentType, isSettlingUp),
    };

    const managerMcTestParticipant = participants.find((participant) => isSelectedManagerMcTest(participant.login));
    if (managerMcTestParticipant) {
        return {
            ...iouReportAction,
            actorAccountID: managerMcTestParticipant.accountID,
            avatar: managerMcTestParticipant.icons?.[0]?.source,
            person: [
                {
                    style: 'strong',
                    text: getDisplayNameForParticipant(managerMcTestParticipant),
                    type: 'TEXT',
                },
            ],
        };
    }

    return iouReportAction;
}

/**
 * Builds an optimistic APPROVED report action with a randomly generated reportActionID.
 */
function buildOptimisticApprovedReportAction(amount: number, currency: string, expenseReportID: string): OptimisticApprovedReportAction {
    const originalMessage = {
        amount,
        currency,
        expenseReportID,
    };
    const delegateAccountDetails = getPersonalDetailByEmail(delegateEmail);

    return {
        actionName: CONST.REPORT.ACTIONS.TYPE.APPROVED,
        actorAccountID: currentUserAccountID,
        automatic: false,
        avatar: getCurrentUserAvatar(),
        isAttachmentOnly: false,
        originalMessage,
        message: getIOUReportActionMessage(expenseReportID, CONST.REPORT.ACTIONS.TYPE.APPROVED, Math.abs(amount), '', currency),
        person: [
            {
                style: 'strong',
                text: getCurrentUserDisplayNameOrEmail(),
                type: 'TEXT',
            },
        ],
        reportActionID: rand64(),
        shouldShow: true,
        created: DateUtils.getDBTime(),
        pendingAction: CONST.RED_BRICK_ROAD_PENDING_ACTION.ADD,
        delegateAccountID: delegateAccountDetails?.accountID,
    };
}

/**
 * Builds an optimistic APPROVED report action with a randomly generated reportActionID.
 */
function buildOptimisticUnapprovedReportAction(amount: number, currency: string, expenseReportID: string): OptimisticUnapprovedReportAction {
    const delegateAccountDetails = getPersonalDetailByEmail(delegateEmail);
    return {
        actionName: CONST.REPORT.ACTIONS.TYPE.UNAPPROVED,
        actorAccountID: currentUserAccountID,
        automatic: false,
        avatar: getCurrentUserAvatar(),
        isAttachmentOnly: false,
        originalMessage: {
            amount,
            currency,
            expenseReportID,
        },
        message: getIOUReportActionMessage(expenseReportID, CONST.REPORT.ACTIONS.TYPE.UNAPPROVED, Math.abs(amount), '', currency),
        person: [
            {
                style: 'strong',
                text: getCurrentUserDisplayNameOrEmail(),
                type: 'TEXT',
            },
        ],
        reportActionID: rand64(),
        shouldShow: true,
        created: DateUtils.getDBTime(),
        pendingAction: CONST.RED_BRICK_ROAD_PENDING_ACTION.ADD,
        delegateAccountID: delegateAccountDetails?.accountID,
    };
}

/**
 * Builds an optimistic MOVED report action with a randomly generated reportActionID.
 * This action is used when we move reports across workspaces.
 */
function buildOptimisticMovedReportAction(fromPolicyID: string | undefined, toPolicyID: string, newParentReportID: string, movedReportID: string, policyName: string): ReportAction {
    const originalMessage = {
        fromPolicyID,
        toPolicyID,
        newParentReportID,
        movedReportID,
    };

    const movedActionMessage = [
        {
            html: `moved the report to the <a href='${CONST.NEW_EXPENSIFY_URL}r/${newParentReportID}' target='_blank' rel='noreferrer noopener'>${policyName}</a> workspace`,
            text: `moved the report to the ${policyName} workspace`,
            type: CONST.REPORT.MESSAGE.TYPE.COMMENT,
        },
    ];

    return {
        actionName: CONST.REPORT.ACTIONS.TYPE.MOVED,
        actorAccountID: currentUserAccountID,
        automatic: false,
        avatar: getCurrentUserAvatar(),
        isAttachmentOnly: false,
        originalMessage,
        message: movedActionMessage,
        person: [
            {
                style: 'strong',
                text: getCurrentUserDisplayNameOrEmail(),
                type: 'TEXT',
            },
        ],
        reportActionID: rand64(),
        shouldShow: true,
        created: DateUtils.getDBTime(),
        pendingAction: CONST.RED_BRICK_ROAD_PENDING_ACTION.ADD,
    };
}

/**
 * Builds an optimistic CHANGE_POLICY report action with a randomly generated reportActionID.
 * This action is used when we change the workspace of a report.
 */
function buildOptimisticChangePolicyReportAction(fromPolicyID: string | undefined, toPolicyID: string, automaticAction = false): ReportAction {
    const originalMessage = {
        fromPolicy: fromPolicyID,
        toPolicy: toPolicyID,
        automaticAction,
    };

    const fromPolicy = getPolicy(fromPolicyID);
    const toPolicy = getPolicy(toPolicyID);

    const changePolicyReportActionMessage = [
        {
            type: CONST.REPORT.MESSAGE.TYPE.TEXT,
            text: `changed the workspace to ${toPolicy?.name}`,
        },
        ...(fromPolicyID
            ? [
                  {
                      type: CONST.REPORT.MESSAGE.TYPE.TEXT,
                      text: ` (previously ${fromPolicy?.name})`,
                  },
              ]
            : []),
    ];

    return {
        actionName: CONST.REPORT.ACTIONS.TYPE.CHANGE_POLICY,
        actorAccountID: currentUserAccountID,
        avatar: getCurrentUserAvatar(),
        created: DateUtils.getDBTime(),
        originalMessage,
        message: changePolicyReportActionMessage,
        person: [
            {
                style: 'strong',
                text: getCurrentUserDisplayNameOrEmail(),
                type: 'TEXT',
            },
        ],
        reportActionID: rand64(),
        shouldShow: true,
        pendingAction: CONST.RED_BRICK_ROAD_PENDING_ACTION.ADD,
    };
}

function buildOptimisticTransactionAction(
    type: typeof CONST.REPORT.ACTIONS.TYPE.MOVED_TRANSACTION | typeof CONST.REPORT.ACTIONS.TYPE.UNREPORTED_TRANSACTION,
    transactionThreadReportID: string | undefined,
    targetReportID: string,
): ReportAction {
    const reportName = allReports?.[targetReportID]?.reportName ?? '';
    const url = `${environmentURL}/r/${targetReportID}`;
    const [actionText, messageHtml] =
        type === CONST.REPORT.ACTIONS.TYPE.MOVED_TRANSACTION
            ? [`moved this expense to ${reportName}`, `moved this expense to <a href='${url}' target='_blank' rel='noreferrer noopener'>${reportName}</a>`]
            : ['moved this expense to your personal space', 'moved this expense to your personal space'];

    return {
        actionName: type,
        reportID: transactionThreadReportID,
        actorAccountID: currentUserAccountID,
        avatar: getCurrentUserAvatar(),
        created: DateUtils.getDBTime(),
        originalMessage: type === CONST.REPORT.ACTIONS.TYPE.MOVED_TRANSACTION ? {toReportID: targetReportID} : {fromReportID: targetReportID},
        message: [
            {
                type: CONST.REPORT.MESSAGE.TYPE.TEXT,
                html: messageHtml,
                text: actionText,
            },
        ],
        person: [
            {
                style: 'strong',
                text: getCurrentUserDisplayNameOrEmail(),
                type: 'TEXT',
            },
        ],
        reportActionID: rand64(),
        shouldShow: true,
        pendingAction: CONST.RED_BRICK_ROAD_PENDING_ACTION.ADD,
    };
}

/**
 * Builds an optimistic MOVED_TRANSACTION report action with a randomly generated reportActionID.
 * This action is used when we change the workspace of a report.
 */
function buildOptimisticMovedTransactionAction(transactionThreadReportID: string | undefined, toReportID: string) {
    return buildOptimisticTransactionAction(CONST.REPORT.ACTIONS.TYPE.MOVED_TRANSACTION, transactionThreadReportID, toReportID);
}

/**
 * Builds an optimistic UNREPORTED_TRANSACTION report action with a randomly generated reportActionID.
 * This action is used when we un-report a transaction.
 */
function buildOptimisticUnreportedTransactionAction(transactionThreadReportID: string | undefined, fromReportID: string) {
    return buildOptimisticTransactionAction(CONST.REPORT.ACTIONS.TYPE.UNREPORTED_TRANSACTION, transactionThreadReportID, fromReportID);
}

/**
 * Builds an optimistic SUBMITTED report action with a randomly generated reportActionID.
 *
 */
function buildOptimisticSubmittedReportAction(amount: number, currency: string, expenseReportID: string, adminAccountID: number | undefined): OptimisticSubmittedReportAction {
    const originalMessage = {
        amount,
        currency,
        expenseReportID,
    };

    const delegateAccountDetails = getPersonalDetailByEmail(delegateEmail);

    return {
        actionName: CONST.REPORT.ACTIONS.TYPE.SUBMITTED,
        actorAccountID: currentUserAccountID,
        adminAccountID,
        automatic: false,
        avatar: getCurrentUserAvatar(),
        isAttachmentOnly: false,
        originalMessage,
        message: getIOUReportActionMessage(expenseReportID, CONST.REPORT.ACTIONS.TYPE.SUBMITTED, Math.abs(amount), '', currency),
        person: [
            {
                style: 'strong',
                text: getCurrentUserDisplayNameOrEmail(),
                type: 'TEXT',
            },
        ],
        reportActionID: rand64(),
        shouldShow: true,
        created: DateUtils.getDBTime(),
        pendingAction: CONST.RED_BRICK_ROAD_PENDING_ACTION.ADD,
        delegateAccountID: delegateAccountDetails?.accountID,
    };
}

/**
 * Builds an optimistic report preview action with a randomly generated reportActionID.
 *
 * @param chatReport
 * @param iouReport
 * @param [comment] - User comment for the IOU.
 * @param [transaction] - optimistic first transaction of preview
 * @param reportActionID
 */
function buildOptimisticReportPreview(
    chatReport: OnyxInputOrEntry<Report>,
    iouReport: Report,
    comment = '',
    transaction: OnyxInputOrEntry<Transaction> = null,
    childReportID?: string,
    reportActionID?: string,
): ReportAction<typeof CONST.REPORT.ACTIONS.TYPE.REPORT_PREVIEW> {
    const hasReceipt = hasReceiptTransactionUtils(transaction);
    const message = getReportPreviewMessage(iouReport);
    const created = DateUtils.getDBTime();
    const reportActorAccountID = (isInvoiceReport(iouReport) || isExpenseReport(iouReport) ? iouReport?.ownerAccountID : iouReport?.managerID) ?? -1;
    const delegateAccountDetails = getPersonalDetailByEmail(delegateEmail);
    const isTestTransaction = isTestTransactionReport(iouReport);
    const isTestDriveTransaction = !!transaction?.receipt?.isTestDriveReceipt;
    const isScanRequest = transaction ? isScanRequestTransactionUtils(transaction) : false;
    return {
        reportActionID: reportActionID ?? rand64(),
        reportID: chatReport?.reportID,
        actionName: CONST.REPORT.ACTIONS.TYPE.REPORT_PREVIEW,
        pendingAction: CONST.RED_BRICK_ROAD_PENDING_ACTION.ADD,
        originalMessage: {
            linkedReportID: iouReport?.reportID,
        },
        message: [
            {
                html: message,
                text: message,
                isEdited: false,
                type: CONST.REPORT.MESSAGE.TYPE.COMMENT,
            },
        ],
        delegateAccountID: delegateAccountDetails?.accountID,
        created,
        accountID: iouReport?.managerID,
        // The preview is initially whispered if created with a receipt, so the actor is the current user as well
        actorAccountID: hasReceipt ? currentUserAccountID : reportActorAccountID,
        childReportID: childReportID ?? iouReport?.reportID,
        childMoneyRequestCount: 1,
        childLastActorAccountID: currentUserAccountID,
        childLastMoneyRequestComment: comment,
        childRecentReceiptTransactionIDs: hasReceipt && !isEmptyObject(transaction) && transaction?.transactionID ? {[transaction.transactionID]: created} : undefined,
        ...((isTestDriveTransaction || isTestTransaction) && !isScanRequest && {childStateNum: 2, childStatusNum: 4}),
    };
}

/**
 * Builds an optimistic ACTIONABLE_TRACK_EXPENSE_WHISPER action with a randomly generated reportActionID.
 */
function buildOptimisticActionableTrackExpenseWhisper(iouAction: OptimisticIOUReportAction, transactionID: string): ReportAction {
    const currentTime = DateUtils.getDBTime();
    const targetEmail = CONST.EMAIL.CONCIERGE;
    const actorAccountID = getAccountIDsByLogins([targetEmail]).at(0);
    const reportActionID = rand64();
    return {
        actionName: CONST.REPORT.ACTIONS.TYPE.ACTIONABLE_TRACK_EXPENSE_WHISPER,
        actorAccountID,
        avatar: getDefaultAvatarURL(actorAccountID),
        created: DateUtils.addMillisecondsFromDateTime(currentTime, 1),
        lastModified: DateUtils.addMillisecondsFromDateTime(currentTime, 1),
        message: [
            {
                html: CONST.ACTIONABLE_TRACK_EXPENSE_WHISPER_MESSAGE,
                text: CONST.ACTIONABLE_TRACK_EXPENSE_WHISPER_MESSAGE,
                whisperedTo: [],
                type: CONST.REPORT.MESSAGE.TYPE.COMMENT,
            },
        ],
        originalMessage: {
            lastModified: DateUtils.addMillisecondsFromDateTime(currentTime, 1),
            transactionID,
        },
        person: [
            {
                text: CONST.DISPLAY_NAME.EXPENSIFY_CONCIERGE,
                type: 'TEXT',
            },
        ],
        reportActionID,
        shouldShow: true,
        pendingAction: CONST.RED_BRICK_ROAD_PENDING_ACTION.ADD,
    };
}

/**
 * Builds an optimistic modified expense action with a randomly generated reportActionID.
 */
function buildOptimisticModifiedExpenseReportAction(
    transactionThread: OnyxInputOrEntry<Report>,
    oldTransaction: OnyxInputOrEntry<Transaction>,
    transactionChanges: TransactionChanges,
    isFromExpenseReport: boolean,
    policy: OnyxInputOrEntry<Policy>,
    updatedTransaction?: OnyxInputOrEntry<Transaction>,
): OptimisticModifiedExpenseReportAction {
    const originalMessage = getModifiedExpenseOriginalMessage(oldTransaction, transactionChanges, isFromExpenseReport, policy, updatedTransaction);
    const delegateAccountDetails = getPersonalDetailByEmail(delegateEmail);

    return {
        actionName: CONST.REPORT.ACTIONS.TYPE.MODIFIED_EXPENSE,
        actorAccountID: currentUserAccountID,
        automatic: false,
        avatar: getCurrentUserAvatar(),
        created: DateUtils.getDBTime(),
        isAttachmentOnly: false,
        message: [
            {
                // Currently we are composing the message from the originalMessage and message is only used in OldDot and not in the App
                text: 'You',
                style: 'strong',
                type: CONST.REPORT.MESSAGE.TYPE.TEXT,
            },
        ],
        originalMessage,
        person: [
            {
                style: 'strong',
                text: currentUserPersonalDetails?.displayName ?? String(currentUserAccountID),
                type: 'TEXT',
            },
        ],
        pendingAction: CONST.RED_BRICK_ROAD_PENDING_ACTION.ADD,
        reportActionID: rand64(),
        reportID: transactionThread?.reportID,
        shouldShow: true,
        delegateAccountID: delegateAccountDetails?.accountID,
    };
}

/**
 * Builds an optimistic DETACH_RECEIPT report action with a randomly generated reportActionID.
 */
function buildOptimisticDetachReceipt(reportID: string | undefined, transactionID: string, merchant: string = CONST.TRANSACTION.PARTIAL_TRANSACTION_MERCHANT) {
    return {
        actionName: CONST.REPORT.ACTIONS.TYPE.MANAGER_DETACH_RECEIPT,
        actorAccountID: currentUserAccountID,
        automatic: false,
        avatar: getCurrentUserAvatar(),
        created: DateUtils.getDBTime(),
        isAttachmentOnly: false,
        originalMessage: {
            transactionID,
            merchant: `${merchant}`,
        },
        message: [
            {
                type: 'COMMENT',
                html: `detached a receipt from expense '${merchant}'`,
                text: `detached a receipt from expense '${merchant}'`,
                whisperedTo: [],
            },
        ],
        person: [
            {
                style: 'strong',
                text: currentUserPersonalDetails?.displayName ?? String(currentUserAccountID),
                type: 'TEXT',
            },
        ],
        pendingAction: CONST.RED_BRICK_ROAD_PENDING_ACTION.ADD,
        reportActionID: rand64(),
        reportID,
        shouldShow: true,
    };
}

/**
 * Updates a report preview action that exists for an IOU report.
 *
 * @param [comment] - User comment for the IOU.
 * @param [transaction] - optimistic newest transaction of a report preview
 *
 */
function updateReportPreview(
    iouReport: OnyxEntry<Report>,
    reportPreviewAction: ReportAction<typeof CONST.REPORT.ACTIONS.TYPE.REPORT_PREVIEW>,
    isPayRequest = false,
    comment = '',
    transaction?: OnyxEntry<Transaction>,
): ReportAction<typeof CONST.REPORT.ACTIONS.TYPE.REPORT_PREVIEW> {
    const hasReceipt = hasReceiptTransactionUtils(transaction);
    const recentReceiptTransactions = reportPreviewAction?.childRecentReceiptTransactionIDs ?? {};
    const transactionsToKeep = getRecentTransactions(recentReceiptTransactions);
    const previousTransactionsArray = Object.entries(recentReceiptTransactions ?? {}).map(([key, value]) => (transactionsToKeep.includes(key) ? {[key]: value} : null));
    const previousTransactions: Record<string, string> = {};

    for (const obj of previousTransactionsArray) {
        for (const key in obj) {
            if (obj) {
                previousTransactions[key] = obj[key];
            }
        }
    }

    const message = getReportPreviewMessage(iouReport, reportPreviewAction);
    const originalMessage = getOriginalMessage(reportPreviewAction);
    return {
        ...reportPreviewAction,
        message: [
            {
                html: message,
                text: message,
                isEdited: false,
                type: CONST.REPORT.MESSAGE.TYPE.COMMENT,
            },
        ],
        childLastMoneyRequestComment: comment || reportPreviewAction?.childLastMoneyRequestComment,
        childMoneyRequestCount: (reportPreviewAction?.childMoneyRequestCount ?? 0) + (isPayRequest ? 0 : 1),
        childRecentReceiptTransactionIDs: hasReceipt
            ? {
                  ...(transaction && {[transaction.transactionID]: transaction?.created}),
                  ...previousTransactions,
              }
            : recentReceiptTransactions,
        // As soon as we add a transaction without a receipt to the report, it will have ready expenses,
        // so we remove the whisper
        originalMessage: originalMessage
            ? {
                  ...originalMessage,
                  whisperedTo: hasReceipt ? originalMessage.whisperedTo : [],
                  linkedReportID: originalMessage.linkedReportID,
              }
            : undefined,
    };
}

function buildOptimisticTaskReportAction(
    taskReportID: string,
    actionName: typeof CONST.REPORT.ACTIONS.TYPE.TASK_COMPLETED | typeof CONST.REPORT.ACTIONS.TYPE.TASK_REOPENED | typeof CONST.REPORT.ACTIONS.TYPE.TASK_CANCELLED,
    message = '',
    actorAccountID = currentUserAccountID,
    createdOffset = 0,
): OptimisticTaskReportAction {
    const originalMessage = {
        taskReportID,
        type: actionName,
        text: message,
        html: message,
        whisperedTo: [],
    };
    const delegateAccountDetails = getPersonalDetailByEmail(delegateEmail);

    return {
        actionName,
        actorAccountID,
        automatic: false,
        avatar: getCurrentUserAvatar(),
        isAttachmentOnly: false,
        originalMessage,
        message: [
            {
                text: message,
                taskReportID,
                type: CONST.REPORT.MESSAGE.TYPE.TEXT,
            },
        ],
        person: [
            {
                style: 'strong',
                text: currentUserPersonalDetails?.displayName ?? String(currentUserAccountID),
                type: 'TEXT',
            },
        ],
        reportActionID: rand64(),
        shouldShow: true,
        created: DateUtils.getDBTimeWithSkew(Date.now() + createdOffset),
        isFirstItem: false,
        pendingAction: CONST.RED_BRICK_ROAD_PENDING_ACTION.ADD,
        delegateAccountID: delegateAccountDetails?.accountID,
    };
}

function isWorkspaceChat(chatType: string) {
    return chatType === CONST.REPORT.CHAT_TYPE.POLICY_ADMINS || chatType === CONST.REPORT.CHAT_TYPE.POLICY_ANNOUNCE || chatType === CONST.REPORT.CHAT_TYPE.POLICY_EXPENSE_CHAT;
}

/**
 * Builds an optimistic chat report with a randomly generated reportID and as much information as we currently have
 */
type BuildOptimisticChatReportParams = {
    participantList: number[];
    reportName?: string;
    chatType?: ValueOf<typeof CONST.REPORT.CHAT_TYPE>;
    policyID?: string;
    ownerAccountID?: number;
    isOwnPolicyExpenseChat?: boolean;
    oldPolicyName?: string;
    visibility?: ValueOf<typeof CONST.REPORT.VISIBILITY>;
    writeCapability?: ValueOf<typeof CONST.REPORT.WRITE_CAPABILITIES>;
    notificationPreference?: NotificationPreference;
    parentReportActionID?: string;
    parentReportID?: string;
    description?: string;
    avatarUrl?: string;
    optimisticReportID?: string;
};

function buildOptimisticChatReport({
    participantList,
    reportName = CONST.REPORT.DEFAULT_REPORT_NAME,
    chatType,
    policyID = CONST.POLICY.OWNER_EMAIL_FAKE,
    ownerAccountID = CONST.REPORT.OWNER_ACCOUNT_ID_FAKE,
    isOwnPolicyExpenseChat = false,
    oldPolicyName = '',
    visibility,
    writeCapability,
    notificationPreference = CONST.REPORT.NOTIFICATION_PREFERENCE.ALWAYS,
    parentReportActionID = '',
    parentReportID = undefined,
    description = '',
    avatarUrl = '',
    optimisticReportID = '',
}: BuildOptimisticChatReportParams): OptimisticChatReport {
    const isWorkspaceChatType = chatType && isWorkspaceChat(chatType);
    const participants = participantList.reduce((reportParticipants: Participants, accountID: number) => {
        const participant: ReportParticipant = {
            notificationPreference,
            ...(!isWorkspaceChatType && {role: accountID === currentUserAccountID ? CONST.REPORT.ROLE.ADMIN : CONST.REPORT.ROLE.MEMBER}),
        };
        // eslint-disable-next-line no-param-reassign
        reportParticipants[accountID] = participant;
        return reportParticipants;
    }, {} as Participants);
    const currentTime = DateUtils.getDBTime();
    const optimisticChatReport: OptimisticChatReport = {
        type: CONST.REPORT.TYPE.CHAT,
        chatType,
        isOwnPolicyExpenseChat,
        isPinned: false,
        lastActorAccountID: 0,
        lastMessageHtml: '',
        lastMessageText: undefined,
        lastReadTime: currentTime,
        lastVisibleActionCreated: currentTime,
        oldPolicyName,
        ownerAccountID: ownerAccountID || CONST.REPORT.OWNER_ACCOUNT_ID_FAKE,
        parentReportActionID,
        parentReportID,
        participants,
        policyID,
        reportID: optimisticReportID || generateReportID(),
        reportName,
        stateNum: 0,
        statusNum: 0,
        visibility,
        description,
        writeCapability,
        avatarUrl,
    };

    if (chatType === CONST.REPORT.CHAT_TYPE.INVOICE) {
        // TODO: update to support workspace as an invoice receiver when workspace-to-workspace invoice room implemented
        optimisticChatReport.invoiceReceiver = {
            type: 'individual',
            accountID: participantList.at(0) ?? -1,
        };
    }

    return optimisticChatReport;
}

function buildOptimisticGroupChatReport(
    participantAccountIDs: number[],
    reportName: string,
    avatarUri: string,
    optimisticReportID?: string,
    notificationPreference?: NotificationPreference,
) {
    return buildOptimisticChatReport({
        participantList: participantAccountIDs,
        reportName,
        chatType: CONST.REPORT.CHAT_TYPE.GROUP,
        notificationPreference,
        avatarUrl: avatarUri,
        optimisticReportID,
    });
}

/**
 * Returns the necessary reportAction onyx data to indicate that the chat has been created optimistically
 * @param [created] - Action created time
 */
function buildOptimisticCreatedReportAction(emailCreatingAction: string, created = DateUtils.getDBTime()): OptimisticCreatedReportAction {
    return {
        reportActionID: rand64(),
        actionName: CONST.REPORT.ACTIONS.TYPE.CREATED,
        pendingAction: CONST.RED_BRICK_ROAD_PENDING_ACTION.ADD,
        actorAccountID: currentUserAccountID,
        message: [
            {
                type: CONST.REPORT.MESSAGE.TYPE.TEXT,
                style: 'strong',
                text: emailCreatingAction,
            },
            {
                type: CONST.REPORT.MESSAGE.TYPE.TEXT,
                style: 'normal',
                text: ' created this report',
            },
        ],
        person: [
            {
                type: CONST.REPORT.MESSAGE.TYPE.TEXT,
                style: 'strong',
                text: getCurrentUserDisplayNameOrEmail(),
            },
        ],
        automatic: false,
        avatar: getCurrentUserAvatar(),
        created,
        shouldShow: true,
    };
}

/**
 * Returns the necessary reportAction onyx data to indicate that the room has been renamed
 */
function buildOptimisticRenamedRoomReportAction(newName: string, oldName: string): OptimisticRenamedReportAction {
    const now = DateUtils.getDBTime();
    return {
        reportActionID: rand64(),
        actionName: CONST.REPORT.ACTIONS.TYPE.RENAMED,
        pendingAction: CONST.RED_BRICK_ROAD_PENDING_ACTION.ADD,
        actorAccountID: currentUserAccountID,
        message: [
            {
                type: CONST.REPORT.MESSAGE.TYPE.TEXT,
                style: 'strong',
                text: 'You',
            },
            {
                type: CONST.REPORT.MESSAGE.TYPE.TEXT,
                style: 'normal',
                text: ` renamed this report. New title is '${newName}' (previously '${oldName}').`,
            },
        ],
        person: [
            {
                type: CONST.REPORT.MESSAGE.TYPE.TEXT,
                style: 'strong',
                text: getCurrentUserDisplayNameOrEmail(),
            },
        ],
        originalMessage: {
            oldName,
            newName,
            html: `Room renamed to ${newName}`,
            lastModified: now,
        },
        automatic: false,
        avatar: getCurrentUserAvatar(),
        created: now,
        shouldShow: true,
    };
}

/**
 * Returns the necessary reportAction onyx data to indicate that the room description has been updated
 */
function buildOptimisticRoomDescriptionUpdatedReportAction(description: string): OptimisticRoomDescriptionUpdatedReportAction {
    const now = DateUtils.getDBTime();
    return {
        reportActionID: rand64(),
        actionName: CONST.REPORT.ACTIONS.TYPE.ROOM_CHANGE_LOG.UPDATE_ROOM_DESCRIPTION,
        pendingAction: CONST.RED_BRICK_ROAD_PENDING_ACTION.ADD,
        actorAccountID: currentUserAccountID,
        message: [
            {
                type: CONST.REPORT.MESSAGE.TYPE.COMMENT,
                text: description ? `set the room description to: ${Parser.htmlToText(description)}` : 'cleared the room description',
                html: description ? `<muted-text>set the room description to: ${description}</muted-text>` : '<muted-text>cleared the room description</muted-text>',
            },
        ],
        person: [
            {
                type: CONST.REPORT.MESSAGE.TYPE.TEXT,
                style: 'strong',
                text: getCurrentUserDisplayNameOrEmail(),
            },
        ],
        originalMessage: {
            description,
            lastModified: now,
        },
        created: now,
    };
}

/**
 * Returns the necessary reportAction onyx data to indicate that the transaction has been put on hold optimistically
 * @param [created] - Action created time
 */
function buildOptimisticHoldReportAction(created = DateUtils.getDBTime()): OptimisticHoldReportAction {
    return {
        reportActionID: rand64(),
        actionName: CONST.REPORT.ACTIONS.TYPE.HOLD,
        pendingAction: CONST.RED_BRICK_ROAD_PENDING_ACTION.ADD,
        actorAccountID: currentUserAccountID,
        message: [
            {
                type: CONST.REPORT.MESSAGE.TYPE.TEXT,
                style: 'normal',
                text: translateLocal('iou.heldExpense'),
            },
        ],
        person: [
            {
                type: CONST.REPORT.MESSAGE.TYPE.TEXT,
                style: 'strong',
                text: getCurrentUserDisplayNameOrEmail(),
            },
        ],
        automatic: false,
        avatar: getCurrentUserAvatar(),
        created,
        shouldShow: true,
    };
}

/**
 * Returns the necessary reportAction onyx data to indicate that the transaction has been put on hold optimistically
 * @param [created] - Action created time
 */
function buildOptimisticHoldReportActionComment(comment: string, created = DateUtils.getDBTime()): OptimisticHoldReportAction {
    return {
        reportActionID: rand64(),
        actionName: CONST.REPORT.ACTIONS.TYPE.ADD_COMMENT,
        pendingAction: CONST.RED_BRICK_ROAD_PENDING_ACTION.ADD,
        actorAccountID: currentUserAccountID,
        message: [
            {
                type: CONST.REPORT.MESSAGE.TYPE.COMMENT,
                text: comment,
                html: comment, // as discussed on https://github.com/Expensify/App/pull/39452 we will not support HTML for now
            },
        ],
        person: [
            {
                type: CONST.REPORT.MESSAGE.TYPE.TEXT,
                style: 'strong',
                text: getCurrentUserDisplayNameOrEmail(),
            },
        ],
        automatic: false,
        avatar: getCurrentUserAvatar(),
        created,
        shouldShow: true,
    };
}

/**
 * Returns the necessary reportAction onyx data to indicate that the transaction has been removed from hold optimistically
 * @param [created] - Action created time
 */
function buildOptimisticUnHoldReportAction(created = DateUtils.getDBTime()): OptimisticHoldReportAction {
    return {
        reportActionID: rand64(),
        actionName: CONST.REPORT.ACTIONS.TYPE.UNHOLD,
        pendingAction: CONST.RED_BRICK_ROAD_PENDING_ACTION.ADD,
        actorAccountID: currentUserAccountID,
        message: [
            {
                type: CONST.REPORT.MESSAGE.TYPE.TEXT,
                style: 'normal',
                text: translateLocal('iou.unheldExpense'),
            },
        ],
        person: [
            {
                type: CONST.REPORT.MESSAGE.TYPE.TEXT,
                style: 'normal',
                text: getCurrentUserDisplayNameOrEmail(),
            },
        ],
        automatic: false,
        avatar: getCurrentUserAvatar(),
        created,
        shouldShow: true,
    };
}

function buildOptimisticRetractedReportAction(created = DateUtils.getDBTime()): OptimisticRetractedReportAction {
    return {
        reportActionID: rand64(),
        actionName: CONST.REPORT.ACTIONS.TYPE.RETRACTED,
        actorAccountID: currentUserAccountID,
        pendingAction: CONST.RED_BRICK_ROAD_PENDING_ACTION.ADD,
        message: [
            {
                type: CONST.REPORT.MESSAGE.TYPE.COMMENT,
                text: 'retracted',
                html: `<muted-text>retracted</muted-text>`,
            },
        ],
        person: [
            {
                style: 'strong',
                text: getCurrentUserDisplayNameOrEmail(),
                type: CONST.REPORT.MESSAGE.TYPE.TEXT,
            },
        ],
        automatic: false,
        avatar: getCurrentUserAvatar(),
        created,
        shouldShow: true,
    };
}

function buildOptimisticReopenedReportAction(created = DateUtils.getDBTime()): OptimisticReopenedReportAction {
    return {
        reportActionID: rand64(),
        actionName: CONST.REPORT.ACTIONS.TYPE.REOPENED,
        actorAccountID: currentUserAccountID,
        pendingAction: CONST.RED_BRICK_ROAD_PENDING_ACTION.ADD,
        message: [
            {
                type: CONST.REPORT.MESSAGE.TYPE.COMMENT,
                text: 'reopened',
                html: '<muted-text>reopened</muted-text>',
            },
        ],
        person: [
            {
                style: 'strong',
                text: getCurrentUserDisplayNameOrEmail(),
                type: CONST.REPORT.MESSAGE.TYPE.TEXT,
            },
        ],
        automatic: false,
        avatar: getCurrentUserAvatar(),
        created,
        shouldShow: true,
    };
}

function buildOptimisticEditedTaskFieldReportAction({title, description}: Task): OptimisticEditedTaskReportAction {
    // We do not modify title & description in one request, so we need to create a different optimistic action for each field modification
    let field = '';
    let value = '';
    if (title !== undefined) {
        field = 'task title';
        value = title;
    } else if (description !== undefined) {
        field = 'description';
        value = description;
    }

    let changelog = 'edited this task';
    if (field && value) {
        changelog = `updated the ${field} to ${value}`;
    } else if (field) {
        changelog = `removed the ${field}`;
    }
    const delegateAccountDetails = getPersonalDetailByEmail(delegateEmail);

    return {
        reportActionID: rand64(),
        actionName: CONST.REPORT.ACTIONS.TYPE.TASK_EDITED,
        pendingAction: CONST.RED_BRICK_ROAD_PENDING_ACTION.ADD,
        actorAccountID: currentUserAccountID,
        message: [
            {
                type: CONST.REPORT.MESSAGE.TYPE.COMMENT,
                text: changelog,
                html: getParsedComment(changelog, undefined, undefined, title !== undefined ? [...CONST.TASK_TITLE_DISABLED_RULES] : undefined),
            },
        ],
        person: [
            {
                type: CONST.REPORT.MESSAGE.TYPE.TEXT,
                style: 'strong',
                text: getCurrentUserDisplayNameOrEmail(),
            },
        ],
        automatic: false,
        avatar: getCurrentUserAvatar(),
        created: DateUtils.getDBTime(),
        shouldShow: false,
        delegateAccountID: delegateAccountDetails?.accountID,
    };
}

function buildOptimisticCardAssignedReportAction(assigneeAccountID: number): OptimisticCardAssignedReportAction {
    return {
        actionName: CONST.REPORT.ACTIONS.TYPE.CARD_ASSIGNED,
        actorAccountID: currentUserAccountID,
        avatar: getCurrentUserAvatar(),
        created: DateUtils.getDBTime(),
        originalMessage: {assigneeAccountID, cardID: -1},
        message: [{type: CONST.REPORT.MESSAGE.TYPE.COMMENT, text: '', html: ''}],
        pendingAction: CONST.RED_BRICK_ROAD_PENDING_ACTION.ADD,
        person: [
            {
                type: CONST.REPORT.MESSAGE.TYPE.TEXT,
                style: 'strong',
                text: getCurrentUserDisplayNameOrEmail(),
            },
        ],
        reportActionID: rand64(),
        shouldShow: true,
    };
}

function buildOptimisticChangedTaskAssigneeReportAction(assigneeAccountID: number): OptimisticEditedTaskReportAction {
    const delegateAccountDetails = getPersonalDetailByEmail(delegateEmail);

    return {
        reportActionID: rand64(),
        actionName: CONST.REPORT.ACTIONS.TYPE.TASK_EDITED,
        pendingAction: CONST.RED_BRICK_ROAD_PENDING_ACTION.ADD,
        actorAccountID: currentUserAccountID,
        message: [
            {
                type: CONST.REPORT.MESSAGE.TYPE.COMMENT,
                text: `assigned to ${getDisplayNameForParticipant({accountID: assigneeAccountID})}`,
                html: `assigned to <mention-user accountID="${assigneeAccountID}"/>`,
            },
        ],
        person: [
            {
                type: CONST.REPORT.MESSAGE.TYPE.TEXT,
                style: 'strong',
                text: getCurrentUserDisplayNameOrEmail(),
            },
        ],
        automatic: false,
        avatar: getCurrentUserAvatar(),
        created: DateUtils.getDBTime(),
        shouldShow: false,
        delegateAccountID: delegateAccountDetails?.accountID,
    };
}

/**
 * Returns the necessary reportAction onyx data to indicate that a chat has been archived
 *
 * @param reason - A reason why the chat has been archived
 */
function buildOptimisticClosedReportAction(
    emailClosingReport: string,
    policyName: string,
    reason: ValueOf<typeof CONST.REPORT.ARCHIVE_REASON> = CONST.REPORT.ARCHIVE_REASON.DEFAULT,
): OptimisticClosedReportAction {
    return {
        actionName: CONST.REPORT.ACTIONS.TYPE.CLOSED,
        actorAccountID: currentUserAccountID,
        automatic: false,
        avatar: getCurrentUserAvatar(),
        created: DateUtils.getDBTime(),
        message: [
            {
                type: CONST.REPORT.MESSAGE.TYPE.TEXT,
                style: 'strong',
                text: emailClosingReport,
            },
            {
                type: CONST.REPORT.MESSAGE.TYPE.TEXT,
                style: 'normal',
                text: ' closed this report',
            },
        ],
        originalMessage: {
            policyName,
            reason,
        },
        pendingAction: CONST.RED_BRICK_ROAD_PENDING_ACTION.ADD,
        person: [
            {
                type: CONST.REPORT.MESSAGE.TYPE.TEXT,
                style: 'strong',
                text: getCurrentUserDisplayNameOrEmail(),
            },
        ],
        reportActionID: rand64(),
        shouldShow: true,
    };
}

/**
 * Returns an optimistic Dismissed Violation Report Action. Use the originalMessage customize this to the type of
 * violation being dismissed.
 */
function buildOptimisticDismissedViolationReportAction(
    originalMessage: ReportAction<typeof CONST.REPORT.ACTIONS.TYPE.DISMISSED_VIOLATION>['originalMessage'],
): OptimisticDismissedViolationReportAction {
    return {
        actionName: CONST.REPORT.ACTIONS.TYPE.DISMISSED_VIOLATION,
        actorAccountID: currentUserAccountID,
        avatar: getCurrentUserAvatar(),
        created: DateUtils.getDBTime(),
        message: [
            {
                type: CONST.REPORT.MESSAGE.TYPE.TEXT,
                style: 'normal',
                text: getDismissedViolationMessageText(originalMessage),
            },
        ],
        originalMessage,
        pendingAction: CONST.RED_BRICK_ROAD_PENDING_ACTION.ADD,
        person: [
            {
                type: CONST.REPORT.MESSAGE.TYPE.TEXT,
                style: 'strong',
                text: getCurrentUserDisplayNameOrEmail(),
            },
        ],
        reportActionID: rand64(),
        shouldShow: true,
    };
}

function buildOptimisticResolvedDuplicatesReportAction(): OptimisticDismissedViolationReportAction {
    return {
        actionName: CONST.REPORT.ACTIONS.TYPE.RESOLVED_DUPLICATES,
        actorAccountID: currentUserAccountID,
        avatar: getCurrentUserAvatar(),
        created: DateUtils.getDBTime(),
        message: [
            {
                type: CONST.REPORT.MESSAGE.TYPE.TEXT,
                style: 'normal',
                text: translateLocal('violations.resolvedDuplicates'),
            },
        ],
        pendingAction: CONST.RED_BRICK_ROAD_PENDING_ACTION.ADD,
        person: [
            {
                type: CONST.REPORT.MESSAGE.TYPE.TEXT,
                style: 'strong',
                text: getCurrentUserDisplayNameOrEmail(),
            },
        ],
        reportActionID: rand64(),
        shouldShow: true,
    };
}

function buildOptimisticAnnounceChat(policyID: string, accountIDs: number[]): OptimisticAnnounceChat {
    const announceReport = getRoom(CONST.REPORT.CHAT_TYPE.POLICY_ANNOUNCE, policyID);
    const policy = getPolicy(policyID);
    const announceRoomOnyxData: AnnounceRoomOnyxData = {
        onyxOptimisticData: [],
        onyxSuccessData: [],
        onyxFailureData: [],
    };

    // Do not create #announce room if the room already exists or if there are less than 3 participants in workspace
    if (accountIDs.length < 3 || announceReport) {
        return {
            announceChatReportID: '',
            announceChatReportActionID: '',
            announceChatData: announceRoomOnyxData,
        };
    }

    const announceChatData = buildOptimisticChatReport({
        participantList: accountIDs,
        reportName: CONST.REPORT.WORKSPACE_CHAT_ROOMS.ANNOUNCE,
        chatType: CONST.REPORT.CHAT_TYPE.POLICY_ANNOUNCE,
        policyID,
        ownerAccountID: CONST.POLICY.OWNER_ACCOUNT_ID_FAKE,
        oldPolicyName: policy?.name,
        writeCapability: CONST.REPORT.WRITE_CAPABILITIES.ADMINS,
        notificationPreference: CONST.REPORT.NOTIFICATION_PREFERENCE.ALWAYS,
    });

    const announceCreatedAction = buildOptimisticCreatedReportAction(CONST.POLICY.OWNER_EMAIL_FAKE);
    announceRoomOnyxData.onyxOptimisticData.push(
        {
            onyxMethod: Onyx.METHOD.SET,
            key: `${ONYXKEYS.COLLECTION.REPORT}${announceChatData.reportID}`,
            value: {
                pendingFields: {
                    addWorkspaceRoom: CONST.RED_BRICK_ROAD_PENDING_ACTION.ADD,
                },
                ...announceChatData,
            },
        },
        {
            onyxMethod: Onyx.METHOD.SET,
            key: `${ONYXKEYS.COLLECTION.REPORT_DRAFT}${announceChatData.reportID}`,
            value: null,
        },
        {
            onyxMethod: Onyx.METHOD.SET,
            key: `${ONYXKEYS.COLLECTION.REPORT_ACTIONS}${announceChatData.reportID}`,
            value: {
                [announceCreatedAction.reportActionID]: announceCreatedAction,
            },
        },
    );
    announceRoomOnyxData.onyxSuccessData.push(
        {
            onyxMethod: Onyx.METHOD.MERGE,
            key: `${ONYXKEYS.COLLECTION.REPORT}${announceChatData.reportID}`,
            value: {
                pendingFields: {
                    addWorkspaceRoom: null,
                },
                pendingAction: null,
            },
        },
        {
            onyxMethod: Onyx.METHOD.MERGE,
            key: `${ONYXKEYS.COLLECTION.REPORT_METADATA}${announceChatData.reportID}`,
            value: {
                isOptimisticReport: false,
            },
        },
        {
            onyxMethod: Onyx.METHOD.MERGE,
            key: `${ONYXKEYS.COLLECTION.REPORT_ACTIONS}${announceChatData.reportID}`,
            value: {
                [announceCreatedAction.reportActionID]: {
                    pendingAction: null,
                },
            },
        },
    );
    announceRoomOnyxData.onyxFailureData.push(
        {
            onyxMethod: Onyx.METHOD.MERGE,
            key: `${ONYXKEYS.COLLECTION.REPORT}${announceChatData.reportID}`,
            value: {
                pendingFields: {
                    addWorkspaceRoom: null,
                },
                pendingAction: null,
            },
        },
        {
            onyxMethod: Onyx.METHOD.MERGE,
            key: `${ONYXKEYS.COLLECTION.REPORT_METADATA}${announceChatData.reportID}`,
            value: {
                isOptimisticReport: false,
            },
        },
        {
            onyxMethod: Onyx.METHOD.MERGE,
            key: `${ONYXKEYS.COLLECTION.REPORT_ACTIONS}${announceChatData.reportID}`,
            value: {
                [announceCreatedAction.reportActionID]: {
                    pendingAction: null,
                },
            },
        },
    );
    return {
        announceChatReportID: announceChatData.reportID,
        announceChatReportActionID: announceCreatedAction.reportActionID,
        announceChatData: announceRoomOnyxData,
    };
}

function buildOptimisticWorkspaceChats(policyID: string, policyName: string, expenseReportId?: string): OptimisticWorkspaceChats {
    const pendingChatMembers = getPendingChatMembers(currentUserAccountID ? [currentUserAccountID] : [], [], CONST.RED_BRICK_ROAD_PENDING_ACTION.ADD);
    const adminsChatData = {
        ...buildOptimisticChatReport({
            participantList: currentUserAccountID ? [currentUserAccountID] : [],
            reportName: CONST.REPORT.WORKSPACE_CHAT_ROOMS.ADMINS,
            chatType: CONST.REPORT.CHAT_TYPE.POLICY_ADMINS,
            policyID,
            ownerAccountID: CONST.POLICY.OWNER_ACCOUNT_ID_FAKE,
            oldPolicyName: policyName,
        }),
    };
    const adminsChatReportID = adminsChatData.reportID;
    const adminsCreatedAction = buildOptimisticCreatedReportAction(CONST.POLICY.OWNER_EMAIL_FAKE);
    const adminsReportActionData = {
        [adminsCreatedAction.reportActionID]: adminsCreatedAction,
    };

    const expenseChatData = buildOptimisticChatReport({
        participantList: currentUserAccountID ? [currentUserAccountID] : [],
        reportName: '',
        chatType: CONST.REPORT.CHAT_TYPE.POLICY_EXPENSE_CHAT,
        policyID,
        ownerAccountID: currentUserAccountID,
        isOwnPolicyExpenseChat: true,
        oldPolicyName: policyName,
        optimisticReportID: expenseReportId,
    });

    const expenseChatReportID = expenseChatData.reportID;
    const expenseReportCreatedAction = buildOptimisticCreatedReportAction(currentUserEmail ?? '');
    const expenseReportActionData = {
        [expenseReportCreatedAction.reportActionID]: expenseReportCreatedAction,
    };

    return {
        adminsChatReportID,
        adminsChatData,
        adminsReportActionData,
        adminsCreatedReportActionID: adminsCreatedAction.reportActionID,
        expenseChatReportID,
        expenseChatData,
        expenseReportActionData,
        expenseCreatedReportActionID: expenseReportCreatedAction.reportActionID,
        pendingChatMembers,
    };
}

/**
 * Builds an optimistic Task Report with a randomly generated reportID
 *
 * @param ownerAccountID - Account ID of the person generating the Task.
 * @param assigneeAccountID - AccountID of the other person participating in the Task.
 * @param parentReportID - Report ID of the chat where the Task is.
 * @param title - Task title.
 * @param description - Task description.
 * @param policyID - PolicyID of the parent report
 */

function buildOptimisticTaskReport(
    ownerAccountID: number,
    parentReportID: string,
    assigneeAccountID = 0,
    title?: string,
    description?: string,
    policyID: string = CONST.POLICY.OWNER_EMAIL_FAKE,
    notificationPreference: NotificationPreference = CONST.REPORT.NOTIFICATION_PREFERENCE.HIDDEN,
    mediaAttributes?: Record<string, string>,
): OptimisticTaskReport {
    const participants: Participants = {
        [ownerAccountID]: {
            notificationPreference,
        },
    };

    if (assigneeAccountID) {
        participants[assigneeAccountID] = {notificationPreference};
    }

    return {
        reportID: generateReportID(),
        reportName: getParsedComment(title ?? '', undefined, undefined, [...CONST.TASK_TITLE_DISABLED_RULES]),
        description: getParsedComment(description ?? '', {}, mediaAttributes),
        ownerAccountID,
        participants,
        managerID: assigneeAccountID,
        type: CONST.REPORT.TYPE.TASK,
        parentReportID,
        policyID,
        stateNum: CONST.REPORT.STATE_NUM.OPEN,
        statusNum: CONST.REPORT.STATUS_NUM.OPEN,
        lastVisibleActionCreated: DateUtils.getDBTime(),
        hasParentAccess: true,
    };
}

/**
 * Builds an optimistic EXPORTED_TO_INTEGRATION report action
 *
 * @param integration - The connectionName of the integration
 * @param markedManually - Whether the integration was marked as manually exported
 */
function buildOptimisticExportIntegrationAction(integration: ConnectionName, markedManually = false): OptimisticExportIntegrationAction {
    const label = CONST.POLICY.CONNECTIONS.NAME_USER_FRIENDLY[integration];
    return {
        reportActionID: rand64(),
        actionName: CONST.REPORT.ACTIONS.TYPE.EXPORTED_TO_INTEGRATION,
        pendingAction: CONST.RED_BRICK_ROAD_PENDING_ACTION.ADD,
        actorAccountID: currentUserAccountID,
        message: [],
        person: [
            {
                type: CONST.REPORT.MESSAGE.TYPE.TEXT,
                style: 'strong',
                text: getCurrentUserDisplayNameOrEmail(),
            },
        ],
        automatic: false,
        avatar: getCurrentUserAvatar(),
        created: DateUtils.getDBTime(),
        shouldShow: true,
        originalMessage: {
            label,
            lastModified: DateUtils.getDBTime(),
            markedManually,
            inProgress: true,
        },
    };
}

/**
 * A helper method to create transaction thread
 *
 * @param reportAction - the parent IOU report action from which to create the thread
 * @param moneyRequestReport - the report which the report action belongs to
 */
function buildTransactionThread(
    reportAction: OnyxEntry<ReportAction | OptimisticIOUReportAction>,
    moneyRequestReport: OnyxEntry<Report>,
    existingTransactionThreadReportID?: string,
): OptimisticChatReport {
    const participantAccountIDs = [...new Set([currentUserAccountID, Number(reportAction?.actorAccountID)])].filter(Boolean) as number[];
    const existingTransactionThreadReport = getReportOrDraftReport(existingTransactionThreadReportID);

    if (existingTransactionThreadReportID && existingTransactionThreadReport) {
        return {
            ...existingTransactionThreadReport,
            parentReportActionID: reportAction?.reportActionID,
            parentReportID: moneyRequestReport?.reportID,
            reportName: getTransactionReportName({reportAction}),
            policyID: moneyRequestReport?.policyID,
        };
    }

    return buildOptimisticChatReport({
        participantList: participantAccountIDs,
        reportName: getTransactionReportName({reportAction}),
        policyID: moneyRequestReport?.policyID,
        ownerAccountID: CONST.POLICY.OWNER_ACCOUNT_ID_FAKE,
        notificationPreference: CONST.REPORT.NOTIFICATION_PREFERENCE.HIDDEN,
        parentReportActionID: reportAction?.reportActionID,
        parentReportID: moneyRequestReport?.reportID,
    });
}

/**
 * Build optimistic expense entities:
 *
 * 1. CREATED action for the chatReport
 * 2. CREATED action for the iouReport
 * 3. IOU action for the iouReport linked to the transaction thread via `childReportID`
 * 4. Transaction Thread linked to the IOU action via `parentReportActionID`
 * 5. CREATED action for the Transaction Thread
 */
function buildOptimisticMoneyRequestEntities({
    iouReport,
    type,
    amount,
    currency,
    comment,
    payeeEmail,
    participants,
    transactionID,
    paymentType,
    isSettlingUp = false,
    isSendMoneyFlow = false,
    isOwnPolicyExpenseChat = false,
    isPersonalTrackingExpense,
    existingTransactionThreadReportID,
    linkedTrackedExpenseReportAction,
}: OptimisticMoneyRequestEntities): [OptimisticCreatedReportAction, OptimisticCreatedReportAction, OptimisticIOUReportAction, OptimisticChatReport, OptimisticCreatedReportAction | null] {
    const createdActionForChat = buildOptimisticCreatedReportAction(payeeEmail);

    // The `CREATED` action must be optimistically generated before the IOU action so that it won't appear after the IOU action in the chat.
    const iouActionCreationTime = DateUtils.getDBTime();
    const createdActionForIOUReport = buildOptimisticCreatedReportAction(payeeEmail, DateUtils.subtractMillisecondsFromDateTime(iouActionCreationTime, 1));

    const iouAction = buildOptimisticIOUReportAction({
        type,
        amount,
        currency,
        comment,
        participants,
        transactionID,
        paymentType,
        iouReportID: iouReport.reportID,
        isPersonalTrackingExpense,
        isSettlingUp,
        isSendMoneyFlow,
        isOwnPolicyExpenseChat,
        created: iouActionCreationTime,
        linkedExpenseReportAction: linkedTrackedExpenseReportAction,
    });

    // Create optimistic transactionThread and the `CREATED` action for it, if existingTransactionThreadReportID is undefined
    const transactionThread = buildTransactionThread(iouAction, iouReport, existingTransactionThreadReportID);
    const createdActionForTransactionThread = existingTransactionThreadReportID ? null : buildOptimisticCreatedReportAction(payeeEmail);

    // The IOU action and the transactionThread are co-dependent as parent-child, so we need to link them together
    iouAction.childReportID = existingTransactionThreadReportID ?? transactionThread.reportID;

    return [createdActionForChat, createdActionForIOUReport, iouAction, transactionThread, createdActionForTransactionThread];
}

/**
 * Check if the report is empty, meaning it has no visible messages (i.e. only a "created" report action).
 * Added caching mechanism via derived values.
 */
function isEmptyReport(report: OnyxEntry<Report>): boolean {
    if (!report) {
        return true;
    }

    // Get the `isEmpty` state from cached report attributes
    const attributes = reportAttributesDerivedValue?.[report.reportID];
    if (attributes) {
        return attributes.isEmpty;
    }

    return generateIsEmptyReport(report);
}

/**
 * Check if the report is empty, meaning it has no visible messages (i.e. only a "created" report action).
 * No cache implementation which bypasses derived value check.
 */
function generateIsEmptyReport(report: OnyxEntry<Report>): boolean {
    if (!report) {
        return true;
    }

    if (report.lastMessageText) {
        return false;
    }

    const lastVisibleMessage = getLastVisibleMessage(report.reportID);
    return !lastVisibleMessage.lastMessageText;
}

// We need oneTransactionThreadReport to get the correct last visible action created
function isUnread(report: OnyxEntry<Report>, oneTransactionThreadReport: OnyxEntry<Report>): boolean {
    if (!report) {
        return false;
    }

    if (isEmptyReport(report)) {
        return false;
    }
    // lastVisibleActionCreated and lastReadTime are both datetime strings and can be compared directly
    const lastVisibleActionCreated = getReportLastVisibleActionCreated(report, oneTransactionThreadReport);
    const lastReadTime = report.lastReadTime ?? '';
    const lastMentionedTime = report.lastMentionedTime ?? '';

    // If the user was mentioned and the comment got deleted the lastMentionedTime will be more recent than the lastVisibleActionCreated
    return lastReadTime < (lastVisibleActionCreated ?? '') || lastReadTime < lastMentionedTime;
}

function isIOUOwnedByCurrentUser(report: OnyxEntry<Report>, allReportsDict?: OnyxCollection<Report>): boolean {
    const allAvailableReports = allReportsDict ?? allReports;
    if (!report || !allAvailableReports) {
        return false;
    }

    let reportToLook = report;
    if (report.iouReportID) {
        const iouReport = allAvailableReports[`${ONYXKEYS.COLLECTION.REPORT}${report.iouReportID}`];
        if (iouReport) {
            reportToLook = iouReport;
        }
    }

    return reportToLook.ownerAccountID === currentUserAccountID;
}

/**
 * Assuming the passed in report is a default room, lets us know whether we can see it or not, based on permissions and
 * the various subsets of users we've allowed to use default rooms.
 */
function canSeeDefaultRoom(report: OnyxEntry<Report>, policies: OnyxCollection<Policy>, betas: OnyxEntry<Beta[]>): boolean {
    // Include archived rooms
    // This will get removed as part of https://github.com/Expensify/App/issues/59961
    // eslint-disable-next-line deprecation/deprecation
    if (isArchivedNonExpenseReport(report, getReportNameValuePairs(report?.reportID))) {
        return true;
    }

    // If the room has an assigned guide, it can be seen.
    if (hasExpensifyGuidesEmails(Object.keys(report?.participants ?? {}).map(Number))) {
        return true;
    }

    // Include any admins and announce rooms, since only non partner-managed domain rooms are on the beta now.
    if (isAdminRoom(report) || isAnnounceRoom(report)) {
        return true;
    }

    // For all other cases, just check that the user belongs to the default rooms beta
    return Permissions.canUseDefaultRooms(betas ?? []);
}

function canAccessReport(report: OnyxEntry<Report>, policies: OnyxCollection<Policy>, betas: OnyxEntry<Beta[]>): boolean {
    // We hide default rooms (it's basically just domain rooms now) from people who aren't on the defaultRooms beta.
    if (isDefaultRoom(report) && !canSeeDefaultRoom(report, policies, betas)) {
        return false;
    }

    if (report?.errorFields?.notFound) {
        return false;
    }

    return true;
}

// eslint-disable-next-line rulesdir/no-negated-variables
function isReportNotFound(report: OnyxEntry<Report>): boolean {
    return !!report?.errorFields?.notFound;
}

/**
 * Check if the report is the parent report of the currently viewed report or at least one child report has report action
 */
function shouldHideReport(report: OnyxEntry<Report>, currentReportId: string | undefined): boolean {
    const currentReport = getReportOrDraftReport(currentReportId);
    const parentReport = getParentReport(!isEmptyObject(currentReport) ? currentReport : undefined);
    const reportActions = allReportActions?.[`${ONYXKEYS.COLLECTION.REPORT_ACTIONS}${report?.reportID}`] ?? {};
    const isChildReportHasComment = Object.values(reportActions ?? {})?.some(
        (reportAction) => (reportAction?.childVisibleActionCount ?? 0) > 0 && shouldReportActionBeVisible(reportAction, reportAction.reportActionID, canUserPerformWriteAction(report)),
    );
    return parentReport?.reportID !== report?.reportID && !isChildReportHasComment;
}

/**
 * Should we display a RBR on the LHN on this report due to violations?
 */
function shouldDisplayViolationsRBRInLHN(report: OnyxEntry<Report>, transactionViolations: OnyxCollection<TransactionViolation[]>): boolean {
    // We only show the RBR in the highest level, which is the expense chat
    if (!report || !isPolicyExpenseChat(report)) {
        return false;
    }

    // We only show the RBR to the submitter
    if (!isCurrentUserSubmitter(report.reportID)) {
        return false;
    }
    if (!report.policyID || !reportsByPolicyID) {
        return false;
    }

    // If any report has a violation, then it should have a RBR
    const potentialReports = reportsByPolicyID[report.policyID] ?? [];
    return potentialReports.some((potentialReport) => {
        return (
            hasViolations(potentialReport.reportID, transactionViolations, true) ||
            hasWarningTypeViolations(potentialReport.reportID, transactionViolations, true) ||
            hasNoticeTypeViolations(potentialReport.reportID, transactionViolations, true)
        );
    });
}

/**
 * Checks to see if a report contains a violation
 */
function hasViolations(
    reportID: string | undefined,
    transactionViolations: OnyxCollection<TransactionViolation[]>,
    shouldShowInReview?: boolean,
    reportTransactions?: SearchTransaction[],
): boolean {
    const transactions = reportTransactions ?? getReportTransactions(reportID);
    return transactions.some((transaction) => hasViolation(transaction, transactionViolations, shouldShowInReview));
}

/**
 * Checks to see if a report contains a violation of type `warning`
 */
function hasWarningTypeViolations(reportID: string | undefined, transactionViolations: OnyxCollection<TransactionViolation[]>, shouldShowInReview?: boolean): boolean {
    const transactions = getReportTransactions(reportID);
    return transactions.some((transaction) => hasWarningTypeViolation(transaction.transactionID, transactionViolations, shouldShowInReview));
}

/**
 * Checks to see if a transaction contains receipt error
 */
function hasReceiptError(transaction: OnyxInputOrEntry<Transaction>): boolean {
    const errors = {
        ...(transaction?.errorFields?.route ?? transaction?.errorFields?.waypoints ?? transaction?.errors),
    };
    const errorEntries = Object.entries(errors ?? {});
    const errorMessages = mapValues(Object.fromEntries(errorEntries), (error) => error);
    return Object.values(errorMessages).some((error) => isReceiptError(error));
}

/**
 * Checks to see if a report contains receipt error
 */
function hasReceiptErrors(reportID: string | undefined): boolean {
    const transactions = getReportTransactions(reportID);
    return transactions.some(hasReceiptError);
}

/**
 * Checks to see if a report contains a violation of type `notice`
 */
function hasNoticeTypeViolations(reportID: string | undefined, transactionViolations: OnyxCollection<TransactionViolation[]>, shouldShowInReview?: boolean): boolean {
    const transactions = getReportTransactions(reportID);
    return transactions.some((transaction) => hasNoticeTypeViolation(transaction.transactionID, transactionViolations, shouldShowInReview));
}

function hasReportViolations(reportID: string | undefined) {
    if (!reportID) {
        return false;
    }
    const reportViolations = allReportsViolations?.[`${ONYXKEYS.COLLECTION.REPORT_VIOLATIONS}${reportID}`];
    return Object.values(reportViolations ?? {}).some((violations) => !isEmptyObject(violations));
}

type ReportErrorsAndReportActionThatRequiresAttention = {
    errors: ErrorFields;
    reportAction?: OnyxEntry<ReportAction>;
};

function getAllReportActionsErrorsAndReportActionThatRequiresAttention(report: OnyxEntry<Report>, reportActions: OnyxEntry<ReportActions>): ReportErrorsAndReportActionThatRequiresAttention {
    const reportActionsArray = Object.values(reportActions ?? {}).filter((action) => !isDeletedAction(action));
    const reportActionErrors: ErrorFields = {};
    let reportAction: OnyxEntry<ReportAction>;

    for (const action of reportActionsArray) {
        if (action && !isEmptyObject(action.errors)) {
            Object.assign(reportActionErrors, action.errors);

            if (!reportAction) {
                reportAction = action;
            }
        }
    }
    const parentReportAction: OnyxEntry<ReportAction> =
        !report?.parentReportID || !report?.parentReportActionID
            ? undefined
            : allReportActions?.[`${ONYXKEYS.COLLECTION.REPORT_ACTIONS}${report.parentReportID}`]?.[report.parentReportActionID];

    // This will get removed as part of https://github.com/Expensify/App/issues/59961
    // eslint-disable-next-line deprecation/deprecation
    const reportNameValuePairs = getReportNameValuePairs(report?.reportID);

    if (!isArchivedReport(reportNameValuePairs)) {
        if (wasActionTakenByCurrentUser(parentReportAction) && isTransactionThread(parentReportAction)) {
            const transactionID = isMoneyRequestAction(parentReportAction) ? getOriginalMessage(parentReportAction)?.IOUTransactionID : null;
            const transaction = allTransactions?.[`${ONYXKEYS.COLLECTION.TRANSACTION}${transactionID}`];
            if (hasMissingSmartscanFieldsTransactionUtils(transaction ?? null) && !isSettled(transaction?.reportID)) {
                reportActionErrors.smartscan = getMicroSecondOnyxErrorWithTranslationKey('iou.error.genericSmartscanFailureMessage');
                reportAction = undefined;
            }
        } else if ((isIOUReport(report) || isExpenseReport(report)) && report?.ownerAccountID === currentUserAccountID) {
            if (shouldShowRBRForMissingSmartscanFields(report?.reportID) && !isSettled(report?.reportID)) {
                reportActionErrors.smartscan = getMicroSecondOnyxErrorWithTranslationKey('iou.error.genericSmartscanFailureMessage');
                reportAction = getReportActionWithMissingSmartscanFields(report?.reportID);
            }
        } else if (hasSmartscanError(reportActionsArray)) {
            reportActionErrors.smartscan = getMicroSecondOnyxErrorWithTranslationKey('iou.error.genericSmartscanFailureMessage');
            reportAction = getReportActionWithSmartscanError(reportActionsArray);
        }
    }

    return {
        errors: reportActionErrors,
        reportAction,
    };
}

/**
 * Get an object of error messages keyed by microtime by combining all error objects related to the report.
 */
function getAllReportErrors(report: OnyxEntry<Report>, reportActions: OnyxEntry<ReportActions>): Errors {
    const reportErrorFields = report?.errorFields ?? {};
    const {errors: reportActionErrors} = getAllReportActionsErrorsAndReportActionThatRequiresAttention(report, reportActions);

    // All error objects related to the report. Each object in the sources contains error messages keyed by microtime
    const errorSources = {
        ...reportErrorFields,
        ...reportActionErrors,
    };

    // Combine all error messages keyed by microtime into one object
    const errorSourcesArray = Object.values(errorSources ?? {});
    const allReportErrors = {};

    for (const errors of errorSourcesArray) {
        if (!isEmptyObject(errors)) {
            Object.assign(allReportErrors, errors);
        }
    }
    return allReportErrors;
}

function hasReportErrorsOtherThanFailedReceipt(
    report: Report,
    doesReportHaveViolations: boolean,
    transactionViolations: OnyxCollection<TransactionViolation[]>,
    reportAttributes?: ReportAttributesDerivedValue['reports'],
) {
    const allReportErrors = reportAttributes?.[report?.reportID]?.reportErrors ?? {};
    const transactionReportActions = getAllReportActions(report.reportID);
    const oneTransactionThreadReportID = getOneTransactionThreadReportID(report.reportID, transactionReportActions, undefined);
    let doesTransactionThreadReportHasViolations = false;
    if (oneTransactionThreadReportID) {
        const transactionReport = getReport(oneTransactionThreadReportID, allReports);
        doesTransactionThreadReportHasViolations = !!transactionReport && shouldDisplayViolationsRBRInLHN(transactionReport, transactionViolations);
    }
    return (
        doesTransactionThreadReportHasViolations ||
        doesReportHaveViolations ||
        Object.values(allReportErrors).some((error) => error?.[0] !== translateLocal('iou.error.genericSmartscanFailureMessage'))
    );
}

type ShouldReportBeInOptionListParams = {
    report: OnyxEntry<Report>;
    currentReportId: string | undefined;
    isInFocusMode: boolean;
    betas: OnyxEntry<Beta[]>;
    policies: OnyxCollection<Policy>;
    excludeEmptyChats: boolean;
    doesReportHaveViolations: boolean;
    includeSelfDM?: boolean;
    login?: string;
    includeDomainEmail?: boolean;
};

function reasonForReportToBeInOptionList({
    report,
    currentReportId,
    isInFocusMode,
    betas,
    policies,
    excludeEmptyChats,
    doesReportHaveViolations,
    includeSelfDM = false,
    login,
    includeDomainEmail = false,
}: ShouldReportBeInOptionListParams): ValueOf<typeof CONST.REPORT_IN_LHN_REASONS> | null {
    const isInDefaultMode = !isInFocusMode;
    // Exclude reports that have no data because there wouldn't be anything to show in the option item.
    // This can happen if data is currently loading from the server or a report is in various stages of being created.
    // This can also happen for anyone accessing a public room or archived room for which they don't have access to the underlying policy.
    // Optionally exclude reports that do not belong to currently active workspace

    const parentReportAction = isThread(report) ? allReportActions?.[`${ONYXKEYS.COLLECTION.REPORT_ACTIONS}${report.parentReportID}`]?.[report.parentReportActionID] : undefined;

    if (
        !report?.reportID ||
        !report?.type ||
        report?.reportName === undefined ||
        (!report?.participants &&
            // We omit sending back participants for chat rooms when searching for reports since they aren't needed to display the results and can get very large.
            // So we allow showing rooms with no participants–in any other circumstances we should never have these reports with no participants in Onyx.
            !isChatRoom(report) &&
            !isChatThread(report) &&
            // This will get removed as part of https://github.com/Expensify/App/issues/59961
            // eslint-disable-next-line deprecation/deprecation
            !isArchivedReport(getReportNameValuePairs(report?.reportID)) &&
            !isMoneyRequestReport(report) &&
            !isTaskReport(report) &&
            !isSelfDM(report) &&
            !isSystemChat(report) &&
            !isGroupChat(report))
    ) {
        return null;
    }

    const currentReportActions = allReportActions?.[`${ONYXKEYS.COLLECTION.REPORT_ACTIONS}${report?.reportID}`] ?? {};
    const reportActionValues = Object.values(currentReportActions);
    const hasOnlyCreatedAction = reportActionValues.length === 1 && reportActionValues.at(0)?.actionName === CONST.REPORT.ACTIONS.TYPE.CREATED;

    // Hide empty reports that have only a `CREATED` action, a total of 0, and are in a submitted state
    // These reports should be hidden because they appear empty to users and there is nothing actionable for them to do
    if (report?.total === 0 && report?.stateNum === CONST.REPORT.STATE_NUM.SUBMITTED && report?.statusNum === CONST.REPORT.STATUS_NUM.SUBMITTED && hasOnlyCreatedAction) {
        return null;
    }

    // We used to use the system DM for A/B testing onboarding tasks, but now only create them in the Concierge chat. We
    // still need to allow existing users who have tasks in the system DM to see them, but otherwise we don't need to
    // show that chat
    if (report?.participants?.[CONST.ACCOUNT_ID.NOTIFICATIONS] && isEmptyReport(report)) {
        return null;
    }

    if (!canAccessReport(report, policies, betas)) {
        return null;
    }

    // If this is a transaction thread associated with a report that only has one transaction, omit it
    if (isOneTransactionThread(report.reportID, report.parentReportID, parentReportAction)) {
        return null;
    }

    if ((Object.values(CONST.REPORT.UNSUPPORTED_TYPE) as string[]).includes(report?.type ?? '')) {
        return null;
    }

    // Include the currently viewed report. If we excluded the currently viewed report, then there
    // would be no way to highlight it in the options list and it would be confusing to users because they lose
    // a sense of context.
    if (report.reportID === currentReportId) {
        return CONST.REPORT_IN_LHN_REASONS.IS_FOCUSED;
    }

    // Retrieve the draft comment for the report and convert it to a boolean
    const hasDraftComment = hasValidDraftComment(report.reportID);

    // Include reports that are relevant to the user in any view mode. Criteria include having a draft or having a GBR showing.
    // eslint-disable-next-line @typescript-eslint/prefer-nullish-coalescing
    if (hasDraftComment) {
        return CONST.REPORT_IN_LHN_REASONS.HAS_DRAFT_COMMENT;
    }

    if (requiresAttentionFromCurrentUser(report)) {
        return CONST.REPORT_IN_LHN_REASONS.HAS_GBR;
    }

    const isEmptyChat = isEmptyReport(report);
    const canHideReport = shouldHideReport(report, currentReportId);

    // Include reports if they are pinned
    if (report.isPinned) {
        return CONST.REPORT_IN_LHN_REASONS.PINNED_BY_USER;
    }

    const reportIsSettled = report.statusNum === CONST.REPORT.STATUS_NUM.REIMBURSED;

    // Always show IOU reports with violations unless they are reimbursed
    if (isExpenseRequest(report) && doesReportHaveViolations && !reportIsSettled) {
        return CONST.REPORT_IN_LHN_REASONS.HAS_IOU_VIOLATIONS;
    }

    // Hide only chat threads that haven't been commented on (other threads are actionable)
    if (isChatThread(report) && canHideReport && isEmptyChat) {
        return null;
    }

    // Include reports that have errors from trying to add a workspace
    // If we excluded it, then the red-brock-road pattern wouldn't work for the user to resolve the error
    if (report.errorFields?.addWorkspaceRoom) {
        return CONST.REPORT_IN_LHN_REASONS.HAS_ADD_WORKSPACE_ROOM_ERRORS;
    }

    // All unread chats (even archived ones) in GSD mode will be shown. This is because GSD mode is specifically for focusing the user on the most relevant chats, primarily, the unread ones
    if (isInFocusMode) {
        const oneTransactionThreadReportID = getOneTransactionThreadReportID(report.reportID, allReportActions?.[`${ONYXKEYS.COLLECTION.REPORT_ACTIONS}${report.reportID}`]);
        const oneTransactionThreadReport = allReports?.[`${ONYXKEYS.COLLECTION.REPORT}${oneTransactionThreadReportID}`];
        return isUnread(report, oneTransactionThreadReport) && getReportNotificationPreference(report) !== CONST.REPORT.NOTIFICATION_PREFERENCE.MUTE
            ? CONST.REPORT_IN_LHN_REASONS.IS_UNREAD
            : null;
    }

    // Archived reports should always be shown when in default (most recent) mode. This is because you should still be able to access and search for the chats to find them.
    // This will get removed as part of https://github.com/Expensify/App/issues/59961
    // eslint-disable-next-line deprecation/deprecation
    if (isInDefaultMode && isArchivedNonExpenseReport(report, getReportNameValuePairs(report?.reportID))) {
        return CONST.REPORT_IN_LHN_REASONS.IS_ARCHIVED;
    }

    // Hide chats between two users that haven't been commented on from the LNH
    if (excludeEmptyChats && isEmptyChat && isChatReport(report) && !isPolicyExpenseChat(report) && !isSystemChat(report) && canHideReport) {
        return null;
    }

    if (isSelfDM(report)) {
        return includeSelfDM ? CONST.REPORT_IN_LHN_REASONS.IS_SELF_DM : null;
    }

    if (Str.isDomainEmail(login ?? '') && !includeDomainEmail) {
        return null;
    }

    // Hide chat threads where the parent message is pending removal
    if (!isEmptyObject(parentReportAction) && isPendingRemove(parentReportAction) && isThreadParentMessage(parentReportAction, report?.reportID)) {
        return null;
    }

    return CONST.REPORT_IN_LHN_REASONS.DEFAULT;
}

/**
 * Takes several pieces of data from Onyx and evaluates if a report should be shown in the option list (either when searching
 * for reports or the reports shown in the LHN).
 *
 * This logic is very specific and the order of the logic is very important. It should fail quickly in most cases and also
 * filter out the majority of reports before filtering out very specific minority of reports.
 */
function shouldReportBeInOptionList(params: ShouldReportBeInOptionListParams) {
    return reasonForReportToBeInOptionList(params) !== null;
}

/**
 * Attempts to find a report in onyx with the provided list of participants. Does not include threads, task, expense, room, and policy expense chat.
 */
function getChatByParticipants(
    newParticipantList: number[],
    reports: OnyxCollection<Report> = allReports,
    shouldIncludeGroupChats = false,
    shouldExcludeClosedReports = false,
): OnyxEntry<Report> {
    const sortedNewParticipantList = newParticipantList.sort();
    return Object.values(reports ?? {}).find((report) => {
        const participantAccountIDs = Object.keys(report?.participants ?? {});

        // This will get removed as part of https://github.com/Expensify/App/issues/59961
        // eslint-disable-next-line deprecation/deprecation
        const reportNameValuePairs = getReportNameValuePairs(report?.reportID);

        if (shouldExcludeClosedReports && isArchivedReport(reportNameValuePairs)) {
            return false;
        }

        // Skip if it's not a 1:1 chat
        if (!shouldIncludeGroupChats && !isOneOnOneChat(report) && !isSystemChat(report)) {
            return false;
        }

        // If we are looking for a group chat, then skip non-group chat report
        if (shouldIncludeGroupChats && !isGroupChat(report)) {
            return false;
        }

        const sortedParticipantsAccountIDs = participantAccountIDs.map(Number).sort();

        // Only return the chat if it has all the participants
        return lodashIsEqual(sortedNewParticipantList, sortedParticipantsAccountIDs);
    });
}

/**
 * Attempts to find an invoice chat report in onyx with the provided policyID and receiverID.
 */
function getInvoiceChatByParticipants(receiverID: string | number, receiverType: InvoiceReceiverType, policyID?: string, reports: OnyxCollection<Report> = allReports): OnyxEntry<Report> {
    return Object.values(reports ?? {}).find((report) => {
        // This will get removed as part of https://github.com/Expensify/App/issues/59961
        // eslint-disable-next-line deprecation/deprecation
        const reportNameValuePairs = getReportNameValuePairs(report?.reportID);
        const isReportArchived = isArchivedReport(reportNameValuePairs);
        if (!report || !isInvoiceRoom(report) || isArchivedNonExpenseReportWithID(report, isReportArchived)) {
            return false;
        }

        const isSameReceiver =
            report.invoiceReceiver &&
            report.invoiceReceiver.type === receiverType &&
            (('accountID' in report.invoiceReceiver && report.invoiceReceiver.accountID === receiverID) ||
                ('policyID' in report.invoiceReceiver && report.invoiceReceiver.policyID === receiverID));

        return report.policyID === policyID && isSameReceiver;
    });
}

/**
 * Attempts to find a policy expense report in onyx that is owned by ownerAccountID in a given policy
 */
function getPolicyExpenseChat(ownerAccountID: number | undefined, policyID: string | undefined): OnyxEntry<Report> {
    if (!ownerAccountID || !policyID) {
        return;
    }

    return Object.values(allReports ?? {}).find((report: OnyxEntry<Report>) => {
        // If the report has been deleted, then skip it
        if (!report) {
            return false;
        }

        return report.policyID === policyID && isPolicyExpenseChat(report) && !isThread(report) && report.ownerAccountID === ownerAccountID;
    });
}

function getAllPolicyReports(policyID: string): Array<OnyxEntry<Report>> {
    return Object.values(allReports ?? {}).filter((report) => report?.policyID === policyID);
}

/**
 * Returns true if Chronos is one of the chat participants (1:1)
 */
function chatIncludesChronos(report: OnyxInputOrEntry<Report> | SearchReport): boolean {
    const participantAccountIDs = Object.keys(report?.participants ?? {}).map(Number);
    return participantAccountIDs.includes(CONST.ACCOUNT_ID.CHRONOS);
}

function chatIncludesChronosWithID(reportOrID?: string | SearchReport): boolean {
    if (!reportOrID) {
        return false;
    }

    const report = typeof reportOrID === 'string' ? getReport(reportOrID, allReports) : reportOrID;
    return chatIncludesChronos(report);
}

/**
 * Can only flag if:
 *
 * - It was written by someone else and isn't a whisper
 * - It's a welcome message whisper
 * - It's an ADD_COMMENT that is not an attachment
 */
function canFlagReportAction(reportAction: OnyxInputOrEntry<ReportAction>, reportID: string | undefined): boolean {
    let report = getReportOrDraftReport(reportID);

    // If the childReportID exists in reportAction and is equal to the reportID,
    // the report action being evaluated is the parent report action in a thread, and we should get the parent report to evaluate instead.
    if (reportAction?.childReportID?.toString() === reportID?.toString()) {
        report = getReportOrDraftReport(report?.parentReportID);
    }
    const isCurrentUserAction = reportAction?.actorAccountID === currentUserAccountID;
    if (isWhisperAction(reportAction)) {
        // Allow flagging whispers that are sent by other users
        if (!isCurrentUserAction && reportAction?.actorAccountID !== CONST.ACCOUNT_ID.CONCIERGE) {
            return true;
        }

        // Disallow flagging the rest of whisper as they are sent by us
        return false;
    }

    return !!(
        !isCurrentUserAction &&
        reportAction?.actionName === CONST.REPORT.ACTIONS.TYPE.ADD_COMMENT &&
        !isDeletedAction(reportAction) &&
        !isCreatedTaskReportAction(reportAction) &&
        !isEmptyObject(report) &&
        report &&
        isAllowedToComment(report)
    );
}

/**
 * Whether flag comment page should show
 */
function shouldShowFlagComment(reportAction: OnyxInputOrEntry<ReportAction>, report: OnyxInputOrEntry<Report>): boolean {
    return (
        canFlagReportAction(reportAction, report?.reportID) &&
        // This will get removed as part of https://github.com/Expensify/App/issues/59961
        // eslint-disable-next-line deprecation/deprecation
        !isArchivedNonExpenseReport(report, getReportNameValuePairs(report?.reportID)) &&
        !chatIncludesChronos(report) &&
        !isConciergeChatReport(report) &&
        reportAction?.actorAccountID !== CONST.ACCOUNT_ID.CONCIERGE
    );
}

/**
 * Performs the markdown conversion, and replaces code points > 127 with C escape sequences
 * Used for compatibility with the backend auth validator for AddComment, and to account for MD in comments
 * @returns The comment's total length as seen from the backend
 */
function getCommentLength(textComment: string, parsingDetails?: ParsingDetails): number {
    return getParsedComment(textComment, parsingDetails)
        .replace(/[^ -~]/g, '\\u????')
        .trim().length;
}

function getRouteFromLink(url: string | null): string {
    if (!url) {
        return '';
    }

    // Get the reportID from URL
    let route = url;
    const localWebAndroidRegEx = /^(https:\/\/([0-9]{1,3})\.([0-9]{1,3})\.([0-9]{1,3})\.([0-9]{1,3}))/;
    linkingConfig.prefixes.forEach((prefix) => {
        if (route.startsWith(prefix)) {
            route = route.replace(prefix, '');
        } else if (localWebAndroidRegEx.test(route)) {
            route = route.replace(localWebAndroidRegEx, '');
        } else {
            return;
        }

        // Remove the port if it's a localhost URL
        if (/^:\d+/.test(route)) {
            route = route.replace(/:\d+/, '');
        }

        // Remove the leading slash if exists
        if (route.startsWith('/')) {
            route = route.replace('/', '');
        }
    });
    return route;
}

function parseReportRouteParams(route: string): ReportRouteParams {
    let parsingRoute = route;
    if (parsingRoute.at(0) === '/') {
        // remove the first slash
        parsingRoute = parsingRoute.slice(1);
    }

    if (!parsingRoute.startsWith(addTrailingForwardSlash(ROUTES.REPORT))) {
        return {reportID: '', isSubReportPageRoute: false};
    }

    const state = getStateFromPath(parsingRoute as Route);
    const focusedRoute = findFocusedRoute(state);

    const reportID = focusedRoute?.params && 'reportID' in focusedRoute.params ? (focusedRoute?.params?.reportID as string) : '';

    if (!reportID) {
        return {reportID: '', isSubReportPageRoute: false};
    }

    return {
        reportID,
        // We're checking the route start with `r/`, the sub report route is the route that we can open from report screen like `r/:reportID/details`
        isSubReportPageRoute: focusedRoute?.name !== SCREENS.REPORT,
    };
}

function getReportIDFromLink(url: string | null): string {
    const route = getRouteFromLink(url);
    const {reportID, isSubReportPageRoute} = parseReportRouteParams(route);
    if (isSubReportPageRoute) {
        // We allow the Sub-Report deep link routes (settings, details, etc.) to be handled by their respective component pages
        return '';
    }
    return reportID;
}

/**
 * Check if the chat report is linked to an iou that is waiting for the current user to add a credit bank account.
 */
function hasIOUWaitingOnCurrentUserBankAccount(chatReport: OnyxInputOrEntry<Report>): boolean {
    if (chatReport?.iouReportID) {
        const iouReport = getReport(chatReport.iouReportID, allReports);
        if (iouReport?.isWaitingOnBankAccount && iouReport?.ownerAccountID === currentUserAccountID) {
            return true;
        }
    }

    return false;
}

/**
 * Users can submit an expense:
 * - in policy expense chats only if they are in a role of a member in the chat (in other words, if it's their policy expense chat)
 * - in an open or submitted expense report tied to a policy expense chat the user owns
 *     - employee can submit expenses in a submitted expense report only if the policy has Instant Submit settings turned on
 * - in an IOU report, which is not settled yet
 * - in a 1:1 DM chat
 */
function canRequestMoney(report: OnyxEntry<Report>, policy: OnyxEntry<Policy>, otherParticipants: number[]): boolean {
    // User cannot submit expenses in a chat thread, task report or in a chat room
    if (isChatThread(report) || isTaskReport(report) || isChatRoom(report) || isSelfDM(report) || isGroupChat(report)) {
        return false;
    }

    // Users can only submit expenses in DMs if they are a 1:1 DM
    if (isDM(report)) {
        return otherParticipants.length === 1;
    }

    // Prevent requesting money if pending IOU report waiting for their bank account already exists
    if (hasIOUWaitingOnCurrentUserBankAccount(report)) {
        return false;
    }

    let isOwnPolicyExpenseChat = report?.isOwnPolicyExpenseChat ?? false;
    if (isExpenseReport(report) && getParentReport(report)) {
        isOwnPolicyExpenseChat = !!getParentReport(report)?.isOwnPolicyExpenseChat;
    }

    // In case there are no other participants than the current user and it's not user's own policy expense chat, they can't submit expenses from such report
    if (otherParticipants.length === 0 && !isOwnPolicyExpenseChat) {
        return false;
    }

    // Current user must be a manager or owner of this IOU
    if (isIOUReport(report) && currentUserAccountID !== report?.managerID && currentUserAccountID !== report?.ownerAccountID) {
        return false;
    }

    // User can submit expenses in any IOU report, unless paid, but the user can only submit expenses in an expense report
    // which is tied to their expense chat.
    if (isMoneyRequestReport(report)) {
        const canAddTransactions = canAddTransaction(report);
        return isReportInGroupPolicy(report) ? isOwnPolicyExpenseChat && canAddTransactions : canAddTransactions;
    }

    // In the case of policy expense chat, users can only submit expenses from their own policy expense chat
    return !isPolicyExpenseChat(report) || isOwnPolicyExpenseChat;
}

function isGroupChatAdmin(report: OnyxEntry<Report>, accountID: number) {
    if (!report?.participants) {
        return false;
    }

    const reportParticipants = report.participants ?? {};
    const participant = reportParticipants[accountID];
    return participant?.role === CONST.REPORT.ROLE.ADMIN;
}

/**
 * Helper method to define what expense options we want to show for particular method.
 * There are 4 expense options: Submit, Split, Pay and Track expense:
 * - Submit option should show for:
 *     - DMs
 *     - own policy expense chats
 *     - open and processing expense reports tied to own policy expense chat
 *     - unsettled IOU reports
 * - Pay option should show for:
 *     - DMs
 * - Split options should show for:
 *     - DMs
 *     - chat/policy rooms with more than 1 participant
 *     - groups chats with 2 and more participants
 *     - corporate expense chats
 * - Track expense option should show for:
 *    - Self DMs
 *    - own policy expense chats
 *    - open and processing expense reports tied to own policy expense chat
 * - Send invoice option should show for:
 *    - invoice rooms if the user is an admin of the sender workspace
 * None of the options should show in chat threads or if there is some special Expensify account
 * as a participant of the report.
 */
function getMoneyRequestOptions(report: OnyxEntry<Report>, policy: OnyxEntry<Policy>, reportParticipants: number[], filterDeprecatedTypes = false): IOUType[] {
    // This will get removed as part of https://github.com/Expensify/App/issues/59961
    // eslint-disable-next-line deprecation/deprecation
    const reportNameValuePairs = getReportNameValuePairs(report?.reportID);

    // In any thread, task report or trip room, we do not allow any new expenses
    if (isChatThread(report) || isTaskReport(report) || isInvoiceReport(report) || isSystemChat(report) || isArchivedReport(reportNameValuePairs) || isTripRoom(report)) {
        return [];
    }

    if (isInvoiceRoom(report)) {
        if (canSendInvoiceFromWorkspace(policy?.id) && isPolicyAdmin(report?.policyID, allPolicies)) {
            return [CONST.IOU.TYPE.INVOICE];
        }
        return [];
    }

    // We don't allow IOU actions if an Expensify account is a participant of the report, unless the policy that the report is on is owned by an Expensify account
    const doParticipantsIncludeExpensifyAccounts = lodashIntersection(reportParticipants, CONST.EXPENSIFY_ACCOUNT_IDS).length > 0;
    const policyOwnerAccountID = getPolicy(report?.policyID)?.ownerAccountID;
    const isPolicyOwnedByExpensifyAccounts = policyOwnerAccountID ? CONST.EXPENSIFY_ACCOUNT_IDS.includes(policyOwnerAccountID) : false;
    if (doParticipantsIncludeExpensifyAccounts && !isPolicyOwnedByExpensifyAccounts) {
        // Allow create expense option for Manager McTest report
        if (reportParticipants.some((accountID) => accountID === CONST.ACCOUNT_ID.MANAGER_MCTEST) && Permissions.canUseManagerMcTest(allBetas)) {
            return [CONST.IOU.TYPE.SUBMIT];
        }
        return [];
    }

    const otherParticipants = reportParticipants.filter((accountID) => currentUserPersonalDetails?.accountID !== accountID);
    const hasSingleParticipantInReport = otherParticipants.length === 1;
    let options: IOUType[] = [];

    if (isSelfDM(report)) {
        options = [CONST.IOU.TYPE.TRACK];
    }

    if (canRequestMoney(report, policy, otherParticipants)) {
        options = [...options, CONST.IOU.TYPE.SUBMIT];
        if (!filterDeprecatedTypes) {
            options = [...options, CONST.IOU.TYPE.REQUEST];
        }

        // If the user can request money from the workspace report, they can also track expenses
        if (isPolicyExpenseChat(report) || isExpenseReport(report)) {
            options = [...options, CONST.IOU.TYPE.TRACK];
        }
    }

    // User created policy rooms and default rooms like #admins or #announce will always have the Split Expense option
    // unless there are no other participants at all (e.g. #admins room for a policy with only 1 admin)
    // DM chats will have the Split Expense option.
    // Your own expense chats will have the split expense option.
    if (
        (isChatRoom(report) && !isAnnounceRoom(report) && otherParticipants.length > 0) ||
        (isDM(report) && otherParticipants.length > 0) ||
        (isGroupChat(report) && otherParticipants.length > 0) ||
        (isPolicyExpenseChat(report) && report?.isOwnPolicyExpenseChat)
    ) {
        options = [...options, CONST.IOU.TYPE.SPLIT];
    }

    // Pay someone option should be visible only in 1:1 DMs
    if (isDM(report) && hasSingleParticipantInReport) {
        options = [...options, CONST.IOU.TYPE.PAY];
        if (!filterDeprecatedTypes) {
            options = [...options, CONST.IOU.TYPE.SEND];
        }
    }

    return options;
}

/**
 * This is a temporary function to help with the smooth transition with the oldDot.
 * This function will be removed once the transition occurs in oldDot to new links.
 */
// eslint-disable-next-line @typescript-eslint/naming-convention
function temporary_getMoneyRequestOptions(
    report: OnyxEntry<Report>,
    policy: OnyxEntry<Policy>,
    reportParticipants: number[],
): Array<Exclude<IOUType, typeof CONST.IOU.TYPE.REQUEST | typeof CONST.IOU.TYPE.SEND | typeof CONST.IOU.TYPE.CREATE | typeof CONST.IOU.TYPE.SPLIT_EXPENSE>> {
    return getMoneyRequestOptions(report, policy, reportParticipants, true) as Array<
        Exclude<IOUType, typeof CONST.IOU.TYPE.REQUEST | typeof CONST.IOU.TYPE.SEND | typeof CONST.IOU.TYPE.CREATE | typeof CONST.IOU.TYPE.SPLIT_EXPENSE>
    >;
}

/**
 * Invoice sender, invoice receiver and auto-invited admins cannot leave
 */
function canLeaveInvoiceRoom(report: OnyxEntry<Report>): boolean {
    if (!report || !report?.invoiceReceiver) {
        return false;
    }

    if (report?.statusNum === CONST.REPORT.STATUS_NUM.CLOSED) {
        return false;
    }

    const isSenderPolicyAdmin = getPolicy(report.policyID)?.role === CONST.POLICY.ROLE.ADMIN;

    if (isSenderPolicyAdmin) {
        return false;
    }

    if (report.invoiceReceiver.type === CONST.REPORT.INVOICE_RECEIVER_TYPE.INDIVIDUAL) {
        return report?.invoiceReceiver?.accountID !== currentUserAccountID;
    }

    const isReceiverPolicyAdmin = getPolicy(report.invoiceReceiver.policyID)?.role === CONST.POLICY.ROLE.ADMIN;

    if (isReceiverPolicyAdmin) {
        return false;
    }

    return true;
}

/**
 * Allows a user to leave a policy room according to the following conditions of the visibility or chatType rNVP:
 * `public` - Anyone can leave (because anybody can join)
 * `public_announce` - Only non-policy members can leave (it's auto-shared with policy members)
 * `policy_admins` - Nobody can leave (it's auto-shared with all policy admins)
 * `policy_announce` - Nobody can leave (it's auto-shared with all policy members)
 * `policyExpenseChat` - Nobody can leave (it's auto-shared with all policy members)
 * `policy` - Anyone can leave (though only policy members can join)
 * `domain` - Nobody can leave (it's auto-shared with domain members)
 * `dm` - Nobody can leave (it's auto-shared with users)
 * `private` - Anybody can leave (though you can only be invited to join)
 * `invoice` - Invoice sender, invoice receiver and auto-invited admins cannot leave
 */
function canLeaveRoom(report: OnyxEntry<Report>, isPolicyEmployee: boolean): boolean {
    if (isInvoiceRoom(report)) {
        // This will get removed as part of https://github.com/Expensify/App/issues/59961
        // eslint-disable-next-line deprecation/deprecation
        if (isArchivedNonExpenseReport(report, getReportNameValuePairs(report?.reportID))) {
            return false;
        }

        const invoiceReport = getReportOrDraftReport(report?.iouReportID);

        if (invoiceReport?.ownerAccountID === currentUserAccountID) {
            return false;
        }

        if (invoiceReport?.managerID === currentUserAccountID) {
            return false;
        }

        const isSenderPolicyAdmin = getPolicy(report?.policyID)?.role === CONST.POLICY.ROLE.ADMIN;

        if (isSenderPolicyAdmin) {
            return false;
        }

        const isReceiverPolicyAdmin =
            report?.invoiceReceiver?.type === CONST.REPORT.INVOICE_RECEIVER_TYPE.BUSINESS ? getPolicy(report?.invoiceReceiver?.policyID)?.role === CONST.POLICY.ROLE.ADMIN : false;

        if (isReceiverPolicyAdmin) {
            return false;
        }

        return true;
    }

    if (!report?.visibility) {
        if (
            report?.chatType === CONST.REPORT.CHAT_TYPE.POLICY_ADMINS ||
            report?.chatType === CONST.REPORT.CHAT_TYPE.POLICY_ANNOUNCE ||
            report?.chatType === CONST.REPORT.CHAT_TYPE.POLICY_EXPENSE_CHAT ||
            report?.chatType === CONST.REPORT.CHAT_TYPE.DOMAIN_ALL ||
            report?.chatType === CONST.REPORT.CHAT_TYPE.SELF_DM ||
            !report?.chatType
        ) {
            // DM chats don't have a chatType
            return false;
        }
    } else if (isPublicAnnounceRoom(report) && isPolicyEmployee) {
        return false;
    }
    return true;
}

function isCurrentUserTheOnlyParticipant(participantAccountIDs?: number[]): boolean {
    return !!(participantAccountIDs?.length === 1 && participantAccountIDs?.at(0) === currentUserAccountID);
}

/**
 * Returns display names for those that can see the whisper.
 * However, it returns "you" if the current user is the only one who can see it besides the person that sent it.
 */
function getWhisperDisplayNames(participantAccountIDs?: number[]): string | undefined {
    const isWhisperOnlyVisibleToCurrentUser = isCurrentUserTheOnlyParticipant(participantAccountIDs);

    // When the current user is the only participant, the display name needs to be "you" because that's the only person reading it
    if (isWhisperOnlyVisibleToCurrentUser) {
        return translateLocal('common.youAfterPreposition');
    }

    return participantAccountIDs?.map((accountID) => getDisplayNameForParticipant({accountID, shouldUseShortForm: !isWhisperOnlyVisibleToCurrentUser})).join(', ');
}

/**
 * Show subscript on expense chats / threads and expense requests
 */
function shouldReportShowSubscript(report: OnyxEntry<Report>): boolean {
    // This will get removed as part of https://github.com/Expensify/App/issues/59961
    // eslint-disable-next-line deprecation/deprecation
    if (isArchivedNonExpenseReport(report, getReportNameValuePairs(report?.reportID)) && !isWorkspaceThread(report)) {
        return false;
    }

    if (isPolicyExpenseChat(report) && !isChatThread(report) && !isTaskReport(report) && !report?.isOwnPolicyExpenseChat) {
        return true;
    }

    if (isPolicyExpenseChat(report) && !isThread(report) && !isTaskReport(report)) {
        return true;
    }

    if (isExpenseRequest(report)) {
        return true;
    }

    if (isExpenseReport(report) && isOneTransactionReport(report?.reportID)) {
        return true;
    }

    if (isWorkspaceTaskReport(report)) {
        return true;
    }

    if (isWorkspaceThread(report)) {
        return true;
    }

    if (isInvoiceRoom(report) || isInvoiceReport(report)) {
        return true;
    }

    return false;
}

/**
 * Return true if reports data exists
 */
function isReportDataReady(): boolean {
    return !isEmptyObject(allReports) && Object.keys(allReports ?? {}).some((key) => allReports?.[key]?.reportID);
}

/**
 * Return true if reportID from path is valid
 */
function isValidReportIDFromPath(reportIDFromPath: string | undefined): boolean {
    return !!reportIDFromPath && !['', 'null', 'undefined', '0', '-1'].includes(reportIDFromPath);
}

/**
 * Return the errors we have when creating a chat, a workspace room, or a new empty report
 */
function getCreationReportErrors(report: OnyxEntry<Report>): Errors | null | undefined {
    // We are either adding a workspace room, creating a chat, or we're creating a report, it isn't possible for all of these to have errors for the same report at the same time, so
    // simply looking up the first truthy value will get the relevant property if it's set.
    return report?.errorFields?.addWorkspaceRoom ?? report?.errorFields?.createChat ?? report?.errorFields?.createReport;
}

/**
 * Return true if the expense report is marked for deletion.
 */
function isMoneyRequestReportPendingDeletion(reportOrID: OnyxEntry<Report> | string): boolean {
    const report = typeof reportOrID === 'string' ? getReport(reportOrID, allReports) : reportOrID;
    if (!isMoneyRequestReport(report)) {
        return false;
    }

    const parentReportAction = getReportAction(report?.parentReportID, report?.parentReportActionID);
    return parentReportAction?.pendingAction === CONST.RED_BRICK_ROAD_PENDING_ACTION.DELETE;
}

function navigateToLinkedReportAction(ancestor: Ancestor, isInNarrowPaneModal: boolean, canUserPerformWrite: boolean | undefined, isOffline: boolean) {
    if (isInNarrowPaneModal) {
        Navigation.navigate(
            ROUTES.SEARCH_REPORT.getRoute({
                reportID: ancestor.report.reportID,
                reportActionID: ancestor.reportAction.reportActionID,
                backTo: SCREENS.SEARCH.REPORT_RHP,
            }),
        );
        return;
    }

    // Pop the thread report screen before navigating to the chat report.
    Navigation.goBack(ROUTES.REPORT_WITH_ID.getRoute(ancestor.report.reportID));

    const isVisibleAction = shouldReportActionBeVisible(ancestor.reportAction, ancestor.reportAction.reportActionID, canUserPerformWrite);

    if (isVisibleAction && !isOffline) {
        // Pop the chat report screen before navigating to the linked report action.
        Navigation.goBack(ROUTES.REPORT_WITH_ID.getRoute(ancestor.report.reportID, ancestor.reportAction.reportActionID));
    }
}

function canUserPerformWriteAction(report: OnyxEntry<Report>) {
    const reportErrors = getCreationReportErrors(report);

    // If the expense report is marked for deletion, let us prevent any further write action.
    if (isMoneyRequestReportPendingDeletion(report)) {
        return false;
    }

    // This will get removed as part of https://github.com/Expensify/App/issues/59961
    // eslint-disable-next-line deprecation/deprecation
    const reportNameValuePairs = getReportNameValuePairs(report?.reportID);
    return !isArchivedNonExpenseReport(report, reportNameValuePairs) && isEmptyObject(reportErrors) && report && isAllowedToComment(report) && !isAnonymousUser && canWriteInReport(report);
}

/**
 * Returns ID of the original report from which the given reportAction is first created.
 */
function getOriginalReportID(reportID: string | undefined, reportAction: OnyxInputOrEntry<ReportAction>): string | undefined {
    if (!reportID) {
        return undefined;
    }
    const reportActions = allReportActions?.[`${ONYXKEYS.COLLECTION.REPORT_ACTIONS}${reportID}`];
    const currentReportAction = reportAction?.reportActionID ? reportActions?.[reportAction.reportActionID] : undefined;
    const transactionThreadReportID = getOneTransactionThreadReportID(reportID, reportActions ?? ([] as ReportAction[]));
    const isThreadReportParentAction = reportAction?.childReportID?.toString() === reportID;
    if (Object.keys(currentReportAction ?? {}).length === 0) {
        return isThreadReportParentAction ? getReport(reportID, allReports)?.parentReportID : transactionThreadReportID ?? reportID;
    }
    return reportID;
}

/**
 * Return the pendingAction and the errors resulting from either
 *
 * - creating a workspace room
 * - starting a chat
 * - paying the expense
 *
 * while being offline
 */
function getReportOfflinePendingActionAndErrors(report: OnyxEntry<Report>): ReportOfflinePendingActionAndErrors {
    // It shouldn't be possible for all of these actions to be pending (or to have errors) for the same report at the same time, so just take the first that exists
    const reportPendingAction = report?.pendingFields?.addWorkspaceRoom ?? report?.pendingFields?.createChat ?? report?.pendingFields?.reimbursed ?? report?.pendingFields?.createReport;
    const reportErrors = getCreationReportErrors(report);
    return {reportPendingAction, reportErrors};
}

/**
 * Check if the report can create the expense with type is iouType
 */
function canCreateRequest(report: OnyxEntry<Report>, policy: OnyxEntry<Policy>, iouType: ValueOf<typeof CONST.IOU.TYPE>): boolean {
    const participantAccountIDs = Object.keys(report?.participants ?? {}).map(Number);

    if (!canUserPerformWriteAction(report)) {
        return false;
    }

    const requestOptions = getMoneyRequestOptions(report, policy, participantAccountIDs);
    requestOptions.push(CONST.IOU.TYPE.CREATE);

    return requestOptions.includes(iouType);
}

function getWorkspaceChats(policyID: string | undefined, accountIDs: number[], reports: OnyxCollection<Report> = allReports): Array<OnyxEntry<Report>> {
    return Object.values(reports ?? {}).filter(
        (report) => isPolicyExpenseChat(report) && !!policyID && report?.policyID === policyID && report?.ownerAccountID && accountIDs.includes(report?.ownerAccountID),
    );
}

/**
 * Gets all reports that relate to the policy
 *
 * @param policyID - the workspace ID to get all associated reports
 */
function getAllWorkspaceReports(policyID?: string): Array<OnyxEntry<Report>> {
    if (!policyID) {
        return [];
    }
    return Object.values(allReports ?? {}).filter((report) => report?.policyID === policyID);
}

/**
 * @param policy - the workspace the report is on, null if the user isn't a member of the workspace
 */
function shouldDisableRename(report: OnyxEntry<Report>): boolean {
    if (
        isDefaultRoom(report) ||
        // This will get removed as part of https://github.com/Expensify/App/issues/59961
        // eslint-disable-next-line deprecation/deprecation
        isArchivedReport(getReportNameValuePairs(report?.reportID)) ||
        isPublicRoom(report) ||
        isThread(report) ||
        isMoneyRequest(report) ||
        isMoneyRequestReport(report) ||
        isPolicyExpenseChat(report) ||
        isInvoiceRoom(report) ||
        isInvoiceReport(report) ||
        isSystemChat(report)
    ) {
        return true;
    }

    if (isGroupChat(report)) {
        return false;
    }

    if (isDeprecatedGroupDM(report) || isTaskReport(report)) {
        return true;
    }

    return false;
}

/**
 * @param policy - the workspace the report is on, null if the user isn't a member of the workspace
 */
function canEditWriteCapability(report: OnyxEntry<Report>, policy: OnyxEntry<Policy>): boolean {
    return (
        isPolicyAdminPolicyUtils(policy) &&
        !isAdminRoom(report) &&
        // This will get removed as part of https://github.com/Expensify/App/issues/59961
        // eslint-disable-next-line deprecation/deprecation
        !isArchivedReport(getReportNameValuePairs(report?.reportID)) &&
        !isThread(report) &&
        !isInvoiceRoom(report) &&
        !isPolicyExpenseChat(report)
    );
}

/**
 * @param policy - the workspace the report is on, null if the user isn't a member of the workspace
 */
function canEditRoomVisibility(report: OnyxEntry<Report>, policy: OnyxEntry<Policy>): boolean {
    // This will get removed as part of https://github.com/Expensify/App/issues/59961
    // eslint-disable-next-line deprecation/deprecation
    return isPolicyAdminPolicyUtils(policy) && !isArchivedNonExpenseReport(report, getReportNameValuePairs(report?.reportID));
}

/**
 * Returns the onyx data needed for the task assignee chat
 */
function getTaskAssigneeChatOnyxData(
    accountID: number,
    assigneeAccountID: number,
    taskReportID: string,
    assigneeChatReportID: string,
    parentReportID: string | undefined,
    title: string,
    assigneeChatReport: OnyxEntry<Report>,
): OnyxDataTaskAssigneeChat {
    // Set if we need to add a comment to the assignee chat notifying them that they have been assigned a task
    let optimisticAssigneeAddComment: OptimisticReportAction | undefined;
    // Set if this is a new chat that needs to be created for the assignee
    let optimisticChatCreatedReportAction: OptimisticCreatedReportAction | undefined;
    const assigneeChatReportMetadata = getReportMetadata(assigneeChatReportID);
    const currentTime = DateUtils.getDBTime();
    const optimisticData: OnyxUpdate[] = [];
    const successData: OnyxUpdate[] = [];
    const failureData: OnyxUpdate[] = [];

    // You're able to assign a task to someone you haven't chatted with before - so we need to optimistically create the chat and the chat reportActions
    // Only add the assignee chat report to onyx if we haven't already set it optimistically
    if (assigneeChatReportMetadata?.isOptimisticReport && assigneeChatReport?.pendingFields?.createChat !== CONST.RED_BRICK_ROAD_PENDING_ACTION.ADD) {
        optimisticChatCreatedReportAction = buildOptimisticCreatedReportAction(assigneeChatReportID);
        optimisticData.push(
            {
                onyxMethod: Onyx.METHOD.MERGE,
                key: `${ONYXKEYS.COLLECTION.REPORT}${assigneeChatReportID}`,
                value: {
                    pendingFields: {
                        createChat: CONST.RED_BRICK_ROAD_PENDING_ACTION.ADD,
                    },
                },
            },
            {
                onyxMethod: Onyx.METHOD.MERGE,
                key: `${ONYXKEYS.COLLECTION.REPORT_METADATA}${assigneeChatReportID}`,
                value: {
                    isOptimisticReport: true,
                },
            },
            {
                onyxMethod: Onyx.METHOD.MERGE,
                key: `${ONYXKEYS.COLLECTION.REPORT_ACTIONS}${assigneeChatReportID}`,
                value: {[optimisticChatCreatedReportAction.reportActionID]: optimisticChatCreatedReportAction as Partial<ReportAction>},
            },
        );

        successData.push(
            {
                onyxMethod: Onyx.METHOD.MERGE,
                key: `${ONYXKEYS.COLLECTION.REPORT}${assigneeChatReportID}`,
                value: {
                    pendingFields: {
                        createChat: null,
                    },
                    // BE will send a different participant. We clear the optimistic one to avoid duplicated entries
                    participants: {[assigneeAccountID]: null},
                },
            },
            {
                onyxMethod: Onyx.METHOD.MERGE,
                key: `${ONYXKEYS.COLLECTION.REPORT_METADATA}${assigneeChatReportID}`,
                value: {
                    isOptimisticReport: false,
                },
            },
            {
                onyxMethod: Onyx.METHOD.MERGE,
                key: `${ONYXKEYS.COLLECTION.REPORT_METADATA}${assigneeChatReportID}`,
                value: {
                    isOptimisticReport: false,
                },
            },
        );

        failureData.push(
            {
                onyxMethod: Onyx.METHOD.SET,
                key: `${ONYXKEYS.COLLECTION.REPORT}${assigneeChatReportID}`,
                value: null,
            },
            {
                onyxMethod: Onyx.METHOD.MERGE,
                key: `${ONYXKEYS.COLLECTION.REPORT_ACTIONS}${assigneeChatReportID}`,
                value: {[optimisticChatCreatedReportAction.reportActionID]: {pendingAction: null}},
            },
            // If we failed, we want to remove the optimistic personal details as it was likely due to an invalid login
            {
                onyxMethod: Onyx.METHOD.MERGE,
                key: ONYXKEYS.PERSONAL_DETAILS_LIST,
                value: {
                    [assigneeAccountID]: null,
                },
            },
        );
    }

    // If you're choosing to share the task in the same DM as the assignee then we don't need to create another reportAction indicating that you've been assigned
    if (assigneeChatReportID !== parentReportID) {
        // eslint-disable-next-line @typescript-eslint/prefer-nullish-coalescing
        const displayname = allPersonalDetails?.[assigneeAccountID]?.displayName || allPersonalDetails?.[assigneeAccountID]?.login || '';
        optimisticAssigneeAddComment = buildOptimisticTaskCommentReportAction(taskReportID, title, assigneeAccountID, `assigned to ${displayname}`, parentReportID);
        const lastAssigneeCommentText = formatReportLastMessageText(getReportActionText(optimisticAssigneeAddComment.reportAction as ReportAction));
        const optimisticAssigneeReport = {
            lastVisibleActionCreated: currentTime,
            lastMessageText: lastAssigneeCommentText,
            lastActorAccountID: accountID,
            lastReadTime: currentTime,
        };

        optimisticData.push(
            {
                onyxMethod: Onyx.METHOD.MERGE,
                key: `${ONYXKEYS.COLLECTION.REPORT_ACTIONS}${assigneeChatReportID}`,
                value: {[optimisticAssigneeAddComment.reportAction.reportActionID]: optimisticAssigneeAddComment.reportAction as ReportAction},
            },
            {
                onyxMethod: Onyx.METHOD.MERGE,
                key: `${ONYXKEYS.COLLECTION.REPORT}${assigneeChatReportID}`,
                value: optimisticAssigneeReport,
            },
        );
        successData.push({
            onyxMethod: Onyx.METHOD.MERGE,
            key: `${ONYXKEYS.COLLECTION.REPORT_ACTIONS}${assigneeChatReportID}`,
            value: {[optimisticAssigneeAddComment.reportAction.reportActionID]: {isOptimisticAction: null}},
        });
        failureData.push({
            onyxMethod: Onyx.METHOD.MERGE,
            key: `${ONYXKEYS.COLLECTION.REPORT_ACTIONS}${assigneeChatReportID}`,
            value: {[optimisticAssigneeAddComment.reportAction.reportActionID]: {pendingAction: null}},
        });
    }

    return {
        optimisticData,
        successData,
        failureData,
        optimisticAssigneeAddComment,
        optimisticChatCreatedReportAction,
    };
}

/**
 * Return iou report action display message
 */
function getIOUReportActionDisplayMessage(reportAction: OnyxEntry<ReportAction>, transaction?: OnyxEntry<Transaction>): string {
    if (!isMoneyRequestAction(reportAction)) {
        return '';
    }
    const originalMessage = getOriginalMessage(reportAction);
    const {IOUReportID, automaticAction} = originalMessage ?? {};
    const iouReport = getReportOrDraftReport(IOUReportID);
    let translationKey: TranslationPaths;
    if (originalMessage?.type === CONST.IOU.REPORT_ACTION_TYPE.PAY) {
        // The `REPORT_ACTION_TYPE.PAY` action type is used for both fulfilling existing requests and sending money. To
        // differentiate between these two scenarios, we check if the `originalMessage` contains the `IOUDetails`
        // property. If it does, it indicates that this is a 'Pay someone' action.
        const {amount, currency} = originalMessage?.IOUDetails ?? originalMessage ?? {};
        const formattedAmount = convertToDisplayString(Math.abs(amount), currency) ?? '';

        switch (originalMessage.paymentType) {
            case CONST.IOU.PAYMENT_TYPE.ELSEWHERE:
                translationKey = hasMissingInvoiceBankAccount(IOUReportID) ? 'iou.payerSettledWithMissingBankAccount' : 'iou.paidElsewhere';
                break;
            case CONST.IOU.PAYMENT_TYPE.EXPENSIFY:
            case CONST.IOU.PAYMENT_TYPE.VBBA:
                translationKey = 'iou.paidWithExpensify';
                if (automaticAction) {
                    translationKey = 'iou.automaticallyPaidWithExpensify';
                }
                break;
            default:
                translationKey = 'iou.payerPaidAmount';
                break;
        }
        return translateLocal(translationKey, {amount: formattedAmount, payer: ''});
    }

    const amount = getTransactionAmount(transaction, !isEmptyObject(iouReport) && isExpenseReport(iouReport)) ?? 0;
    const formattedAmount = convertToDisplayString(amount, getCurrency(transaction)) ?? '';
    const isRequestSettled = isSettled(IOUReportID);
    const isApproved = isReportApproved({report: iouReport});
    if (isRequestSettled) {
        return translateLocal('iou.payerSettled', {
            amount: formattedAmount,
        });
    }
    if (isApproved) {
        return translateLocal('iou.approvedAmount', {
            amount: formattedAmount,
        });
    }
    if (isSplitBillReportAction(reportAction)) {
        translationKey = 'iou.didSplitAmount';
    } else if (isTrackExpenseAction(reportAction)) {
        translationKey = 'iou.trackedAmount';
    } else {
        translationKey = 'iou.submittedAmount';
    }
    return translateLocal(translationKey, {
        formattedAmount,
        comment: getMerchantOrDescription(transaction),
    });
}

/**
 * Checks if a report is a group chat.
 *
 * A report is a group chat if it meets the following conditions:
 * - Not a chat thread.
 * - Not a task report.
 * - Not an expense / IOU report.
 * - Not an archived room.
 * - Not a public / admin / announce chat room (chat type doesn't match any of the specified types).
 * - More than 2 participants.
 *
 */
function isDeprecatedGroupDM(report: OnyxEntry<Report>): boolean {
    return !!(
        report &&
        !isChatThread(report) &&
        !isTaskReport(report) &&
        !isInvoiceReport(report) &&
        !isMoneyRequestReport(report) &&
        // This will get removed as part of https://github.com/Expensify/App/issues/59961
        // eslint-disable-next-line deprecation/deprecation
        !isArchivedReport(getReportNameValuePairs(report?.reportID)) &&
        !Object.values(CONST.REPORT.CHAT_TYPE).some((chatType) => chatType === getChatType(report)) &&
        Object.keys(report.participants ?? {})
            .map(Number)
            .filter((accountID) => accountID !== currentUserAccountID).length > 1
    );
}

/**
 * A "root" group chat is the top level group chat and does not refer to any threads off of a Group Chat
 */
function isRootGroupChat(report: OnyxEntry<Report>): boolean {
    return !isChatThread(report) && (isGroupChat(report) || isDeprecatedGroupDM(report));
}

/**
 * Assume any report without a reportID is unusable.
 */
function isValidReport(report?: OnyxEntry<Report>): boolean {
    return !!report?.reportID;
}

/**
 * Check to see if we are a participant of this report.
 */
function isReportParticipant(accountID: number | undefined, report: OnyxEntry<Report>): boolean {
    if (!accountID) {
        return false;
    }

    const possibleAccountIDs = Object.keys(report?.participants ?? {}).map(Number);
    if (report?.ownerAccountID) {
        possibleAccountIDs.push(report?.ownerAccountID);
    }
    if (report?.managerID) {
        possibleAccountIDs.push(report?.managerID);
    }
    return possibleAccountIDs.includes(accountID);
}

/**
 * Check to see if the current user has access to view the report.
 */
function canCurrentUserOpenReport(report: OnyxEntry<Report>): boolean {
    return (isReportParticipant(currentUserAccountID, report) || isPublicRoom(report)) && canAccessReport(report, allPolicies, allBetas);
}

function shouldUseFullTitleToDisplay(report: OnyxEntry<Report>): boolean {
    return (
        isMoneyRequestReport(report) || isPolicyExpenseChat(report) || isChatRoom(report) || isChatThread(report) || isTaskReport(report) || isGroupChat(report) || isInvoiceReport(report)
    );
}

function getRoom(type: ValueOf<typeof CONST.REPORT.CHAT_TYPE>, policyID: string): OnyxEntry<Report> {
    const room = Object.values(allReports ?? {}).find((report) => report?.policyID === policyID && report?.chatType === type && !isThread(report));
    return room;
}

/**
 *  We only want policy members who are members of the report to be able to modify the report description, but not in thread chat.
 */
function canEditReportDescription(report: OnyxEntry<Report>, policy: OnyxEntry<Policy>): boolean {
    return (
        !isMoneyRequestReport(report) &&
        // This will get removed as part of https://github.com/Expensify/App/issues/59961
        // eslint-disable-next-line deprecation/deprecation
        !isArchivedReport(getReportNameValuePairs(report?.reportID)) &&
        isChatRoom(report) &&
        !isChatThread(report) &&
        !isEmpty(policy) &&
        hasParticipantInArray(report, currentUserAccountID ? [currentUserAccountID] : []) &&
        !isAuditor(report)
    );
}

function canEditPolicyDescription(policy: OnyxEntry<Policy>): boolean {
    return isPolicyAdminPolicyUtils(policy);
}

function getReportActionWithSmartscanError(reportActions: ReportAction[]): ReportAction | undefined {
    return reportActions.find((action) => {
        const isReportPreview = isReportPreviewAction(action);
        const isSplitReportAction = isSplitBillReportAction(action);
        if (!isSplitReportAction && !isReportPreview) {
            return false;
        }
        const IOUReportID = getIOUReportIDFromReportActionPreview(action);
        const isReportPreviewError = isReportPreview && shouldShowRBRForMissingSmartscanFields(IOUReportID) && !isSettled(IOUReportID);
        if (isReportPreviewError) {
            return true;
        }

        const transactionID = isMoneyRequestAction(action) ? getOriginalMessage(action)?.IOUTransactionID : undefined;
        const transaction = allTransactions?.[`${ONYXKEYS.COLLECTION.TRANSACTION}${transactionID}`] ?? {};
        const isSplitBillError = isSplitReportAction && hasMissingSmartscanFieldsTransactionUtils(transaction as Transaction);

        return isSplitBillError;
    });
}

/**
 * Checks if report action has error when smart scanning
 */
function hasSmartscanError(reportActions: ReportAction[]): boolean {
    return !!getReportActionWithSmartscanError(reportActions);
}

function shouldAutoFocusOnKeyPress(event: KeyboardEvent): boolean {
    if (event.key.length > 1) {
        return false;
    }

    // If a key is pressed in combination with Meta, Control or Alt do not focus
    if (event.ctrlKey || event.metaKey) {
        return false;
    }

    if (event.code === 'Space') {
        return false;
    }

    return true;
}

/**
 * Navigates to the appropriate screen based on the presence of a private note for the current user.
 */
function navigateToPrivateNotes(report: OnyxEntry<Report>, session: OnyxEntry<Session>, backTo?: string) {
    if (isEmpty(report) || isEmpty(session) || !session.accountID) {
        return;
    }
    const currentUserPrivateNote = report.privateNotes?.[session.accountID]?.note ?? '';
    if (isEmpty(currentUserPrivateNote)) {
        Navigation.navigate(ROUTES.PRIVATE_NOTES_EDIT.getRoute(report.reportID, session.accountID, backTo));
        return;
    }
    Navigation.navigate(ROUTES.PRIVATE_NOTES_LIST.getRoute(report.reportID, backTo));
}

/**
 * Get all held transactions of a iouReport
 */
function getAllHeldTransactions(iouReportID?: string): Transaction[] {
    const transactions = getReportTransactions(iouReportID);
    return transactions.filter((transaction) => isOnHoldTransactionUtils(transaction));
}

/**
 * Check if Report has any held expenses
 */
function hasHeldExpenses(iouReportID?: string, allReportTransactions?: SearchTransaction[]): boolean {
    const iouReportTransactions = getReportTransactions(iouReportID);
    const transactions = allReportTransactions ?? iouReportTransactions;
    return transactions.some((transaction) => isOnHoldTransactionUtils(transaction));
}

/**
 * Check if all expenses in the Report are on hold
 */
function hasOnlyHeldExpenses(iouReportID?: string, allReportTransactions?: SearchTransaction[]): boolean {
    const transactionsByIouReportID = getReportTransactions(iouReportID);
    const reportTransactions = allReportTransactions ?? transactionsByIouReportID;
    return reportTransactions.length > 0 && !reportTransactions.some((transaction) => !isOnHoldTransactionUtils(transaction));
}

/**
 * Checks if thread replies should be displayed
 */
function shouldDisplayThreadReplies(reportAction: OnyxInputOrEntry<ReportAction>, isThreadReportParentAction: boolean): boolean {
    const hasReplies = (reportAction?.childVisibleActionCount ?? 0) > 0;
    return hasReplies && !!reportAction?.childCommenterCount && !isThreadReportParentAction;
}

/**
 * Check if money report has any transactions updated optimistically
 */
function hasUpdatedTotal(report: OnyxInputOrEntry<Report>, policy: OnyxInputOrEntry<Policy>): boolean {
    if (!report) {
        return true;
    }

    const allReportTransactions = getReportTransactions(report.reportID);

    const hasPendingTransaction = allReportTransactions.some((transaction) => !!transaction.pendingAction);
    const hasTransactionWithDifferentCurrency = allReportTransactions.some((transaction) => transaction.currency !== report.currency);
    const hasDifferentWorkspaceCurrency = report.pendingFields?.createChat && isExpenseReport(report) && report.currency !== policy?.outputCurrency;
    const hasOptimisticHeldExpense = hasHeldExpenses(report.reportID) && report?.unheldTotal === undefined;

    return !(hasPendingTransaction && (hasTransactionWithDifferentCurrency || hasDifferentWorkspaceCurrency)) && !hasOptimisticHeldExpense && !report.pendingFields?.total;
}

/**
 * Return held and full amount formatted with used currency
 */
function getNonHeldAndFullAmount(iouReport: OnyxEntry<Report>, shouldExcludeNonReimbursables: boolean): NonHeldAndFullAmount {
    // if the report is an expense report, the total amount should be negated
    const coefficient = isExpenseReport(iouReport) ? -1 : 1;

    let total = iouReport?.total ?? 0;
    let unheldTotal = iouReport?.unheldTotal ?? 0;
    if (shouldExcludeNonReimbursables) {
        total -= iouReport?.nonReimbursableTotal ?? 0;
        unheldTotal -= iouReport?.unheldNonReimbursableTotal ?? 0;
    }

    return {
        nonHeldAmount: convertToDisplayString(unheldTotal * coefficient, iouReport?.currency),
        fullAmount: convertToDisplayString(total * coefficient, iouReport?.currency),
        hasValidNonHeldAmount: unheldTotal * coefficient >= 0,
    };
}

/**
 * Disable reply in thread action if:
 *
 * - The action is listed in the thread-disabled list
 * - The action is a split expense action
 * - The action is deleted and is not threaded
 * - The report is archived and the action is not threaded
 * - The action is a whisper action and it's neither a report preview nor IOU action
 * - The action is the thread's first chat
 */
function shouldDisableThread(reportAction: OnyxInputOrEntry<ReportAction>, reportID: string, isThreadReportParentAction: boolean): boolean {
    const isSplitBillAction = isSplitBillReportAction(reportAction);
    const isDeletedActionLocal = isDeletedAction(reportAction);
    const isReportPreviewActionLocal = isReportPreviewAction(reportAction);
    const isIOUAction = isMoneyRequestAction(reportAction);
    const isWhisperActionLocal = isWhisperAction(reportAction) || isActionableTrackExpense(reportAction);

    // This will get removed as part of https://github.com/Expensify/App/issues/59961
    // eslint-disable-next-line deprecation/deprecation
    const isArchived = isArchivedNonExpenseReport(getReportOrDraftReport(reportID), getReportNameValuePairs(reportID));
    const isActionDisabled = CONST.REPORT.ACTIONS.THREAD_DISABLED.some((action: string) => action === reportAction?.actionName);

    return (
        isActionDisabled ||
        isSplitBillAction ||
        (isDeletedActionLocal && !reportAction?.childVisibleActionCount) ||
        (isArchived && !reportAction?.childVisibleActionCount) ||
        (isWhisperActionLocal && !isReportPreviewActionLocal && !isIOUAction) ||
        isThreadReportParentAction
    );
}

function getAllAncestorReportActions(report: Report | null | undefined, currentUpdatedReport?: OnyxEntry<Report>): Ancestor[] {
    if (!report) {
        return [];
    }
    const allAncestors: Ancestor[] = [];
    let parentReportID = report.parentReportID;
    let parentReportActionID = report.parentReportActionID;

    while (parentReportID) {
        const parentReport = currentUpdatedReport && currentUpdatedReport.reportID === parentReportID ? currentUpdatedReport : getReportOrDraftReport(parentReportID);
        const parentReportAction = getReportAction(parentReportID, parentReportActionID);

        if (!parentReport || !parentReportAction || (isTransactionThread(parentReportAction) && !isSentMoneyReportAction(parentReportAction)) || isReportPreviewAction(parentReportAction)) {
            break;
        }

        // For threads, we don't want to display trip summary
        if (isTripPreview(parentReportAction) && allAncestors.length > 0) {
            break;
        }

        const isParentReportActionUnread = isCurrentActionUnread(parentReport, parentReportAction);
        allAncestors.push({
            report: parentReport,
            reportAction: parentReportAction,
            shouldDisplayNewMarker: isParentReportActionUnread,
        });

        parentReportID = parentReport?.parentReportID;
        parentReportActionID = parentReport?.parentReportActionID;
    }

    return allAncestors.reverse();
}

function getAllAncestorReportActionIDs(report: Report | null | undefined, includeTransactionThread = false): AncestorIDs {
    if (!report) {
        return {
            reportIDs: [],
            reportActionsIDs: [],
        };
    }

    const allAncestorIDs: AncestorIDs = {
        reportIDs: [],
        reportActionsIDs: [],
    };
    let parentReportID = report.parentReportID;
    let parentReportActionID = report.parentReportActionID;

    while (parentReportID) {
        const parentReport = getReportOrDraftReport(parentReportID);
        const parentReportAction = getReportAction(parentReportID, parentReportActionID);

        if (
            !parentReportAction ||
            (!includeTransactionThread && ((isTransactionThread(parentReportAction) && !isSentMoneyReportAction(parentReportAction)) || isReportPreviewAction(parentReportAction)))
        ) {
            break;
        }

        allAncestorIDs.reportIDs.push(parentReportID);
        if (parentReportActionID) {
            allAncestorIDs.reportActionsIDs.push(parentReportActionID);
        }

        if (!parentReport) {
            break;
        }

        parentReportID = parentReport?.parentReportID;
        parentReportActionID = parentReport?.parentReportActionID;
    }

    return allAncestorIDs;
}

/**
 * Get optimistic data of parent report action
 * @param reportID The reportID of the report that is updated
 * @param lastVisibleActionCreated Last visible action created of the child report
 * @param type The type of action in the child report
 */
function getOptimisticDataForParentReportAction(reportID: string | undefined, lastVisibleActionCreated: string, type: string): Array<OnyxUpdate | null> {
    const report = getReportOrDraftReport(reportID);

    if (!report || isEmptyObject(report)) {
        return [];
    }

    const ancestors = getAllAncestorReportActionIDs(report, true);
    const totalAncestor = ancestors.reportIDs.length;

    return Array.from(Array(totalAncestor), (_, index) => {
        const ancestorReport = getReportOrDraftReport(ancestors.reportIDs.at(index));

        if (!ancestorReport || isEmptyObject(ancestorReport)) {
            return null;
        }

        const ancestorReportAction = getReportAction(ancestorReport.reportID, ancestors.reportActionsIDs.at(index) ?? '');

        if (!ancestorReportAction?.reportActionID || isEmptyObject(ancestorReportAction)) {
            return null;
        }

        return {
            onyxMethod: Onyx.METHOD.MERGE,
            key: `${ONYXKEYS.COLLECTION.REPORT_ACTIONS}${ancestorReport.reportID}`,
            value: {
                [ancestorReportAction.reportActionID]: updateOptimisticParentReportAction(ancestorReportAction, lastVisibleActionCreated, type),
            },
        };
    });
}

function getQuickActionDetails(
    quickActionReport: Report,
    personalDetails: PersonalDetailsList | undefined,
    policyChatForActivePolicy: Report | undefined,
    reportNameValuePairs: ReportNameValuePairs,
): {quickActionAvatars: Icon[]; hideQABSubtitle: boolean} {
    const isValidQuickActionReport = !(isEmptyObject(quickActionReport) || isArchivedReport(reportNameValuePairs));
    let hideQABSubtitle = false;
    let quickActionAvatars: Icon[] = [];
    if (isValidQuickActionReport) {
        const avatars = getIcons(quickActionReport, personalDetails);
        quickActionAvatars = avatars.length <= 1 || isPolicyExpenseChat(quickActionReport) ? avatars : avatars.filter((avatar) => avatar.id !== currentUserAccountID);
    } else {
        hideQABSubtitle = true;
    }
    if (!isEmptyObject(policyChatForActivePolicy)) {
        quickActionAvatars = getIcons(policyChatForActivePolicy, personalDetails);
    }
    return {
        quickActionAvatars,
        hideQABSubtitle,
    };
}

function canBeAutoReimbursed(report: OnyxInputOrEntry<Report>, policy: OnyxInputOrEntry<Policy> | SearchPolicy): boolean {
    if (isEmptyObject(policy)) {
        return false;
    }
    type CurrencyType = TupleToUnion<typeof CONST.DIRECT_REIMBURSEMENT_CURRENCIES>;
    const reimbursableTotal = getMoneyRequestSpendBreakdown(report).totalDisplaySpend;
    const autoReimbursementLimit = policy?.autoReimbursement?.limit ?? policy?.autoReimbursementLimit ?? 0;
    const isAutoReimbursable =
        isReportInGroupPolicy(report) &&
        policy.reimbursementChoice === CONST.POLICY.REIMBURSEMENT_CHOICES.REIMBURSEMENT_YES &&
        autoReimbursementLimit >= reimbursableTotal &&
        reimbursableTotal > 0 &&
        CONST.DIRECT_REIMBURSEMENT_CURRENCIES.includes(report?.currency as CurrencyType);
    return isAutoReimbursable;
}

/** Check if the current user is an owner of the report */
function isReportOwner(report: OnyxInputOrEntry<Report>): boolean {
    return report?.ownerAccountID === currentUserPersonalDetails?.accountID;
}

function isAllowedToApproveExpenseReport(report: OnyxEntry<Report>, approverAccountID?: number, reportPolicy?: OnyxEntry<Policy> | SearchPolicy): boolean {
    const policy = reportPolicy ?? getPolicy(report?.policyID);
    const isOwner = (approverAccountID ?? currentUserAccountID) === report?.ownerAccountID;
    return !(policy?.preventSelfApproval && isOwner);
}

function isAllowedToSubmitDraftExpenseReport(report: OnyxEntry<Report>): boolean {
    const policy = getPolicy(report?.policyID);
    const submitToAccountID = getSubmitToAccountID(policy, report);

    return isAllowedToApproveExpenseReport(report, submitToAccountID);
}

/**
 * What missing payment method does this report action indicate, if any?
 */
function getIndicatedMissingPaymentMethod(userWallet: OnyxEntry<UserWallet>, reportId: string | undefined, reportAction: ReportAction): MissingPaymentMethod | undefined {
    const isSubmitterOfUnsettledReport = isCurrentUserSubmitter(reportId) && !isSettled(reportId);
    if (!reportId || !isSubmitterOfUnsettledReport || !isReimbursementQueuedAction(reportAction)) {
        return undefined;
    }
    const paymentType = getOriginalMessage(reportAction)?.paymentType;
    if (paymentType === CONST.IOU.PAYMENT_TYPE.EXPENSIFY) {
        return isEmpty(userWallet) || userWallet.tierName === CONST.WALLET.TIER_NAME.SILVER ? 'wallet' : undefined;
    }

    return !hasCreditBankAccount() ? 'bankAccount' : undefined;
}

/**
 * Checks if report chat contains missing payment method
 */
function hasMissingPaymentMethod(userWallet: OnyxEntry<UserWallet>, iouReportID: string | undefined): boolean {
    const reportActions = allReportActions?.[`${ONYXKEYS.COLLECTION.REPORT_ACTIONS}${iouReportID}`] ?? {};
    return Object.values(reportActions)
        .filter(Boolean)
        .some((action) => getIndicatedMissingPaymentMethod(userWallet, iouReportID, action) !== undefined);
}

/**
 * Used from expense actions to decide if we need to build an optimistic expense report.
 * Create a new report if:
 * - we don't have an iouReport set in the chatReport
 * - we have one, but it's waiting on the payee adding a bank account
 * - we have one, but we can't add more transactions to it due to: report is approved or settled
 */
function shouldCreateNewMoneyRequestReport(existingIOUReport: OnyxInputOrEntry<Report> | undefined, chatReport: OnyxInputOrEntry<Report>): boolean {
    return !existingIOUReport || hasIOUWaitingOnCurrentUserBankAccount(chatReport) || !canAddTransaction(existingIOUReport);
}

function getTripIDFromTransactionParentReportID(transactionParentReportID: string | undefined): string | undefined {
    return (getReportOrDraftReport(transactionParentReportID) as OnyxEntry<Report>)?.tripData?.tripID;
}

/**
 * Checks if report contains actions with errors
 */
function hasActionsWithErrors(reportID: string | undefined): boolean {
    if (!reportID) {
        return false;
    }
    const reportActions = allReportActions?.[`${ONYXKEYS.COLLECTION.REPORT_ACTIONS}${reportID}`] ?? {};
    return Object.values(reportActions)
        .filter(Boolean)
        .some((action) => !isEmptyObject(action.errors));
}

function isNonAdminOrOwnerOfPolicyExpenseChat(report: OnyxInputOrEntry<Report>, policy: OnyxInputOrEntry<Policy>): boolean {
    return isPolicyExpenseChat(report) && !(isPolicyAdminPolicyUtils(policy) || isPolicyOwner(policy, currentUserAccountID) || isReportOwner(report));
}

function isAdminOwnerApproverOrReportOwner(report: OnyxEntry<Report>, policy: OnyxEntry<Policy>): boolean {
    const isApprover = isMoneyRequestReport(report) && report?.managerID !== null && currentUserPersonalDetails?.accountID === report?.managerID;

    return isPolicyAdminPolicyUtils(policy) || isPolicyOwner(policy, currentUserAccountID) || isReportOwner(report) || isApprover;
}

/**
 * Whether the user can join a report
 */
function canJoinChat(
    report: OnyxEntry<Report>,
    parentReportAction: OnyxInputOrEntry<ReportAction>,
    policy: OnyxInputOrEntry<Policy>,
    reportNameValuePairs: ReportNameValuePairs | undefined,
): boolean {
    // We disabled thread functions for whisper action
    // So we should not show join option for existing thread on whisper message that has already been left, or manually leave it
    if (isWhisperAction(parentReportAction)) {
        return false;
    }

    // If the notification preference of the chat is not hidden that means we have already joined the chat
    if (!isHiddenForCurrentUser(report)) {
        return false;
    }

    const isExpenseChat = isMoneyRequestReport(report) || isMoneyRequest(report) || isInvoiceReport(report) || isTrackExpenseReport(report);
    // Anyone viewing these chat types is already a participant and therefore cannot join
    if (isRootGroupChat(report) || isSelfDM(report) || isInvoiceRoom(report) || isSystemChat(report) || isExpenseChat) {
        return false;
    }

    // The user who is a member of the workspace has already joined the public announce room.
    if (isPublicAnnounceRoom(report) && !isEmptyObject(policy)) {
        return false;
    }

    if (isArchivedReport(reportNameValuePairs)) {
        return false;
    }

    return isChatThread(report) || isUserCreatedPolicyRoom(report) || isNonAdminOrOwnerOfPolicyExpenseChat(report, policy);
}

/**
 * Whether the user can leave a report
 */
function canLeaveChat(report: OnyxEntry<Report>, policy: OnyxEntry<Policy>): boolean {
    if (isRootGroupChat(report)) {
        return true;
    }

    if (isPolicyExpenseChat(report) && !report?.isOwnPolicyExpenseChat && !isPolicyAdminPolicyUtils(policy)) {
        return true;
    }

    if (isPublicRoom(report) && isAnonymousUserSession()) {
        return false;
    }

    if (isHiddenForCurrentUser(report)) {
        return false;
    }

    // Anyone viewing these chat types is already a participant and therefore cannot leave
    if (isSelfDM(report)) {
        return false;
    }

    // The user who is a member of the workspace cannot leave the public announce room.
    if (isPublicAnnounceRoom(report) && !isEmptyObject(policy)) {
        return false;
    }

    if (isInvoiceRoom(report)) {
        return canLeaveInvoiceRoom(report);
    }

    return (isChatThread(report) && !!getReportNotificationPreference(report)) || isUserCreatedPolicyRoom(report) || isNonAdminOrOwnerOfPolicyExpenseChat(report, policy);
}

function getReportActionActorAccountID(
    reportAction: OnyxEntry<ReportAction>,
    iouReport: OnyxEntry<Report>,
    report: OnyxEntry<Report>,
    delegatePersonalDetails?: PersonalDetails | undefined | null,
): number | undefined {
    switch (reportAction?.actionName) {
        case CONST.REPORT.ACTIONS.TYPE.REPORT_PREVIEW: {
            const ownerAccountID = iouReport?.ownerAccountID ?? reportAction?.childOwnerAccountID;
            const actorAccountID = iouReport?.managerID ?? reportAction?.childManagerAccountID;

            if (isPolicyExpenseChat(report) || delegatePersonalDetails) {
                return ownerAccountID;
            }

            return actorAccountID;
        }

        case CONST.REPORT.ACTIONS.TYPE.SUBMITTED:
            return reportAction?.adminAccountID ?? reportAction?.actorAccountID;

        default:
            return reportAction?.actorAccountID;
    }
}

function createDraftWorkspaceAndNavigateToConfirmationScreen(transactionID: string, actionName: IOUAction): void {
    const isCategorizing = actionName === CONST.IOU.ACTION.CATEGORIZE;
    const {expenseChatReportID, policyID, policyName} = createDraftWorkspace(currentUserEmail);
    setMoneyRequestParticipants(transactionID, [
        {
            selected: true,
            accountID: 0,
            isPolicyExpenseChat: true,
            reportID: expenseChatReportID,
            policyID,
            searchText: policyName,
        },
    ]);
    if (isCategorizing) {
        Navigation.navigate(ROUTES.MONEY_REQUEST_STEP_CATEGORY.getRoute(actionName, CONST.IOU.TYPE.SUBMIT, transactionID, expenseChatReportID));
    } else {
        Navigation.navigate(ROUTES.MONEY_REQUEST_STEP_CONFIRMATION.getRoute(actionName, CONST.IOU.TYPE.SUBMIT, transactionID, expenseChatReportID, undefined, true));
    }
}

function createDraftTransactionAndNavigateToParticipantSelector(
    transactionID: string | undefined,
    reportID: string | undefined,
    actionName: IOUAction,
    reportActionID: string | undefined,
): void {
    if (!transactionID || !reportID) {
        return;
    }

    const transaction = allTransactions?.[`${ONYXKEYS.COLLECTION.TRANSACTION}${transactionID}`] ?? ({} as Transaction);
    const reportActions = allReportActions?.[`${ONYXKEYS.COLLECTION.REPORT_ACTIONS}${reportID}`] ?? ([] as ReportAction[]);

    if (!transaction || !reportActions) {
        return;
    }

    const linkedTrackedExpenseReportAction = Object.values(reportActions)
        .filter(Boolean)
        .find((action) => isMoneyRequestAction(action) && getOriginalMessage(action)?.IOUTransactionID === transactionID);

    const {created, amount, currency, merchant, mccGroup} = getTransactionDetails(transaction) ?? {};
    const comment = getTransactionCommentObject(transaction);

    createDraftTransaction({
        ...transaction,
        actionableWhisperReportActionID: reportActionID,
        linkedTrackedExpenseReportAction,
        linkedTrackedExpenseReportID: reportID,
        created,
        modifiedCreated: undefined,
        modifiedAmount: undefined,
        modifiedCurrency: undefined,
        amount,
        currency,
        comment,
        merchant,
        modifiedMerchant: '',
        mccGroup,
    } as Transaction);

    const filteredPolicies = Object.values(allPolicies ?? {}).filter((policy) => shouldShowPolicy(policy, false, currentUserEmail));

    if (actionName === CONST.IOU.ACTION.CATEGORIZE) {
        const activePolicy = getPolicy(activePolicyID);
        if (activePolicy && shouldRestrictUserBillableActions(activePolicy.id)) {
            Navigation.navigate(ROUTES.RESTRICTED_ACTION.getRoute(activePolicy.id));
            return;
        }

        if (shouldShowPolicy(activePolicy, false, currentUserEmail)) {
            const policyExpenseReportID = getPolicyExpenseChat(currentUserAccountID, activePolicyID)?.reportID;
            setMoneyRequestParticipants(transactionID, [
                {
                    selected: true,
                    accountID: 0,
                    isPolicyExpenseChat: true,
                    reportID: policyExpenseReportID,
                    policyID: activePolicyID,
                    searchText: activePolicy?.name,
                },
            ]);
            if (policyExpenseReportID) {
                Navigation.navigate(ROUTES.MONEY_REQUEST_STEP_CATEGORY.getRoute(actionName, CONST.IOU.TYPE.SUBMIT, transactionID, policyExpenseReportID));
            } else {
                Log.warn('policyExpenseReportID is not valid during expense categorizing');
            }
            return;
        }
        if (filteredPolicies.length === 0 || filteredPolicies.length > 1) {
            Navigation.navigate(ROUTES.MONEY_REQUEST_UPGRADE.getRoute(actionName, CONST.IOU.TYPE.SUBMIT, transactionID, reportID));
            return;
        }

        const policyID = filteredPolicies.at(0)?.id;
        const policyExpenseReportID = getPolicyExpenseChat(currentUserAccountID, policyID)?.reportID;
        setMoneyRequestParticipants(transactionID, [
            {
                selected: true,
                accountID: 0,
                isPolicyExpenseChat: true,
                reportID: policyExpenseReportID,
                policyID,
                searchText: activePolicy?.name,
            },
        ]);
        if (policyExpenseReportID) {
            Navigation.navigate(ROUTES.MONEY_REQUEST_STEP_CATEGORY.getRoute(actionName, CONST.IOU.TYPE.SUBMIT, transactionID, policyExpenseReportID));
        } else {
            Log.warn('policyExpenseReportID is not valid during expense categorizing');
        }
        return;
    }

    if (actionName === CONST.IOU.ACTION.SHARE) {
        Navigation.navigate(ROUTES.MONEY_REQUEST_ACCOUNTANT.getRoute(actionName, CONST.IOU.TYPE.SUBMIT, transactionID, reportID, undefined));
        return;
    }

    if (actionName === CONST.IOU.ACTION.SUBMIT || (allPolicies && filteredPolicies.length > 0)) {
        Navigation.navigate(ROUTES.MONEY_REQUEST_STEP_PARTICIPANTS.getRoute(CONST.IOU.TYPE.SUBMIT, transactionID, reportID, undefined, actionName));
        return;
    }

    return createDraftWorkspaceAndNavigateToConfirmationScreen(transactionID, actionName);
}

/**
 * Check if a report has any forwarded actions
 */
function hasForwardedAction(reportID: string): boolean {
    const reportActions = getAllReportActions(reportID);
    return Object.values(reportActions).some((action) => action?.actionName === CONST.REPORT.ACTIONS.TYPE.FORWARDED);
}

function isReportOutstanding(
    iouReport: OnyxInputOrEntry<Report>,
    policyID: string | undefined,
    reportNameValuePairs: OnyxCollection<ReportNameValuePairs> = allReportNameValuePair,
): boolean {
    if (!iouReport || isEmptyObject(iouReport)) {
        return false;
    }
    const reportNameValuePair = reportNameValuePairs?.[`${ONYXKEYS.COLLECTION.REPORT_NAME_VALUE_PAIRS}${iouReport.reportID}`];
    return (
        isExpenseReport(iouReport) &&
        iouReport?.stateNum !== undefined &&
        iouReport?.statusNum !== undefined &&
        iouReport?.policyID === policyID &&
        iouReport?.stateNum <= CONST.REPORT.STATE_NUM.SUBMITTED &&
        iouReport?.statusNum <= CONST.REPORT.STATUS_NUM.SUBMITTED &&
        !hasForwardedAction(iouReport.reportID) &&
        !isArchivedReport(reportNameValuePair)
    );
}

/**
 * Get outstanding expense reports for a given policy ID
 * @param policyID - The policy ID to filter reports by
 * @param reportOwnerAccountID - The accountID of the report owner
 * @param reports - Collection of reports to filter
 * @returns Array of outstanding expense reports sorted by name
 */
function getOutstandingReportsForUser(
    policyID: string | undefined,
    reportOwnerAccountID: number | undefined,
    reports: OnyxCollection<Report> = allReports,
    reportNameValuePairs: OnyxCollection<ReportNameValuePairs> = allReportNameValuePair,
): Array<OnyxEntry<Report>> {
    if (!reports) {
        return [];
    }
    return Object.values(reports)
        .filter((report) => isReportOutstanding(report, policyID, reportNameValuePairs) && report?.ownerAccountID === reportOwnerAccountID)
        .sort((a, b) => a?.reportName?.localeCompare(b?.reportName?.toLowerCase() ?? '') ?? 0);
}

/**
 * @returns the object to update `report.hasOutstandingChildRequest`
 */
function getOutstandingChildRequest(iouReport: OnyxInputOrEntry<Report>): OutstandingChildRequest {
    if (!iouReport || isEmptyObject(iouReport)) {
        return {};
    }

    if (!isExpenseReport(iouReport)) {
        const {reimbursableSpend} = getMoneyRequestSpendBreakdown(iouReport);
        return {
            hasOutstandingChildRequest: iouReport.managerID === currentUserAccountID && reimbursableSpend !== 0,
        };
    }

    const policy = getPolicy(iouReport.policyID);
    const shouldBeManuallySubmitted = isPaidGroupPolicyPolicyUtils(policy) && !policy?.harvesting?.enabled;
    if (shouldBeManuallySubmitted) {
        return {
            hasOutstandingChildRequest: true,
        };
    }

    // We don't need to update hasOutstandingChildRequest in this case
    return {};
}

function canReportBeMentionedWithinPolicy(report: OnyxEntry<Report>, policyID: string | undefined): boolean {
    if (!policyID || report?.policyID !== policyID) {
        return false;
    }

    return isChatRoom(report) && !isInvoiceRoom(report) && !isThread(report);
}

function prepareOnboardingOnyxData(
    introSelected: OnyxEntry<IntroSelected>,
    engagementChoice: OnboardingPurpose,
    onboardingMessage: ValueOf<typeof CONST.ONBOARDING_MESSAGES>,
    adminsChatReportID?: string,
    onboardingPolicyID?: string,
    userReportedIntegration?: OnboardingAccounting,
    wasInvited?: boolean,
    companySize?: OnboardingCompanySize,
) {
    if (engagementChoice === CONST.ONBOARDING_CHOICES.PERSONAL_SPEND) {
        // eslint-disable-next-line no-param-reassign
        onboardingMessage = CONST.CREATE_EXPENSE_ONBOARDING_MESSAGES[CONST.ONBOARDING_CHOICES.PERSONAL_SPEND];
    }

    if (engagementChoice === CONST.ONBOARDING_CHOICES.EMPLOYER || engagementChoice === CONST.ONBOARDING_CHOICES.SUBMIT) {
        // eslint-disable-next-line no-param-reassign
        onboardingMessage = CONST.CREATE_EXPENSE_ONBOARDING_MESSAGES[CONST.ONBOARDING_CHOICES.SUBMIT];
    }

    // Guides are assigned and tasks are posted in the #admins room for the MANAGE_TEAM and TRACK_WORKSPACE onboarding actions, except for emails that have a '+'.
    type PostTasksInAdminsRoomOnboardingChoices = 'newDotManageTeam' | 'newDotTrackWorkspace';
    const shouldPostTasksInAdminsRoom =
        [CONST.ONBOARDING_CHOICES.MANAGE_TEAM, CONST.ONBOARDING_CHOICES.TRACK_WORKSPACE].includes(engagementChoice as PostTasksInAdminsRoomOnboardingChoices) &&
        !currentUserEmail?.includes('+');
    const adminsChatReport = allReports?.[`${ONYXKEYS.COLLECTION.REPORT}${adminsChatReportID}`];
    const targetChatReport = shouldPostTasksInAdminsRoom
        ? adminsChatReport ?? {reportID: adminsChatReportID, policyID: onboardingPolicyID}
        : getChatByParticipants([CONST.ACCOUNT_ID.CONCIERGE, currentUserAccountID ?? CONST.DEFAULT_NUMBER_ID], allReports, false, true);
    const {reportID: targetChatReportID = '', policyID: targetChatPolicyID = ''} = targetChatReport ?? {};

    if (!targetChatReportID) {
        Log.warn('Missing reportID for onboarding optimistic data');
        return;
    }

    const integrationName = userReportedIntegration ? CONST.ONBOARDING_ACCOUNTING_MAPPING[userReportedIntegration as keyof typeof CONST.ONBOARDING_ACCOUNTING_MAPPING] : '';
    const assignedGuideEmail = getPolicy(targetChatPolicyID)?.assignedGuide?.email ?? 'Setup Specialist';
    const assignedGuidePersonalDetail = Object.values(allPersonalDetails ?? {}).find((personalDetail) => personalDetail?.login === assignedGuideEmail);
    let assignedGuideAccountID: number;
    if (assignedGuidePersonalDetail && assignedGuidePersonalDetail.accountID) {
        assignedGuideAccountID = assignedGuidePersonalDetail.accountID;
    } else {
        assignedGuideAccountID = generateAccountID(assignedGuideEmail);
        // eslint-disable-next-line rulesdir/prefer-actions-set-data
        Onyx.merge(ONYXKEYS.PERSONAL_DETAILS_LIST, {
            [assignedGuideAccountID]: {
                isOptimisticPersonalDetail: assignedGuideEmail === CONST.SETUP_SPECIALIST_LOGIN,
                login: assignedGuideEmail,
                displayName: assignedGuideEmail,
            },
        });
    }
    const actorAccountID = shouldPostTasksInAdminsRoom ? assignedGuideAccountID : CONST.ACCOUNT_ID.CONCIERGE;
    const firstAdminPolicy = getActivePolicies(allPolicies, currentUserEmail).find(
        (policy) => policy.type !== CONST.POLICY.TYPE.PERSONAL && getPolicyRole(policy, currentUserEmail) === CONST.POLICY.ROLE.ADMIN,
    );
    const onboardingTaskParams: OnboardingTaskLinks = {
        integrationName,
        onboardingCompanySize: companySize ?? onboardingCompanySize,
        workspaceSettingsLink: `${environmentURL}/${ROUTES.WORKSPACE_INITIAL.getRoute(onboardingPolicyID ?? firstAdminPolicy?.id)}`,
        workspaceCategoriesLink: `${environmentURL}/${ROUTES.WORKSPACE_CATEGORIES.getRoute(onboardingPolicyID)}`,
        workspaceMembersLink: `${environmentURL}/${ROUTES.WORKSPACE_MEMBERS.getRoute(onboardingPolicyID)}`,
        workspaceMoreFeaturesLink: `${environmentURL}/${ROUTES.WORKSPACE_MORE_FEATURES.getRoute(onboardingPolicyID)}`,
        workspaceConfirmationLink: `${environmentURL}/${ROUTES.WORKSPACE_CONFIRMATION.getRoute(ROUTES.WORKSPACES_LIST.route)}`,
        navatticURL: getNavatticURL(environment, engagementChoice),
        testDriveURL: `${environmentURL}/${
            engagementChoice === CONST.ONBOARDING_CHOICES.MANAGE_TEAM || engagementChoice === CONST.ONBOARDING_CHOICES.TEST_DRIVE_RECEIVER
                ? ROUTES.TEST_DRIVE_DEMO_ROOT
                : ROUTES.TEST_DRIVE_MODAL_ROOT.route
        }`,
        workspaceAccountingLink: `${environmentURL}/${ROUTES.POLICY_ACCOUNTING.getRoute(onboardingPolicyID)}`,
        corporateCardLink: `${environmentURL}/${ROUTES.WORKSPACE_COMPANY_CARDS.getRoute(onboardingPolicyID)}`,
    };

    // Text message
    const message = typeof onboardingMessage.message === 'function' ? onboardingMessage.message(onboardingTaskParams) : onboardingMessage.message;
    const textComment = buildOptimisticAddCommentReportAction(message, undefined, actorAccountID, 1);
    const textCommentAction: OptimisticAddCommentReportAction = textComment.reportAction;
    const textMessage: AddCommentOrAttachmentParams = {
        reportID: targetChatReportID,
        reportActionID: textCommentAction.reportActionID,
        reportComment: textComment.commentText,
    };

    let createWorkspaceTaskReportID;
    const tasksData = onboardingMessage.tasks
        .filter((task) => {
            if (['setupCategories', 'setupTags'].includes(task.type) && userReportedIntegration) {
                return false;
            }

            if (['addAccountingIntegration', 'setupCategoriesAndTags'].includes(task.type) && !userReportedIntegration) {
                return false;
            }
            type SkipViewTourOnboardingChoices = 'newDotSubmit' | 'newDotSplitChat' | 'newDotPersonalSpend' | 'newDotEmployer';
            if (
                task.type === 'viewTour' &&
                [
                    CONST.ONBOARDING_CHOICES.EMPLOYER,
                    CONST.ONBOARDING_CHOICES.PERSONAL_SPEND,
                    CONST.ONBOARDING_CHOICES.SUBMIT,
                    CONST.ONBOARDING_CHOICES.CHAT_SPLIT,
                    CONST.ONBOARDING_CHOICES.MANAGE_TEAM,
                ].includes(introSelected?.choice as SkipViewTourOnboardingChoices) &&
                engagementChoice === CONST.ONBOARDING_CHOICES.MANAGE_TEAM
            ) {
                return false;
            }
            return true;
        })
        .map((task, index) => {
            const taskDescription = typeof task.description === 'function' ? task.description(onboardingTaskParams) : task.description;
            const taskTitle = typeof task.title === 'function' ? task.title(onboardingTaskParams) : task.title;
            const currentTask = buildOptimisticTaskReport(
                actorAccountID,
                targetChatReportID,
                currentUserAccountID,
                taskTitle,
                taskDescription,
                targetChatPolicyID,
                CONST.REPORT.NOTIFICATION_PREFERENCE.HIDDEN,
                task.mediaAttributes,
            );
            const emailCreatingAction =
                engagementChoice === CONST.ONBOARDING_CHOICES.MANAGE_TEAM ? allPersonalDetails?.[actorAccountID]?.login ?? CONST.EMAIL.CONCIERGE : CONST.EMAIL.CONCIERGE;
            const taskCreatedAction = buildOptimisticCreatedReportAction(emailCreatingAction);
            const taskReportAction = buildOptimisticTaskCommentReportAction(currentTask.reportID, taskTitle, 0, `task for ${taskTitle}`, targetChatReportID, actorAccountID, index + 3);
            currentTask.parentReportActionID = taskReportAction.reportAction.reportActionID;

            const completedTaskReportAction = task.autoCompleted
                ? buildOptimisticTaskReportAction(currentTask.reportID, CONST.REPORT.ACTIONS.TYPE.TASK_COMPLETED, 'marked as complete', actorAccountID, 2)
                : null;
            if (task.type === 'createWorkspace') {
                createWorkspaceTaskReportID = currentTask.reportID;
            }

            return {
                task,
                currentTask,
                taskCreatedAction,
                taskReportAction,
                taskDescription: currentTask.description,
                completedTaskReportAction,
            };
        });

    // Sign-off welcome message
    const welcomeSignOffText =
        engagementChoice === CONST.ONBOARDING_CHOICES.MANAGE_TEAM ? translateLocal('onboarding.welcomeSignOffTitleManageTeam') : translateLocal('onboarding.welcomeSignOffTitle');
    const welcomeSignOffComment = buildOptimisticAddCommentReportAction(welcomeSignOffText, undefined, actorAccountID, tasksData.length + 3);
    const welcomeSignOffCommentAction: OptimisticAddCommentReportAction = welcomeSignOffComment.reportAction;
    const welcomeSignOffMessage = {
        reportID: targetChatReportID,
        reportActionID: welcomeSignOffCommentAction.reportActionID,
        reportComment: welcomeSignOffComment.commentText,
    };

    const tasksForParameters = tasksData.map<TaskForParameters>(({task, currentTask, taskCreatedAction, taskReportAction, taskDescription, completedTaskReportAction}) => ({
        type: 'task',
        task: task.type,
        taskReportID: currentTask.reportID,
        parentReportID: currentTask.parentReportID,
        parentReportActionID: taskReportAction.reportAction.reportActionID,
        createdTaskReportActionID: taskCreatedAction.reportActionID,
        completedTaskReportActionID: completedTaskReportAction?.reportActionID,
        title: currentTask.reportName ?? '',
        description: taskDescription ?? '',
    }));

    const hasOutstandingChildTask = tasksData.some((task) => !task.completedTaskReportAction);

    const tasksForOptimisticData = tasksData.reduce<OnyxUpdate[]>((acc, {currentTask, taskCreatedAction, taskReportAction, taskDescription, completedTaskReportAction}) => {
        acc.push(
            {
                onyxMethod: Onyx.METHOD.MERGE,
                key: `${ONYXKEYS.COLLECTION.REPORT_ACTIONS}${targetChatReportID}`,
                value: {
                    [taskReportAction.reportAction.reportActionID]: taskReportAction.reportAction as ReportAction,
                },
            },
            {
                onyxMethod: Onyx.METHOD.SET,
                key: `${ONYXKEYS.COLLECTION.REPORT}${currentTask.reportID}`,
                value: {
                    ...currentTask,
                    description: taskDescription,
                    pendingFields: {
                        createChat: CONST.RED_BRICK_ROAD_PENDING_ACTION.ADD,
                        reportName: CONST.RED_BRICK_ROAD_PENDING_ACTION.ADD,
                        description: CONST.RED_BRICK_ROAD_PENDING_ACTION.ADD,
                        managerID: CONST.RED_BRICK_ROAD_PENDING_ACTION.ADD,
                    },
                    managerID: currentUserAccountID,
                },
            },
            {
                onyxMethod: Onyx.METHOD.MERGE,
                key: `${ONYXKEYS.COLLECTION.REPORT_METADATA}${currentTask.reportID}`,
                value: {
                    isOptimisticReport: true,
                },
            },
            {
                onyxMethod: Onyx.METHOD.MERGE,
                key: `${ONYXKEYS.COLLECTION.REPORT_ACTIONS}${currentTask.reportID}`,
                value: {
                    [taskCreatedAction.reportActionID]: taskCreatedAction as ReportAction,
                },
            },
        );

        if (completedTaskReportAction) {
            acc.push({
                onyxMethod: Onyx.METHOD.MERGE,
                key: `${ONYXKEYS.COLLECTION.REPORT_ACTIONS}${currentTask.reportID}`,
                value: {
                    [completedTaskReportAction.reportActionID]: completedTaskReportAction as ReportAction,
                },
            });

            acc.push({
                onyxMethod: Onyx.METHOD.MERGE,
                key: `${ONYXKEYS.COLLECTION.REPORT}${currentTask.reportID}`,
                value: {
                    stateNum: CONST.REPORT.STATE_NUM.APPROVED,
                    statusNum: CONST.REPORT.STATUS_NUM.APPROVED,
                    managerID: currentUserAccountID,
                },
            });
        }

        return acc;
    }, []);

    const tasksForFailureData = tasksData.reduce<OnyxUpdate[]>((acc, {currentTask, taskReportAction}) => {
        acc.push(
            {
                onyxMethod: Onyx.METHOD.MERGE,
                key: `${ONYXKEYS.COLLECTION.REPORT_ACTIONS}${targetChatReportID}`,
                value: {
                    [taskReportAction.reportAction.reportActionID]: {
                        errors: getMicroSecondOnyxErrorWithTranslationKey('report.genericAddCommentFailureMessage'),
                    } as ReportAction,
                },
            },
            {
                onyxMethod: Onyx.METHOD.MERGE,
                key: `${ONYXKEYS.COLLECTION.REPORT}${currentTask.reportID}`,
                value: null,
            },
            {
                onyxMethod: Onyx.METHOD.MERGE,
                key: `${ONYXKEYS.COLLECTION.REPORT_ACTIONS}${currentTask.reportID}`,
                value: null,
            },
        );

        return acc;
    }, []);

    const tasksForSuccessData = tasksData.reduce<OnyxUpdate[]>((acc, {currentTask, taskCreatedAction, taskReportAction, completedTaskReportAction}) => {
        acc.push(
            {
                onyxMethod: Onyx.METHOD.MERGE,
                key: `${ONYXKEYS.COLLECTION.REPORT_ACTIONS}${targetChatReportID}`,
                value: {
                    [taskReportAction.reportAction.reportActionID]: {pendingAction: null, isOptimisticAction: null},
                },
            },
            {
                onyxMethod: Onyx.METHOD.MERGE,
                key: `${ONYXKEYS.COLLECTION.REPORT}${currentTask.reportID}`,
                value: {
                    pendingFields: {
                        createChat: null,
                        reportName: null,
                        description: null,
                        managerID: null,
                    },
                },
            },
            {
                onyxMethod: Onyx.METHOD.MERGE,
                key: `${ONYXKEYS.COLLECTION.REPORT_METADATA}${currentTask.reportID}`,
                value: {
                    isOptimisticReport: false,
                },
            },
            {
                onyxMethod: Onyx.METHOD.MERGE,
                key: `${ONYXKEYS.COLLECTION.REPORT_ACTIONS}${currentTask.reportID}`,
                value: {
                    [taskCreatedAction.reportActionID]: {pendingAction: null},
                },
            },
        );

        if (completedTaskReportAction) {
            acc.push({
                onyxMethod: Onyx.METHOD.MERGE,
                key: `${ONYXKEYS.COLLECTION.REPORT_ACTIONS}${currentTask.reportID}`,
                value: {
                    [completedTaskReportAction.reportActionID]: {pendingAction: null, isOptimisticAction: null},
                },
            });
        }

        return acc;
    }, []);

    const optimisticData: OnyxUpdate[] = [...tasksForOptimisticData];
    const lastVisibleActionCreated = welcomeSignOffCommentAction.created;
    optimisticData.push(
        {
            onyxMethod: Onyx.METHOD.MERGE,
            key: `${ONYXKEYS.COLLECTION.REPORT}${targetChatReportID}`,
            value: {
                hasOutstandingChildTask,
                lastVisibleActionCreated,
                lastActorAccountID: actorAccountID,
            },
        },
        {
            onyxMethod: Onyx.METHOD.MERGE,
            key: ONYXKEYS.NVP_INTRO_SELECTED,
            value: {
                choice: engagementChoice,
                createWorkspace: createWorkspaceTaskReportID,
            },
        },
    );

    // If we post tasks in the #admins room and introSelected?.choice does not exist, it means that a guide is assigned and all messages except tasks are handled by the backend
    if (!shouldPostTasksInAdminsRoom || !!introSelected?.choice) {
        optimisticData.push({
            onyxMethod: Onyx.METHOD.MERGE,
            key: `${ONYXKEYS.COLLECTION.REPORT_ACTIONS}${targetChatReportID}`,
            value: {
                [textCommentAction.reportActionID]: textCommentAction as ReportAction,
            },
        });
    }

    if (!wasInvited) {
        optimisticData.push({
            onyxMethod: Onyx.METHOD.MERGE,
            key: ONYXKEYS.NVP_ONBOARDING,
            value: {hasCompletedGuidedSetupFlow: true},
        });
    }

    const successData: OnyxUpdate[] = [...tasksForSuccessData];

    // If we post tasks in the #admins room and introSelected?.choice does not exist, it means that a guide is assigned and all messages except tasks are handled by the backend
    if (!shouldPostTasksInAdminsRoom || !!introSelected?.choice) {
        successData.push({
            onyxMethod: Onyx.METHOD.MERGE,
            key: `${ONYXKEYS.COLLECTION.REPORT_ACTIONS}${targetChatReportID}`,
            value: {
                [textCommentAction.reportActionID]: {pendingAction: null, isOptimisticAction: null},
            },
        });
    }

    let failureReport: Partial<Report> = {
        lastMessageText: '',
        lastVisibleActionCreated: '',
        hasOutstandingChildTask: false,
    };
    const report = allReports?.[`${ONYXKEYS.COLLECTION.REPORT}${targetChatReportID}`];
    const canUserPerformWriteAction1 = canUserPerformWriteAction(report);
    const {lastMessageText = ''} = getLastVisibleMessageActionUtils(targetChatReportID, canUserPerformWriteAction1);
    if (lastMessageText) {
        const lastVisibleAction = getLastVisibleAction(targetChatReportID, canUserPerformWriteAction1);
        const prevLastVisibleActionCreated = lastVisibleAction?.created;
        const lastActorAccountID = lastVisibleAction?.actorAccountID;
        failureReport = {
            lastMessageText,
            lastVisibleActionCreated: prevLastVisibleActionCreated,
            lastActorAccountID,
        };
    }

    const failureData: OnyxUpdate[] = [...tasksForFailureData];
    failureData.push(
        {
            onyxMethod: Onyx.METHOD.MERGE,
            key: `${ONYXKEYS.COLLECTION.REPORT}${targetChatReportID}`,
            value: failureReport,
        },

        {
            onyxMethod: Onyx.METHOD.MERGE,
            key: ONYXKEYS.NVP_INTRO_SELECTED,
            value: {
                choice: null,
                createWorkspace: null,
            },
        },
    );
    // If we post tasks in the #admins room and introSelected?.choice does not exist, it means that a guide is assigned and all messages except tasks are handled by the backend
    if (!shouldPostTasksInAdminsRoom || !!introSelected?.choice) {
        failureData.push({
            onyxMethod: Onyx.METHOD.MERGE,
            key: `${ONYXKEYS.COLLECTION.REPORT_ACTIONS}${targetChatReportID}`,
            value: {
                [textCommentAction.reportActionID]: {
                    errors: getMicroSecondOnyxErrorWithTranslationKey('report.genericAddCommentFailureMessage'),
                } as ReportAction,
            },
        });
    }

    if (!wasInvited) {
        failureData.push({
            onyxMethod: Onyx.METHOD.MERGE,
            key: ONYXKEYS.NVP_ONBOARDING,
            value: {hasCompletedGuidedSetupFlow: onboarding?.hasCompletedGuidedSetupFlow ?? null},
        });
    }

    if (userReportedIntegration) {
        const requiresControlPlan: AllConnectionName[] = [CONST.POLICY.CONNECTIONS.NAME.NETSUITE, CONST.POLICY.CONNECTIONS.NAME.QBD, CONST.POLICY.CONNECTIONS.NAME.SAGE_INTACCT];

        optimisticData.push({
            onyxMethod: Onyx.METHOD.MERGE,
            key: `${ONYXKEYS.COLLECTION.POLICY}${onboardingPolicyID}`,
            value: {
                areConnectionsEnabled: true,
                ...(requiresControlPlan.includes(userReportedIntegration as AllConnectionName)
                    ? {
                          type: CONST.POLICY.TYPE.CORPORATE,
                      }
                    : {}),
                pendingFields: {
                    areConnectionsEnabled: CONST.RED_BRICK_ROAD_PENDING_ACTION.UPDATE,
                },
            },
        });
        successData.push({
            onyxMethod: Onyx.METHOD.MERGE,
            key: `${ONYXKEYS.COLLECTION.POLICY}${onboardingPolicyID}`,
            value: {
                pendingFields: {
                    areConnectionsEnabled: null,
                },
            },
        });
        failureData.push({
            onyxMethod: Onyx.METHOD.MERGE,
            key: `${ONYXKEYS.COLLECTION.POLICY}${onboardingPolicyID}`,
            value: {
                areConnectionsEnabled: getPolicy(onboardingPolicyID)?.areConnectionsEnabled,
                pendingFields: {
                    areConnectionsEnabled: null,
                },
            },
        });
    }

    // If we post tasks in the #admins room and introSelected?.choice does not exist, it means that a guide is assigned and all messages except tasks are handled by the backend
    const guidedSetupData: GuidedSetupData = [];

    if (!shouldPostTasksInAdminsRoom || !!introSelected?.choice) {
        guidedSetupData.push({type: 'message', ...textMessage});
    }

    let selfDMParameters: SelfDMParameters = {};
    if (engagementChoice === CONST.ONBOARDING_CHOICES.PERSONAL_SPEND) {
        const selfDMReportID = findSelfDMReportID();
        let selfDMReport = allReports?.[`${ONYXKEYS.COLLECTION.REPORT}${selfDMReportID}`];
        let createdAction: ReportAction;
        if (!selfDMReport) {
            const currentTime = DateUtils.getDBTime();
            selfDMReport = buildOptimisticSelfDMReport(currentTime);
            createdAction = buildOptimisticCreatedReportAction(currentUserEmail ?? '', currentTime);
            selfDMParameters = {reportID: selfDMReport.reportID, createdReportActionID: createdAction.reportActionID};
            optimisticData.push(
                {
                    onyxMethod: Onyx.METHOD.SET,
                    key: `${ONYXKEYS.COLLECTION.REPORT}${selfDMReport.reportID}`,
                    value: {
                        ...selfDMReport,
                        pendingFields: {
                            createChat: CONST.RED_BRICK_ROAD_PENDING_ACTION.ADD,
                        },
                    },
                },
                {
                    onyxMethod: Onyx.METHOD.MERGE,
                    key: `${ONYXKEYS.COLLECTION.REPORT_METADATA}${selfDMReport.reportID}`,
                    value: {
                        isOptimisticReport: true,
                    },
                },
                {
                    onyxMethod: Onyx.METHOD.SET,
                    key: `${ONYXKEYS.COLLECTION.REPORT_ACTIONS}${selfDMReport.reportID}`,
                    value: {
                        [createdAction.reportActionID]: createdAction,
                    },
                },
            );

            successData.push(
                {
                    onyxMethod: Onyx.METHOD.MERGE,
                    key: `${ONYXKEYS.COLLECTION.REPORT}${selfDMReport.reportID}`,
                    value: {
                        pendingFields: {
                            createChat: null,
                        },
                    },
                },
                {
                    onyxMethod: Onyx.METHOD.MERGE,
                    key: `${ONYXKEYS.COLLECTION.REPORT_METADATA}${selfDMReport.reportID}`,
                    value: {
                        isOptimisticReport: false,
                    },
                },
                {
                    onyxMethod: Onyx.METHOD.MERGE,
                    key: `${ONYXKEYS.COLLECTION.REPORT_ACTIONS}${selfDMReport.reportID}`,
                    value: {
                        [createdAction.reportActionID]: {
                            pendingAction: null,
                        },
                    },
                },
            );
        }
    }

    guidedSetupData.push(...tasksForParameters);

    if (!introSelected?.choice || introSelected.choice === CONST.ONBOARDING_CHOICES.TEST_DRIVE_RECEIVER) {
        optimisticData.push({
            onyxMethod: Onyx.METHOD.MERGE,
            key: `${ONYXKEYS.COLLECTION.REPORT_ACTIONS}${targetChatReportID}`,
            value: {
                [welcomeSignOffCommentAction.reportActionID]: welcomeSignOffCommentAction as ReportAction,
            },
        });

        successData.push({
            onyxMethod: Onyx.METHOD.MERGE,
            key: `${ONYXKEYS.COLLECTION.REPORT_ACTIONS}${targetChatReportID}`,
            value: {
                [welcomeSignOffCommentAction.reportActionID]: {pendingAction: null, isOptimisticAction: null},
            },
        });

        failureData.push({
            onyxMethod: Onyx.METHOD.MERGE,
            key: `${ONYXKEYS.COLLECTION.REPORT_ACTIONS}${targetChatReportID}`,
            value: {
                [welcomeSignOffCommentAction.reportActionID]: {
                    errors: getMicroSecondOnyxErrorWithTranslationKey('report.genericAddCommentFailureMessage'),
                } as ReportAction,
            },
        });
        guidedSetupData.push({type: 'message', ...welcomeSignOffMessage});
    }

    return {optimisticData, successData, failureData, guidedSetupData, actorAccountID, selfDMParameters};
}

/**
 * Whether a given report is used for onboarding tasks. In the past, it could be either the Concierge chat or the system
 * DM, and we saved the report ID in the user's `onboarding` NVP. As a fallback for users who don't have the NVP, we now
 * only use the Concierge chat.
 */
function isChatUsedForOnboarding(optionOrReport: OnyxEntry<Report> | OptionData, onboardingPurposeSelected?: OnboardingPurpose): boolean {
    // onboarding can be an empty object for old accounts and accounts created from olddot
    if (onboarding && !isEmptyObject(onboarding) && onboarding.chatReportID) {
        return onboarding.chatReportID === optionOrReport?.reportID;
    }
    if (isEmptyObject(onboarding)) {
        return (optionOrReport as OptionData)?.isConciergeChat ?? isConciergeChatReport(optionOrReport);
    }

    // Onboarding guides are assigned to signup with emails that do not contain a '+' and select the "Manage my team's expenses" intent.
    // Guides and onboarding tasks are posted to the #admins room to facilitate the onboarding process.
    return onboardingPurposeSelected === CONST.ONBOARDING_CHOICES.MANAGE_TEAM && !currentUserEmail?.includes('+')
        ? isAdminRoom(optionOrReport)
        : (optionOrReport as OptionData)?.isConciergeChat ?? isConciergeChatReport(optionOrReport);
}

/**
 * Get the report used for the user's onboarding process. For most users it is the Concierge chat, however in the past
 * we also used the system DM for A/B tests.
 */
function getChatUsedForOnboarding(): OnyxEntry<Report> {
    return Object.values(allReports ?? {}).find((report) => isChatUsedForOnboarding(report));
}

/**
 * Checks if given field has any violations and returns name of the first encountered one
 */
function getFieldViolation(violations: OnyxEntry<ReportViolations>, reportField: PolicyReportField): ReportViolationName | undefined {
    if (!violations || !reportField) {
        return undefined;
    }

    return Object.values(CONST.REPORT_VIOLATIONS).find((violation) => !!violations[violation] && violations[violation][reportField.fieldID]);
}

/**
 * Returns translation for given field violation
 */
function getFieldViolationTranslation(reportField: PolicyReportField, violation?: ReportViolationName): string {
    if (!violation) {
        return '';
    }

    switch (violation) {
        case 'fieldRequired':
            return translateLocal('reportViolations.fieldRequired', {fieldName: reportField.name});
        default:
            return '';
    }
}

/**
 * Returns all violations for report
 */
function getReportViolations(reportID: string): ReportViolations | undefined {
    if (!allReportsViolations) {
        return undefined;
    }

    return allReportsViolations[`${ONYXKEYS.COLLECTION.REPORT_VIOLATIONS}${reportID}`];
}

function findPolicyExpenseChatByPolicyID(policyID: string): OnyxEntry<Report> {
    return Object.values(allReports ?? {}).find((report) => isPolicyExpenseChat(report) && report?.policyID === policyID);
}

/**
 * A function to get the report last message. This is usually used to restore the report message preview in LHN after report actions change.
 * @param reportID
 * @param actionsToMerge
 * @param canUserPerformWriteActionInReport
 * @returns containing the calculated message preview data of the report
 */
function getReportLastMessage(reportID: string, actionsToMerge?: ReportActions) {
    let result: Partial<Report> = {
        lastMessageText: '',
        lastVisibleActionCreated: '',
    };

    const {lastMessageText = ''} = getLastVisibleMessage(reportID, actionsToMerge);

    if (lastMessageText) {
        const report = getReport(reportID, allReports);
        const lastVisibleAction = getLastVisibleActionReportActionsUtils(reportID, canUserPerformWriteAction(report), actionsToMerge);
        const lastVisibleActionCreated = lastVisibleAction?.created;
        const lastActorAccountID = lastVisibleAction?.actorAccountID;
        result = {
            lastMessageText,
            lastVisibleActionCreated,
            lastActorAccountID,
        };
    }

    return result;
}

function getReportLastVisibleActionCreated(report: OnyxEntry<Report>, oneTransactionThreadReport: OnyxEntry<Report>) {
    const lastVisibleReportActionCreated = getLastVisibleActionReportActionsUtils(report?.reportID)?.created ?? report?.lastVisibleActionCreated ?? '';
    const lastVisibleActionCreated =
        (oneTransactionThreadReport?.lastVisibleActionCreated ?? '') > lastVisibleReportActionCreated ? oneTransactionThreadReport?.lastVisibleActionCreated : lastVisibleReportActionCreated;

    return lastVisibleActionCreated;
}

function getSourceIDFromReportAction(reportAction: OnyxEntry<ReportAction>): string {
    const message = Array.isArray(reportAction?.message) ? reportAction?.message?.at(-1) ?? null : reportAction?.message ?? null;
    const html = message?.html ?? '';
    const {sourceURL} = getAttachmentDetails(html);
    const sourceID = (sourceURL?.match(CONST.REGEX.ATTACHMENT_ID) ?? [])[1];
    return sourceID;
}

function getIntegrationIcon(connectionName?: ConnectionName) {
    if (connectionName === CONST.POLICY.CONNECTIONS.NAME.XERO) {
        return XeroSquare;
    }
    if (connectionName === CONST.POLICY.CONNECTIONS.NAME.QBO) {
        return QBOSquare;
    }
    if (connectionName === CONST.POLICY.CONNECTIONS.NAME.NETSUITE) {
        return NetSuiteSquare;
    }
    if (connectionName === CONST.POLICY.CONNECTIONS.NAME.SAGE_INTACCT) {
        return IntacctSquare;
    }

    return undefined;
}

function canBeExported(report: OnyxEntry<Report>) {
    if (!report?.statusNum) {
        return false;
    }
    const isCorrectState = [CONST.REPORT.STATUS_NUM.APPROVED, CONST.REPORT.STATUS_NUM.CLOSED, CONST.REPORT.STATUS_NUM.REIMBURSED].some((status) => status === report.statusNum);
    return isExpenseReport(report) && isCorrectState;
}

function getIntegrationNameFromExportMessage(reportActions: OnyxEntry<ReportActions> | ReportAction[]) {
    if (!reportActions) {
        return '';
    }

    if (Array.isArray(reportActions)) {
        const exportIntegrationAction = reportActions.find((action) => isExportIntegrationAction(action));
        if (!exportIntegrationAction || !isExportIntegrationAction(exportIntegrationAction)) {
            return null;
        }

        const originalMessage = (getOriginalMessage(exportIntegrationAction) ?? {}) as OriginalMessageExportIntegration;
        const {label} = originalMessage;
        return label ?? null;
    }
}

function isExported(reportActions: OnyxEntry<ReportActions> | ReportAction[]) {
    if (!reportActions) {
        return false;
    }

    let exportIntegrationActionsCount = 0;
    let integrationMessageActionsCount = 0;

    const reportActionList = Array.isArray(reportActions) ? reportActions : Object.values(reportActions);
    for (const action of reportActionList) {
        if (isExportIntegrationAction(action)) {
            // We consider any reports marked manually as exported to be exported, so we shortcut here.
            if (getOriginalMessage(action)?.markedManually) {
                return true;
            }
            exportIntegrationActionsCount++;
        }
        if (isIntegrationMessageAction(action)) {
            integrationMessageActionsCount++;
        }
    }

    // We need to make sure that there was at least one successful export to consider the report exported.
    // We add one EXPORT_INTEGRATION action to the report when we start exporting it (with pendingAction: 'add') and then another EXPORT_INTEGRATION when the export finishes successfully.
    // If the export fails, we add an INTEGRATIONS_MESSAGE action to the report, but the initial EXPORT_INTEGRATION action is still present, so we compare the counts of these two actions to determine if the report was exported successfully.
    return exportIntegrationActionsCount > integrationMessageActionsCount;
}

function hasExportError(reportActions: OnyxEntry<ReportActions> | ReportAction[]) {
    if (!reportActions) {
        return false;
    }

    if (Array.isArray(reportActions)) {
        return reportActions.some((action) => isIntegrationMessageAction(action));
    }

    return Object.values(reportActions).some((action) => isIntegrationMessageAction(action));
}

/**
 * Determines whether the report can be moved to the workspace.
 */
function isWorkspaceEligibleForReportChange(newPolicy: OnyxEntry<Policy>, report: OnyxEntry<Report>, policies: OnyxCollection<Policy>): boolean {
    const submitterEmail = getLoginByAccountID(report?.ownerAccountID ?? CONST.DEFAULT_NUMBER_ID);
    return isPaidGroupPolicyPolicyUtils(newPolicy) && (isPolicyMember(submitterEmail, newPolicy?.id) || isPolicyAdmin(newPolicy?.id, policies));
}

function getApprovalChain(policy: OnyxEntry<Policy>, expenseReport: OnyxEntry<Report>): string[] {
    const approvalChain: string[] = [];
    const fullApprovalChain: string[] = [];
    const reportTotal = expenseReport?.total ?? 0;
    const submitterEmail = getLoginsByAccountIDs([expenseReport?.ownerAccountID ?? CONST.DEFAULT_NUMBER_ID]).at(0) ?? '';

    if (isSubmitAndClose(policy)) {
        return approvalChain;
    }

    // Get category/tag approver list
    const ruleApprovers = getRuleApprovers(policy, expenseReport);

    // Push rule approvers to approvalChain list before submitsTo/forwardsTo approvers
    ruleApprovers.forEach((ruleApprover) => {
        // Don't push submitter to approve as a rule approver
        if (fullApprovalChain.includes(ruleApprover) || ruleApprover === submitterEmail) {
            return;
        }
        fullApprovalChain.push(ruleApprover);
    });

    let nextApproverEmail = getManagerAccountEmail(policy, expenseReport);

    while (nextApproverEmail && !approvalChain.includes(nextApproverEmail)) {
        approvalChain.push(nextApproverEmail);
        nextApproverEmail = getForwardsToAccount(policy, nextApproverEmail, reportTotal);
    }

    approvalChain.forEach((approver) => {
        if (fullApprovalChain.includes(approver)) {
            return;
        }

        fullApprovalChain.push(approver);
    });

    if (fullApprovalChain.at(-1) === submitterEmail && policy?.preventSelfApproval) {
        fullApprovalChain.pop();
    }
    return fullApprovalChain;
}

/**
 * Checks if the user has missing bank account for the invoice room.
 */
function hasMissingInvoiceBankAccount(iouReportID: string | undefined): boolean {
    if (!iouReportID) {
        return false;
    }

    const invoiceReport = getReport(iouReportID, allReports);

    if (!isInvoiceReport(invoiceReport)) {
        return false;
    }

    return invoiceReport?.ownerAccountID === currentUserAccountID && !getPolicy(invoiceReport?.policyID)?.invoice?.bankAccount?.transferBankAccountID && isSettled(iouReportID);
}

function hasInvoiceReports() {
    const reports = Object.values(allReports ?? {});
    return reports.some((report) => isInvoiceReport(report));
}

function shouldUnmaskChat(participantsContext: OnyxEntry<PersonalDetailsList>, report: OnyxInputOrEntry<Report>): boolean {
    if (!report?.participants) {
        return true;
    }

    if (isThread(report) && report?.chatType && report?.chatType === CONST.REPORT.CHAT_TYPE.POLICY_EXPENSE_CHAT) {
        return true;
    }

    if (isThread(report) && report?.type === CONST.REPORT.TYPE.EXPENSE) {
        return true;
    }

    if (isAdminRoom(report)) {
        return true;
    }

    const participantAccountIDs = Object.keys(report.participants);

    if (participantAccountIDs.length > 2) {
        return false;
    }

    if (participantsContext) {
        let teamInChat = false;
        let userInChat = false;

        for (const participantAccountID of participantAccountIDs) {
            const id = Number(participantAccountID);
            const contextAccountData = participantsContext[id];

            if (contextAccountData) {
                const login = contextAccountData.login ?? '';

                if (login.endsWith(CONST.EMAIL.EXPENSIFY_EMAIL_DOMAIN) || login.endsWith(CONST.EMAIL.EXPENSIFY_TEAM_EMAIL_DOMAIN)) {
                    teamInChat = true;
                } else {
                    userInChat = true;
                }
            }
        }

        // exclude teamOnly chat
        if (teamInChat && userInChat) {
            return true;
        }
    }

    return false;
}

function getReportMetadata(reportID: string | undefined) {
    return reportID ? allReportMetadataKeyValue[reportID] : undefined;
}

/**
 * Helper method to check if participant email is Manager McTest
 */
function isSelectedManagerMcTest(email: string | null | undefined): boolean {
    return email === CONST.EMAIL.MANAGER_MCTEST;
}

/**
 *  Helper method to check if the report is a test transaction report
 */
function isTestTransactionReport(report: OnyxEntry<Report>): boolean {
    const managerID = report?.managerID ?? CONST.DEFAULT_NUMBER_ID;
    const personalDetails = allPersonalDetails?.[managerID];
    return isSelectedManagerMcTest(personalDetails?.login);
}

function isWaitingForSubmissionFromCurrentUser(chatReport: OnyxEntry<Report>, policy: OnyxEntry<Policy>) {
    return chatReport?.isOwnPolicyExpenseChat && !policy?.harvesting?.enabled;
}

function getGroupChatDraft() {
    return newGroupChatDraft;
}

function getChatListItemReportName(action: ReportAction & {reportName?: string}, report: SearchReport | undefined): string {
    if (report && isInvoiceReport(report)) {
        const properInvoiceReport = report;
        properInvoiceReport.chatReportID = report.parentReportID;

        return getInvoiceReportName(properInvoiceReport);
    }

    if (action?.reportName) {
        return action.reportName;
    }

    if (report?.reportID) {
        return getReportName(getReport(report?.reportID, allReports));
    }

    return getReportName(report);
}

/**
 * Generates report attributes for a report
 * This function should be called only in reportAttributes.ts
 * DO NOT USE THIS FUNCTION ANYWHERE ELSE
 */
function generateReportAttributes({
    report,
    reportActions,
    transactionViolations,
    reportNameValuePairs,
}: {
    report: OnyxEntry<Report>;
    reportActions?: OnyxCollection<ReportActions>;
    transactionViolations: OnyxCollection<TransactionViolation[]>;
    reportNameValuePairs: OnyxCollection<ReportNameValuePairs>;
}) {
    const reportActionsList = reportActions?.[`${ONYXKEYS.COLLECTION.REPORT_ACTIONS}${report?.reportID}`];
    const parentReportActionsList = reportActions?.[`${ONYXKEYS.COLLECTION.REPORT_ACTIONS}${report?.parentReportID}`];
    const isReportSettled = isSettled(report);
    const isCurrentUserReportOwner = isReportOwner(report);
    const doesReportHasViolations = hasReportViolations(report?.reportID);
    const hasViolationsToDisplayInLHN = shouldDisplayViolationsRBRInLHN(report, transactionViolations);
    const hasAnyViolations = hasViolationsToDisplayInLHN || (!isReportSettled && isCurrentUserReportOwner && doesReportHasViolations);
    const reportErrors = getAllReportErrors(report, reportActionsList);
    const hasErrors = Object.entries(reportErrors ?? {}).length > 0;
    const oneTransactionThreadReportID = getOneTransactionThreadReportID(report?.reportID, reportActionsList);
    const parentReportAction = report?.parentReportActionID ? parentReportActionsList?.[report.parentReportActionID] : undefined;
    const requiresAttention = requiresAttentionFromCurrentUser(report, parentReportAction);
    const isReportArchived = reportNameValuePairs?.[`${ONYXKEYS.COLLECTION.REPORT_NAME_VALUE_PAIRS}${report?.reportID}`]?.private_isArchived;

    return {
        doesReportHasViolations,
        hasViolationsToDisplayInLHN,
        hasAnyViolations,
        reportErrors,
        hasErrors,
        oneTransactionThreadReportID,
        parentReportAction,
        requiresAttention,
        isReportArchived,
    };
}

function getReportPersonalDetailsParticipants(report: Report, personalDetailsParam: OnyxEntry<PersonalDetailsList>, reportMetadata: OnyxEntry<ReportMetadata>, isRoomMembersList = false) {
    const chatParticipants = getParticipantsList(report, personalDetailsParam, isRoomMembersList, reportMetadata);
    return {
        chatParticipants,
        personalDetailsParticipants: chatParticipants.reduce<Record<number, PersonalDetails>>((acc, accountID) => {
            const details = personalDetailsParam?.[accountID];
            if (details) {
                acc[accountID] = details;
            }
            return acc;
        }, {}),
    };
}

function findReportIDForAction(action?: ReportAction): string | undefined {
    if (!allReportActions || !action?.reportActionID) {
        return undefined;
    }

    return Object.keys(allReportActions)
        .find((reportActionsKey) => {
            const reportActions = allReportActions?.[reportActionsKey];
            return !!reportActions && !isEmptyObject(reportActions[action.reportActionID]);
        })
        ?.replace(`${ONYXKEYS.COLLECTION.REPORT_ACTIONS}`, '');
}
export {
    addDomainToShortMention,
    completeShortMention,
    areAllRequestsBeingSmartScanned,
    buildOptimisticAddCommentReportAction,
    buildOptimisticApprovedReportAction,
    buildOptimisticUnapprovedReportAction,
    buildOptimisticCancelPaymentReportAction,
    buildOptimisticChangedTaskAssigneeReportAction,
    buildOptimisticChatReport,
    buildOptimisticClosedReportAction,
    buildOptimisticCreatedReportAction,
    buildOptimisticDismissedViolationReportAction,
    buildOptimisticEditedTaskFieldReportAction,
    buildOptimisticExpenseReport,
    buildOptimisticEmptyReport,
    buildOptimisticGroupChatReport,
    buildOptimisticHoldReportAction,
    buildOptimisticHoldReportActionComment,
    buildOptimisticRetractedReportAction,
    buildOptimisticReopenedReportAction,
    buildOptimisticIOUReport,
    buildOptimisticIOUReportAction,
    buildOptimisticModifiedExpenseReportAction,
    buildOptimisticMoneyRequestEntities,
    buildOptimisticMovedReportAction,
    buildOptimisticChangePolicyReportAction,
    buildOptimisticRenamedRoomReportAction,
    buildOptimisticRoomDescriptionUpdatedReportAction,
    buildOptimisticReportPreview,
    buildOptimisticActionableTrackExpenseWhisper,
    buildOptimisticSubmittedReportAction,
    buildOptimisticTaskCommentReportAction,
    buildOptimisticTaskReport,
    buildOptimisticTaskReportAction,
    buildOptimisticUnHoldReportAction,
    buildOptimisticAnnounceChat,
    buildOptimisticWorkspaceChats,
    buildOptimisticCardAssignedReportAction,
    buildOptimisticDetachReceipt,
    buildParticipantsFromAccountIDs,
    buildReportNameFromParticipantNames,
    buildTransactionThread,
    canAccessReport,
    isReportNotFound,
    canAddTransaction,
    canDeleteTransaction,
    canBeAutoReimbursed,
    canCreateRequest,
    canCreateTaskInReport,
    canCurrentUserOpenReport,
    canDeleteReportAction,
    canHoldUnholdReportAction,
    canEditReportPolicy,
    canEditFieldOfMoneyRequest,
    canEditMoneyRequest,
    canEditPolicyDescription,
    canEditReportAction,
    canEditReportDescription,
    canEditRoomVisibility,
    canEditWriteCapability,
    canFlagReportAction,
    isNonAdminOrOwnerOfPolicyExpenseChat,
    canLeaveRoom,
    canJoinChat,
    canLeaveChat,
    canReportBeMentionedWithinPolicy,
    canRequestMoney,
    canSeeDefaultRoom,
    canShowReportRecipientLocalTime,
    canUserPerformWriteAction,
    chatIncludesChronos,
    chatIncludesChronosWithID,
    chatIncludesConcierge,
    createDraftTransactionAndNavigateToParticipantSelector,
    doesReportBelongToWorkspace,
    findLastAccessedReport,
    findSelfDMReportID,
    formatReportLastMessageText,
    generateReportID,
    getCreationReportErrors,
    getAllAncestorReportActionIDs,
    getAllAncestorReportActions,
    getAllHeldTransactions,
    getAllPolicyReports,
    getAllWorkspaceReports,
    getAvailableReportFields,
    getBankAccountRoute,
    getChatByParticipants,
    getChatRoomSubtitle,
    getChildReportNotificationPreference,
    getCommentLength,
    getDefaultGroupAvatar,
    getDefaultWorkspaceAvatar,
    getDefaultWorkspaceAvatarTestID,
    getDeletedParentActionMessageForChatReport,
    getDisplayNameForParticipant,
    getDisplayNamesWithTooltips,
    getGroupChatName,
    prepareOnboardingOnyxData,
    getIOUReportActionDisplayMessage,
    getIOUReportActionMessage,
    getReportAutomaticallyForwardedMessage,
    getIOUForwardedMessage,
    getRejectedReportMessage,
    getWorkspaceNameUpdatedMessage,
    getDeletedTransactionMessage,
    getUpgradeWorkspaceMessage,
    getDowngradeWorkspaceMessage,
    getIcons,
    getIconsForParticipants,
    getIndicatedMissingPaymentMethod,
    getLastVisibleMessage,
    getMoneyRequestOptions,
    getMoneyRequestSpendBreakdown,
    getNonHeldAndFullAmount,
    getOptimisticDataForParentReportAction,
    getOriginalReportID,
    getOutstandingChildRequest,
    getParentNavigationSubtitle,
    getParsedComment,
    getParticipantsAccountIDsForDisplay,
    getParticipantsList,
    getParticipants,
    getPendingChatMembers,
    getPersonalDetailsForAccountID,
    getPolicyDescriptionText,
    getPolicyExpenseChat,
    getPolicyExpenseChatName,
    getPolicyName,
    getPolicyType,
    getReimbursementDeQueuedOrCanceledActionMessage,
    getReimbursementQueuedActionMessage,
    getReportActionActorAccountID,
    getReportDescription,
    getReportFieldKey,
    getReportIDFromLink,
    getReportName,
    getSearchReportName,
    getReportTransactions,
    reportTransactionsSelector,
    getReportNotificationPreference,
    getReportOfflinePendingActionAndErrors,
    getReportParticipantsTitle,
    getReportPreviewMessage,
    getReportRecipientAccountIDs,
    getParentReport,
    getReportOrDraftReport,
    getRoom,
    getRootParentReport,
    getRouteFromLink,
    canDeleteCardTransactionByLiabilityType,
    getTaskAssigneeChatOnyxData,
    getTransactionDetails,
    getTransactionReportName,
    getDisplayedReportID,
    getTransactionsWithReceipts,
    getUserDetailTooltipText,
    getWhisperDisplayNames,
    getWorkspaceChats,
    getWorkspaceIcon,
    goBackToDetailsPage,
    goBackFromPrivateNotes,
    getInvoicePayerName,
    getInvoicesChatName,
    getPayeeName,
    getQuickActionDetails,
    hasActionsWithErrors,
    hasAutomatedExpensifyAccountIDs,
    hasExpensifyGuidesEmails,
    hasHeldExpenses,
    hasIOUWaitingOnCurrentUserBankAccount,
    hasMissingPaymentMethod,
    hasMissingSmartscanFields,
    hasNonReimbursableTransactions,
    hasOnlyHeldExpenses,
    hasOnlyTransactionsWithPendingRoutes,
    hasReceiptError,
    hasReceiptErrors,
    hasReportNameError,
    getReportActionWithSmartscanError,
    hasSmartscanError,
    hasUpdatedTotal,
    hasViolations,
    hasWarningTypeViolations,
    hasNoticeTypeViolations,
    isActionCreator,
    isAdminRoom,
    isAdminsOnlyPostingRoom,
    isAllowedToApproveExpenseReport,
    isAllowedToComment,
    isAnnounceRoom,
    isArchivedNonExpenseReport,
    isArchivedReport,
    isArchivedNonExpenseReportWithID,
    isClosedReport,
    isCanceledTaskReport,
    isChatReport,
    isChatRoom,
    isTripRoom,
    isChatThread,
    isChildReport,
    isClosedExpenseReportWithNoExpenses,
    isCompletedTaskReport,
    isConciergeChatReport,
    isControlPolicyExpenseChat,
    isControlPolicyExpenseReport,
    isCurrentUserSubmitter,
    isCurrentUserTheOnlyParticipant,
    isDM,
    isDefaultRoom,
    isDeprecatedGroupDM,
    isEmptyReport,
    generateIsEmptyReport,
    isRootGroupChat,
    isExpenseReport,
    isExpenseRequest,
    isFinancialReportsForBusinesses,
    isExpensifyOnlyParticipantInReport,
    isGroupChat,
    isGroupChatAdmin,
    isGroupPolicy,
    isReportInGroupPolicy,
    isHoldCreator,
    isIOUOwnedByCurrentUser,
    isIOUReport,
    isIOUReportUsingReport,
    isJoinRequestInAdminRoom,
    isDomainRoom,
    isMoneyRequest,
    isMoneyRequestReport,
    isMoneyRequestReportPendingDeletion,
    isOneOnOneChat,
    isOneTransactionThread,
    isOpenExpenseReport,
    isOpenTaskReport,
    isOptimisticPersonalDetail,
    isPaidGroupPolicy,
    isPaidGroupPolicyExpenseChat,
    isPaidGroupPolicyExpenseReport,
    isPayer,
    isPolicyAdmin,
    isPolicyExpenseChat,
    isPolicyExpenseChatAdmin,
    isProcessingReport,
    isOpenReport,
    isReportIDApproved,
    isAwaitingFirstLevelApproval,
    isPublicAnnounceRoom,
    isPublicRoom,
    isReportApproved,
    isReportManuallyReimbursed,
    isReportDataReady,
    isReportFieldDisabled,
    isReportFieldOfTypeTitle,
    isReportManager,
    isReportOwner,
    isReportParticipant,
    isSelfDM,
    isSettled,
    isSystemChat,
    isTaskReport,
    isThread,
    isTrackExpenseReport,
    isUnread,
    isUnreadWithMention,
    isUserCreatedPolicyRoom,
    isValidReport,
    isValidReportIDFromPath,
    isWaitingForAssigneeToCompleteAction,
    isWaitingForSubmissionFromCurrentUser,
    isInvoiceRoom,
    isInvoiceRoomWithID,
    isInvoiceReport,
    isNewDotInvoice,
    isOpenInvoiceReport,
    isReportTransactionThread,
    getDefaultNotificationPreferenceForReport,
    canWriteInReport,
    navigateToDetailsPage,
    navigateToPrivateNotes,
    navigateBackOnDeleteTransaction,
    parseReportRouteParams,
    parseReportActionHtmlToText,
    requiresAttentionFromCurrentUser,
    shouldAutoFocusOnKeyPress,
    shouldCreateNewMoneyRequestReport,
    shouldDisableDetailPage,
    shouldDisableRename,
    shouldDisableThread,
    shouldDisplayThreadReplies,
    shouldDisplayViolationsRBRInLHN,
    shouldReportBeInOptionList,
    shouldReportShowSubscript,
    shouldShowFlagComment,
    getReportActionWithMissingSmartscanFields,
    shouldShowRBRForMissingSmartscanFields,
    shouldUseFullTitleToDisplay,
    updateOptimisticParentReportAction,
    updateReportPreview,
    temporary_getMoneyRequestOptions,
    getTripIDFromTransactionParentReportID,
    buildOptimisticInvoiceReport,
    getInvoiceChatByParticipants,
    isCurrentUserInvoiceReceiver,
    isDraftReport,
    changeMoneyRequestHoldStatus,
    isAdminOwnerApproverOrReportOwner,
    createDraftWorkspaceAndNavigateToConfirmationScreen,
    isChatUsedForOnboarding,
    buildOptimisticExportIntegrationAction,
    getChatUsedForOnboarding,
    getFieldViolationTranslation,
    getFieldViolation,
    getReportViolations,
    findPolicyExpenseChatByPolicyID,
    getIntegrationIcon,
    canBeExported,
    isExported,
    hasExportError,
    getHelpPaneReportType,
    hasOnlyNonReimbursableTransactions,
    getReportLastMessage,
    getReportLastVisibleActionCreated,
    getMostRecentlyVisitedReport,
    getSourceIDFromReportAction,
    getIntegrationNameFromExportMessage,

    // This will get removed as part of https://github.com/Expensify/App/issues/59961
    // eslint-disable-next-line deprecation/deprecation
    getReportNameValuePairs,
    hasReportViolations,
    isPayAtEndExpenseReport,
    getArchiveReason,
    getApprovalChain,
    isIndividualInvoiceRoom,
    isAuditor,
    hasMissingInvoiceBankAccount,
    reasonForReportToBeInOptionList,
    getReasonAndReportActionThatRequiresAttention,
    buildOptimisticChangeFieldAction,
    isPolicyRelatedReport,
    hasReportErrorsOtherThanFailedReceipt,
    getAllReportErrors,
    getAllReportActionsErrorsAndReportActionThatRequiresAttention,
    hasInvoiceReports,
    shouldUnmaskChat,
    getReportMetadata,
    buildOptimisticSelfDMReport,
    isHiddenForCurrentUser,
    isSelectedManagerMcTest,
    isTestTransactionReport,
    getReportSubtitlePrefix,
    getPolicyChangeMessage,
    getMovedTransactionMessage,
    getExpenseReportStateAndStatus,
    generateReportName,
    navigateToLinkedReportAction,
    buildOptimisticUnreportedTransactionAction,
    buildOptimisticResolvedDuplicatesReportAction,
    getTitleReportField,
    getReportFieldsByPolicyID,
    getGroupChatDraft,
    getInvoiceReportName,
    getChatListItemReportName,
    buildOptimisticMovedTransactionAction,
    populateOptimisticReportFormula,
    getOutstandingReportsForUser,
    isReportOutstanding,
    generateReportAttributes,
    getReportPersonalDetailsParticipants,
    isAllowedToSubmitDraftExpenseReport,
    findReportIDForAction,
    isWorkspaceEligibleForReportChange,
<<<<<<< HEAD
    pushTransactionViolationsOnyxData,
    getReportAttributes,
=======
    navigateOnDeleteExpense,
>>>>>>> 3fa3aba7
};

export type {
    Ancestor,
    DisplayNameWithTooltips,
    OptimisticAddCommentReportAction,
    OptimisticChatReport,
    OptimisticClosedReportAction,
    OptimisticCreatedReportAction,
    OptimisticIOUReportAction,
    OptimisticTaskReportAction,
    OptionData,
    TransactionDetails,
    PartialReportAction,
    ParsingDetails,
    MissingPaymentMethod,
    OptimisticNewReport,
    SelfDMParameters,
};<|MERGE_RESOLUTION|>--- conflicted
+++ resolved
@@ -11282,12 +11282,9 @@
     isAllowedToSubmitDraftExpenseReport,
     findReportIDForAction,
     isWorkspaceEligibleForReportChange,
-<<<<<<< HEAD
     pushTransactionViolationsOnyxData,
     getReportAttributes,
-=======
     navigateOnDeleteExpense,
->>>>>>> 3fa3aba7
 };
 
 export type {
