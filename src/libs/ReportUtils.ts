--- conflicted
+++ resolved
@@ -31,7 +31,6 @@
     PersonalDetailsList,
     Policy,
     PolicyReportField,
-    PolicyTagLists,
     Report,
     ReportAction,
     ReportMetadata,
@@ -701,6 +700,19 @@
     reports?: SearchReport[];
 };
 
+type GetReportNameParams = {
+    report: OnyxEntry<Report>;
+    policy?: OnyxEntry<Policy> | SearchPolicy;
+    parentReportActionParam?: OnyxInputOrEntry<ReportAction>;
+    personalDetails?: Partial<PersonalDetailsList>;
+    invoiceReceiverPolicy?: OnyxEntry<Policy> | SearchPolicy;
+    transactions?: SearchTransaction[];
+    reports?: SearchReport[];
+    draftReports?: OnyxCollection<Report>;
+    reportNameValuePairs?: OnyxCollection<ReportNameValuePairs>;
+    policies?: SearchPolicy[];
+};
+
 let currentUserEmail: string | undefined;
 let currentUserPrivateDomain: string | undefined;
 let currentUserAccountID: number | undefined;
@@ -4281,20 +4293,6 @@
  */
 const getCacheKey = (report: OnyxEntry<Report>): string => `${report?.reportID}-${report?.lastVisibleActionCreated}-${report?.reportName}`;
 
-type GetReportNameParams = {
-    report: OnyxEntry<Report>;
-    policy?: OnyxEntry<Policy> | SearchPolicy;
-    parentReportActionParam?: OnyxInputOrEntry<ReportAction>;
-    personalDetails?: Partial<PersonalDetailsList>;
-    invoiceReceiverPolicy?: OnyxEntry<Policy> | SearchPolicy;
-    transactions?: SearchTransaction[];
-    reports?: SearchReport[];
-    draftReports?: OnyxCollection<Report>;
-    reportNameValuePairs?: OnyxCollection<ReportNameValuePairs>;
-    policyTagLists?: OnyxCollection<PolicyTagLists>;
-    policies?: SearchPolicy[];
-};
-
 /**
  * Get the title for a report using only participant names. This may be used for 1:1 DMs and other non-categorized chats.
  */
@@ -4307,7 +4305,9 @@
         }
     });
     const isMultipleParticipantReport = participantsWithoutCurrentUser.length > 1;
-    return participantsWithoutCurrentUser.map((accountID) => getDisplayNameForParticipant(accountID, isMultipleParticipantReport, true, false, personalDetails)).join(', ');
+    return participantsWithoutCurrentUser
+        .map((accountID) => getDisplayNameForParticipant({accountID, shouldUseShortForm: isMultipleParticipantReport, personalDetailsData: personalDetails}))
+        .join(', ');
 }
 
 /**
@@ -4336,7 +4336,6 @@
     transactions,
     reports,
     reportNameValuePairs,
-    policyTagLists,
     policies,
 }: GetReportNameParams): string {
     const reportID = report?.reportID;
@@ -4435,7 +4434,7 @@
             return `${reportActionMessage} (${translateLocal('common.archived')})`;
         }
         if (!isEmptyObject(parentReportAction) && isModifiedExpenseAction(parentReportAction)) {
-            const modifiedMessage = ModifiedExpenseMessage.getForReportAction({reportOrID: report?.reportID, reportAction: parentReportAction, reportsParam: reports, policyTagLists});
+            const modifiedMessage = ModifiedExpenseMessage.getForReportAction({reportOrID: report?.reportID, reportAction: parentReportAction, searchReports: reports});
             return formatReportLastMessageText(modifiedMessage);
         }
         if (isTripRoom(report)) {
@@ -4497,22 +4496,7 @@
     }
 
     // Not a room or PolicyExpenseChat, generate title from first 5 other participants
-<<<<<<< HEAD
-    const participantsWithoutCurrentUser: number[] = [];
-    Object.keys(report?.participants ?? {}).forEach((accountID) => {
-        const accID = Number(accountID);
-        if (accID !== currentUserAccountID && participantsWithoutCurrentUser.length < 5) {
-            participantsWithoutCurrentUser.push(accID);
-        }
-    });
-    const isMultipleParticipantReport = participantsWithoutCurrentUser.length > 1;
-    const participantNames = participantsWithoutCurrentUser
-        .map((accountID) => getDisplayNameForParticipant({accountID, shouldUseShortForm: isMultipleParticipantReport, personalDetailsData: personalDetails}))
-        .join(', ');
-    formattedName = participantNames;
-=======
     formattedName = buildReportNameFromParticipantNames({report, personalDetails});
->>>>>>> aa849f14
 
     if (reportID) {
         reportNameCache.set(cacheKey, {lastVisibleActionCreated: report?.lastVisibleActionCreated ?? '', reportName: formattedName});
