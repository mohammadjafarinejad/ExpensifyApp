--- conflicted
+++ resolved
@@ -1861,20 +1861,11 @@
     return !isReportApproved(moneyRequestReport) && !isSettled(moneyRequestReport?.reportID) && isRequestor;
 }
 
-<<<<<<< HEAD
-function canEditFieldOfMoneyRequest(reportAction: OnyxEntry<ReportAction>, fieldToEdit: ValueOf<typeof CONST.EDIT_REQUEST_FIELD>): boolean {
-=======
 /**
  * Checks if the current user can edit the provided property of a money request
  *
  */
-function canEditFieldOfMoneyRequest(
-    reportAction: OnyxEntry<ReportAction>,
-    reportID: string,
-    fieldToEdit: ValueOf<typeof CONST.EDIT_REQUEST_FIELD>,
-    transaction: OnyxEntry<Transaction>,
-): boolean {
->>>>>>> a2fc252e
+function canEditFieldOfMoneyRequest(reportAction: OnyxEntry<ReportAction>, fieldToEdit: ValueOf<typeof CONST.EDIT_REQUEST_FIELD>): boolean {
     // A list of fields that cannot be edited by anyone, once a money request has been settled
     const restrictedFields: string[] = [
         CONST.EDIT_REQUEST_FIELD.AMOUNT,
@@ -1903,13 +1894,10 @@
     if (fieldToEdit === CONST.EDIT_REQUEST_FIELD.AMOUNT || fieldToEdit === CONST.EDIT_REQUEST_FIELD.CURRENCY) {
         return !TransactionUtils.isCardTransaction(transaction);
     }
-    if (!isEmpty(transaction) && fieldToEdit === CONST.EDIT_REQUEST_FIELD.RECEIPT && TransactionUtils.hasReceipt(transaction) && TransactionUtils.isReceiptBeingScanned(transaction)) {
-        return false;
-    }
 
     if (fieldToEdit === CONST.EDIT_REQUEST_FIELD.RECEIPT) {
         const isRequestor = currentUserAccountID === reportAction?.actorAccountID;
-        return !TransactionUtils.isDistanceRequest(transaction) && isRequestor;
+        return TransactionUtils.hasReceipt(transaction) && TransactionUtils.isReceiptBeingScanned(transaction) && !TransactionUtils.isDistanceRequest(transaction) && isRequestor;
     }
 
     return true;
