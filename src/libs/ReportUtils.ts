import {findFocusedRoute} from '@react-navigation/native';
import {format} from 'date-fns';
import {Str} from 'expensify-common';
import {deepEqual} from 'fast-equals';
import lodashEscape from 'lodash/escape';
import lodashIntersection from 'lodash/intersection';
import isEmpty from 'lodash/isEmpty';
import isNumber from 'lodash/isNumber';
import mapValues from 'lodash/mapValues';
import lodashMaxBy from 'lodash/maxBy';
import type {OnyxCollection, OnyxEntry, OnyxUpdate} from 'react-native-onyx';
import Onyx from 'react-native-onyx';
import type {SvgProps} from 'react-native-svg';
import type {OriginalMessageChangePolicy, OriginalMessageExportIntegration, OriginalMessageModifiedExpense} from 'src/types/onyx/OriginalMessage';
import type {SetRequired, TupleToUnion, ValueOf} from 'type-fest';
import {FallbackAvatar, IntacctSquare, NetSuiteExport, NetSuiteSquare, QBDSquare, QBOExport, QBOSquare, SageIntacctExport, XeroExport, XeroSquare} from '@components/Icon/Expensicons';
import * as defaultGroupAvatars from '@components/Icon/GroupDefaultAvatars';
import * as defaultWorkspaceAvatars from '@components/Icon/WorkspaceDefaultAvatars';
import type {LocaleContextProps} from '@components/LocaleContextProvider';
import type {MoneyRequestAmountInputProps} from '@components/MoneyRequestAmountInput';
import type {FileObject} from '@pages/media/AttachmentModalScreen/types';
import type {IOUAction, IOUType, OnboardingAccounting} from '@src/CONST';
import CONST, {TASK_TO_FEATURE} from '@src/CONST';
import type {ParentNavigationSummaryParams} from '@src/languages/params';
import type {TranslationPaths} from '@src/languages/types';
import NAVIGATORS from '@src/NAVIGATORS';
import ONYXKEYS from '@src/ONYXKEYS';
import type {Route} from '@src/ROUTES';
import ROUTES from '@src/ROUTES';
import SCREENS from '@src/SCREENS';
import type {
    BankAccountList,
    Beta,
    IntroSelected,
    NewGroupChatDraft,
    OnyxInputOrEntry,
    OutstandingReportsByPolicyIDDerivedValue,
    PersonalDetails,
    PersonalDetailsList,
    Policy,
    PolicyCategories,
    PolicyCategory,
    PolicyReportField,
    PolicyTagLists,
    Report,
    ReportAction,
    ReportAttributesDerivedValue,
    ReportMetadata,
    ReportNameValuePairs,
    ReportViolationName,
    ReportViolations,
    Session,
    Task,
    Transaction,
    TransactionViolation,
    TransactionViolations,
} from '@src/types/onyx';
import type {Attendee, Participant} from '@src/types/onyx/IOU';
import type {SelectedParticipant} from '@src/types/onyx/NewGroupChatDraft';
import type {OriginalMessageExportedToIntegration} from '@src/types/onyx/OldDotAction';
import type Onboarding from '@src/types/onyx/Onboarding';
import type {ErrorFields, Errors, Icon, PendingAction} from '@src/types/onyx/OnyxCommon';
import type {OriginalMessageChangeLog, PaymentMethodType} from '@src/types/onyx/OriginalMessage';
import type {Status} from '@src/types/onyx/PersonalDetails';
import type {AllConnectionName, ConnectionName} from '@src/types/onyx/Policy';
import type {NotificationPreference, Participants, Participant as ReportParticipant} from '@src/types/onyx/Report';
import type {Message, OldDotReportAction, ReportActions} from '@src/types/onyx/ReportAction';
import type {PendingChatMember} from '@src/types/onyx/ReportMetadata';
import type {OnyxData} from '@src/types/onyx/Request';
import type {SearchPolicy, SearchReport, SearchTransaction} from '@src/types/onyx/SearchResults';
import type {Comment, TransactionChanges, WaypointCollection} from '@src/types/onyx/Transaction';
import {isEmptyObject} from '@src/types/utils/EmptyObject';
import type IconAsset from '@src/types/utils/IconAsset';
import {
    canApproveIOU,
    canIOUBePaid,
    canSubmitReport,
    createDraftTransaction,
    getIOUReportActionToApproveOrPay,
    setMoneyRequestParticipants,
    setMoneyRequestParticipantsFromReport,
    unholdRequest,
} from './actions/IOU';
import {isApprover as isApproverUtils} from './actions/Policy/Member';
import {createDraftWorkspace} from './actions/Policy/Policy';
import {hasCreditBankAccount} from './actions/ReimbursementAccount/store';
import {handleReportChanged} from './actions/Report';
import type {GuidedSetupData, TaskForParameters} from './actions/Report';
import {isAnonymousUser as isAnonymousUserSession} from './actions/Session';
import {removeDraftTransactions} from './actions/TransactionEdit';
import {getOnboardingMessages} from './actions/Welcome/OnboardingFlow';
import type {OnboardingCompanySize, OnboardingMessage, OnboardingPurpose, OnboardingTaskLinks} from './actions/Welcome/OnboardingFlow';
import type {AddCommentOrAttachmentParams} from './API/parameters';
import {convertToDisplayString} from './CurrencyUtils';
import DateUtils from './DateUtils';
import {hasValidDraftComment} from './DraftCommentUtils';
import {getEnvironmentURL} from './Environment/Environment';
import getEnvironment from './Environment/getEnvironment';
import type EnvironmentType from './Environment/getEnvironment/types';
import {getMicroSecondOnyxErrorWithTranslationKey, isReceiptError} from './ErrorUtils';
import getAttachmentDetails from './fileDownload/getAttachmentDetails';
import getBase62ReportID from './getBase62ReportID';
import {isReportMessageAttachment} from './isReportMessageAttachment';
import localeCompareLibs from './LocaleCompare';
import {formatPhoneNumber} from './LocalePhoneNumber';
import {translateLocal} from './Localize';
import Log from './Log';
import {isEmailPublicDomain} from './LoginUtils';
// eslint-disable-next-line import/no-cycle
import {getForReportAction, getMovedReportID} from './ModifiedExpenseMessage';
import getStateFromPath from './Navigation/helpers/getStateFromPath';
import {isFullScreenName} from './Navigation/helpers/isNavigatorName';
import {linkingConfig} from './Navigation/linkingConfig';
import Navigation, {navigationRef} from './Navigation/Navigation';
import type {MoneyRequestNavigatorParamList, ReportsSplitNavigatorParamList} from './Navigation/types';
import NetworkConnection from './NetworkConnection';
import {rand64} from './NumberUtils';
import Parser from './Parser';
import {getParsedMessageWithShortMentions} from './ParsingUtils';
import Permissions from './Permissions';
import {
    getAccountIDsByLogins,
    getDisplayNameOrDefault,
    getEffectiveDisplayName,
    getLoginsByAccountIDs,
    getPersonalDetailByEmail,
    getPersonalDetailsByIDs,
    getShortMentionIfFound,
} from './PersonalDetailsUtils';
import {
    canSendInvoiceFromWorkspace,
    getActivePolicies,
    getCleanedTagName,
    getConnectedIntegration,
    getCorrectedAutoReportingFrequency,
    getForwardsToAccount,
    getManagerAccountEmail,
    getManagerAccountID,
    getPolicyEmployeeListByIdWithoutCurrentUser,
    getPolicyNameByID,
    getPolicyRole,
    getRuleApprovers,
    getSubmitToAccountID,
    hasDependentTags as hasDependentTagsPolicyUtils,
    isExpensifyTeam,
    isInstantSubmitEnabled,
    isPaidGroupPolicy as isPaidGroupPolicyPolicyUtils,
    isPolicyAdmin as isPolicyAdminPolicyUtils,
    isPolicyAuditor,
    isPolicyOwner,
    isSubmitAndClose,
    shouldShowPolicy,
} from './PolicyUtils';
import {
    formatLastMessageText,
    getActionableJoinRequestPendingReportAction,
    getAllReportActions,
    getCardIssuedMessage,
    getChangedApproverActionMessage,
    getDismissedViolationMessageText,
    getExportIntegrationLastMessageText,
    getIntegrationSyncFailedMessage,
    getIOUActionForTransactionID,
    getIOUReportIDFromReportActionPreview,
    getJoinRequestMessage,
    getLastVisibleAction,
    getLastVisibleAction as getLastVisibleActionReportActionsUtils,
    getLastVisibleMessage as getLastVisibleMessageActionUtils,
    getLastVisibleMessage as getLastVisibleMessageReportActionsUtils,
    getMessageOfOldDotReportAction,
    getNumberOfMoneyRequests,
    getOneTransactionThreadReportID,
    getOriginalMessage,
    getPolicyChangeLogDefaultBillableMessage,
    getPolicyChangeLogDefaultReimbursableMessage,
    getPolicyChangeLogDefaultTitleEnforcedMessage,
    getPolicyChangeLogMaxExpenseAmountNoReceiptMessage,
    getRenamedAction,
    getReopenedMessage,
    getReportAction,
    getReportActionHtml,
    getReportActionMessage as getReportActionMessageReportUtils,
    getReportActionMessageText,
    getReportActionText,
    getRetractedMessage,
    getTravelUpdateMessage,
    getWorkspaceCurrencyUpdateMessage,
    getWorkspaceFrequencyUpdateMessage,
    getWorkspaceReportFieldAddMessage,
    getWorkspaceReportFieldDeleteMessage,
    getWorkspaceReportFieldUpdateMessage,
    getWorkspaceTagUpdateMessage,
    getWorkspaceUpdateFieldMessage,
    isActionableJoinRequest,
    isActionableJoinRequestPending,
    isActionableTrackExpense,
    isActionOfType,
    isApprovedOrSubmittedReportAction,
    isCardIssuedAction,
    isCreatedTaskReportAction,
    isCurrentActionUnread,
    isDeletedAction,
    isDeletedParentAction,
    isExportIntegrationAction,
    isIntegrationMessageAction,
    isMarkAsClosedAction,
    isModifiedExpenseAction,
    isMoneyRequestAction,
    isMovedAction,
    isOldDotReportAction,
    isPendingRemove,
    isPolicyChangeLogAction,
    isReimbursementDeQueuedOrCanceledAction,
    isReimbursementQueuedAction,
    isRenamedAction,
    isReopenedAction,
    isReportActionAttachment,
    isReportPreviewAction,
    isRetractedAction,
    isReversedTransaction,
    isRoomChangeLogAction,
    isSentMoneyReportAction,
    isSplitBillAction as isSplitBillReportAction,
    isTagModificationAction,
    isThreadParentMessage,
    isTrackExpenseAction,
    isTransactionThread,
    isTripPreview,
    isUnapprovedAction,
    isWhisperAction,
    shouldReportActionBeVisible,
    wasActionTakenByCurrentUser,
} from './ReportActionsUtils';
import type {LastVisibleMessage} from './ReportActionsUtils';
import type {ArchivedReportsIDSet} from './SearchUIUtils';
import {getSession} from './SessionUtils';
import {shouldRestrictUserBillableActions} from './SubscriptionUtils';
import {
    getAttendees,
    getBillable,
    getCardID,
    getCardName,
    getCategory,
    getCurrency,
    getDescription,
    getFormattedCreated,
    getFormattedPostedDate,
    getMCCGroup,
    getMerchant,
    getMerchantOrDescription,
    getOriginalAmount,
    getOriginalCurrency,
    getRateID,
    getRecentTransactions,
    getReimbursable,
    getTag,
    getTaxAmount,
    getTaxCode,
    getAmount as getTransactionAmount,
    getWaypoints,
    hasMissingSmartscanFields as hasMissingSmartscanFieldsTransactionUtils,
    hasNoticeTypeViolation,
    hasReceipt as hasReceiptTransactionUtils,
    hasViolation,
    hasWarningTypeViolation,
    isCardTransaction as isCardTransactionTransactionUtils,
    isDemoTransaction,
    isDistanceRequest,
    isExpensifyCardTransaction,
    isFetchingWaypointsFromServer,
    isManualDistanceRequest as isManualDistanceRequestTransactionUtils,
    isOnHold as isOnHoldTransactionUtils,
    isPayAtEndExpense,
    isPending,
    isPerDiemRequest,
    isReceiptBeingScanned,
    isScanning,
    isScanRequest as isScanRequestTransactionUtils,
} from './TransactionUtils';
import addTrailingForwardSlash from './UrlUtils';
import type {AvatarSource} from './UserUtils';
import {generateAccountID, getDefaultAvatarURL} from './UserUtils';
import ViolationsUtils from './Violations/ViolationsUtils';

// Dynamic Import to avoid circular dependency
const UnreadIndicatorUpdaterHelper = () => import('./UnreadIndicatorUpdater');

type AvatarRange = 1 | 2 | 3 | 4 | 5 | 6 | 7 | 8 | 9 | 10 | 11 | 12 | 13 | 14 | 15 | 16 | 17 | 18;

type SpendBreakdown = {
    nonReimbursableSpend: number;
    reimbursableSpend: number;
    totalDisplaySpend: number;
};

type OptimisticAddCommentReportAction = Pick<
    ReportAction<typeof CONST.REPORT.ACTIONS.TYPE.ADD_COMMENT>,
    | 'reportActionID'
    | 'reportID'
    | 'actionName'
    | 'actorAccountID'
    | 'person'
    | 'automatic'
    | 'avatar'
    | 'created'
    | 'message'
    | 'isFirstItem'
    | 'isAttachmentOnly'
    | 'isAttachmentWithText'
    | 'pendingAction'
    | 'shouldShow'
    | 'originalMessage'
    | 'childReportID'
    | 'parentReportID'
    | 'childType'
    | 'childReportName'
    | 'childManagerAccountID'
    | 'childStatusNum'
    | 'childStateNum'
    | 'errors'
    | 'childVisibleActionCount'
    | 'childCommenterCount'
    | 'childLastVisibleActionCreated'
    | 'childOldestFourAccountIDs'
    | 'delegateAccountID'
> & {isOptimisticAction: boolean};

type OptimisticReportAction = {
    commentText: string;
    reportAction: OptimisticAddCommentReportAction;
};

type UpdateOptimisticParentReportAction = {
    childVisibleActionCount: number;
    childCommenterCount: number;
    childLastVisibleActionCreated: string;
    childOldestFourAccountIDs: string | undefined;
};

type OptimisticExpenseReport = Pick<
    Report,
    | 'reportID'
    | 'chatReportID'
    | 'policyID'
    | 'type'
    | 'ownerAccountID'
    | 'managerID'
    | 'currency'
    | 'reportName'
    | 'stateNum'
    | 'statusNum'
    | 'total'
    | 'unheldTotal'
    | 'nonReimbursableTotal'
    | 'unheldNonReimbursableTotal'
    | 'parentReportID'
    | 'lastVisibleActionCreated'
    | 'parentReportActionID'
    | 'participants'
    | 'fieldList'
>;

type OptimisticNewReport = Pick<
    Report,
    | 'reportID'
    | 'policyID'
    | 'type'
    | 'ownerAccountID'
    | 'reportName'
    | 'stateNum'
    | 'statusNum'
    | 'currency'
    | 'total'
    | 'nonReimbursableTotal'
    | 'parentReportID'
    | 'lastVisibleActionCreated'
    | 'parentReportActionID'
    | 'participants'
    | 'managerID'
    | 'pendingFields'
    | 'chatReportID'
> & {reportName: string};

type BuildOptimisticIOUReportActionParams = {
    type: ValueOf<typeof CONST.IOU.REPORT_ACTION_TYPE>;
    amount: number;
    currency: string;
    comment: string;
    participants: Participant[];
    transactionID: string;
    paymentType?: PaymentMethodType;
    iouReportID?: string;
    isSettlingUp?: boolean;
    isSendMoneyFlow?: boolean;
    isOwnPolicyExpenseChat?: boolean;
    created?: string;
    linkedExpenseReportAction?: OnyxEntry<ReportAction>;
    payAsBusiness?: boolean;
    bankAccountID?: number | undefined;
    isPersonalTrackingExpense?: boolean;
    reportActionID?: string;
};

type OptimisticIOUReportAction = Pick<
    ReportAction,
    | 'actionName'
    | 'actorAccountID'
    | 'automatic'
    | 'avatar'
    | 'isAttachmentOnly'
    | 'originalMessage'
    | 'message'
    | 'person'
    | 'reportActionID'
    | 'shouldShow'
    | 'created'
    | 'pendingAction'
    | 'receipt'
    | 'childReportID'
    | 'childVisibleActionCount'
    | 'childCommenterCount'
    | 'delegateAccountID'
>;

type PartialReportAction =
    | OnyxInputOrEntry<ReportAction>
    | Partial<ReportAction>
    | OptimisticIOUReportAction
    | OptimisticApprovedReportAction
    | OptimisticSubmittedReportAction
    | OptimisticConciergeCategoryOptionsAction
    | undefined;

type ReportRouteParams = {
    reportID: string;
    isSubReportPageRoute: boolean;
};

type ReportOfflinePendingActionAndErrors = {
    reportPendingAction: PendingAction | undefined;
    reportErrors: Errors | null | undefined;
};

type OptimisticApprovedReportAction = Pick<
    ReportAction<typeof CONST.REPORT.ACTIONS.TYPE.APPROVED>,
    | 'actionName'
    | 'actorAccountID'
    | 'automatic'
    | 'avatar'
    | 'isAttachmentOnly'
    | 'originalMessage'
    | 'message'
    | 'person'
    | 'reportActionID'
    | 'shouldShow'
    | 'created'
    | 'pendingAction'
    | 'delegateAccountID'
>;

type OptimisticUnapprovedReportAction = Pick<
    ReportAction<typeof CONST.REPORT.ACTIONS.TYPE.UNAPPROVED>,
    | 'actionName'
    | 'actorAccountID'
    | 'automatic'
    | 'avatar'
    | 'isAttachmentOnly'
    | 'originalMessage'
    | 'message'
    | 'person'
    | 'reportActionID'
    | 'shouldShow'
    | 'created'
    | 'pendingAction'
    | 'delegateAccountID'
>;

type OptimisticSubmittedReportAction = Pick<
    ReportAction<typeof CONST.REPORT.ACTIONS.TYPE.SUBMITTED>,
    | 'actionName'
    | 'actorAccountID'
    | 'adminAccountID'
    | 'automatic'
    | 'avatar'
    | 'isAttachmentOnly'
    | 'originalMessage'
    | 'message'
    | 'person'
    | 'reportActionID'
    | 'shouldShow'
    | 'created'
    | 'pendingAction'
    | 'delegateAccountID'
>;

type OptimisticHoldReportAction = Pick<
    ReportAction,
    'actionName' | 'actorAccountID' | 'automatic' | 'avatar' | 'isAttachmentOnly' | 'originalMessage' | 'message' | 'person' | 'reportActionID' | 'shouldShow' | 'created' | 'pendingAction'
>;

type OptimisticRejectReportAction = Pick<
    ReportAction,
    'actionName' | 'actorAccountID' | 'automatic' | 'avatar' | 'isAttachmentOnly' | 'originalMessage' | 'message' | 'person' | 'reportActionID' | 'shouldShow' | 'created' | 'pendingAction'
>;

type OptimisticReopenedReportAction = Pick<
    ReportAction,
    'actionName' | 'actorAccountID' | 'automatic' | 'avatar' | 'isAttachmentOnly' | 'originalMessage' | 'message' | 'person' | 'reportActionID' | 'shouldShow' | 'created' | 'pendingAction'
>;

type OptimisticRetractedReportAction = Pick<
    ReportAction,
    'actionName' | 'actorAccountID' | 'automatic' | 'avatar' | 'isAttachmentOnly' | 'originalMessage' | 'message' | 'person' | 'reportActionID' | 'shouldShow' | 'created' | 'pendingAction'
>;

type OptimisticCancelPaymentReportAction = Pick<
    ReportAction,
    'actionName' | 'actorAccountID' | 'message' | 'originalMessage' | 'person' | 'reportActionID' | 'shouldShow' | 'created' | 'pendingAction'
>;

type OptimisticChangeFieldAction = Pick<
    OldDotReportAction & ReportAction,
    'actionName' | 'actorAccountID' | 'originalMessage' | 'person' | 'reportActionID' | 'created' | 'pendingAction' | 'message'
>;

type OptimisticEditedTaskReportAction = Pick<
    ReportAction,
    'reportActionID' | 'actionName' | 'pendingAction' | 'actorAccountID' | 'automatic' | 'avatar' | 'created' | 'shouldShow' | 'message' | 'person' | 'delegateAccountID'
>;

type OptimisticClosedReportAction = Pick<
    ReportAction<typeof CONST.REPORT.ACTIONS.TYPE.CLOSED>,
    'actionName' | 'actorAccountID' | 'automatic' | 'avatar' | 'created' | 'message' | 'originalMessage' | 'pendingAction' | 'person' | 'reportActionID' | 'shouldShow'
>;

type OptimisticCardAssignedReportAction = Pick<
    ReportAction<typeof CONST.REPORT.ACTIONS.TYPE.CARD_ASSIGNED>,
    'actionName' | 'actorAccountID' | 'automatic' | 'avatar' | 'created' | 'message' | 'originalMessage' | 'pendingAction' | 'person' | 'reportActionID' | 'shouldShow'
>;

type OptimisticDismissedViolationReportAction = Pick<
    ReportAction,
    'actionName' | 'actorAccountID' | 'avatar' | 'created' | 'message' | 'originalMessage' | 'person' | 'reportActionID' | 'shouldShow' | 'pendingAction'
>;

type OptimisticCreatedReportAction = Pick<
    ReportAction<typeof CONST.REPORT.ACTIONS.TYPE.CREATED>,
    'actorAccountID' | 'automatic' | 'avatar' | 'created' | 'message' | 'person' | 'reportActionID' | 'shouldShow' | 'pendingAction' | 'actionName' | 'delegateAccountID'
>;

type OptimisticConciergeCategoryOptionsAction = Pick<
    ReportAction<typeof CONST.REPORT.ACTIONS.TYPE.CONCIERGE_CATEGORY_OPTIONS>,
    'reportActionID' | 'actionName' | 'actorAccountID' | 'person' | 'automatic' | 'avatar' | 'created' | 'message' | 'pendingAction' | 'shouldShow' | 'originalMessage' | 'errors'
> & {isOptimisticAction: boolean};

type OptimisticRenamedReportAction = Pick<
    ReportAction<typeof CONST.REPORT.ACTIONS.TYPE.RENAMED>,
    'actorAccountID' | 'automatic' | 'avatar' | 'created' | 'message' | 'person' | 'reportActionID' | 'shouldShow' | 'pendingAction' | 'actionName' | 'originalMessage'
>;

type OptimisticRoomDescriptionUpdatedReportAction = Pick<
    ReportAction<typeof CONST.REPORT.ACTIONS.TYPE.ROOM_CHANGE_LOG.UPDATE_ROOM_DESCRIPTION>,
    'actorAccountID' | 'created' | 'message' | 'person' | 'reportActionID' | 'pendingAction' | 'actionName' | 'originalMessage'
>;

type OptimisticChatReport = Pick<
    Report,
    | 'type'
    | 'chatType'
    | 'chatReportID'
    | 'iouReportID'
    | 'isOwnPolicyExpenseChat'
    | 'isPinned'
    | 'lastActorAccountID'
    | 'lastMessageHtml'
    | 'lastMessageText'
    | 'lastReadTime'
    | 'lastVisibleActionCreated'
    | 'oldPolicyName'
    | 'ownerAccountID'
    | 'pendingFields'
    | 'parentReportActionID'
    | 'parentReportID'
    | 'participants'
    | 'policyID'
    | 'reportID'
    | 'reportName'
    | 'stateNum'
    | 'statusNum'
    | 'visibility'
    | 'description'
    | 'writeCapability'
    | 'avatarUrl'
    | 'invoiceReceiver'
>;

type OptimisticExportIntegrationAction = OriginalMessageExportedToIntegration &
    Pick<
        ReportAction<typeof CONST.REPORT.ACTIONS.TYPE.EXPORTED_TO_INTEGRATION>,
        'reportActionID' | 'actorAccountID' | 'avatar' | 'created' | 'lastModified' | 'message' | 'person' | 'shouldShow' | 'pendingAction' | 'errors' | 'automatic'
    >;

type OptimisticTaskReportAction = Pick<
    ReportAction,
    | 'reportActionID'
    | 'actionName'
    | 'actorAccountID'
    | 'automatic'
    | 'avatar'
    | 'created'
    | 'isAttachmentOnly'
    | 'message'
    | 'originalMessage'
    | 'person'
    | 'pendingAction'
    | 'shouldShow'
    | 'isFirstItem'
    | 'previousMessage'
    | 'errors'
    | 'linkMetadata'
    | 'delegateAccountID'
>;

type AnnounceRoomOnyxData = {
    onyxOptimisticData: OnyxUpdate[];
    onyxSuccessData: OnyxUpdate[];
    onyxFailureData: OnyxUpdate[];
};

type OptimisticAnnounceChat = {
    announceChatReportID: string;
    announceChatReportActionID: string;
    announceChatData: AnnounceRoomOnyxData;
};

type OptimisticWorkspaceChats = {
    adminsChatReportID: string;
    adminsChatData: OptimisticChatReport;
    adminsReportActionData: Record<string, OptimisticCreatedReportAction>;
    adminsCreatedReportActionID: string;
    expenseChatReportID: string;
    expenseChatData: OptimisticChatReport;
    expenseReportActionData: Record<string, OptimisticCreatedReportAction>;
    expenseCreatedReportActionID: string;
    pendingChatMembers: PendingChatMember[];
};

type OptimisticModifiedExpenseReportAction = Pick<
    ReportAction<typeof CONST.REPORT.ACTIONS.TYPE.MODIFIED_EXPENSE>,
    | 'actionName'
    | 'actorAccountID'
    | 'automatic'
    | 'avatar'
    | 'created'
    | 'isAttachmentOnly'
    | 'message'
    | 'originalMessage'
    | 'person'
    | 'pendingAction'
    | 'reportActionID'
    | 'shouldShow'
    | 'delegateAccountID'
> & {reportID?: string};

type BaseOptimisticMoneyRequestEntities = {
    iouReport: Report;
    type: ValueOf<typeof CONST.IOU.REPORT_ACTION_TYPE>;
    amount: number;
    currency: string;
    comment: string;
    payeeEmail: string;
    participants: Participant[];
    transactionID: string;
    paymentType?: PaymentMethodType;
    isSettlingUp?: boolean;
    isSendMoneyFlow?: boolean;
    isOwnPolicyExpenseChat?: boolean;
    isPersonalTrackingExpense?: boolean;
    existingTransactionThreadReportID?: string;
    linkedTrackedExpenseReportAction?: ReportAction;
    optimisticCreatedReportActionID?: string;
};

type OptimisticMoneyRequestEntities = BaseOptimisticMoneyRequestEntities & {shouldGenerateTransactionThreadReport?: boolean};
type OptimisticMoneyRequestEntitiesWithTransactionThreadFlag = BaseOptimisticMoneyRequestEntities & {shouldGenerateTransactionThreadReport: boolean};
type OptimisticMoneyRequestEntitiesWithoutTransactionThreadFlag = BaseOptimisticMoneyRequestEntities;

type OptimisticTaskReport = SetRequired<
    Pick<
        Report,
        | 'reportID'
        | 'reportName'
        | 'description'
        | 'ownerAccountID'
        | 'participants'
        | 'managerID'
        | 'type'
        | 'parentReportID'
        | 'policyID'
        | 'stateNum'
        | 'statusNum'
        | 'parentReportActionID'
        | 'lastVisibleActionCreated'
        | 'hasParentAccess'
    >,
    'parentReportID'
>;

type TransactionDetails = {
    created: string;
    amount: number;
    attendees: Attendee[] | string;
    taxAmount?: number;
    taxCode?: string;
    currency: string;
    merchant: string;
    waypoints?: WaypointCollection | string;
    customUnitRateID?: string;
    comment: string;
    category: string;
    reimbursable: boolean;
    billable: boolean;
    tag: string;
    mccGroup?: ValueOf<typeof CONST.MCC_GROUPS>;
    description?: string;
    cardID: number;
    cardName?: string;
    originalAmount: number;
    originalCurrency: string;
    postedDate: string;
    distance?: number;
};

type OptimisticIOUReport = Pick<
    Report,
    | 'type'
    | 'chatReportID'
    | 'currency'
    | 'managerID'
    | 'policyID'
    | 'ownerAccountID'
    | 'participants'
    | 'reportID'
    | 'stateNum'
    | 'statusNum'
    | 'total'
    | 'unheldTotal'
    | 'nonReimbursableTotal'
    | 'unheldNonReimbursableTotal'
    | 'reportName'
    | 'parentReportID'
    | 'lastVisibleActionCreated'
    | 'fieldList'
    | 'parentReportActionID'
>;

type OptimisticChangedApproverReportAction = Pick<
    ReportAction,
    'actionName' | 'actorAccountID' | 'avatar' | 'created' | 'message' | 'originalMessage' | 'person' | 'reportActionID' | 'shouldShow' | 'pendingAction' | 'isOptimisticAction'
>;

type DisplayNameWithTooltips = Array<Pick<PersonalDetails, 'accountID' | 'pronouns' | 'displayName' | 'login' | 'avatar'>>;

type CustomIcon = {
    src: IconAsset;
    color?: string;
};

type OptionData = {
    text?: string;
    alternateText?: string;
    allReportErrors?: Errors;
    brickRoadIndicator?: ValueOf<typeof CONST.BRICK_ROAD_INDICATOR_STATUS> | '' | null;
    tooltipText?: string | null;
    alternateTextMaxLines?: number;
    boldStyle?: boolean;
    customIcon?: CustomIcon;
    subtitle?: string;
    login?: string;
    accountID?: number;
    pronouns?: string;
    status?: Status | null;
    phoneNumber?: string;
    isUnread?: boolean | null;
    isUnreadWithMention?: boolean | null;
    hasDraftComment?: boolean | null;
    keyForList?: string;
    searchText?: string;
    isIOUReportOwner?: boolean | null;
    shouldShowSubscript?: boolean | null;
    isPolicyExpenseChat?: boolean;
    isMoneyRequestReport?: boolean | null;
    isInvoiceReport?: boolean;
    isExpenseRequest?: boolean | null;
    isAllowedToComment?: boolean | null;
    isThread?: boolean | null;
    isTaskReport?: boolean | null;
    parentReportAction?: OnyxEntry<ReportAction>;
    displayNamesWithTooltips?: DisplayNameWithTooltips | null;
    isDefaultRoom?: boolean;
    isInvoiceRoom?: boolean;
    isExpenseReport?: boolean;
    isOptimisticPersonalDetail?: boolean;
    selected?: boolean;
    isOptimisticAccount?: boolean;
    isSelected?: boolean;
    descriptiveText?: string;
    notificationPreference?: NotificationPreference | null;
    isDisabled?: boolean | null;
    name?: string | null;
    isSelfDM?: boolean;
    isOneOnOneChat?: boolean;
    reportID?: string;
    enabled?: boolean;
    code?: string;
    transactionThreadReportID?: string | null;
    shouldShowAmountInput?: boolean;
    amountInputProps?: MoneyRequestAmountInputProps;
    tabIndex?: 0 | -1;
    isConciergeChat?: boolean;
    isBold?: boolean;
    lastIOUCreationDate?: string;
    isChatRoom?: boolean;
    participantsList?: PersonalDetails[];
    icons?: Icon[];
    iouReportAmount?: number;
    displayName?: string;
    firstName?: string;
    lastName?: string;
    avatar?: AvatarSource;
} & Report &
    ReportNameValuePairs;

type OnyxDataTaskAssigneeChat = {
    optimisticData: OnyxUpdate[];
    successData: OnyxUpdate[];
    failureData: OnyxUpdate[];
    optimisticAssigneeAddComment?: OptimisticReportAction;
    optimisticChatCreatedReportAction?: OptimisticCreatedReportAction;
};

type Ancestor = {
    report: Report;
    reportAction: ReportAction;
    shouldDisplayNewMarker: boolean;
};

type AncestorIDs = {
    reportIDs: string[];
    reportActionsIDs: string[];
};

type MissingPaymentMethod = 'bankAccount' | 'wallet';

type OutstandingChildRequest = {
    hasOutstandingChildRequest?: boolean;
};

type ParsingDetails = {
    /**
     * this param is deprecated
     * Currently there are no calls/reference that use this param
     * This should be removed after https://github.com/Expensify/App/issues/50724 as a followup
     */
    shouldEscapeText?: boolean;
    reportID?: string;
    policyID?: string;
};

type NonHeldAndFullAmount = {
    nonHeldAmount: string;
    fullAmount: string;
    /**
     * nonHeldAmount is valid if not negative;
     * It can be negative if the unheld transaction comes from the current user
     */
    hasValidNonHeldAmount: boolean;
};

type Thread = {
    parentReportID: string;
    parentReportActionID: string;
} & Report;

type SelfDMParameters = {
    reportID?: string;
    createdReportActionID?: string;
};

type GetPolicyNameParams = {
    report: OnyxInputOrEntry<Report>;
    returnEmptyIfNotFound?: boolean;
    policy?: OnyxInputOrEntry<Policy> | SearchPolicy;
    policies?: SearchPolicy[];
    reports?: SearchReport[];
};

type GetReportNameParams = {
    report: OnyxEntry<Report>;
    policy?: OnyxEntry<Policy> | SearchPolicy;
    parentReportActionParam?: OnyxInputOrEntry<ReportAction>;
    personalDetails?: Partial<PersonalDetailsList>;
    invoiceReceiverPolicy?: OnyxEntry<Policy> | SearchPolicy;
    transactions?: SearchTransaction[];
    reports?: SearchReport[];
    policies?: SearchPolicy[];
    isReportArchived?: boolean;
};

type ReportByPolicyMap = Record<string, OnyxCollection<Report>>;

let currentUserEmail: string | undefined;
let currentUserPrivateDomain: string | undefined;
let currentUserAccountID: number | undefined;
let isAnonymousUser = false;

let environmentURL: string;
getEnvironmentURL().then((url: string) => (environmentURL = url));
let environment: EnvironmentType;
getEnvironment().then((env) => {
    environment = env;
});

// This cache is used to save parse result of report action html message into text
// to prevent unnecessary parsing when the report action is not changed/modified.
// Example case: when we need to get a report name of a thread which is dependent on a report action message.
const parsedReportActionMessageCache: Record<string, string> = {};

let conciergeReportID: OnyxEntry<string>;
Onyx.connect({
    key: ONYXKEYS.CONCIERGE_REPORT_ID,
    callback: (value) => {
        conciergeReportID = value;
    },
});

const defaultAvatarBuildingIconTestID = 'SvgDefaultAvatarBuilding Icon';
Onyx.connect({
    key: ONYXKEYS.SESSION,
    callback: (value) => {
        // When signed out, val is undefined
        if (!value) {
            return;
        }

        currentUserEmail = value.email;
        currentUserAccountID = value.accountID;
        isAnonymousUser = value.authTokenType === CONST.AUTH_TOKEN_TYPES.ANONYMOUS;
        currentUserPrivateDomain = isEmailPublicDomain(currentUserEmail ?? '') ? '' : Str.extractEmailDomain(currentUserEmail ?? '');
    },
});

let allPersonalDetails: OnyxEntry<PersonalDetailsList>;
let allPersonalDetailLogins: string[];
let currentUserPersonalDetails: OnyxEntry<PersonalDetails>;
Onyx.connect({
    key: ONYXKEYS.PERSONAL_DETAILS_LIST,
    callback: (value) => {
        if (currentUserAccountID) {
            currentUserPersonalDetails = value?.[currentUserAccountID] ?? undefined;
        }
        allPersonalDetails = value ?? {};
        allPersonalDetailLogins = Object.values(allPersonalDetails).map((personalDetail) => personalDetail?.login ?? '');
    },
});

let allReportsDraft: OnyxCollection<Report>;
Onyx.connect({
    key: ONYXKEYS.COLLECTION.REPORT_DRAFT,
    waitForCollectionCallback: true,
    callback: (value) => (allReportsDraft = value),
});

let allPolicies: OnyxCollection<Policy>;
Onyx.connect({
    key: ONYXKEYS.COLLECTION.POLICY,
    waitForCollectionCallback: true,
    callback: (value) => (allPolicies = value),
});

let allReports: OnyxCollection<Report>;
let reportsByPolicyID: ReportByPolicyMap;
Onyx.connect({
    key: ONYXKEYS.COLLECTION.REPORT,
    waitForCollectionCallback: true,
    callback: (value) => {
        allReports = value;
        UnreadIndicatorUpdaterHelper().then((module) => {
            module.triggerUnreadUpdate();
        });

        if (!value) {
            return;
        }

        reportsByPolicyID = Object.entries(value).reduce<ReportByPolicyMap>((acc, [reportID, report]) => {
            if (!report) {
                return acc;
            }

            handleReportChanged(report);

            // Get all reports, which are the ones that are:
            // - Owned by the same user
            // - Are either open or submitted
            // - Belong to the same workspace
            if (report.policyID && report.ownerAccountID === currentUserAccountID && (report.stateNum ?? 0) <= 1) {
                if (!acc[report.policyID]) {
                    acc[report.policyID] = {};
                }

                acc[report.policyID] = {
                    ...acc[report.policyID],
                    [reportID]: report,
                };
            }

            return acc;
        }, {});
    },
});

let allBetas: OnyxEntry<Beta[]>;
Onyx.connect({
    key: ONYXKEYS.BETAS,
    callback: (value) => (allBetas = value),
});

let allTransactions: OnyxCollection<Transaction> = {};
let reportsTransactions: Record<string, Transaction[]> = {};
Onyx.connect({
    key: ONYXKEYS.COLLECTION.TRANSACTION,
    waitForCollectionCallback: true,
    callback: (value) => {
        if (!value) {
            return;
        }
        allTransactions = Object.fromEntries(Object.entries(value).filter(([, transaction]) => transaction));

        reportsTransactions = Object.values(value).reduce<Record<string, Transaction[]>>((all, transaction) => {
            const reportsMap = all;
            if (!transaction?.reportID) {
                return reportsMap;
            }

            if (!reportsMap[transaction.reportID]) {
                reportsMap[transaction.reportID] = [];
            }
            reportsMap[transaction.reportID].push(transaction);

            return all;
        }, {});
    },
});

let allReportActions: OnyxCollection<ReportActions>;
Onyx.connect({
    key: ONYXKEYS.COLLECTION.REPORT_ACTIONS,
    waitForCollectionCallback: true,
    callback: (actions) => {
        if (!actions) {
            return;
        }
        allReportActions = actions;
    },
});

let allReportMetadata: OnyxCollection<ReportMetadata>;
const allReportMetadataKeyValue: Record<string, ReportMetadata> = {};
Onyx.connect({
    key: ONYXKEYS.COLLECTION.REPORT_METADATA,
    waitForCollectionCallback: true,
    callback: (value) => {
        if (!value) {
            return;
        }
        allReportMetadata = value;

        Object.entries(value).forEach(([reportID, reportMetadata]) => {
            if (!reportMetadata) {
                return;
            }

            const [, id] = reportID.split('_');
            allReportMetadataKeyValue[id] = reportMetadata;
        });
    },
});

let allReportNameValuePair: OnyxCollection<ReportNameValuePairs>;
Onyx.connect({
    key: ONYXKEYS.COLLECTION.REPORT_NAME_VALUE_PAIRS,
    waitForCollectionCallback: true,
    callback: (value) => {
        if (!value) {
            return;
        }
        allReportNameValuePair = value;
    },
});

let allReportsViolations: OnyxCollection<ReportViolations>;
Onyx.connect({
    key: ONYXKEYS.COLLECTION.REPORT_VIOLATIONS,
    waitForCollectionCallback: true,
    callback: (value) => {
        if (!value) {
            return;
        }
        allReportsViolations = value;
    },
});

let onboarding: OnyxEntry<Onboarding>;
Onyx.connect({
    key: ONYXKEYS.NVP_ONBOARDING,
    callback: (value) => (onboarding = value),
});

let delegateEmail = '';
Onyx.connect({
    key: ONYXKEYS.ACCOUNT,
    callback: (value) => {
        delegateEmail = value?.delegatedAccess?.delegate ?? '';
    },
});

let activePolicyID: OnyxEntry<string>;
Onyx.connect({
    key: ONYXKEYS.NVP_ACTIVE_POLICY_ID,
    callback: (value) => (activePolicyID = value),
});

let reportAttributesDerivedValue: ReportAttributesDerivedValue['reports'];
Onyx.connect({
    key: ONYXKEYS.DERIVED.REPORT_ATTRIBUTES,
    callback: (value) => {
        reportAttributesDerivedValue = value?.reports ?? {};
    },
});

let newGroupChatDraft: OnyxEntry<NewGroupChatDraft>;
Onyx.connect({
    key: ONYXKEYS.NEW_GROUP_CHAT_DRAFT,
    callback: (value) => (newGroupChatDraft = value),
});

let onboardingCompanySize: OnyxEntry<OnboardingCompanySize>;
Onyx.connect({
    key: ONYXKEYS.ONBOARDING_COMPANY_SIZE,
    callback: (value) => {
        onboardingCompanySize = value;
    },
});

let hiddenTranslation = '';
let unavailableTranslation = '';

Onyx.connect({
    key: ONYXKEYS.ARE_TRANSLATIONS_LOADING,
    initWithStoredValues: false,
    callback: (value) => {
        if (value ?? true) {
            return;
        }
        hiddenTranslation = translateLocal('common.hidden');
        unavailableTranslation = translateLocal('workspace.common.unavailable');
    },
});

function getCurrentUserAvatar(): AvatarSource | undefined {
    return currentUserPersonalDetails?.avatar;
}

function getCurrentUserDisplayNameOrEmail(): string | undefined {
    return currentUserPersonalDetails?.displayName ?? currentUserEmail;
}

function getChatType(report: OnyxInputOrEntry<Report> | Participant): ValueOf<typeof CONST.REPORT.CHAT_TYPE> | undefined {
    return report?.chatType;
}

/**
 * Get the report or draft report given a reportID
 */
function getReportOrDraftReport(reportID: string | undefined, searchReports?: SearchReport[]): OnyxEntry<Report> | SearchReport {
    const searchReport = searchReports?.find((report) => report.reportID === reportID);
    const onyxReport = allReports?.[`${ONYXKEYS.COLLECTION.REPORT}${reportID}`];
    return searchReport ?? onyxReport ?? allReportsDraft?.[`${ONYXKEYS.COLLECTION.REPORT_DRAFT}${reportID}`];
}

function reportTransactionsSelector(transactions: OnyxCollection<Transaction>, reportID: string | undefined): Transaction[] {
    if (!transactions || !reportID) {
        return [];
    }

    return Object.values(transactions).filter((transaction): transaction is Transaction => !!transaction && transaction.reportID === reportID);
}

function getReportTransactions(reportID: string | undefined, allReportsTransactions: Record<string, Transaction[]> = reportsTransactions): Transaction[] {
    if (!reportID) {
        return [];
    }

    return allReportsTransactions[reportID] ?? [];
}

/**
 * Check if a report is a draft report
 */
function isDraftReport(reportID: string | undefined): boolean {
    const draftReport = allReportsDraft?.[`${ONYXKEYS.COLLECTION.REPORT_DRAFT}${reportID}`];

    return !!draftReport;
}

/**
 * @private
 */
function isSearchReportArray(object: SearchReport[] | OnyxCollection<Report>): object is SearchReport[] {
    if (!Array.isArray(object)) {
        return false;
    }
    const firstItem = object.at(0);
    return firstItem !== undefined && 'private_isArchived' in firstItem;
}

/**
 * @private
 * Returns the report
 */
function getReport(reportID: string, reports: SearchReport[] | OnyxCollection<Report>): OnyxEntry<Report> | SearchReport {
    if (isSearchReportArray(reports)) {
        reports?.find((report) => report.reportID === reportID);
    } else {
        return reports?.[`${ONYXKEYS.COLLECTION.REPORT}${reportID}`];
    }
}

/**
 * Returns the report
 * @deprecated Get the data straight from Onyx
 */
function getReportNameValuePairs(reportID?: string, reportNameValuePairs: OnyxCollection<ReportNameValuePairs> = allReportNameValuePair): OnyxEntry<ReportNameValuePairs> {
    return reportNameValuePairs?.[`${ONYXKEYS.COLLECTION.REPORT_NAME_VALUE_PAIRS}${reportID}`];
}

/**
 * Returns the parentReport if the given report is a thread
 */
function getParentReport(report: OnyxEntry<Report>): OnyxEntry<Report> {
    if (!report?.parentReportID) {
        return undefined;
    }
    return getReport(report.parentReportID, allReports);
}

/**
 * Returns the root parentReport if the given report is nested.
 * Uses recursion to iterate any depth of nested reports.
 */

function getRootParentReport({
    report,
    reports,
    visitedReportIDs = new Set<string>(),
}: {
    report: OnyxEntry<Report>;
    reports?: SearchReport[];
    visitedReportIDs?: Set<string>;
}): OnyxEntry<Report> {
    if (!report) {
        return undefined;
    }

    // Returns the current report as the root report, because it does not have a parentReportID
    if (!report?.parentReportID) {
        return report;
    }

    // Detect and prevent an infinite loop caused by a cycle in the ancestry. This should normally
    // never happen
    if (visitedReportIDs.has(report.reportID)) {
        Log.alert('Report ancestry cycle detected.', {reportID: report.reportID, ancestry: Array.from(visitedReportIDs)});
        return undefined;
    }
    visitedReportIDs.add(report.reportID);

    const parentReport = getReportOrDraftReport(report?.parentReportID, reports);

    // Runs recursion to iterate a parent report
    return getRootParentReport({report: !isEmptyObject(parentReport) ? parentReport : undefined, visitedReportIDs, reports});
}

/**
 * Returns the policy of the report
 * @deprecated Get the data straight from Onyx - This will be fixed as part of https://github.com/Expensify/Expensify/issues/507850
 */
function getPolicy(policyID: string | undefined): OnyxEntry<Policy> {
    if (!allPolicies || !policyID) {
        return undefined;
    }
    return allPolicies[`${ONYXKEYS.COLLECTION.POLICY}${policyID}`];
}

/**
 * Get the policy type from a given report
 * @param policies must have Onyxkey prefix (i.e 'policy_') for keys
 */
function getPolicyType(report: OnyxInputOrEntry<Report>, policies: OnyxCollection<Policy>): string {
    return policies?.[`${ONYXKEYS.COLLECTION.POLICY}${report?.policyID}`]?.type ?? '';
}

/**
 * Get the policy name from a given report
 */
function getPolicyName({report, returnEmptyIfNotFound = false, policy, policies, reports}: GetPolicyNameParams): string {
    const noPolicyFound = returnEmptyIfNotFound ? '' : unavailableTranslation;
    const parentReport = report ? getRootParentReport({report, reports}) : undefined;

    if (isEmptyObject(report) || (isEmptyObject(policies) && isEmptyObject(allPolicies) && !report?.policyName && !parentReport?.policyName)) {
        return noPolicyFound;
    }
    const finalPolicy = (() => {
        if (isEmptyObject(policy)) {
            if (policies) {
                return policies.find((p) => p.id === report.policyID);
            }
            return allPolicies?.[`${ONYXKEYS.COLLECTION.POLICY}${report.policyID}`];
        }
        return policy ?? policies?.find((p) => p.id === report.policyID);
    })();

    // Rooms send back the policy name with the reportSummary,
    // since they can also be accessed by people who aren't in the workspace
    // eslint-disable-next-line @typescript-eslint/prefer-nullish-coalescing
    const policyName = finalPolicy?.name || report?.policyName || report?.oldPolicyName || parentReport?.policyName || parentReport?.oldPolicyName || noPolicyFound;

    return policyName;
}

/**
 * Returns the concatenated title for the PrimaryLogins of a report
 */
function getReportParticipantsTitle(accountIDs: number[]): string {
    // Somehow it's possible for the logins coming from report.participantAccountIDs to contain undefined values so we use .filter(Boolean) to remove them.
    return accountIDs.filter(Boolean).join(', ');
}

/**
 * Checks if a report is a chat report.
 */
function isChatReport(report: OnyxEntry<Report>): boolean {
    return report?.type === CONST.REPORT.TYPE.CHAT;
}

function isInvoiceReport(reportOrID: OnyxInputOrEntry<Report> | SearchReport | string): boolean {
    const report = typeof reportOrID === 'string' ? (getReport(reportOrID, allReports) ?? null) : reportOrID;
    return report?.type === CONST.REPORT.TYPE.INVOICE;
}

function isFinancialReportsForBusinesses(report: OnyxEntry<Report>): boolean {
    return report?.type === CONST.REPORT.TYPE.EXPENSE || report?.type === CONST.REPORT.TYPE.INVOICE;
}

function isNewDotInvoice(invoiceRoomID: string | undefined): boolean {
    if (!invoiceRoomID) {
        return false;
    }

    return isInvoiceRoom(getReport(invoiceRoomID, allReports));
}

/**
 * Checks if the report with supplied ID has been approved or not
 */
function isReportIDApproved(reportID: string | undefined) {
    if (!reportID) {
        return;
    }
    const report = getReport(reportID, allReports);
    if (!report) {
        return;
    }
    return isReportApproved({report});
}

/**
 * Checks if a report is an Expense report.
 */
function isExpenseReport(reportOrID: OnyxInputOrEntry<Report> | SearchReport | string): boolean {
    const report = typeof reportOrID === 'string' ? (getReport(reportOrID, allReports) ?? null) : reportOrID;
    return report?.type === CONST.REPORT.TYPE.EXPENSE;
}

/**
 * Checks if a report is an IOU report using report or reportID
 */
function isIOUReport(reportOrID: OnyxInputOrEntry<Report> | SearchReport | string): boolean {
    const report = typeof reportOrID === 'string' ? (getReport(reportOrID, allReports) ?? null) : reportOrID;
    return report?.type === CONST.REPORT.TYPE.IOU;
}

/**
 * Checks if a report is an IOU report using report
 */
function isIOUReportUsingReport(report: OnyxEntry<Report>): report is Report {
    return report?.type === CONST.REPORT.TYPE.IOU;
}

/**
 * Checks if a report is a task report.
 */
function isTaskReport(report: OnyxInputOrEntry<Report>): boolean {
    return report?.type === CONST.REPORT.TYPE.TASK;
}

/**
 * Checks if a task has been cancelled
 * When a task is deleted, the parentReportAction is updated to have a isDeletedParentAction deleted flag
 * This is because when you delete a task, we still allow you to chat on the report itself
 * There's another situation where you don't have access to the parentReportAction (because it was created in a chat you don't have access to)
 * In this case, we have added the key to the report itself
 */
function isCanceledTaskReport(report: OnyxInputOrEntry<Report>, parentReportAction: OnyxInputOrEntry<ReportAction> = null): boolean {
    if (!isEmptyObject(parentReportAction) && (getReportActionMessageReportUtils(parentReportAction)?.isDeletedParentAction ?? false)) {
        return true;
    }

    if (!isEmptyObject(report) && report?.isDeletedParentAction) {
        return true;
    }

    return false;
}

/**
 * Checks if a report is an open task report.
 *
 * @param parentReportAction - The parent report action of the report (Used to check if the task has been canceled)
 */
function isOpenTaskReport(report: OnyxInputOrEntry<Report>, parentReportAction: OnyxInputOrEntry<ReportAction> = null): boolean {
    return (
        isTaskReport(report) && !isCanceledTaskReport(report, parentReportAction) && report?.stateNum === CONST.REPORT.STATE_NUM.OPEN && report?.statusNum === CONST.REPORT.STATUS_NUM.OPEN
    );
}

/**
 * Checks if a report is a completed task report.
 */
function isCompletedTaskReport(report: OnyxEntry<Report>): boolean {
    return isTaskReport(report) && report?.stateNum === CONST.REPORT.STATE_NUM.APPROVED && report?.statusNum === CONST.REPORT.STATUS_NUM.APPROVED;
}

/**
 * Checks if the current user is the manager of the supplied report
 */
function isReportManager(report: OnyxEntry<Report>): boolean {
    return !!(report && report.managerID === currentUserAccountID);
}

/**
 * Checks if the supplied report has been approved
 */
function isReportApproved({report, parentReportAction = undefined}: {report: OnyxInputOrEntry<Report>; parentReportAction?: OnyxEntry<ReportAction> | undefined}): boolean {
    if (!report) {
        return parentReportAction?.childStateNum === CONST.REPORT.STATE_NUM.APPROVED && parentReportAction?.childStatusNum === CONST.REPORT.STATUS_NUM.APPROVED;
    }
    return report?.stateNum === CONST.REPORT.STATE_NUM.APPROVED && report?.statusNum === CONST.REPORT.STATUS_NUM.APPROVED;
}

/**
 * Checks if the supplied report has been manually reimbursed
 */
function isReportManuallyReimbursed(report: OnyxEntry<Report>): boolean {
    return report?.stateNum === CONST.REPORT.STATE_NUM.APPROVED && report?.statusNum === CONST.REPORT.STATUS_NUM.REIMBURSED;
}

/**
 * Checks if the supplied report is an expense report in Open state and status.
 */
function isOpenExpenseReport(report: OnyxInputOrEntry<Report>): boolean {
    return isExpenseReport(report) && report?.stateNum === CONST.REPORT.STATE_NUM.OPEN && report?.statusNum === CONST.REPORT.STATUS_NUM.OPEN;
}

/**
 * Checks if the supplied report has a member with the array passed in params.
 */
function hasParticipantInArray(report: OnyxEntry<Report>, memberAccountIDs: number[]) {
    if (!report?.participants) {
        return false;
    }

    const memberAccountIDsSet = new Set(memberAccountIDs);

    for (const accountID in report.participants) {
        if (memberAccountIDsSet.has(Number(accountID))) {
            return true;
        }
    }

    return false;
}

/**
 * Whether the Money Request report is settled
 */
function isSettled(reportOrID: OnyxInputOrEntry<Report> | SearchReport | string | undefined, reports?: SearchReport[] | OnyxCollection<Report>): boolean {
    if (!reportOrID) {
        return false;
    }
    const report = typeof reportOrID === 'string' ? (getReport(reportOrID, reports ?? allReports) ?? null) : reportOrID;
    if (!report) {
        return false;
    }

    if (isEmptyObject(report)) {
        return false;
    }

    // In case the payment is scheduled and we are waiting for the payee to set up their wallet,
    // consider the report as paid as well.
    if (report.isWaitingOnBankAccount && report.statusNum === CONST.REPORT.STATUS_NUM.APPROVED) {
        return false;
    }

    return report?.statusNum === CONST.REPORT.STATUS_NUM.REIMBURSED;
}

/**
 * Whether the current user is the submitter of the report
 */
function isCurrentUserSubmitter(report: OnyxEntry<Report>): boolean {
    return !!report && report.ownerAccountID === currentUserAccountID;
}

/**
 * Whether the provided report is an Admin room
 */
function isAdminRoom(report: OnyxEntry<Report>): boolean {
    return getChatType(report) === CONST.REPORT.CHAT_TYPE.POLICY_ADMINS;
}

/**
 * Whether the provided report is an Admin-only posting room
 */
function isAdminsOnlyPostingRoom(report: OnyxEntry<Report>): boolean {
    return report?.writeCapability === CONST.REPORT.WRITE_CAPABILITIES.ADMINS;
}

/**
 * Whether the provided report is a Announce room
 */
function isAnnounceRoom(report: OnyxEntry<Report>): boolean {
    return getChatType(report) === CONST.REPORT.CHAT_TYPE.POLICY_ANNOUNCE;
}

/**
 * Whether the provided report is a default room
 */
function isDefaultRoom(report: OnyxEntry<Report>): boolean {
    return CONST.DEFAULT_POLICY_ROOM_CHAT_TYPES.some((type) => type === getChatType(report));
}

/**
 * Whether the provided report is a Domain room
 */
function isDomainRoom(report: OnyxEntry<Report>): boolean {
    return getChatType(report) === CONST.REPORT.CHAT_TYPE.DOMAIN_ALL;
}

/**
 * Whether the provided report is a user created policy room
 */
function isUserCreatedPolicyRoom(report: OnyxEntry<Report>): boolean {
    return getChatType(report) === CONST.REPORT.CHAT_TYPE.POLICY_ROOM;
}

/**
 * Whether the provided report is a Policy Expense chat.
 */
function isPolicyExpenseChat(option: OnyxInputOrEntry<Report> | OptionData | Participant): boolean {
    return getChatType(option) === CONST.REPORT.CHAT_TYPE.POLICY_EXPENSE_CHAT || !!(option && typeof option === 'object' && 'isPolicyExpenseChat' in option && option.isPolicyExpenseChat);
}

function isInvoiceRoom(report: OnyxEntry<Report>): boolean {
    return getChatType(report) === CONST.REPORT.CHAT_TYPE.INVOICE;
}

function isInvoiceRoomWithID(reportID?: string): boolean {
    if (!reportID) {
        return false;
    }
    const report = getReport(reportID, allReports);
    return isInvoiceRoom(report);
}

/**
 * Checks if a report is a completed task report.
 */
function isTripRoom(report: OnyxEntry<Report>): boolean {
    return isChatReport(report) && getChatType(report) === CONST.REPORT.CHAT_TYPE.TRIP_ROOM;
}

function isIndividualInvoiceRoom(report: OnyxEntry<Report>): boolean {
    return isInvoiceRoom(report) && report?.invoiceReceiver?.type === CONST.REPORT.INVOICE_RECEIVER_TYPE.INDIVIDUAL;
}

function isBusinessInvoiceRoom(report: OnyxEntry<Report>): boolean {
    return isInvoiceRoom(report) && report?.invoiceReceiver?.type === CONST.REPORT.INVOICE_RECEIVER_TYPE.BUSINESS;
}

function isCurrentUserInvoiceReceiver(report: OnyxEntry<Report>): boolean {
    if (report?.invoiceReceiver?.type === CONST.REPORT.INVOICE_RECEIVER_TYPE.INDIVIDUAL) {
        return currentUserAccountID === report.invoiceReceiver.accountID;
    }

    if (report?.invoiceReceiver?.type === CONST.REPORT.INVOICE_RECEIVER_TYPE.BUSINESS) {
        // This will be fixed as part of https://github.com/Expensify/Expensify/issues/507850
        // eslint-disable-next-line deprecation/deprecation
        const policy = getPolicy(report.invoiceReceiver.policyID);
        return isPolicyAdminPolicyUtils(policy);
    }

    return false;
}

/**
 * Whether the provided report belongs to a Control policy and is an expense chat
 */
function isControlPolicyExpenseChat(report: OnyxEntry<Report>): boolean {
    return isPolicyExpenseChat(report) && getPolicyType(report, allPolicies) === CONST.POLICY.TYPE.CORPORATE;
}

/**
 * Whether the provided policyType is a Free, Collect or Control policy type
 */
function isGroupPolicy(policyType: string): boolean {
    return policyType === CONST.POLICY.TYPE.CORPORATE || policyType === CONST.POLICY.TYPE.TEAM;
}

/**
 * Whether the provided report belongs to a Free, Collect or Control policy
 */
function isReportInGroupPolicy(report: OnyxInputOrEntry<Report>, policy?: OnyxInputOrEntry<Policy>): boolean {
    const policyType = policy?.type ?? getPolicyType(report, allPolicies);
    return isGroupPolicy(policyType);
}

/**
 * Whether the provided report belongs to a Control or Collect policy
 */
function isPaidGroupPolicy(report: OnyxEntry<Report>): boolean {
    const policyType = getPolicyType(report, allPolicies);
    return policyType === CONST.POLICY.TYPE.CORPORATE || policyType === CONST.POLICY.TYPE.TEAM;
}

/**
 * Whether the provided report belongs to a Control or Collect policy and is an expense chat
 */
function isPaidGroupPolicyExpenseChat(report: OnyxEntry<Report>): boolean {
    return isPolicyExpenseChat(report) && isPaidGroupPolicy(report);
}

/**
 * Whether the provided report belongs to a Control policy and is an expense report
 */
function isControlPolicyExpenseReport(report: OnyxEntry<Report>): boolean {
    return isExpenseReport(report) && getPolicyType(report, allPolicies) === CONST.POLICY.TYPE.CORPORATE;
}

/**
 * Whether the provided report belongs to a Control or Collect policy and is an expense report
 */
function isPaidGroupPolicyExpenseReport(report: OnyxEntry<Report>): boolean {
    return isExpenseReport(report) && isPaidGroupPolicy(report);
}

/**
 * Checks if the supplied report is an invoice report in Open state and status.
 */
function isOpenInvoiceReport(report: OnyxEntry<Report>): boolean {
    return isInvoiceReport(report) && report?.statusNum === CONST.REPORT.STATUS_NUM.OPEN;
}

/**
 * Whether the provided report is a chat room
 */
function isChatRoom(report: OnyxEntry<Report>): boolean {
    return isUserCreatedPolicyRoom(report) || isDefaultRoom(report) || isInvoiceRoom(report) || isTripRoom(report);
}

/**
 * Whether the provided report is a public room
 */
function isPublicRoom(report: OnyxEntry<Report>): boolean {
    return report?.visibility === CONST.REPORT.VISIBILITY.PUBLIC || report?.visibility === CONST.REPORT.VISIBILITY.PUBLIC_ANNOUNCE;
}

/**
 * Whether the provided report is a public announce room
 */
function isPublicAnnounceRoom(report: OnyxEntry<Report>): boolean {
    return report?.visibility === CONST.REPORT.VISIBILITY.PUBLIC_ANNOUNCE;
}

/**
 * If the report is a policy expense, the route should be for adding bank account for that policy
 * else since the report is a personal IOU, the route should be for personal bank account.
 */
function getBankAccountRoute(report: OnyxEntry<Report>): Route {
    if (isPolicyExpenseChat(report)) {
        return ROUTES.BANK_ACCOUNT_WITH_STEP_TO_OPEN.getRoute(report?.policyID, undefined, Navigation.getActiveRoute());
    }

    if (isInvoiceRoom(report) && report?.invoiceReceiver?.type === CONST.REPORT.INVOICE_RECEIVER_TYPE.BUSINESS) {
        const invoiceReceiverPolicy = allPolicies?.[`${ONYXKEYS.COLLECTION.POLICY}${report?.invoiceReceiver?.policyID}`];
        if (invoiceReceiverPolicy?.areInvoicesEnabled) {
            return ROUTES.WORKSPACE_INVOICES.getRoute(report?.invoiceReceiver?.policyID);
        }
    }

    return ROUTES.SETTINGS_ADD_BANK_ACCOUNT.route;
}

/**
 * Check if personal detail of accountID is empty or optimistic data
 */
function isOptimisticPersonalDetail(accountID: number): boolean {
    return isEmptyObject(allPersonalDetails?.[accountID]) || !!allPersonalDetails?.[accountID]?.isOptimisticPersonalDetail;
}

/**
 * Checks if a report is a task report from a policy expense chat.
 */
function isWorkspaceTaskReport(report: OnyxEntry<Report>): boolean {
    if (!isTaskReport(report)) {
        return false;
    }
    const parentReport = report?.parentReportID ? getReport(report?.parentReportID, allReports) : undefined;
    return isPolicyExpenseChat(parentReport);
}

/**
 * Returns true if report has a parent
 */
function isThread(report: OnyxInputOrEntry<Report>): report is Thread {
    return !!(report?.parentReportID && report?.parentReportActionID);
}

/**
 * Returns true if report is of type chat and has a parent and is therefore a Thread.
 */
function isChatThread(report: OnyxInputOrEntry<Report>): report is Thread {
    return isThread(report) && report?.type === CONST.REPORT.TYPE.CHAT;
}

function isDM(report: OnyxEntry<Report>): boolean {
    return isChatReport(report) && !getChatType(report) && !isThread(report);
}

function isSelfDM(report: OnyxInputOrEntry<Report>): boolean {
    return getChatType(report) === CONST.REPORT.CHAT_TYPE.SELF_DM;
}

function isGroupChat(report: OnyxEntry<Report> | Partial<Report>): boolean {
    return getChatType(report) === CONST.REPORT.CHAT_TYPE.GROUP;
}

/**
 * Only returns true if this is the Expensify DM report.
 *
 * Note that this chat is no longer used for new users. We still need this function for users who have this chat.
 */
function isSystemChat(report: OnyxEntry<Report>): boolean {
    return getChatType(report) === CONST.REPORT.CHAT_TYPE.SYSTEM;
}

function getDefaultNotificationPreferenceForReport(report: OnyxEntry<Report>): ValueOf<typeof CONST.REPORT.NOTIFICATION_PREFERENCE> {
    if (isAnnounceRoom(report)) {
        return CONST.REPORT.NOTIFICATION_PREFERENCE.ALWAYS;
    }
    if (isPublicRoom(report)) {
        return CONST.REPORT.NOTIFICATION_PREFERENCE.DAILY;
    }
    if (!getChatType(report) || isGroupChat(report)) {
        return CONST.REPORT.NOTIFICATION_PREFERENCE.ALWAYS;
    }
    if (isAdminRoom(report) || isPolicyExpenseChat(report) || isInvoiceRoom(report)) {
        return CONST.REPORT.NOTIFICATION_PREFERENCE.ALWAYS;
    }
    if (isSelfDM(report)) {
        return CONST.REPORT.NOTIFICATION_PREFERENCE.MUTE;
    }
    return CONST.REPORT.NOTIFICATION_PREFERENCE.DAILY;
}

/**
 * Get the notification preference given a report. This should ALWAYS default to 'hidden'. Do not change this!
 */
function getReportNotificationPreference(report: OnyxEntry<Report>): ValueOf<typeof CONST.REPORT.NOTIFICATION_PREFERENCE> {
    const participant = currentUserAccountID ? report?.participants?.[currentUserAccountID] : undefined;
    return participant?.notificationPreference ?? CONST.REPORT.NOTIFICATION_PREFERENCE.HIDDEN;
}

/**
 * Only returns true if this is our main 1:1 DM report with Concierge.
 */
function isConciergeChatReport(report: OnyxInputOrEntry<Report>): boolean {
    return !!report && report?.reportID === conciergeReportID;
}

function findSelfDMReportID(): string | undefined {
    if (!allReports) {
        return;
    }

    const selfDMReport = Object.values(allReports).find((report) => isSelfDM(report) && !isThread(report));
    return selfDMReport?.reportID;
}

/**
 * Checks if the supplied report is from a policy or is an invoice report from a policy
 */
function isPolicyRelatedReport(report: OnyxEntry<Report>, policyID?: string) {
    return report?.policyID === policyID || !!(report?.invoiceReceiver && 'policyID' in report.invoiceReceiver && report.invoiceReceiver.policyID === policyID);
}

/**
 * Checks if the supplied report belongs to workspace based on the provided params. If the report's policyID is _FAKE_ or has no value, it means this report is a DM.
 * In this case report and workspace members must be compared to determine whether the report belongs to the workspace.
 */
function doesReportBelongToWorkspace(report: OnyxEntry<Report>, policyMemberAccountIDs: number[], policyID?: string) {
    return (
        isConciergeChatReport(report) ||
        (report?.policyID === CONST.POLICY.ID_FAKE || !report?.policyID ? hasParticipantInArray(report, policyMemberAccountIDs) : isPolicyRelatedReport(report, policyID))
    );
}

/**
 * Given an array of reports, return them filtered by a policyID and policyMemberAccountIDs.
 */
function filterReportsByPolicyIDAndMemberAccountIDs(reports: Array<OnyxEntry<Report>>, policyMemberAccountIDs: number[] = [], policyID?: string) {
    return reports.filter((report) => !!report && doesReportBelongToWorkspace(report, policyMemberAccountIDs, policyID));
}

/**
 * Returns true if report is still being processed
 */
function isProcessingReport(report: OnyxEntry<Report>): boolean {
    return report?.stateNum === CONST.REPORT.STATE_NUM.SUBMITTED && report?.statusNum === CONST.REPORT.STATUS_NUM.SUBMITTED;
}

function isOpenReport(report: OnyxEntry<Report>): boolean {
    return report?.stateNum === CONST.REPORT.STATE_NUM.OPEN && report?.statusNum === CONST.REPORT.STATUS_NUM.OPEN;
}

/**
 * Determines if a report requires manual submission based on policy settings and report state
 */
function requiresManualSubmission(report: OnyxEntry<Report>, policy: OnyxEntry<Policy>): boolean {
    const isManualSubmitEnabled = getCorrectedAutoReportingFrequency(policy) === CONST.POLICY.AUTO_REPORTING_FREQUENCIES.MANUAL;

    // The report needs manual submission if manual submit is enabled in the policy or the report is open in a Submit & Close policy with no approvers
    return isManualSubmitEnabled || (isOpenReport(report) && isInstantSubmitEnabled(policy) && isSubmitAndClose(policy));
}

function isAwaitingFirstLevelApproval(report: OnyxEntry<Report>): boolean {
    if (!report) {
        return false;
    }

    // This will be fixed as part of https://github.com/Expensify/Expensify/issues/507850
    // eslint-disable-next-line deprecation/deprecation
    const submitsToAccountID = getSubmitToAccountID(getPolicy(report.policyID), report);

    return isProcessingReport(report) && submitsToAccountID === report.managerID;
}

/**
 * Pushes optimistic transaction violations to OnyxData for the given policy and categories onyx update.
 *
 * @param policyUpdate Changed policy properties, if none pass empty object
 * @param policyCategoriesUpdate Changed categories properties, if none pass empty object
 */
function pushTransactionViolationsOnyxData(
    onyxData: OnyxData,
    policyID: string,
    policyTagLists: PolicyTagLists,
    policyCategories: PolicyCategories,
    allTransactionViolations: OnyxCollection<TransactionViolations>,
    policyUpdate: Partial<Policy> = {},
    policyCategoriesUpdate: Record<string, Partial<PolicyCategory>> = {},
): OnyxData {
    if (isEmptyObject(policyUpdate) && isEmptyObject(policyCategoriesUpdate)) {
        return onyxData;
    }
    const optimisticPolicyCategories = Object.keys(policyCategories).reduce<Record<string, PolicyCategory>>((acc, categoryName) => {
        acc[categoryName] = {...policyCategories[categoryName], ...(policyCategoriesUpdate?.[categoryName] ?? {})};
        return acc;
    }, {}) as PolicyCategories;

    const optimisticPolicy = {...allPolicies?.[`${ONYXKEYS.COLLECTION.POLICY}${policyID}`], ...policyUpdate} as Policy;
    const hasDependentTags = hasDependentTagsPolicyUtils(optimisticPolicy, policyTagLists);

    getAllPolicyReports(policyID).forEach((report) => {
        const isReportAnInvoice = isInvoiceReport(report);
        if (!report?.reportID || isReportAnInvoice) {
            return;
        }

        getReportTransactions(report.reportID).forEach((transaction: Transaction) => {
            const transactionViolations = allTransactionViolations?.[`${ONYXKEYS.COLLECTION.TRANSACTION_VIOLATIONS}${transaction.transactionID}`] ?? [];

            const optimisticTransactionViolations = ViolationsUtils.getViolationsOnyxData(
                transaction,
                transactionViolations,
                optimisticPolicy,
                policyTagLists,
                optimisticPolicyCategories,
                hasDependentTags,
                isReportAnInvoice,
            );

            if (optimisticTransactionViolations) {
                onyxData?.optimisticData?.push(optimisticTransactionViolations);
                onyxData?.failureData?.push({
                    onyxMethod: Onyx.METHOD.SET,
                    key: `${ONYXKEYS.COLLECTION.TRANSACTION_VIOLATIONS}${transaction.transactionID}`,
                    value: transactionViolations,
                });
            }
        });
    });
    return onyxData;
}

/**
 * Check if the report is a single chat report that isn't a thread
 * and personal detail of participant is optimistic data
 */
function shouldDisableDetailPage(report: OnyxEntry<Report>): boolean {
    if (isChatRoom(report) || isPolicyExpenseChat(report) || isChatThread(report) || isTaskReport(report)) {
        return false;
    }
    if (isOneOnOneChat(report)) {
        const participantAccountIDs = Object.keys(report?.participants ?? {})
            .map(Number)
            .filter((accountID) => accountID !== currentUserAccountID);
        return isOptimisticPersonalDetail(participantAccountIDs.at(0) ?? -1);
    }
    return false;
}

/**
 * Returns true if this report has only one participant and it's an Expensify account.
 */
function isExpensifyOnlyParticipantInReport(report: OnyxEntry<Report>): boolean {
    const otherParticipants = Object.keys(report?.participants ?? {})
        .map(Number)
        .filter((accountID) => accountID !== currentUserAccountID);
    return otherParticipants.length === 1 && otherParticipants.some((accountID) => CONST.EXPENSIFY_ACCOUNT_IDS.includes(accountID));
}

/**
 * Returns whether a given report can have tasks created in it.
 * We only prevent the task option if it's a DM/group-DM and the other users are all special Expensify accounts
 *
 */
function canCreateTaskInReport(report: OnyxEntry<Report>): boolean {
    const otherParticipants = Object.keys(report?.participants ?? {})
        .map(Number)
        .filter((accountID) => accountID !== currentUserAccountID);
    const areExpensifyAccountsOnlyOtherParticipants = otherParticipants.length >= 1 && otherParticipants.every((accountID) => CONST.EXPENSIFY_ACCOUNT_IDS.includes(accountID));
    if (areExpensifyAccountsOnlyOtherParticipants && isDM(report)) {
        return false;
    }

    return true;
}

/**
 * For all intents and purposes a report that has no notificationPreference at all should be considered "hidden".
 * We will remove the 'hidden' field entirely once the backend changes for https://github.com/Expensify/Expensify/issues/450891 are done.
 */
function isHiddenForCurrentUser(notificationPreference: string | null | undefined): boolean;
function isHiddenForCurrentUser(report: OnyxEntry<Report>): boolean;
function isHiddenForCurrentUser(reportOrPreference: OnyxEntry<Report> | string | null | undefined): boolean {
    if (typeof reportOrPreference === 'object' && reportOrPreference !== null) {
        const notificationPreference = getReportNotificationPreference(reportOrPreference);
        return isHiddenForCurrentUser(notificationPreference);
    }
    if (reportOrPreference === undefined || reportOrPreference === null || reportOrPreference === '') {
        return true;
    }
    return reportOrPreference === CONST.REPORT.NOTIFICATION_PREFERENCE.HIDDEN;
}

/**
 * Returns true if there are any guides accounts (team.expensify.com) in a list of accountIDs
 * by cross-referencing the accountIDs with personalDetails since guides that are participants
 * of the user's chats should have their personal details in Onyx.
 */
function hasExpensifyGuidesEmails(accountIDs: number[]): boolean {
    return accountIDs.some((accountID) => Str.extractEmailDomain(allPersonalDetails?.[accountID]?.login ?? '') === CONST.EMAIL.GUIDES_DOMAIN);
}

function getMostRecentlyVisitedReport(reports: Array<OnyxEntry<Report>>, reportMetadata: OnyxCollection<ReportMetadata>): OnyxEntry<Report> {
    const filteredReports = reports.filter((report) => {
        const shouldKeep = !isChatThread(report) || !isHiddenForCurrentUser(report);
        return shouldKeep && !!report?.reportID && !!(reportMetadata?.[`${ONYXKEYS.COLLECTION.REPORT_METADATA}${report.reportID}`]?.lastVisitTime ?? report?.lastReadTime);
    });
    return lodashMaxBy(filteredReports, (a) => [reportMetadata?.[`${ONYXKEYS.COLLECTION.REPORT_METADATA}${a?.reportID}`]?.lastVisitTime ?? '', a?.lastReadTime ?? '']);
}

/**
 * This function is used to find the last accessed report and we don't need to subscribe the data in the UI.
 * So please use `Onyx.connectWithoutView()` to get the necessary data when we remove the `Onyx.connect()`
 */
function findLastAccessedReport(ignoreDomainRooms: boolean, openOnAdminRoom = false, policyID?: string, excludeReportID?: string): OnyxEntry<Report> {
    // If it's the user's first time using New Expensify, then they could either have:
    //   - just a Concierge report, if so we'll return that
    //   - their Concierge report, and a separate report that must have deeplinked them to the app before they created their account.
    // If it's the latter, we'll use the deeplinked report over the Concierge report,
    // since the Concierge report would be incorrectly selected over the deep-linked report in the logic below.

    const policyMemberAccountIDs = getPolicyEmployeeListByIdWithoutCurrentUser(allPolicies, policyID, currentUserAccountID);

    let reportsValues = Object.values(allReports ?? {});

    if (!!policyID || policyMemberAccountIDs.length > 0) {
        reportsValues = filterReportsByPolicyIDAndMemberAccountIDs(reportsValues, policyMemberAccountIDs, policyID);
    }

    let adminReport: OnyxEntry<Report>;
    if (openOnAdminRoom) {
        adminReport = reportsValues.find((report) => {
            const chatType = getChatType(report);
            return chatType === CONST.REPORT.CHAT_TYPE.POLICY_ADMINS;
        });
    }
    if (adminReport) {
        return adminReport;
    }

    // eslint-disable-next-line @typescript-eslint/prefer-nullish-coalescing
    const shouldFilter = excludeReportID || ignoreDomainRooms;
    if (shouldFilter) {
        reportsValues = reportsValues.filter((report) => {
            if (excludeReportID && report?.reportID === excludeReportID) {
                return false;
            }

            // We allow public announce rooms, admins, and announce rooms through since we bypass the default rooms beta for them.
            // Check where findLastAccessedReport is called in MainDrawerNavigator.js for more context.
            // Domain rooms are now the only type of default room that are on the defaultRooms beta.
            if (ignoreDomainRooms && isDomainRoom(report) && !hasExpensifyGuidesEmails(Object.keys(report?.participants ?? {}).map(Number))) {
                return false;
            }

            return true;
        });
    }

    // Filter out the system chat (Expensify chat) because the composer is disabled in it,
    // and it prompts the user to use the Concierge chat instead.
    reportsValues =
        reportsValues.filter((report) => {
            const reportNameValuePairs = allReportNameValuePair?.[`${ONYXKEYS.COLLECTION.REPORT_NAME_VALUE_PAIRS}${report?.reportID}`];
            return !isSystemChat(report) && !isArchivedReport(reportNameValuePairs);
        }) ?? [];

    // At least two reports remain: self DM and Concierge chat.
    // Return the most recently visited report. Get the last read report from the report metadata.
    // If allReportMetadata is empty we'll return most recent report owned by user
    if (isEmptyObject(allReportMetadata)) {
        const ownedReports = reportsValues.filter((report) => report?.ownerAccountID === currentUserAccountID);
        if (ownedReports.length > 0) {
            return lodashMaxBy(ownedReports, (a) => a?.lastReadTime ?? '');
        }
        return lodashMaxBy(reportsValues, (a) => a?.lastReadTime ?? '');
    }
    return getMostRecentlyVisitedReport(reportsValues, allReportMetadata);
}

/**
 * Whether the provided report has expenses
 */
function hasExpenses(reportID?: string, transactions?: SearchTransaction[] | Array<OnyxEntry<Transaction>>): boolean {
    if (transactions) {
        return !!transactions?.find((transaction) => transaction?.reportID === reportID);
    }
    return !!Object.values(allTransactions ?? {}).find((transaction) => transaction?.reportID === reportID);
}

/**
 * Whether the provided report is a closed expense report with no expenses
 */
function isClosedExpenseReportWithNoExpenses(report: OnyxEntry<Report>, transactions?: SearchTransaction[] | Array<OnyxEntry<Transaction>>): boolean {
    return report?.statusNum === CONST.REPORT.STATUS_NUM.CLOSED && isExpenseReport(report) && !hasExpenses(report.reportID, transactions);
}

/**
 * Whether the provided report is an archived room
 */
function isArchivedNonExpenseReport(report: OnyxInputOrEntry<Report> | SearchReport, isReportArchived = false): boolean {
    return isReportArchived && !(isExpenseReport(report) || isExpenseRequest(report));
}

/**
 * Whether the provided report is an archived report
 */
// eslint-disable-next-line @typescript-eslint/no-unused-vars
function isArchivedReport(reportNameValuePairs?: OnyxInputOrEntry<ReportNameValuePairs>): boolean {
    return !!reportNameValuePairs?.private_isArchived;
}

/**
 * Whether the report with the provided reportID is an archived non-expense report
 */
function isArchivedNonExpenseReportWithID(report?: OnyxInputOrEntry<Report>, isReportArchived = false) {
    if (!report) {
        return false;
    }
    return !(isExpenseReport(report) || isExpenseRequest(report)) && isReportArchived;
}

/**
 * Whether the provided report is a closed report
 */
function isClosedReport(report: OnyxInputOrEntry<Report> | SearchReport): boolean {
    return report?.statusNum === CONST.REPORT.STATUS_NUM.CLOSED;
}

/**
 * Whether the provided report is the admin's room
 */
function isJoinRequestInAdminRoom(report: OnyxEntry<Report>): boolean {
    if (!report) {
        return false;
    }
    // If this policy isn't owned by Expensify,
    // Account manager/guide should not have the workspace join request pinned to their LHN,
    // since they are not a part of the company, and should not action it on their behalf.
    if (report.policyID) {
        // This will be fixed as part of https://github.com/Expensify/Expensify/issues/507850
        // eslint-disable-next-line deprecation/deprecation
        const policy = getPolicy(report.policyID);
        if (!isExpensifyTeam(policy?.owner) && isExpensifyTeam(currentUserPersonalDetails?.login)) {
            return false;
        }
    }
    return isActionableJoinRequestPending(report.reportID);
}

/**
 * Checks if the user has auditor permission in the provided report
 */
function isAuditor(report: OnyxEntry<Report>): boolean {
    if (report?.policyID) {
        // This will be fixed as part of https://github.com/Expensify/Expensify/issues/507850
        // eslint-disable-next-line deprecation/deprecation
        const policy = getPolicy(report.policyID);
        return isPolicyAuditor(policy);
    }

    if (Array.isArray(report?.permissions) && report?.permissions.length > 0) {
        return report?.permissions?.includes(CONST.REPORT.PERMISSIONS.AUDITOR);
    }

    return false;
}

/**
 * Checks if the user can write in the provided report
 */
function canWriteInReport(report: OnyxEntry<Report>): boolean {
    if (Array.isArray(report?.permissions) && report?.permissions.length > 0 && !report?.permissions?.includes(CONST.REPORT.PERMISSIONS.AUDITOR)) {
        return report?.permissions?.includes(CONST.REPORT.PERMISSIONS.WRITE);
    }

    return true;
}

/**
 * Checks if the current user is allowed to comment on the given report.
 */
function isAllowedToComment(report: OnyxEntry<Report>): boolean {
    if (!canWriteInReport(report)) {
        return false;
    }

    // Default to allowing all users to post
    const capability = report?.writeCapability ?? CONST.REPORT.WRITE_CAPABILITIES.ALL;

    if (capability === CONST.REPORT.WRITE_CAPABILITIES.ALL) {
        return true;
    }

    // If unauthenticated user opens public chat room using deeplink, they do not have policies available and they cannot comment
    if (!allPolicies) {
        return false;
    }

    // If we've made it here, commenting on this report is restricted.
    // If the user is an admin, allow them to post.
    const policy = allPolicies[`${ONYXKEYS.COLLECTION.POLICY}${report?.policyID}`];
    return policy?.role === CONST.POLICY.ROLE.ADMIN;
}

/**
 * Checks if the current user is the admin of the policy given the policy expense chat.
 */
function isPolicyExpenseChatAdmin(report: OnyxEntry<Report>, policies: OnyxCollection<Policy>): boolean {
    if (!isPolicyExpenseChat(report)) {
        return false;
    }

    const policyRole = policies?.[`${ONYXKEYS.COLLECTION.POLICY}${report?.policyID}`]?.role;

    return policyRole === CONST.POLICY.ROLE.ADMIN;
}

/**
 * Checks if the current user is the admin of the policy.
 */
function isPolicyAdmin(policyID: string | undefined, policies: OnyxCollection<Policy>): boolean {
    if (!policyID) {
        return false;
    }

    const policyRole = policies?.[`${ONYXKEYS.COLLECTION.POLICY}${policyID}`]?.role;

    return policyRole === CONST.POLICY.ROLE.ADMIN;
}

/**
 * Checks whether all the transactions linked to the IOU report are of the Distance Request type with pending routes
 */
function hasOnlyTransactionsWithPendingRoutes(iouReportID: string | undefined): boolean {
    const transactions = getReportTransactions(iouReportID);

    // Early return false in case not having any transaction
    if (!transactions || transactions.length === 0) {
        return false;
    }

    return transactions.every((transaction) => isFetchingWaypointsFromServer(transaction));
}

/**
 * If the report is a thread and has a chat type set, it is a expense chat.
 */
function isWorkspaceThread(report: OnyxEntry<Report>): boolean {
    const chatType = getChatType(report);
    return isThread(report) && isChatReport(report) && CONST.WORKSPACE_ROOM_TYPES.some((type) => chatType === type);
}

/**
 * Checks if a report is a child report.
 */
function isChildReport(report: OnyxEntry<Report>): boolean {
    return isThread(report) || isTaskReport(report);
}

/**
 * An Expense Request is a thread where the parent report is an Expense Report and
 * the parentReportAction is a transaction.
 */
function isExpenseRequest(report: OnyxInputOrEntry<Report>): report is Thread {
    if (isThread(report)) {
        const parentReportAction = allReportActions?.[`${ONYXKEYS.COLLECTION.REPORT_ACTIONS}${report.parentReportID}`]?.[report.parentReportActionID];
        const parentReport = getReport(report?.parentReportID, allReports);
        return isExpenseReport(parentReport) && !isEmptyObject(parentReportAction) && isTransactionThread(parentReportAction);
    }
    return false;
}

/**
 * An IOU Request is a thread where the parent report is an IOU Report and
 * the parentReportAction is a transaction.
 */
function isIOURequest(report: OnyxInputOrEntry<Report>): boolean {
    if (isThread(report)) {
        const parentReportAction = allReportActions?.[`${ONYXKEYS.COLLECTION.REPORT_ACTIONS}${report.parentReportID}`]?.[report.parentReportActionID];
        const parentReport = getReport(report?.parentReportID, allReports);
        return isIOUReport(parentReport) && !isEmptyObject(parentReportAction) && isTransactionThread(parentReportAction);
    }
    return false;
}

/**
 * A Track Expense Report is a thread where the parent the parentReportAction is a transaction, and
 * parentReportAction has type of track.
 */
function isTrackExpenseReport(report: OnyxInputOrEntry<Report>): boolean {
    if (isThread(report)) {
        const selfDMReportID = findSelfDMReportID();
        const parentReportAction = allReportActions?.[`${ONYXKEYS.COLLECTION.REPORT_ACTIONS}${report.parentReportID}`]?.[report.parentReportActionID];
        return !isEmptyObject(parentReportAction) && selfDMReportID === report.parentReportID && isTrackExpenseAction(parentReportAction);
    }
    return false;
}

/**
 * Checks if a report is an IOU or expense request.
 */
function isMoneyRequest(reportOrID: OnyxEntry<Report> | string): boolean {
    const report = typeof reportOrID === 'string' ? (getReport(reportOrID, allReports) ?? null) : reportOrID;
    return isIOURequest(report) || isExpenseRequest(report);
}

/**
 * Checks if a report is an IOU or expense report.
 */
function isMoneyRequestReport(reportOrID: OnyxInputOrEntry<Report> | SearchReport | string, reports?: SearchReport[] | OnyxCollection<Report>): boolean {
    const report = typeof reportOrID === 'string' ? (getReport(reportOrID, reports ?? allReports) ?? null) : reportOrID;
    return isIOUReport(report) || isExpenseReport(report);
}

/**
 * Determines the Help Panel report type based on the given report.
 */
function getHelpPaneReportType(report: OnyxEntry<Report>): ValueOf<typeof CONST.REPORT.HELP_TYPE> | undefined {
    if (!report) {
        return undefined;
    }

    if (isConciergeChatReport(report)) {
        return CONST.REPORT.HELP_TYPE.CHAT_CONCIERGE;
    }

    if (report?.chatType) {
        return getChatType(report);
    }

    switch (report?.type) {
        case CONST.REPORT.TYPE.EXPENSE:
            return CONST.REPORT.HELP_TYPE.EXPENSE_REPORT;
        case CONST.REPORT.TYPE.CHAT:
            return CONST.REPORT.HELP_TYPE.CHAT;
        case CONST.REPORT.TYPE.IOU:
            return CONST.REPORT.HELP_TYPE.IOU;
        case CONST.REPORT.TYPE.INVOICE:
            return CONST.REPORT.HELP_TYPE.INVOICE;
        case CONST.REPORT.TYPE.TASK:
            return CONST.REPORT.HELP_TYPE.TASK;
        default:
            return undefined;
    }
}

/**
 * Checks if a report contains only Non-Reimbursable transactions
 */
function hasOnlyNonReimbursableTransactions(iouReportID: string | undefined): boolean {
    const transactions = getReportTransactions(iouReportID);
    if (!transactions || transactions.length === 0) {
        return false;
    }

    return transactions.every((transaction) => !getReimbursable(transaction));
}

/**
 * Checks if a report has only one transaction associated with it
 */
function isOneTransactionReport(report: OnyxEntry<Report>): boolean {
    const reportActions = allReportActions?.[`${ONYXKEYS.COLLECTION.REPORT_ACTIONS}${report?.reportID}`] ?? ([] as ReportAction[]);
    const chatReport = allReports?.[`${ONYXKEYS.COLLECTION.REPORT}${report?.chatReportID}`];
    return !!getOneTransactionThreadReportID(report, chatReport, reportActions);
}

/*
 * Whether the report contains only one expense and the expense should be paid later
 */
function isPayAtEndExpenseReport(report: OnyxEntry<Report>, transactions: Transaction[] | undefined): boolean {
    if ((!!transactions && transactions.length !== 1) || !isOneTransactionReport(report)) {
        return false;
    }

    return isPayAtEndExpense(transactions?.[0] ?? getReportTransactions(report?.reportID).at(0));
}

/**
 * Checks if a report is a transaction thread associated with a report that has only one transaction
 */
function isOneTransactionThread(report: OnyxEntry<Report>, parentReport: OnyxEntry<Report>, threadParentReportAction: OnyxEntry<ReportAction>) {
    if (!report || !parentReport) {
        return false;
    }

    const parentReportActions = allReportActions?.[`${ONYXKEYS.COLLECTION.REPORT_ACTIONS}${parentReport?.reportID}`] ?? ([] as ReportAction[]);

    const chatReport = allReports?.[`${ONYXKEYS.COLLECTION.REPORT}${parentReport?.chatReportID}`];
    const transactionThreadReportID = getOneTransactionThreadReportID(parentReport, chatReport, parentReportActions);
    return report?.reportID === transactionThreadReportID && !isSentMoneyReportAction(threadParentReportAction);
}

/**
 * Checks if given report is a transaction thread
 */
function isReportTransactionThread(report: OnyxEntry<Report>) {
    return isMoneyRequest(report) || isTrackExpenseReport(report);
}

/**
 * Get displayed report ID, it will be parentReportID if the report is one transaction thread
 */
function getDisplayedReportID(reportID: string): string {
    const report = getReport(reportID, allReports);
    const parentReportID = report?.parentReportID;
    const parentReport = allReports?.[`${ONYXKEYS.COLLECTION.REPORT}${parentReportID}`];
    const parentReportAction = getReportAction(parentReportID, report?.parentReportActionID);
    return parentReportID && isOneTransactionThread(report, parentReport, parentReportAction) ? parentReportID : reportID;
}

/**
 * Should return true only for personal 1:1 report
 *
 */
function isOneOnOneChat(report: OnyxEntry<Report>): boolean {
    const participants = report?.participants ?? {};
    const participant = currentUserAccountID ? participants[currentUserAccountID] : undefined;
    const isCurrentUserParticipant = participant ? 1 : 0;
    const participantAmount = Object.keys(participants).length - isCurrentUserParticipant;
    if (participantAmount !== 1) {
        return false;
    }
    return (
        (report?.policyID === CONST.POLICY.ID_FAKE || !report?.policyID) &&
        !isChatRoom(report) &&
        !isExpenseRequest(report) &&
        !isMoneyRequestReport(report) &&
        !isPolicyExpenseChat(report) &&
        !isTaskReport(report) &&
        isDM(report) &&
        !isIOUReport(report)
    );
}

/**
 * Checks if the current user is a payer of the expense
 */

function isPayer(session: OnyxEntry<Session>, iouReport: OnyxEntry<Report>, onlyShowPayElsewhere = false, reportPolicy?: OnyxInputOrEntry<Policy> | SearchPolicy) {
    const policy = reportPolicy ?? allPolicies?.[`${ONYXKEYS.COLLECTION.POLICY}${iouReport?.policyID}`] ?? null;
    const policyType = policy?.type;
    const isAdmin = policyType !== CONST.POLICY.TYPE.PERSONAL && policy?.role === CONST.POLICY.ROLE.ADMIN;
    const isManager = iouReport?.managerID === session?.accountID;
    const reimbursementChoice = policy?.reimbursementChoice;

    if (isPaidGroupPolicy(iouReport)) {
        if (reimbursementChoice === CONST.POLICY.REIMBURSEMENT_CHOICES.REIMBURSEMENT_YES) {
            if (!policy?.achAccount?.reimburser) {
                return isAdmin;
            }

            // If we are the reimburser and the report is approved or we are the manager then we can pay it.
            const isReimburser = session?.email === policy?.achAccount?.reimburser;
            return isReimburser;
        }
        if (reimbursementChoice === CONST.POLICY.REIMBURSEMENT_CHOICES.REIMBURSEMENT_MANUAL || onlyShowPayElsewhere) {
            return isAdmin;
        }
        return false;
    }
    return isAdmin || (isMoneyRequestReport(iouReport) && isManager);
}

/**
 * Checks if the current user is the action's author
 */
function isActionCreator(reportAction: OnyxInputOrEntry<ReportAction> | Partial<ReportAction>): boolean {
    return reportAction?.actorAccountID === currentUserAccountID;
}

/**
 * Returns the notification preference of the action's child report if it exists.
 * Otherwise, calculates it based on the action's authorship.
 */
function getChildReportNotificationPreference(reportAction: OnyxInputOrEntry<ReportAction> | Partial<ReportAction>): NotificationPreference {
    const childReportNotificationPreference = reportAction?.childReportNotificationPreference ?? '';
    if (childReportNotificationPreference) {
        return childReportNotificationPreference;
    }

    return isActionCreator(reportAction) ? CONST.REPORT.NOTIFICATION_PREFERENCE.ALWAYS : CONST.REPORT.NOTIFICATION_PREFERENCE.HIDDEN;
}

function canAddOrDeleteTransactions(moneyRequestReport: OnyxEntry<Report>, isReportArchived = false): boolean {
    if (!isMoneyRequestReport(moneyRequestReport) || isReportArchived) {
        return false;
    }
    // This will be fixed as part of https://github.com/Expensify/Expensify/issues/507850
    // eslint-disable-next-line deprecation/deprecation
    const policy = getPolicy(moneyRequestReport?.policyID);

    // Adding or deleting transactions is not allowed on a closed report
    if (moneyRequestReport?.statusNum === CONST.REPORT.STATUS_NUM.CLOSED && !isOpenReport(moneyRequestReport)) {
        return false;
    }

    if (isInstantSubmitEnabled(policy) && isProcessingReport(moneyRequestReport)) {
        return isAwaitingFirstLevelApproval(moneyRequestReport);
    }

    if (isReportApproved({report: moneyRequestReport}) || isClosedReport(moneyRequestReport) || isSettled(moneyRequestReport?.reportID)) {
        return false;
    }

    return true;
}

/**
 * Checks whether the supplied report supports adding more transactions to it.
 * Return true if:
 * - report is a non-settled IOU
 * - report is a draft
 * Returns false if:
 * - if current user is not the submitter of an expense report
 */
function canAddTransaction(moneyRequestReport: OnyxEntry<Report>, isReportArchived = false): boolean {
    if (!isMoneyRequestReport(moneyRequestReport) || (isExpenseReport(moneyRequestReport) && !isCurrentUserSubmitter(moneyRequestReport))) {
        return false;
    }
    // This will be fixed as part of https://github.com/Expensify/Expensify/issues/507850
    // eslint-disable-next-line deprecation/deprecation
    const policy = getPolicy(moneyRequestReport?.policyID);
    if (isInstantSubmitEnabled(policy) && isSubmitAndClose(policy) && hasOnlyNonReimbursableTransactions(moneyRequestReport?.reportID)) {
        return false;
    }

    return canAddOrDeleteTransactions(moneyRequestReport, isReportArchived);
}

/**
 * Checks whether the supplied report supports deleting more transactions from it.
 * Return true if:
 * - report is a non-settled IOU
 * - report is a non-approved IOU
 */
function canDeleteTransaction(moneyRequestReport: OnyxEntry<Report>, isReportArchived = false): boolean {
    return canAddOrDeleteTransactions(moneyRequestReport, isReportArchived);
}

/**
 * Determines whether a money request report is eligible for merging transactions based on the user's role and permissions.
 * Rules:
 * - **Admins**: reports that are in "Open" or "Processing" status
 * - **Submitters**: IOUs, unreported expenses, and expenses on Open or Processing reports at the first level of approval
 * - **Managers**: Expenses on Open or Processing reports
 *
 * @param reportID - The ID of the money request report to check for merge eligibility
 * @param isAdmin - Whether the current user is an admin of the policy associated with the target report
 *
 * @returns True if the report is eligible for merging transactions, false otherwise
 */
function isMoneyRequestReportEligibleForMerge(reportID: string, isAdmin: boolean): boolean {
    const report = getReportOrDraftReport(reportID);

    if (!isMoneyRequestReport(report)) {
        return false;
    }

    const isManager = isReportManager(report);
    const isSubmitter = isReportOwner(report);

    if (isAdmin) {
        return isOpenReport(report) || isProcessingReport(report);
    }

    if (isSubmitter) {
        return isOpenReport(report) || (isIOUReport(report) && isProcessingReport(report)) || isAwaitingFirstLevelApproval(report);
    }

    return isManager && isExpenseReport(report) && isProcessingReport(report);
}

function hasOutstandingChildRequest(chatReport: Report, iouReportOrID: OnyxEntry<Report> | string) {
    const reportActions = getAllReportActions(chatReport.reportID);
    // This will be fixed as part of https://github.com/Expensify/Expensify/issues/507850
    // eslint-disable-next-line deprecation/deprecation
    const policy = getPolicy(chatReport.policyID);
    return Object.values(reportActions).some((action) => {
        const iouReportID = getIOUReportIDFromReportActionPreview(action);
        if (
            !iouReportID ||
            action.pendingAction === CONST.RED_BRICK_ROAD_PENDING_ACTION.DELETE ||
            isDeletedAction(action) ||
            (typeof iouReportOrID === 'string' && iouReportID === iouReportOrID)
        ) {
            return false;
        }

        const iouReport = typeof iouReportOrID !== 'string' && iouReportOrID?.reportID === iouReportID ? iouReportOrID : getReportOrDraftReport(iouReportID);
        const transactions = getReportTransactions(iouReportID);
        return (
            canIOUBePaid(iouReport, chatReport, policy, transactions) || canApproveIOU(iouReport, policy, transactions) || canSubmitReport(iouReport, policy, transactions, undefined, false)
        );
    });
}

/**
 * Checks whether the card transaction support deleting based on liability type
 */
function canDeleteCardTransactionByLiabilityType(transaction: OnyxEntry<Transaction>): boolean {
    const isCardTransaction = isCardTransactionTransactionUtils(transaction);
    if (!isCardTransaction) {
        return true;
    }
    return transaction?.comment?.liabilityType === CONST.TRANSACTION.LIABILITY_TYPE.ALLOW;
}

function canDeleteMoneyRequestReport(report: Report, reportTransactions: Transaction[], reportActions: ReportAction[], policy?: Policy): boolean {
    const transaction = reportTransactions.at(0);
    const transactionID = transaction?.transactionID;
    const isOwner = transactionID ? getIOUActionForTransactionID(reportActions, transactionID)?.actorAccountID === currentUserAccountID : false;
    const isReportOpenOrProcessing = isOpenReport(report) || isProcessingReport(report);
    const isSingleTransaction = reportTransactions.length === 1;

    if (reportTransactions.length > 0 && reportTransactions.every((t) => isDemoTransaction(t))) {
        return true;
    }

    const isUnreported = isSelfDM(report);
    if (isUnreported) {
        return isOwner;
    }

    if (isInvoiceReport(report)) {
        return report?.ownerAccountID === currentUserAccountID && isReportOpenOrProcessing && policy?.approvalMode !== CONST.POLICY.APPROVAL_MODE.OPTIONAL;
    }

    // Users cannot delete a report in the unreported or IOU cases, but they can delete individual transactions.
    // So we check if the reportTransactions length is 1 which means they're viewing a single transaction and thus can delete it.
    if (isIOUReport(report)) {
        return isSingleTransaction && isOwner && isReportOpenOrProcessing;
    }

    if (isExpenseReport(report)) {
        const isCardTransactionWithCorporateLiability =
            isSingleTransaction && isCardTransactionTransactionUtils(transaction) && transaction?.comment?.liabilityType === CONST.TRANSACTION.LIABILITY_TYPE.RESTRICT;

        if (isCardTransactionWithCorporateLiability) {
            return false;
        }

        const isReportSubmitter = isCurrentUserSubmitter(report);
        const isApprovalEnabled = policy ? policy.approvalMode && policy.approvalMode !== CONST.POLICY.APPROVAL_MODE.OPTIONAL : false;
        const isForwarded = isProcessingReport(report) && isApprovalEnabled && !isAwaitingFirstLevelApproval(report);

        return isReportSubmitter && isReportOpenOrProcessing && !isForwarded;
    }

    return false;
}

/**
 * Can only delete if the author is this user and the action is an ADD_COMMENT action or an IOU action in an unsettled report, or if the user is a
 * policy admin
 */
function canDeleteReportAction(
    reportAction: OnyxInputOrEntry<ReportAction>,
    reportID: string | undefined,
    transaction: OnyxEntry<Transaction> | undefined,
    transactions: OnyxCollection<Transaction>,
    childReportActions: OnyxCollection<ReportAction>,
): boolean {
    const report = getReportOrDraftReport(reportID);
    const isActionOwner = reportAction?.actorAccountID === currentUserAccountID;
    const policy = allPolicies?.[`${ONYXKEYS.COLLECTION.POLICY}${report?.policyID}`] ?? null;

    if (isDemoTransaction(transaction)) {
        return true;
    }

    if (isMoneyRequestAction(reportAction)) {
        const isCardTransactionCanBeDeleted = canDeleteCardTransactionByLiabilityType(transaction);
        // For now, users cannot delete split actions
        const isSplitAction = getOriginalMessage(reportAction)?.type === CONST.IOU.REPORT_ACTION_TYPE.SPLIT;

        if (isSplitAction) {
            return false;
        }

        if (isActionOwner) {
            if (!isEmptyObject(report) && (isMoneyRequestReport(report) || isInvoiceReport(report))) {
                return canDeleteTransaction(report) && isCardTransactionCanBeDeleted;
            }
            return true;
        }
    }

    if (report && isReportPreviewAction(reportAction)) {
        return canDeleteMoneyRequestReport(
            report,
            Object.values(transactions ?? {}).filter((t): t is Transaction => !!t),
            Object.values(childReportActions ?? {}).filter((action): action is ReportAction => !!action),
        );
    }

    if (
        reportAction?.actionName !== CONST.REPORT.ACTIONS.TYPE.ADD_COMMENT ||
        reportAction?.pendingAction === CONST.RED_BRICK_ROAD_PENDING_ACTION.DELETE ||
        isCreatedTaskReportAction(reportAction) ||
        reportAction?.actorAccountID === CONST.ACCOUNT_ID.CONCIERGE
    ) {
        return false;
    }

    const isAdmin = policy?.type !== CONST.POLICY.TYPE.PERSONAL && policy?.role === CONST.POLICY.ROLE.ADMIN && !isEmptyObject(report);

    return isActionOwner || isAdmin;
}

/**
 * Returns true if Concierge is one of the chat participants (1:1 as well as group chats)
 */
function chatIncludesConcierge(report: Partial<OnyxEntry<Report>>): boolean {
    const participantAccountIDs = Object.keys(report?.participants ?? {}).map(Number);
    return participantAccountIDs.includes(CONST.ACCOUNT_ID.CONCIERGE);
}

/**
 * Returns true if there is any automated expensify account `in accountIDs
 */
function hasAutomatedExpensifyAccountIDs(accountIDs: number[]): boolean {
    return accountIDs.some((accountID) => CONST.EXPENSIFY_ACCOUNT_IDS.includes(accountID));
}

function getReportRecipientAccountIDs(report: OnyxEntry<Report>, currentLoginAccountID: number): number[] {
    let finalReport: OnyxEntry<Report> = report;
    // In 1:1 chat threads, the participants will be the same as parent report. If a report is specifically a 1:1 chat thread then we will
    // get parent report and use its participants array.
    if (isThread(report) && !(isTaskReport(report) || isMoneyRequestReport(report))) {
        const parentReport = getReport(report?.parentReportID, allReports);
        if (isOneOnOneChat(parentReport)) {
            finalReport = parentReport;
        }
    }

    let finalParticipantAccountIDs: number[] = [];
    if (isTaskReport(report)) {
        // Task reports `managerID` will change when assignee is changed, in that case the old `managerID` is still present in `participants`
        // along with the new one. We only need the `managerID` as a participant here.
        finalParticipantAccountIDs = report?.managerID ? [report?.managerID] : [];
    } else {
        finalParticipantAccountIDs = Object.keys(finalReport?.participants ?? {}).map(Number);
    }

    const otherParticipantsWithoutExpensifyAccountIDs = finalParticipantAccountIDs.filter((accountID) => {
        if (accountID === currentLoginAccountID) {
            return false;
        }
        if (CONST.EXPENSIFY_ACCOUNT_IDS.includes(accountID)) {
            return false;
        }
        return true;
    });

    return otherParticipantsWithoutExpensifyAccountIDs;
}

/**
 * Whether the time row should be shown for a report.
 */
function canShowReportRecipientLocalTime(personalDetails: OnyxEntry<PersonalDetailsList>, report: OnyxEntry<Report>, accountID: number): boolean {
    const reportRecipientAccountIDs = getReportRecipientAccountIDs(report, accountID);
    const hasMultipleParticipants = reportRecipientAccountIDs.length > 1;
    const reportRecipient = personalDetails?.[reportRecipientAccountIDs[0]];
    const reportRecipientTimezone = reportRecipient?.timezone ?? CONST.DEFAULT_TIME_ZONE;
    const isReportParticipantValidated = reportRecipient?.validated ?? false;
    return !!(
        !hasMultipleParticipants &&
        !isChatRoom(report) &&
        !isPolicyExpenseChat(getRootParentReport({report})) &&
        reportRecipient &&
        reportRecipientTimezone?.selected &&
        isReportParticipantValidated
    );
}

/**
 * Shorten last message text to fixed length and trim spaces.
 */
function formatReportLastMessageText(lastMessageText: string | undefined, isModifiedExpenseMessage = false): string {
    if (isModifiedExpenseMessage) {
        return String(lastMessageText).trim().replace(CONST.REGEX.LINE_BREAK, '').trim();
    }

    return formatLastMessageText(lastMessageText);
}

/**
 * Helper method to return the default avatar associated with the given login
 */
function getDefaultWorkspaceAvatar(workspaceName?: string): React.FC<SvgProps> {
    if (!workspaceName) {
        return defaultWorkspaceAvatars.WorkspaceBuilding;
    }

    // Remove all chars not A-Z or 0-9 including underscore
    const alphaNumeric = workspaceName
        .normalize('NFD')
        .replace(/[^0-9a-z]/gi, '')
        .toUpperCase();

    const workspace = `Workspace${alphaNumeric[0]}` as keyof typeof defaultWorkspaceAvatars;
    const defaultWorkspaceAvatar = defaultWorkspaceAvatars[workspace];

    return !alphaNumeric ? defaultWorkspaceAvatars.WorkspaceBuilding : defaultWorkspaceAvatar;
}

/**
 * Helper method to return the default avatar testID associated with the given login
 */
function getDefaultWorkspaceAvatarTestID(workspaceName: string): string {
    if (!workspaceName) {
        return defaultAvatarBuildingIconTestID;
    }

    // Remove all chars not A-Z or 0-9 including underscore
    const alphaNumeric = workspaceName
        .normalize('NFD')
        .replace(/[^0-9a-z]/gi, '')
        .toLowerCase();

    return !alphaNumeric ? defaultAvatarBuildingIconTestID : `SvgDefaultAvatar_${alphaNumeric[0]} Icon`;
}

/**
 * Helper method to return the default avatar associated with the given reportID
 */
function getDefaultGroupAvatar(reportID?: string): IconAsset {
    if (!reportID) {
        return defaultGroupAvatars.Avatar1;
    }
    const reportIDHashBucket: AvatarRange = ((Number(reportID) % CONST.DEFAULT_GROUP_AVATAR_COUNT) + 1) as AvatarRange;
    return defaultGroupAvatars[`Avatar${reportIDHashBucket}`];
}

/**
 * Returns the appropriate icons for the given chat report using the stored personalDetails.
 * The Avatar sources can be URLs or Icon components according to the chat type.
 */
function getIconsForParticipants(participants: number[], personalDetails: OnyxInputOrEntry<PersonalDetailsList>): Icon[] {
    const participantsList = participants || [];
    const avatars: Icon[] = [];

    for (const accountID of participantsList) {
        const avatarSource = personalDetails?.[accountID]?.avatar ?? FallbackAvatar;
        const displayNameLogin = personalDetails?.[accountID]?.displayName ? personalDetails?.[accountID]?.displayName : personalDetails?.[accountID]?.login;
        const userIcon = {
            id: accountID,
            source: avatarSource,
            type: CONST.ICON_TYPE_AVATAR,
            name: displayNameLogin ?? '',
            fallbackIcon: personalDetails?.[accountID]?.fallbackIcon ?? '',
        };
        avatars.push(userIcon);
    }

    return avatars;
}

/**
 * Cache the workspace icons
 */
const workSpaceIconsCache = new Map<string, {name: string; icon: Icon}>();

/**
 * Given a report, return the associated workspace icon.
 */
function getWorkspaceIcon(report: OnyxInputOrEntry<Report>, policy?: OnyxInputOrEntry<Policy>): Icon {
    const workspaceName = getPolicyName({report, policy});
    const cacheKey = report?.policyID ?? workspaceName;
    const iconFromCache = workSpaceIconsCache.get(cacheKey);
    const reportPolicy = policy ?? allPolicies?.[`${ONYXKEYS.COLLECTION.POLICY}${report?.policyID}`];
    const policyAvatarURL = reportPolicy ? reportPolicy?.avatarURL : report?.policyAvatar;
    // eslint-disable-next-line @typescript-eslint/prefer-nullish-coalescing
    const policyExpenseChatAvatarSource = policyAvatarURL || getDefaultWorkspaceAvatar(workspaceName);

    const isSameAvatarURL = iconFromCache?.icon?.source === policyExpenseChatAvatarSource;
    const hasWorkSpaceNameChanged = iconFromCache?.name !== workspaceName;

    if (iconFromCache && (isSameAvatarURL || policyAvatarURL === undefined) && !hasWorkSpaceNameChanged) {
        return iconFromCache.icon;
    }

    const workspaceIcon: Icon = {
        source: policyExpenseChatAvatarSource ?? '',
        type: CONST.ICON_TYPE_WORKSPACE,
        name: workspaceName,
        id: report?.policyID,
    };
    workSpaceIconsCache.set(cacheKey, {name: workspaceName, icon: workspaceIcon});
    return workspaceIcon;
}

/**
 * Gets the personal details for a login by looking in the ONYXKEYS.PERSONAL_DETAILS_LIST Onyx key (stored in the local variable, allPersonalDetails). If it doesn't exist in Onyx,
 * then a default object is constructed.
 */
function getPersonalDetailsForAccountID(accountID: number | undefined, personalDetailsData?: Partial<PersonalDetailsList>): Partial<PersonalDetails> {
    if (!accountID) {
        return {};
    }

    const defaultDetails = {
        isOptimisticPersonalDetail: true,
    };

    if (!personalDetailsData) {
        return allPersonalDetails?.[accountID] ?? defaultDetails;
    }

    return personalDetailsData?.[accountID] ?? defaultDetails;
}

/**
 * Returns the personal details or a default object if the personal details are not available.
 */
function getPersonalDetailsOrDefault(personalDetails: Partial<PersonalDetails> | undefined | null): Partial<PersonalDetails> {
    return personalDetails ?? {isOptimisticPersonalDetail: true};
}

const phoneNumberCache: Record<string, string> = {};

/**
 * Get the displayName for a single report participant.
 */
function getDisplayNameForParticipant({
    accountID,
    shouldUseShortForm = false,
    shouldFallbackToHidden = true,
    shouldAddCurrentUserPostfix = false,
    personalDetailsData = allPersonalDetails,
    shouldRemoveDomain = false,
}: {
    accountID?: number;
    shouldUseShortForm?: boolean;
    shouldFallbackToHidden?: boolean;
    shouldAddCurrentUserPostfix?: boolean;
    personalDetailsData?: Partial<PersonalDetailsList>;
    shouldRemoveDomain?: boolean;
}): string {
    if (!accountID) {
        return '';
    }

    const personalDetails = getPersonalDetailsOrDefault(personalDetailsData?.[accountID]);
    if (!personalDetails) {
        return '';
    }

    const login = personalDetails.login ?? '';

    // Check if the phone number is already cached
    let formattedLogin = phoneNumberCache[login];
    if (!formattedLogin) {
        formattedLogin = formatPhoneNumber(login);
        // Store the formatted phone number in the cache
        phoneNumberCache[login] = formattedLogin;
    }

    // This is to check if account is an invite/optimistically created one
    // and prevent from falling back to 'Hidden', so a correct value is shown
    // when searching for a new user
    if (personalDetails.isOptimisticPersonalDetail === true) {
        return formattedLogin;
    }

    // For selfDM, we display the user's displayName followed by '(you)' as a postfix
    const shouldAddPostfix = shouldAddCurrentUserPostfix && accountID === currentUserAccountID;

    let longName = getDisplayNameOrDefault(personalDetails, formattedLogin, shouldFallbackToHidden, shouldAddPostfix);

    if (shouldRemoveDomain && longName === formattedLogin) {
        longName = longName.split('@').at(0) ?? '';
    }

    // If the user's personal details (first name) should be hidden, make sure we return "hidden" instead of the short name
    if (shouldFallbackToHidden && longName === hiddenTranslation) {
        return formatPhoneNumber(longName);
    }

    const shortName = personalDetails.firstName ? personalDetails.firstName : longName;
    return shouldUseShortForm ? shortName : longName;
}

function excludeParticipantsForDisplay(
    participantsIDs: number[],
    allReportParticipants: Participants,
    reportMetadata?: OnyxEntry<ReportMetadata>,
    excludeOptions?: {
        shouldExcludeHidden?: boolean;
        shouldExcludeDeleted?: boolean;
        shouldExcludeCurrentUser?: boolean;
    },
): number[] {
    if (!excludeOptions) {
        return participantsIDs;
    }

    const {shouldExcludeHidden = false, shouldExcludeDeleted = false, shouldExcludeCurrentUser = false} = excludeOptions;

    return participantsIDs.filter((accountID) => {
        if (shouldExcludeCurrentUser && accountID === currentUserAccountID) {
            return false;
        }

        if (shouldExcludeHidden && isHiddenForCurrentUser(allReportParticipants[accountID]?.notificationPreference)) {
            return false;
        }

        if (
            shouldExcludeDeleted &&
            reportMetadata?.pendingChatMembers?.findLast((member) => Number(member.accountID) === accountID)?.pendingAction === CONST.RED_BRICK_ROAD_PENDING_ACTION.DELETE
        ) {
            return false;
        }

        return true;
    });
}

function getParticipantsAccountIDsForDisplay(
    report: OnyxEntry<Report>,
    shouldExcludeHidden = false,
    shouldExcludeDeleted = false,
    shouldForceExcludeCurrentUser = false,
    reportMetadataParam?: OnyxEntry<ReportMetadata>,
): number[] {
    const reportParticipants = report?.participants ?? {};
    const reportMetadata = reportMetadataParam ?? getReportMetadata(report?.reportID);
    let participantsEntries = Object.entries(reportParticipants);

    // We should not show participants that have an optimistic entry with the same login in the personal details
    const nonOptimisticLoginMap: Record<string, boolean | undefined> = {};

    for (const entry of participantsEntries) {
        const [accountID] = entry;
        const personalDetail = allPersonalDetails?.[accountID];
        if (personalDetail?.login && !personalDetail.isOptimisticPersonalDetail) {
            nonOptimisticLoginMap[personalDetail.login] = true;
        }
    }

    participantsEntries = participantsEntries.filter(([accountID]) => {
        const personalDetail = allPersonalDetails?.[accountID];
        if (personalDetail?.login && personalDetail.isOptimisticPersonalDetail) {
            return !nonOptimisticLoginMap[personalDetail.login];
        }
        return true;
    });

    let participantsIds = participantsEntries.map(([accountID]) => Number(accountID));

    // For 1:1 chat, we don't want to include the current user as a participant in order to not mark 1:1 chats as having multiple participants
    // For system chat, we want to display Expensify as the only participant
    const shouldExcludeCurrentUser = isOneOnOneChat(report) || isSystemChat(report) || shouldForceExcludeCurrentUser;

    if (shouldExcludeCurrentUser || shouldExcludeHidden || shouldExcludeDeleted) {
        participantsIds = excludeParticipantsForDisplay(participantsIds, reportParticipants, reportMetadata, {shouldExcludeHidden, shouldExcludeDeleted, shouldExcludeCurrentUser});
    }

    return participantsIds.filter((accountID) => isNumber(accountID));
}

function getParticipantsList(report: Report, personalDetails: OnyxEntry<PersonalDetailsList>, isRoomMembersList = false, reportMetadata: OnyxEntry<ReportMetadata> = undefined): number[] {
    const isReportGroupChat = isGroupChat(report);
    const shouldExcludeHiddenParticipants = !isReportGroupChat && !isInvoiceReport(report) && !isMoneyRequestReport(report) && !isMoneyRequest(report);
    const chatParticipants = getParticipantsAccountIDsForDisplay(report, isRoomMembersList || shouldExcludeHiddenParticipants, false, false, reportMetadata);

    return chatParticipants.filter((accountID) => {
        const details = personalDetails?.[accountID];

        if (!isRoomMembersList) {
            if (!details) {
                Log.hmmm(`[ReportParticipantsPage] no personal details found for Group chat member with accountID: ${accountID}`);
                return false;
            }
        } else {
            // When adding a new member to a room (whose personal detail does not exist in Onyx), an optimistic personal detail
            // is created. However, when the real personal detail is returned from the backend, a duplicate member may appear
            // briefly before the optimistic personal detail is deleted. To address this, we filter out the optimistically created
            // member here.
            const isDuplicateOptimisticDetail =
                details?.isOptimisticPersonalDetail && chatParticipants.some((accID) => accID !== accountID && details.login === personalDetails?.[accID]?.login);

            if (!details || isDuplicateOptimisticDetail) {
                Log.hmmm(`[RoomMembersPage] no personal details found for room member with accountID: ${accountID}`);
                return false;
            }
        }
        return true;
    });
}

function buildParticipantsFromAccountIDs(accountIDs: number[]): Participants {
    const finalParticipants: Participants = {};
    return accountIDs.reduce((participants, accountID) => {
        // eslint-disable-next-line no-param-reassign
        participants[accountID] = {notificationPreference: CONST.REPORT.NOTIFICATION_PREFERENCE.ALWAYS};
        return participants;
    }, finalParticipants);
}

/**
 * Returns the report name if the report is a group chat
 */
function getGroupChatName(participants?: SelectedParticipant[], shouldApplyLimit = false, report?: OnyxEntry<Report>, reportMetadataParam?: OnyxEntry<ReportMetadata>): string | undefined {
    // If we have a report always try to get the name from the report.
    if (report?.reportName) {
        return report.reportName;
    }

    const reportMetadata = reportMetadataParam ?? getReportMetadata(report?.reportID);

    const pendingMemberAccountIDs = new Set(
        reportMetadata?.pendingChatMembers?.filter((member) => member.pendingAction === CONST.RED_BRICK_ROAD_PENDING_ACTION.DELETE).map((member) => member.accountID),
    );
    let participantAccountIDs =
        participants?.map((participant) => participant.accountID) ??
        Object.keys(report?.participants ?? {})
            .map(Number)
            .filter((accountID) => !pendingMemberAccountIDs.has(accountID.toString()));
    const shouldAddEllipsis = participantAccountIDs.length > CONST.DISPLAY_PARTICIPANTS_LIMIT && shouldApplyLimit;
    if (shouldApplyLimit) {
        participantAccountIDs = participantAccountIDs.slice(0, CONST.DISPLAY_PARTICIPANTS_LIMIT);
    }
    const isMultipleParticipantReport = participantAccountIDs.length > 1;

    if (isMultipleParticipantReport) {
        return participantAccountIDs
            .map(
                (participantAccountID, index) =>
                    getDisplayNameForParticipant({accountID: participantAccountID, shouldUseShortForm: isMultipleParticipantReport}) || formatPhoneNumber(participants?.[index]?.login ?? ''),
            )
            .sort((first, second) => localeCompareLibs(first ?? '', second ?? ''))
            .filter(Boolean)
            .join(', ')
            .slice(0, CONST.REPORT_NAME_LIMIT)
            .concat(shouldAddEllipsis ? '...' : '');
    }

    return translateLocal('groupChat.defaultReportName', {displayName: getDisplayNameForParticipant({accountID: participantAccountIDs.at(0)})});
}

function getParticipants(reportID: string) {
    const report = getReportOrDraftReport(reportID);
    if (!report) {
        return {};
    }

    return report.participants;
}

function getParticipantIcon(accountID: number | undefined, personalDetails: OnyxInputOrEntry<PersonalDetailsList>, shouldUseShortForm = false): Icon {
    if (!accountID) {
        return {
            id: CONST.DEFAULT_NUMBER_ID,
            source: FallbackAvatar,
            type: CONST.ICON_TYPE_AVATAR,
            name: '',
        };
    }
    const details = personalDetails?.[accountID];
    const displayName = getDisplayNameOrDefault(details, '', shouldUseShortForm);

    return {
        id: accountID,
        source: details?.avatar ?? FallbackAvatar,
        type: CONST.ICON_TYPE_AVATAR,
        name: displayName,
        fallbackIcon: details?.fallbackIcon,
    };
}

/**
 * Helper function to get the icons for the invoice receiver. Only to be used in getIcons().
 */
function getInvoiceReceiverIcons(report: OnyxInputOrEntry<Report>, personalDetails: OnyxInputOrEntry<PersonalDetailsList>, invoiceReceiverPolicy: OnyxInputOrEntry<Policy>): Icon[] {
    if (report?.invoiceReceiver?.type === CONST.REPORT.INVOICE_RECEIVER_TYPE.INDIVIDUAL) {
        return getIconsForParticipants([report?.invoiceReceiver.accountID], personalDetails);
    }

    const receiverPolicyID = report?.invoiceReceiver?.policyID;

    // This will be fixed as part of https://github.com/Expensify/Expensify/issues/507850
    // eslint-disable-next-line deprecation/deprecation
    const receiverPolicy = invoiceReceiverPolicy ?? getPolicy(receiverPolicyID);
    if (!isEmptyObject(receiverPolicy)) {
        return [
            {
                source: receiverPolicy?.avatarURL ?? getDefaultWorkspaceAvatar(receiverPolicy.name),
                type: CONST.ICON_TYPE_WORKSPACE,
                name: receiverPolicy.name,
                id: receiverPolicyID,
            },
        ];
    }
    return [];
}

/**
 * Helper function to get the icons for an expense request. Only to be used in getIcons().
 */
function getIconsForExpenseRequest(report: OnyxInputOrEntry<Report>, personalDetails: OnyxInputOrEntry<PersonalDetailsList>, policy: OnyxInputOrEntry<Policy>): Icon[] {
    if (!report || !report?.parentReportID || !report?.parentReportActionID) {
        return [];
    }
    const parentReportAction = allReportActions?.[`${ONYXKEYS.COLLECTION.REPORT_ACTIONS}${report.parentReportID}`]?.[report.parentReportActionID];
    const workspaceIcon = getWorkspaceIcon(report, policy);
    const actorDetails = parentReportAction?.actorAccountID ? personalDetails?.[parentReportAction.actorAccountID] : undefined;
    const memberIcon = {
        source: actorDetails?.avatar ?? FallbackAvatar,
        id: parentReportAction?.actorAccountID,
        type: CONST.ICON_TYPE_AVATAR,
        name: actorDetails?.displayName ?? '',
        fallbackIcon: actorDetails?.fallbackIcon,
    };
    return [memberIcon, workspaceIcon];
}

/**
 * Helper function to get the icons for a chat thread. Only to be used in getIcons().
 */
function getIconsForChatThread(report: OnyxInputOrEntry<Report>, personalDetails: OnyxInputOrEntry<PersonalDetailsList>, policy: OnyxInputOrEntry<Policy>): Icon[] {
    if (!report || !report?.parentReportID || !report?.parentReportActionID) {
        return [];
    }
    const parentReportAction = allReportActions?.[`${ONYXKEYS.COLLECTION.REPORT_ACTIONS}${report.parentReportID}`]?.[report.parentReportActionID];
    const actorAccountID = getReportActionActorAccountID(parentReportAction, report as OnyxEntry<Report>, report as OnyxEntry<Report>);
    const actorDetails = actorAccountID ? personalDetails?.[actorAccountID] : undefined;
    const actorDisplayName = getDisplayNameOrDefault(actorDetails, '', false);
    const actorIcon = {
        id: actorAccountID,
        source: actorDetails?.avatar ?? FallbackAvatar,
        name: formatPhoneNumber(actorDisplayName),
        type: CONST.ICON_TYPE_AVATAR,
        fallbackIcon: actorDetails?.fallbackIcon,
    };

    if (isWorkspaceThread(report)) {
        const workspaceIcon = getWorkspaceIcon(report, policy);
        return [actorIcon, workspaceIcon];
    }
    return [actorIcon];
}

/**
 * Helper function to get the icons for a task report. Only to be used in getIcons().
 */
function getIconsForTaskReport(report: OnyxInputOrEntry<Report>, personalDetails: OnyxInputOrEntry<PersonalDetailsList>, policy: OnyxInputOrEntry<Policy>): Icon[] {
    const ownerIcon = getParticipantIcon(report?.ownerAccountID, personalDetails, true);
    if (report && isWorkspaceTaskReport(report)) {
        const workspaceIcon = getWorkspaceIcon(report, policy);
        return [ownerIcon, workspaceIcon];
    }
    return [ownerIcon];
}

/**
 * Helper function to get the icons for a domain room. Only to be used in getIcons().
 */
function getIconsForDomainRoom(report: OnyxInputOrEntry<Report>): Icon[] {
    const domainName = report?.reportName?.substring(1);
    const policyExpenseChatAvatarSource = getDefaultWorkspaceAvatar(domainName);
    const domainIcon: Icon = {
        source: policyExpenseChatAvatarSource,
        type: CONST.ICON_TYPE_WORKSPACE,
        name: domainName ?? '',
        id: report?.policyID,
    };
    return [domainIcon];
}

/**
 * Helper function to get the icons for a policy room. Only to be used in getIcons().
 */
function getIconsForPolicyRoom(
    report: OnyxInputOrEntry<Report>,
    personalDetails: OnyxInputOrEntry<PersonalDetailsList>,
    policy: OnyxInputOrEntry<Policy>,
    invoiceReceiverPolicy: OnyxInputOrEntry<Policy>,
): Icon[] {
    if (!report) {
        return [];
    }
    const icons = [getWorkspaceIcon(report, policy)];
    if (report && isInvoiceRoom(report)) {
        icons.push(...getInvoiceReceiverIcons(report, personalDetails, invoiceReceiverPolicy));
    }
    return icons;
}

/**
 * Helper function to get the icons for a policy expense chat. Only to be used in getIcons().
 */
function getIconsForPolicyExpenseChat(report: OnyxInputOrEntry<Report>, personalDetails: OnyxInputOrEntry<PersonalDetailsList>, policy: OnyxInputOrEntry<Policy>): Icon[] {
    if (!report) {
        return [];
    }
    const workspaceIcon = getWorkspaceIcon(report, policy);
    const memberIcon = getParticipantIcon(report?.ownerAccountID, personalDetails, true);
    return [workspaceIcon, memberIcon];
}

/**
 * Helper function to get the icons for an expense report. Only to be used in getIcons().
 */
function getIconsForExpenseReport(report: OnyxInputOrEntry<Report>, personalDetails: OnyxInputOrEntry<PersonalDetailsList>, policy: OnyxInputOrEntry<Policy>): Icon[] {
    if (!report) {
        return [];
    }
    const workspaceIcon = getWorkspaceIcon(report, policy);
    const memberIcon = getParticipantIcon(report?.ownerAccountID, personalDetails, true);
    return [memberIcon, workspaceIcon];
}

/**
 * Helper function to get the icons for an iou report. Only to be used in getIcons().
 */
function getIconsForIOUReport(report: OnyxInputOrEntry<Report>, personalDetails: OnyxInputOrEntry<PersonalDetailsList>): Icon[] {
    if (!report) {
        return [];
    }

    const managerDetails = report?.managerID ? personalDetails?.[report.managerID] : undefined;
    const ownerDetails = report?.ownerAccountID ? personalDetails?.[report.ownerAccountID] : undefined;
    const managerIcon = {
        source: managerDetails?.avatar ?? FallbackAvatar,
        id: report?.managerID,
        type: CONST.ICON_TYPE_AVATAR,
        name: managerDetails?.displayName ?? '',
        fallbackIcon: managerDetails?.fallbackIcon,
    };
    const ownerIcon = {
        id: report?.ownerAccountID,
        source: ownerDetails?.avatar ?? FallbackAvatar,
        type: CONST.ICON_TYPE_AVATAR,
        name: ownerDetails?.displayName ?? '',
        fallbackIcon: ownerDetails?.fallbackIcon,
    };
    const isManager = currentUserAccountID === report?.managerID;

    // For one transaction IOUs, display a simplified report icon
    if (isOneTransactionReport(report)) {
        return [ownerIcon];
    }

    return isManager ? [managerIcon, ownerIcon] : [ownerIcon, managerIcon];
}

/**
 * Helper function to get the icons for a group chat. Only to be used in getIcons().
 */
function getIconsForGroupChat(report: OnyxInputOrEntry<Report>): Icon[] {
    if (!report) {
        return [];
    }
    const groupChatIcon = {
        // eslint-disable-next-line @typescript-eslint/prefer-nullish-coalescing
        source: report.avatarUrl || getDefaultGroupAvatar(report.reportID),
        id: -1,
        type: CONST.ICON_TYPE_AVATAR,
        name: getGroupChatName(undefined, true, report),
    };
    return [groupChatIcon];
}

/**
 * Helper function to get the icons for an invoice report. Only to be used in getIcons().
 */
function getIconsForInvoiceReport(
    report: OnyxInputOrEntry<Report>,
    personalDetails: OnyxInputOrEntry<PersonalDetailsList>,
    policy: OnyxInputOrEntry<Policy>,
    invoiceReceiverPolicy: OnyxInputOrEntry<Policy>,
): Icon[] {
    if (!report) {
        return [];
    }
    const invoiceRoomReport = getReportOrDraftReport(report.chatReportID);
    const icons = [getWorkspaceIcon(invoiceRoomReport, policy)];

    if (invoiceRoomReport?.invoiceReceiver?.type === CONST.REPORT.INVOICE_RECEIVER_TYPE.INDIVIDUAL) {
        icons.push(...getIconsForParticipants([invoiceRoomReport?.invoiceReceiver.accountID], personalDetails));
        return icons;
    }

    const receiverPolicyID = invoiceRoomReport?.invoiceReceiver?.policyID;
    // This will be fixed as part of https://github.com/Expensify/Expensify/issues/507850
    // eslint-disable-next-line deprecation/deprecation
    const receiverPolicy = invoiceReceiverPolicy ?? getPolicy(receiverPolicyID);

    if (!isEmptyObject(receiverPolicy)) {
        icons.push({
            source: receiverPolicy?.avatarURL ?? getDefaultWorkspaceAvatar(receiverPolicy.name),
            type: CONST.ICON_TYPE_WORKSPACE,
            name: receiverPolicy.name,
            id: receiverPolicyID,
        });
    }

    return icons;
}

/**
 * Returns the appropriate icons for the given chat report using the stored personalDetails.
 * The Avatar sources can be URLs or Icon components according to the chat type.
 */
function getIcons(
    report: OnyxInputOrEntry<Report>,
    personalDetails: OnyxInputOrEntry<PersonalDetailsList> = allPersonalDetails,
    defaultIcon: AvatarSource | null = null,
    defaultName = '',
    defaultAccountID = -1,
    policy?: OnyxInputOrEntry<Policy>,
    invoiceReceiverPolicy?: OnyxInputOrEntry<Policy>,
    isReportArchived = false,
): Icon[] {
    if (isEmptyObject(report)) {
        return [
            {
                source: defaultIcon ?? FallbackAvatar,
                type: CONST.ICON_TYPE_AVATAR,
                name: defaultName,
                id: defaultAccountID,
            },
        ];
    }
    if (isExpenseRequest(report)) {
        return getIconsForExpenseRequest(report, personalDetails, policy);
    }
    if (isChatThread(report)) {
        return getIconsForChatThread(report, personalDetails, policy);
    }
    if (isTaskReport(report)) {
        return getIconsForTaskReport(report, personalDetails, policy);
    }
    if (isDomainRoom(report)) {
        return getIconsForDomainRoom(report);
    }
    if (isAdminRoom(report) || isAnnounceRoom(report) || isChatRoom(report) || (isArchivedNonExpenseReport(report, isReportArchived) && !chatIncludesConcierge(report))) {
        return getIconsForPolicyRoom(report, personalDetails, policy, invoiceReceiverPolicy);
    }
    if (isPolicyExpenseChat(report)) {
        return getIconsForPolicyExpenseChat(report, personalDetails, policy);
    }
    if (isExpenseReport(report)) {
        return getIconsForExpenseReport(report, personalDetails, policy);
    }
    if (isIOUReport(report)) {
        return getIconsForIOUReport(report, personalDetails);
    }
    if (isSelfDM(report)) {
        return getIconsForParticipants(currentUserAccountID ? [currentUserAccountID] : [], personalDetails);
    }
    if (isSystemChat(report)) {
        return getIconsForParticipants([CONST.ACCOUNT_ID.NOTIFICATIONS ?? 0], personalDetails);
    }
    if (isGroupChat(report)) {
        return getIconsForGroupChat(report);
    }
    if (isInvoiceReport(report)) {
        return getIconsForInvoiceReport(report, personalDetails, policy, invoiceReceiverPolicy);
    }
    if (isOneOnOneChat(report)) {
        const otherParticipantsAccountIDs = Object.keys(report.participants ?? {})
            .map(Number)
            .filter((accountID) => accountID !== currentUserAccountID);
        return getIconsForParticipants(otherParticipantsAccountIDs, personalDetails);
    }
    const participantAccountIDs = Object.keys(report.participants ?? {}).map(Number);
    return getIconsForParticipants(participantAccountIDs, personalDetails);
}

const getIconDisplayName = (icon: Icon, personalDetails: OnyxInputOrEntry<PersonalDetailsList>) =>
    icon.id ? (personalDetails?.[icon.id]?.displayName ?? personalDetails?.[icon.id]?.login ?? '') : '';

function sortIconsByName(icons: Icon[], personalDetails: OnyxInputOrEntry<PersonalDetailsList>, localeCompare: LocaleContextProps['localeCompare']) {
    return icons.sort((first, second) => {
        // First sort by displayName/login
        const displayNameLoginOrder = localeCompare(getIconDisplayName(first, personalDetails), getIconDisplayName(second, personalDetails));
        if (displayNameLoginOrder !== 0) {
            return displayNameLoginOrder;
        }

        // Then fallback on accountID as the final sorting criteria.
        // This will ensure that the order of avatars with same login/displayName
        // stay consistent across all users and devices
        return Number(first?.id) - Number(second?.id);
    });
}

function getDisplayNamesWithTooltips(
    personalDetailsList: PersonalDetails[] | PersonalDetailsList | OptionData[],
    shouldUseShortForm: boolean,
    localeCompare: LocaleContextProps['localeCompare'],
    shouldFallbackToHidden = true,
    shouldAddCurrentUserPostfix = false,
): DisplayNameWithTooltips {
    const personalDetailsListArray = Array.isArray(personalDetailsList) ? personalDetailsList : Object.values(personalDetailsList);

    return personalDetailsListArray
        .map((user) => {
            const accountID = Number(user?.accountID);
            // eslint-disable-next-line @typescript-eslint/prefer-nullish-coalescing
            const displayName = getDisplayNameForParticipant({accountID, shouldUseShortForm, shouldFallbackToHidden, shouldAddCurrentUserPostfix}) || user?.login || '';
            const avatar = user && 'avatar' in user ? user.avatar : undefined;

            let pronouns = user?.pronouns ?? undefined;
            if (pronouns?.startsWith(CONST.PRONOUNS.PREFIX)) {
                const pronounTranslationKey = pronouns.replace(CONST.PRONOUNS.PREFIX, '');
                pronouns = translateLocal(`pronouns.${pronounTranslationKey}` as TranslationPaths);
            }

            return {
                displayName,
                avatar,
                login: user?.login ?? '',
                accountID,
                pronouns,
            };
        })
        .sort((first, second) => {
            // First sort by displayName/login
            const displayNameLoginOrder = localeCompare(first.displayName, second.displayName);
            if (displayNameLoginOrder !== 0) {
                return displayNameLoginOrder;
            }

            // Then fallback on accountID as the final sorting criteria.
            return first.accountID - second.accountID;
        });
}

/**
 * Returns the the display names of the given user accountIDs
 */
function getUserDetailTooltipText(accountID: number, fallbackUserDisplayName = ''): string {
    const displayNameForParticipant = getDisplayNameForParticipant({accountID});
    return displayNameForParticipant || fallbackUserDisplayName;
}

/**
 * For a deleted parent report action within a chat report,
 * let us return the appropriate display message
 *
 * @param reportAction - The deleted report action of a chat report for which we need to return message.
 */
function getDeletedParentActionMessageForChatReport(reportAction: OnyxEntry<ReportAction>): string {
    // By default, let us display [Deleted message]
    let deletedMessageText = translateLocal('parentReportAction.deletedMessage');
    if (isCreatedTaskReportAction(reportAction)) {
        // For canceled task report, let us display [Deleted task]
        deletedMessageText = translateLocal('parentReportAction.deletedTask');
    }
    return deletedMessageText;
}

/**
 * Returns the preview message for `REIMBURSEMENT_QUEUED` action
 */
function getReimbursementQueuedActionMessage({
    reportAction,
    reportOrID,
    shouldUseShortDisplayName = true,
    reports,
    personalDetails,
}: {
    reportAction: OnyxEntry<ReportAction<typeof CONST.REPORT.ACTIONS.TYPE.REIMBURSEMENT_QUEUED>>;
    reportOrID: OnyxEntry<Report> | string | SearchReport;
    shouldUseShortDisplayName?: boolean;
    reports?: SearchReport[];
    personalDetails?: Partial<PersonalDetailsList>;
}): string {
    const report = typeof reportOrID === 'string' ? getReport(reportOrID, reports ?? allReports) : reportOrID;
    const submitterDisplayName = getDisplayNameForParticipant({accountID: report?.ownerAccountID, shouldUseShortForm: shouldUseShortDisplayName, personalDetailsData: personalDetails}) ?? '';
    const originalMessage = getOriginalMessage(reportAction);
    let messageKey: TranslationPaths;
    if (originalMessage?.paymentType === CONST.IOU.PAYMENT_TYPE.EXPENSIFY) {
        messageKey = 'iou.waitingOnEnabledWallet';
    } else {
        messageKey = 'iou.waitingOnBankAccount';
    }

    return translateLocal(messageKey, {submitterDisplayName});
}

/**
 * Returns the preview message for `REIMBURSEMENT_DEQUEUED` or `REIMBURSEMENT_ACH_CANCELED` action
 */
function getReimbursementDeQueuedOrCanceledActionMessage(
    reportAction: OnyxEntry<ReportAction<typeof CONST.REPORT.ACTIONS.TYPE.REIMBURSEMENT_DEQUEUED | typeof CONST.REPORT.ACTIONS.TYPE.REIMBURSEMENT_ACH_CANCELED>>,
    reportOrID: OnyxEntry<Report> | string | SearchReport,
    isLHNPreview = false,
): string {
    const report = typeof reportOrID === 'string' ? getReport(reportOrID, allReports) : reportOrID;
    const originalMessage = getOriginalMessage(reportAction);
    const amount = originalMessage?.amount;
    const currency = originalMessage?.currency;
    const formattedAmount = convertToDisplayString(amount, currency);
    if (originalMessage?.cancellationReason === CONST.REPORT.CANCEL_PAYMENT_REASONS.ADMIN || originalMessage?.cancellationReason === CONST.REPORT.CANCEL_PAYMENT_REASONS.USER) {
        const payerOrApproverName = report?.managerID === currentUserAccountID || !isLHNPreview ? '' : getDisplayNameForParticipant({accountID: report?.managerID, shouldUseShortForm: true});
        return translateLocal('iou.adminCanceledRequest', {manager: payerOrApproverName, amount: formattedAmount});
    }
    const submitterDisplayName = getDisplayNameForParticipant({accountID: report?.ownerAccountID, shouldUseShortForm: true}) ?? '';
    return translateLocal('iou.canceledRequest', {submitterDisplayName, amount: formattedAmount});
}

/**
 * Builds an optimistic REIMBURSEMENT_DEQUEUED report action with a randomly generated reportActionID.
 *
 */
function buildOptimisticChangeFieldAction(reportField: PolicyReportField, previousReportField: PolicyReportField): OptimisticChangeFieldAction {
    return {
        actionName: CONST.REPORT.ACTIONS.TYPE.CHANGE_FIELD,
        actorAccountID: currentUserAccountID,
        message: [
            {
                type: 'TEXT',
                style: 'strong',
                text: 'You',
            },
            {
                type: 'TEXT',
                style: 'normal',
                text: ` modified field '${reportField.name}'.`,
            },
            {
                type: 'TEXT',
                style: 'normal',
                text: ` New value is '${reportField.value}'`,
            },
            {
                type: 'TEXT',
                style: 'normal',
                text: ` (previously '${previousReportField.value}').`,
            },
        ],
        originalMessage: {
            fieldName: reportField.name,
            newType: reportField.type,
            newValue: reportField.value,
            oldType: previousReportField.type,
            oldValue: previousReportField.value,
        },
        person: [
            {
                style: 'strong',
                text: getCurrentUserDisplayNameOrEmail(),
                type: 'TEXT',
            },
        ],
        reportActionID: rand64(),
        created: DateUtils.getDBTime(),
        pendingAction: CONST.RED_BRICK_ROAD_PENDING_ACTION.ADD,
    };
}

/**
 * Builds an optimistic REIMBURSEMENT_DEQUEUED report action with a randomly generated reportActionID.
 *
 */
function buildOptimisticCancelPaymentReportAction(expenseReportID: string, amount: number, currency: string): OptimisticCancelPaymentReportAction {
    return {
        actionName: CONST.REPORT.ACTIONS.TYPE.REIMBURSEMENT_DEQUEUED,
        actorAccountID: currentUserAccountID,
        message: [
            {
                cancellationReason: CONST.REPORT.CANCEL_PAYMENT_REASONS.ADMIN,
                expenseReportID,
                type: CONST.REPORT.MESSAGE.TYPE.COMMENT,
                text: '',
                amount,
                currency,
            },
        ],
        originalMessage: {
            cancellationReason: CONST.REPORT.CANCEL_PAYMENT_REASONS.ADMIN,
            expenseReportID,
            amount,
            currency,
        },
        person: [
            {
                style: 'strong',
                text: getCurrentUserDisplayNameOrEmail(),
                type: 'TEXT',
            },
        ],
        reportActionID: rand64(),
        shouldShow: true,
        created: DateUtils.getDBTime(),
        pendingAction: CONST.RED_BRICK_ROAD_PENDING_ACTION.ADD,
    };
}

/**
 * Returns the last visible message for a given report after considering the given optimistic actions
 *
 * @param reportID - the report for which last visible message has to be fetched
 * @param [actionsToMerge] - the optimistic merge actions that needs to be considered while fetching last visible message

 */
function getLastVisibleMessage(reportID: string | undefined, isReportArchived: boolean | undefined, actionsToMerge: ReportActions = {}): LastVisibleMessage {
    const report = getReportOrDraftReport(reportID);
    const lastVisibleAction = getLastVisibleActionReportActionsUtils(reportID, canUserPerformWriteAction(report, isReportArchived), actionsToMerge);

    // For Chat Report with deleted parent actions, let us fetch the correct message
    if (isDeletedParentAction(lastVisibleAction) && !isEmptyObject(report) && isChatReport(report)) {
        const lastMessageText = getDeletedParentActionMessageForChatReport(lastVisibleAction);
        return {
            lastMessageText,
        };
    }

    // Fetch the last visible message for report represented by reportID and based on actions to merge.
    return getLastVisibleMessageReportActionsUtils(reportID, canUserPerformWriteAction(report, isReportArchived), actionsToMerge);
}

/**
 * Checks if a report is waiting for the manager to complete an action.
 * Example: the assignee of an open task report or the manager of a processing expense report.
 *
 * @param [parentReportAction] - The parent report action of the report (Used to check if the task has been canceled)
 */
function isWaitingForAssigneeToCompleteAction(report: OnyxEntry<Report>, parentReportAction: OnyxEntry<ReportAction>): boolean {
    if (report?.hasOutstandingChildTask) {
        return true;
    }

    if (report?.hasParentAccess === false && isReportManager(report)) {
        if (isOpenTaskReport(report, parentReportAction)) {
            return true;
        }

        if (isProcessingReport(report) && isExpenseReport(report)) {
            return true;
        }
    }

    return false;
}

function isUnreadWithMention(reportOrOption: OnyxEntry<Report> | OptionData): boolean {
    if (!reportOrOption) {
        return false;
    }
    // lastMentionedTime and lastReadTime are both datetime strings and can be compared directly
    const lastMentionedTime = reportOrOption.lastMentionedTime ?? '';
    const lastReadTime = reportOrOption.lastReadTime ?? '';
    return !!('isUnreadWithMention' in reportOrOption && reportOrOption.isUnreadWithMention) || lastReadTime < lastMentionedTime;
}

type ReasonAndReportActionThatRequiresAttention = {
    reason: ValueOf<typeof CONST.REQUIRES_ATTENTION_REASONS>;
    reportAction?: OnyxEntry<ReportAction>;
};

function getReasonAndReportActionThatRequiresAttention(
    optionOrReport: OnyxEntry<Report> | OptionData,
    parentReportAction?: OnyxEntry<ReportAction>,
    isReportArchived = false,
): ReasonAndReportActionThatRequiresAttention | null {
    if (!optionOrReport) {
        return null;
    }

    const reportActions = getAllReportActions(optionOrReport.reportID);

    if (isJoinRequestInAdminRoom(optionOrReport)) {
        return {
            reason: CONST.REQUIRES_ATTENTION_REASONS.HAS_JOIN_REQUEST,
            reportAction: getActionableJoinRequestPendingReportAction(optionOrReport.reportID),
        };
    }

    if (isReportArchived) {
        return null;
    }

    if (isUnreadWithMention(optionOrReport)) {
        return {
            reason: CONST.REQUIRES_ATTENTION_REASONS.IS_UNREAD_WITH_MENTION,
        };
    }

    if (isWaitingForAssigneeToCompleteAction(optionOrReport, parentReportAction)) {
        return {
            reason: CONST.REQUIRES_ATTENTION_REASONS.IS_WAITING_FOR_ASSIGNEE_TO_COMPLETE_ACTION,
            reportAction: Object.values(reportActions).find((action) => action.childType === CONST.REPORT.TYPE.TASK),
        };
    }

    const iouReportActionToApproveOrPay = getIOUReportActionToApproveOrPay(optionOrReport, undefined);
    const iouReportID = getIOUReportIDFromReportActionPreview(iouReportActionToApproveOrPay);
    const transactions = getReportTransactions(iouReportID);
    const hasOnlyPendingTransactions = transactions.length > 0 && transactions.every((t) => isExpensifyCardTransaction(t) && isPending(t));

    // Has a child report that is awaiting action (e.g. approve, pay, add bank account) from current user
    // This will be fixed as part of https://github.com/Expensify/Expensify/issues/507850
    // eslint-disable-next-line deprecation/deprecation
    const policy = getPolicy(optionOrReport.policyID);
    if (
        (optionOrReport.hasOutstandingChildRequest === true || iouReportActionToApproveOrPay?.reportActionID) &&
        (policy?.reimbursementChoice !== CONST.POLICY.REIMBURSEMENT_CHOICES.REIMBURSEMENT_NO || !hasOnlyPendingTransactions)
    ) {
        return {
            reason: CONST.REQUIRES_ATTENTION_REASONS.HAS_CHILD_REPORT_AWAITING_ACTION,
            reportAction: iouReportActionToApproveOrPay,
        };
    }

    if (hasMissingInvoiceBankAccount(optionOrReport.reportID) && !isSettled(optionOrReport.reportID)) {
        return {
            reason: CONST.REQUIRES_ATTENTION_REASONS.HAS_MISSING_INVOICE_BANK_ACCOUNT,
        };
    }

    if (isInvoiceRoom(optionOrReport)) {
        const reportAction = Object.values(reportActions).find(
            (action) =>
                action.actionName === CONST.REPORT.ACTIONS.TYPE.REPORT_PREVIEW &&
                action.childReportID &&
                hasMissingInvoiceBankAccount(action.childReportID) &&
                !isSettled(action.childReportID),
        );

        return reportAction
            ? {
                  reason: CONST.REQUIRES_ATTENTION_REASONS.HAS_MISSING_INVOICE_BANK_ACCOUNT,
                  reportAction,
              }
            : null;
    }

    return null;
}

/**
 * Determines if the option requires action from the current user. This can happen when it:
 *  - is unread and the user was mentioned in one of the unread comments
 *  - is for an outstanding task waiting on the user
 *  - has an outstanding child expense that is waiting for an action from the current user (e.g. pay, approve, add bank account)
 *  - is either the system or concierge chat, the user free trial has ended and it didn't add a payment card yet
 *
 * @param option (report or optionItem)
 * @param parentReportAction (the report action the current report is a thread of)
 */
function requiresAttentionFromCurrentUser(optionOrReport: OnyxEntry<Report> | OptionData, parentReportAction?: OnyxEntry<ReportAction>, isReportArchived = false) {
    return !!getReasonAndReportActionThatRequiresAttention(optionOrReport, parentReportAction, isReportArchived);
}

/**
 * Checks if the report contains at least one Non-Reimbursable transaction
 */
function hasNonReimbursableTransactions(iouReportID: string | undefined, reportsTransactionsParam: Record<string, Transaction[]> = reportsTransactions): boolean {
    const transactions = getReportTransactions(iouReportID, reportsTransactionsParam);
    return transactions.filter((transaction) => transaction.reimbursable === false).length > 0;
}

function getMoneyRequestSpendBreakdown(report: OnyxInputOrEntry<Report>, searchReports?: SearchReport[]): SpendBreakdown {
    const reports = searchReports ?? allReports;
    let moneyRequestReport: OnyxEntry<Report>;
    if (report && (isMoneyRequestReport(report, searchReports) || isInvoiceReport(report))) {
        moneyRequestReport = report;
    }
    if (reports && report?.iouReportID) {
        moneyRequestReport = getReport(report.iouReportID, allReports);
    }
    if (moneyRequestReport) {
        let nonReimbursableSpend = moneyRequestReport.nonReimbursableTotal ?? 0;
        let totalSpend = moneyRequestReport.total ?? 0;

        if (nonReimbursableSpend + totalSpend !== 0) {
            // There is a possibility that if the Expense report has a negative total.
            // This is because there are instances where you can get a credit back on your card,
            // or you enter a negative expense to "offset" future expenses
            nonReimbursableSpend = isExpenseReport(moneyRequestReport) ? nonReimbursableSpend * -1 : Math.abs(nonReimbursableSpend);
            totalSpend = isExpenseReport(moneyRequestReport) ? totalSpend * -1 : Math.abs(totalSpend);

            const totalDisplaySpend = totalSpend;
            const reimbursableSpend = totalDisplaySpend - nonReimbursableSpend;

            return {
                nonReimbursableSpend,
                reimbursableSpend,
                totalDisplaySpend,
            };
        }
    }
    return {
        nonReimbursableSpend: 0,
        reimbursableSpend: 0,
        totalDisplaySpend: 0,
    };
}

/**
 * Get the title for a policy expense chat
 */
function getPolicyExpenseChatName({report, personalDetailsList}: {report: OnyxEntry<Report>; personalDetailsList?: Partial<PersonalDetailsList>}): string | undefined {
    const ownerAccountID = report?.ownerAccountID;
    const personalDetails = ownerAccountID ? personalDetailsList?.[ownerAccountID] : undefined;
    const login = personalDetails ? personalDetails.login : null;
    // eslint-disable-next-line @typescript-eslint/prefer-nullish-coalescing
    const reportOwnerDisplayName = getDisplayNameForParticipant({accountID: ownerAccountID, shouldRemoveDomain: true}) || login;

    if (reportOwnerDisplayName) {
        return translateLocal('workspace.common.policyExpenseChatName', {displayName: reportOwnerDisplayName});
    }

    return report?.reportName;
}

/**
 * Given a report field, check if the field is for the report title.
 */
function isReportFieldOfTypeTitle(reportField: OnyxEntry<PolicyReportField>): boolean {
    return reportField?.fieldID === CONST.REPORT_FIELD_TITLE_FIELD_ID;
}

/**
 * Check if Report has any held expenses
 */
function isHoldCreator(transaction: OnyxEntry<Transaction>, reportID: string | undefined): boolean {
    const holdReportAction = getReportAction(reportID, `${transaction?.comment?.hold ?? ''}`);
    return isActionCreator(holdReportAction);
}

/**
 * Given a report field, check if the field can be edited or not.
 * For title fields, its considered disabled if `deletable` prop is `true` (https://github.com/Expensify/App/issues/35043#issuecomment-1911275433)
 * For non title fields, its considered disabled if:
 * 1. The user is not admin of the report
 * 2. Report is settled or it is closed
 */
function isReportFieldDisabled(report: OnyxEntry<Report>, reportField: OnyxEntry<PolicyReportField>, policy: OnyxEntry<Policy>): boolean {
    if (isInvoiceReport(report)) {
        return true;
    }
    const isReportSettled = isSettled(report?.reportID);
    const isReportClosed = isClosedReport(report);
    const isTitleField = isReportFieldOfTypeTitle(reportField);
    const isAdmin = isPolicyAdmin(report?.policyID, {[`${ONYXKEYS.COLLECTION.POLICY}${policy?.id}`]: policy});
    const isApproved = isReportApproved({report});
    if (!isAdmin && (isReportSettled || isReportClosed || isApproved)) {
        return true;
    }

    if (isTitleField) {
        return !reportField?.deletable;
    }

    return false;
}

/**
 * Given a set of report fields, return the field that refers to title
 */
function getTitleReportField(reportFields: Record<string, PolicyReportField>) {
    return Object.values(reportFields).find((field) => isReportFieldOfTypeTitle(field));
}

/**
 * Get the key for a report field
 */
function getReportFieldKey(reportFieldId: string | undefined) {
    if (!reportFieldId) {
        return '';
    }

    // We don't need to add `expensify_` prefix to the title field key, because backend stored title under a unique key `text_title`,
    // and all the other report field keys are stored under `expensify_FIELD_ID`.
    if (reportFieldId === CONST.REPORT_FIELD_TITLE_FIELD_ID) {
        return reportFieldId;
    }

    return `expensify_${reportFieldId}`;
}

/**
 * Get the report fields attached to the policy given policyID
 */
function getReportFieldsByPolicyID(policyID: string | undefined): Record<string, PolicyReportField> {
    if (!policyID) {
        return {};
    }

    const policyReportFields = Object.entries(allPolicies ?? {}).find(([key]) => key.replace(ONYXKEYS.COLLECTION.POLICY, '') === policyID);
    const fieldList = policyReportFields?.[1]?.fieldList;

    if (!policyReportFields || !fieldList) {
        return {};
    }

    return fieldList;
}

/**
 * Get the report fields that we should display a MoneyReportView gets opened
 */

function getAvailableReportFields(report: OnyxEntry<Report>, policyReportFields: PolicyReportField[]): PolicyReportField[] {
    // Get the report fields that are attached to a report. These will persist even if a field is deleted from the policy.
    const reportFields = Object.values(report?.fieldList ?? {});
    const reportIsSettled = isSettled(report?.reportID);

    // If the report is settled, we don't want to show any new field that gets added to the policy.
    if (reportIsSettled) {
        return reportFields;
    }

    // If the report is unsettled, we want to merge the new fields that get added to the policy with the fields that
    // are attached to the report.
    const mergedFieldIds = Array.from(new Set([...policyReportFields.map(({fieldID}) => fieldID), ...reportFields.map(({fieldID}) => fieldID)]));

    const fields = mergedFieldIds.map((id) => {
        const field = report?.fieldList?.[getReportFieldKey(id)];

        if (field) {
            return field;
        }

        const policyReportField = policyReportFields.find(({fieldID}) => fieldID === id);

        if (policyReportField) {
            return policyReportField;
        }

        return null;
    });

    return fields.filter(Boolean) as PolicyReportField[];
}

/**
 * Get the title for an IOU or expense chat which will be showing the payer and the amount
 */
function getMoneyRequestReportName({
    report,
    policy,
    invoiceReceiverPolicy,
}: {
    report: OnyxEntry<Report>;
    policy?: OnyxEntry<Policy> | SearchPolicy;
    invoiceReceiverPolicy?: OnyxEntry<Policy> | SearchPolicy;
}): string {
    if (report?.reportName && isExpenseReport(report)) {
        return report.reportName;
    }

    const moneyRequestTotal = getMoneyRequestSpendBreakdown(report).totalDisplaySpend;
    const formattedAmount = convertToDisplayString(moneyRequestTotal, report?.currency);

    let payerOrApproverName;
    if (isExpenseReport(report)) {
        const parentReport = getParentReport(report);
        payerOrApproverName = getPolicyName({report: parentReport ?? report, policy});
    } else if (isInvoiceReport(report)) {
        const chatReport = getReportOrDraftReport(report?.chatReportID);
        payerOrApproverName = getInvoicePayerName(chatReport, invoiceReceiverPolicy);
    } else {
        payerOrApproverName = getDisplayNameForParticipant({accountID: report?.managerID}) ?? '';
    }

    const payerPaidAmountMessage = translateLocal('iou.payerPaidAmount', {
        payer: payerOrApproverName,
        amount: formattedAmount,
    });

    if (isReportApproved({report})) {
        return translateLocal('iou.managerApprovedAmount', {
            manager: payerOrApproverName,
            amount: formattedAmount,
        });
    }

    if (report?.isWaitingOnBankAccount) {
        return `${payerPaidAmountMessage} ${CONST.DOT_SEPARATOR} ${translateLocal('iou.pending')}`;
    }

    if (!isSettled(report?.reportID) && hasNonReimbursableTransactions(report?.reportID)) {
        payerOrApproverName = getDisplayNameForParticipant({accountID: report?.ownerAccountID}) ?? '';
        return translateLocal('iou.payerSpentAmount', {payer: payerOrApproverName, amount: formattedAmount});
    }

    if (isProcessingReport(report) || isOpenExpenseReport(report) || isOpenInvoiceReport(report) || moneyRequestTotal === 0) {
        return translateLocal('iou.payerOwesAmount', {payer: payerOrApproverName, amount: formattedAmount});
    }

    return payerPaidAmountMessage;
}

/**
 * Gets transaction created, amount, currency, comment, and waypoints (for distance expense)
 * into a flat object. Used for displaying transactions and sending them in API commands
 */

function getTransactionDetails(
    transaction: OnyxInputOrEntry<Transaction>,
    createdDateFormat: string = CONST.DATE.FNS_FORMAT_STRING,
    policy: OnyxEntry<Policy> = undefined,
): TransactionDetails | undefined {
    if (!transaction) {
        return;
    }
    const report = getReportOrDraftReport(transaction?.reportID);
    const isManualDistanceRequest = isManualDistanceRequestTransactionUtils(transaction);

    return {
        created: getFormattedCreated(transaction, createdDateFormat),
        amount: getTransactionAmount(transaction, !isEmptyObject(report) && isExpenseReport(report), transaction?.reportID === CONST.REPORT.UNREPORTED_REPORT_ID),
        attendees: getAttendees(transaction),
        taxAmount: getTaxAmount(transaction, !isEmptyObject(report) && isExpenseReport(report)),
        taxCode: getTaxCode(transaction),
        currency: getCurrency(transaction),
        comment: getDescription(transaction),
        merchant: getMerchant(transaction, policy),
        waypoints: getWaypoints(transaction),
        customUnitRateID: getRateID(transaction),
        category: getCategory(transaction),
        reimbursable: getReimbursable(transaction),
        billable: getBillable(transaction),
        tag: getTag(transaction),
        mccGroup: getMCCGroup(transaction),
        cardID: getCardID(transaction),
        cardName: getCardName(transaction),
        originalAmount: getOriginalAmount(transaction),
        originalCurrency: getOriginalCurrency(transaction),
        postedDate: getFormattedPostedDate(transaction),
        ...(isManualDistanceRequest && {distance: transaction.comment?.customUnit?.quantity ?? undefined}),
    };
}

function getTransactionCommentObject(transaction: OnyxEntry<Transaction>): Comment {
    return {
        ...transaction?.comment,
        comment: Parser.htmlToMarkdown(transaction?.comment?.comment ?? ''),
        waypoints: getWaypoints(transaction),
    };
}

/**
 * Can only edit if:
 *
 * - in case of IOU report
 *    - the current user is the requestor and is not settled yet
 * - in case of expense report
 *    - the current user is the requestor and is not settled yet
 *    - the current user is the manager of the report
 *    - or the current user is an admin on the policy the expense report is tied to
 *
 *    This is used in conjunction with canEditRestrictedField to control editing of specific fields like amount, currency, created, receipt, and distance.
 *    On its own, it only controls allowing/disallowing navigating to the editing pages or showing/hiding the 'Edit' icon on report actions
 */
function canEditMoneyRequest(
    reportAction: OnyxInputOrEntry<ReportAction<typeof CONST.REPORT.ACTIONS.TYPE.IOU>>,
    linkedTransaction?: OnyxEntry<Transaction>,
    isChatReportArchived = false,
): boolean {
    const isDeleted = isDeletedAction(reportAction);

    if (isDeleted) {
        return false;
    }

    const allowedReportActionType: Array<ValueOf<typeof CONST.IOU.REPORT_ACTION_TYPE>> = [CONST.IOU.REPORT_ACTION_TYPE.TRACK, CONST.IOU.REPORT_ACTION_TYPE.CREATE];
    const originalMessage = getOriginalMessage(reportAction);
    const actionType = originalMessage?.type;

    if (!actionType || !(allowedReportActionType.includes(actionType) || (actionType === CONST.IOU.REPORT_ACTION_TYPE.PAY && !!originalMessage.IOUDetails))) {
        return false;
    }

    const transaction = linkedTransaction ?? getLinkedTransaction(reportAction ?? undefined);

    // In case the transaction is failed to be created, we should disable editing the money request
    if (!transaction?.transactionID || (transaction?.pendingAction === CONST.RED_BRICK_ROAD_PENDING_ACTION.ADD && !isEmptyObject(transaction.errors))) {
        return false;
    }

    const moneyRequestReportID = originalMessage?.IOUReportID;
    const isRequestor = currentUserAccountID === reportAction?.actorAccountID;

    if (!moneyRequestReportID) {
        return actionType === CONST.IOU.REPORT_ACTION_TYPE.TRACK && isRequestor;
    }

    const moneyRequestReport = getReportOrDraftReport(String(moneyRequestReportID));

    const isSubmitted = isProcessingReport(moneyRequestReport);
    if (isIOUReport(moneyRequestReport)) {
        return isSubmitted && isRequestor;
    }
    // This will be fixed as part of https://github.com/Expensify/Expensify/issues/507850
    // eslint-disable-next-line deprecation/deprecation
    const policy = getPolicy(moneyRequestReport?.policyID);
    const isAdmin = policy?.role === CONST.POLICY.ROLE.ADMIN;
    const isManager = currentUserAccountID === moneyRequestReport?.managerID;

    if (isInvoiceReport(moneyRequestReport) && (isManager || isChatReportArchived)) {
        return false;
    }

    // Admin & managers can always edit coding fields such as tag, category, billable, etc.
    if (isAdmin || isManager) {
        return true;
    }

    if (policy?.type === CONST.POLICY.TYPE.CORPORATE && moneyRequestReport && isSubmitted && isCurrentUserSubmitter(moneyRequestReport)) {
        const isForwarded = getSubmitToAccountID(policy, moneyRequestReport) !== moneyRequestReport.managerID;
        return !isForwarded;
    }

    return !isReportApproved({report: moneyRequestReport}) && !isSettled(moneyRequestReport?.reportID) && !isClosedReport(moneyRequestReport) && isRequestor;
}

function getNextApproverAccountID(report: OnyxEntry<Report>, isUnapproved = false) {
    // This will be fixed as part of https://github.com/Expensify/Expensify/issues/507850
    // eslint-disable-next-line deprecation/deprecation
    const policy = getPolicy(report?.policyID);
    const approvalChain = getApprovalChain(policy, report);
    const submitToAccountID = getSubmitToAccountID(policy, report);

    if (isUnapproved) {
        if (approvalChain.includes(currentUserEmail ?? '')) {
            return currentUserAccountID;
        }

        return report?.managerID;
    }

    if (approvalChain.length === 0) {
        return submitToAccountID;
    }

    const nextApproverEmail = approvalChain.length === 1 ? approvalChain.at(0) : approvalChain.at(approvalChain.indexOf(currentUserEmail ?? '') + 1);
    if (!nextApproverEmail) {
        return submitToAccountID;
    }

    return getAccountIDsByLogins([nextApproverEmail]).at(0);
}

function canEditReportPolicy(report: OnyxEntry<Report>, reportPolicy: OnyxEntry<Policy>): boolean {
    const isAdmin = isPolicyAdminPolicyUtils(reportPolicy);
    const isManager = isReportManager(report);
    const isSubmitter = isReportOwner(report);
    const isReportAuditor = isAuditor(report);
    const isIOUType = isIOUReport(report);
    const isInvoiceType = isInvoiceReport(report);
    const isExpenseType = isExpenseReport(report);
    const isOpen = isOpenReport(report);
    const isSubmitted = isProcessingReport(report);
    const isReimbursed = isReportManuallyReimbursed(report);

    if (isIOUType) {
        return isOpen || isSubmitted || isReimbursed;
    }

    if (isInvoiceType) {
        return isOpen && !isReportAuditor;
    }

    if (isExpenseType) {
        if (isOpen) {
            return isSubmitter || isAdmin;
        }

        if (isSubmitted) {
            return (isSubmitter && isAwaitingFirstLevelApproval(report)) || isManager || isAdmin;
        }

        return isManager || isAdmin;
    }

    return false;
}

/**
 * Checks if the current user can edit the provided property of an expense
 *
 */
function canEditFieldOfMoneyRequest(
    reportAction: OnyxInputOrEntry<ReportAction>,
    fieldToEdit: ValueOf<typeof CONST.EDIT_REQUEST_FIELD>,
    isDeleteAction?: boolean,
    isChatReportArchived = false,
    outstandingReportsByPolicyID?: OutstandingReportsByPolicyIDDerivedValue,
): boolean {
    // A list of fields that cannot be edited by anyone, once an expense has been settled
    const restrictedFields: string[] = [
        CONST.EDIT_REQUEST_FIELD.AMOUNT,
        CONST.EDIT_REQUEST_FIELD.CURRENCY,
        CONST.EDIT_REQUEST_FIELD.MERCHANT,
        CONST.EDIT_REQUEST_FIELD.DATE,
        CONST.EDIT_REQUEST_FIELD.RECEIPT,
        CONST.EDIT_REQUEST_FIELD.DISTANCE,
        CONST.EDIT_REQUEST_FIELD.DISTANCE_RATE,
        CONST.EDIT_REQUEST_FIELD.REIMBURSABLE,
        CONST.EDIT_REQUEST_FIELD.REPORT,
    ];

    if (!isMoneyRequestAction(reportAction) || !canEditMoneyRequest(reportAction, undefined, isChatReportArchived)) {
        return false;
    }

    // If we're editing fields such as category, tag, description, etc. the check above should be enough for handling the permission
    if (!restrictedFields.includes(fieldToEdit)) {
        return true;
    }

    const iouMessage = getOriginalMessage(reportAction);
    const moneyRequestReport = iouMessage?.IOUReportID ? (getReport(iouMessage?.IOUReportID, allReports) ?? ({} as Report)) : ({} as Report);
    const transaction = allTransactions?.[`${ONYXKEYS.COLLECTION.TRANSACTION}${iouMessage?.IOUTransactionID}`] ?? ({} as Transaction);

    if (isSettled(String(moneyRequestReport.reportID)) || isReportIDApproved(String(moneyRequestReport.reportID))) {
        return false;
    }

    if (
        (fieldToEdit === CONST.EDIT_REQUEST_FIELD.AMOUNT || fieldToEdit === CONST.EDIT_REQUEST_FIELD.CURRENCY || fieldToEdit === CONST.EDIT_REQUEST_FIELD.DATE) &&
        isCardTransactionTransactionUtils(transaction)
    ) {
        return false;
    }

    if (fieldToEdit === CONST.EDIT_REQUEST_FIELD.REIMBURSABLE && isClosedReport(moneyRequestReport)) {
        return false;
    }

    // This will be fixed as part of https://github.com/Expensify/Expensify/issues/507850
    // eslint-disable-next-line deprecation/deprecation
    const policy = getPolicy(moneyRequestReport?.policyID);
    const isAdmin = isExpenseReport(moneyRequestReport) && policy?.role === CONST.POLICY.ROLE.ADMIN;
    const isManager = isExpenseReport(moneyRequestReport) && currentUserAccountID === moneyRequestReport?.managerID;
    const isRequestor = currentUserAccountID === reportAction?.actorAccountID;

    if (fieldToEdit === CONST.EDIT_REQUEST_FIELD.REIMBURSABLE) {
        return isAdmin || isManager || isRequestor;
    }

    if ((fieldToEdit === CONST.EDIT_REQUEST_FIELD.AMOUNT || fieldToEdit === CONST.EDIT_REQUEST_FIELD.CURRENCY) && isDistanceRequest(transaction)) {
        return isAdmin || isManager;
    }

    if (
        (fieldToEdit === CONST.EDIT_REQUEST_FIELD.AMOUNT || fieldToEdit === CONST.EDIT_REQUEST_FIELD.CURRENCY || fieldToEdit === CONST.EDIT_REQUEST_FIELD.MERCHANT) &&
        isPerDiemRequest(transaction)
    ) {
        return false;
    }

    if (fieldToEdit === CONST.EDIT_REQUEST_FIELD.RECEIPT) {
        return (
            !isInvoiceReport(moneyRequestReport) &&
            !isReceiptBeingScanned(transaction) &&
            !isPerDiemRequest(transaction) &&
            (!isDistanceRequest(transaction) || isManualDistanceRequestTransactionUtils(transaction)) &&
            (isAdmin || isManager || isRequestor) &&
            (isDeleteAction ? isRequestor : true)
        );
    }

    if (fieldToEdit === CONST.EDIT_REQUEST_FIELD.DISTANCE_RATE) {
        // The distance rate can be modified only on the distance expense reports
        return isExpenseReport(moneyRequestReport) && isDistanceRequest(transaction);
    }

    if (fieldToEdit === CONST.EDIT_REQUEST_FIELD.REPORT) {
        // Unreported transaction from OldDot can have the reportID as an empty string
        const isUnreportedExpense = !transaction?.reportID || transaction?.reportID === CONST.REPORT.UNREPORTED_REPORT_ID;

        if (!isReportOutstanding(moneyRequestReport, moneyRequestReport.policyID) && !isUnreportedExpense) {
            return false;
        }

        const isRequestIOU = isIOUReport(moneyRequestReport);
        if (isRequestIOU) {
            return false;
        }
        const isOwner = moneyRequestReport?.ownerAccountID === currentUserAccountID;

        if (isInvoiceReport(moneyRequestReport) && !isUnreportedExpense) {
            return (
                getOutstandingReportsForUser(
                    moneyRequestReport?.policyID,
                    moneyRequestReport?.ownerAccountID,
                    outstandingReportsByPolicyID?.[moneyRequestReport?.policyID ?? CONST.DEFAULT_NUMBER_ID] ?? {},
                ).length > 0
            );
        }
        const isSubmitter = isCurrentUserSubmitter(moneyRequestReport);

        // If the report is Open, then only submitters, admins can move expenses
        const isOpen = isOpenExpenseReport(moneyRequestReport);
        if (!isUnreportedExpense && isOpen && !isSubmitter && !isAdmin) {
            return false;
        }

        return isUnreportedExpense
            ? Object.values(allPolicies ?? {}).flatMap((currentPolicy) =>
                  getOutstandingReportsForUser(currentPolicy?.id, currentUserAccountID, outstandingReportsByPolicyID?.[currentPolicy?.id ?? CONST.DEFAULT_NUMBER_ID] ?? {}),
              ).length > 0
            : Object.values(allPolicies ?? {}).flatMap((currentPolicy) =>
                  getOutstandingReportsForUser(currentPolicy?.id, moneyRequestReport?.ownerAccountID, outstandingReportsByPolicyID?.[currentPolicy?.id ?? CONST.DEFAULT_NUMBER_ID] ?? {}),
              ).length > 1 ||
                  (isOwner && isReportOutstanding(moneyRequestReport, moneyRequestReport.policyID));
    }

    const isUnreportedExpense = !transaction?.reportID || transaction?.reportID === CONST.REPORT.UNREPORTED_REPORT_ID;
    if (isUnreportedExpense && !isRequestor) {
        return false;
    }

    return true;
}

/**
 * Can only edit if:
 *
 * - It was written by the current user
 * - It's an ADD_COMMENT that is not an attachment
 * - It's an expense where conditions for modifications are defined in canEditMoneyRequest method
 * - It's not pending deletion
 */
function canEditReportAction(reportAction: OnyxInputOrEntry<ReportAction>): boolean {
    const isCommentOrIOU = reportAction?.actionName === CONST.REPORT.ACTIONS.TYPE.ADD_COMMENT || reportAction?.actionName === CONST.REPORT.ACTIONS.TYPE.IOU;
    const message = reportAction ? getReportActionMessageReportUtils(reportAction) : undefined;

    return !!(
        reportAction?.actorAccountID === currentUserAccountID &&
        isCommentOrIOU &&
        (!isMoneyRequestAction(reportAction) || canEditMoneyRequest(reportAction)) && // Returns true for non-IOU actions
        !isReportMessageAttachment(message) &&
        ((!reportAction.isAttachmentWithText && !reportAction.isAttachmentOnly) || !reportAction.isOptimisticAction) &&
        !isDeletedAction(reportAction) &&
        !isCreatedTaskReportAction(reportAction) &&
        reportAction?.pendingAction !== CONST.RED_BRICK_ROAD_PENDING_ACTION.DELETE
    );
}

/**
 * This function is needed due to the fact that when we first create an empty report, its preview action has an actorAccountID of '0'.
 * This is not the case when the report is automatically created by adding expenses to the chat where no open report is available.
 * Can be simplified by comparing actorAccountID to accountID when mentioned issue is no longer a thing on a BE side.
 */
function isActionOrReportPreviewOwner(report: Report) {
    const parentAction = getReportAction(report.parentReportID, report.parentReportActionID);
    const {accountID} = currentUserPersonalDetails ?? {};
    const {actorAccountID, actionName, childOwnerAccountID} = parentAction ?? {};
    if (typeof accountID === 'number' && typeof actorAccountID === 'number' && accountID === actorAccountID) {
        return true;
    }
    return actionName === CONST.REPORT.ACTIONS.TYPE.REPORT_PREVIEW && childOwnerAccountID === accountID;
}

function canHoldUnholdReportAction(reportAction: OnyxInputOrEntry<ReportAction>): {canHoldRequest: boolean; canUnholdRequest: boolean} {
    if (!isMoneyRequestAction(reportAction)) {
        return {canHoldRequest: false, canUnholdRequest: false};
    }

    const moneyRequestReportID = getOriginalMessage(reportAction)?.IOUReportID;
    const moneyRequestReport = getReportOrDraftReport(String(moneyRequestReportID));

    if (!moneyRequestReportID || !moneyRequestReport) {
        return {canHoldRequest: false, canUnholdRequest: false};
    }

    if (isInvoiceReport(moneyRequestReport)) {
        return {
            canHoldRequest: false,
            canUnholdRequest: false,
        };
    }

    const isRequestSettled = isSettled(moneyRequestReport?.reportID);
    const isApproved = isReportApproved({report: moneyRequestReport});
    const transactionID = moneyRequestReport ? getOriginalMessage(reportAction)?.IOUTransactionID : undefined;
    const transaction = allTransactions?.[`${ONYXKEYS.COLLECTION.TRANSACTION}${transactionID}`] ?? ({} as Transaction);

    const parentReportAction = isThread(moneyRequestReport)
        ? allReportActions?.[`${ONYXKEYS.COLLECTION.REPORT_ACTIONS}${moneyRequestReport.parentReportID}`]?.[moneyRequestReport.parentReportActionID]
        : undefined;

    const isRequestIOU = isIOUReport(moneyRequestReport);
    const isHoldActionCreator = isHoldCreator(transaction, reportAction.childReportID);

    const isTrackExpenseMoneyReport = isTrackExpenseReport(moneyRequestReport);
    const isActionOwner = isActionOrReportPreviewOwner(moneyRequestReport);
    const isApprover = isMoneyRequestReport(moneyRequestReport) && moneyRequestReport?.managerID !== null && currentUserPersonalDetails?.accountID === moneyRequestReport?.managerID;
    const isAdmin = isPolicyAdmin(moneyRequestReport.policyID, allPolicies);
    const isOnHold = isOnHoldTransactionUtils(transaction);
    const isClosed = isClosedReport(moneyRequestReport);

    const isSubmitted = isProcessingReport(moneyRequestReport);
    const canModifyStatus = !isTrackExpenseMoneyReport && (isAdmin || isActionOwner || isApprover);
    const canModifyUnholdStatus = !isTrackExpenseMoneyReport && (isAdmin || (isActionOwner && isHoldActionCreator) || isApprover);
    const isDeletedParentActionLocal = isEmptyObject(parentReportAction) || isDeletedAction(parentReportAction);

    const canHoldOrUnholdRequest = !isRequestSettled && !isApproved && !isDeletedParentActionLocal && !isClosed && !isDeletedParentAction(reportAction);
    const canHoldRequest = canHoldOrUnholdRequest && !isOnHold && (isRequestIOU || canModifyStatus) && !isScanning(transaction) && (isSubmitted || isActionOwner);
    const canUnholdRequest = !!(canHoldOrUnholdRequest && isOnHold && (isRequestIOU ? isHoldActionCreator : canModifyUnholdStatus));

    return {canHoldRequest, canUnholdRequest};
}

const changeMoneyRequestHoldStatus = (reportAction: OnyxEntry<ReportAction>): void => {
    if (!isMoneyRequestAction(reportAction)) {
        return;
    }
    const moneyRequestReportID = getOriginalMessage(reportAction)?.IOUReportID;

    const moneyRequestReport = getReportOrDraftReport(String(moneyRequestReportID));
    if (!moneyRequestReportID || !moneyRequestReport) {
        return;
    }

    const transactionID = getOriginalMessage(reportAction)?.IOUTransactionID;

    if (!transactionID) {
        Log.warn('Missing transactionID during the change of the money request hold status');
        return;
    }

    const transaction = allTransactions?.[`${ONYXKEYS.COLLECTION.TRANSACTION}${transactionID}`] ?? ({} as Transaction);
    const isOnHold = isOnHoldTransactionUtils(transaction);
    const policy = allPolicies?.[`${ONYXKEYS.COLLECTION.POLICY}${moneyRequestReport.policyID}`] ?? null;

    if (isOnHold) {
        if (reportAction.childReportID) {
            unholdRequest(transactionID, reportAction.childReportID);
        } else {
            Log.warn('Missing reportAction.childReportID during money request unhold');
        }
    } else {
        const activeRoute = encodeURIComponent(Navigation.getActiveRoute());
        Navigation.navigate(ROUTES.MONEY_REQUEST_HOLD_REASON.getRoute(policy?.type ?? CONST.POLICY.TYPE.PERSONAL, transactionID, reportAction.childReportID, activeRoute));
    }
};

const rejectMoneyRequestReason = (reportAction: OnyxEntry<ReportAction>): void => {
    if (!Permissions.isBetaEnabled(CONST.BETAS.NEWDOT_REJECT, allBetas)) {
        return;
    }

    if (!isMoneyRequestAction(reportAction)) {
        return;
    }

    const originalMessage = getOriginalMessage(reportAction);
    const moneyRequestReportID = originalMessage?.IOUReportID;
    const transactionID = originalMessage?.IOUTransactionID;

    if (!transactionID || !moneyRequestReportID) {
        Log.warn('Missing transactionID and moneyRequestReportID during the change of the money request hold status');
        return;
    }

    const report = getReport(moneyRequestReportID, allReports);
    if (isInvoiceReport(report) || isIOUReport(report)) {
        return; // Disable invoice
    }

    const activeRoute = encodeURIComponent(Navigation.getActiveRoute());
    Navigation.navigate(ROUTES.REJECT_MONEY_REQUEST_REASON.getRoute(transactionID, moneyRequestReportID, activeRoute));
};

/**
 * Gets all transactions on an IOU report with a receipt
 */
function getTransactionsWithReceipts(iouReportID: string | undefined): Transaction[] {
    const transactions = getReportTransactions(iouReportID);
    return transactions.filter((transaction) => hasReceiptTransactionUtils(transaction));
}

/**
 * For report previews, we display a "Receipt scan in progress" indicator
 * instead of the report total only when we have no report total ready to show. This is the case when
 * all requests are receipts that are being SmartScanned. As soon as we have a non-receipt request,
 * or as soon as one receipt request is done scanning, we have at least one
 * "ready" expense, and we remove this indicator to show the partial report total.
 */
function areAllRequestsBeingSmartScanned(iouReportID: string | undefined, reportPreviewAction: OnyxEntry<ReportAction>): boolean {
    const transactionsWithReceipts = getTransactionsWithReceipts(iouReportID);
    // If we have more requests than requests with receipts, we have some manual requests
    if (getNumberOfMoneyRequests(reportPreviewAction) > transactionsWithReceipts.length) {
        return false;
    }
    return transactionsWithReceipts.every((transaction) => isScanning(transaction));
}

/**
 * Get the transactions related to a report preview with receipts
 * Get the details linked to the IOU reportAction
 *
 * NOTE: This method is only meant to be used inside this action file. Do not export and use it elsewhere. Use useOnyx instead.
 */
function getLinkedTransaction(reportAction: OnyxEntry<ReportAction | OptimisticIOUReportAction>, transactions?: SearchTransaction[]): OnyxEntry<Transaction> | SearchTransaction {
    let transactionID: string | undefined;

    if (isMoneyRequestAction(reportAction)) {
        transactionID = getOriginalMessage(reportAction)?.IOUTransactionID;
    }

    return transactions ? transactions.find((transaction) => transaction.transactionID === transactionID) : allTransactions?.[`${ONYXKEYS.COLLECTION.TRANSACTION}${transactionID}`];
}

/**
 * Check if any of the transactions in the report has required missing fields
 */
function hasMissingSmartscanFields(iouReportID: string | undefined, transactions?: Transaction[]): boolean {
    const reportTransactions = transactions ?? getReportTransactions(iouReportID);

    return reportTransactions.some(hasMissingSmartscanFieldsTransactionUtils);
}

/**
 * Get report action which is missing smartscan fields
 */
function getReportActionWithMissingSmartscanFields(iouReportID: string | undefined): ReportAction | undefined {
    const reportActions = Object.values(getAllReportActions(iouReportID));
    return reportActions.find((action) => {
        if (!isMoneyRequestAction(action)) {
            return false;
        }
        const transaction = getLinkedTransaction(action);
        if (isEmptyObject(transaction)) {
            return false;
        }
        if (!wasActionTakenByCurrentUser(action)) {
            return false;
        }
        return hasMissingSmartscanFieldsTransactionUtils(transaction);
    });
}

/**
 * Check if iouReportID has required missing fields
 */
function shouldShowRBRForMissingSmartscanFields(iouReportID: string | undefined): boolean {
    return !!getReportActionWithMissingSmartscanFields(iouReportID);
}

/**
 * Given a parent IOU report action get report name for the LHN.
 */
function getTransactionReportName({
    reportAction,
    transactions,
    reports,
}: {
    reportAction: OnyxEntry<ReportAction | OptimisticIOUReportAction>;
    transactions?: SearchTransaction[];
    reports?: SearchReport[];
}): string {
    if (isReversedTransaction(reportAction)) {
        return translateLocal('parentReportAction.reversedTransaction');
    }

    if (isDeletedAction(reportAction)) {
        return translateLocal('parentReportAction.deletedExpense');
    }

    const transaction = getLinkedTransaction(reportAction, transactions);

    if (isEmptyObject(transaction)) {
        // Transaction data might be empty on app's first load, if so we fallback to Expense/Track Expense
        return isTrackExpenseAction(reportAction) ? translateLocal('iou.createExpense') : translateLocal('iou.expense');
    }

    if (isScanning(transaction)) {
        return translateLocal('iou.receiptScanning', {count: 1});
    }

    if (hasMissingSmartscanFieldsTransactionUtils(transaction)) {
        return translateLocal('iou.receiptMissingDetails');
    }

    if (isFetchingWaypointsFromServer(transaction) && getMerchant(transaction) === translateLocal('iou.fieldPending')) {
        return translateLocal('iou.fieldPending');
    }

    if (isSentMoneyReportAction(reportAction)) {
        return getIOUReportActionDisplayMessage(reportAction as ReportAction, transaction);
    }

    const report = getReportOrDraftReport(transaction?.reportID, reports);
    const amount = getTransactionAmount(transaction, !isEmptyObject(report) && isExpenseReport(report), transaction?.reportID === CONST.REPORT.UNREPORTED_REPORT_ID) ?? 0;
    const formattedAmount = convertToDisplayString(amount, getCurrency(transaction)) ?? '';
    const comment = getMerchantOrDescription(transaction);

    return translateLocal('iou.threadExpenseReportName', {formattedAmount, comment: Parser.htmlToText(comment)});
}

/**
 * Get expense message for an IOU report
 *
 * @param [iouReportAction] This is always an IOU action. When necessary, report preview actions will be unwrapped and the child iou report action is passed here (the original report preview
 *     action will be passed as `originalReportAction` in this case).
 * @param [originalReportAction] This can be either a report preview action or the IOU action. This will be the original report preview action in cases where `iouReportAction` was unwrapped
 *     from a report preview action. Otherwise, it will be the same as `iouReportAction`.
 */
function getReportPreviewMessage(
    reportOrID: OnyxInputOrEntry<Report> | string,
    iouReportAction: OnyxInputOrEntry<ReportAction> = null,
    shouldConsiderScanningReceiptOrPendingRoute = false,
    isPreviewMessageForParentChatReport = false,
    policy?: OnyxInputOrEntry<Policy>,
    isForListPreview = false,
    originalReportAction: OnyxInputOrEntry<ReportAction> = iouReportAction,
): string {
    const report = typeof reportOrID === 'string' ? getReport(reportOrID, allReports) : reportOrID;
    const reportActionMessage = getReportActionHtml(iouReportAction);

    if (isEmptyObject(report) || !report?.reportID) {
        // This iouReport may be unavailable for one of the following reasons:
        // 1. After SignIn, the OpenApp API won't return iouReports if they're settled.
        // 2. The iouReport exists in local storage but hasn't been loaded into the allReports. It will be loaded automatically when the user opens the iouReport.
        // Until we know how to solve this the best, we just display the report action message.
        return reportActionMessage;
    }

    const allReportTransactions = getReportTransactions(report.reportID);
    const transactionsWithReceipts = allReportTransactions.filter(hasReceiptTransactionUtils);
    const numberOfScanningReceipts = transactionsWithReceipts.filter(isScanning).length;

    if (!isEmptyObject(iouReportAction) && !isIOUReport(report) && iouReportAction && isSplitBillReportAction(iouReportAction)) {
        // This covers group chats where the last action is a split expense action
        const linkedTransaction = getLinkedTransaction(iouReportAction);
        if (isEmptyObject(linkedTransaction)) {
            return reportActionMessage;
        }

        if (!isEmptyObject(linkedTransaction)) {
            if (isScanning(linkedTransaction)) {
                return translateLocal('iou.receiptScanning', {count: 1});
            }

            if (hasMissingSmartscanFieldsTransactionUtils(linkedTransaction)) {
                return translateLocal('iou.receiptMissingDetails');
            }

            const amount = getTransactionAmount(linkedTransaction, !isEmptyObject(report) && isExpenseReport(report), linkedTransaction?.reportID === CONST.REPORT.UNREPORTED_REPORT_ID) ?? 0;
            const formattedAmount = convertToDisplayString(amount, getCurrency(linkedTransaction)) ?? '';
            return translateLocal('iou.didSplitAmount', {formattedAmount, comment: getMerchantOrDescription(linkedTransaction)});
        }
    }

    if (!isEmptyObject(iouReportAction) && !isIOUReport(report) && !isExpenseReport(report) && iouReportAction && isTrackExpenseAction(iouReportAction)) {
        // This covers group chats where the last action is a track expense action
        const linkedTransaction = getLinkedTransaction(iouReportAction);
        if (isEmptyObject(linkedTransaction)) {
            return reportActionMessage;
        }

        if (!isEmptyObject(linkedTransaction)) {
            if (isScanning(linkedTransaction)) {
                return translateLocal('iou.receiptScanning', {count: 1});
            }

            if (hasMissingSmartscanFieldsTransactionUtils(linkedTransaction)) {
                return translateLocal('iou.receiptMissingDetails');
            }

            const amount = getTransactionAmount(linkedTransaction, !isEmptyObject(report) && isExpenseReport(report), linkedTransaction?.reportID === CONST.REPORT.UNREPORTED_REPORT_ID) ?? 0;
            const formattedAmount = convertToDisplayString(amount, getCurrency(linkedTransaction)) ?? '';
            return translateLocal('iou.trackedAmount', {formattedAmount, comment: getMerchantOrDescription(linkedTransaction)});
        }
    }

    const containsNonReimbursable = hasNonReimbursableTransactions(report.reportID);
    const {totalDisplaySpend: totalAmount} = getMoneyRequestSpendBreakdown(report);

    const parentReport = getParentReport(report);
    const policyName = getPolicyName({report: parentReport ?? report, policy});
    const payerName = isExpenseReport(report) ? policyName : getDisplayNameForParticipant({accountID: report.managerID, shouldUseShortForm: !isPreviewMessageForParentChatReport});

    const formattedAmount = convertToDisplayString(totalAmount, report.currency);

    if (isReportApproved({report}) && isPaidGroupPolicy(report)) {
        return translateLocal('iou.managerApprovedAmount', {
            manager: payerName ?? '',
            amount: formattedAmount,
        });
    }

    const reportPolicy = allPolicies?.[`${ONYXKEYS.COLLECTION.POLICY}${report.policyID}`];

    let linkedTransaction;
    if (!isEmptyObject(iouReportAction) && shouldConsiderScanningReceiptOrPendingRoute && iouReportAction && isMoneyRequestAction(iouReportAction)) {
        linkedTransaction = getLinkedTransaction(iouReportAction);
    }

    if (!isEmptyObject(linkedTransaction) && isScanning(linkedTransaction)) {
        return translateLocal('iou.receiptScanning', {count: numberOfScanningReceipts});
    }

    if (!isEmptyObject(linkedTransaction) && isFetchingWaypointsFromServer(linkedTransaction) && !getTransactionAmount(linkedTransaction)) {
        return translateLocal('iou.fieldPending');
    }

    const originalMessage = !isEmptyObject(iouReportAction) && isMoneyRequestAction(iouReportAction) ? getOriginalMessage(iouReportAction) : undefined;

    // Show Paid preview message if it's settled or if the amount is paid & stuck at receivers end for only chat reports.
    if (isSettled(report.reportID) || (report.isWaitingOnBankAccount && isPreviewMessageForParentChatReport)) {
        // A settled report preview message can come in three formats "paid ... elsewhere" or "paid ... with Expensify"
        let translatePhraseKey: TranslationPaths = 'iou.paidElsewhere';
        if (isPreviewMessageForParentChatReport) {
            translatePhraseKey = 'iou.payerPaidAmount';
        } else if (
            [CONST.IOU.PAYMENT_TYPE.VBBA, CONST.IOU.PAYMENT_TYPE.EXPENSIFY].some((paymentType) => paymentType === originalMessage?.paymentType) ||
            !!reportActionMessage.match(/ (with Expensify|using Expensify)$/) ||
            report.isWaitingOnBankAccount
        ) {
            translatePhraseKey = 'iou.paidWithExpensify';
            if (originalMessage?.automaticAction) {
                translatePhraseKey = 'iou.automaticallyPaidWithExpensify';
            }

            if (originalMessage?.paymentType === CONST.IOU.PAYMENT_TYPE.VBBA) {
                translatePhraseKey = 'iou.businessBankAccount';
            }
        }

        let actualPayerName = report.managerID === currentUserAccountID ? '' : getDisplayNameForParticipant({accountID: report.managerID, shouldUseShortForm: true});

        actualPayerName = actualPayerName && isForListPreview && !isPreviewMessageForParentChatReport ? `${actualPayerName}:` : actualPayerName;
        const payerDisplayName = isPreviewMessageForParentChatReport ? payerName : actualPayerName;

        return translateLocal(translatePhraseKey, {
            amount: '',
            payer: payerDisplayName ?? '',
            last4Digits: reportPolicy?.achAccount?.accountNumber?.slice(-4) ?? '',
        });
    }

    if (report.isWaitingOnBankAccount) {
        const submitterDisplayName = getDisplayNameForParticipant({accountID: report.ownerAccountID, shouldUseShortForm: true}) ?? '';
        return translateLocal('iou.waitingOnBankAccount', {submitterDisplayName});
    }

    const lastActorID = iouReportAction?.actorAccountID;
    let amount = originalMessage?.amount;
    let currency = originalMessage?.currency ? originalMessage?.currency : report.currency;

    if (!isEmptyObject(linkedTransaction)) {
        amount = getTransactionAmount(linkedTransaction, isExpenseReport(report));
        currency = getCurrency(linkedTransaction);
    }

    if (isEmptyObject(linkedTransaction) && !isEmptyObject(iouReportAction)) {
        linkedTransaction = getLinkedTransaction(iouReportAction);
    }

    let comment = !isEmptyObject(linkedTransaction) ? getMerchantOrDescription(linkedTransaction) : undefined;
    if (!isEmptyObject(originalReportAction) && isReportPreviewAction(originalReportAction) && getNumberOfMoneyRequests(originalReportAction) !== 1) {
        comment = undefined;
    }

    // if we have the amount in the originalMessage and lastActorID, we can use that to display the preview message for the latest expense
    if (amount !== undefined && lastActorID && !isPreviewMessageForParentChatReport) {
        const amountToDisplay = convertToDisplayString(Math.abs(amount), currency);

        // We only want to show the actor name in the preview if it's not the current user who took the action
        const requestorName =
            lastActorID && lastActorID !== currentUserAccountID ? getDisplayNameForParticipant({accountID: lastActorID, shouldUseShortForm: !isPreviewMessageForParentChatReport}) : '';
        return `${requestorName ? `${requestorName}: ` : ''}${translateLocal('iou.expenseAmount', {formattedAmount: amountToDisplay, comment})}`;
    }

    if (containsNonReimbursable) {
        return translateLocal('iou.payerSpentAmount', {payer: getDisplayNameForParticipant({accountID: report.ownerAccountID}) ?? '', amount: formattedAmount});
    }

    return translateLocal('iou.payerOwesAmount', {payer: payerName ?? '', amount: formattedAmount, comment});
}

/**
 * Given the updates user made to the expense, compose the originalMessage
 * object of the modified expense action.
 *
 * At the moment, we only allow changing one transaction field at a time.
 */
function getModifiedExpenseOriginalMessage(
    oldTransaction: OnyxInputOrEntry<Transaction>,
    transactionChanges: TransactionChanges,
    isFromExpenseReport: boolean,
    policy: OnyxInputOrEntry<Policy>,
    updatedTransaction?: OnyxInputOrEntry<Transaction>,
): OriginalMessageModifiedExpense {
    const originalMessage: OriginalMessageModifiedExpense = {};
    // Remark: Comment field is the only one which has new/old prefixes for the keys (newComment/ oldComment),
    // all others have old/- pattern such as oldCreated/created
    if ('comment' in transactionChanges) {
        originalMessage.oldComment = getDescription(oldTransaction);
        originalMessage.newComment = transactionChanges?.comment;
    }
    if ('created' in transactionChanges) {
        originalMessage.oldCreated = getFormattedCreated(oldTransaction);
        originalMessage.created = transactionChanges?.created;
    }
    if ('merchant' in transactionChanges) {
        originalMessage.oldMerchant = getMerchant(oldTransaction);
        originalMessage.merchant = transactionChanges?.merchant;
    }
    if ('attendees' in transactionChanges) {
        originalMessage.oldAttendees = getAttendees(oldTransaction);
        originalMessage.newAttendees = transactionChanges?.attendees;
    }

    // The amount is always a combination of the currency and the number value so when one changes we need to store both
    // to match how we handle the modified expense action in oldDot
    const didAmountOrCurrencyChange = 'amount' in transactionChanges || 'currency' in transactionChanges;
    if (didAmountOrCurrencyChange) {
        originalMessage.oldAmount = getTransactionAmount(oldTransaction, isFromExpenseReport);
        originalMessage.amount = transactionChanges?.amount ?? transactionChanges.oldAmount;
        originalMessage.oldCurrency = getCurrency(oldTransaction);
        originalMessage.currency = transactionChanges?.currency ?? transactionChanges.oldCurrency;
    }

    if ('category' in transactionChanges) {
        originalMessage.oldCategory = getCategory(oldTransaction);
        originalMessage.category = transactionChanges?.category;
    }

    if ('tag' in transactionChanges) {
        originalMessage.oldTag = getTag(oldTransaction);
        originalMessage.tag = transactionChanges?.tag;
    }

    // We only want to display a tax rate update system message when tax rate is updated by user.
    // Tax rate can change as a result of currency update. In such cases, we want to skip displaying a system message, as discussed.
    const didTaxCodeChange = 'taxCode' in transactionChanges;
    if (didTaxCodeChange && !didAmountOrCurrencyChange) {
        originalMessage.oldTaxRate = policy?.taxRates?.taxes[getTaxCode(oldTransaction)]?.value;
        originalMessage.taxRate = transactionChanges?.taxCode && policy?.taxRates?.taxes[transactionChanges?.taxCode]?.value;
    }

    // We only want to display a tax amount update system message when tax amount is updated by user.
    // Tax amount can change as a result of amount, currency or tax rate update. In such cases, we want to skip displaying a system message, as discussed.
    if ('taxAmount' in transactionChanges && !(didAmountOrCurrencyChange || didTaxCodeChange)) {
        originalMessage.oldTaxAmount = getTaxAmount(oldTransaction, isFromExpenseReport);
        originalMessage.taxAmount = transactionChanges?.taxAmount;
        originalMessage.currency = getCurrency(oldTransaction);
    }

    if ('reimbursable' in transactionChanges) {
        const oldReimbursable = getReimbursable(oldTransaction);
        originalMessage.oldReimbursable = oldReimbursable ? translateLocal('common.reimbursable').toLowerCase() : translateLocal('iou.nonReimbursable').toLowerCase();
        originalMessage.reimbursable = transactionChanges?.reimbursable ? translateLocal('common.reimbursable').toLowerCase() : translateLocal('iou.nonReimbursable').toLowerCase();
    }

    if ('billable' in transactionChanges) {
        const oldBillable = getBillable(oldTransaction);
        originalMessage.oldBillable = oldBillable ? translateLocal('common.billable').toLowerCase() : translateLocal('common.nonBillable').toLowerCase();
        originalMessage.billable = transactionChanges?.billable ? translateLocal('common.billable').toLowerCase() : translateLocal('common.nonBillable').toLowerCase();
    }

    if (
        // eslint-disable-next-line @typescript-eslint/prefer-nullish-coalescing
        ('customUnitRateID' in transactionChanges && updatedTransaction?.comment?.customUnit?.customUnitRateID) ||
        ('distance' in transactionChanges && updatedTransaction?.comment?.customUnit?.quantity)
    ) {
        originalMessage.oldAmount = getTransactionAmount(oldTransaction, isFromExpenseReport);
        originalMessage.oldCurrency = getCurrency(oldTransaction);
        originalMessage.oldMerchant = getMerchant(oldTransaction);

        // For the originalMessage, we should use the non-negative amount, similar to what getAmount does for oldAmount
        originalMessage.amount = Math.abs(updatedTransaction?.modifiedAmount ?? 0);
        originalMessage.currency = updatedTransaction?.modifiedCurrency ?? CONST.CURRENCY.USD;
        originalMessage.merchant = updatedTransaction?.modifiedMerchant;
    }

    return originalMessage;
}

/**
 * Check if original message is an object and can be used as a ChangeLog type
 * @param originalMessage
 */
function isChangeLogObject(originalMessage?: OriginalMessageChangeLog): OriginalMessageChangeLog | undefined {
    if (originalMessage && typeof originalMessage === 'object') {
        return originalMessage;
    }
    return undefined;
}

/**
 * Build invited usernames for admin chat threads
 * @param parentReportAction
 * @param parentReportActionMessage
 */
function getAdminRoomInvitedParticipants(parentReportAction: OnyxEntry<ReportAction>, parentReportActionMessage: string) {
    if (isEmptyObject(parentReportAction)) {
        return parentReportActionMessage || translateLocal('parentReportAction.deletedMessage');
    }
    if (!getOriginalMessage(parentReportAction)) {
        return parentReportActionMessage || translateLocal('parentReportAction.deletedMessage');
    }
    if (!isPolicyChangeLogAction(parentReportAction) && !isRoomChangeLogAction(parentReportAction)) {
        return parentReportActionMessage || translateLocal('parentReportAction.deletedMessage');
    }

    const originalMessage = isChangeLogObject(getOriginalMessage(parentReportAction));
    const personalDetails = getPersonalDetailsByIDs({accountIDs: originalMessage?.targetAccountIDs ?? [], currentUserAccountID: 0});

    const participants = personalDetails.map((personalDetail) => {
        const name = getEffectiveDisplayName(formatPhoneNumber, personalDetail);
        if (name && name?.length > 0) {
            return name;
        }
        return translateLocal('common.hidden');
    });
    const users = participants.length > 1 ? participants.join(` ${translateLocal('common.and')} `) : participants.at(0);
    if (!users) {
        return parentReportActionMessage;
    }
    const actionType = parentReportAction.actionName;
    const isInviteAction = actionType === CONST.REPORT.ACTIONS.TYPE.ROOM_CHANGE_LOG.INVITE_TO_ROOM || actionType === CONST.REPORT.ACTIONS.TYPE.POLICY_CHANGE_LOG.INVITE_TO_ROOM;

    const verbKey = isInviteAction ? 'workspace.invite.invited' : 'workspace.invite.removed';
    const prepositionKey = isInviteAction ? 'workspace.invite.to' : 'workspace.invite.from';

    const verb = translateLocal(verbKey);
    const preposition = translateLocal(prepositionKey);

    const roomName = originalMessage?.roomName ?? '';

    return roomName ? `${verb} ${users} ${preposition} ${roomName}` : `${verb} ${users}`;
}

/**
 * Get the invoice payer name based on its type:
 * - Individual - a receiver display name.
 * - Policy - a receiver policy name.
 */
function getInvoicePayerName(report: OnyxEntry<Report>, invoiceReceiverPolicy?: OnyxEntry<Policy> | SearchPolicy, invoiceReceiverPersonalDetail?: PersonalDetails | null): string {
    const invoiceReceiver = report?.invoiceReceiver;
    const isIndividual = invoiceReceiver?.type === CONST.REPORT.INVOICE_RECEIVER_TYPE.INDIVIDUAL;

    if (isIndividual) {
        return formatPhoneNumber(getDisplayNameOrDefault(invoiceReceiverPersonalDetail ?? allPersonalDetails?.[invoiceReceiver.accountID]));
    }

    return getPolicyName({report, policy: invoiceReceiverPolicy ?? allPolicies?.[`${ONYXKEYS.COLLECTION.POLICY}${invoiceReceiver?.policyID}`]});
}

/**
 * Parse html of reportAction into text
 */
function parseReportActionHtmlToText(reportAction: OnyxEntry<ReportAction>, reportID: string | undefined, childReportID?: string): string {
    if (!reportAction) {
        return '';
    }
    const key = `${reportID}_${reportAction.reportActionID}_${reportAction.lastModified}`;
    const cachedText = parsedReportActionMessageCache[key];
    if (cachedText !== undefined) {
        return cachedText;
    }

    const {html, text} = getReportActionMessageReportUtils(reportAction) ?? {};

    if (!html) {
        return text ?? '';
    }

    const mentionReportRegex = /<mention-report reportID="?(\d+)"?(?: *\/>|><\/mention-report>)/gi;
    const matches = html.matchAll(mentionReportRegex);

    const reportIDToName: Record<string, string> = {};
    for (const match of matches) {
        if (match[1] !== childReportID) {
            // eslint-disable-next-line @typescript-eslint/no-use-before-define
            reportIDToName[match[1]] = getReportName(getReportOrDraftReport(match[1])) ?? '';
        }
    }

    const mentionUserRegex = /(?:<mention-user accountID="?(\d+)"?(?: *\/>|><\/mention-user>))/gi;
    const accountIDToName: Record<string, string> = {};
    const accountIDs = Array.from(html.matchAll(mentionUserRegex), (mention) => Number(mention[1]));
    const logins = getLoginsByAccountIDs(accountIDs);
    accountIDs.forEach((id, index) => {
        const login = logins.at(index);
        const user = allPersonalDetails?.[id];
        const displayName = formatPhoneNumber(login ?? '') || getDisplayNameOrDefault(user);
        accountIDToName[id] = getShortMentionIfFound(displayName, id.toString(), currentUserPersonalDetails, login) ?? '';
    });

    const textMessage = Str.removeSMSDomain(Parser.htmlToText(html, {reportIDToName, accountIDToName}));
    parsedReportActionMessageCache[key] = textMessage;

    return textMessage;
}

/**
 * Get the report action message for a report action.
 */
function getReportActionMessage({
    reportAction,
    reportID,
    childReportID,
    reports,
    personalDetails,
}: {
    reportAction: OnyxEntry<ReportAction>;
    reportID?: string;
    childReportID?: string;
    reports?: SearchReport[];
    personalDetails?: Partial<PersonalDetailsList>;
}) {
    if (isEmptyObject(reportAction)) {
        return '';
    }
    if (reportAction.actionName === CONST.REPORT.ACTIONS.TYPE.HOLD) {
        return translateLocal('iou.heldExpense');
    }

    if (reportAction.actionName === CONST.REPORT.ACTIONS.TYPE.EXPORTED_TO_INTEGRATION) {
        return getExportIntegrationLastMessageText(reportAction);
    }

    if (reportAction.actionName === CONST.REPORT.ACTIONS.TYPE.UNHOLD) {
        return translateLocal('iou.unheldExpense');
    }

    if (reportAction.actionName === CONST.REPORT.ACTIONS.TYPE.REJECTEDTRANSACTION_THREAD) {
        return translateLocal('iou.reject.reportActions.rejectedExpense');
    }

    if (reportAction.actionName === CONST.REPORT.ACTIONS.TYPE.REJECTED_TRANSACTION_MARKASRESOLVED) {
        return translateLocal('iou.reject.reportActions.markedAsResolved');
    }

    if (isApprovedOrSubmittedReportAction(reportAction) || isActionOfType(reportAction, CONST.REPORT.ACTIONS.TYPE.REIMBURSED)) {
        return getReportActionMessageText(reportAction);
    }
    if (isReimbursementQueuedAction(reportAction)) {
        return getReimbursementQueuedActionMessage({
            reportAction,
            reportOrID: getReportOrDraftReport(reportID, reports),
            shouldUseShortDisplayName: false,
            reports,
            personalDetails,
        });
    }
    if (reportAction.actionName === CONST.REPORT.ACTIONS.TYPE.RECEIPT_SCAN_FAILED) {
        return translateLocal('iou.receiptScanningFailed');
    }

    if (isReimbursementDeQueuedOrCanceledAction(reportAction)) {
        return getReimbursementDeQueuedOrCanceledActionMessage(reportAction, getReportOrDraftReport(reportID, reports));
    }

    return parseReportActionHtmlToText(reportAction, reportID, childReportID);
}

/**
 * Get the title for an invoice room.
 */
function getInvoicesChatName({
    report,
    receiverPolicy,
    personalDetails,
    policies,
}: {
    report: OnyxEntry<Report>;
    receiverPolicy: OnyxEntry<Policy> | SearchPolicy;
    personalDetails?: Partial<PersonalDetailsList>;
    policies?: SearchPolicy[];
}): string {
    const invoiceReceiver = report?.invoiceReceiver;
    const isIndividual = invoiceReceiver?.type === CONST.REPORT.INVOICE_RECEIVER_TYPE.INDIVIDUAL;
    const invoiceReceiverAccountID = isIndividual ? invoiceReceiver.accountID : CONST.DEFAULT_NUMBER_ID;
    const invoiceReceiverPolicyID = isIndividual ? undefined : invoiceReceiver?.policyID;
    // This will be fixed as part of https://github.com/Expensify/Expensify/issues/507850
    // eslint-disable-next-line deprecation/deprecation
    const invoiceReceiverPolicy = receiverPolicy ?? getPolicy(invoiceReceiverPolicyID);
    const isCurrentUserReceiver = (isIndividual && invoiceReceiverAccountID === currentUserAccountID) || (!isIndividual && isPolicyAdminPolicyUtils(invoiceReceiverPolicy));

    if (isCurrentUserReceiver) {
        return getPolicyName({report, policies});
    }

    if (isIndividual) {
        return formatPhoneNumber(getDisplayNameOrDefault((personalDetails ?? allPersonalDetails)?.[invoiceReceiverAccountID]));
    }

    return getPolicyName({report, policy: invoiceReceiverPolicy, policies});
}

/**
 * Generates a report title using the names of participants, excluding the current user.
 * This function is useful in contexts such as 1:1 direct messages (DMs) or other group chats.
 * It limits to a maximum of 5 participants for the title and uses short names unless there is only one participant.
 */
const buildReportNameFromParticipantNames = ({report, personalDetails: personalDetailsData}: {report: OnyxEntry<Report>; personalDetails?: Partial<PersonalDetailsList>}) =>
    Object.keys(report?.participants ?? {})
        .map(Number)
        .filter((id) => id !== currentUserAccountID)
        .slice(0, 5)
        .map((accountID) => ({
            accountID,
            name: getDisplayNameForParticipant({
                accountID,
                shouldUseShortForm: true,
                personalDetailsData,
            }),
        }))
        .filter((participant) => participant.name)
        .reduce((formattedNames, {name, accountID}, _, array) => {
            // If there is only one participant (if it is 0 or less the function will return empty string), return their full name
            if (array.length < 2) {
                return getDisplayNameForParticipant({
                    accountID,
                    personalDetailsData,
                });
            }
            return formattedNames ? `${formattedNames}, ${name}` : name;
        }, '');

/**
 * Get the title for a report.
 */
function getReportName(
    report: OnyxEntry<Report>,
    policy?: OnyxEntry<Policy> | SearchPolicy,
    parentReportActionParam?: OnyxInputOrEntry<ReportAction>,
    personalDetails?: Partial<PersonalDetailsList>,
    invoiceReceiverPolicy?: OnyxEntry<Policy> | SearchPolicy,
    reportAttributes?: ReportAttributesDerivedValue['reports'],
    transactions?: SearchTransaction[],
    isReportArchived?: boolean,
    reports?: SearchReport[],
    policies?: SearchPolicy[],
): string {
    // Check if we can use report name in derived values - only when we have report but no other params
    const canUseDerivedValue =
        report && policy === undefined && parentReportActionParam === undefined && personalDetails === undefined && invoiceReceiverPolicy === undefined && isReportArchived === undefined;
    const attributes = reportAttributes ?? reportAttributesDerivedValue;
    const derivedNameExists = report && !!attributes?.[report.reportID]?.reportName;
    if (canUseDerivedValue && derivedNameExists) {
        return attributes[report.reportID].reportName;
    }

    let formattedName: string | undefined;
    let parentReportAction: OnyxEntry<ReportAction>;
    const parentReport = allReports?.[`${ONYXKEYS.COLLECTION.REPORT}${report?.parentReportID}`];
    if (parentReportActionParam) {
        parentReportAction = parentReportActionParam;
    } else {
        parentReportAction = isThread(report) ? allReportActions?.[`${ONYXKEYS.COLLECTION.REPORT_ACTIONS}${report?.parentReportID}`]?.[report.parentReportActionID] : undefined;
    }
    const parentReportActionMessage = getReportActionMessageReportUtils(parentReportAction);
    const isArchivedNonExpense = isArchivedNonExpenseReport(report, isReportArchived);

    if (
        isActionOfType(parentReportAction, CONST.REPORT.ACTIONS.TYPE.SUBMITTED) ||
        isActionOfType(parentReportAction, CONST.REPORT.ACTIONS.TYPE.SUBMITTED_AND_CLOSED) ||
        isMarkAsClosedAction(parentReportAction)
    ) {
        const harvesting = !isMarkAsClosedAction(parentReportAction) ? (getOriginalMessage(parentReportAction)?.harvesting ?? false) : false;
        if (harvesting) {
            return translateLocal('iou.automaticallySubmitted');
        }
        return translateLocal('iou.submitted', {memo: getOriginalMessage(parentReportAction)?.message});
    }
    if (isActionOfType(parentReportAction, CONST.REPORT.ACTIONS.TYPE.FORWARDED)) {
        const {automaticAction} = getOriginalMessage(parentReportAction) ?? {};
        if (automaticAction) {
            return translateLocal('iou.automaticallyForwarded');
        }
        return translateLocal('iou.forwarded');
    }
    if (parentReportAction?.actionName === CONST.REPORT.ACTIONS.TYPE.REJECTED) {
        return getRejectedReportMessage();
    }
    if (parentReportAction?.actionName === CONST.REPORT.ACTIONS.TYPE.RETRACTED) {
        return getRetractedMessage();
    }
    if (parentReportAction?.actionName === CONST.REPORT.ACTIONS.TYPE.REOPENED) {
        return getReopenedMessage();
    }
    if (parentReportAction?.actionName === CONST.REPORT.ACTIONS.TYPE.POLICY_CHANGE_LOG.CORPORATE_UPGRADE) {
        return getUpgradeWorkspaceMessage();
    }
    if (parentReportAction?.actionName === CONST.REPORT.ACTIONS.TYPE.POLICY_CHANGE_LOG.TEAM_DOWNGRADE) {
        return getDowngradeWorkspaceMessage();
    }
    if (parentReportAction?.actionName === CONST.REPORT.ACTIONS.TYPE.POLICY_CHANGE_LOG.UPDATE_CURRENCY) {
        return getWorkspaceCurrencyUpdateMessage(parentReportAction);
    }
    if (parentReportAction?.actionName === CONST.REPORT.ACTIONS.TYPE.POLICY_CHANGE_LOG.UPDATE_FIELD) {
        return getWorkspaceUpdateFieldMessage(parentReportAction);
    }
    if (parentReportAction?.actionName === CONST.REPORT.ACTIONS.TYPE.MERGED_WITH_CASH_TRANSACTION) {
        return translateLocal('systemMessage.mergedWithCashTransaction');
    }
    if (parentReportAction?.actionName === CONST.REPORT.ACTIONS.TYPE.POLICY_CHANGE_LOG.UPDATE_NAME) {
        return Str.htmlDecode(getWorkspaceNameUpdatedMessage(parentReportAction));
    }
    if (parentReportAction?.actionName === CONST.REPORT.ACTIONS.TYPE.POLICY_CHANGE_LOG.UPDATE_AUTO_REPORTING_FREQUENCY) {
        return getWorkspaceFrequencyUpdateMessage(parentReportAction);
    }
    if (parentReportAction?.actionName === CONST.REPORT.ACTIONS.TYPE.POLICY_CHANGE_LOG.ADD_REPORT_FIELD) {
        return getWorkspaceReportFieldAddMessage(parentReportAction);
    }
    if (parentReportAction?.actionName === CONST.REPORT.ACTIONS.TYPE.POLICY_CHANGE_LOG.UPDATE_REPORT_FIELD) {
        return getWorkspaceReportFieldUpdateMessage(parentReportAction);
    }
    if (parentReportAction?.actionName === CONST.REPORT.ACTIONS.TYPE.POLICY_CHANGE_LOG.DELETE_REPORT_FIELD) {
        return getWorkspaceReportFieldDeleteMessage(parentReportAction);
    }

    if (isActionOfType(parentReportAction, CONST.REPORT.ACTIONS.TYPE.UNREPORTED_TRANSACTION)) {
        return getUnreportedTransactionMessage();
    }

    if (isActionOfType(parentReportAction, CONST.REPORT.ACTIONS.TYPE.POLICY_CHANGE_LOG.UPDATE_MAX_EXPENSE_AMOUNT_NO_RECEIPT)) {
        return getPolicyChangeLogMaxExpenseAmountNoReceiptMessage(parentReportAction);
    }

    if (isActionOfType(parentReportAction, CONST.REPORT.ACTIONS.TYPE.POLICY_CHANGE_LOG.UPDATE_DEFAULT_BILLABLE)) {
        return getPolicyChangeLogDefaultBillableMessage(parentReportAction);
    }
    if (isActionOfType(parentReportAction, CONST.REPORT.ACTIONS.TYPE.POLICY_CHANGE_LOG.UPDATE_DEFAULT_REIMBURSABLE)) {
        return getPolicyChangeLogDefaultReimbursableMessage(parentReportAction);
    }
    if (isActionOfType(parentReportAction, CONST.REPORT.ACTIONS.TYPE.POLICY_CHANGE_LOG.UPDATE_DEFAULT_TITLE_ENFORCED)) {
        return getPolicyChangeLogDefaultTitleEnforcedMessage(parentReportAction);
    }

    if (isActionOfType(parentReportAction, CONST.REPORT.ACTIONS.TYPE.CHANGE_POLICY)) {
        return getPolicyChangeMessage(parentReportAction);
    }

    if (isActionOfType(parentReportAction, CONST.REPORT.ACTIONS.TYPE.TAKE_CONTROL) || isActionOfType(parentReportAction, CONST.REPORT.ACTIONS.TYPE.REROUTE)) {
        return getChangedApproverActionMessage(parentReportAction);
    }

    if (parentReportAction?.actionName && isTagModificationAction(parentReportAction?.actionName)) {
        return getCleanedTagName(getWorkspaceTagUpdateMessage(parentReportAction) ?? '');
    }

    if (isMovedAction(parentReportAction)) {
        return getMovedActionMessage(parentReportAction, parentReport);
    }

    if (isMoneyRequestAction(parentReportAction)) {
        const originalMessage = getOriginalMessage(parentReportAction);
        const reportPolicy = allPolicies?.[`${ONYXKEYS.COLLECTION.POLICY}${report?.policyID}`];
        const last4Digits = reportPolicy?.achAccount?.accountNumber?.slice(-4) ?? '';

        if (originalMessage?.type === CONST.IOU.REPORT_ACTION_TYPE.PAY) {
            if (originalMessage.paymentType === CONST.IOU.PAYMENT_TYPE.ELSEWHERE) {
                return translateLocal('iou.paidElsewhere');
            }
            if (originalMessage.paymentType === CONST.IOU.PAYMENT_TYPE.VBBA) {
                if (originalMessage.automaticAction) {
                    return translateLocal('iou.automaticallyPaidWithBusinessBankAccount', {last4Digits});
                }
                return translateLocal('iou.businessBankAccount', {last4Digits});
            }
            if (originalMessage.paymentType === CONST.IOU.PAYMENT_TYPE.EXPENSIFY) {
                if (originalMessage.automaticAction) {
                    return translateLocal('iou.automaticallyPaidWithExpensify');
                }
                return translateLocal('iou.paidWithExpensify');
            }
        }
    }

    if (isActionOfType(parentReportAction, CONST.REPORT.ACTIONS.TYPE.APPROVED)) {
        const {automaticAction} = getOriginalMessage(parentReportAction) ?? {};
        if (automaticAction) {
            return translateLocal('iou.automaticallyApproved');
        }
        return translateLocal('iou.approvedMessage');
    }
    if (isUnapprovedAction(parentReportAction)) {
        return translateLocal('iou.unapproved');
    }

    if (isActionableJoinRequest(parentReportAction)) {
        return getJoinRequestMessage(parentReportAction);
    }

    if (isTaskReport(report) && isCanceledTaskReport(report, parentReportAction)) {
        return translateLocal('parentReportAction.deletedTask');
    }

    if (isTaskReport(report)) {
        return Parser.htmlToText(report?.reportName ?? '').trim();
    }

    if (isActionOfType(parentReportAction, CONST.REPORT.ACTIONS.TYPE.INTEGRATION_SYNC_FAILED)) {
        return getIntegrationSyncFailedMessage(parentReportAction, report?.policyID);
    }

    if (isActionOfType(parentReportAction, CONST.REPORT.ACTIONS.TYPE.TRAVEL_UPDATE)) {
        return getTravelUpdateMessage(parentReportAction);
    }

    if (isChatThread(report)) {
        if (!isEmptyObject(parentReportAction) && isTransactionThread(parentReportAction)) {
            formattedName = getTransactionReportName({reportAction: parentReportAction, transactions, reports});

            if (isArchivedNonExpense) {
                formattedName = generateArchivedReportName(formattedName);
            }
            return formatReportLastMessageText(formattedName);
        }

        if (!isEmptyObject(parentReportAction) && isOldDotReportAction(parentReportAction)) {
            return getMessageOfOldDotReportAction(parentReportAction);
        }

        if (isRenamedAction(parentReportAction)) {
            return getRenamedAction(parentReportAction, isExpenseReport(getReport(report.parentReportID, allReports)));
        }

        if (parentReportActionMessage?.isDeletedParentAction) {
            return translateLocal('parentReportAction.deletedMessage');
        }

        if (parentReportAction?.actionName === CONST.REPORT.ACTIONS.TYPE.RESOLVED_DUPLICATES) {
            return translateLocal('violations.resolvedDuplicates');
        }

        const isAttachment = isReportActionAttachment(!isEmptyObject(parentReportAction) ? parentReportAction : undefined);
        const reportActionMessage = getReportActionMessage({
            reportAction: parentReportAction,
            reportID: report?.parentReportID,
            childReportID: report?.reportID,
            reports,
            personalDetails,
        }).replace(/(\n+|\r\n|\n|\r)/gm, ' ');
        if (isAttachment && reportActionMessage) {
            return `[${translateLocal('common.attachment')}]`;
        }
        if (
            parentReportActionMessage?.moderationDecision?.decision === CONST.MODERATION.MODERATOR_DECISION_PENDING_HIDE ||
            parentReportActionMessage?.moderationDecision?.decision === CONST.MODERATION.MODERATOR_DECISION_HIDDEN ||
            parentReportActionMessage?.moderationDecision?.decision === CONST.MODERATION.MODERATOR_DECISION_PENDING_REMOVE
        ) {
            return translateLocal('parentReportAction.hiddenMessage');
        }
        if (isAdminRoom(report) || isUserCreatedPolicyRoom(report)) {
            return getAdminRoomInvitedParticipants(parentReportAction, reportActionMessage);
        }

        if (reportActionMessage && isArchivedNonExpense) {
            return generateArchivedReportName(reportActionMessage);
        }
        if (!isEmptyObject(parentReportAction) && isModifiedExpenseAction(parentReportAction)) {
            const policyID = reports?.find((r) => r.reportID === report?.reportID)?.policyID;

            const movedFromReport = allReports?.[`${ONYXKEYS.COLLECTION.REPORT}${getMovedReportID(parentReportAction, CONST.REPORT.MOVE_TYPE.FROM)}`];
            const movedToReport = allReports?.[`${ONYXKEYS.COLLECTION.REPORT}${getMovedReportID(parentReportAction, CONST.REPORT.MOVE_TYPE.TO)}`];
            const modifiedMessage = getForReportAction({
                reportAction: parentReportAction,
                policyID,
                movedFromReport,
                movedToReport,
            });
            return formatReportLastMessageText(modifiedMessage);
        }
        if (isTripRoom(report) && report?.reportName !== CONST.REPORT.DEFAULT_REPORT_NAME) {
            return report?.reportName ?? '';
        }
        if (isCardIssuedAction(parentReportAction)) {
            return getCardIssuedMessage({reportAction: parentReportAction});
        }
        return reportActionMessage;
    }

    if (isClosedExpenseReportWithNoExpenses(report, transactions)) {
        return translateLocal('parentReportAction.deletedReport');
    }

    if (isGroupChat(report)) {
        return getGroupChatName(undefined, true, report) ?? '';
    }

    if (isChatRoom(report)) {
        formattedName = report?.reportName;
    }

    if (isPolicyExpenseChat(report)) {
        formattedName = getPolicyExpenseChatName({report, personalDetailsList: personalDetails});
    }

    if (isMoneyRequestReport(report)) {
        formattedName = getMoneyRequestReportName({report, policy});
    }

    if (isInvoiceReport(report)) {
        formattedName = getInvoiceReportName(report, policy, invoiceReceiverPolicy);
    }

    if (isInvoiceRoom(report)) {
        formattedName = getInvoicesChatName({report, receiverPolicy: invoiceReceiverPolicy, personalDetails, policies});
    }

    if (isSelfDM(report)) {
        formattedName = getDisplayNameForParticipant({accountID: currentUserAccountID, shouldAddCurrentUserPostfix: true, personalDetailsData: personalDetails});
    }

    if (isConciergeChatReport(report)) {
        formattedName = CONST.CONCIERGE_DISPLAY_NAME;
    }

    if (formattedName) {
        return formatReportLastMessageText(isArchivedNonExpense ? generateArchivedReportName(formattedName) : formattedName);
    }

    // Not a room or PolicyExpenseChat, generate title from first 5 other participants
    formattedName = buildReportNameFromParticipantNames({report, personalDetails});

    const finalName = formattedName || (report?.reportName ?? '');

    return isArchivedNonExpense ? generateArchivedReportName(finalName) : finalName;
}

function getSearchReportName(props: GetReportNameParams): string {
    const {report, policy} = props;
    if (isChatThread(report) && policy?.name) {
        return policy.name;
    }
    return getReportName(
        report,
        policy,
        props.parentReportActionParam,
        props.personalDetails,
        props.invoiceReceiverPolicy,
        undefined,
        props.transactions,
        props.isReportArchived,
        props.reports,
        props.policies,
    );
}

function getInvoiceReportName(report: OnyxEntry<Report>, policy?: OnyxEntry<Policy | SearchPolicy>, invoiceReceiverPolicy?: OnyxEntry<Policy | SearchPolicy>): string {
    const moneyRequestReportName = getMoneyRequestReportName({report, policy, invoiceReceiverPolicy});
    const oldDotInvoiceName = report?.reportName ?? moneyRequestReportName;
    return isNewDotInvoice(report?.chatReportID) ? moneyRequestReportName : oldDotInvoiceName;
}

function generateArchivedReportName(reportName: string): string {
    return `${reportName} (${translateLocal('common.archived')}) `;
}

/**
 * Get the payee name given a report.
 */
function getPayeeName(report: OnyxEntry<Report>): string | undefined {
    if (isEmptyObject(report)) {
        return undefined;
    }

    const participantsWithoutCurrentUser = Object.keys(report?.participants ?? {})
        .map(Number)
        .filter((accountID) => accountID !== currentUserAccountID);

    if (participantsWithoutCurrentUser.length === 0) {
        return undefined;
    }
    return getDisplayNameForParticipant({accountID: participantsWithoutCurrentUser.at(0), shouldUseShortForm: true});
}

function getReportSubtitlePrefix(report: OnyxEntry<Report>): string {
    if ((!isChatRoom(report) && !isPolicyExpenseChat(report)) || isThread(report)) {
        return '';
    }

    const filteredPolicies = Object.values(allPolicies ?? {}).filter((policy) => shouldShowPolicy(policy, false, currentUserEmail));
    if (filteredPolicies.length < 2) {
        return '';
    }

    const policyName = getPolicyName({report, returnEmptyIfNotFound: true});
    if (!policyName) {
        return '';
    }
    return `${policyName} ${CONST.DOT_SEPARATOR} `;
}

/**
 * Get either the policyName or domainName the chat is tied to
 */
function getChatRoomSubtitle(report: OnyxEntry<Report>, isPolicyNamePreferred = false, isReportArchived = false): string | undefined {
    if (isChatThread(report)) {
        return '';
    }
    if (isSelfDM(report)) {
        return translateLocal('reportActionsView.yourSpace');
    }
    if (isInvoiceRoom(report)) {
        return translateLocal('workspace.common.invoices');
    }
    if (isConciergeChatReport(report)) {
        return translateLocal('reportActionsView.conciergeSupport');
    }
    if (!isDefaultRoom(report) && !isUserCreatedPolicyRoom(report) && !isPolicyExpenseChat(report)) {
        return '';
    }
    if (getChatType(report) === CONST.REPORT.CHAT_TYPE.DOMAIN_ALL) {
        // The domainAll rooms are just #domainName, so we ignore the prefix '#' to get the domainName
        return report?.reportName?.substring(1) ?? '';
    }
    if ((isPolicyExpenseChat(report) && !!report?.isOwnPolicyExpenseChat) || isExpenseReport(report)) {
        const policy = allPolicies?.[`${ONYXKEYS.COLLECTION.POLICY}${report?.policyID}`];
        const submitToAccountID = getSubmitToAccountID(policy, report);
        const submitsToAccountDetails = allPersonalDetails?.[submitToAccountID];
        const subtitle = submitsToAccountDetails?.displayName ?? submitsToAccountDetails?.login;

        if (!subtitle || !isPolicyNamePreferred) {
            return getPolicyName({report});
        }

        return `${getReportSubtitlePrefix(report)}${translateLocal('iou.submitsTo', {name: subtitle ?? ''})}`;
    }

    if (isReportArchived) {
        return report?.oldPolicyName ?? '';
    }
    return getPolicyName({report});
}

/**
 * Get pending members for reports
 */
function getPendingChatMembers(accountIDs: number[], previousPendingChatMembers: PendingChatMember[], pendingAction: PendingAction): PendingChatMember[] {
    const pendingChatMembers = accountIDs.map((accountID) => ({accountID: accountID.toString(), pendingAction}));
    return [...previousPendingChatMembers, ...pendingChatMembers];
}

/**
 * Gets the parent navigation subtitle for the report
 */
function getParentNavigationSubtitle(report: OnyxEntry<Report>, isParentReportArchived = false, reportAttributes?: ReportAttributesDerivedValue['reports']): ParentNavigationSummaryParams {
    const parentReport = getParentReport(report);
    if (report?.hasParentAccess === false) {
        return {};
    }

    if (isEmptyObject(parentReport)) {
        const ownerAccountID = report?.ownerAccountID;
        const personalDetails = ownerAccountID ? allPersonalDetails?.[ownerAccountID] : undefined;
        const login = personalDetails ? personalDetails.login : null;
        // eslint-disable-next-line @typescript-eslint/prefer-nullish-coalescing
        const reportOwnerDisplayName = getDisplayNameForParticipant({accountID: ownerAccountID, shouldRemoveDomain: true}) || login;

        if (isExpenseReport(report)) {
            return {
                reportName: translateLocal('workspace.common.policyExpenseChatName', {displayName: reportOwnerDisplayName ?? ''}),
                workspaceName: getPolicyName({report}),
            };
        }
        if (isIOUReport(report)) {
            return {reportName: reportOwnerDisplayName ?? ''};
        }
        return {};
    }

    if (isInvoiceReport(report) || isInvoiceRoom(parentReport)) {
        let reportName = `${getPolicyName({report: parentReport})} & ${getInvoicePayerName(parentReport)}`;

        if (isArchivedNonExpenseReport(parentReport, isParentReportArchived)) {
            reportName += ` (${translateLocal('common.archived')})`;
        }

        return {
            reportName,
        };
    }

    return {
        reportName: getReportName(parentReport, undefined, undefined, undefined, undefined, reportAttributes),
        workspaceName: getPolicyName({report: parentReport, returnEmptyIfNotFound: true}),
    };
}

/**
 * Navigate to the details page of a given report
 */
function navigateToDetailsPage(report: OnyxEntry<Report>, backTo?: string, shouldUseActiveRoute?: boolean) {
    const isSelfDMReport = isSelfDM(report);
    const isOneOnOneChatReport = isOneOnOneChat(report);
    const participantAccountID = getParticipantsAccountIDsForDisplay(report);

    if (isSelfDMReport || isOneOnOneChatReport) {
        Navigation.navigate(ROUTES.PROFILE.getRoute(participantAccountID.at(0), isSelfDMReport || shouldUseActiveRoute ? Navigation.getActiveRoute() : backTo));
        return;
    }

    if (report?.reportID) {
        Navigation.navigate(ROUTES.REPORT_WITH_ID_DETAILS.getRoute(report?.reportID, backTo));
    }
}

/**
 * Go back to the details page of a given report
 */
function goBackToDetailsPage(report: OnyxEntry<Report>, backTo?: string, shouldGoBackToDetailsPage = false) {
    const isOneOnOneChatReport = isOneOnOneChat(report);
    const participantAccountID = getParticipantsAccountIDsForDisplay(report);

    if (isOneOnOneChatReport) {
        Navigation.goBack(ROUTES.PROFILE.getRoute(participantAccountID.at(0), backTo));
        return;
    }

    if (report?.reportID) {
        if (shouldGoBackToDetailsPage) {
            Navigation.goBack(ROUTES.REPORT_WITH_ID_DETAILS.getRoute(report.reportID, backTo));
        } else {
            Navigation.goBack(ROUTES.REPORT_SETTINGS.getRoute(report.reportID, backTo));
        }
    } else {
        Log.warn('Missing reportID during navigation back to the details page');
    }
}

function navigateBackOnDeleteTransaction(backRoute: Route | undefined, isFromRHP?: boolean) {
    if (!backRoute) {
        return;
    }

    const rootState = navigationRef.current?.getRootState();
    const lastFullScreenRoute = rootState?.routes.findLast((route) => isFullScreenName(route.name));
    if (lastFullScreenRoute?.name === NAVIGATORS.SEARCH_FULLSCREEN_NAVIGATOR) {
        Navigation.dismissModal();
        return;
    }
    if (isFromRHP) {
        Navigation.dismissModal();
    }
    Navigation.isNavigationReady().then(() => {
        Navigation.goBack(backRoute);
    });
}

/**
 * Go back to the previous page from the edit private page of a given report
 */
function goBackFromPrivateNotes(report: OnyxEntry<Report>, accountID?: number, backTo?: string) {
    if (isEmpty(report) || !accountID) {
        return;
    }
    const currentUserPrivateNote = report.privateNotes?.[accountID]?.note ?? '';
    if (isEmpty(currentUserPrivateNote)) {
        const participantAccountIDs = getParticipantsAccountIDsForDisplay(report);

        if (isOneOnOneChat(report)) {
            Navigation.goBack(ROUTES.PROFILE.getRoute(participantAccountIDs.at(0), backTo));
            return;
        }

        if (report?.reportID) {
            Navigation.goBack(ROUTES.REPORT_WITH_ID_DETAILS.getRoute(report?.reportID, backTo));
            return;
        }
    }
    Navigation.goBack(ROUTES.PRIVATE_NOTES_LIST.getRoute(report.reportID, backTo));
}

function navigateOnDeleteExpense(backToRoute: Route) {
    const rootState = navigationRef.getRootState();
    const focusedRoute = findFocusedRoute(rootState);
    if (focusedRoute?.params && 'backTo' in focusedRoute.params) {
        Navigation.goBack(focusedRoute.params.backTo as Route);
        return;
    }

    Navigation.goBack(backToRoute);
}

/**
 * Generate a random reportID up to 53 bits aka 9,007,199,254,740,991 (Number.MAX_SAFE_INTEGER).
 * There were approximately 98,000,000 reports with sequential IDs generated before we started using this approach, those make up roughly one billionth of the space for these numbers,
 * so we live with the 1 in a billion chance of a collision with an older ID until we can switch to 64-bit IDs.
 *
 * In a test of 500M reports (28 years of reports at our current max rate) we got 20-40 collisions meaning that
 * this is more than random enough for our needs.
 */
function generateReportID(): string {
    return (Math.floor(Math.random() * 2 ** 21) * 2 ** 32 + Math.floor(Math.random() * 2 ** 32)).toString();
}

function hasReportNameError(report: OnyxEntry<Report>): boolean {
    return !isEmptyObject(report?.errorFields?.reportName);
}

/**
 * For comments shorter than or equal to 10k chars, convert the comment from MD into HTML because that's how it is stored in the database
 * For longer comments, skip parsing, but still escape the text, and display plaintext for performance reasons. It takes over 40s to parse a 100k long string!!
 */
function getParsedComment(text: string, parsingDetails?: ParsingDetails, mediaAttributes?: Record<string, string>, disabledRules?: string[]): string {
    let isGroupPolicyReport = false;
    if (parsingDetails?.reportID) {
        const currentReport = getReportOrDraftReport(parsingDetails?.reportID);
        isGroupPolicyReport = isReportInGroupPolicy(currentReport);
    }

    if (parsingDetails?.policyID) {
        // This will be fixed as part of https://github.com/Expensify/Expensify/issues/507850
        // eslint-disable-next-line deprecation/deprecation
        const policyType = getPolicy(parsingDetails?.policyID)?.type;
        if (policyType) {
            isGroupPolicyReport = isGroupPolicy(policyType);
        }
    }

    const rules = disabledRules ?? [];

    if (text.length > CONST.MAX_MARKUP_LENGTH) {
        return lodashEscape(text);
    }

    return getParsedMessageWithShortMentions({
        text,
        availableMentionLogins: allPersonalDetailLogins,
        userEmailDomain: currentUserPrivateDomain,
        parserOptions: {
            disabledRules: isGroupPolicyReport ? [...rules] : ['reportMentions', ...rules],
            extras: {mediaAttributeCache: mediaAttributes},
        },
    });
}

function getUploadingAttachmentHtml(file?: FileObject): string {
    if (!file || typeof file.uri !== 'string') {
        return '';
    }

    const dataAttributes = [
        `${CONST.ATTACHMENT_OPTIMISTIC_SOURCE_ATTRIBUTE}="${file.uri}"`,
        `${CONST.ATTACHMENT_SOURCE_ATTRIBUTE}="${file.uri}"`,
        `${CONST.ATTACHMENT_ORIGINAL_FILENAME_ATTRIBUTE}="${file.name}"`,
        'width' in file && `${CONST.ATTACHMENT_THUMBNAIL_WIDTH_ATTRIBUTE}="${file.width}"`,
        'height' in file && `${CONST.ATTACHMENT_THUMBNAIL_HEIGHT_ATTRIBUTE}="${file.height}"`,
    ]
        .filter((x) => !!x)
        .join(' ');

    // file.type is a known mime type like image/png, image/jpeg, video/mp4 etc.
    if (file.type?.startsWith('image')) {
        return `<img src="${file.uri}" alt="${file.name}" ${dataAttributes} />`;
    }
    if (file.type?.startsWith('video')) {
        return `<video src="${file.uri}" ${dataAttributes}>${file.name}</video>`;
    }

    // For all other types, we present a generic download link
    return `<a href="${file.uri}" ${dataAttributes}>${file.name}</a>`;
}

function getReportDescription(report: OnyxEntry<Report>): string {
    if (!report?.description) {
        return '';
    }
    try {
        const reportDescription = report?.description;
        const objectDescription = JSON.parse(reportDescription) as {html: string};
        return objectDescription.html ?? reportDescription ?? '';
    } catch (error) {
        return report?.description ?? '';
    }
}

function getPolicyDescriptionText(policy: OnyxEntry<Policy>): string {
    if (!policy?.description) {
        return '';
    }

    return Parser.htmlToText(policy.description);
}

/**
 * Fixme the `shouldEscapeText` arg is never used (it's always set to undefined)
 * it should be removed after https://github.com/Expensify/App/issues/50724 gets fixed as a followup
 */
function buildOptimisticAddCommentReportAction(
    text?: string,
    file?: FileObject,
    actorAccountID?: number,
    createdOffset = 0,
    shouldEscapeText?: boolean,
    reportID?: string,
    reportActionID: string = rand64(),
): OptimisticReportAction {
    const commentText = getParsedComment(text ?? '', {shouldEscapeText, reportID});
    const attachmentHtml = getUploadingAttachmentHtml(file);

    const htmlForNewComment = `${commentText}${commentText && attachmentHtml ? '<br /><br />' : ''}${attachmentHtml}`;
    const textForNewComment = Parser.htmlToText(htmlForNewComment);

    const isAttachmentOnly = file && !text;
    const isAttachmentWithText = !!text && file !== undefined;
    const accountID = actorAccountID ?? currentUserAccountID ?? CONST.DEFAULT_NUMBER_ID;
    const delegateAccountDetails = getPersonalDetailByEmail(delegateEmail);

    // Remove HTML from text when applying optimistic offline comment
    return {
        commentText,
        reportAction: {
            reportActionID,
            reportID,
            actionName: CONST.REPORT.ACTIONS.TYPE.ADD_COMMENT,
            actorAccountID: accountID,
            person: [
                {
                    style: 'strong',
                    text: allPersonalDetails?.[accountID]?.displayName ?? currentUserEmail,
                    type: 'TEXT',
                },
            ],
            automatic: false,
            avatar: allPersonalDetails?.[accountID]?.avatar,
            created: NetworkConnection.getDBTimeWithSkew(Date.now() + createdOffset),
            message: [
                {
                    translationKey: isAttachmentOnly ? CONST.TRANSLATION_KEYS.ATTACHMENT : '',
                    type: CONST.REPORT.MESSAGE.TYPE.COMMENT,
                    html: htmlForNewComment,
                    text: textForNewComment,
                },
            ],
            originalMessage: {
                html: htmlForNewComment,
                whisperedTo: [],
            },
            isFirstItem: false,
            isAttachmentOnly,
            isAttachmentWithText,
            pendingAction: CONST.RED_BRICK_ROAD_PENDING_ACTION.ADD,
            shouldShow: true,
            isOptimisticAction: true,
            delegateAccountID: delegateAccountDetails?.accountID,
        },
    };
}

/**
 * update optimistic parent reportAction when a comment is added or remove in the child report
 * @param parentReportAction - Parent report action of the child report
 * @param lastVisibleActionCreated - Last visible action created of the child report
 * @param type - The type of action in the child report
 */

function updateOptimisticParentReportAction(parentReportAction: OnyxEntry<ReportAction>, lastVisibleActionCreated: string, type: string): UpdateOptimisticParentReportAction {
    let childVisibleActionCount = parentReportAction?.childVisibleActionCount ?? 0;
    let childCommenterCount = parentReportAction?.childCommenterCount ?? 0;
    let childOldestFourAccountIDs = parentReportAction?.childOldestFourAccountIDs;

    if (type === CONST.RED_BRICK_ROAD_PENDING_ACTION.ADD) {
        childVisibleActionCount += 1;
        const oldestFourAccountIDs = childOldestFourAccountIDs ? childOldestFourAccountIDs.split(',') : [];
        if (oldestFourAccountIDs.length < 4) {
            const index = oldestFourAccountIDs.findIndex((accountID) => accountID === currentUserAccountID?.toString());
            if (index === -1) {
                childCommenterCount += 1;
                oldestFourAccountIDs.push(currentUserAccountID?.toString() ?? '');
            }
        }
        childOldestFourAccountIDs = oldestFourAccountIDs.join(',');
    } else if (type === CONST.RED_BRICK_ROAD_PENDING_ACTION.DELETE) {
        if (childVisibleActionCount > 0) {
            childVisibleActionCount -= 1;
        }

        if (childVisibleActionCount === 0) {
            childCommenterCount = 0;
            childOldestFourAccountIDs = '';
        }
    }

    return {
        childVisibleActionCount,
        childCommenterCount,
        childLastVisibleActionCreated: lastVisibleActionCreated,
        childOldestFourAccountIDs,
    };
}

/**
 * Builds an optimistic reportAction for the parent report when a task is created
 * @param taskReportID - Report ID of the task
 * @param taskTitle - Title of the task
 * @param taskAssigneeAccountID - AccountID of the person assigned to the task
 * @param text - Text of the comment
 * @param parentReportID - Report ID of the parent report
 * @param createdOffset - The offset for task's created time that created via a loop
 */
function buildOptimisticTaskCommentReportAction(
    taskReportID: string,
    taskTitle: string,
    taskAssigneeAccountID: number,
    text: string,
    parentReportID: string | undefined,
    actorAccountID?: number,
    createdOffset = 0,
): OptimisticReportAction {
    const reportAction = buildOptimisticAddCommentReportAction(text, undefined, undefined, createdOffset, undefined, taskReportID);
    if (Array.isArray(reportAction.reportAction.message)) {
        const message = reportAction.reportAction.message.at(0);
        if (message) {
            message.taskReportID = taskReportID;
        }
    } else if (!Array.isArray(reportAction.reportAction.message) && reportAction.reportAction.message) {
        reportAction.reportAction.message.taskReportID = taskReportID;
    }

    // These parameters are not saved on the reportAction, but are used to display the task in the UI
    // Added when we fetch the reportActions on a report
    // eslint-disable-next-line
    reportAction.reportAction.originalMessage = {
        html: getReportActionHtml(reportAction.reportAction),
        taskReportID: getReportActionMessageReportUtils(reportAction.reportAction)?.taskReportID,
        whisperedTo: [],
    };
    reportAction.reportAction.childReportID = taskReportID;
    reportAction.reportAction.parentReportID = parentReportID;
    reportAction.reportAction.childType = CONST.REPORT.TYPE.TASK;
    reportAction.reportAction.childReportName = taskTitle;
    reportAction.reportAction.childManagerAccountID = taskAssigneeAccountID;
    reportAction.reportAction.childStatusNum = CONST.REPORT.STATUS_NUM.OPEN;
    reportAction.reportAction.childStateNum = CONST.REPORT.STATE_NUM.OPEN;

    if (actorAccountID) {
        reportAction.reportAction.actorAccountID = actorAccountID;
    }

    return reportAction;
}

function buildOptimisticSelfDMReport(created: string): Report {
    return {
        reportID: generateReportID(),
        participants: {
            [currentUserAccountID ?? CONST.DEFAULT_NUMBER_ID]: {
                notificationPreference: CONST.REPORT.NOTIFICATION_PREFERENCE.MUTE,
            },
        },
        type: CONST.REPORT.TYPE.CHAT,
        chatType: CONST.REPORT.CHAT_TYPE.SELF_DM,
        isOwnPolicyExpenseChat: false,
        lastActorAccountID: 0,
        lastMessageHtml: '',
        lastMessageText: undefined,
        lastReadTime: created,
        lastVisibleActionCreated: created,
        ownerAccountID: currentUserAccountID,
        reportName: '',
        stateNum: 0,
        statusNum: 0,
        writeCapability: CONST.REPORT.WRITE_CAPABILITIES.ALL,
    };
}

/**
 * Builds an optimistic IOU report with a randomly generated reportID
 *
 * @param payeeAccountID - AccountID of the person generating the IOU.
 * @param payerAccountID - AccountID of the other person participating in the IOU.
 * @param total - IOU amount in the smallest unit of the currency.
 * @param chatReportID - Report ID of the chat where the IOU is.
 * @param currency - IOU currency.
 * @param isSendingMoney - If we pay someone the IOU should be created as settled
 * @param parentReportActionID - The parent report action ID of the IOU report
 * @param optimisticIOUReportID - Optimistic IOU report id
 */

function buildOptimisticIOUReport(
    payeeAccountID: number,
    payerAccountID: number,
    total: number,
    chatReportID: string | undefined,
    currency: string,
    isSendingMoney = false,
    parentReportActionID?: string,
    optimisticIOUReportID?: string,
): OptimisticIOUReport {
    const formattedTotal = convertToDisplayString(total, currency);
    const personalDetails = getPersonalDetailsForAccountID(payerAccountID);
    const payerEmail = 'login' in personalDetails ? personalDetails.login : '';
    const policyID = chatReportID ? getReport(chatReportID, allReports)?.policyID : undefined;
    // This will be fixed as part of https://github.com/Expensify/Expensify/issues/507850
    // eslint-disable-next-line deprecation/deprecation
    const policy = getPolicy(policyID);

    const participants: Participants = {
        [payeeAccountID]: {notificationPreference: CONST.REPORT.NOTIFICATION_PREFERENCE.HIDDEN},
        [payerAccountID]: {notificationPreference: CONST.REPORT.NOTIFICATION_PREFERENCE.HIDDEN},
    };

    return {
        type: CONST.REPORT.TYPE.IOU,
        chatReportID,
        currency,
        managerID: payerAccountID,
        ownerAccountID: payeeAccountID,
        participants,
        reportID: optimisticIOUReportID ?? generateReportID(),
        stateNum: isSendingMoney ? CONST.REPORT.STATE_NUM.APPROVED : CONST.REPORT.STATE_NUM.SUBMITTED,
        statusNum: isSendingMoney ? CONST.REPORT.STATUS_NUM.REIMBURSED : CONST.REPORT.STATE_NUM.SUBMITTED,
        total,
        unheldTotal: total,
        nonReimbursableTotal: 0,
        unheldNonReimbursableTotal: 0,

        // We don't translate reportName because the server response is always in English
        reportName: `${payerEmail} owes ${formattedTotal}`,
        parentReportID: chatReportID,
        lastVisibleActionCreated: DateUtils.getDBTime(),
        fieldList: policy?.fieldList,
        parentReportActionID,
    };
}

function getHumanReadableStatus(statusNum: number): string {
    const status = Object.keys(CONST.REPORT.STATUS_NUM).find((key) => CONST.REPORT.STATUS_NUM[key as keyof typeof CONST.REPORT.STATUS_NUM] === statusNum);
    return status ? `${status.charAt(0)}${status.slice(1).toLowerCase()}` : '';
}

/**
 * Populates the report field formula with the values from the report and policy.
 * Currently, this only supports optimistic expense reports.
 * Each formula field is either replaced with a value, or removed.
 * If after all replacements the formula is empty, the original formula is returned.
 * See {@link https://help.expensify.com/articles/expensify-classic/insights-and-custom-reporting/Custom-Templates}
 */
function populateOptimisticReportFormula(formula: string, report: OptimisticExpenseReport | OptimisticNewReport, policy: OnyxEntry<Policy>, isMoneyRequestConfirmation = false): string {
    // If this is a newly created report and it is from money request confirmation, we should use 'New report' as the report title
    if (!report.parentReportActionID && isMoneyRequestConfirmation) {
        return translateLocal('iou.newReport');
    }

    const createdDate = report.lastVisibleActionCreated ? new Date(report.lastVisibleActionCreated) : undefined;

    const result = formula
        // We don't translate because the server response is always in English
        .replaceAll(/\{report:type\}/gi, 'Expense Report')
        .replaceAll(/\{report:startdate\}/gi, createdDate ? format(createdDate, CONST.DATE.FNS_FORMAT_STRING) : '')
        .replaceAll(/\{report:id\}/gi, getBase62ReportID(Number(report.reportID)))
        .replaceAll(/\{report:total\}/gi, report.total !== undefined && !Number.isNaN(report.total) ? convertToDisplayString(Math.abs(report.total), report.currency).toString() : '')
        .replaceAll(/\{report:currency\}/gi, report.currency ?? '')
        .replaceAll(/\{report:policyname\}/gi, policy?.name ?? '')
        .replaceAll(/\{report:workspacename\}/gi, policy?.name ?? '')
        .replaceAll(/\{report:created\}/gi, createdDate ? format(createdDate, CONST.DATE.FNS_DATE_TIME_FORMAT_STRING) : '')
        .replaceAll(/\{report:created:yyyy-MM-dd\}/gi, createdDate ? format(createdDate, CONST.DATE.FNS_FORMAT_STRING) : '')
        .replaceAll(/\{report:status\}/gi, report.statusNum !== undefined ? getHumanReadableStatus(report.statusNum) : '')
        .replaceAll(/\{user:email\}/gi, currentUserEmail ?? '')
        .replaceAll(/\{user:email\|frontPart\}/gi, (currentUserEmail ? currentUserEmail.split('@').at(0) : '') ?? '')
        .replaceAll(/\{report:(.+)\}/gi, '');

    return result.trim().length ? result : formula;
}

/** Builds an optimistic invoice report with a randomly generated reportID */
function buildOptimisticInvoiceReport(
    chatReportID: string,
    policyID: string | undefined,
    receiverAccountID: number,
    receiverName: string,
    total: number,
    currency: string,
): OptimisticExpenseReport {
    const formattedTotal = convertToDisplayString(total, currency);
    const invoiceReport = {
        reportID: generateReportID(),
        chatReportID,
        policyID,
        type: CONST.REPORT.TYPE.INVOICE,
        ownerAccountID: currentUserAccountID,
        managerID: receiverAccountID,
        currency,
        // We don't translate reportName because the server response is always in English
        reportName: `${receiverName} owes ${formattedTotal}`,
        stateNum: CONST.REPORT.STATE_NUM.SUBMITTED,
        statusNum: CONST.REPORT.STATUS_NUM.OPEN,
        total: total * -1,
        participants: {
            [receiverAccountID]: {
                notificationPreference: CONST.REPORT.NOTIFICATION_PREFERENCE.HIDDEN,
            },
        },
        parentReportID: chatReportID,
        lastVisibleActionCreated: DateUtils.getDBTime(),
    };

    if (currentUserAccountID) {
        invoiceReport.participants[currentUserAccountID] = {notificationPreference: CONST.REPORT.NOTIFICATION_PREFERENCE.HIDDEN};
    }

    return invoiceReport;
}

/**
 * Returns the stateNum and statusNum for an expense report based on the policy settings
 * @param policy
 */
function getExpenseReportStateAndStatus(policy: OnyxEntry<Policy>, isEmptyOptimisticReport = false) {
    const isASAPSubmitBetaEnabled = Permissions.isBetaEnabled(CONST.BETAS.ASAP_SUBMIT, allBetas);
    if (isASAPSubmitBetaEnabled) {
        return {
            stateNum: CONST.REPORT.STATE_NUM.OPEN,
            statusNum: CONST.REPORT.STATUS_NUM.OPEN,
        };
    }
    const isInstantSubmitEnabledLocal = isInstantSubmitEnabled(policy);
    const isSubmitAndCloseLocal = isSubmitAndClose(policy);
    const arePaymentsDisabled = policy?.reimbursementChoice === CONST.POLICY.REIMBURSEMENT_CHOICES.REIMBURSEMENT_NO;

    if (isInstantSubmitEnabledLocal && arePaymentsDisabled && isSubmitAndCloseLocal && !isEmptyOptimisticReport) {
        return {
            stateNum: CONST.REPORT.STATE_NUM.APPROVED,
            statusNum: CONST.REPORT.STATUS_NUM.CLOSED,
        };
    }

    if (isInstantSubmitEnabledLocal) {
        return {
            stateNum: CONST.REPORT.STATE_NUM.SUBMITTED,
            statusNum: CONST.REPORT.STATUS_NUM.SUBMITTED,
        };
    }

    return {
        stateNum: CONST.REPORT.STATE_NUM.OPEN,
        statusNum: CONST.REPORT.STATUS_NUM.OPEN,
    };
}

/**
 * Builds an optimistic Expense report with a randomly generated reportID
 *
 * @param chatReportID - Report ID of the PolicyExpenseChat where the Expense Report is
 * @param policyID - The policy ID of the PolicyExpenseChat
 * @param payeeAccountID - AccountID of the employee (payee)
 * @param total - Amount in cents
 * @param currency
 * @param reimbursable – Whether the expense is reimbursable
 * @param parentReportActionID – The parent ReportActionID of the PolicyExpenseChat
 * @param optimisticIOUReportID – Optimistic IOU report id
 */
function buildOptimisticExpenseReport(
    chatReportID: string | undefined,
    policyID: string | undefined,
    payeeAccountID: number,
    total: number,
    currency: string,
    nonReimbursableTotal = 0,
    parentReportActionID?: string,
    optimisticIOUReportID?: string,
): OptimisticExpenseReport {
    // The amount for Expense reports are stored as negative value in the database
    const storedTotal = total * -1;
    const storedNonReimbursableTotal = nonReimbursableTotal * -1;
    const report = chatReportID ? getReport(chatReportID, allReports) : undefined;
    const policyName = getPolicyName({report});
    const formattedTotal = convertToDisplayString(storedTotal, currency);
    // This will be fixed as part of https://github.com/Expensify/Expensify/issues/507850
    // eslint-disable-next-line deprecation/deprecation
    const policy = getPolicy(policyID);

    const {stateNum, statusNum} = getExpenseReportStateAndStatus(policy);

    const expenseReport: OptimisticExpenseReport = {
        reportID: optimisticIOUReportID ?? generateReportID(),
        chatReportID,
        policyID,
        type: CONST.REPORT.TYPE.EXPENSE,
        ownerAccountID: payeeAccountID,
        currency,
        // We don't translate reportName because the server response is always in English
        reportName: `${policyName} owes ${formattedTotal}`,
        stateNum,
        statusNum,
        total: storedTotal,
        unheldTotal: storedTotal,
        nonReimbursableTotal: storedNonReimbursableTotal,
        unheldNonReimbursableTotal: storedNonReimbursableTotal,
        participants: {
            [payeeAccountID]: {
                notificationPreference: CONST.REPORT.NOTIFICATION_PREFERENCE.HIDDEN,
            },
        },
        parentReportID: chatReportID,
        lastVisibleActionCreated: DateUtils.getDBTime(),
        parentReportActionID,
    };

    // Get the approver/manager for this report to properly display the optimistic data
    const submitToAccountID = getSubmitToAccountID(policy, expenseReport);
    if (submitToAccountID) {
        expenseReport.managerID = submitToAccountID;
    }

    const titleReportField = getTitleReportField(getReportFieldsByPolicyID(policyID) ?? {});
    if (!!titleReportField && isPaidGroupPolicyExpenseReport(expenseReport)) {
        expenseReport.reportName = populateOptimisticReportFormula(titleReportField.defaultValue, expenseReport, policy);
    }

    expenseReport.fieldList = policy?.fieldList;

    return expenseReport;
}

function buildOptimisticEmptyReport(reportID: string, accountID: number, parentReport: OnyxEntry<Report>, parentReportActionID: string, policy: OnyxEntry<Policy>, timeOfCreation: string) {
    const {stateNum, statusNum} = getExpenseReportStateAndStatus(policy, true);
    const titleReportField = getTitleReportField(getReportFieldsByPolicyID(policy?.id) ?? {});
    const optimisticEmptyReport: OptimisticNewReport = {
        reportName: '',
        reportID,
        policyID: policy?.id,
        type: CONST.REPORT.TYPE.EXPENSE,
        currency: policy?.outputCurrency,
        ownerAccountID: accountID,
        stateNum,
        statusNum,
        total: 0,
        nonReimbursableTotal: 0,
        participants: {},
        lastVisibleActionCreated: timeOfCreation,
        pendingFields: {createReport: CONST.RED_BRICK_ROAD_PENDING_ACTION.ADD},
        parentReportID: parentReport?.reportID,
        parentReportActionID,
        chatReportID: parentReport?.reportID,
        managerID: getManagerAccountID(policy, {ownerAccountID: accountID}),
    };

    const optimisticReportName = populateOptimisticReportFormula(titleReportField?.defaultValue ?? CONST.POLICY.DEFAULT_REPORT_NAME_PATTERN, optimisticEmptyReport, policy);
    optimisticEmptyReport.reportName = optimisticReportName;

    optimisticEmptyReport.participants = accountID
        ? {
              [accountID]: {
                  notificationPreference: CONST.REPORT.NOTIFICATION_PREFERENCE.HIDDEN,
              },
          }
        : {};
    optimisticEmptyReport.ownerAccountID = accountID;
    return optimisticEmptyReport;
}

function getRejectedReportMessage() {
    return translateLocal('iou.rejectedThisReport');
}

function getUpgradeWorkspaceMessage() {
    return translateLocal('workspaceActions.upgradedWorkspace');
}

function getDowngradeWorkspaceMessage() {
    return translateLocal('workspaceActions.downgradedWorkspace');
}

function getWorkspaceNameUpdatedMessage(action: ReportAction) {
    const {oldName, newName} = getOriginalMessage(action as ReportAction<typeof CONST.REPORT.ACTIONS.TYPE.POLICY_CHANGE_LOG.UPDATE_NAME>) ?? {};
    const message = oldName && newName ? translateLocal('workspaceActions.renamedWorkspaceNameAction', {oldName, newName}) : getReportActionText(action);
    return Str.htmlEncode(message);
}

function getDeletedTransactionMessage(action: ReportAction) {
    const deletedTransactionOriginalMessage = getOriginalMessage(action as ReportAction<typeof CONST.REPORT.ACTIONS.TYPE.DELETED_TRANSACTION>) ?? {};
    const amount = Math.abs(deletedTransactionOriginalMessage.amount ?? 0);
    const currency = deletedTransactionOriginalMessage.currency ?? '';
    const formattedAmount = convertToDisplayString(amount, currency) ?? '';
    const message = translateLocal('iou.deletedTransaction', {
        amount: formattedAmount,
        merchant: deletedTransactionOriginalMessage.merchant ?? '',
    });
    return message;
}

function getMovedTransactionMessage(report: OnyxEntry<Report>) {
    const reportName = getReportName(report) ?? report?.reportName ?? '';
    const reportUrl = `${environmentURL}/r/${report?.reportID}`;
    const message = translateLocal('iou.movedTransaction', {
        reportUrl,
        reportName,
    });
    return message;
}

function getUnreportedTransactionMessage() {
    const selfDMReportID = findSelfDMReportID();
    const reportUrl = `${environmentURL}/r/${selfDMReportID}`;
    const message = translateLocal('iou.unreportedTransaction', {
        reportUrl,
    });
    return message;
}

function getMovedActionMessage(action: ReportAction, report: OnyxEntry<Report>) {
    if (!isMovedAction(action)) {
        return '';
    }
    const movedActionOriginalMessage = getOriginalMessage(action);

    if (!movedActionOriginalMessage) {
        return '';
    }
    const {toPolicyID, newParentReportID, movedReportID} = movedActionOriginalMessage;
    const toPolicyName = getPolicyNameByID(toPolicyID);
    return translateLocal('iou.movedAction', {
        shouldHideMovedReportUrl: !isDM(report),
        movedReportUrl: `${environmentURL}/r/${movedReportID}`,
        newParentReportUrl: `${environmentURL}/r/${newParentReportID}`,
        toPolicyName,
    });
}

function getPolicyChangeMessage(action: ReportAction) {
    const PolicyChangeOriginalMessage = getOriginalMessage(action as ReportAction<typeof CONST.REPORT.ACTIONS.TYPE.CHANGE_POLICY>) ?? {};
    const {fromPolicy: fromPolicyID, toPolicy: toPolicyID} = PolicyChangeOriginalMessage as OriginalMessageChangePolicy;
    const message = translateLocal('report.actions.type.changeReportPolicy', {
        fromPolicyName: fromPolicyID ? getPolicyNameByID(fromPolicyID) : undefined,
        toPolicyName: getPolicyNameByID(toPolicyID),
    });
    return message;
}

/**
 * @param iouReportID - the report ID of the IOU report the action belongs to
 * @param type - IOUReportAction type. Can be oneOf(create, decline, cancel, pay, split)
 * @param total - IOU total in cents
 * @param comment - IOU comment
 * @param currency - IOU currency
 * @param paymentType - IOU paymentMethodType. Can be oneOf(Elsewhere, Expensify)
 * @param isSettlingUp - Whether we are settling up an IOU
 * @param bankAccountID - Bank account ID
 * @param payAsBusiness - Whether the payment is made as a business
 */
function getIOUReportActionMessage(
    iouReportID: string,
    type: string,
    total: number,
    comment: string,
    currency: string,
    paymentType = '',
    isSettlingUp = false,
    bankAccountID?: number | undefined,
    payAsBusiness = false,
): Message[] {
    const report = getReportOrDraftReport(iouReportID);
    const isInvoice = isInvoiceReport(report);
    const amount =
        type === CONST.IOU.REPORT_ACTION_TYPE.PAY && !isEmptyObject(report)
            ? convertToDisplayString(getMoneyRequestSpendBreakdown(report).totalDisplaySpend, currency)
            : convertToDisplayString(total, currency);

    let paymentMethodMessage;
    switch (paymentType) {
        case CONST.IOU.PAYMENT_TYPE.VBBA:
        case CONST.IOU.PAYMENT_TYPE.EXPENSIFY:
            paymentMethodMessage = ' with Expensify';
            break;
        default:
            paymentMethodMessage = ` elsewhere`;
            break;
    }

    let iouMessage;
    switch (type) {
        case CONST.REPORT.ACTIONS.TYPE.APPROVED:
            iouMessage = `approved ${amount}`;
            break;
        case CONST.REPORT.ACTIONS.TYPE.FORWARDED:
            iouMessage = `approved ${amount}`;
            break;
        case CONST.REPORT.ACTIONS.TYPE.UNAPPROVED:
            iouMessage = `unapproved ${amount}`;
            break;
        case CONST.IOU.REPORT_ACTION_TYPE.CREATE:
            iouMessage = `submitted ${amount}${comment && ` for ${comment}`}`;
            break;
        case CONST.IOU.REPORT_ACTION_TYPE.TRACK:
            iouMessage = `tracking ${amount}${comment && ` for ${comment}`}`;
            break;
        case CONST.IOU.REPORT_ACTION_TYPE.SPLIT:
            iouMessage = `split ${amount}${comment && ` for ${comment}`}`;
            break;
        case CONST.IOU.REPORT_ACTION_TYPE.DELETE:
            iouMessage = `deleted the ${amount} expense${comment && ` for ${comment}`}`;
            break;
        case CONST.IOU.REPORT_ACTION_TYPE.PAY:
            if (isInvoice && isSettlingUp) {
                iouMessage =
                    paymentType === CONST.IOU.PAYMENT_TYPE.ELSEWHERE
                        ? translateLocal('iou.payElsewhere', {formattedAmount: amount})
                        : translateLocal(payAsBusiness ? 'iou.settleInvoiceBusiness' : 'iou.settleInvoicePersonal', {amount, last4Digits: String(bankAccountID).slice(-4)});
            } else {
                iouMessage = isSettlingUp ? `paid ${amount}${paymentMethodMessage}` : `sent ${amount}${comment && ` for ${comment}`}${paymentMethodMessage}`;
            }
            break;
        case CONST.REPORT.ACTIONS.TYPE.SUBMITTED:
            iouMessage = translateLocal('iou.expenseAmount', {formattedAmount: amount});
            break;
        default:
            break;
    }

    return [
        {
            html: lodashEscape(iouMessage),
            text: iouMessage ?? '',
            isEdited: false,
            type: CONST.REPORT.MESSAGE.TYPE.COMMENT,
        },
    ];
}

/**
 * Builds an optimistic IOU reportAction object
 *
 * @param type - IOUReportAction type. Can be oneOf(create, delete, pay, split).
 * @param amount - IOU amount in cents.
 * @param currency
 * @param comment - User comment for the IOU.
 * @param participants - An array with participants details.
 * @param [transactionID] - Not required if the IOUReportAction type is 'pay'
 * @param [paymentType] - Only required if the IOUReportAction type is 'pay'. Can be oneOf(elsewhere, Expensify).
 * @param [iouReportID] - Only required if the IOUReportActions type is oneOf(decline, cancel, pay). Generates a randomID as default.
 * @param [isSettlingUp] - Whether we are settling up an IOU.
 * @param [isSendMoneyFlow] - Whether this is pay someone flow
 * @param [receipt]
 * @param [isOwnPolicyExpenseChat] - Whether this is an expense report create from the current user's policy expense chat
 */
function buildOptimisticIOUReportAction(params: BuildOptimisticIOUReportActionParams): OptimisticIOUReportAction {
    const {
        type,
        amount,
        currency,
        comment,
        participants,
        transactionID,
        paymentType,
        iouReportID = '',
        isSettlingUp = false,
        isSendMoneyFlow = false,
        isOwnPolicyExpenseChat = false,
        created = DateUtils.getDBTime(),
        linkedExpenseReportAction,
        isPersonalTrackingExpense = false,
        payAsBusiness,
        bankAccountID,
        reportActionID,
    } = params;

    const IOUReportID = isPersonalTrackingExpense ? undefined : iouReportID || generateReportID();

    const originalMessage: ReportAction<typeof CONST.REPORT.ACTIONS.TYPE.IOU>['originalMessage'] = {
        amount,
        comment,
        currency,
        IOUTransactionID: transactionID,
        IOUReportID,
        type,
        payAsBusiness,
        bankAccountID,
    };

    const delegateAccountDetails = getPersonalDetailByEmail(delegateEmail);

    if (type === CONST.IOU.REPORT_ACTION_TYPE.PAY) {
        // In pay someone flow, we store amount, comment, currency in IOUDetails when type = pay
        if (isSendMoneyFlow) {
            const keys = ['amount', 'comment', 'currency'] as const;
            keys.forEach((key) => {
                delete originalMessage[key];
            });
            originalMessage.IOUDetails = {amount, comment, currency};
            originalMessage.paymentType = paymentType;
        } else {
            // In case of pay someone action, we dont store the comment
            // and there is no single transactionID to link the action to.
            delete originalMessage.IOUTransactionID;
            delete originalMessage.comment;
            originalMessage.paymentType = paymentType;
        }
    }

    // IOUs of type split only exist in group DMs and those don't have an iouReport so we need to delete the IOUReportID key
    if (type === CONST.IOU.REPORT_ACTION_TYPE.SPLIT) {
        delete originalMessage.IOUReportID;
    }

    if (type !== CONST.IOU.REPORT_ACTION_TYPE.PAY) {
        // Split expense made from a policy expense chat only have the payee's accountID as the participant because the payer could be any policy admin
        if (isOwnPolicyExpenseChat && type === CONST.IOU.REPORT_ACTION_TYPE.SPLIT) {
            originalMessage.participantAccountIDs = currentUserAccountID ? [currentUserAccountID] : [];
        } else {
            originalMessage.participantAccountIDs = currentUserAccountID
                ? [
                      currentUserAccountID,
                      ...participants.filter((participant) => participant.accountID !== currentUserAccountID).map((participant) => participant.accountID ?? CONST.DEFAULT_NUMBER_ID),
                  ]
                : participants.map((participant) => participant.accountID ?? CONST.DEFAULT_NUMBER_ID);
        }
    }

    const iouReportAction = {
        ...linkedExpenseReportAction,
        actionName: CONST.REPORT.ACTIONS.TYPE.IOU,
        actorAccountID: currentUserAccountID,
        automatic: false,
        isAttachmentOnly: false,
        originalMessage,
        reportActionID: reportActionID ?? rand64(),
        shouldShow: true,
        created,
        pendingAction: CONST.RED_BRICK_ROAD_PENDING_ACTION.ADD,
        delegateAccountID: delegateAccountDetails?.accountID,
        person: [
            {
                style: 'strong',
                text: getCurrentUserDisplayNameOrEmail(),
                type: 'TEXT',
            },
        ],
        avatar: getCurrentUserAvatar(),
        message: getIOUReportActionMessage(iouReportID, type, amount, comment, currency, paymentType, isSettlingUp, bankAccountID, payAsBusiness),
    };

    const managerMcTestParticipant = participants.find((participant) => isSelectedManagerMcTest(participant.login));
    if (managerMcTestParticipant) {
        return {
            ...iouReportAction,
            actorAccountID: managerMcTestParticipant.accountID,
            avatar: managerMcTestParticipant.icons?.[0]?.source,
            person: [
                {
                    style: 'strong',
                    text: getDisplayNameForParticipant(managerMcTestParticipant),
                    type: 'TEXT',
                },
            ],
        };
    }

    return iouReportAction;
}

/**
 * Builds an optimistic APPROVED report action with a randomly generated reportActionID.
 */
function buildOptimisticApprovedReportAction(amount: number, currency: string, expenseReportID: string): OptimisticApprovedReportAction {
    const originalMessage = {
        amount,
        currency,
        expenseReportID,
    };
    const delegateAccountDetails = getPersonalDetailByEmail(delegateEmail);

    return {
        actionName: CONST.REPORT.ACTIONS.TYPE.APPROVED,
        actorAccountID: currentUserAccountID,
        automatic: false,
        avatar: getCurrentUserAvatar(),
        isAttachmentOnly: false,
        originalMessage,
        message: getIOUReportActionMessage(expenseReportID, CONST.REPORT.ACTIONS.TYPE.APPROVED, Math.abs(amount), '', currency),
        person: [
            {
                style: 'strong',
                text: getCurrentUserDisplayNameOrEmail(),
                type: 'TEXT',
            },
        ],
        reportActionID: rand64(),
        shouldShow: true,
        created: DateUtils.getDBTime(),
        pendingAction: CONST.RED_BRICK_ROAD_PENDING_ACTION.ADD,
        delegateAccountID: delegateAccountDetails?.accountID,
    };
}

/**
 * Builds an optimistic APPROVED report action with a randomly generated reportActionID.
 */
function buildOptimisticUnapprovedReportAction(amount: number, currency: string, expenseReportID: string): OptimisticUnapprovedReportAction {
    const delegateAccountDetails = getPersonalDetailByEmail(delegateEmail);
    return {
        actionName: CONST.REPORT.ACTIONS.TYPE.UNAPPROVED,
        actorAccountID: currentUserAccountID,
        automatic: false,
        avatar: getCurrentUserAvatar(),
        isAttachmentOnly: false,
        originalMessage: {
            amount,
            currency,
            expenseReportID,
        },
        message: getIOUReportActionMessage(expenseReportID, CONST.REPORT.ACTIONS.TYPE.UNAPPROVED, Math.abs(amount), '', currency),
        person: [
            {
                style: 'strong',
                text: getCurrentUserDisplayNameOrEmail(),
                type: 'TEXT',
            },
        ],
        reportActionID: rand64(),
        shouldShow: true,
        created: DateUtils.getDBTime(),
        pendingAction: CONST.RED_BRICK_ROAD_PENDING_ACTION.ADD,
        delegateAccountID: delegateAccountDetails?.accountID,
    };
}

/**
 * Builds an optimistic MOVED report action with a randomly generated reportActionID.
 * This action is used when we move reports across workspaces.
 */
function buildOptimisticMovedReportAction(
    fromPolicyID: string | undefined,
    toPolicyID: string,
    newParentReportID: string,
    movedReportID: string,
    policyName: string,
    shouldHideMovedReportUrl = false,
): ReportAction {
    const originalMessage = {
        fromPolicyID,
        toPolicyID,
        newParentReportID,
        movedReportID,
    };

    const movedActionMessage = [
        {
            html: shouldHideMovedReportUrl
                ? `moved this <a href='${CONST.NEW_EXPENSIFY_URL}r/${movedReportID}' target='_blank' rel='noreferrer noopener'>report</a> to the <a href='${CONST.NEW_EXPENSIFY_URL}r/${newParentReportID}' target='_blank' rel='noreferrer noopener'>${policyName}</a> workspace`
                : `moved this report to the <a href='${CONST.NEW_EXPENSIFY_URL}r/${newParentReportID}' target='_blank' rel='noreferrer noopener'>${policyName}</a> workspace`,
            text: `moved this report to the ${policyName} workspace`,
            type: CONST.REPORT.MESSAGE.TYPE.COMMENT,
        },
    ];

    return {
        actionName: CONST.REPORT.ACTIONS.TYPE.MOVED,
        actorAccountID: currentUserAccountID,
        automatic: false,
        avatar: getCurrentUserAvatar(),
        isAttachmentOnly: false,
        originalMessage,
        message: movedActionMessage,
        person: [
            {
                style: 'strong',
                text: getCurrentUserDisplayNameOrEmail(),
                type: 'TEXT',
            },
        ],
        reportActionID: rand64(),
        shouldShow: true,
        created: DateUtils.getDBTime(),
        pendingAction: CONST.RED_BRICK_ROAD_PENDING_ACTION.ADD,
    };
}

/**
 * Builds an optimistic CHANGE_POLICY report action with a randomly generated reportActionID.
 * This action is used when we change the workspace of a report.
 */
function buildOptimisticChangePolicyReportAction(fromPolicyID: string | undefined, toPolicyID: string, automaticAction = false): ReportAction {
    const originalMessage = {
        fromPolicy: fromPolicyID,
        toPolicy: toPolicyID,
        automaticAction,
    };

    // This will be fixed as part of https://github.com/Expensify/Expensify/issues/507850
    // eslint-disable-next-line deprecation/deprecation
    const fromPolicy = getPolicy(fromPolicyID);
    // This will be fixed as part of https://github.com/Expensify/Expensify/issues/507850
    // eslint-disable-next-line deprecation/deprecation
    const toPolicy = getPolicy(toPolicyID);

    const changePolicyReportActionMessage = [
        {
            type: CONST.REPORT.MESSAGE.TYPE.TEXT,
            text: `changed the workspace to ${toPolicy?.name}`,
        },
        ...(fromPolicyID
            ? [
                  {
                      type: CONST.REPORT.MESSAGE.TYPE.TEXT,
                      text: ` (previously ${fromPolicy?.name})`,
                  },
              ]
            : []),
    ];

    return {
        actionName: CONST.REPORT.ACTIONS.TYPE.CHANGE_POLICY,
        actorAccountID: currentUserAccountID,
        avatar: getCurrentUserAvatar(),
        created: DateUtils.getDBTime(),
        originalMessage,
        message: changePolicyReportActionMessage,
        person: [
            {
                style: 'strong',
                text: getCurrentUserDisplayNameOrEmail(),
                type: 'TEXT',
            },
        ],
        reportActionID: rand64(),
        shouldShow: true,
        pendingAction: CONST.RED_BRICK_ROAD_PENDING_ACTION.ADD,
    };
}

function buildOptimisticTransactionAction(
    type: typeof CONST.REPORT.ACTIONS.TYPE.MOVED_TRANSACTION | typeof CONST.REPORT.ACTIONS.TYPE.UNREPORTED_TRANSACTION,
    transactionThreadReportID: string | undefined,
    targetReportID: string,
): ReportAction {
    const reportName = allReports?.[targetReportID]?.reportName ?? '';
    const url = `${environmentURL}/r/${targetReportID}`;
    const [actionText, messageHtml] =
        type === CONST.REPORT.ACTIONS.TYPE.MOVED_TRANSACTION
            ? [`moved this expense to ${reportName}`, `moved this expense to <a href='${url}' target='_blank' rel='noreferrer noopener'>${reportName}</a>`]
            : ['moved this expense to your personal space', 'moved this expense to your personal space'];

    return {
        actionName: type,
        reportID: transactionThreadReportID,
        actorAccountID: currentUserAccountID,
        avatar: getCurrentUserAvatar(),
        created: DateUtils.getDBTime(),
        originalMessage: type === CONST.REPORT.ACTIONS.TYPE.MOVED_TRANSACTION ? {toReportID: targetReportID} : {fromReportID: targetReportID},
        message: [
            {
                type: CONST.REPORT.MESSAGE.TYPE.TEXT,
                html: messageHtml,
                text: actionText,
            },
        ],
        person: [
            {
                style: 'strong',
                text: getCurrentUserDisplayNameOrEmail(),
                type: 'TEXT',
            },
        ],
        reportActionID: rand64(),
        shouldShow: true,
        pendingAction: CONST.RED_BRICK_ROAD_PENDING_ACTION.ADD,
    };
}

/**
 * Builds an optimistic MOVED_TRANSACTION report action with a randomly generated reportActionID.
 * This action is used when we change the workspace of a report.
 */
function buildOptimisticMovedTransactionAction(transactionThreadReportID: string | undefined, toReportID: string) {
    return buildOptimisticTransactionAction(CONST.REPORT.ACTIONS.TYPE.MOVED_TRANSACTION, transactionThreadReportID, toReportID);
}

/**
 * Builds an optimistic UNREPORTED_TRANSACTION report action with a randomly generated reportActionID.
 * This action is used when we un-report a transaction.
 */
function buildOptimisticUnreportedTransactionAction(transactionThreadReportID: string | undefined, fromReportID: string) {
    return buildOptimisticTransactionAction(CONST.REPORT.ACTIONS.TYPE.UNREPORTED_TRANSACTION, transactionThreadReportID, fromReportID);
}

/**
 * Builds an optimistic SUBMITTED report action with a randomly generated reportActionID.
 *
 */
function buildOptimisticSubmittedReportAction(amount: number, currency: string, expenseReportID: string, adminAccountID: number | undefined): OptimisticSubmittedReportAction {
    const originalMessage = {
        amount,
        currency,
        expenseReportID,
    };

    const delegateAccountDetails = getPersonalDetailByEmail(delegateEmail);

    return {
        actionName: CONST.REPORT.ACTIONS.TYPE.SUBMITTED,
        actorAccountID: currentUserAccountID,
        adminAccountID,
        automatic: false,
        avatar: getCurrentUserAvatar(),
        isAttachmentOnly: false,
        originalMessage,
        message: getIOUReportActionMessage(expenseReportID, CONST.REPORT.ACTIONS.TYPE.SUBMITTED, Math.abs(amount), '', currency),
        person: [
            {
                style: 'strong',
                text: getCurrentUserDisplayNameOrEmail(),
                type: 'TEXT',
            },
        ],
        reportActionID: rand64(),
        shouldShow: true,
        created: DateUtils.getDBTime(),
        pendingAction: CONST.RED_BRICK_ROAD_PENDING_ACTION.ADD,
        delegateAccountID: delegateAccountDetails?.accountID,
    };
}

/**
 * Builds an optimistic report preview action with a randomly generated reportActionID.
 *
 * @param chatReport
 * @param iouReport
 * @param [comment] - User comment for the IOU.
 * @param [transaction] - optimistic first transaction of preview
 * @param reportActionID
 */
function buildOptimisticReportPreview(
    chatReport: OnyxInputOrEntry<Report>,
    iouReport: Report,
    comment = '',
    transaction: OnyxInputOrEntry<Transaction> = null,
    childReportID?: string,
    reportActionID?: string,
): ReportAction<typeof CONST.REPORT.ACTIONS.TYPE.REPORT_PREVIEW> {
    const hasReceipt = hasReceiptTransactionUtils(transaction);
    const message = getReportPreviewMessage(iouReport);
    const created = DateUtils.getDBTime();
    const reportActorAccountID = (isInvoiceReport(iouReport) || isExpenseReport(iouReport) ? iouReport?.ownerAccountID : iouReport?.managerID) ?? -1;
    const delegateAccountDetails = getPersonalDetailByEmail(delegateEmail);
    const isTestTransaction = isTestTransactionReport(iouReport);
    const isTestDriveTransaction = !!transaction?.receipt?.isTestDriveReceipt;
    const isScanRequest = transaction ? isScanRequestTransactionUtils(transaction) : false;
    return {
        reportActionID: reportActionID ?? rand64(),
        reportID: chatReport?.reportID,
        actionName: CONST.REPORT.ACTIONS.TYPE.REPORT_PREVIEW,
        pendingAction: CONST.RED_BRICK_ROAD_PENDING_ACTION.ADD,
        originalMessage: {
            linkedReportID: iouReport?.reportID,
        },
        message: [
            {
                html: message,
                text: message,
                isEdited: false,
                type: CONST.REPORT.MESSAGE.TYPE.COMMENT,
            },
        ],
        delegateAccountID: delegateAccountDetails?.accountID,
        created,
        accountID: iouReport?.managerID,
        // The preview is initially whispered if created with a receipt, so the actor is the current user as well
        actorAccountID: hasReceipt ? currentUserAccountID : reportActorAccountID,
        childReportID: childReportID ?? iouReport?.reportID,
        childMoneyRequestCount: 1,
        isOptimisticAction: true,
        childLastActorAccountID: currentUserAccountID,
        childLastMoneyRequestComment: comment,
        childRecentReceiptTransactionIDs: hasReceipt && !isEmptyObject(transaction) && transaction?.transactionID ? {[transaction.transactionID]: created} : undefined,
        childOwnerAccountID: iouReport?.ownerAccountID,
        childManagerAccountID: iouReport?.managerID,
        ...((isTestDriveTransaction || isTestTransaction) && !isScanRequest && {childStateNum: 2, childStatusNum: 4}),
    };
}

/**
 * Builds an optimistic ACTIONABLE_TRACK_EXPENSE_WHISPER action with a randomly generated reportActionID.
 */
function buildOptimisticActionableTrackExpenseWhisper(iouAction: OptimisticIOUReportAction, transactionID: string): ReportAction {
    const currentTime = DateUtils.getDBTime();
    const targetEmail = CONST.EMAIL.CONCIERGE;
    const actorAccountID = getAccountIDsByLogins([targetEmail]).at(0);
    const reportActionID = rand64();
    return {
        actionName: CONST.REPORT.ACTIONS.TYPE.ACTIONABLE_TRACK_EXPENSE_WHISPER,
        actorAccountID,
        avatar: getDefaultAvatarURL(actorAccountID),
        created: DateUtils.addMillisecondsFromDateTime(currentTime, 1),
        lastModified: DateUtils.addMillisecondsFromDateTime(currentTime, 1),
        message: [
            {
                html: CONST.ACTIONABLE_TRACK_EXPENSE_WHISPER_MESSAGE,
                text: CONST.ACTIONABLE_TRACK_EXPENSE_WHISPER_MESSAGE,
                whisperedTo: [],
                type: CONST.REPORT.MESSAGE.TYPE.COMMENT,
            },
        ],
        originalMessage: {
            lastModified: DateUtils.addMillisecondsFromDateTime(currentTime, 1),
            transactionID,
        },
        person: [
            {
                text: CONST.DISPLAY_NAME.EXPENSIFY_CONCIERGE,
                type: 'TEXT',
            },
        ],
        reportActionID,
        shouldShow: true,
        pendingAction: CONST.RED_BRICK_ROAD_PENDING_ACTION.ADD,
    };
}

/**
 * Builds an optimistic modified expense action with a randomly generated reportActionID.
 */
function buildOptimisticModifiedExpenseReportAction(
    transactionThread: OnyxInputOrEntry<Report>,
    oldTransaction: OnyxInputOrEntry<Transaction>,
    transactionChanges: TransactionChanges,
    isFromExpenseReport: boolean,
    policy: OnyxInputOrEntry<Policy>,
    updatedTransaction?: OnyxInputOrEntry<Transaction>,
): OptimisticModifiedExpenseReportAction {
    const originalMessage = getModifiedExpenseOriginalMessage(oldTransaction, transactionChanges, isFromExpenseReport, policy, updatedTransaction);
    const delegateAccountDetails = getPersonalDetailByEmail(delegateEmail);

    return {
        actionName: CONST.REPORT.ACTIONS.TYPE.MODIFIED_EXPENSE,
        actorAccountID: currentUserAccountID,
        automatic: false,
        avatar: getCurrentUserAvatar(),
        created: DateUtils.getDBTime(),
        isAttachmentOnly: false,
        message: [
            {
                // Currently we are composing the message from the originalMessage and message is only used in OldDot and not in the App
                text: 'You',
                style: 'strong',
                type: CONST.REPORT.MESSAGE.TYPE.TEXT,
            },
        ],
        originalMessage,
        person: [
            {
                style: 'strong',
                text: currentUserPersonalDetails?.displayName ?? String(currentUserAccountID),
                type: 'TEXT',
            },
        ],
        pendingAction: CONST.RED_BRICK_ROAD_PENDING_ACTION.ADD,
        reportActionID: rand64(),
        reportID: transactionThread?.reportID,
        shouldShow: true,
        delegateAccountID: delegateAccountDetails?.accountID,
    };
}

/**
 * Builds an optimistic DETACH_RECEIPT report action with a randomly generated reportActionID.
 */
function buildOptimisticDetachReceipt(reportID: string | undefined, transactionID: string, merchant: string = CONST.TRANSACTION.PARTIAL_TRANSACTION_MERCHANT) {
    return {
        actionName: CONST.REPORT.ACTIONS.TYPE.MANAGER_DETACH_RECEIPT,
        actorAccountID: currentUserAccountID,
        automatic: false,
        avatar: getCurrentUserAvatar(),
        created: DateUtils.getDBTime(),
        isAttachmentOnly: false,
        originalMessage: {
            transactionID,
            merchant: `${merchant}`,
        },
        message: [
            {
                type: 'COMMENT',
                html: `detached a receipt from expense '${merchant}'`,
                text: `detached a receipt from expense '${merchant}'`,
                whisperedTo: [],
            },
        ],
        person: [
            {
                style: 'strong',
                text: currentUserPersonalDetails?.displayName ?? String(currentUserAccountID),
                type: 'TEXT',
            },
        ],
        pendingAction: CONST.RED_BRICK_ROAD_PENDING_ACTION.ADD,
        reportActionID: rand64(),
        reportID,
        shouldShow: true,
    };
}

/**
 * Updates a report preview action that exists for an IOU report.
 *
 * @param [comment] - User comment for the IOU.
 * @param [transaction] - optimistic newest transaction of a report preview
 *
 */
function updateReportPreview(
    iouReport: OnyxEntry<Report>,
    reportPreviewAction: ReportAction<typeof CONST.REPORT.ACTIONS.TYPE.REPORT_PREVIEW>,
    isPayRequest = false,
    comment = '',
    transaction?: OnyxEntry<Transaction>,
): ReportAction<typeof CONST.REPORT.ACTIONS.TYPE.REPORT_PREVIEW> {
    const hasReceipt = hasReceiptTransactionUtils(transaction);
    const recentReceiptTransactions = reportPreviewAction?.childRecentReceiptTransactionIDs ?? {};
    const transactionsToKeep = getRecentTransactions(recentReceiptTransactions);
    const previousTransactionsArray = Object.entries(recentReceiptTransactions ?? {}).map(([key, value]) => (transactionsToKeep.includes(key) ? {[key]: value} : null));
    const previousTransactions: Record<string, string> = {};

    for (const obj of previousTransactionsArray) {
        for (const key in obj) {
            if (obj) {
                previousTransactions[key] = obj[key];
            }
        }
    }

    const message = getReportPreviewMessage(iouReport, reportPreviewAction);
    const originalMessage = getOriginalMessage(reportPreviewAction);
    return {
        ...reportPreviewAction,
        message: [
            {
                html: message,
                text: message,
                isEdited: false,
                type: CONST.REPORT.MESSAGE.TYPE.COMMENT,
            },
        ],
        childLastMoneyRequestComment: comment || reportPreviewAction?.childLastMoneyRequestComment,
        childMoneyRequestCount: (reportPreviewAction?.childMoneyRequestCount ?? 0) + (isPayRequest ? 0 : 1),
        childRecentReceiptTransactionIDs: hasReceipt
            ? {
                  ...(transaction && {[transaction.transactionID]: transaction?.created}),
                  ...previousTransactions,
              }
            : recentReceiptTransactions,
        // As soon as we add a transaction without a receipt to the report, it will have ready expenses,
        // so we remove the whisper
        originalMessage: originalMessage
            ? {
                  ...originalMessage,
                  whisperedTo: hasReceipt ? originalMessage.whisperedTo : [],
                  linkedReportID: originalMessage.linkedReportID,
              }
            : undefined,
    };
}

function buildOptimisticTaskReportAction(
    taskReportID: string,
    actionName: typeof CONST.REPORT.ACTIONS.TYPE.TASK_COMPLETED | typeof CONST.REPORT.ACTIONS.TYPE.TASK_REOPENED | typeof CONST.REPORT.ACTIONS.TYPE.TASK_CANCELLED,
    message = '',
    actorAccountID = currentUserAccountID,
    createdOffset = 0,
): OptimisticTaskReportAction {
    const originalMessage = {
        taskReportID,
        type: actionName,
        text: message,
        html: message,
        whisperedTo: [],
    };
    const delegateAccountDetails = getPersonalDetailByEmail(delegateEmail);

    return {
        actionName,
        actorAccountID,
        automatic: false,
        avatar: getCurrentUserAvatar(),
        isAttachmentOnly: false,
        originalMessage,
        message: [
            {
                text: message,
                taskReportID,
                type: CONST.REPORT.MESSAGE.TYPE.TEXT,
            },
        ],
        person: [
            {
                style: 'strong',
                text: currentUserPersonalDetails?.displayName ?? String(currentUserAccountID),
                type: 'TEXT',
            },
        ],
        reportActionID: rand64(),
        shouldShow: true,
        created: NetworkConnection.getDBTimeWithSkew(Date.now() + createdOffset),
        isFirstItem: false,
        pendingAction: CONST.RED_BRICK_ROAD_PENDING_ACTION.ADD,
        delegateAccountID: delegateAccountDetails?.accountID,
    };
}

function isWorkspaceChat(chatType: string) {
    return chatType === CONST.REPORT.CHAT_TYPE.POLICY_ADMINS || chatType === CONST.REPORT.CHAT_TYPE.POLICY_ANNOUNCE || chatType === CONST.REPORT.CHAT_TYPE.POLICY_EXPENSE_CHAT;
}

/**
 * Builds an optimistic chat report with a randomly generated reportID and as much information as we currently have
 */
type BuildOptimisticChatReportParams = {
    participantList: number[];
    reportName?: string;
    chatType?: ValueOf<typeof CONST.REPORT.CHAT_TYPE>;
    policyID?: string;
    ownerAccountID?: number;
    isOwnPolicyExpenseChat?: boolean;
    oldPolicyName?: string;
    visibility?: ValueOf<typeof CONST.REPORT.VISIBILITY>;
    writeCapability?: ValueOf<typeof CONST.REPORT.WRITE_CAPABILITIES>;
    notificationPreference?: NotificationPreference;
    parentReportActionID?: string;
    parentReportID?: string;
    description?: string;
    avatarUrl?: string;
    optimisticReportID?: string;
    isPinned?: boolean;
};

function buildOptimisticChatReport({
    participantList,
    reportName = CONST.REPORT.DEFAULT_REPORT_NAME,
    chatType,
    policyID = CONST.POLICY.OWNER_EMAIL_FAKE,
    ownerAccountID = CONST.REPORT.OWNER_ACCOUNT_ID_FAKE,
    isOwnPolicyExpenseChat = false,
    oldPolicyName = '',
    visibility,
    writeCapability,
    notificationPreference = CONST.REPORT.NOTIFICATION_PREFERENCE.ALWAYS,
    parentReportActionID = '',
    parentReportID = undefined,
    description = '',
    avatarUrl = '',
    optimisticReportID = '',
    isPinned = false,
}: BuildOptimisticChatReportParams): OptimisticChatReport {
    const isWorkspaceChatType = chatType && isWorkspaceChat(chatType);
    const participants = participantList.reduce((reportParticipants: Participants, accountID: number) => {
        const participant: ReportParticipant = {
            notificationPreference,
            ...(!isWorkspaceChatType && {role: accountID === currentUserAccountID ? CONST.REPORT.ROLE.ADMIN : CONST.REPORT.ROLE.MEMBER}),
        };
        // eslint-disable-next-line no-param-reassign
        reportParticipants[accountID] = participant;
        return reportParticipants;
    }, {} as Participants);
    const currentTime = DateUtils.getDBTime();
    const optimisticChatReport: OptimisticChatReport = {
        type: CONST.REPORT.TYPE.CHAT,
        chatType,
        isOwnPolicyExpenseChat,
        isPinned,
        lastActorAccountID: 0,
        lastMessageHtml: '',
        lastMessageText: undefined,
        lastReadTime: currentTime,
        lastVisibleActionCreated: currentTime,
        oldPolicyName,
        ownerAccountID: ownerAccountID || CONST.REPORT.OWNER_ACCOUNT_ID_FAKE,
        parentReportActionID,
        parentReportID,
        participants,
        policyID,
        reportID: optimisticReportID || generateReportID(),
        reportName,
        stateNum: 0,
        statusNum: 0,
        visibility,
        description,
        writeCapability,
        avatarUrl,
    };

    if (chatType === CONST.REPORT.CHAT_TYPE.INVOICE) {
        // TODO: update to support workspace as an invoice receiver when workspace-to-workspace invoice room implemented
        optimisticChatReport.invoiceReceiver = {
            type: 'individual',
            accountID: participantList.at(0) ?? -1,
        };
    }

    return optimisticChatReport;
}

function buildOptimisticGroupChatReport(
    participantAccountIDs: number[],
    reportName: string,
    avatarUri: string,
    optimisticReportID?: string,
    notificationPreference?: NotificationPreference,
) {
    return buildOptimisticChatReport({
        participantList: participantAccountIDs,
        reportName,
        chatType: CONST.REPORT.CHAT_TYPE.GROUP,
        notificationPreference,
        avatarUrl: avatarUri,
        optimisticReportID,
    });
}

/**
 * Returns the necessary reportAction onyx data to indicate that the chat has been created optimistically
 * @param [created] - Action created time
 */
function buildOptimisticCreatedReportAction(emailCreatingAction: string, created = DateUtils.getDBTime(), optimisticReportActionID?: string): OptimisticCreatedReportAction {
    return {
        reportActionID: optimisticReportActionID ?? rand64(),
        actionName: CONST.REPORT.ACTIONS.TYPE.CREATED,
        pendingAction: CONST.RED_BRICK_ROAD_PENDING_ACTION.ADD,
        actorAccountID: currentUserAccountID,
        message: [
            {
                type: CONST.REPORT.MESSAGE.TYPE.TEXT,
                style: 'strong',
                text: emailCreatingAction,
            },
            {
                type: CONST.REPORT.MESSAGE.TYPE.TEXT,
                style: 'normal',
                text: ' created this report',
            },
        ],
        person: [
            {
                type: CONST.REPORT.MESSAGE.TYPE.TEXT,
                style: 'strong',
                text: getCurrentUserDisplayNameOrEmail(),
            },
        ],
        automatic: false,
        avatar: getCurrentUserAvatar(),
        created,
        shouldShow: true,
    };
}

/**
 * Returns the necessary reportAction onyx data to indicate that the room has been renamed
 */
function buildOptimisticRenamedRoomReportAction(newName: string, oldName: string): OptimisticRenamedReportAction {
    const now = DateUtils.getDBTime();
    return {
        reportActionID: rand64(),
        actionName: CONST.REPORT.ACTIONS.TYPE.RENAMED,
        pendingAction: CONST.RED_BRICK_ROAD_PENDING_ACTION.ADD,
        actorAccountID: currentUserAccountID,
        message: [
            {
                type: CONST.REPORT.MESSAGE.TYPE.TEXT,
                style: 'strong',
                text: 'You',
            },
            {
                type: CONST.REPORT.MESSAGE.TYPE.TEXT,
                style: 'normal',
                text: ` renamed this report. New title is '${newName}' (previously '${oldName}').`,
            },
        ],
        person: [
            {
                type: CONST.REPORT.MESSAGE.TYPE.TEXT,
                style: 'strong',
                text: getCurrentUserDisplayNameOrEmail(),
            },
        ],
        originalMessage: {
            oldName,
            newName,
            html: `Room renamed to ${newName}`,
            lastModified: now,
        },
        automatic: false,
        avatar: getCurrentUserAvatar(),
        created: now,
        shouldShow: true,
    };
}

/**
 * Returns the necessary reportAction onyx data to indicate that the room description has been updated
 */
function buildOptimisticRoomDescriptionUpdatedReportAction(description: string): OptimisticRoomDescriptionUpdatedReportAction {
    const now = DateUtils.getDBTime();
    return {
        reportActionID: rand64(),
        actionName: CONST.REPORT.ACTIONS.TYPE.ROOM_CHANGE_LOG.UPDATE_ROOM_DESCRIPTION,
        pendingAction: CONST.RED_BRICK_ROAD_PENDING_ACTION.ADD,
        actorAccountID: currentUserAccountID,
        message: [
            {
                type: CONST.REPORT.MESSAGE.TYPE.COMMENT,
                text: description ? `set the room description to: ${Parser.htmlToText(description)}` : 'cleared the room description',
                html: description ? `<muted-text>set the room description to: ${description}</muted-text>` : '<muted-text>cleared the room description</muted-text>',
            },
        ],
        person: [
            {
                type: CONST.REPORT.MESSAGE.TYPE.TEXT,
                style: 'strong',
                text: getCurrentUserDisplayNameOrEmail(),
            },
        ],
        originalMessage: {
            description,
            lastModified: now,
        },
        created: now,
    };
}

/**
 * Returns the necessary reportAction onyx data to indicate that the transaction has been put on hold optimistically
 * @param [created] - Action created time
 */
function buildOptimisticHoldReportAction(created = DateUtils.getDBTime()): OptimisticHoldReportAction {
    return {
        reportActionID: rand64(),
        actionName: CONST.REPORT.ACTIONS.TYPE.HOLD,
        pendingAction: CONST.RED_BRICK_ROAD_PENDING_ACTION.ADD,
        actorAccountID: currentUserAccountID,
        message: [
            {
                type: CONST.REPORT.MESSAGE.TYPE.TEXT,
                style: 'normal',
                text: translateLocal('iou.heldExpense'),
            },
        ],
        person: [
            {
                type: CONST.REPORT.MESSAGE.TYPE.TEXT,
                style: 'strong',
                text: getCurrentUserDisplayNameOrEmail(),
            },
        ],
        automatic: false,
        avatar: getCurrentUserAvatar(),
        created,
        shouldShow: true,
    };
}

/**
 * Returns the necessary reportAction onyx data to indicate that the transaction has been put on hold optimistically
 * @param [created] - Action created time
 */
function buildOptimisticHoldReportActionComment(comment: string, created = DateUtils.getDBTime()): OptimisticHoldReportAction {
    return {
        reportActionID: rand64(),
        actionName: CONST.REPORT.ACTIONS.TYPE.ADD_COMMENT,
        pendingAction: CONST.RED_BRICK_ROAD_PENDING_ACTION.ADD,
        actorAccountID: currentUserAccountID,
        message: [
            {
                type: CONST.REPORT.MESSAGE.TYPE.COMMENT,
                text: comment,
                html: comment, // as discussed on https://github.com/Expensify/App/pull/39452 we will not support HTML for now
            },
        ],
        person: [
            {
                type: CONST.REPORT.MESSAGE.TYPE.TEXT,
                style: 'strong',
                text: getCurrentUserDisplayNameOrEmail(),
            },
        ],
        automatic: false,
        avatar: getCurrentUserAvatar(),
        created,
        shouldShow: true,
    };
}

/**
 * Returns the necessary reportAction onyx data to indicate that the transaction has been removed from hold optimistically
 * @param [created] - Action created time
 */
function buildOptimisticUnHoldReportAction(created = DateUtils.getDBTime()): OptimisticHoldReportAction {
    return {
        reportActionID: rand64(),
        actionName: CONST.REPORT.ACTIONS.TYPE.UNHOLD,
        pendingAction: CONST.RED_BRICK_ROAD_PENDING_ACTION.ADD,
        actorAccountID: currentUserAccountID,
        message: [
            {
                type: CONST.REPORT.MESSAGE.TYPE.TEXT,
                style: 'normal',
                text: translateLocal('iou.unheldExpense'),
            },
        ],
        person: [
            {
                type: CONST.REPORT.MESSAGE.TYPE.TEXT,
                style: 'normal',
                text: getCurrentUserDisplayNameOrEmail(),
            },
        ],
        automatic: false,
        avatar: getCurrentUserAvatar(),
        created,
        shouldShow: true,
    };
}

function buildOptimisticRetractedReportAction(created = DateUtils.getDBTime()): OptimisticRetractedReportAction {
    return {
        reportActionID: rand64(),
        actionName: CONST.REPORT.ACTIONS.TYPE.RETRACTED,
        actorAccountID: currentUserAccountID,
        pendingAction: CONST.RED_BRICK_ROAD_PENDING_ACTION.ADD,
        message: [
            {
                type: CONST.REPORT.MESSAGE.TYPE.COMMENT,
                text: 'retracted',
                html: `<muted-text>retracted</muted-text>`,
            },
        ],
        person: [
            {
                style: 'strong',
                text: getCurrentUserDisplayNameOrEmail(),
                type: CONST.REPORT.MESSAGE.TYPE.TEXT,
            },
        ],
        automatic: false,
        avatar: getCurrentUserAvatar(),
        created,
        shouldShow: true,
    };
}

function buildOptimisticReopenedReportAction(created = DateUtils.getDBTime()): OptimisticReopenedReportAction {
    return {
        reportActionID: rand64(),
        actionName: CONST.REPORT.ACTIONS.TYPE.REOPENED,
        actorAccountID: currentUserAccountID,
        pendingAction: CONST.RED_BRICK_ROAD_PENDING_ACTION.ADD,
        message: [
            {
                type: CONST.REPORT.MESSAGE.TYPE.COMMENT,
                text: 'reopened',
                html: '<muted-text>reopened</muted-text>',
            },
        ],
        person: [
            {
                style: 'strong',
                text: getCurrentUserDisplayNameOrEmail(),
                type: CONST.REPORT.MESSAGE.TYPE.TEXT,
            },
        ],
        automatic: false,
        avatar: getCurrentUserAvatar(),
        created,
        shouldShow: true,
    };
}

function buildOptimisticEditedTaskFieldReportAction({title, description}: Task): OptimisticEditedTaskReportAction {
    // We do not modify title & description in one request, so we need to create a different optimistic action for each field modification
    let field = '';
    let value = '';
    if (title !== undefined) {
        field = 'task title';
        value = title;
    } else if (description !== undefined) {
        field = 'description';
        value = description;
    }

    let changelog = 'edited this task';
    if (field && value) {
        changelog = `updated the ${field} to ${value}`;
    } else if (field) {
        changelog = `removed the ${field}`;
    }
    const delegateAccountDetails = getPersonalDetailByEmail(delegateEmail);

    return {
        reportActionID: rand64(),
        actionName: CONST.REPORT.ACTIONS.TYPE.TASK_EDITED,
        pendingAction: CONST.RED_BRICK_ROAD_PENDING_ACTION.ADD,
        actorAccountID: currentUserAccountID,
        message: [
            {
                type: CONST.REPORT.MESSAGE.TYPE.COMMENT,
                text: changelog,
                html: getParsedComment(changelog, undefined, undefined, title !== undefined ? [...CONST.TASK_TITLE_DISABLED_RULES] : undefined),
            },
        ],
        person: [
            {
                type: CONST.REPORT.MESSAGE.TYPE.TEXT,
                style: 'strong',
                text: getCurrentUserDisplayNameOrEmail(),
            },
        ],
        automatic: false,
        avatar: getCurrentUserAvatar(),
        created: DateUtils.getDBTime(),
        shouldShow: false,
        delegateAccountID: delegateAccountDetails?.accountID,
    };
}

function buildOptimisticCardAssignedReportAction(assigneeAccountID: number): OptimisticCardAssignedReportAction {
    return {
        actionName: CONST.REPORT.ACTIONS.TYPE.CARD_ASSIGNED,
        actorAccountID: currentUserAccountID,
        avatar: getCurrentUserAvatar(),
        created: DateUtils.getDBTime(),
        originalMessage: {assigneeAccountID, cardID: -1},
        message: [{type: CONST.REPORT.MESSAGE.TYPE.COMMENT, text: '', html: ''}],
        pendingAction: CONST.RED_BRICK_ROAD_PENDING_ACTION.ADD,
        person: [
            {
                type: CONST.REPORT.MESSAGE.TYPE.TEXT,
                style: 'strong',
                text: getCurrentUserDisplayNameOrEmail(),
            },
        ],
        reportActionID: rand64(),
        shouldShow: true,
    };
}

function buildOptimisticChangedTaskAssigneeReportAction(assigneeAccountID: number): OptimisticEditedTaskReportAction {
    const delegateAccountDetails = getPersonalDetailByEmail(delegateEmail);

    return {
        reportActionID: rand64(),
        actionName: CONST.REPORT.ACTIONS.TYPE.TASK_EDITED,
        pendingAction: CONST.RED_BRICK_ROAD_PENDING_ACTION.ADD,
        actorAccountID: currentUserAccountID,
        message: [
            {
                type: CONST.REPORT.MESSAGE.TYPE.COMMENT,
                text: `assigned to ${getDisplayNameForParticipant({accountID: assigneeAccountID})}`,
                html: `assigned to <mention-user accountID="${assigneeAccountID}"/>`,
            },
        ],
        person: [
            {
                type: CONST.REPORT.MESSAGE.TYPE.TEXT,
                style: 'strong',
                text: getCurrentUserDisplayNameOrEmail(),
            },
        ],
        automatic: false,
        avatar: getCurrentUserAvatar(),
        created: DateUtils.getDBTime(),
        shouldShow: false,
        delegateAccountID: delegateAccountDetails?.accountID,
    };
}

/**
 * Returns the necessary reportAction onyx data to indicate that a chat has been archived
 *
 * @param reason - A reason why the chat has been archived
 */
function buildOptimisticClosedReportAction(
    emailClosingReport: string,
    policyName: string,
    reason: ValueOf<typeof CONST.REPORT.ARCHIVE_REASON> = CONST.REPORT.ARCHIVE_REASON.DEFAULT,
): OptimisticClosedReportAction {
    return {
        actionName: CONST.REPORT.ACTIONS.TYPE.CLOSED,
        actorAccountID: currentUserAccountID,
        automatic: false,
        avatar: getCurrentUserAvatar(),
        created: DateUtils.getDBTime(),
        message: [
            {
                type: CONST.REPORT.MESSAGE.TYPE.TEXT,
                style: 'strong',
                text: emailClosingReport,
            },
            {
                type: CONST.REPORT.MESSAGE.TYPE.TEXT,
                style: 'normal',
                text: ' closed this report',
            },
        ],
        originalMessage: {
            policyName,
            reason,
        },
        pendingAction: CONST.RED_BRICK_ROAD_PENDING_ACTION.ADD,
        person: [
            {
                type: CONST.REPORT.MESSAGE.TYPE.TEXT,
                style: 'strong',
                text: getCurrentUserDisplayNameOrEmail(),
            },
        ],
        reportActionID: rand64(),
        shouldShow: true,
    };
}

/**
 * Returns an optimistic Dismissed Violation Report Action. Use the originalMessage customize this to the type of
 * violation being dismissed.
 */
function buildOptimisticDismissedViolationReportAction(
    originalMessage: ReportAction<typeof CONST.REPORT.ACTIONS.TYPE.DISMISSED_VIOLATION>['originalMessage'],
): OptimisticDismissedViolationReportAction {
    return {
        actionName: CONST.REPORT.ACTIONS.TYPE.DISMISSED_VIOLATION,
        actorAccountID: currentUserAccountID,
        avatar: getCurrentUserAvatar(),
        created: DateUtils.getDBTime(),
        message: [
            {
                type: CONST.REPORT.MESSAGE.TYPE.TEXT,
                style: 'normal',
                text: getDismissedViolationMessageText(originalMessage),
            },
        ],
        originalMessage,
        pendingAction: CONST.RED_BRICK_ROAD_PENDING_ACTION.ADD,
        person: [
            {
                type: CONST.REPORT.MESSAGE.TYPE.TEXT,
                style: 'strong',
                text: getCurrentUserDisplayNameOrEmail(),
            },
        ],
        reportActionID: rand64(),
        shouldShow: true,
    };
}

function buildOptimisticResolvedDuplicatesReportAction(): OptimisticDismissedViolationReportAction {
    return {
        actionName: CONST.REPORT.ACTIONS.TYPE.RESOLVED_DUPLICATES,
        actorAccountID: currentUserAccountID,
        avatar: getCurrentUserAvatar(),
        created: DateUtils.getDBTime(),
        message: [
            {
                type: CONST.REPORT.MESSAGE.TYPE.TEXT,
                style: 'normal',
                text: translateLocal('violations.resolvedDuplicates'),
            },
        ],
        pendingAction: CONST.RED_BRICK_ROAD_PENDING_ACTION.ADD,
        person: [
            {
                type: CONST.REPORT.MESSAGE.TYPE.TEXT,
                style: 'strong',
                text: getCurrentUserDisplayNameOrEmail(),
            },
        ],
        reportActionID: rand64(),
        shouldShow: true,
    };
}

function buildOptimisticChangeApproverReportAction(managerID: number, actorAccountID: number): OptimisticChangedApproverReportAction {
    const created = DateUtils.getDBTime();
    return {
        actionName: managerID === actorAccountID ? CONST.REPORT.ACTIONS.TYPE.TAKE_CONTROL : CONST.REPORT.ACTIONS.TYPE.REROUTE,
        actorAccountID,
        avatar: getCurrentUserAvatar(),
        created: DateUtils.getDBTime(),
        message: [
            {
                type: CONST.REPORT.MESSAGE.TYPE.COMMENT,
                text: `changed the approver to ${getDisplayNameForParticipant({accountID: managerID})}`,
                html: `changed the approver to <mention-user accountID="${managerID}"/>`,
            },
        ],
        person: [
            {
                type: CONST.REPORT.MESSAGE.TYPE.TEXT,
                style: 'strong',
                text: getCurrentUserDisplayNameOrEmail(),
            },
        ],
        originalMessage: {
            lastModified: created,
            mentionedAccountIDs: [managerID],
        },
        shouldShow: false,
        pendingAction: CONST.RED_BRICK_ROAD_PENDING_ACTION.ADD,
        isOptimisticAction: true,
        reportActionID: rand64(),
    };
}

function buildOptimisticAnnounceChat(policyID: string, accountIDs: number[]): OptimisticAnnounceChat {
    const announceReport = getRoom(CONST.REPORT.CHAT_TYPE.POLICY_ANNOUNCE, policyID);
    // This will be fixed as part of https://github.com/Expensify/Expensify/issues/507850
    // eslint-disable-next-line deprecation/deprecation
    const policy = getPolicy(policyID);
    const announceRoomOnyxData: AnnounceRoomOnyxData = {
        onyxOptimisticData: [],
        onyxSuccessData: [],
        onyxFailureData: [],
    };

    // Do not create #announce room if the room already exists or if there are less than 3 participants in workspace
    if (accountIDs.length < 3 || announceReport) {
        return {
            announceChatReportID: '',
            announceChatReportActionID: '',
            announceChatData: announceRoomOnyxData,
        };
    }

    const announceChatData = buildOptimisticChatReport({
        participantList: accountIDs,
        reportName: CONST.REPORT.WORKSPACE_CHAT_ROOMS.ANNOUNCE,
        chatType: CONST.REPORT.CHAT_TYPE.POLICY_ANNOUNCE,
        policyID,
        ownerAccountID: CONST.POLICY.OWNER_ACCOUNT_ID_FAKE,
        oldPolicyName: policy?.name,
        writeCapability: CONST.REPORT.WRITE_CAPABILITIES.ADMINS,
        notificationPreference: CONST.REPORT.NOTIFICATION_PREFERENCE.ALWAYS,
    });

    const announceCreatedAction = buildOptimisticCreatedReportAction(CONST.POLICY.OWNER_EMAIL_FAKE);
    announceRoomOnyxData.onyxOptimisticData.push(
        {
            onyxMethod: Onyx.METHOD.SET,
            key: `${ONYXKEYS.COLLECTION.REPORT}${announceChatData.reportID}`,
            value: {
                pendingFields: {
                    addWorkspaceRoom: CONST.RED_BRICK_ROAD_PENDING_ACTION.ADD,
                },
                ...announceChatData,
            },
        },
        {
            onyxMethod: Onyx.METHOD.SET,
            key: `${ONYXKEYS.COLLECTION.REPORT_DRAFT}${announceChatData.reportID}`,
            value: null,
        },
        {
            onyxMethod: Onyx.METHOD.SET,
            key: `${ONYXKEYS.COLLECTION.REPORT_ACTIONS}${announceChatData.reportID}`,
            value: {
                [announceCreatedAction.reportActionID]: announceCreatedAction,
            },
        },
    );
    announceRoomOnyxData.onyxSuccessData.push(
        {
            onyxMethod: Onyx.METHOD.MERGE,
            key: `${ONYXKEYS.COLLECTION.REPORT}${announceChatData.reportID}`,
            value: {
                pendingFields: {
                    addWorkspaceRoom: null,
                },
                pendingAction: null,
            },
        },
        {
            onyxMethod: Onyx.METHOD.MERGE,
            key: `${ONYXKEYS.COLLECTION.REPORT_METADATA}${announceChatData.reportID}`,
            value: {
                isOptimisticReport: false,
            },
        },
        {
            onyxMethod: Onyx.METHOD.MERGE,
            key: `${ONYXKEYS.COLLECTION.REPORT_ACTIONS}${announceChatData.reportID}`,
            value: {
                [announceCreatedAction.reportActionID]: {
                    pendingAction: null,
                },
            },
        },
    );
    announceRoomOnyxData.onyxFailureData.push(
        {
            onyxMethod: Onyx.METHOD.MERGE,
            key: `${ONYXKEYS.COLLECTION.REPORT}${announceChatData.reportID}`,
            value: {
                pendingFields: {
                    addWorkspaceRoom: null,
                },
                pendingAction: null,
            },
        },
        {
            onyxMethod: Onyx.METHOD.MERGE,
            key: `${ONYXKEYS.COLLECTION.REPORT_METADATA}${announceChatData.reportID}`,
            value: {
                isOptimisticReport: false,
            },
        },
        {
            onyxMethod: Onyx.METHOD.MERGE,
            key: `${ONYXKEYS.COLLECTION.REPORT_ACTIONS}${announceChatData.reportID}`,
            value: {
                [announceCreatedAction.reportActionID]: {
                    pendingAction: null,
                },
            },
        },
    );
    return {
        announceChatReportID: announceChatData.reportID,
        announceChatReportActionID: announceCreatedAction.reportActionID,
        announceChatData: announceRoomOnyxData,
    };
}

function shouldPinAdminRoomByDefault() {
    return !isExpensifyTeam(currentUserEmail);
}

function buildOptimisticWorkspaceChats(policyID: string, policyName: string, expenseReportId?: string): OptimisticWorkspaceChats {
    const pendingChatMembers = getPendingChatMembers(currentUserAccountID ? [currentUserAccountID] : [], [], CONST.RED_BRICK_ROAD_PENDING_ACTION.ADD);
    const adminsChatData = {
        ...buildOptimisticChatReport({
            participantList: currentUserAccountID ? [currentUserAccountID] : [],
            reportName: CONST.REPORT.WORKSPACE_CHAT_ROOMS.ADMINS,
            chatType: CONST.REPORT.CHAT_TYPE.POLICY_ADMINS,
            policyID,
            ownerAccountID: CONST.POLICY.OWNER_ACCOUNT_ID_FAKE,
            oldPolicyName: policyName,
            isPinned: shouldPinAdminRoomByDefault(),
        }),
    };
    const adminsChatReportID = adminsChatData.reportID;
    const adminsCreatedAction = buildOptimisticCreatedReportAction(CONST.POLICY.OWNER_EMAIL_FAKE);
    const adminsReportActionData = {
        [adminsCreatedAction.reportActionID]: adminsCreatedAction,
    };

    const expenseChatData = buildOptimisticChatReport({
        participantList: currentUserAccountID ? [currentUserAccountID] : [],
        reportName: '',
        chatType: CONST.REPORT.CHAT_TYPE.POLICY_EXPENSE_CHAT,
        policyID,
        ownerAccountID: currentUserAccountID,
        isOwnPolicyExpenseChat: true,
        oldPolicyName: policyName,
        optimisticReportID: expenseReportId,
    });

    const expenseChatReportID = expenseChatData.reportID;
    const expenseReportCreatedAction = buildOptimisticCreatedReportAction(currentUserEmail ?? '');
    const expenseReportActionData = {
        [expenseReportCreatedAction.reportActionID]: expenseReportCreatedAction,
    };

    return {
        adminsChatReportID,
        adminsChatData,
        adminsReportActionData,
        adminsCreatedReportActionID: adminsCreatedAction.reportActionID,
        expenseChatReportID,
        expenseChatData,
        expenseReportActionData,
        expenseCreatedReportActionID: expenseReportCreatedAction.reportActionID,
        pendingChatMembers,
    };
}

/**
 * Builds an optimistic Task Report with a randomly generated reportID
 *
 * @param ownerAccountID - Account ID of the person generating the Task.
 * @param assigneeAccountID - AccountID of the other person participating in the Task.
 * @param parentReportID - Report ID of the chat where the Task is.
 * @param title - Task title.
 * @param description - Task description.
 * @param policyID - PolicyID of the parent report
 */

function buildOptimisticTaskReport(
    ownerAccountID: number,
    parentReportID: string,
    assigneeAccountID = 0,
    title?: string,
    description?: string,
    policyID: string = CONST.POLICY.OWNER_EMAIL_FAKE,
    notificationPreference: NotificationPreference = CONST.REPORT.NOTIFICATION_PREFERENCE.HIDDEN,
    mediaAttributes?: Record<string, string>,
): OptimisticTaskReport {
    const participants: Participants = {
        [ownerAccountID]: {
            notificationPreference,
        },
    };

    if (assigneeAccountID) {
        participants[assigneeAccountID] = {notificationPreference};
    }

    return {
        reportID: generateReportID(),
        reportName: getParsedComment(title ?? '', undefined, undefined, [...CONST.TASK_TITLE_DISABLED_RULES]),
        description: getParsedComment(description ?? '', {}, mediaAttributes),
        ownerAccountID,
        participants,
        managerID: assigneeAccountID,
        type: CONST.REPORT.TYPE.TASK,
        parentReportID,
        policyID,
        stateNum: CONST.REPORT.STATE_NUM.OPEN,
        statusNum: CONST.REPORT.STATUS_NUM.OPEN,
        lastVisibleActionCreated: DateUtils.getDBTime(),
        hasParentAccess: true,
    };
}

/**
 * Builds an optimistic EXPORTED_TO_INTEGRATION report action
 *
 * @param integration - The connectionName of the integration
 * @param markedManually - Whether the integration was marked as manually exported
 */
function buildOptimisticExportIntegrationAction(integration: ConnectionName, markedManually = false): OptimisticExportIntegrationAction {
    const label = CONST.POLICY.CONNECTIONS.NAME_USER_FRIENDLY[integration];
    return {
        reportActionID: rand64(),
        actionName: CONST.REPORT.ACTIONS.TYPE.EXPORTED_TO_INTEGRATION,
        pendingAction: CONST.RED_BRICK_ROAD_PENDING_ACTION.ADD,
        actorAccountID: currentUserAccountID,
        message: [],
        person: [
            {
                type: CONST.REPORT.MESSAGE.TYPE.TEXT,
                style: 'strong',
                text: getCurrentUserDisplayNameOrEmail(),
            },
        ],
        automatic: false,
        avatar: getCurrentUserAvatar(),
        created: DateUtils.getDBTime(),
        shouldShow: true,
        originalMessage: {
            label,
            lastModified: DateUtils.getDBTime(),
            markedManually,
            inProgress: true,
        },
    };
}

/**
 * A helper method to create transaction thread
 *
 * @param reportAction - the parent IOU report action from which to create the thread
 * @param moneyRequestReport - the report which the report action belongs to
 */
function buildTransactionThread(
    reportAction: OnyxEntry<ReportAction | OptimisticIOUReportAction>,
    moneyRequestReport: OnyxEntry<Report>,
    existingTransactionThreadReportID?: string,
    optimisticTransactionThreadReportID?: string,
): OptimisticChatReport {
    const participantAccountIDs = [...new Set([currentUserAccountID, Number(reportAction?.actorAccountID)])].filter(Boolean) as number[];
    const existingTransactionThreadReport = getReportOrDraftReport(existingTransactionThreadReportID);

    if (existingTransactionThreadReportID && existingTransactionThreadReport) {
        return {
            ...existingTransactionThreadReport,
            parentReportActionID: reportAction?.reportActionID,
            parentReportID: moneyRequestReport?.reportID,
            reportName: getTransactionReportName({reportAction}),
            policyID: moneyRequestReport?.policyID,
        };
    }

    return buildOptimisticChatReport({
        participantList: participantAccountIDs,
        reportName: getTransactionReportName({reportAction}),
        policyID: moneyRequestReport?.policyID,
        ownerAccountID: CONST.POLICY.OWNER_ACCOUNT_ID_FAKE,
        notificationPreference: CONST.REPORT.NOTIFICATION_PREFERENCE.HIDDEN,
        parentReportActionID: reportAction?.reportActionID,
        parentReportID: moneyRequestReport?.reportID,
        optimisticReportID: optimisticTransactionThreadReportID,
    });
}

/**
 * Build optimistic expense entities:
 *
 * 1. CREATED action for the chatReport
 * 2. CREATED action for the iouReport
 * 3. IOU action for the iouReport linked to the transaction thread via `childReportID`
 * 4. Transaction Thread linked to the IOU action via `parentReportActionID`
 * 5. CREATED action for the Transaction Thread
 */
function buildOptimisticMoneyRequestEntities(
    optimisticMoneyRequestEntities: OptimisticMoneyRequestEntitiesWithoutTransactionThreadFlag,
): [OptimisticCreatedReportAction, OptimisticCreatedReportAction, OptimisticIOUReportAction, OptimisticChatReport, OptimisticCreatedReportAction | null];
function buildOptimisticMoneyRequestEntities(
    optimisticMoneyRequestEntities: OptimisticMoneyRequestEntitiesWithTransactionThreadFlag,
): [OptimisticCreatedReportAction, OptimisticCreatedReportAction, OptimisticIOUReportAction, OptimisticChatReport | undefined, OptimisticCreatedReportAction | null];
function buildOptimisticMoneyRequestEntities({
    iouReport,
    type,
    amount,
    currency,
    comment,
    payeeEmail,
    participants,
    transactionID,
    paymentType,
    isSettlingUp = false,
    isSendMoneyFlow = false,
    isOwnPolicyExpenseChat = false,
    isPersonalTrackingExpense,
    existingTransactionThreadReportID,
    linkedTrackedExpenseReportAction,
    optimisticCreatedReportActionID,
    shouldGenerateTransactionThreadReport = true,
}: OptimisticMoneyRequestEntities): [
    OptimisticCreatedReportAction,
    OptimisticCreatedReportAction,
    OptimisticIOUReportAction,
    OptimisticChatReport | undefined,
    OptimisticCreatedReportAction | null,
] {
    const createdActionForChat = buildOptimisticCreatedReportAction(payeeEmail, undefined, optimisticCreatedReportActionID);

    // The `CREATED` action must be optimistically generated before the IOU action so that it won't appear after the IOU action in the chat.
    const iouActionCreationTime = DateUtils.getDBTime();
    const createdActionForIOUReport = buildOptimisticCreatedReportAction(payeeEmail, DateUtils.subtractMillisecondsFromDateTime(iouActionCreationTime, 1));

    const iouAction = buildOptimisticIOUReportAction({
        type,
        amount,
        currency,
        comment,
        participants,
        transactionID,
        paymentType,
        iouReportID: iouReport.reportID,
        isPersonalTrackingExpense,
        isSettlingUp,
        isSendMoneyFlow,
        isOwnPolicyExpenseChat,
        created: iouActionCreationTime,
        linkedExpenseReportAction: linkedTrackedExpenseReportAction,
    });

    // Create optimistic transactionThread and the `CREATED` action for it, if existingTransactionThreadReportID is undefined
    const transactionThread = shouldGenerateTransactionThreadReport ? buildTransactionThread(iouAction, iouReport, existingTransactionThreadReportID) : undefined;
    const createdActionForTransactionThread = !!existingTransactionThreadReportID || !shouldGenerateTransactionThreadReport ? null : buildOptimisticCreatedReportAction(payeeEmail);

    // The IOU action and the transactionThread are co-dependent as parent-child, so we need to link them together
    iouAction.childReportID = existingTransactionThreadReportID ?? transactionThread?.reportID;

    return [createdActionForChat, createdActionForIOUReport, iouAction, transactionThread, createdActionForTransactionThread];
}

/**
 * Check if the report is empty, meaning it has no visible messages (i.e. only a "created" report action).
 * Added caching mechanism via derived values.
 */
function isEmptyReport(report: OnyxEntry<Report>, isReportArchived = false): boolean {
    if (!report) {
        return true;
    }

    // Get the `isEmpty` state from cached report attributes
    const attributes = reportAttributesDerivedValue?.[report.reportID];
    if (attributes) {
        return attributes.isEmpty;
    }

    return generateIsEmptyReport(report, isReportArchived);
}

/**
 * Check if the report is empty, meaning it has no visible messages (i.e. only a "created" report action).
 * No cache implementation which bypasses derived value check.
 */
function generateIsEmptyReport(report: OnyxEntry<Report>, isReportArchived = false): boolean {
    if (!report) {
        return true;
    }

    if (report.lastMessageText) {
        return false;
    }

    const lastVisibleMessage = getLastVisibleMessage(report.reportID, isReportArchived);
    return !lastVisibleMessage.lastMessageText;
}

// We need oneTransactionThreadReport to get the correct last visible action created
function isUnread(report: OnyxEntry<Report>, oneTransactionThreadReport: OnyxEntry<Report>, isReportArchived = false): boolean {
    if (!report) {
        return false;
    }

    if (isEmptyReport(report, isReportArchived)) {
        return false;
    }
    // lastVisibleActionCreated and lastReadTime are both datetime strings and can be compared directly
    const lastVisibleActionCreated = getReportLastVisibleActionCreated(report, oneTransactionThreadReport);
    const lastReadTime = report.lastReadTime ?? '';
    const lastMentionedTime = report.lastMentionedTime ?? '';

    // If the user was mentioned and the comment got deleted the lastMentionedTime will be more recent than the lastVisibleActionCreated
    return lastReadTime < (lastVisibleActionCreated ?? '') || lastReadTime < lastMentionedTime;
}

function isIOUOwnedByCurrentUser(report: OnyxEntry<Report>, allReportsDict?: OnyxCollection<Report>): boolean {
    const allAvailableReports = allReportsDict ?? allReports;
    if (!report || !allAvailableReports) {
        return false;
    }

    let reportToLook = report;
    if (report.iouReportID) {
        const iouReport = allAvailableReports[`${ONYXKEYS.COLLECTION.REPORT}${report.iouReportID}`];
        if (iouReport) {
            reportToLook = iouReport;
        }
    }

    return reportToLook.ownerAccountID === currentUserAccountID;
}

/**
 * Assuming the passed in report is a default room, lets us know whether we can see it or not, based on permissions and
 * the various subsets of users we've allowed to use default rooms.
 */
function canSeeDefaultRoom(report: OnyxEntry<Report>, betas: OnyxEntry<Beta[]>, isReportArchived = false): boolean {
    // Include archived rooms
    if (isArchivedNonExpenseReport(report, isReportArchived)) {
        return true;
    }

    // If the room has an assigned guide, it can be seen.
    if (hasExpensifyGuidesEmails(Object.keys(report?.participants ?? {}).map(Number))) {
        return true;
    }

    // Include any admins and announce rooms, since only non partner-managed domain rooms are on the beta now.
    if (isAdminRoom(report) || isAnnounceRoom(report)) {
        return true;
    }

    // For all other cases, just check that the user belongs to the default rooms beta
    return Permissions.isBetaEnabled(CONST.BETAS.DEFAULT_ROOMS, betas ?? []);
}

function canAccessReport(report: OnyxEntry<Report>, betas: OnyxEntry<Beta[]>, isReportArchived = false): boolean {
    // We hide default rooms (it's basically just domain rooms now) from people who aren't on the defaultRooms beta.
    if (isDefaultRoom(report) && !canSeeDefaultRoom(report, betas, isReportArchived)) {
        return false;
    }

    if (report?.errorFields?.notFound) {
        return false;
    }

    return true;
}

// eslint-disable-next-line rulesdir/no-negated-variables
function isReportNotFound(report: OnyxEntry<Report>): boolean {
    return !!report?.errorFields?.notFound;
}

/**
 * Check if the report is the parent report of the currently viewed report or at least one child report has report action
 */
function shouldHideReport(report: OnyxEntry<Report>, currentReportId: string | undefined, isReportArchived = false): boolean {
    const currentReport = getReportOrDraftReport(currentReportId);
    const parentReport = getParentReport(!isEmptyObject(currentReport) ? currentReport : undefined);
    const reportActions = allReportActions?.[`${ONYXKEYS.COLLECTION.REPORT_ACTIONS}${report?.reportID}`] ?? {};
    const isChildReportHasComment = Object.values(reportActions ?? {})?.some(
        (reportAction) =>
            (reportAction?.childVisibleActionCount ?? 0) > 0 && shouldReportActionBeVisible(reportAction, reportAction.reportActionID, canUserPerformWriteAction(report, isReportArchived)),
    );
    return parentReport?.reportID !== report?.reportID && !isChildReportHasComment;
}

/**
 * Should we display a RBR on the LHN on this report due to violations?
 */
function shouldDisplayViolationsRBRInLHN(report: OnyxEntry<Report>, transactionViolations: OnyxCollection<TransactionViolation[]>): boolean {
    // We only show the RBR in the highest level, which is the expense chat
    if (!report || !isPolicyExpenseChat(report)) {
        return false;
    }

    // We only show the RBR to the submitter
    if (!isCurrentUserSubmitter(report)) {
        return false;
    }
    if (!report.policyID || !reportsByPolicyID) {
        return false;
    }

    // If any report has a violation, then it should have a RBR
    const potentialReports = Object.values(reportsByPolicyID[report.policyID] ?? {}) ?? [];
    return potentialReports.some((potentialReport) => {
        if (!potentialReport) {
            return false;
        }

        return (
            !isInvoiceReport(potentialReport) &&
            (hasViolations(potentialReport.reportID, transactionViolations, true) ||
                hasWarningTypeViolations(potentialReport.reportID, transactionViolations, true) ||
                hasNoticeTypeViolations(potentialReport.reportID, transactionViolations, true))
        );
    });
}

/**
 * Checks to see if a report contains a violation
 */
function hasViolations(
    reportID: string | undefined,
    transactionViolations: OnyxCollection<TransactionViolation[]>,
    shouldShowInReview?: boolean,
    reportTransactions?: SearchTransaction[],
): boolean {
    const transactions = reportTransactions ?? getReportTransactions(reportID);
    return transactions.some((transaction) => hasViolation(transaction, transactionViolations, shouldShowInReview));
}

/**
 * Checks to see if a report contains a violation of type `warning`
 */
function hasWarningTypeViolations(
    reportID: string | undefined,
    transactionViolations: OnyxCollection<TransactionViolation[]>,
    shouldShowInReview?: boolean,
    reportTransactions?: SearchTransaction[],
): boolean {
    const transactions = reportTransactions ?? getReportTransactions(reportID);
    return transactions.some((transaction) => hasWarningTypeViolation(transaction, transactionViolations, shouldShowInReview));
}

/**
 * Checks to see if a transaction contains receipt error
 */
function hasReceiptError(transaction: OnyxInputOrEntry<Transaction>): boolean {
    const errors = {
        ...(transaction?.errorFields?.route ?? transaction?.errorFields?.waypoints ?? transaction?.errors),
    };
    const errorEntries = Object.entries(errors ?? {});
    const errorMessages = mapValues(Object.fromEntries(errorEntries), (error) => error);
    return Object.values(errorMessages).some((error) => isReceiptError(error));
}

/**
 * Checks to see if a report contains receipt error
 */
function hasReceiptErrors(reportID: string | undefined): boolean {
    const transactions = getReportTransactions(reportID);
    return transactions.some(hasReceiptError);
}

/**
 * Checks to see if a report contains a violation of type `notice`
 */
function hasNoticeTypeViolations(
    reportID: string | undefined,
    transactionViolations: OnyxCollection<TransactionViolation[]>,
    shouldShowInReview?: boolean,
    reportTransactions?: SearchTransaction[],
): boolean {
    const transactions = reportTransactions ?? getReportTransactions(reportID);
    return transactions.some((transaction) => hasNoticeTypeViolation(transaction, transactionViolations, shouldShowInReview));
}

/**
 * Checks to see if a report contains any type of violation
 */
function hasAnyViolations(reportID: string | undefined, transactionViolations: OnyxCollection<TransactionViolation[]>, reportTransactions?: SearchTransaction[]) {
    return (
        hasViolations(reportID, transactionViolations, undefined, reportTransactions) ||
        hasNoticeTypeViolations(reportID, transactionViolations, true, reportTransactions) ||
        hasWarningTypeViolations(reportID, transactionViolations, true, reportTransactions)
    );
}

function hasReportViolations(reportID: string | undefined) {
    if (!reportID) {
        return false;
    }
    const reportViolations = allReportsViolations?.[`${ONYXKEYS.COLLECTION.REPORT_VIOLATIONS}${reportID}`];
    return Object.values(reportViolations ?? {}).some((violations) => !isEmptyObject(violations));
}

type ReportErrorsAndReportActionThatRequiresAttention = {
    errors: ErrorFields;
    reportAction?: OnyxEntry<ReportAction>;
};

function getAllReportActionsErrorsAndReportActionThatRequiresAttention(
    report: OnyxEntry<Report>,
    reportActions: OnyxEntry<ReportActions>,
    isReportArchived = false,
): ReportErrorsAndReportActionThatRequiresAttention {
    const reportActionsArray = Object.values(reportActions ?? {}).filter((action) => !isDeletedAction(action));
    const reportActionErrors: ErrorFields = {};
    let reportAction: OnyxEntry<ReportAction>;

    for (const action of reportActionsArray) {
        if (action && !isEmptyObject(action.errors)) {
            Object.assign(reportActionErrors, action.errors);

            if (!reportAction) {
                reportAction = action;
            }
        }
    }
    const parentReportAction: OnyxEntry<ReportAction> =
        !report?.parentReportID || !report?.parentReportActionID
            ? undefined
            : allReportActions?.[`${ONYXKEYS.COLLECTION.REPORT_ACTIONS}${report.parentReportID}`]?.[report.parentReportActionID];

    if (!isReportArchived) {
        if (wasActionTakenByCurrentUser(parentReportAction) && isTransactionThread(parentReportAction)) {
            const transactionID = isMoneyRequestAction(parentReportAction) ? getOriginalMessage(parentReportAction)?.IOUTransactionID : null;
            const transaction = allTransactions?.[`${ONYXKEYS.COLLECTION.TRANSACTION}${transactionID}`];
            if (hasMissingSmartscanFieldsTransactionUtils(transaction ?? null) && !isSettled(transaction?.reportID)) {
                reportActionErrors.smartscan = getMicroSecondOnyxErrorWithTranslationKey('iou.error.genericSmartscanFailureMessage');
                reportAction = undefined;
            }
        } else if ((isIOUReport(report) || isExpenseReport(report)) && report?.ownerAccountID === currentUserAccountID) {
            if (shouldShowRBRForMissingSmartscanFields(report?.reportID) && !isSettled(report?.reportID)) {
                reportActionErrors.smartscan = getMicroSecondOnyxErrorWithTranslationKey('iou.error.genericSmartscanFailureMessage');
                reportAction = getReportActionWithMissingSmartscanFields(report?.reportID);
            }
        } else if (hasSmartscanError(reportActionsArray)) {
            reportActionErrors.smartscan = getMicroSecondOnyxErrorWithTranslationKey('iou.error.genericSmartscanFailureMessage');
            reportAction = getReportActionWithSmartscanError(reportActionsArray);
        }
    }

    return {
        errors: reportActionErrors,
        reportAction,
    };
}

/**
 * Get an object of error messages keyed by microtime by combining all error objects related to the report.
 */
function getAllReportErrors(report: OnyxEntry<Report>, reportActions: OnyxEntry<ReportActions>, isReportArchived = false): Errors {
    const reportErrorFields = report?.errorFields ?? {};
    const {errors: reportActionErrors} = getAllReportActionsErrorsAndReportActionThatRequiresAttention(report, reportActions, isReportArchived);

    // All error objects related to the report. Each object in the sources contains error messages keyed by microtime
    const errorSources = {
        ...reportErrorFields,
        ...reportActionErrors,
    };

    const reportPolicy = allPolicies?.[`${ONYXKEYS.COLLECTION.POLICY}${report?.policyID}`];
    if (reportErrorFields.export && !getConnectedIntegration(reportPolicy)) {
        delete errorSources.export;
    }

    // Combine all error messages keyed by microtime into one object
    const errorSourcesArray = Object.values(errorSources ?? {});
    const allReportErrors = {};

    for (const errors of errorSourcesArray) {
        if (!isEmptyObject(errors)) {
            Object.assign(allReportErrors, errors);
        }
    }
    return allReportErrors;
}

function hasReportErrorsOtherThanFailedReceipt(
    report: Report,
    chatReport: OnyxEntry<Report>,
    doesReportHaveViolations: boolean,
    transactionViolations: OnyxCollection<TransactionViolation[]>,
    reportAttributes?: ReportAttributesDerivedValue['reports'],
) {
    const allReportErrors = reportAttributes?.[report?.reportID]?.reportErrors ?? {};
    const transactionReportActions = getAllReportActions(report.reportID);
    const oneTransactionThreadReportID = getOneTransactionThreadReportID(report, chatReport, transactionReportActions, undefined);
    let doesTransactionThreadReportHasViolations = false;
    if (oneTransactionThreadReportID) {
        const transactionReport = getReport(oneTransactionThreadReportID, allReports);
        doesTransactionThreadReportHasViolations = !!transactionReport && shouldDisplayViolationsRBRInLHN(transactionReport, transactionViolations);
    }
    return (
        doesTransactionThreadReportHasViolations ||
        doesReportHaveViolations ||
        Object.values(allReportErrors).some((error) => error?.[0] !== translateLocal('iou.error.genericSmartscanFailureMessage'))
    );
}

type ShouldReportBeInOptionListParams = {
    report: OnyxEntry<Report>;
    chatReport: OnyxEntry<Report>;
    currentReportId: string | undefined;
    isInFocusMode: boolean;
    betas: OnyxEntry<Beta[]>;
    excludeEmptyChats: boolean;
    doesReportHaveViolations: boolean;
    includeSelfDM?: boolean;
    login?: string;
    includeDomainEmail?: boolean;
    isReportArchived?: boolean;
};

function reasonForReportToBeInOptionList({
    report,
    chatReport,
    currentReportId,
    isInFocusMode,
    betas,
    excludeEmptyChats,
    doesReportHaveViolations,
    includeSelfDM = false,
    login,
    includeDomainEmail = false,
    isReportArchived = false,
}: ShouldReportBeInOptionListParams): ValueOf<typeof CONST.REPORT_IN_LHN_REASONS> | null {
    const isInDefaultMode = !isInFocusMode;
    // Exclude reports that have no data because there wouldn't be anything to show in the option item.
    // This can happen if data is currently loading from the server or a report is in various stages of being created.
    // This can also happen for anyone accessing a public room or archived room for which they don't have access to the underlying policy.
    // Optionally exclude reports that do not belong to currently active workspace

    const parentReportAction = isThread(report) ? allReportActions?.[`${ONYXKEYS.COLLECTION.REPORT_ACTIONS}${report.parentReportID}`]?.[report.parentReportActionID] : undefined;

    if (
        !report?.reportID ||
        !report?.type ||
        report?.reportName === undefined ||
        (!report?.participants &&
            // We omit sending back participants for chat rooms when searching for reports since they aren't needed to display the results and can get very large.
            // So we allow showing rooms with no participants–in any other circumstances we should never have these reports with no participants in Onyx.
            !isChatRoom(report) &&
            !isChatThread(report) &&
            !isReportArchived &&
            !isMoneyRequestReport(report) &&
            !isTaskReport(report) &&
            !isSelfDM(report) &&
            !isSystemChat(report) &&
            !isGroupChat(report))
    ) {
        return null;
    }

    const currentReportActions = allReportActions?.[`${ONYXKEYS.COLLECTION.REPORT_ACTIONS}${report?.reportID}`] ?? {};
    const reportActionValues = Object.values(currentReportActions);
    const hasOnlyCreatedAction = reportActionValues.length === 1 && reportActionValues.at(0)?.actionName === CONST.REPORT.ACTIONS.TYPE.CREATED;

    // Hide empty reports that have only a `CREATED` action, a total of 0, and are in a submitted state
    // These reports should be hidden because they appear empty to users and there is nothing actionable for them to do
    if (report?.total === 0 && report?.stateNum === CONST.REPORT.STATE_NUM.SUBMITTED && report?.statusNum === CONST.REPORT.STATUS_NUM.SUBMITTED && hasOnlyCreatedAction) {
        return null;
    }

    // We used to use the system DM for A/B testing onboarding tasks, but now only create them in the Concierge chat. We
    // still need to allow existing users who have tasks in the system DM to see them, but otherwise we don't need to
    // show that chat
    if (report?.participants?.[CONST.ACCOUNT_ID.NOTIFICATIONS] && isEmptyReport(report, isReportArchived)) {
        return null;
    }

    if (!canAccessReport(report, betas, isReportArchived)) {
        return null;
    }

    const parentReport = allReports?.[`${ONYXKEYS.COLLECTION.REPORT}${report.parentReportID}`];

    // If this is a transaction thread associated with a report that only has one transaction, omit it
    if (isOneTransactionThread(report, parentReport, parentReportAction)) {
        return null;
    }

    if ((Object.values(CONST.REPORT.UNSUPPORTED_TYPE) as string[]).includes(report?.type ?? '')) {
        return null;
    }

    // Include the currently viewed report. If we excluded the currently viewed report, then there
    // would be no way to highlight it in the options list and it would be confusing to users because they lose
    // a sense of context.
    if (report.reportID === currentReportId) {
        return CONST.REPORT_IN_LHN_REASONS.IS_FOCUSED;
    }

    // Retrieve the draft comment for the report and convert it to a boolean
    const hasDraftComment = hasValidDraftComment(report.reportID);

    // Include reports that are relevant to the user in any view mode. Criteria include having a draft or having a GBR showing.
    // eslint-disable-next-line @typescript-eslint/prefer-nullish-coalescing
    if (hasDraftComment) {
        return CONST.REPORT_IN_LHN_REASONS.HAS_DRAFT_COMMENT;
    }

    if (requiresAttentionFromCurrentUser(report, undefined, isReportArchived)) {
        return CONST.REPORT_IN_LHN_REASONS.HAS_GBR;
    }

    const isEmptyChat = isEmptyReport(report, isReportArchived);
    const canHideReport = shouldHideReport(report, currentReportId, isReportArchived);

    // Include reports if they are pinned
    if (report.isPinned) {
        return CONST.REPORT_IN_LHN_REASONS.PINNED_BY_USER;
    }

    const reportIsSettled = report.statusNum === CONST.REPORT.STATUS_NUM.REIMBURSED;

    // Always show IOU reports with violations unless they are reimbursed
    if (isExpenseRequest(report) && doesReportHaveViolations && !reportIsSettled) {
        return CONST.REPORT_IN_LHN_REASONS.HAS_IOU_VIOLATIONS;
    }

    // Hide only chat threads that haven't been commented on (other threads are actionable)
    if (isChatThread(report) && canHideReport && isEmptyChat) {
        return null;
    }

    // Include reports that have errors from trying to add a workspace
    // If we excluded it, then the red-brock-road pattern wouldn't work for the user to resolve the error
    if (report.errorFields?.addWorkspaceRoom) {
        return CONST.REPORT_IN_LHN_REASONS.HAS_ADD_WORKSPACE_ROOM_ERRORS;
    }

    // All unread chats (even archived ones) in GSD mode will be shown. This is because GSD mode is specifically for focusing the user on the most relevant chats, primarily, the unread ones
    if (isInFocusMode) {
        const oneTransactionThreadReportID = getOneTransactionThreadReportID(report, chatReport, allReportActions?.[`${ONYXKEYS.COLLECTION.REPORT_ACTIONS}${report.reportID}`]);
        const oneTransactionThreadReport = allReports?.[`${ONYXKEYS.COLLECTION.REPORT}${oneTransactionThreadReportID}`];
        return isUnread(report, oneTransactionThreadReport, isReportArchived) && getReportNotificationPreference(report) !== CONST.REPORT.NOTIFICATION_PREFERENCE.MUTE
            ? CONST.REPORT_IN_LHN_REASONS.IS_UNREAD
            : null;
    }

    // Archived reports should always be shown when in default (most recent) mode. This is because you should still be able to access and search for the chats to find them.
    if (isInDefaultMode && isArchivedNonExpenseReport(report, isReportArchived)) {
        return CONST.REPORT_IN_LHN_REASONS.IS_ARCHIVED;
    }

    // Hide chats between two users that haven't been commented on from the LNH
    if (excludeEmptyChats && isEmptyChat && isChatReport(report) && !isPolicyExpenseChat(report) && !isTripRoom(report) && !isSystemChat(report) && canHideReport) {
        return null;
    }

    if (isSelfDM(report)) {
        return includeSelfDM ? CONST.REPORT_IN_LHN_REASONS.IS_SELF_DM : null;
    }

    if (Str.isDomainEmail(login ?? '') && !includeDomainEmail) {
        return null;
    }

    // Hide chat threads where the parent message is pending removal
    if (!isEmptyObject(parentReportAction) && isPendingRemove(parentReportAction) && isThreadParentMessage(parentReportAction, report?.reportID)) {
        return null;
    }

    return CONST.REPORT_IN_LHN_REASONS.DEFAULT;
}

/**
 * Takes several pieces of data from Onyx and evaluates if a report should be shown in the option list (either when searching
 * for reports or the reports shown in the LHN).
 *
 * This logic is very specific and the order of the logic is very important. It should fail quickly in most cases and also
 * filter out the majority of reports before filtering out very specific minority of reports.
 */
function shouldReportBeInOptionList(params: ShouldReportBeInOptionListParams) {
    return reasonForReportToBeInOptionList(params) !== null;
}

/**
 * Attempts to find a report in onyx with the provided list of participants. Does not include threads, task, expense, room, and policy expense chat.
 */
function getChatByParticipants(newParticipantList: number[], reports: OnyxCollection<Report> = allReports, shouldIncludeGroupChats = false): OnyxEntry<Report> {
    const sortedNewParticipantList = newParticipantList.sort();
    return Object.values(reports ?? {}).find((report) => {
        const participantAccountIDs = Object.keys(report?.participants ?? {});

        // Skip if it's not a 1:1 chat
        if (!shouldIncludeGroupChats && !isOneOnOneChat(report) && !isSystemChat(report)) {
            return false;
        }

        // If we are looking for a group chat, then skip non-group chat report
        if (shouldIncludeGroupChats && !isGroupChat(report)) {
            return false;
        }

        const sortedParticipantsAccountIDs = participantAccountIDs.map(Number).sort();

        // Only return the chat if it has all the participants
        return deepEqual(sortedNewParticipantList, sortedParticipantsAccountIDs);
    });
}

/**
 * Attempts to find a policy expense report in onyx that is owned by ownerAccountID in a given policy
 */
function getPolicyExpenseChat(ownerAccountID: number | undefined, policyID: string | undefined, reports = allReports): OnyxEntry<Report> {
    if (!ownerAccountID || !policyID) {
        return;
    }

    return Object.values(reports ?? {}).find((report: OnyxEntry<Report>) => {
        // If the report has been deleted, then skip it
        if (!report) {
            return false;
        }

        return report.policyID === policyID && isPolicyExpenseChat(report) && !isThread(report) && report.ownerAccountID === ownerAccountID;
    });
}

function getAllPolicyReports(policyID: string): Array<OnyxEntry<Report>> {
    return Object.values(allReports ?? {}).filter((report) => report?.policyID === policyID);
}

/**
 * Returns true if Chronos is one of the chat participants (1:1)
 */
function chatIncludesChronos(report: OnyxInputOrEntry<Report> | SearchReport): boolean {
    const participantAccountIDs = Object.keys(report?.participants ?? {}).map(Number);
    return participantAccountIDs.includes(CONST.ACCOUNT_ID.CHRONOS);
}

function chatIncludesChronosWithID(reportOrID?: string | SearchReport): boolean {
    if (!reportOrID) {
        return false;
    }

    const report = typeof reportOrID === 'string' ? getReport(reportOrID, allReports) : reportOrID;
    return chatIncludesChronos(report);
}

/**
 * Can only flag if:
 *
 * - It was written by someone else and isn't a whisper
 * - It's a welcome message whisper
 * - It's an ADD_COMMENT that is not an attachment
 */
function canFlagReportAction(reportAction: OnyxInputOrEntry<ReportAction>, reportID: string | undefined): boolean {
    const isCurrentUserAction = reportAction?.actorAccountID === currentUserAccountID;
    if (isWhisperAction(reportAction)) {
        // Allow flagging whispers that are sent by other users
        if (!isCurrentUserAction && reportAction?.actorAccountID !== CONST.ACCOUNT_ID.CONCIERGE) {
            return true;
        }

        // Disallow flagging the rest of whisper as they are sent by us
        return false;
    }

    let report = getReportOrDraftReport(reportID);

    // If the childReportID exists in reportAction and is equal to the reportID,
    // the report action being evaluated is the parent report action in a thread, and we should get the parent report to evaluate instead.
    if (reportAction?.childReportID?.toString() === reportID?.toString()) {
        report = getReportOrDraftReport(report?.parentReportID);
    }

    return !!(
        !isCurrentUserAction &&
        reportAction?.actionName === CONST.REPORT.ACTIONS.TYPE.ADD_COMMENT &&
        !isDeletedAction(reportAction) &&
        !isCreatedTaskReportAction(reportAction) &&
        !isEmptyObject(report) &&
        report &&
        isAllowedToComment(report)
    );
}

/**
 * Whether flag comment page should show
 */
function shouldShowFlagComment(reportAction: OnyxInputOrEntry<ReportAction>, report: OnyxInputOrEntry<Report>, isReportArchived = false): boolean {
    return (
        canFlagReportAction(reportAction, report?.reportID) &&
        !isArchivedNonExpenseReport(report, isReportArchived) &&
        !chatIncludesChronos(report) &&
        !isConciergeChatReport(report) &&
        reportAction?.actorAccountID !== CONST.ACCOUNT_ID.CONCIERGE
    );
}

/**
 * Performs the markdown conversion, and replaces code points > 127 with C escape sequences
 * Used for compatibility with the backend auth validator for AddComment, and to account for MD in comments
 * @returns The comment's total length as seen from the backend
 */
function getCommentLength(textComment: string, parsingDetails?: ParsingDetails): number {
    return getParsedComment(textComment, parsingDetails)
        .replace(/[^ -~]/g, '\\u????')
        .trim().length;
}

function getRouteFromLink(url: string | null): string {
    if (!url) {
        return '';
    }

    // Get the reportID from URL
    let route = url;
    const localWebAndroidRegEx = /^(https:\/\/([0-9]{1,3})\.([0-9]{1,3})\.([0-9]{1,3})\.([0-9]{1,3}))/;
    linkingConfig.prefixes.forEach((prefix) => {
        if (route.startsWith(prefix)) {
            route = route.replace(prefix, '');
        } else if (localWebAndroidRegEx.test(route)) {
            route = route.replace(localWebAndroidRegEx, '');
        } else {
            return;
        }

        // Remove the port if it's a localhost URL
        if (/^:\d+/.test(route)) {
            route = route.replace(/:\d+/, '');
        }

        // Remove the leading slash if exists
        if (route.startsWith('/')) {
            route = route.replace('/', '');
        }
    });
    return route;
}

function parseReportRouteParams(route: string): ReportRouteParams {
    let parsingRoute = route;
    if (parsingRoute.at(0) === '/') {
        // remove the first slash
        parsingRoute = parsingRoute.slice(1);
    }

    if (!parsingRoute.startsWith(addTrailingForwardSlash(ROUTES.REPORT))) {
        return {reportID: '', isSubReportPageRoute: false};
    }

    const state = getStateFromPath(parsingRoute as Route);
    const focusedRoute = findFocusedRoute(state);

    const reportID = focusedRoute?.params && 'reportID' in focusedRoute.params ? (focusedRoute?.params?.reportID as string) : '';

    if (!reportID) {
        return {reportID: '', isSubReportPageRoute: false};
    }

    return {
        reportID,
        // We're checking the route start with `r/`, the sub report route is the route that we can open from report screen like `r/:reportID/details`
        isSubReportPageRoute: focusedRoute?.name !== SCREENS.REPORT,
    };
}

function getReportIDFromLink(url: string | null): string {
    const route = getRouteFromLink(url);
    const {reportID, isSubReportPageRoute} = parseReportRouteParams(route);
    if (isSubReportPageRoute) {
        // We allow the Sub-Report deep link routes (settings, details, etc.) to be handled by their respective component pages
        return '';
    }
    return reportID;
}

/**
 * Check if the chat report is linked to an iou that is waiting for the current user to add a credit bank account.
 */
function hasIOUWaitingOnCurrentUserBankAccount(chatReport: OnyxInputOrEntry<Report>): boolean {
    if (chatReport?.iouReportID) {
        const iouReport = getReport(chatReport.iouReportID, allReports);
        if (iouReport?.isWaitingOnBankAccount && iouReport?.ownerAccountID === currentUserAccountID) {
            return true;
        }
    }

    return false;
}

/**
 * Users can submit an expense:
 * - in policy expense chats only if they are in a role of a member in the chat (in other words, if it's their policy expense chat)
 * - in an open or submitted expense report tied to a policy expense chat the user owns
 *     - employee can submit expenses in a submitted expense report only if the policy has Instant Submit settings turned on
 * - in an IOU report, which is not settled yet
 * - in a 1:1 DM chat
 */
function canRequestMoney(report: OnyxEntry<Report>, policy: OnyxEntry<Policy>, otherParticipants: number[]): boolean {
    // User cannot submit expenses in a chat thread, task report or in a chat room
    if (isChatThread(report) || isTaskReport(report) || isChatRoom(report) || isSelfDM(report) || isGroupChat(report)) {
        return false;
    }

    // Users can only submit expenses in DMs if they are a 1:1 DM
    if (isDM(report)) {
        return otherParticipants.length === 1;
    }

    // Prevent requesting money if pending IOU report waiting for their bank account already exists
    if (hasIOUWaitingOnCurrentUserBankAccount(report)) {
        return false;
    }

    let isOwnPolicyExpenseChat = report?.isOwnPolicyExpenseChat ?? false;
    if (isExpenseReport(report) && getParentReport(report)) {
        isOwnPolicyExpenseChat = !!getParentReport(report)?.isOwnPolicyExpenseChat;
    }

    // In case there are no other participants than the current user and it's not user's own policy expense chat, they can't submit expenses from such report
    if (otherParticipants.length === 0 && !isOwnPolicyExpenseChat) {
        return false;
    }

    // Current user must be a manager or owner of this IOU
    if (isIOUReport(report) && currentUserAccountID !== report?.managerID && currentUserAccountID !== report?.ownerAccountID) {
        return false;
    }

    if (isMoneyRequestReport(report)) {
        return canAddTransaction(report);
    }

    // In the case of policy expense chat, users can only submit expenses from their own policy expense chat
    return !isPolicyExpenseChat(report) || isOwnPolicyExpenseChat;
}

function isGroupChatAdmin(report: OnyxEntry<Report>, accountID: number) {
    if (!report?.participants) {
        return false;
    }

    const reportParticipants = report.participants ?? {};
    const participant = reportParticipants[accountID];
    return participant?.role === CONST.REPORT.ROLE.ADMIN;
}

/**
 * Helper method to define what expense options we want to show for particular method.
 * There are 4 expense options: Submit, Split, Pay and Track expense:
 * - Submit option should show for:
 *     - DMs
 *     - own policy expense chats
 *     - open and processing expense reports tied to own policy expense chat
 *     - unsettled IOU reports
 * - Pay option should show for:
 *     - DMs
 * - Split options should show for:
 *     - DMs
 *     - chat/policy rooms with more than 1 participant
 *     - groups chats with 2 and more participants
 *     - corporate expense chats
 * - Track expense option should show for:
 *    - Self DMs
 *    - own policy expense chats
 *    - open and processing expense reports tied to own policy expense chat
 * - Send invoice option should show for:
 *    - invoice rooms if the user is an admin of the sender workspace
 * None of the options should show in chat threads or if there is some special Expensify account
 * as a participant of the report.
 */
function getMoneyRequestOptions(
    report: OnyxEntry<Report>,
    policy: OnyxEntry<Policy>,
    reportParticipants: number[],
    filterDeprecatedTypes = false,
    isReportArchived = false,
    isRestrictedToPreferredPolicy = false,
): IOUType[] {
    const teacherUnitePolicyID = environment === CONST.ENVIRONMENT.PRODUCTION ? CONST.TEACHERS_UNITE.PROD_POLICY_ID : CONST.TEACHERS_UNITE.TEST_POLICY_ID;
    const isTeachersUniteReport = report?.policyID === teacherUnitePolicyID;

    // In any thread, task report or trip room, we do not allow any new expenses
    if (isChatThread(report) || isTaskReport(report) || isInvoiceReport(report) || isSystemChat(report) || isReportArchived || isTripRoom(report)) {
        return [];
    }

    if (isInvoiceRoom(report)) {
        if (canSendInvoiceFromWorkspace(policy?.id) && isPolicyAdmin(report?.policyID, allPolicies)) {
            return [CONST.IOU.TYPE.INVOICE];
        }
        return [];
    }

    // We don't allow IOU actions if an Expensify account is a participant of the report, unless the policy that the report is on is owned by an Expensify account
    const doParticipantsIncludeExpensifyAccounts = lodashIntersection(reportParticipants, CONST.EXPENSIFY_ACCOUNT_IDS).length > 0;
    // This will be fixed as part of https://github.com/Expensify/Expensify/issues/507850
    // eslint-disable-next-line deprecation/deprecation
    const policyOwnerAccountID = getPolicy(report?.policyID)?.ownerAccountID;
    const isPolicyOwnedByExpensifyAccounts = policyOwnerAccountID ? CONST.EXPENSIFY_ACCOUNT_IDS.includes(policyOwnerAccountID) : false;
    if (doParticipantsIncludeExpensifyAccounts && !isPolicyOwnedByExpensifyAccounts) {
        // Allow create expense option for Manager McTest report
        if (reportParticipants.some((accountID) => accountID === CONST.ACCOUNT_ID.MANAGER_MCTEST) && Permissions.isBetaEnabled(CONST.BETAS.NEWDOT_MANAGER_MCTEST, allBetas)) {
            return [CONST.IOU.TYPE.SUBMIT];
        }
        return [];
    }

    const otherParticipants = reportParticipants.filter((accountID) => currentUserPersonalDetails?.accountID !== accountID);
    const hasSingleParticipantInReport = otherParticipants.length === 1;
    let options: IOUType[] = [];

    if (isSelfDM(report)) {
        options = [CONST.IOU.TYPE.TRACK];
    }

    if (canRequestMoney(report, policy, otherParticipants)) {
        // For Teachers Unite policy, don't show Create Expense option
        if (!isTeachersUniteReport) {
            options = [...options, CONST.IOU.TYPE.SUBMIT];
            if (!filterDeprecatedTypes) {
                options = [...options, CONST.IOU.TYPE.REQUEST];
            }
        }

        // If the user can request money from the workspace report, they can also track expenses
        if (isPolicyExpenseChat(report) || isExpenseReport(report)) {
            options = [...options, CONST.IOU.TYPE.TRACK];
        }
    }

    // For expense reports on Teachers Unite workspace, disable "Create report" option
    if (isExpenseReport(report) && report?.policyID === teacherUnitePolicyID) {
        options = options.filter((option) => option !== CONST.IOU.TYPE.SUBMIT);
    }

    // User created policy rooms and default rooms like #admins or #announce will always have the Split Expense option
    // unless there are no other participants at all (e.g. #admins room for a policy with only 1 admin)
    // DM chats will have the Split Expense option.
    // Your own expense chats will have the split expense option.
    // Only show Split Expense for TU policy
    if (
        (isChatRoom(report) && !isAnnounceRoom(report) && otherParticipants.length > 0) ||
        (isDM(report) && otherParticipants.length > 0) ||
        (isGroupChat(report) && otherParticipants.length > 0) ||
        (isPolicyExpenseChat(report) && report?.isOwnPolicyExpenseChat && isTeachersUniteReport)
    ) {
        options = [...options, CONST.IOU.TYPE.SPLIT];
    }

    // Pay someone option should be visible only in 1:1 DMs
    if (isDM(report) && hasSingleParticipantInReport) {
        options = [...options, CONST.IOU.TYPE.PAY];
        if (!filterDeprecatedTypes) {
            options = [...options, CONST.IOU.TYPE.SEND];
        }
    }

    // Apply preferred workspace restrictions if enabled
    if (isRestrictedToPreferredPolicy) {
        options = options.filter((option) => {
            // Remove PAY/SEND options for DMs
            if (option === CONST.IOU.TYPE.PAY || option === CONST.IOU.TYPE.SEND) {
                return !isDM(report);
            }

            // Remove SUBMIT/REQUEST/SPLIT options for DMs, group chats, user-created chat rooms, and IOU reports
            if (option === CONST.IOU.TYPE.SUBMIT || option === CONST.IOU.TYPE.REQUEST || option === CONST.IOU.TYPE.SPLIT) {
                return !isDM(report) && !isGroupChat(report) && !isUserCreatedPolicyRoom(report) && !isIOUReport(report);
            }

            // Keep other options (TRACK, INVOICE, etc.)
            return true;
        });
    }

    return options;
}

/**
 * This is a temporary function to help with the smooth transition with the oldDot.
 * This function will be removed once the transition occurs in oldDot to new links.
 */
// eslint-disable-next-line @typescript-eslint/naming-convention
function temporary_getMoneyRequestOptions(
    report: OnyxEntry<Report>,
    policy: OnyxEntry<Policy>,
    reportParticipants: number[],
    isReportArchived = false,
    isRestrictedToPreferredPolicy = false,
): Array<Exclude<IOUType, typeof CONST.IOU.TYPE.REQUEST | typeof CONST.IOU.TYPE.SEND | typeof CONST.IOU.TYPE.CREATE | typeof CONST.IOU.TYPE.SPLIT_EXPENSE>> {
    return getMoneyRequestOptions(report, policy, reportParticipants, true, isReportArchived, isRestrictedToPreferredPolicy) as Array<
        Exclude<IOUType, typeof CONST.IOU.TYPE.REQUEST | typeof CONST.IOU.TYPE.SEND | typeof CONST.IOU.TYPE.CREATE | typeof CONST.IOU.TYPE.SPLIT_EXPENSE>
    >;
}

/**
 * Invoice sender, invoice receiver and auto-invited admins cannot leave
 */
function canLeaveInvoiceRoom(report: OnyxEntry<Report>): boolean {
    if (!report || !report?.invoiceReceiver) {
        return false;
    }

    if (report?.statusNum === CONST.REPORT.STATUS_NUM.CLOSED) {
        return false;
    }
    // This will be fixed as part of https://github.com/Expensify/Expensify/issues/507850
    // eslint-disable-next-line deprecation/deprecation
    const isSenderPolicyAdmin = getPolicy(report.policyID)?.role === CONST.POLICY.ROLE.ADMIN;

    if (isSenderPolicyAdmin) {
        return false;
    }

    if (report.invoiceReceiver.type === CONST.REPORT.INVOICE_RECEIVER_TYPE.INDIVIDUAL) {
        return report?.invoiceReceiver?.accountID !== currentUserAccountID;
    }

    // This will be fixed as part of https://github.com/Expensify/Expensify/issues/507850
    // eslint-disable-next-line deprecation/deprecation
    const isReceiverPolicyAdmin = getPolicy(report.invoiceReceiver.policyID)?.role === CONST.POLICY.ROLE.ADMIN;

    if (isReceiverPolicyAdmin) {
        return false;
    }

    return true;
}

function isCurrentUserTheOnlyParticipant(participantAccountIDs?: number[]): boolean {
    return !!(participantAccountIDs?.length === 1 && participantAccountIDs?.at(0) === currentUserAccountID);
}

/**
 * Returns display names for those that can see the whisper.
 * However, it returns "you" if the current user is the only one who can see it besides the person that sent it.
 */
function getWhisperDisplayNames(participantAccountIDs?: number[]): string | undefined {
    const isWhisperOnlyVisibleToCurrentUser = isCurrentUserTheOnlyParticipant(participantAccountIDs);

    // When the current user is the only participant, the display name needs to be "you" because that's the only person reading it
    if (isWhisperOnlyVisibleToCurrentUser) {
        return translateLocal('common.youAfterPreposition');
    }

    return participantAccountIDs?.map((accountID) => getDisplayNameForParticipant({accountID, shouldUseShortForm: !isWhisperOnlyVisibleToCurrentUser})).join(', ');
}

/**
 * Show subscript on expense chats / threads and expense requests
 */
function shouldReportShowSubscript(report: OnyxEntry<Report>, isReportArchived = false): boolean {
    if (isArchivedNonExpenseReport(report, isReportArchived) && !isWorkspaceThread(report)) {
        return false;
    }

    if (isPolicyExpenseChat(report) && !isChatThread(report) && !isTaskReport(report) && !report?.isOwnPolicyExpenseChat) {
        return true;
    }

    if (isPolicyExpenseChat(report) && !isThread(report) && !isTaskReport(report)) {
        return true;
    }

    if (isExpenseRequest(report)) {
        return true;
    }

    if (isExpenseReport(report)) {
        return true;
    }

    if (isWorkspaceTaskReport(report)) {
        return true;
    }

    if (isWorkspaceThread(report)) {
        return true;
    }

    if (isInvoiceRoom(report) || isInvoiceReport(report)) {
        return true;
    }

    return false;
}

/**
 * Return true if reports data exists
 */
function isReportDataReady(): boolean {
    return !isEmptyObject(allReports) && Object.keys(allReports ?? {}).some((key) => allReports?.[key]?.reportID);
}

/**
 * Return true if reportID from path is valid
 */
function isValidReportIDFromPath(reportIDFromPath: string | undefined): boolean {
    return !!reportIDFromPath && !['', 'null', 'undefined', '0', '-1'].includes(reportIDFromPath);
}

/**
 * Return the errors we have when creating a chat, a workspace room, or a new empty report
 */
function getCreationReportErrors(report: OnyxEntry<Report>): Errors | null | undefined {
    // We are either adding a workspace room, creating a chat, or we're creating a report, it isn't possible for all of these to have errors for the same report at the same time, so
    // simply looking up the first truthy value will get the relevant property if it's set.
    return report?.errorFields?.addWorkspaceRoom ?? report?.errorFields?.createChat ?? report?.errorFields?.createReport;
}

/**
 * Return true if the expense report is marked for deletion.
 */
function isMoneyRequestReportPendingDeletion(reportOrID: OnyxEntry<Report> | string): boolean {
    const report = typeof reportOrID === 'string' ? getReport(reportOrID, allReports) : reportOrID;
    if (!isMoneyRequestReport(report)) {
        return false;
    }

    const parentReportAction = getReportAction(report?.parentReportID, report?.parentReportActionID);
    return parentReportAction?.pendingAction === CONST.RED_BRICK_ROAD_PENDING_ACTION.DELETE;
}

function navigateToLinkedReportAction(ancestor: Ancestor, isInNarrowPaneModal: boolean, canUserPerformWrite: boolean | undefined, isOffline: boolean) {
    if (isInNarrowPaneModal) {
        Navigation.navigate(
            ROUTES.SEARCH_REPORT.getRoute({
                reportID: ancestor.report.reportID,
                reportActionID: ancestor.reportAction.reportActionID,
                backTo: SCREENS.SEARCH.REPORT_RHP,
            }),
        );
        return;
    }

    // Pop the thread report screen before navigating to the chat report.
    Navigation.goBack(ROUTES.REPORT_WITH_ID.getRoute(ancestor.report.reportID));

    const isVisibleAction = shouldReportActionBeVisible(ancestor.reportAction, ancestor.reportAction.reportActionID, canUserPerformWrite);

    if (isVisibleAction && !isOffline) {
        // Pop the chat report screen before navigating to the linked report action.
        Navigation.goBack(ROUTES.REPORT_WITH_ID.getRoute(ancestor.report.reportID, ancestor.reportAction.reportActionID));
    }
}

function canUserPerformWriteAction(report: OnyxEntry<Report>, isReportArchived?: boolean) {
    const reportErrors = getCreationReportErrors(report);

    // If the expense report is marked for deletion, let us prevent any further write action.
    if (isMoneyRequestReportPendingDeletion(report)) {
        return false;
    }

    // This will get removed as part of https://github.com/Expensify/App/issues/59961
    // eslint-disable-next-line deprecation/deprecation
    const reportNameValuePairs = getReportNameValuePairs(report?.reportID);

    return (
        !isArchivedNonExpenseReport(report, isReportArchived ?? !!reportNameValuePairs?.private_isArchived) &&
        isEmptyObject(reportErrors) &&
        report &&
        isAllowedToComment(report) &&
        !isAnonymousUser &&
        canWriteInReport(report)
    );
}

/**
 * Returns ID of the original report from which the given reportAction is first created.
 */
function getOriginalReportID(reportID: string | undefined, reportAction: OnyxInputOrEntry<ReportAction>): string | undefined {
    if (!reportID) {
        return undefined;
    }
    const reportActions = allReportActions?.[`${ONYXKEYS.COLLECTION.REPORT_ACTIONS}${reportID}`];
    const currentReportAction = reportAction?.reportActionID ? reportActions?.[reportAction.reportActionID] : undefined;
    const report = allReports?.[`${ONYXKEYS.COLLECTION.REPORT}${reportID}`];
    const chatReport = allReports?.[`${ONYXKEYS.COLLECTION.REPORT}${report?.chatReportID}`];
    const transactionThreadReportID = getOneTransactionThreadReportID(report, chatReport, reportActions ?? ([] as ReportAction[]));
    const isThreadReportParentAction = reportAction?.childReportID?.toString() === reportID;
    if (Object.keys(currentReportAction ?? {}).length === 0) {
        return isThreadReportParentAction ? getReport(reportID, allReports)?.parentReportID : (transactionThreadReportID ?? reportID);
    }
    return reportID;
}

/**
 * Return the pendingAction and the errors resulting from either
 *
 * - creating a workspace room
 * - starting a chat
 * - paying the expense
 *
 * while being offline
 */
function getReportOfflinePendingActionAndErrors(report: OnyxEntry<Report>): ReportOfflinePendingActionAndErrors {
    // It shouldn't be possible for all of these actions to be pending (or to have errors) for the same report at the same time, so just take the first that exists
    const reportPendingAction = report?.pendingFields?.addWorkspaceRoom ?? report?.pendingFields?.createChat ?? report?.pendingFields?.reimbursed ?? report?.pendingFields?.createReport;
    const reportErrors = getCreationReportErrors(report);
    return {reportPendingAction, reportErrors};
}

/**
 * Check if the report can create the expense with type is iouType
 */
function canCreateRequest(
    report: OnyxEntry<Report>,
    policy: OnyxEntry<Policy>,
    iouType: ValueOf<typeof CONST.IOU.TYPE>,
    isReportArchived = false,
    isRestrictedToPreferredPolicy = false,
): boolean {
    const participantAccountIDs = Object.keys(report?.participants ?? {}).map(Number);

    if (!canUserPerformWriteAction(report, isReportArchived)) {
        return false;
    }

    const requestOptions = getMoneyRequestOptions(report, policy, participantAccountIDs, false, isReportArchived, isRestrictedToPreferredPolicy);
    requestOptions.push(CONST.IOU.TYPE.CREATE);

    return requestOptions.includes(iouType);
}

function getWorkspaceChats(policyID: string | undefined, accountIDs: number[], reports: OnyxCollection<Report> = allReports): Array<OnyxEntry<Report>> {
    return Object.values(reports ?? {}).filter(
        (report) => isPolicyExpenseChat(report) && !!policyID && report?.policyID === policyID && report?.ownerAccountID && accountIDs.includes(report?.ownerAccountID),
    );
}

/**
 * Gets all reports that relate to the policy
 *
 * @param policyID - the workspace ID to get all associated reports
 */
function getAllWorkspaceReports(policyID?: string): Array<OnyxEntry<Report>> {
    if (!policyID) {
        return [];
    }
    return Object.values(allReports ?? {}).filter((report) => report?.policyID === policyID);
}

/**
 * @param policy - the workspace the report is on, null if the user isn't a member of the workspace
 */
function shouldDisableRename(report: OnyxEntry<Report>, isReportArchived = false): boolean {
    if (
        isDefaultRoom(report) ||
        isReportArchived ||
        isPublicRoom(report) ||
        isThread(report) ||
        isMoneyRequest(report) ||
        isMoneyRequestReport(report) ||
        isPolicyExpenseChat(report) ||
        isInvoiceRoom(report) ||
        isInvoiceReport(report) ||
        isSystemChat(report)
    ) {
        return true;
    }

    if (isGroupChat(report)) {
        return false;
    }

    if (isDeprecatedGroupDM(report, isReportArchived) || isTaskReport(report)) {
        return true;
    }

    return false;
}

/**
 * @param policy - the workspace the report is on, null if the user isn't a member of the workspace
 */
function canEditWriteCapability(report: OnyxEntry<Report>, policy: OnyxEntry<Policy>, isReportArchived = false): boolean {
    return isPolicyAdminPolicyUtils(policy) && !isAdminRoom(report) && !isReportArchived && !isThread(report) && !isInvoiceRoom(report) && !isPolicyExpenseChat(report);
}

/**
 * @param policy - the workspace the room is on, null if the user isn't a member of the workspace
 * @param isReportArchived - whether the workspace room is archived
 */
function canEditRoomVisibility(policy: OnyxEntry<Policy>, isReportArchived: boolean): boolean {
    return !isReportArchived && isPolicyAdminPolicyUtils(policy);
}

/**
 * Returns the onyx data needed for the task assignee chat
 */
function getTaskAssigneeChatOnyxData(
    accountID: number,
    assigneeAccountID: number,
    taskReportID: string,
    assigneeChatReportID: string,
    parentReportID: string | undefined,
    title: string,
    assigneeChatReport: OnyxEntry<Report>,
): OnyxDataTaskAssigneeChat {
    // Set if we need to add a comment to the assignee chat notifying them that they have been assigned a task
    let optimisticAssigneeAddComment: OptimisticReportAction | undefined;
    // Set if this is a new chat that needs to be created for the assignee
    let optimisticChatCreatedReportAction: OptimisticCreatedReportAction | undefined;
    const assigneeChatReportMetadata = getReportMetadata(assigneeChatReportID);
    const currentTime = DateUtils.getDBTime();
    const optimisticData: OnyxUpdate[] = [];
    const successData: OnyxUpdate[] = [];
    const failureData: OnyxUpdate[] = [];

    // You're able to assign a task to someone you haven't chatted with before - so we need to optimistically create the chat and the chat reportActions
    // Only add the assignee chat report to onyx if we haven't already set it optimistically
    if (assigneeChatReportMetadata?.isOptimisticReport && assigneeChatReport?.pendingFields?.createChat !== CONST.RED_BRICK_ROAD_PENDING_ACTION.ADD) {
        optimisticChatCreatedReportAction = buildOptimisticCreatedReportAction(assigneeChatReportID);
        optimisticData.push(
            {
                onyxMethod: Onyx.METHOD.MERGE,
                key: `${ONYXKEYS.COLLECTION.REPORT}${assigneeChatReportID}`,
                value: {
                    pendingFields: {
                        createChat: CONST.RED_BRICK_ROAD_PENDING_ACTION.ADD,
                    },
                },
            },
            {
                onyxMethod: Onyx.METHOD.MERGE,
                key: `${ONYXKEYS.COLLECTION.REPORT_METADATA}${assigneeChatReportID}`,
                value: {
                    isOptimisticReport: true,
                },
            },
            {
                onyxMethod: Onyx.METHOD.MERGE,
                key: `${ONYXKEYS.COLLECTION.REPORT_ACTIONS}${assigneeChatReportID}`,
                value: {[optimisticChatCreatedReportAction.reportActionID]: optimisticChatCreatedReportAction as Partial<ReportAction>},
            },
        );

        successData.push(
            {
                onyxMethod: Onyx.METHOD.MERGE,
                key: `${ONYXKEYS.COLLECTION.REPORT}${assigneeChatReportID}`,
                value: {
                    pendingFields: {
                        createChat: null,
                    },
                    // BE will send a different participant. We clear the optimistic one to avoid duplicated entries
                    participants: {[assigneeAccountID]: null},
                },
            },
            {
                onyxMethod: Onyx.METHOD.MERGE,
                key: `${ONYXKEYS.COLLECTION.REPORT_METADATA}${assigneeChatReportID}`,
                value: {
                    isOptimisticReport: false,
                },
            },
            {
                onyxMethod: Onyx.METHOD.MERGE,
                key: `${ONYXKEYS.COLLECTION.REPORT_METADATA}${assigneeChatReportID}`,
                value: {
                    isOptimisticReport: false,
                },
            },
        );

        failureData.push(
            {
                onyxMethod: Onyx.METHOD.SET,
                key: `${ONYXKEYS.COLLECTION.REPORT}${assigneeChatReportID}`,
                value: null,
            },
            {
                onyxMethod: Onyx.METHOD.MERGE,
                key: `${ONYXKEYS.COLLECTION.REPORT_ACTIONS}${assigneeChatReportID}`,
                value: {[optimisticChatCreatedReportAction.reportActionID]: {pendingAction: null}},
            },
            // If we failed, we want to remove the optimistic personal details as it was likely due to an invalid login
            {
                onyxMethod: Onyx.METHOD.MERGE,
                key: ONYXKEYS.PERSONAL_DETAILS_LIST,
                value: {
                    [assigneeAccountID]: null,
                },
            },
        );
    }

    // If you're choosing to share the task in the same DM as the assignee then we don't need to create another reportAction indicating that you've been assigned
    if (assigneeChatReportID !== parentReportID) {
        // eslint-disable-next-line @typescript-eslint/prefer-nullish-coalescing
        const displayname = allPersonalDetails?.[assigneeAccountID]?.displayName || allPersonalDetails?.[assigneeAccountID]?.login || '';
        optimisticAssigneeAddComment = buildOptimisticTaskCommentReportAction(taskReportID, title, assigneeAccountID, `assigned to ${displayname}`, parentReportID);
        const lastAssigneeCommentText = formatReportLastMessageText(getReportActionText(optimisticAssigneeAddComment.reportAction as ReportAction));
        const optimisticAssigneeReport = {
            lastVisibleActionCreated: currentTime,
            lastMessageText: lastAssigneeCommentText,
            lastActorAccountID: accountID,
            lastReadTime: currentTime,
        };

        optimisticData.push(
            {
                onyxMethod: Onyx.METHOD.MERGE,
                key: `${ONYXKEYS.COLLECTION.REPORT_ACTIONS}${assigneeChatReportID}`,
                value: {[optimisticAssigneeAddComment.reportAction.reportActionID]: optimisticAssigneeAddComment.reportAction as ReportAction},
            },
            {
                onyxMethod: Onyx.METHOD.MERGE,
                key: `${ONYXKEYS.COLLECTION.REPORT}${assigneeChatReportID}`,
                value: optimisticAssigneeReport,
            },
        );
        successData.push({
            onyxMethod: Onyx.METHOD.MERGE,
            key: `${ONYXKEYS.COLLECTION.REPORT_ACTIONS}${assigneeChatReportID}`,
            value: {[optimisticAssigneeAddComment.reportAction.reportActionID]: {isOptimisticAction: null}},
        });
        failureData.push({
            onyxMethod: Onyx.METHOD.MERGE,
            key: `${ONYXKEYS.COLLECTION.REPORT_ACTIONS}${assigneeChatReportID}`,
            value: {[optimisticAssigneeAddComment.reportAction.reportActionID]: {pendingAction: null}},
        });
    }

    return {
        optimisticData,
        successData,
        failureData,
        optimisticAssigneeAddComment,
        optimisticChatCreatedReportAction,
    };
}

/**
 * Return iou report action display message
 */
function getIOUReportActionDisplayMessage(reportAction: OnyxEntry<ReportAction>, transaction?: OnyxEntry<Transaction>, report?: Report): string {
    if (!isMoneyRequestAction(reportAction)) {
        return '';
    }
    const originalMessage = getOriginalMessage(reportAction);
    const {IOUReportID, automaticAction, payAsBusiness} = originalMessage ?? {};
    const iouReport = getReportOrDraftReport(IOUReportID);
    const isInvoice = isInvoiceReport(iouReport);

    let translationKey: TranslationPaths;
    if (originalMessage?.type === CONST.IOU.REPORT_ACTION_TYPE.PAY) {
        const reportPolicy = allPolicies?.[`${ONYXKEYS.COLLECTION.POLICY}${report?.policyID}`];
        const last4Digits = reportPolicy?.achAccount?.accountNumber?.slice(-4) ?? '';

        switch (originalMessage.paymentType) {
            case CONST.IOU.PAYMENT_TYPE.ELSEWHERE:
                translationKey = hasMissingInvoiceBankAccount(IOUReportID) ? 'iou.payerSettledWithMissingBankAccount' : 'iou.paidElsewhere';
                break;
            case CONST.IOU.PAYMENT_TYPE.EXPENSIFY:
            case CONST.IOU.PAYMENT_TYPE.VBBA:
                if (isInvoice) {
                    return translateLocal(payAsBusiness ? 'iou.settleInvoiceBusiness' : 'iou.settleInvoicePersonal', {amount: '', last4Digits});
                }
                translationKey = 'iou.businessBankAccount';
                if (automaticAction && originalMessage.paymentType === CONST.IOU.PAYMENT_TYPE.EXPENSIFY) {
                    translationKey = 'iou.automaticallyPaidWithExpensify';
                } else {
                    translationKey = 'iou.automaticallyPaidWithBusinessBankAccount';
                }
                break;
            default:
                translationKey = 'iou.payerPaidAmount';
                break;
        }

        return translateLocal(translationKey, {amount: '', payer: '', last4Digits});
    }

    const amount = getTransactionAmount(transaction, !isEmptyObject(iouReport) && isExpenseReport(iouReport), transaction?.reportID === CONST.REPORT.UNREPORTED_REPORT_ID) ?? 0;
    const formattedAmount = convertToDisplayString(amount, getCurrency(transaction)) ?? '';
    const isRequestSettled = isSettled(IOUReportID);
    const isApproved = isReportApproved({report: iouReport});
    if (isRequestSettled) {
        return translateLocal('iou.payerSettled', {
            amount: formattedAmount,
        });
    }
    if (isApproved) {
        return translateLocal('iou.approvedAmount', {
            amount: formattedAmount,
        });
    }
    if (isSplitBillReportAction(reportAction)) {
        translationKey = 'iou.didSplitAmount';
    } else if (isTrackExpenseAction(reportAction)) {
        translationKey = 'iou.trackedAmount';
    } else {
        translationKey = 'iou.expenseAmount';
    }
    return translateLocal(translationKey, {
        formattedAmount,
        comment: getMerchantOrDescription(transaction),
    });
}

/**
 * Checks if a report is a group chat.
 *
 * A report is a group chat if it meets the following conditions:
 * - Not a chat thread.
 * - Not a task report.
 * - Not an expense / IOU report.
 * - Not an archived room.
 * - Not a public / admin / announce chat room (chat type doesn't match any of the specified types).
 * - More than 2 participants.
 *
 */
function isDeprecatedGroupDM(report: OnyxEntry<Report>, isReportArchived = false): boolean {
    return !!(
        report &&
        !isChatThread(report) &&
        !isTaskReport(report) &&
        !isInvoiceReport(report) &&
        !isMoneyRequestReport(report) &&
        !isReportArchived &&
        !Object.values(CONST.REPORT.CHAT_TYPE).some((chatType) => chatType === getChatType(report)) &&
        Object.keys(report.participants ?? {})
            .map(Number)
            .filter((accountID) => accountID !== currentUserAccountID).length > 1
    );
}

/**
 * A "root" group chat is the top level group chat and does not refer to any threads off of a Group Chat
 */
function isRootGroupChat(report: OnyxEntry<Report>, isReportArchived = false): boolean {
    return !isChatThread(report) && (isGroupChat(report) || isDeprecatedGroupDM(report, isReportArchived));
}

/**
 * Assume any report without a reportID is unusable.
 */
function isValidReport(report?: OnyxEntry<Report>): boolean {
    return !!report?.reportID;
}

/**
 * Check to see if we are a participant of this report.
 */
function isReportParticipant(accountID: number | undefined, report: OnyxEntry<Report>): boolean {
    if (!accountID) {
        return false;
    }

    const possibleAccountIDs = Object.keys(report?.participants ?? {}).map(Number);
    if (report?.ownerAccountID) {
        possibleAccountIDs.push(report?.ownerAccountID);
    }
    if (report?.managerID) {
        possibleAccountIDs.push(report?.managerID);
    }
    return possibleAccountIDs.includes(accountID);
}

/**
 * Check to see if the current user has access to view the report.
 */
function canCurrentUserOpenReport(report: OnyxEntry<Report>, isReportArchived = false): boolean {
    return (isReportParticipant(currentUserAccountID, report) || isPublicRoom(report)) && canAccessReport(report, allBetas, isReportArchived);
}

function shouldUseFullTitleToDisplay(report: OnyxEntry<Report>): boolean {
    return (
        isMoneyRequestReport(report) || isPolicyExpenseChat(report) || isChatRoom(report) || isChatThread(report) || isTaskReport(report) || isGroupChat(report) || isInvoiceReport(report)
    );
}

function getRoom(type: ValueOf<typeof CONST.REPORT.CHAT_TYPE>, policyID: string): OnyxEntry<Report> {
    const room = Object.values(allReports ?? {}).find((report) => report?.policyID === policyID && report?.chatType === type && !isThread(report));
    return room;
}

/**
 *  We only want policy members who are members of the report to be able to modify the report description, but not in thread chat.
 */
function canEditReportDescription(report: OnyxEntry<Report>, policy: OnyxEntry<Policy>, isReportArchived = false): boolean {
    return (
        !isMoneyRequestReport(report) &&
        !isReportArchived &&
        isChatRoom(report) &&
        !isChatThread(report) &&
        !isEmpty(policy) &&
        hasParticipantInArray(report, currentUserAccountID ? [currentUserAccountID] : []) &&
        !isAuditor(report)
    );
}

function getReportActionWithSmartscanError(reportActions: ReportAction[]): ReportAction | undefined {
    return reportActions.find((action) => {
        const isReportPreview = isReportPreviewAction(action);
        const isSplitReportAction = isSplitBillReportAction(action);
        if (!isSplitReportAction && !isReportPreview) {
            return false;
        }
        const IOUReportID = getIOUReportIDFromReportActionPreview(action);
        const isReportPreviewError = isReportPreview && shouldShowRBRForMissingSmartscanFields(IOUReportID) && !isSettled(IOUReportID);
        if (isReportPreviewError) {
            return true;
        }

        const transactionID = isMoneyRequestAction(action) ? getOriginalMessage(action)?.IOUTransactionID : undefined;
        const transaction = allTransactions?.[`${ONYXKEYS.COLLECTION.TRANSACTION}${transactionID}`] ?? {};
        const isSplitBillError = isSplitReportAction && hasMissingSmartscanFieldsTransactionUtils(transaction as Transaction);

        return isSplitBillError;
    });
}

/**
 * Checks if report action has error when smart scanning
 */
function hasSmartscanError(reportActions: ReportAction[]): boolean {
    return !!getReportActionWithSmartscanError(reportActions);
}

function shouldAutoFocusOnKeyPress(event: KeyboardEvent): boolean {
    if (event.key.length > 1) {
        return false;
    }

    // If a key is pressed in combination with Meta, Control or Alt do not focus
    if (event.ctrlKey || event.metaKey) {
        return false;
    }

    if (event.code === 'Space') {
        return false;
    }

    return true;
}

/**
 * Navigates to the appropriate screen based on the presence of a private note for the current user.
 */
function navigateToPrivateNotes(report: OnyxEntry<Report>, session: OnyxEntry<Session>, backTo?: string) {
    if (isEmpty(report) || isEmpty(session) || !session.accountID) {
        return;
    }
    const currentUserPrivateNote = report.privateNotes?.[session.accountID]?.note ?? '';
    if (isEmpty(currentUserPrivateNote)) {
        Navigation.navigate(ROUTES.PRIVATE_NOTES_EDIT.getRoute(report.reportID, session.accountID, backTo));
        return;
    }
    Navigation.navigate(ROUTES.PRIVATE_NOTES_LIST.getRoute(report.reportID, backTo));
}

/**
 * Get all held transactions of a iouReport
 */
function getAllHeldTransactions(iouReportID?: string): Transaction[] {
    const transactions = getReportTransactions(iouReportID);
    return transactions.filter((transaction) => isOnHoldTransactionUtils(transaction));
}

/**
 * Check if Report has any held expenses
 */
function hasHeldExpenses(iouReportID?: string, allReportTransactions?: SearchTransaction[]): boolean {
    const iouReportTransactions = getReportTransactions(iouReportID);
    const transactions = allReportTransactions ?? iouReportTransactions;
    return transactions.some((transaction) => isOnHoldTransactionUtils(transaction));
}

/**
 * Check if all expenses in the Report are on hold
 */
function hasOnlyHeldExpenses(iouReportID?: string, allReportTransactions?: SearchTransaction[]): boolean {
    const transactionsByIouReportID = getReportTransactions(iouReportID);
    const reportTransactions = allReportTransactions ?? transactionsByIouReportID;
    return reportTransactions.length > 0 && !reportTransactions.some((transaction) => !isOnHoldTransactionUtils(transaction));
}

/**
 * Checks if thread replies should be displayed
 */
function shouldDisplayThreadReplies(reportAction: OnyxInputOrEntry<ReportAction>, isThreadReportParentAction: boolean): boolean {
    const hasReplies = (reportAction?.childVisibleActionCount ?? 0) > 0;
    return hasReplies && !!reportAction?.childCommenterCount && !isThreadReportParentAction;
}

/**
 * Check if money report has any transactions updated optimistically
 */
function hasUpdatedTotal(report: OnyxInputOrEntry<Report>, policy: OnyxInputOrEntry<Policy>): boolean {
    if (!report) {
        return true;
    }

    const allReportTransactions = getReportTransactions(report.reportID);

    const hasPendingTransaction = allReportTransactions.some((transaction) => !!transaction.pendingAction);
    const hasTransactionWithDifferentCurrency = allReportTransactions.some((transaction) => transaction.currency !== report.currency);
    const hasDifferentWorkspaceCurrency = report.pendingFields?.createChat && isExpenseReport(report) && report.currency !== policy?.outputCurrency;
    const hasOptimisticHeldExpense = hasHeldExpenses(report.reportID) && report?.unheldTotal === undefined;

    return !(hasPendingTransaction && (hasTransactionWithDifferentCurrency || hasDifferentWorkspaceCurrency)) && !hasOptimisticHeldExpense && !report.pendingFields?.total;
}

/**
 * Return held and full amount formatted with used currency
 */
function getNonHeldAndFullAmount(iouReport: OnyxEntry<Report>, shouldExcludeNonReimbursables: boolean): NonHeldAndFullAmount {
    // if the report is an expense report, the total amount should be negated
    const coefficient = isExpenseReport(iouReport) ? -1 : 1;

    let total = iouReport?.total ?? 0;
    let unheldTotal = iouReport?.unheldTotal ?? 0;
    if (shouldExcludeNonReimbursables) {
        total -= iouReport?.nonReimbursableTotal ?? 0;
        unheldTotal -= iouReport?.unheldNonReimbursableTotal ?? 0;
    }

    return {
        nonHeldAmount: convertToDisplayString(unheldTotal * coefficient, iouReport?.currency),
        fullAmount: convertToDisplayString(total * coefficient, iouReport?.currency),
        hasValidNonHeldAmount: unheldTotal * coefficient >= 0,
    };
}

/**
 * Disable reply in thread action if:
 *
 * - The action is listed in the thread-disabled list
 * - The action is a split expense action
 * - The action is deleted and is not threaded
 * - The report is archived and the action is not threaded
 * - The action is a whisper action and it's neither a report preview nor IOU action
 * - The action is the thread's first chat
 */
function shouldDisableThread(reportAction: OnyxInputOrEntry<ReportAction>, reportID: string, isThreadReportParentAction: boolean, isReportArchived = false): boolean {
    const isSplitBillAction = isSplitBillReportAction(reportAction);
    const isDeletedActionLocal = isDeletedAction(reportAction);
    const isReportPreviewActionLocal = isReportPreviewAction(reportAction);
    const isIOUAction = isMoneyRequestAction(reportAction);
    const isWhisperActionLocal = isWhisperAction(reportAction) || isActionableTrackExpense(reportAction);
    const isActionDisabled = CONST.REPORT.ACTIONS.THREAD_DISABLED.some((action: string) => action === reportAction?.actionName);

    return (
        isActionDisabled ||
        isSplitBillAction ||
        (isDeletedActionLocal && !reportAction?.childVisibleActionCount) ||
        (isReportArchived && !reportAction?.childVisibleActionCount) ||
        (isWhisperActionLocal && !isReportPreviewActionLocal && !isIOUAction) ||
        isThreadReportParentAction
    );
}

function getAllAncestorReportActions(report: Report | null | undefined, currentUpdatedReport?: OnyxEntry<Report>): Ancestor[] {
    if (!report) {
        return [];
    }
    const allAncestors: Ancestor[] = [];
    let parentReportID = report.parentReportID;
    let parentReportActionID = report.parentReportActionID;

    while (parentReportID) {
        const parentReport = currentUpdatedReport && currentUpdatedReport.reportID === parentReportID ? currentUpdatedReport : getReportOrDraftReport(parentReportID);
        const parentReportAction = getReportAction(parentReportID, parentReportActionID);

        if (!parentReport || !parentReportAction || (isTransactionThread(parentReportAction) && !isSentMoneyReportAction(parentReportAction)) || isReportPreviewAction(parentReportAction)) {
            break;
        }

        // For threads, we don't want to display trip summary
        if (isTripPreview(parentReportAction) && allAncestors.length > 0) {
            break;
        }

        const isParentReportActionUnread = isCurrentActionUnread(parentReport, parentReportAction);
        allAncestors.push({
            report: parentReport,
            reportAction: parentReportAction,
            shouldDisplayNewMarker: isParentReportActionUnread,
        });

        parentReportID = parentReport?.parentReportID;
        parentReportActionID = parentReport?.parentReportActionID;
    }

    return allAncestors.reverse();
}

function getAllAncestorReportActionIDs(report: Report | null | undefined, includeTransactionThread = false): AncestorIDs {
    if (!report) {
        return {
            reportIDs: [],
            reportActionsIDs: [],
        };
    }

    const allAncestorIDs: AncestorIDs = {
        reportIDs: [],
        reportActionsIDs: [],
    };
    let parentReportID = report.parentReportID;
    let parentReportActionID = report.parentReportActionID;

    while (parentReportID) {
        const parentReport = getReportOrDraftReport(parentReportID);
        const parentReportAction = getReportAction(parentReportID, parentReportActionID);

        if (
            !parentReportAction ||
            (!includeTransactionThread && ((isTransactionThread(parentReportAction) && !isSentMoneyReportAction(parentReportAction)) || isReportPreviewAction(parentReportAction)))
        ) {
            break;
        }

        allAncestorIDs.reportIDs.push(parentReportID);
        if (parentReportActionID) {
            allAncestorIDs.reportActionsIDs.push(parentReportActionID);
        }

        if (!parentReport) {
            break;
        }

        parentReportID = parentReport?.parentReportID;
        parentReportActionID = parentReport?.parentReportActionID;
    }

    return allAncestorIDs;
}

/**
 * Get optimistic data of parent report action
 * @param report The report that is updated
 * @param lastVisibleActionCreated Last visible action created of the child report
 * @param type The type of action in the child report
 */
function getOptimisticDataForParentReportAction(report: Report | undefined, lastVisibleActionCreated: string, type: string): Array<OnyxUpdate | null> {
    if (!report || isEmptyObject(report)) {
        return [];
    }

    const ancestors = getAllAncestorReportActionIDs(report, true);
    const totalAncestor = ancestors.reportIDs.length;

    return Array.from(Array(totalAncestor), (_, index) => {
        const ancestorReport = getReportOrDraftReport(ancestors.reportIDs.at(index));

        if (!ancestorReport || isEmptyObject(ancestorReport)) {
            return null;
        }

        const ancestorReportAction = getReportAction(ancestorReport.reportID, ancestors.reportActionsIDs.at(index) ?? '');

        if (!ancestorReportAction?.reportActionID || isEmptyObject(ancestorReportAction)) {
            return null;
        }

        return {
            onyxMethod: Onyx.METHOD.MERGE,
            key: `${ONYXKEYS.COLLECTION.REPORT_ACTIONS}${ancestorReport.reportID}`,
            value: {
                [ancestorReportAction.reportActionID]: updateOptimisticParentReportAction(ancestorReportAction, lastVisibleActionCreated, type),
            },
        };
    });
}

function canBeAutoReimbursed(report: OnyxInputOrEntry<Report>, policy: OnyxInputOrEntry<Policy> | SearchPolicy): boolean {
    if (isEmptyObject(policy)) {
        return false;
    }
    type CurrencyType = TupleToUnion<typeof CONST.DIRECT_REIMBURSEMENT_CURRENCIES>;
    const reimbursableTotal = getMoneyRequestSpendBreakdown(report).totalDisplaySpend;
    const autoReimbursementLimit = policy?.autoReimbursement?.limit ?? policy?.autoReimbursementLimit ?? 0;
    const isAutoReimbursable =
        isReportInGroupPolicy(report) &&
        policy.reimbursementChoice === CONST.POLICY.REIMBURSEMENT_CHOICES.REIMBURSEMENT_YES &&
        autoReimbursementLimit >= reimbursableTotal &&
        reimbursableTotal > 0 &&
        CONST.DIRECT_REIMBURSEMENT_CURRENCIES.includes(report?.currency as CurrencyType);
    return isAutoReimbursable;
}

/** Check if the current user is an owner of the report */
function isReportOwner(report: OnyxInputOrEntry<Report>): boolean {
    return report?.ownerAccountID === currentUserPersonalDetails?.accountID;
}

function isAllowedToApproveExpenseReport(report: OnyxEntry<Report>, approverAccountID?: number, reportPolicy?: OnyxEntry<Policy> | SearchPolicy): boolean {
    // This will be fixed as part of https://github.com/Expensify/Expensify/issues/507850
    // eslint-disable-next-line deprecation/deprecation
    const policy = reportPolicy ?? getPolicy(report?.policyID);
    const isOwner = (approverAccountID ?? currentUserAccountID) === report?.ownerAccountID;
    return !(policy?.preventSelfApproval && isOwner);
}

function isAllowedToSubmitDraftExpenseReport(report: OnyxEntry<Report>): boolean {
    // This will be fixed as part of https://github.com/Expensify/Expensify/issues/507850
    // eslint-disable-next-line deprecation/deprecation
    const policy = getPolicy(report?.policyID);
    const submitToAccountID = getSubmitToAccountID(policy, report);

    return isAllowedToApproveExpenseReport(report, submitToAccountID);
}

/**
 * What missing payment method does this report action indicate, if any?
 */
function getIndicatedMissingPaymentMethod(
    userWalletTierName: string | undefined,
    reportId: string | undefined,
    reportAction: ReportAction,
    bankAccountList: OnyxEntry<BankAccountList>,
): MissingPaymentMethod | undefined {
    const isSubmitterOfUnsettledReport = reportId && isCurrentUserSubmitter(getReport(reportId, allReports)) && !isSettled(reportId);
    if (!reportId || !isSubmitterOfUnsettledReport || !isReimbursementQueuedAction(reportAction)) {
        return undefined;
    }
    const paymentType = getOriginalMessage(reportAction)?.paymentType;
    if (paymentType === CONST.IOU.PAYMENT_TYPE.EXPENSIFY) {
        return !userWalletTierName || userWalletTierName === CONST.WALLET.TIER_NAME.SILVER ? 'wallet' : undefined;
    }

    return !hasCreditBankAccount(bankAccountList) ? 'bankAccount' : undefined;
}

/**
 * Checks if report chat contains missing payment method
 */
function hasMissingPaymentMethod(userWalletTierName: string | undefined, iouReportID: string | undefined, bankAccountList: OnyxEntry<BankAccountList>): boolean {
    const reportActions = allReportActions?.[`${ONYXKEYS.COLLECTION.REPORT_ACTIONS}${iouReportID}`] ?? {};
    return Object.values(reportActions)
        .filter(Boolean)
        .some((action) => getIndicatedMissingPaymentMethod(userWalletTierName, iouReportID, action, bankAccountList) !== undefined);
}

/**
 * Used from expense actions to decide if we need to build an optimistic expense report.
 * Create a new report if:
 * - we don't have an iouReport set in the chatReport
 * - we have one, but it's waiting on the payee adding a bank account
 * - we have one, but we can't add more transactions to it due to: report is approved or settled
 */
function shouldCreateNewMoneyRequestReport(existingIOUReport: OnyxInputOrEntry<Report> | undefined, chatReport: OnyxInputOrEntry<Report>, isScanRequest: boolean): boolean {
    if (existingIOUReport && !!existingIOUReport.errorFields?.createChat) {
        return true;
    }

    const isASAPSubmitBetaEnabled = Permissions.isBetaEnabled(CONST.BETAS.ASAP_SUBMIT, allBetas);
    return !existingIOUReport || hasIOUWaitingOnCurrentUserBankAccount(chatReport) || !canAddTransaction(existingIOUReport) || (isScanRequest && isASAPSubmitBetaEnabled);
}

function getTripIDFromTransactionParentReportID(transactionParentReportID: string | undefined): string | undefined {
    return (getReportOrDraftReport(transactionParentReportID) as OnyxEntry<Report>)?.tripData?.tripID;
}

/**
 * Checks if report contains actions with errors
 */
function hasActionWithErrorsForTransaction(reportID: string | undefined, transaction: Transaction | undefined): boolean {
    if (!reportID) {
        return false;
    }
    const reportActions = allReportActions?.[`${ONYXKEYS.COLLECTION.REPORT_ACTIONS}${reportID}`] ?? {};
    return Object.values(reportActions)
        .filter(Boolean)
        .some((action) => {
            if (isMoneyRequestAction(action) && getOriginalMessage(action)?.IOUTransactionID) {
                if (getOriginalMessage(action)?.IOUTransactionID === transaction?.transactionID) {
                    return !isEmptyObject(action.errors);
                }
                return false;
            }
            return !isEmptyObject(action.errors);
        });
}

function isNonAdminOrOwnerOfPolicyExpenseChat(report: OnyxInputOrEntry<Report>, policy: OnyxInputOrEntry<Policy>): boolean {
    return isPolicyExpenseChat(report) && !(isPolicyAdminPolicyUtils(policy) || isPolicyOwner(policy, currentUserAccountID) || isReportOwner(report));
}

function isAdminOwnerApproverOrReportOwner(report: OnyxEntry<Report>, policy: OnyxEntry<Policy>): boolean {
    const isApprover = isMoneyRequestReport(report) && report?.managerID !== null && currentUserPersonalDetails?.accountID === report?.managerID;

    return isPolicyAdminPolicyUtils(policy) || isPolicyOwner(policy, currentUserAccountID) || isReportOwner(report) || isApprover;
}

/**
 * Whether the user can join a report
 */
function canJoinChat(report: OnyxEntry<Report>, parentReportAction: OnyxInputOrEntry<ReportAction>, policy: OnyxInputOrEntry<Policy>, isReportArchived = false): boolean {
    // We disabled thread functions for whisper action
    // So we should not show join option for existing thread on whisper message that has already been left, or manually leave it
    if (isWhisperAction(parentReportAction)) {
        return false;
    }

    // If the notification preference of the chat is not hidden that means we have already joined the chat
    if (!isHiddenForCurrentUser(report)) {
        return false;
    }

    const isExpenseChat = isMoneyRequestReport(report) || isMoneyRequest(report) || isInvoiceReport(report) || isTrackExpenseReport(report);
    // Anyone viewing these chat types is already a participant and therefore cannot join
    if (isRootGroupChat(report, isReportArchived) || isSelfDM(report) || isInvoiceRoom(report) || isSystemChat(report) || isExpenseChat) {
        return false;
    }

    // The user who is a member of the workspace has already joined the public announce room.
    if (isPublicAnnounceRoom(report) && !isEmptyObject(policy)) {
        return false;
    }

    if (isReportArchived) {
        return false;
    }

    return isChatThread(report) || isUserCreatedPolicyRoom(report) || isNonAdminOrOwnerOfPolicyExpenseChat(report, policy);
}

/**
 * Whether the user can leave a report
 */
function canLeaveChat(report: OnyxEntry<Report>, policy: OnyxEntry<Policy>, isReportArchived = false): boolean {
    if (isRootGroupChat(report, isReportArchived)) {
        return true;
    }

    if (isPolicyExpenseChat(report) && !report?.isOwnPolicyExpenseChat && !isPolicyAdminPolicyUtils(policy)) {
        return true;
    }

    if (isPublicRoom(report) && isAnonymousUserSession()) {
        return false;
    }

    if (isHiddenForCurrentUser(report)) {
        return false;
    }

    // Anyone viewing these chat types is already a participant and therefore cannot leave
    if (isSelfDM(report)) {
        return false;
    }

    // The user who is a member of the workspace cannot leave the public announce room.
    if (isPublicAnnounceRoom(report) && !isEmptyObject(policy)) {
        return false;
    }

    if (isInvoiceRoom(report)) {
        return canLeaveInvoiceRoom(report);
    }

    return (isChatThread(report) && !!getReportNotificationPreference(report)) || isUserCreatedPolicyRoom(report) || isNonAdminOrOwnerOfPolicyExpenseChat(report, policy);
}

function getReportActionActorAccountID(
    reportAction: OnyxEntry<ReportAction>,
    iouReport: OnyxEntry<Report>,
    report: OnyxEntry<Report>,
    delegatePersonalDetails?: PersonalDetails | undefined | null,
): number | undefined {
    switch (reportAction?.actionName) {
        case CONST.REPORT.ACTIONS.TYPE.REPORT_PREVIEW: {
            const ownerAccountID = iouReport?.ownerAccountID ?? reportAction?.childOwnerAccountID;
            const actorAccountID = iouReport?.managerID ?? reportAction?.childManagerAccountID;

            if (isPolicyExpenseChat(report) || delegatePersonalDetails) {
                return ownerAccountID;
            }

            return actorAccountID;
        }

        case CONST.REPORT.ACTIONS.TYPE.SUBMITTED:
        case CONST.REPORT.ACTIONS.TYPE.SUBMITTED_AND_CLOSED:
            return reportAction?.adminAccountID ?? reportAction?.actorAccountID;

        default:
            return reportAction?.actorAccountID;
    }
}

function createDraftWorkspaceAndNavigateToConfirmationScreen(transactionID: string, actionName: IOUAction): void {
    const isCategorizing = actionName === CONST.IOU.ACTION.CATEGORIZE;
    const {expenseChatReportID, policyID, policyName} = createDraftWorkspace(currentUserEmail);
    setMoneyRequestParticipants(transactionID, [
        {
            selected: true,
            accountID: 0,
            isPolicyExpenseChat: true,
            reportID: expenseChatReportID,
            policyID,
            searchText: policyName,
        },
    ]);
    if (isCategorizing) {
        Navigation.navigate(ROUTES.MONEY_REQUEST_STEP_CATEGORY.getRoute(actionName, CONST.IOU.TYPE.SUBMIT, transactionID, expenseChatReportID));
    } else {
        Navigation.navigate(ROUTES.MONEY_REQUEST_STEP_CONFIRMATION.getRoute(actionName, CONST.IOU.TYPE.SUBMIT, transactionID, expenseChatReportID, undefined, true));
    }
}

function createDraftTransactionAndNavigateToParticipantSelector(
    transactionID: string | undefined,
    reportID: string | undefined,
    actionName: IOUAction,
    reportActionID: string | undefined,
    isRestrictedToPreferredPolicy = false,
    preferredPolicyID?: string,
): void {
    if (!transactionID || !reportID) {
        return;
    }

    const transaction = allTransactions?.[`${ONYXKEYS.COLLECTION.TRANSACTION}${transactionID}`] ?? ({} as Transaction);
    const reportActions = allReportActions?.[`${ONYXKEYS.COLLECTION.REPORT_ACTIONS}${reportID}`] ?? ([] as ReportAction[]);

    if (!transaction || !reportActions) {
        return;
    }

    const linkedTrackedExpenseReportAction = Object.values(reportActions)
        .filter(Boolean)
        .find((action) => isMoneyRequestAction(action) && getOriginalMessage(action)?.IOUTransactionID === transactionID);

    const {created, amount, currency, merchant, mccGroup} = getTransactionDetails(transaction) ?? {};
    const comment = getTransactionCommentObject(transaction);

    removeDraftTransactions();

    createDraftTransaction({
        ...transaction,
        actionableWhisperReportActionID: reportActionID,
        linkedTrackedExpenseReportAction,
        linkedTrackedExpenseReportID: reportID,
        created,
        modifiedCreated: undefined,
        modifiedAmount: undefined,
        modifiedCurrency: undefined,
        amount,
        currency,
        comment,
        merchant,
        modifiedMerchant: '',
        mccGroup,
    } as Transaction);

    const filteredPolicies = Object.values(allPolicies ?? {}).filter((policy) => shouldShowPolicy(policy, false, currentUserEmail));

    if (actionName === CONST.IOU.ACTION.CATEGORIZE) {
        // This will be fixed as part of https://github.com/Expensify/Expensify/issues/507850
        // eslint-disable-next-line deprecation/deprecation
        const activePolicy = getPolicy(activePolicyID);
        if (activePolicy && shouldRestrictUserBillableActions(activePolicy.id)) {
            Navigation.navigate(ROUTES.RESTRICTED_ACTION.getRoute(activePolicy.id));
            return;
        }

        if (shouldShowPolicy(activePolicy, false, currentUserEmail)) {
            const policyExpenseReportID = getPolicyExpenseChat(currentUserAccountID, activePolicyID)?.reportID;
            setMoneyRequestParticipants(transactionID, [
                {
                    selected: true,
                    accountID: 0,
                    isPolicyExpenseChat: true,
                    reportID: policyExpenseReportID,
                    policyID: activePolicyID,
                    searchText: activePolicy?.name,
                },
            ]);
            if (policyExpenseReportID) {
                Navigation.navigate(ROUTES.MONEY_REQUEST_STEP_CATEGORY.getRoute(actionName, CONST.IOU.TYPE.SUBMIT, transactionID, policyExpenseReportID));
            } else {
                Log.warn('policyExpenseReportID is not valid during expense categorizing');
            }
            return;
        }
        if (filteredPolicies.length === 0 || filteredPolicies.length > 1) {
            Navigation.navigate(
                ROUTES.MONEY_REQUEST_UPGRADE.getRoute({
                    action: actionName,
                    iouType: CONST.IOU.TYPE.SUBMIT,
                    transactionID,
                    reportID,
                    backTo: '',
                    upgradePath: actionName === CONST.IOU.ACTION.CATEGORIZE ? CONST.UPGRADE_PATHS.CATEGORIES : '',
                    shouldSubmitExpense: true,
                }),
            );
            return;
        }

        const policyID = filteredPolicies.at(0)?.id;
        const policyExpenseReportID = getPolicyExpenseChat(currentUserAccountID, policyID)?.reportID;
        setMoneyRequestParticipants(transactionID, [
            {
                selected: true,
                accountID: 0,
                isPolicyExpenseChat: true,
                reportID: policyExpenseReportID,
                policyID,
                searchText: activePolicy?.name,
            },
        ]);
        if (policyExpenseReportID) {
            Navigation.navigate(ROUTES.MONEY_REQUEST_STEP_CATEGORY.getRoute(actionName, CONST.IOU.TYPE.SUBMIT, transactionID, policyExpenseReportID));
        } else {
            Log.warn('policyExpenseReportID is not valid during expense categorizing');
        }
        return;
    }

    if (actionName === CONST.IOU.ACTION.SHARE) {
        Navigation.navigate(ROUTES.MONEY_REQUEST_ACCOUNTANT.getRoute(actionName, CONST.IOU.TYPE.SUBMIT, transactionID, reportID, Navigation.getActiveRoute()));
        return;
    }

    if (actionName === CONST.IOU.ACTION.SUBMIT || (allPolicies && filteredPolicies.length > 0)) {
        // Check if user is restricted to preferred workspace for submit tracked expenses
        if (isRestrictedToPreferredPolicy && preferredPolicyID) {
            const policyExpenseReport = getPolicyExpenseChat(currentUserAccountID, preferredPolicyID);

            if (policyExpenseReport) {
                setMoneyRequestParticipantsFromReport(transactionID, policyExpenseReport).then(() => {
                    Navigation.navigate(ROUTES.MONEY_REQUEST_STEP_CONFIRMATION.getRoute(CONST.IOU.ACTION.SUBMIT, CONST.IOU.TYPE.SUBMIT, transactionID, policyExpenseReport.reportID));
                });
                return;
            }
        }

        Navigation.navigate(ROUTES.MONEY_REQUEST_STEP_PARTICIPANTS.getRoute(CONST.IOU.TYPE.SUBMIT, transactionID, reportID, undefined, actionName));
        return;
    }

    return createDraftWorkspaceAndNavigateToConfirmationScreen(transactionID, actionName);
}

/**
 * Check if a report has any forwarded actions
 */
function hasForwardedAction(reportID: string): boolean {
    const reportActions = getAllReportActions(reportID);
    return Object.values(reportActions).some((action) => action?.actionName === CONST.REPORT.ACTIONS.TYPE.FORWARDED);
}

function isReportOutstanding(
    iouReport: OnyxInputOrEntry<Report>,
    policyID: string | undefined,
    reportNameValuePairs: OnyxCollection<ReportNameValuePairs> = allReportNameValuePair,
    allowSubmitted = true,
): boolean {
    if (!iouReport || isEmptyObject(iouReport)) {
        return false;
    }
    const currentRoute = navigationRef.getCurrentRoute();
    const params = currentRoute?.params as MoneyRequestNavigatorParamList[typeof SCREENS.MONEY_REQUEST.STEP_CONFIRMATION] | ReportsSplitNavigatorParamList[typeof SCREENS.REPORT];
    const activeReport = allReports?.[`${ONYXKEYS.COLLECTION.REPORT}${params?.reportID}`];
    const policy = allPolicies?.[`${ONYXKEYS.COLLECTION.POLICY}${policyID}`];
    const reportNameValuePair = reportNameValuePairs?.[`${ONYXKEYS.COLLECTION.REPORT_NAME_VALUE_PAIRS}${iouReport.reportID}`];
    const shouldAllowSubmittedReport = allowSubmitted || isInstantSubmitEnabled(policy) || isProcessingReport(activeReport);
    return (
        isExpenseReport(iouReport) &&
        iouReport?.stateNum !== undefined &&
        iouReport?.statusNum !== undefined &&
        iouReport?.policyID === policyID &&
        (shouldAllowSubmittedReport ? iouReport?.stateNum <= CONST.REPORT.STATE_NUM.SUBMITTED : iouReport?.stateNum < CONST.REPORT.STATE_NUM.SUBMITTED) &&
        (shouldAllowSubmittedReport ? iouReport?.statusNum <= CONST.REPORT.STATE_NUM.SUBMITTED : iouReport?.statusNum < CONST.REPORT.STATE_NUM.SUBMITTED) &&
        !hasForwardedAction(iouReport.reportID) &&
        !isArchivedReport(reportNameValuePair)
    );
}

/**
 * Get outstanding expense reports for a given policy ID
 * @param policyID - The policy ID to filter reports by
 * @param reportOwnerAccountID - The accountID of the report owner
 * @param reports - Collection of reports to filter
 * @returns Array of outstanding expense reports
 */
function getOutstandingReportsForUser(
    policyID: string | undefined,
    reportOwnerAccountID: number | undefined,
    reports: OnyxCollection<Report> = allReports,
    reportNameValuePairs: OnyxCollection<ReportNameValuePairs> = allReportNameValuePair,
    allowSubmitted = true,
): Array<OnyxEntry<Report>> {
    if (!reports) {
        return [];
    }
    return Object.values(reports).filter(
        (report) =>
            report?.pendingFields?.preview !== CONST.RED_BRICK_ROAD_PENDING_ACTION.DELETE &&
            isReportOutstanding(report, policyID, reportNameValuePairs, allowSubmitted) &&
            report?.ownerAccountID === reportOwnerAccountID,
    );
}

/**
 * Sort outstanding reports by their name, while keeping the selected one at the beginning.
 * @param report1 Details of the first report to be compared.
 * @param report2 Details of the second report to be compared.
 * @param selectedReportID ID of the selected report which needs to be at the beginning.
 */
function sortOutstandingReportsBySelected(
    report1: OnyxEntry<Report>,
    report2: OnyxEntry<Report>,
    selectedReportID: string | undefined,
    localeCompare: LocaleContextProps['localeCompare'],
): number {
    if (report1?.reportID === selectedReportID) {
        return -1;
    }
    if (report2?.reportID === selectedReportID) {
        return 1;
    }
    return localeCompare(report1?.reportName?.toLowerCase() ?? '', report2?.reportName?.toLowerCase() ?? '');
}

/**
 * @returns the object to update `report.hasOutstandingChildRequest`
 */
function getOutstandingChildRequest(iouReport: OnyxInputOrEntry<Report>): OutstandingChildRequest {
    if (!iouReport || isEmptyObject(iouReport)) {
        return {};
    }

    if (!isExpenseReport(iouReport)) {
        const {reimbursableSpend} = getMoneyRequestSpendBreakdown(iouReport);
        return {
            hasOutstandingChildRequest: iouReport.managerID === currentUserAccountID && reimbursableSpend !== 0,
        };
    }

    // This will be fixed as part of https://github.com/Expensify/Expensify/issues/507850
    // eslint-disable-next-line deprecation/deprecation
    const policy = getPolicy(iouReport.policyID);
    const shouldBeManuallySubmitted = isPaidGroupPolicyPolicyUtils(policy) && !policy?.harvesting?.enabled;
    if (shouldBeManuallySubmitted) {
        return {
            hasOutstandingChildRequest: true,
        };
    }

    // We don't need to update hasOutstandingChildRequest in this case
    return {};
}

function canReportBeMentionedWithinPolicy(report: OnyxEntry<Report>, policyID: string | undefined): boolean {
    if (!policyID || report?.policyID !== policyID) {
        return false;
    }

    return isChatRoom(report) && !isInvoiceRoom(report) && !isThread(report);
}

function prepareOnboardingOnyxData(
    introSelected: OnyxEntry<IntroSelected>,
    engagementChoice: OnboardingPurpose,
    onboardingMessage: OnboardingMessage,
    adminsChatReportID?: string,
    onboardingPolicyID?: string,
    userReportedIntegration?: OnboardingAccounting,
    wasInvited?: boolean,
    companySize?: OnboardingCompanySize,
    selectedInterestedFeatures: string[] = [],
    isInvitedAccountant?: boolean,
) {
    if (engagementChoice === CONST.ONBOARDING_CHOICES.PERSONAL_SPEND) {
        // eslint-disable-next-line no-param-reassign
        onboardingMessage = getOnboardingMessages().onboardingMessages[CONST.ONBOARDING_CHOICES.PERSONAL_SPEND];
    }

    if (engagementChoice === CONST.ONBOARDING_CHOICES.EMPLOYER || engagementChoice === CONST.ONBOARDING_CHOICES.SUBMIT) {
        // eslint-disable-next-line no-param-reassign
        onboardingMessage = getOnboardingMessages().onboardingMessages[CONST.ONBOARDING_CHOICES.SUBMIT];
    }

    // Guides are assigned and tasks are posted in the #admins room for the MANAGE_TEAM and TRACK_WORKSPACE onboarding actions, except for emails that have a '+'.
    const shouldPostTasksInAdminsRoom = isPostingTasksInAdminsRoom(engagementChoice);
    const adminsChatReport = allReports?.[`${ONYXKEYS.COLLECTION.REPORT}${adminsChatReportID}`];
    const targetChatReport = shouldPostTasksInAdminsRoom
        ? (adminsChatReport ?? {reportID: adminsChatReportID, policyID: onboardingPolicyID})
        : getChatByParticipants([CONST.ACCOUNT_ID.CONCIERGE, currentUserAccountID ?? CONST.DEFAULT_NUMBER_ID], allReports, false);
    const {reportID: targetChatReportID = '', policyID: targetChatPolicyID = ''} = targetChatReport ?? {};

    if (!targetChatReportID) {
        Log.warn('Missing reportID for onboarding optimistic data');
        return;
    }

    const integrationName = userReportedIntegration ? CONST.ONBOARDING_ACCOUNTING_MAPPING[userReportedIntegration as keyof typeof CONST.ONBOARDING_ACCOUNTING_MAPPING] : '';
    // This will be fixed as part of https://github.com/Expensify/Expensify/issues/507850
    // eslint-disable-next-line deprecation/deprecation
    const assignedGuideEmail = getPolicy(targetChatPolicyID)?.assignedGuide?.email ?? 'Setup Specialist';
    const assignedGuidePersonalDetail = Object.values(allPersonalDetails ?? {}).find((personalDetail) => personalDetail?.login === assignedGuideEmail);
    let assignedGuideAccountID: number;
    let isOptimisticAssignedGuide = false;
    if (assignedGuidePersonalDetail && assignedGuidePersonalDetail.accountID) {
        isOptimisticAssignedGuide = assignedGuidePersonalDetail.isOptimisticPersonalDetail ?? false;
        assignedGuideAccountID = assignedGuidePersonalDetail.accountID;
    } else {
        assignedGuideAccountID = generateAccountID(assignedGuideEmail);
        isOptimisticAssignedGuide = !assignedGuidePersonalDetail;
        // eslint-disable-next-line rulesdir/prefer-actions-set-data
        Onyx.merge(ONYXKEYS.PERSONAL_DETAILS_LIST, {
            [assignedGuideAccountID]: {
                isOptimisticPersonalDetail: !assignedGuidePersonalDetail,
                login: assignedGuideEmail,
                displayName: assignedGuideEmail,
            },
        });
    }
    const actorAccountID = shouldPostTasksInAdminsRoom ? assignedGuideAccountID : CONST.ACCOUNT_ID.CONCIERGE;
    const firstAdminPolicy = getActivePolicies(allPolicies, currentUserEmail).find(
        (policy) => policy.type !== CONST.POLICY.TYPE.PERSONAL && getPolicyRole(policy, currentUserEmail) === CONST.POLICY.ROLE.ADMIN,
    );

    let testDriveURL: string;
    if (([CONST.ONBOARDING_CHOICES.MANAGE_TEAM, CONST.ONBOARDING_CHOICES.TEST_DRIVE_RECEIVER, CONST.ONBOARDING_CHOICES.TRACK_WORKSPACE] as OnboardingPurpose[]).includes(engagementChoice)) {
        testDriveURL = ROUTES.TEST_DRIVE_DEMO_ROOT;
    } else if (introSelected?.choice === CONST.ONBOARDING_CHOICES.SUBMIT && introSelected.inviteType === CONST.ONBOARDING_INVITE_TYPES.WORKSPACE) {
        testDriveURL = ROUTES.TEST_DRIVE_DEMO_ROOT;
    } else {
        testDriveURL = ROUTES.TEST_DRIVE_MODAL_ROOT.route;
    }

    const onboardingTaskParams: OnboardingTaskLinks = {
        integrationName,
        onboardingCompanySize: companySize ?? onboardingCompanySize,
        workspaceSettingsLink: `${environmentURL}/${ROUTES.WORKSPACE_INITIAL.getRoute(onboardingPolicyID ?? firstAdminPolicy?.id)}`,
        workspaceCategoriesLink: `${environmentURL}/${ROUTES.WORKSPACE_CATEGORIES.getRoute(onboardingPolicyID)}`,
        workspaceTagsLink: `${environmentURL}/${ROUTES.WORKSPACE_TAGS.getRoute(onboardingPolicyID)}`,
        workspaceMembersLink: `${environmentURL}/${ROUTES.WORKSPACE_MEMBERS.getRoute(onboardingPolicyID)}`,
        workspaceMoreFeaturesLink: `${environmentURL}/${ROUTES.WORKSPACE_MORE_FEATURES.getRoute(onboardingPolicyID)}`,
        workspaceConfirmationLink: `${environmentURL}/${ROUTES.WORKSPACE_CONFIRMATION.getRoute(ROUTES.WORKSPACES_LIST.route)}`,
        testDriveURL: `${environmentURL}/${testDriveURL}`,
        workspaceAccountingLink: `${environmentURL}/${ROUTES.POLICY_ACCOUNTING.getRoute(onboardingPolicyID)}`,
        corporateCardLink: `${environmentURL}/${ROUTES.WORKSPACE_COMPANY_CARDS.getRoute(onboardingPolicyID)}`,
    };

    // Text message
    const message = typeof onboardingMessage.message === 'function' ? onboardingMessage.message(onboardingTaskParams) : onboardingMessage.message;
    const textComment = buildOptimisticAddCommentReportAction(message, undefined, actorAccountID, 1);
    const textCommentAction: OptimisticAddCommentReportAction = textComment.reportAction;
    const textMessage: AddCommentOrAttachmentParams = {
        reportID: targetChatReportID,
        reportActionID: textCommentAction.reportActionID,
        reportComment: textComment.commentText,
    };

    let createWorkspaceTaskReportID;
    const tasksData = onboardingMessage.tasks
        .filter((task) => {
            if (engagementChoice === CONST.ONBOARDING_CHOICES.MANAGE_TEAM) {
                if (selectedInterestedFeatures?.length && TASK_TO_FEATURE[task.type] && !selectedInterestedFeatures.includes(TASK_TO_FEATURE[task.type])) {
                    return false;
                }
            }

            if (([CONST.ONBOARDING_TASK_TYPE.SETUP_CATEGORIES, CONST.ONBOARDING_TASK_TYPE.SETUP_TAGS] as string[]).includes(task.type) && userReportedIntegration) {
                return false;
            }

            if (([CONST.ONBOARDING_TASK_TYPE.ADD_ACCOUNTING_INTEGRATION, CONST.ONBOARDING_TASK_TYPE.SETUP_CATEGORIES_AND_TAGS] as string[]).includes(task.type) && !userReportedIntegration) {
                return false;
            }
            type SkipViewTourOnboardingChoices = 'newDotSubmit' | 'newDotSplitChat' | 'newDotPersonalSpend' | 'newDotEmployer';
            if (
                task.type === CONST.ONBOARDING_TASK_TYPE.VIEW_TOUR &&
                [
                    CONST.ONBOARDING_CHOICES.EMPLOYER,
                    CONST.ONBOARDING_CHOICES.PERSONAL_SPEND,
                    CONST.ONBOARDING_CHOICES.SUBMIT,
                    CONST.ONBOARDING_CHOICES.CHAT_SPLIT,
                    CONST.ONBOARDING_CHOICES.MANAGE_TEAM,
                ].includes(introSelected?.choice as SkipViewTourOnboardingChoices) &&
                engagementChoice === CONST.ONBOARDING_CHOICES.MANAGE_TEAM
            ) {
                return false;
            }

            // Exclude createWorkspace and viewTour tasks from #admin room, for test drive receivers,
            // since these users already have them in concierge
            if (
                introSelected?.choice === CONST.ONBOARDING_CHOICES.TEST_DRIVE_RECEIVER &&
                ([CONST.ONBOARDING_TASK_TYPE.CREATE_WORKSPACE, CONST.ONBOARDING_TASK_TYPE.VIEW_TOUR] as string[]).includes(task.type) &&
                shouldPostTasksInAdminsRoom
            ) {
                return false;
            }

            return true;
        })
        .map((task, index) => {
            const taskDescription = typeof task.description === 'function' ? task.description(onboardingTaskParams) : task.description;
            const taskTitle = typeof task.title === 'function' ? task.title(onboardingTaskParams) : task.title;
            const currentTask = buildOptimisticTaskReport(
                actorAccountID,
                targetChatReportID,
                currentUserAccountID,
                taskTitle,
                taskDescription,
                targetChatPolicyID,
                CONST.REPORT.NOTIFICATION_PREFERENCE.HIDDEN,
                task.mediaAttributes,
            );
            const emailCreatingAction =
                engagementChoice === CONST.ONBOARDING_CHOICES.MANAGE_TEAM ? (allPersonalDetails?.[actorAccountID]?.login ?? CONST.EMAIL.CONCIERGE) : CONST.EMAIL.CONCIERGE;
            const taskCreatedAction = buildOptimisticCreatedReportAction(emailCreatingAction);
            const taskReportAction = buildOptimisticTaskCommentReportAction(currentTask.reportID, taskTitle, 0, `task for ${taskTitle}`, targetChatReportID, actorAccountID, index + 3);
            currentTask.parentReportActionID = taskReportAction.reportAction.reportActionID;

            let isTaskAutoCompleted: boolean = task.autoCompleted;

            if (task.type === CONST.ONBOARDING_TASK_TYPE.VIEW_TOUR && onboarding?.selfTourViewed) {
                // If the user has already viewed the self tour, we mark the task as auto completed
                isTaskAutoCompleted = true;
            }

            if (task.type === CONST.ONBOARDING_TASK_TYPE.INVITE_ACCOUNTANT && isInvitedAccountant) {
                isTaskAutoCompleted = true;
            }

            const completedTaskReportAction = isTaskAutoCompleted
                ? buildOptimisticTaskReportAction(currentTask.reportID, CONST.REPORT.ACTIONS.TYPE.TASK_COMPLETED, 'marked as complete', actorAccountID, 2)
                : null;
            if (task.type === CONST.ONBOARDING_TASK_TYPE.CREATE_WORKSPACE) {
                createWorkspaceTaskReportID = currentTask.reportID;
            }

            return {
                task,
                currentTask,
                taskCreatedAction,
                taskReportAction,
                taskDescription: currentTask.description,
                completedTaskReportAction,
            };
        });

    // Sign-off welcome message
    const welcomeSignOffText =
        engagementChoice === CONST.ONBOARDING_CHOICES.MANAGE_TEAM ? translateLocal('onboarding.welcomeSignOffTitleManageTeam') : translateLocal('onboarding.welcomeSignOffTitle');
    const welcomeSignOffComment = buildOptimisticAddCommentReportAction(welcomeSignOffText, undefined, actorAccountID, tasksData.length + 3);
    const welcomeSignOffCommentAction: OptimisticAddCommentReportAction = welcomeSignOffComment.reportAction;
    const welcomeSignOffMessage = {
        reportID: targetChatReportID,
        reportActionID: welcomeSignOffCommentAction.reportActionID,
        reportComment: welcomeSignOffComment.commentText,
    };

    const tasksForParameters = tasksData.map<TaskForParameters>(({task, currentTask, taskCreatedAction, taskReportAction, taskDescription, completedTaskReportAction}) => ({
        type: 'task',
        task: task.type,
        taskReportID: currentTask.reportID,
        parentReportID: currentTask.parentReportID,
        parentReportActionID: taskReportAction.reportAction.reportActionID,
        createdTaskReportActionID: taskCreatedAction.reportActionID,
        completedTaskReportActionID: completedTaskReportAction?.reportActionID,
        title: currentTask.reportName ?? '',
        description: taskDescription ?? '',
    }));

    const hasOutstandingChildTask = tasksData.some((task) => !task.completedTaskReportAction);

    const tasksForOptimisticData = tasksData.reduce<OnyxUpdate[]>((acc, {currentTask, taskCreatedAction, taskReportAction, taskDescription, completedTaskReportAction}) => {
        acc.push(
            {
                onyxMethod: Onyx.METHOD.MERGE,
                key: `${ONYXKEYS.COLLECTION.REPORT_ACTIONS}${targetChatReportID}`,
                value: {
                    [taskReportAction.reportAction.reportActionID]: taskReportAction.reportAction as ReportAction,
                },
            },
            {
                onyxMethod: Onyx.METHOD.SET,
                key: `${ONYXKEYS.COLLECTION.REPORT}${currentTask.reportID}`,
                value: {
                    ...currentTask,
                    description: taskDescription,
                    pendingFields: {
                        createChat: CONST.RED_BRICK_ROAD_PENDING_ACTION.ADD,
                        reportName: CONST.RED_BRICK_ROAD_PENDING_ACTION.ADD,
                        description: CONST.RED_BRICK_ROAD_PENDING_ACTION.ADD,
                        managerID: CONST.RED_BRICK_ROAD_PENDING_ACTION.ADD,
                    },
                    managerID: currentUserAccountID,
                },
            },
            {
                onyxMethod: Onyx.METHOD.MERGE,
                key: `${ONYXKEYS.COLLECTION.REPORT_METADATA}${currentTask.reportID}`,
                value: {
                    isOptimisticReport: true,
                },
            },
            {
                onyxMethod: Onyx.METHOD.MERGE,
                key: `${ONYXKEYS.COLLECTION.REPORT_ACTIONS}${currentTask.reportID}`,
                value: {
                    [taskCreatedAction.reportActionID]: taskCreatedAction as ReportAction,
                },
            },
        );

        if (completedTaskReportAction) {
            acc.push({
                onyxMethod: Onyx.METHOD.MERGE,
                key: `${ONYXKEYS.COLLECTION.REPORT_ACTIONS}${currentTask.reportID}`,
                value: {
                    [completedTaskReportAction.reportActionID]: completedTaskReportAction as ReportAction,
                },
            });

            acc.push({
                onyxMethod: Onyx.METHOD.MERGE,
                key: `${ONYXKEYS.COLLECTION.REPORT}${currentTask.reportID}`,
                value: {
                    stateNum: CONST.REPORT.STATE_NUM.APPROVED,
                    statusNum: CONST.REPORT.STATUS_NUM.APPROVED,
                    managerID: currentUserAccountID,
                },
            });
        }

        return acc;
    }, []);

    const tasksForFailureData = tasksData.reduce<OnyxUpdate[]>((acc, {currentTask, taskReportAction}) => {
        acc.push(
            {
                onyxMethod: Onyx.METHOD.MERGE,
                key: `${ONYXKEYS.COLLECTION.REPORT_ACTIONS}${targetChatReportID}`,
                value: {
                    [taskReportAction.reportAction.reportActionID]: {
                        errors: getMicroSecondOnyxErrorWithTranslationKey('report.genericAddCommentFailureMessage'),
                    } as ReportAction,
                },
            },
            {
                onyxMethod: Onyx.METHOD.MERGE,
                key: `${ONYXKEYS.COLLECTION.REPORT}${currentTask.reportID}`,
                value: null,
            },
            {
                onyxMethod: Onyx.METHOD.MERGE,
                key: `${ONYXKEYS.COLLECTION.REPORT_ACTIONS}${currentTask.reportID}`,
                value: null,
            },
        );

        return acc;
    }, []);

    const tasksForSuccessData = tasksData.reduce<OnyxUpdate[]>((acc, {currentTask, taskCreatedAction, taskReportAction, completedTaskReportAction}) => {
        acc.push(
            {
                onyxMethod: Onyx.METHOD.MERGE,
                key: `${ONYXKEYS.COLLECTION.REPORT_ACTIONS}${targetChatReportID}`,
                value: {
                    [taskReportAction.reportAction.reportActionID]: {pendingAction: null, isOptimisticAction: null},
                },
            },
            {
                onyxMethod: Onyx.METHOD.MERGE,
                key: `${ONYXKEYS.COLLECTION.REPORT}${currentTask.reportID}`,
                value: {
                    pendingFields: {
                        createChat: null,
                        reportName: null,
                        description: null,
                        managerID: null,
                    },
                },
            },
            {
                onyxMethod: Onyx.METHOD.MERGE,
                key: `${ONYXKEYS.COLLECTION.REPORT_METADATA}${currentTask.reportID}`,
                value: {
                    isOptimisticReport: false,
                },
            },
            {
                onyxMethod: Onyx.METHOD.MERGE,
                key: `${ONYXKEYS.COLLECTION.REPORT_ACTIONS}${currentTask.reportID}`,
                value: {
                    [taskCreatedAction.reportActionID]: {pendingAction: null},
                },
            },
        );

        if (completedTaskReportAction) {
            acc.push({
                onyxMethod: Onyx.METHOD.MERGE,
                key: `${ONYXKEYS.COLLECTION.REPORT_ACTIONS}${currentTask.reportID}`,
                value: {
                    [completedTaskReportAction.reportActionID]: {pendingAction: null, isOptimisticAction: null},
                },
            });
        }

        return acc;
    }, []);

    const optimisticData: OnyxUpdate[] = [...tasksForOptimisticData];
    const lastVisibleActionCreated = welcomeSignOffCommentAction.created;
    optimisticData.push(
        {
            onyxMethod: Onyx.METHOD.MERGE,
            key: `${ONYXKEYS.COLLECTION.REPORT}${targetChatReportID}`,
            value: {
                hasOutstandingChildTask,
                lastVisibleActionCreated,
                lastActorAccountID: actorAccountID,
            },
        },
        {
            onyxMethod: Onyx.METHOD.MERGE,
            key: ONYXKEYS.NVP_INTRO_SELECTED,
            value: {
                choice: engagementChoice,
                createWorkspace: createWorkspaceTaskReportID,
            },
        },
    );

    optimisticData.push({
        onyxMethod: Onyx.METHOD.MERGE,
        key: `${ONYXKEYS.COLLECTION.REPORT_ACTIONS}${targetChatReportID}`,
        value: {
            [textCommentAction.reportActionID]: textCommentAction as ReportAction,
        },
    });

    if (!wasInvited) {
        optimisticData.push({
            onyxMethod: Onyx.METHOD.MERGE,
            key: ONYXKEYS.NVP_ONBOARDING,
            value: {hasCompletedGuidedSetupFlow: true},
        });
    }

    const successData: OnyxUpdate[] = [...tasksForSuccessData];

    successData.push({
        onyxMethod: Onyx.METHOD.MERGE,
        key: `${ONYXKEYS.COLLECTION.REPORT_ACTIONS}${targetChatReportID}`,
        value: {
            [textCommentAction.reportActionID]: {pendingAction: null, isOptimisticAction: null},
        },
    });

    let failureReport: Partial<Report> = {
        lastMessageText: '',
        lastVisibleActionCreated: '',
        hasOutstandingChildTask: false,
    };
    const report = allReports?.[`${ONYXKEYS.COLLECTION.REPORT}${targetChatReportID}`];
    const canUserPerformWriteAction1 = canUserPerformWriteAction(report);
    const {lastMessageText = ''} = getLastVisibleMessageActionUtils(targetChatReportID, canUserPerformWriteAction1);
    if (lastMessageText) {
        const lastVisibleAction = getLastVisibleAction(targetChatReportID, canUserPerformWriteAction1);
        const prevLastVisibleActionCreated = lastVisibleAction?.created;
        const lastActorAccountID = lastVisibleAction?.actorAccountID;
        failureReport = {
            lastMessageText,
            lastVisibleActionCreated: prevLastVisibleActionCreated,
            lastActorAccountID,
        };
    }

    const failureData: OnyxUpdate[] = [...tasksForFailureData];
    failureData.push(
        {
            onyxMethod: Onyx.METHOD.MERGE,
            key: `${ONYXKEYS.COLLECTION.REPORT}${targetChatReportID}`,
            value: failureReport,
        },

        {
            onyxMethod: Onyx.METHOD.MERGE,
            key: ONYXKEYS.NVP_INTRO_SELECTED,
            value: {
                choice: null,
                createWorkspace: null,
            },
        },
    );
    failureData.push({
        onyxMethod: Onyx.METHOD.MERGE,
        key: `${ONYXKEYS.COLLECTION.REPORT_ACTIONS}${targetChatReportID}`,
        value: {
            [textCommentAction.reportActionID]: {
                errors: getMicroSecondOnyxErrorWithTranslationKey('report.genericAddCommentFailureMessage'),
            } as ReportAction,
        },
    });

    if (!wasInvited) {
        failureData.push({
            onyxMethod: Onyx.METHOD.MERGE,
            key: ONYXKEYS.NVP_ONBOARDING,
            value: {hasCompletedGuidedSetupFlow: onboarding?.hasCompletedGuidedSetupFlow ?? null},
        });
    }

    if (userReportedIntegration) {
        const requiresControlPlan: AllConnectionName[] = [CONST.POLICY.CONNECTIONS.NAME.NETSUITE, CONST.POLICY.CONNECTIONS.NAME.QBD, CONST.POLICY.CONNECTIONS.NAME.SAGE_INTACCT];

        optimisticData.push({
            onyxMethod: Onyx.METHOD.MERGE,
            key: `${ONYXKEYS.COLLECTION.POLICY}${onboardingPolicyID}`,
            value: {
                areConnectionsEnabled: true,
                ...(requiresControlPlan.includes(userReportedIntegration as AllConnectionName)
                    ? {
                          type: CONST.POLICY.TYPE.CORPORATE,
                      }
                    : {}),
                pendingFields: {
                    areConnectionsEnabled: CONST.RED_BRICK_ROAD_PENDING_ACTION.UPDATE,
                },
            },
        });
        successData.push({
            onyxMethod: Onyx.METHOD.MERGE,
            key: `${ONYXKEYS.COLLECTION.POLICY}${onboardingPolicyID}`,
            value: {
                pendingFields: {
                    areConnectionsEnabled: null,
                },
            },
        });
        failureData.push({
            onyxMethod: Onyx.METHOD.MERGE,
            key: `${ONYXKEYS.COLLECTION.POLICY}${onboardingPolicyID}`,
            value: {
                // This will be fixed as part of https://github.com/Expensify/Expensify/issues/507850
                // eslint-disable-next-line deprecation/deprecation
                areConnectionsEnabled: getPolicy(onboardingPolicyID)?.areConnectionsEnabled,
                pendingFields: {
                    areConnectionsEnabled: null,
                },
            },
        });
    }

    const guidedSetupData: GuidedSetupData = [];

    guidedSetupData.push({type: 'message', ...textMessage});

    let selfDMParameters: SelfDMParameters = {};
    if (engagementChoice === CONST.ONBOARDING_CHOICES.PERSONAL_SPEND || engagementChoice === CONST.ONBOARDING_CHOICES.TRACK_WORKSPACE) {
        const selfDMReportID = findSelfDMReportID();
        let selfDMReport = allReports?.[`${ONYXKEYS.COLLECTION.REPORT}${selfDMReportID}`];
        let createdAction: ReportAction;
        if (!selfDMReport) {
            const currentTime = DateUtils.getDBTime();
            selfDMReport = buildOptimisticSelfDMReport(currentTime);
            createdAction = buildOptimisticCreatedReportAction(currentUserEmail ?? '', currentTime);
            selfDMParameters = {reportID: selfDMReport.reportID, createdReportActionID: createdAction.reportActionID};
            optimisticData.push(
                {
                    onyxMethod: Onyx.METHOD.SET,
                    key: `${ONYXKEYS.COLLECTION.REPORT}${selfDMReport.reportID}`,
                    value: {
                        ...selfDMReport,
                        pendingFields: {
                            createChat: CONST.RED_BRICK_ROAD_PENDING_ACTION.ADD,
                        },
                    },
                },
                {
                    onyxMethod: Onyx.METHOD.MERGE,
                    key: `${ONYXKEYS.COLLECTION.REPORT_METADATA}${selfDMReport.reportID}`,
                    value: {
                        isOptimisticReport: true,
                    },
                },
                {
                    onyxMethod: Onyx.METHOD.SET,
                    key: `${ONYXKEYS.COLLECTION.REPORT_ACTIONS}${selfDMReport.reportID}`,
                    value: {
                        [createdAction.reportActionID]: createdAction,
                    },
                },
            );

            successData.push(
                {
                    onyxMethod: Onyx.METHOD.MERGE,
                    key: `${ONYXKEYS.COLLECTION.REPORT}${selfDMReport.reportID}`,
                    value: {
                        pendingFields: {
                            createChat: null,
                        },
                    },
                },
                {
                    onyxMethod: Onyx.METHOD.MERGE,
                    key: `${ONYXKEYS.COLLECTION.REPORT_METADATA}${selfDMReport.reportID}`,
                    value: {
                        isOptimisticReport: false,
                    },
                },
                {
                    onyxMethod: Onyx.METHOD.MERGE,
                    key: `${ONYXKEYS.COLLECTION.REPORT_ACTIONS}${selfDMReport.reportID}`,
                    value: {
                        [createdAction.reportActionID]: {
                            pendingAction: null,
                        },
                    },
                },
            );
        }
    }

    guidedSetupData.push(...tasksForParameters);

    if (!introSelected?.choice || introSelected.choice === CONST.ONBOARDING_CHOICES.TEST_DRIVE_RECEIVER) {
        optimisticData.push({
            onyxMethod: Onyx.METHOD.MERGE,
            key: `${ONYXKEYS.COLLECTION.REPORT_ACTIONS}${targetChatReportID}`,
            value: {
                [welcomeSignOffCommentAction.reportActionID]: welcomeSignOffCommentAction as ReportAction,
            },
        });

        successData.push({
            onyxMethod: Onyx.METHOD.MERGE,
            key: `${ONYXKEYS.COLLECTION.REPORT_ACTIONS}${targetChatReportID}`,
            value: {
                [welcomeSignOffCommentAction.reportActionID]: {pendingAction: null, isOptimisticAction: null},
            },
        });

        failureData.push({
            onyxMethod: Onyx.METHOD.MERGE,
            key: `${ONYXKEYS.COLLECTION.REPORT_ACTIONS}${targetChatReportID}`,
            value: {
                [welcomeSignOffCommentAction.reportActionID]: {
                    errors: getMicroSecondOnyxErrorWithTranslationKey('report.genericAddCommentFailureMessage'),
                } as ReportAction,
            },
        });
        guidedSetupData.push({type: 'message', ...welcomeSignOffMessage});
    }

    if (isOptimisticAssignedGuide) {
        successData.push({
            onyxMethod: Onyx.METHOD.MERGE,
            key: ONYXKEYS.PERSONAL_DETAILS_LIST,
            value: {
                [assignedGuideAccountID]: null,
            },
        });

        failureData.push({
            onyxMethod: Onyx.METHOD.MERGE,
            key: ONYXKEYS.PERSONAL_DETAILS_LIST,
            value: {
                [assignedGuideAccountID]: null,
            },
        });
    }

    return {optimisticData, successData, failureData, guidedSetupData, actorAccountID, selfDMParameters};
}

/**
 * Whether a given report is used for onboarding tasks. In the past, it could be either the Concierge chat or the system
 * DM, and we saved the report ID in the user's `onboarding` NVP. As a fallback for users who don't have the NVP, we now
 * only use the Concierge chat.
 */
function isChatUsedForOnboarding(optionOrReport: OnyxEntry<Report> | OptionData, onboardingPurposeSelected?: OnboardingPurpose): boolean {
    // onboarding can be an empty object for old accounts and accounts created from olddot
    if (onboarding && !isEmptyObject(onboarding) && onboarding.chatReportID) {
        return onboarding.chatReportID === optionOrReport?.reportID;
    }
    if (isEmptyObject(onboarding)) {
        return (optionOrReport as OptionData)?.isConciergeChat ?? isConciergeChatReport(optionOrReport);
    }

    return isPostingTasksInAdminsRoom(onboardingPurposeSelected) ? isAdminRoom(optionOrReport) : ((optionOrReport as OptionData)?.isConciergeChat ?? isConciergeChatReport(optionOrReport));
}

/**
 * Whether onboarding tasks should be posted in the #admins room instead of Concierge.
 * Onboarding guides are assigned to signup with emails that do not contain a '+' and select the "Manage my team's expenses" intent.
 */
function isPostingTasksInAdminsRoom(engagementChoice?: OnboardingPurpose): boolean {
    return (
        engagementChoice !== undefined &&
        [CONST.ONBOARDING_CHOICES.MANAGE_TEAM, CONST.ONBOARDING_CHOICES.TRACK_WORKSPACE].includes(engagementChoice as 'newDotManageTeam' | 'newDotTrackWorkspace') &&
        !currentUserEmail?.includes('+')
    );
}

/**
 * Get the report used for the user's onboarding process. For most users it is the Concierge chat, however in the past
 * we also used the system DM for A/B tests.
 */
function getChatUsedForOnboarding(): OnyxEntry<Report> {
    return Object.values(allReports ?? {}).find((report) => isChatUsedForOnboarding(report));
}

/**
 * Checks if given field has any violations and returns name of the first encountered one
 */
function getFieldViolation(violations: OnyxEntry<ReportViolations>, reportField: PolicyReportField): ReportViolationName | undefined {
    if (!reportField) {
        return undefined;
    }

    if (!violations) {
        return (reportField.value ?? reportField.defaultValue) ? undefined : CONST.REPORT_VIOLATIONS.FIELD_REQUIRED;
    }

    const fieldViolation = Object.values(CONST.REPORT_VIOLATIONS).find((violation) => !!violations[violation] && violations[violation][reportField.fieldID]);

    // If the field has no value or no violation, we return 'fieldRequired' violation
    if (!fieldViolation) {
        return reportField.value ? undefined : CONST.REPORT_VIOLATIONS.FIELD_REQUIRED;
    }

    return fieldViolation;
}

/**
 * Returns translation for given field violation
 */
function getFieldViolationTranslation(reportField: PolicyReportField, violation?: ReportViolationName): string {
    if (!violation) {
        return '';
    }

    switch (violation) {
        case 'fieldRequired':
            return translateLocal('reportViolations.fieldRequired', {fieldName: reportField.name});
        default:
            return '';
    }
}

/**
 * Returns all violations for report
 */
function getReportViolations(reportID: string): ReportViolations | undefined {
    if (!allReportsViolations) {
        return undefined;
    }

    return allReportsViolations[`${ONYXKEYS.COLLECTION.REPORT_VIOLATIONS}${reportID}`];
}

function findPolicyExpenseChatByPolicyID(policyID: string): OnyxEntry<Report> {
    return Object.values(allReports ?? {}).find((report) => isPolicyExpenseChat(report) && report?.policyID === policyID);
}

/**
 * A function to get the report last message. This is usually used to restore the report message preview in LHN after report actions change.
 * @param reportID
 * @param actionsToMerge
 * @param canUserPerformWriteActionInReport
 * @returns containing the calculated message preview data of the report
 */
function getReportLastMessage(reportID: string, actionsToMerge?: ReportActions, isReportArchived = false) {
    let result: Partial<Report> = {
        lastMessageText: '',
        lastVisibleActionCreated: '',
    };

    const {lastMessageText = ''} = getLastVisibleMessage(reportID, isReportArchived, actionsToMerge);

    if (lastMessageText) {
        const report = getReport(reportID, allReports);
        const lastVisibleAction = getLastVisibleActionReportActionsUtils(reportID, canUserPerformWriteAction(report, isReportArchived), actionsToMerge);
        const lastVisibleActionCreated = lastVisibleAction?.created;
        const lastActorAccountID = lastVisibleAction?.actorAccountID;
        result = {
            lastMessageText,
            lastVisibleActionCreated,
            lastActorAccountID,
        };
    }

    return result;
}

function getReportLastVisibleActionCreated(report: OnyxEntry<Report>, oneTransactionThreadReport: OnyxEntry<Report>) {
    const reportLastVisibleActionCreated = report?.lastVisibleActionCreated ?? '';
    const threadLastVisibleActionCreated = oneTransactionThreadReport?.lastVisibleActionCreated ?? '';
    return reportLastVisibleActionCreated > threadLastVisibleActionCreated ? reportLastVisibleActionCreated : threadLastVisibleActionCreated;
}

function getSourceIDFromReportAction(reportAction: OnyxEntry<ReportAction>): string {
    const message = Array.isArray(reportAction?.message) ? (reportAction?.message?.at(-1) ?? null) : (reportAction?.message ?? null);
    const html = message?.html ?? '';
    const {sourceURL} = getAttachmentDetails(html);
    const sourceID = (sourceURL?.match(CONST.REGEX.ATTACHMENT_ID) ?? [])[1];
    return sourceID;
}

function getIntegrationIcon(connectionName?: ConnectionName) {
    if (connectionName === CONST.POLICY.CONNECTIONS.NAME.XERO) {
        return XeroSquare;
    }
    if (connectionName === CONST.POLICY.CONNECTIONS.NAME.QBO) {
        return QBOSquare;
    }
    if (connectionName === CONST.POLICY.CONNECTIONS.NAME.NETSUITE) {
        return NetSuiteSquare;
    }
    if (connectionName === CONST.POLICY.CONNECTIONS.NAME.SAGE_INTACCT) {
        return IntacctSquare;
    }
    if (connectionName === CONST.POLICY.CONNECTIONS.NAME.QBD) {
        return QBDSquare;
    }

    return undefined;
}

function getIntegrationExportIcon(connectionName?: ConnectionName) {
    if (connectionName === CONST.POLICY.CONNECTIONS.NAME.XERO) {
        return XeroExport;
    }
    if (connectionName === CONST.POLICY.CONNECTIONS.NAME.QBO || connectionName === CONST.POLICY.CONNECTIONS.NAME.QBD) {
        return QBOExport;
    }
    if (connectionName === CONST.POLICY.CONNECTIONS.NAME.NETSUITE) {
        return NetSuiteExport;
    }
    if (connectionName === CONST.POLICY.CONNECTIONS.NAME.SAGE_INTACCT) {
        return SageIntacctExport;
    }

    return undefined;
}

function canBeExported(report: OnyxEntry<Report>) {
    if (!report?.statusNum) {
        return false;
    }
    const isCorrectState = [CONST.REPORT.STATUS_NUM.APPROVED, CONST.REPORT.STATUS_NUM.CLOSED, CONST.REPORT.STATUS_NUM.REIMBURSED].some((status) => status === report.statusNum);
    return isExpenseReport(report) && isCorrectState;
}

function getIntegrationNameFromExportMessage(reportActions: OnyxEntry<ReportActions> | ReportAction[]) {
    if (!reportActions) {
        return '';
    }

    if (Array.isArray(reportActions)) {
        const exportIntegrationAction = reportActions.find((action) => isExportIntegrationAction(action));
        if (!exportIntegrationAction || !isExportIntegrationAction(exportIntegrationAction)) {
            return null;
        }

        const originalMessage = (getOriginalMessage(exportIntegrationAction) ?? {}) as OriginalMessageExportIntegration;
        const {label} = originalMessage;
        return label ?? null;
    }
}

function isExported(reportActions: OnyxEntry<ReportActions> | ReportAction[], report?: OnyxEntry<Report>): boolean {
    // If report object is provided and has the property, use it directly
    if (report?.isExportedToIntegration !== undefined) {
        return report.isExportedToIntegration;
    }

    // Fallback to checking actions for backward compatibility
    if (!reportActions) {
        return false;
    }

    let exportIntegrationActionsCount = 0;
    let integrationMessageActionsCount = 0;

    const reportActionList = Array.isArray(reportActions) ? reportActions : Object.values(reportActions);
    for (const action of reportActionList) {
        if (isExportIntegrationAction(action)) {
            const originalMessage = getOriginalMessage(action);
            // We consider any reports marked manually as exported to be exported, so we shortcut here.
            if (originalMessage?.markedManually) {
                return true;
            }
            // exportTemplate type is a CSV export, so we don't count it as an export integration action
            if (originalMessage?.type !== CONST.EXPORT_TEMPLATE) {
                exportIntegrationActionsCount++;
            }
        }
        if (isIntegrationMessageAction(action)) {
            integrationMessageActionsCount++;
        }
    }

    // We need to make sure that there was at least one successful export to consider the report exported.
    // We add one EXPORT_INTEGRATION action to the report when we start exporting it (with pendingAction: 'add') and then another EXPORT_INTEGRATION when the export finishes successfully.
    // If the export fails, we add an INTEGRATIONS_MESSAGE action to the report, but the initial EXPORT_INTEGRATION action is still present, so we compare the counts of these two actions to determine if the report was exported successfully.
    return exportIntegrationActionsCount > integrationMessageActionsCount;
}

function hasExportError(reportActions: OnyxEntry<ReportActions> | ReportAction[], report?: OnyxEntry<Report>) {
    // If report object is provided and has the property, use it directly
    if (report?.hasExportError !== undefined) {
        return report.hasExportError;
    }

    // Fallback to checking actions for backward compatibility
    if (!reportActions) {
        return false;
    }

    if (Array.isArray(reportActions)) {
        return reportActions.some((action) => isIntegrationMessageAction(action));
    }

    return Object.values(reportActions).some((action) => isIntegrationMessageAction(action));
}

function doesReportContainRequestsFromMultipleUsers(iouReport: OnyxEntry<Report>): boolean {
    const transactions = getReportTransactions(iouReport?.reportID);
    // eslint-disable-next-line @typescript-eslint/prefer-nullish-coalescing
    return isIOUReport(iouReport) && transactions.some((transaction) => (transaction?.modifiedAmount || transaction?.amount) < 0);
}

/**
 * Determines whether the report can be moved to the workspace.
 */
function isWorkspaceEligibleForReportChange(submitterEmail: string | undefined, newPolicy: OnyxEntry<Policy>): boolean {
    if (!submitterEmail || !newPolicy?.isPolicyExpenseChatEnabled) {
        return false;
    }

<<<<<<< HEAD
    return isPaidGroupPolicyPolicyUtils(newPolicy) && (isPolicyMember(newPolicy, submitterEmail) || newPolicy.role === CONST.POLICY.ROLE.ADMIN);
=======
    return isPaidGroupPolicyPolicyUtils(newPolicy) && !!newPolicy.role;
>>>>>>> 804d4559
}

function getApprovalChain(policy: OnyxEntry<Policy>, expenseReport: OnyxEntry<Report>): string[] {
    const approvalChain: string[] = [];
    const fullApprovalChain: string[] = [];
    const reportTotal = expenseReport?.total ?? 0;
    const submitterEmail = getLoginsByAccountIDs([expenseReport?.ownerAccountID ?? CONST.DEFAULT_NUMBER_ID]).at(0) ?? '';

    if (isSubmitAndClose(policy)) {
        return approvalChain;
    }

    // Get category/tag approver list
    const ruleApprovers = getRuleApprovers(policy, expenseReport);

    // Push rule approvers to approvalChain list before submitsTo/forwardsTo approvers
    ruleApprovers.forEach((ruleApprover) => {
        // Don't push submitter to approve as a rule approver
        if (fullApprovalChain.includes(ruleApprover) || ruleApprover === submitterEmail) {
            return;
        }
        fullApprovalChain.push(ruleApprover);
    });

    let nextApproverEmail = getManagerAccountEmail(policy, expenseReport);

    while (nextApproverEmail && !approvalChain.includes(nextApproverEmail)) {
        approvalChain.push(nextApproverEmail);
        nextApproverEmail = getForwardsToAccount(policy, nextApproverEmail, reportTotal);
    }

    approvalChain.forEach((approver) => {
        if (fullApprovalChain.includes(approver)) {
            return;
        }

        fullApprovalChain.push(approver);
    });

    if (fullApprovalChain.at(-1) === submitterEmail && policy?.preventSelfApproval) {
        fullApprovalChain.pop();
    }
    return fullApprovalChain;
}

/**
 * Checks if the user has missing bank account for the invoice room.
 */
function hasMissingInvoiceBankAccount(iouReportID: string | undefined): boolean {
    if (!iouReportID) {
        return false;
    }

    const invoiceReport = getReport(iouReportID, allReports);

    if (!isInvoiceReport(invoiceReport)) {
        return false;
    }

    // This will be fixed as part of https://github.com/Expensify/Expensify/issues/507850
    // eslint-disable-next-line deprecation/deprecation
    return invoiceReport?.ownerAccountID === currentUserAccountID && !getPolicy(invoiceReport?.policyID)?.invoice?.bankAccount?.transferBankAccountID && isSettled(iouReportID);
}

function hasInvoiceReports() {
    const reports = Object.values(allReports ?? {});
    return reports.some((report) => isInvoiceReport(report));
}

function shouldUnmaskChat(participantsContext: OnyxEntry<PersonalDetailsList>, report: OnyxInputOrEntry<Report>): boolean {
    if (!report?.participants) {
        return true;
    }

    if (isThread(report) && report?.chatType && report?.chatType === CONST.REPORT.CHAT_TYPE.POLICY_EXPENSE_CHAT) {
        return true;
    }

    if (isThread(report) && report?.type === CONST.REPORT.TYPE.EXPENSE) {
        return true;
    }

    if (isAdminRoom(report)) {
        return true;
    }

    const participantAccountIDs = Object.keys(report.participants);

    if (participantAccountIDs.length > 2) {
        return false;
    }

    if (participantsContext) {
        let teamInChat = false;
        let userInChat = false;

        for (const participantAccountID of participantAccountIDs) {
            const id = Number(participantAccountID);
            const contextAccountData = participantsContext[id];

            if (contextAccountData) {
                const login = contextAccountData.login ?? '';

                if (login.endsWith(CONST.EMAIL.EXPENSIFY_EMAIL_DOMAIN) || login.endsWith(CONST.EMAIL.EXPENSIFY_TEAM_EMAIL_DOMAIN)) {
                    teamInChat = true;
                } else {
                    userInChat = true;
                }
            }
        }

        // exclude teamOnly chat
        if (teamInChat && userInChat) {
            return true;
        }
    }

    return false;
}

function getReportMetadata(reportID: string | undefined) {
    return reportID ? allReportMetadataKeyValue[reportID] : undefined;
}

/**
 * Helper method to check if participant email is Manager McTest
 */
function isSelectedManagerMcTest(email: string | null | undefined): boolean {
    return email === CONST.EMAIL.MANAGER_MCTEST;
}

/**
 *  Helper method to check if the report is a test transaction report
 */
function isTestTransactionReport(report: OnyxEntry<Report>): boolean {
    const managerID = report?.managerID ?? CONST.DEFAULT_NUMBER_ID;
    const personalDetails = allPersonalDetails?.[managerID];
    return isSelectedManagerMcTest(personalDetails?.login);
}

function isWaitingForSubmissionFromCurrentUser(chatReport: OnyxEntry<Report>, policy: OnyxEntry<Policy>) {
    return chatReport?.isOwnPolicyExpenseChat && !policy?.harvesting?.enabled;
}

function getGroupChatDraft() {
    return newGroupChatDraft;
}

function getChatListItemReportName(action: ReportAction & {reportName?: string}, report: SearchReport | undefined): string {
    if (report && isInvoiceReport(report)) {
        const properInvoiceReport = report;
        properInvoiceReport.chatReportID = report.parentReportID;

        return getInvoiceReportName(properInvoiceReport);
    }

    if (action?.reportName) {
        return action.reportName;
    }

    if (report?.reportID) {
        return getReportName(getReport(report?.reportID, allReports));
    }

    return getReportName(report);
}

/**
 * Generates report attributes for a report
 * This function should be called only in reportAttributes.ts
 * DO NOT USE THIS FUNCTION ANYWHERE ELSE
 */
function generateReportAttributes({
    report,
    chatReport,
    reportActions,
    transactionViolations,
    isReportArchived = false,
}: {
    report: OnyxEntry<Report>;
    chatReport: OnyxEntry<Report>;
    reportActions?: OnyxCollection<ReportActions>;
    transactionViolations: OnyxCollection<TransactionViolation[]>;
    isReportArchived: boolean;
}) {
    const reportActionsList = reportActions?.[`${ONYXKEYS.COLLECTION.REPORT_ACTIONS}${report?.reportID}`];
    const parentReportActionsList = reportActions?.[`${ONYXKEYS.COLLECTION.REPORT_ACTIONS}${report?.parentReportID}`];
    const isReportSettled = isSettled(report);
    const isCurrentUserReportOwner = isReportOwner(report);
    const doesReportHasViolations = hasReportViolations(report?.reportID);
    const hasViolationsToDisplayInLHN = shouldDisplayViolationsRBRInLHN(report, transactionViolations);
    const hasAnyTypeOfViolations = hasViolationsToDisplayInLHN || (!isReportSettled && isCurrentUserReportOwner && doesReportHasViolations);
    const reportErrors = getAllReportErrors(report, reportActionsList, isReportArchived);
    const hasErrors = Object.entries(reportErrors ?? {}).length > 0;
    const oneTransactionThreadReportID = getOneTransactionThreadReportID(report, chatReport, reportActionsList);
    const parentReportAction = report?.parentReportActionID ? parentReportActionsList?.[report.parentReportActionID] : undefined;
    const requiresAttention = requiresAttentionFromCurrentUser(report, parentReportAction, isReportArchived);

    return {
        doesReportHasViolations,
        hasViolationsToDisplayInLHN,
        hasAnyViolations: hasAnyTypeOfViolations,
        reportErrors,
        hasErrors,
        oneTransactionThreadReportID,
        parentReportAction,
        requiresAttention,
    };
}

function getReportPersonalDetailsParticipants(report: Report, personalDetailsParam: OnyxEntry<PersonalDetailsList>, reportMetadata: OnyxEntry<ReportMetadata>, isRoomMembersList = false) {
    const chatParticipants = getParticipantsList(report, personalDetailsParam, isRoomMembersList, reportMetadata);
    return {
        chatParticipants,
        personalDetailsParticipants: chatParticipants.reduce<Record<number, PersonalDetails>>((acc, accountID) => {
            const details = personalDetailsParam?.[accountID];
            if (details) {
                acc[accountID] = details;
            }
            return acc;
        }, {}),
    };
}

function canRejectReportAction(report: Report, policy?: Policy): boolean {
    if (!Permissions.isBetaEnabled(CONST.BETAS.NEWDOT_REJECT, allBetas)) {
        return false;
    }

    const isReportApprover = isApproverUtils(policy, currentUserAccountID ?? CONST.DEFAULT_NUMBER_ID);
    const isReportBeingProcessed = isProcessingReport(report);
    const isReportPayer = isPayer(getSession(), report, false, policy);
    const isIOU = isIOUReport(report);
    const isInvoice = isInvoiceReport(report);
    const isCurrentUserManager = report?.managerID === currentUserAccountID;

    const userCanReject = (isReportApprover && isCurrentUserManager) || isReportPayer;

    if (!userCanReject) {
        return false; // must be approver or payer
    }

    if (isIOU) {
        return false; // Disable IOU
    }

    if (isInvoice) {
        return false; // Disable invoice
    }

    if (isReportBeingProcessed) {
        return true; // non-IOU reports can be rejected while processing
    }

    return false;
}

function hasReportBeenReopened(report: OnyxEntry<Report>, reportActions?: OnyxEntry<ReportActions> | ReportAction[]): boolean {
    // If report object is provided and has the property, use it directly
    if (report?.hasReportBeenReopened !== undefined) {
        return report.hasReportBeenReopened;
    }

    // Fallback to checking actions for backward compatibility
    if (!reportActions) {
        return false;
    }

    const reportActionList = Array.isArray(reportActions) ? reportActions : Object.values(reportActions);
    return reportActionList.some((action) => isReopenedAction(action));
}

function hasReportBeenRetracted(report: OnyxEntry<Report>, reportActions?: OnyxEntry<ReportActions> | ReportAction[]): boolean {
    // If report object is provided and has the property, use it directly
    if (report?.hasReportBeenRetracted !== undefined) {
        return report.hasReportBeenRetracted;
    }

    // Fallback to checking actions for backward compatibility
    if (!reportActions) {
        return false;
    }

    const reportActionList = Array.isArray(reportActions) ? reportActions : Object.values(reportActions);
    return reportActionList.some((action) => isRetractedAction(action));
}

function getMoneyReportPreviewName(action: ReportAction, iouReport: OnyxEntry<Report>, isInvoice?: boolean) {
    if (isInvoice && isActionOfType(action, CONST.REPORT.ACTIONS.TYPE.REPORT_PREVIEW)) {
        const originalMessage = getOriginalMessage(action);
        return originalMessage && translateLocal('iou.invoiceReportName', originalMessage);
    }
    return getReportName(iouReport) || action.childReportName;
}

function selectArchivedReportsIdSet(all: Record<string, OnyxInputOrEntry<ReportNameValuePairs>> | null | undefined): ArchivedReportsIDSet {
    const archivedIDs = new Set<string>();
    if (!all) {
        return archivedIDs;
    }

    const prefixLen = ONYXKEYS.COLLECTION.REPORT_NAME_VALUE_PAIRS.length;

    for (const [key, value] of Object.entries(all)) {
        if (isArchivedReport(value)) {
            archivedIDs.add(key.slice(prefixLen));
        }
    }

    return archivedIDs;
}

function selectFilteredReportActions(
    reportActions: Record<string, Record<string, OnyxInputOrEntry<ReportAction>> | undefined> | null | undefined,
): Record<string, ReportAction[]> | undefined {
    if (!reportActions) {
        return {};
    }

    return Object.fromEntries(
        Object.entries(reportActions).map(([reportId, actionsGroup]) => {
            const actions = Object.values(actionsGroup ?? {});
            const filteredActions = actions.filter((action): action is ReportAction => isExportIntegrationAction(action) || isIntegrationMessageAction(action));
            return [reportId, filteredActions];
        }),
    );
}

/**
 * Returns the necessary reportAction onyx data to indicate that the transaction has been rejected optimistically
 * @param [created] - Action created time
 */
function buildOptimisticRejectReportAction(created = DateUtils.getDBTime()): OptimisticRejectReportAction {
    return {
        reportActionID: rand64(),
        actionName: CONST.REPORT.ACTIONS.TYPE.REJECTEDTRANSACTION_THREAD,
        pendingAction: CONST.RED_BRICK_ROAD_PENDING_ACTION.ADD,
        actorAccountID: currentUserAccountID,
        message: [
            {
                type: CONST.REPORT.MESSAGE.TYPE.TEXT,
                style: 'normal',
                text: translateLocal('iou.reject.reportActions.rejectedExpense'),
            },
        ],
        person: [
            {
                type: CONST.REPORT.MESSAGE.TYPE.TEXT,
                style: 'strong',
                text: getCurrentUserDisplayNameOrEmail(),
            },
        ],
        automatic: false,
        avatar: getCurrentUserAvatar(),
        created,
        shouldShow: true,
    };
}

/**
 * Returns the necessary reportAction onyx data to indicate that the transaction has been rejected optimistically
 * @param [created] - Action created time
 */
function buildOptimisticRejectReportActionComment(comment: string, created = DateUtils.getDBTime()): OptimisticRejectReportAction {
    return {
        reportActionID: rand64(),
        actionName: CONST.REPORT.ACTIONS.TYPE.ADD_COMMENT,
        pendingAction: CONST.RED_BRICK_ROAD_PENDING_ACTION.ADD,
        actorAccountID: currentUserAccountID,
        message: [
            {
                type: CONST.REPORT.MESSAGE.TYPE.COMMENT,
                text: comment,
                html: comment,
            },
        ],
        person: [
            {
                type: CONST.REPORT.MESSAGE.TYPE.TEXT,
                style: 'strong',
                text: getCurrentUserDisplayNameOrEmail(),
            },
        ],
        automatic: false,
        avatar: getCurrentUserAvatar(),
        created,
        shouldShow: true,
    };
}

/**
 * Returns the necessary reportAction onyx data to indicate that the transaction has been marked as resolved optimistically
 * @param [created] - Action created time
 */
function buildOptimisticMarkedAsResolvedReportAction(created = DateUtils.getDBTime()): OptimisticRejectReportAction {
    return {
        reportActionID: rand64(),
        actionName: CONST.REPORT.ACTIONS.TYPE.REJECTED_TRANSACTION_MARKASRESOLVED,
        pendingAction: CONST.RED_BRICK_ROAD_PENDING_ACTION.ADD,
        actorAccountID: currentUserAccountID,
        message: [
            {
                type: CONST.REPORT.MESSAGE.TYPE.TEXT,
                style: 'normal',
                text: translateLocal('iou.reject.reportActions.markedAsResolved'),
            },
        ],
        person: [
            {
                type: CONST.REPORT.MESSAGE.TYPE.TEXT,
                style: 'strong',
                text: getCurrentUserDisplayNameOrEmail(),
            },
        ],
        automatic: false,
        avatar: getCurrentUserAvatar(),
        created,
        shouldShow: true,
    };
}

/**
 * Returns the translated, human-readable status of the report based on its state and status values.
 * The status is determined by the stateNum and statusNum of the report.
 * The mapping is as follows:
 * ========================================
 * State  |  Status  |  What to display?  |
 * 0	  |  0	     |  Draft             |
 * 1	  |  1	     |  Outstanding       |
 * 2	  |  2	     |  Done              |
 * 2	  |  3	     |  Approved          |
 * 2	  |  4	     |  Paid              |
 * 3	  |  4	     |  Paid              |
 * 6      |  4	     |  Paid              |
 * ========================================
 */

function getReportStatusTranslation(stateNum?: number, statusNum?: number): string {
    if (stateNum === undefined || statusNum === undefined) {
        return '';
    }

    if (stateNum === CONST.REPORT.STATE_NUM.OPEN && statusNum === CONST.REPORT.STATUS_NUM.OPEN) {
        return translateLocal('common.draft');
    }
    if (stateNum === CONST.REPORT.STATE_NUM.SUBMITTED && statusNum === CONST.REPORT.STATUS_NUM.SUBMITTED) {
        return translateLocal('common.outstanding');
    }
    if (stateNum === CONST.REPORT.STATE_NUM.APPROVED && statusNum === CONST.REPORT.STATUS_NUM.CLOSED) {
        return translateLocal('common.done');
    }
    if (stateNum === CONST.REPORT.STATE_NUM.APPROVED && statusNum === CONST.REPORT.STATUS_NUM.APPROVED) {
        return translateLocal('iou.approved');
    }
    if (
        (stateNum === CONST.REPORT.STATE_NUM.APPROVED && statusNum === CONST.REPORT.STATUS_NUM.REIMBURSED) ||
        (stateNum === CONST.REPORT.STATE_NUM.BILLING && statusNum === CONST.REPORT.STATUS_NUM.REIMBURSED) ||
        (stateNum === CONST.REPORT.STATE_NUM.AUTOREIMBURSED && statusNum === CONST.REPORT.STATUS_NUM.REIMBURSED)
    ) {
        return translateLocal('iou.settledExpensify');
    }

    return '';
}

export {
    areAllRequestsBeingSmartScanned,
    buildOptimisticAddCommentReportAction,
    buildOptimisticApprovedReportAction,
    buildOptimisticUnapprovedReportAction,
    buildOptimisticCancelPaymentReportAction,
    buildOptimisticChangedTaskAssigneeReportAction,
    buildOptimisticChatReport,
    buildOptimisticClosedReportAction,
    buildOptimisticCreatedReportAction,
    buildOptimisticDismissedViolationReportAction,
    buildOptimisticEditedTaskFieldReportAction,
    buildOptimisticExpenseReport,
    buildOptimisticEmptyReport,
    buildOptimisticGroupChatReport,
    buildOptimisticHoldReportAction,
    buildOptimisticHoldReportActionComment,
    buildOptimisticRetractedReportAction,
    buildOptimisticReopenedReportAction,
    buildOptimisticIOUReport,
    buildOptimisticIOUReportAction,
    buildOptimisticModifiedExpenseReportAction,
    buildOptimisticMoneyRequestEntities,
    buildOptimisticMovedReportAction,
    buildOptimisticChangePolicyReportAction,
    buildOptimisticRenamedRoomReportAction,
    buildOptimisticRoomDescriptionUpdatedReportAction,
    buildOptimisticReportPreview,
    buildOptimisticActionableTrackExpenseWhisper,
    buildOptimisticSubmittedReportAction,
    buildOptimisticTaskCommentReportAction,
    buildOptimisticTaskReport,
    buildOptimisticTaskReportAction,
    buildOptimisticUnHoldReportAction,
    buildOptimisticAnnounceChat,
    buildOptimisticWorkspaceChats,
    buildOptimisticCardAssignedReportAction,
    buildOptimisticDetachReceipt,
    buildOptimisticRejectReportAction,
    buildOptimisticRejectReportActionComment,
    buildOptimisticMarkedAsResolvedReportAction,
    buildParticipantsFromAccountIDs,
    buildReportNameFromParticipantNames,
    buildOptimisticChangeApproverReportAction,
    buildTransactionThread,
    canAccessReport,
    isReportNotFound,
    canAddTransaction,
    canDeleteTransaction,
    canBeAutoReimbursed,
    canCreateRequest,
    canCreateTaskInReport,
    canCurrentUserOpenReport,
    canDeleteMoneyRequestReport,
    canDeleteReportAction,
    canHoldUnholdReportAction,
    canEditReportPolicy,
    canEditFieldOfMoneyRequest,
    canEditMoneyRequest,
    canEditReportAction,
    canEditReportDescription,
    canEditRoomVisibility,
    canEditWriteCapability,
    canFlagReportAction,
    isNonAdminOrOwnerOfPolicyExpenseChat,
    canJoinChat,
    canLeaveChat,
    canReportBeMentionedWithinPolicy,
    canRequestMoney,
    canSeeDefaultRoom,
    canShowReportRecipientLocalTime,
    canUserPerformWriteAction,
    chatIncludesChronos,
    chatIncludesChronosWithID,
    chatIncludesConcierge,
    createDraftTransactionAndNavigateToParticipantSelector,
    doesReportBelongToWorkspace,
    findLastAccessedReport,
    findSelfDMReportID,
    formatReportLastMessageText,
    generateReportID,
    getCreationReportErrors,
    getAllAncestorReportActionIDs,
    getAllAncestorReportActions,
    getAllHeldTransactions,
    getAllPolicyReports,
    getAllWorkspaceReports,
    getAvailableReportFields,
    getBankAccountRoute,
    getChatByParticipants,
    getChatRoomSubtitle,
    getChildReportNotificationPreference,
    getCommentLength,
    getDefaultGroupAvatar,
    getDefaultWorkspaceAvatar,
    getDefaultWorkspaceAvatarTestID,
    getDeletedParentActionMessageForChatReport,
    getDisplayNameForParticipant,
    getDisplayNamesWithTooltips,
    getGroupChatName,
    prepareOnboardingOnyxData,
    getIOUReportActionDisplayMessage,
    getIOUReportActionMessage,
    getRejectedReportMessage,
    getWorkspaceNameUpdatedMessage,
    getDeletedTransactionMessage,
    getUpgradeWorkspaceMessage,
    getDowngradeWorkspaceMessage,
    getIcons,
    sortIconsByName,
    getIconsForParticipants,
    getIndicatedMissingPaymentMethod,
    getLastVisibleMessage,
    getMoneyRequestOptions,
    getMoneyRequestSpendBreakdown,
    getNonHeldAndFullAmount,
    getOptimisticDataForParentReportAction,
    getOriginalReportID,
    getOutstandingChildRequest,
    getParentNavigationSubtitle,
    getParsedComment,
    getParticipantsAccountIDsForDisplay,
    getParticipantsList,
    getParticipants,
    getPendingChatMembers,
    getPersonalDetailsForAccountID,
    getPolicyDescriptionText,
    getPolicyExpenseChat,
    getPolicyExpenseChatName,
    getPolicyName,
    getPolicyType,
    getReimbursementDeQueuedOrCanceledActionMessage,
    getReimbursementQueuedActionMessage,
    getReportActionActorAccountID,
    getReportDescription,
    getReportFieldKey,
    getReportIDFromLink,
    getSearchReportName,
    getReportTransactions,
    reportTransactionsSelector,
    getReportNotificationPreference,
    getReportOfflinePendingActionAndErrors,
    getReportParticipantsTitle,
    getReportPreviewMessage,
    getReportRecipientAccountIDs,
    getParentReport,
    getReportOrDraftReport,
    getRoom,
    getRootParentReport,
    getRouteFromLink,
    canDeleteCardTransactionByLiabilityType,
    getTaskAssigneeChatOnyxData,
    getTransactionDetails,
    getTransactionReportName,
    getDisplayedReportID,
    getTransactionsWithReceipts,
    getUserDetailTooltipText,
    getWhisperDisplayNames,
    getWorkspaceChats,
    getWorkspaceIcon,
    goBackToDetailsPage,
    goBackFromPrivateNotes,
    getInvoicePayerName,
    getInvoicesChatName,
    getPayeeName,
    hasActionWithErrorsForTransaction,
    hasAutomatedExpensifyAccountIDs,
    hasExpensifyGuidesEmails,
    hasHeldExpenses,
    hasIOUWaitingOnCurrentUserBankAccount,
    hasMissingPaymentMethod,
    hasMissingSmartscanFields,
    hasNonReimbursableTransactions,
    hasOnlyHeldExpenses,
    hasOnlyTransactionsWithPendingRoutes,
    hasReceiptError,
    hasReceiptErrors,
    hasReportNameError,
    getReportActionWithSmartscanError,
    hasSmartscanError,
    hasUpdatedTotal,
    hasViolations,
    hasWarningTypeViolations,
    hasNoticeTypeViolations,
    hasAnyViolations,
    isActionCreator,
    isAdminRoom,
    isAdminsOnlyPostingRoom,
    isAllowedToApproveExpenseReport,
    isAllowedToComment,
    isAnnounceRoom,
    isArchivedNonExpenseReport,
    isArchivedReport,
    isArchivedNonExpenseReportWithID,
    isClosedReport,
    isCanceledTaskReport,
    isChatReport,
    isChatRoom,
    isTripRoom,
    isChatThread,
    isChildReport,
    isClosedExpenseReportWithNoExpenses,
    isCompletedTaskReport,
    isConciergeChatReport,
    isControlPolicyExpenseChat,
    isControlPolicyExpenseReport,
    isCurrentUserSubmitter,
    isCurrentUserTheOnlyParticipant,
    isDM,
    isDefaultRoom,
    isDeprecatedGroupDM,
    isEmptyReport,
    generateIsEmptyReport,
    isRootGroupChat,
    isExpenseReport,
    isExpenseRequest,
    isFinancialReportsForBusinesses,
    isExpensifyOnlyParticipantInReport,
    isGroupChat,
    isGroupChatAdmin,
    isGroupPolicy,
    isReportInGroupPolicy,
    isHoldCreator,
    isIOUOwnedByCurrentUser,
    isIOUReport,
    isIOUReportUsingReport,
    isJoinRequestInAdminRoom,
    isDomainRoom,
    isMoneyRequest,
    isMoneyRequestReport,
    isMoneyRequestReportPendingDeletion,
    isOneOnOneChat,
    isOneTransactionThread,
    isOpenExpenseReport,
    isOpenTaskReport,
    isOptimisticPersonalDetail,
    isPaidGroupPolicy,
    isPaidGroupPolicyExpenseChat,
    isPaidGroupPolicyExpenseReport,
    isPayer,
    isPolicyAdmin,
    isPolicyExpenseChat,
    isPolicyExpenseChatAdmin,
    isProcessingReport,
    isOpenReport,
    requiresManualSubmission,
    isReportIDApproved,
    isAwaitingFirstLevelApproval,
    isPublicAnnounceRoom,
    isPublicRoom,
    isReportApproved,
    isReportManuallyReimbursed,
    isReportDataReady,
    isReportFieldDisabled,
    isReportFieldOfTypeTitle,
    isReportManager,
    isReportOwner,
    isReportParticipant,
    isSelfDM,
    isSettled,
    isSystemChat,
    isTaskReport,
    isThread,
    isTrackExpenseReport,
    isUnread,
    isUnreadWithMention,
    isUserCreatedPolicyRoom,
    isValidReport,
    isValidReportIDFromPath,
    isWaitingForAssigneeToCompleteAction,
    isWaitingForSubmissionFromCurrentUser,
    isInvoiceRoom,
    isInvoiceRoomWithID,
    isInvoiceReport,
    isNewDotInvoice,
    isOpenInvoiceReport,
    isReportTransactionThread,
    getDefaultNotificationPreferenceForReport,
    canWriteInReport,
    navigateToDetailsPage,
    navigateToPrivateNotes,
    navigateBackOnDeleteTransaction,
    parseReportRouteParams,
    parseReportActionHtmlToText,
    requiresAttentionFromCurrentUser,
    selectArchivedReportsIdSet,
    selectFilteredReportActions,
    shouldAutoFocusOnKeyPress,
    shouldCreateNewMoneyRequestReport,
    shouldDisableDetailPage,
    shouldDisableRename,
    shouldDisableThread,
    shouldDisplayThreadReplies,
    shouldDisplayViolationsRBRInLHN,
    shouldReportBeInOptionList,
    shouldReportShowSubscript,
    shouldShowFlagComment,
    sortOutstandingReportsBySelected,
    getReportActionWithMissingSmartscanFields,
    shouldShowRBRForMissingSmartscanFields,
    shouldUseFullTitleToDisplay,
    updateOptimisticParentReportAction,
    updateReportPreview,
    temporary_getMoneyRequestOptions,
    getTripIDFromTransactionParentReportID,
    buildOptimisticInvoiceReport,
    isCurrentUserInvoiceReceiver,
    isDraftReport,
    changeMoneyRequestHoldStatus,
    rejectMoneyRequestReason,
    isAdminOwnerApproverOrReportOwner,
    createDraftWorkspaceAndNavigateToConfirmationScreen,
    isChatUsedForOnboarding,
    buildOptimisticExportIntegrationAction,
    getChatUsedForOnboarding,
    getFieldViolationTranslation,
    getFieldViolation,
    getReportViolations,
    findPolicyExpenseChatByPolicyID,
    getIntegrationIcon,
    getIntegrationExportIcon,
    canBeExported,
    isExported,
    hasExportError,
    getHelpPaneReportType,
    hasOnlyNonReimbursableTransactions,
    getReportLastMessage,
    getReportLastVisibleActionCreated,
    getMostRecentlyVisitedReport,
    getSourceIDFromReportAction,
    getIntegrationNameFromExportMessage,
    // This will get removed as part of https://github.com/Expensify/App/issues/59961
    // eslint-disable-next-line deprecation/deprecation
    getReportNameValuePairs,
    hasReportViolations,
    isPayAtEndExpenseReport,
    getApprovalChain,
    isIndividualInvoiceRoom,
    hasOutstandingChildRequest,
    isAuditor,
    hasMissingInvoiceBankAccount,
    reasonForReportToBeInOptionList,
    getReasonAndReportActionThatRequiresAttention,
    buildOptimisticChangeFieldAction,
    isPolicyRelatedReport,
    hasReportErrorsOtherThanFailedReceipt,
    getAllReportErrors,
    getAllReportActionsErrorsAndReportActionThatRequiresAttention,
    hasInvoiceReports,
    shouldUnmaskChat,
    getReportMetadata,
    buildOptimisticSelfDMReport,
    isHiddenForCurrentUser,
    isSelectedManagerMcTest,
    isTestTransactionReport,
    getReportSubtitlePrefix,
    getPolicyChangeMessage,
    getMovedTransactionMessage,
    getUnreportedTransactionMessage,
    getExpenseReportStateAndStatus,
    navigateToLinkedReportAction,
    buildOptimisticUnreportedTransactionAction,
    isBusinessInvoiceRoom,
    buildOptimisticResolvedDuplicatesReportAction,
    getTitleReportField,
    getReportFieldsByPolicyID,
    getGroupChatDraft,
    getInvoiceReportName,
    getChatListItemReportName,
    buildOptimisticMovedTransactionAction,
    populateOptimisticReportFormula,
    getOutstandingReportsForUser,
    isReportOutstanding,
    generateReportAttributes,
    getReportPersonalDetailsParticipants,
    isAllowedToSubmitDraftExpenseReport,
    isWorkspaceEligibleForReportChange,
    pushTransactionViolationsOnyxData,
    navigateOnDeleteExpense,
    canRejectReportAction,
    hasReportBeenReopened,
    hasReportBeenRetracted,
    getMoneyReportPreviewName,
    getNextApproverAccountID,
    isWorkspaceTaskReport,
    isWorkspaceThread,
    isMoneyRequestReportEligibleForMerge,
    getReportStatusTranslation,
    getMovedActionMessage,
    excludeParticipantsForDisplay,
    getReportName,
    doesReportContainRequestsFromMultipleUsers,
};
export type {
    Ancestor,
    DisplayNameWithTooltips,
    OptimisticAddCommentReportAction,
    OptimisticChatReport,
    OptimisticClosedReportAction,
    OptimisticConciergeCategoryOptionsAction,
    OptimisticCreatedReportAction,
    OptimisticExportIntegrationAction,
    OptimisticIOUReportAction,
    OptimisticTaskReportAction,
    OptionData,
    TransactionDetails,
    PartialReportAction,
    ParsingDetails,
    MissingPaymentMethod,
    OptimisticNewReport,
    SelfDMParameters,
};<|MERGE_RESOLUTION|>--- conflicted
+++ resolved
@@ -11338,11 +11338,7 @@
         return false;
     }
 
-<<<<<<< HEAD
-    return isPaidGroupPolicyPolicyUtils(newPolicy) && (isPolicyMember(newPolicy, submitterEmail) || newPolicy.role === CONST.POLICY.ROLE.ADMIN);
-=======
     return isPaidGroupPolicyPolicyUtils(newPolicy) && !!newPolicy.role;
->>>>>>> 804d4559
 }
 
 function getApprovalChain(policy: OnyxEntry<Policy>, expenseReport: OnyxEntry<Report>): string[] {
