--- conflicted
+++ resolved
@@ -98,6 +98,7 @@
     isPolicyAuditor,
     isPolicyOwner,
     isSubmitAndClose,
+    shouldShowPolicy,
 } from './PolicyUtils';
 import type {LastVisibleMessage} from './ReportActionsUtils';
 import {
@@ -4162,19 +4163,14 @@
     if (parentReportAction?.actionName === CONST.REPORT.ACTIONS.TYPE.REJECTED) {
         return getRejectedReportMessage();
     }
-<<<<<<< HEAD
+    if (parentReportAction?.actionName === CONST.REPORT.ACTIONS.TYPE.POLICY_CHANGE_LOG.CORPORATE_UPGRADE) {
+        return getUpgradeWorkspaceMessage();
+    }
+    if (parentReportAction?.actionName === CONST.REPORT.ACTIONS.TYPE.POLICY_CHANGE_LOG.TEAM_DOWNGRADE) {
+        return getDowngradeWorkspaceMessage();
+    }
     if (isActionOfType(parentReportAction, CONST.REPORT.ACTIONS.TYPE.APPROVED)) {
         const {automaticAction} = getOriginalMessage(parentReportAction) ?? {};
-=======
-    if (parentReportAction?.actionName === CONST.REPORT.ACTIONS.TYPE.POLICY_CHANGE_LOG.CORPORATE_UPGRADE) {
-        return getUpgradeWorkspaceMessage();
-    }
-    if (parentReportAction?.actionName === CONST.REPORT.ACTIONS.TYPE.POLICY_CHANGE_LOG.TEAM_DOWNGRADE) {
-        return getDowngradeWorkspaceMessage();
-    }
-    if (ReportActionsUtils.isActionOfType(parentReportAction, CONST.REPORT.ACTIONS.TYPE.APPROVED)) {
-        const {automaticAction} = ReportActionsUtils.getOriginalMessage(parentReportAction) ?? {};
->>>>>>> eca6fa97
         if (automaticAction) {
             return Parser.htmlToText(getReportAutomaticallyApprovedMessage(parentReportAction));
         }
@@ -8466,11 +8462,11 @@
         mccGroup,
     } as Transaction);
 
-    const filteredPolicies = Object.values(allPolicies ?? {}).filter((policy) => PolicyUtils.shouldShowPolicy(policy, false, currentUserEmail));
+    const filteredPolicies = Object.values(allPolicies ?? {}).filter((policy) => shouldShowPolicy(policy, false, currentUserEmail));
 
     if (actionName === CONST.IOU.ACTION.CATEGORIZE) {
         const activePolicy = getPolicy(activePolicyID);
-        if (PolicyUtils.shouldShowPolicy(activePolicy, false, currentUserEmail)) {
+        if (shouldShowPolicy(activePolicy, false, currentUserEmail)) {
             const policyExpenseReportID = getPolicyExpenseChat(currentUserAccountID, activePolicyID)?.reportID;
             setMoneyRequestParticipants(transactionID, [
                 {
