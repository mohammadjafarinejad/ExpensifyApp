--- conflicted
+++ resolved
@@ -4202,13 +4202,9 @@
     }
 
     if (fieldToEdit === CONST.EDIT_REQUEST_FIELD.REPORT) {
-<<<<<<< HEAD
-        const isUnreported = !moneyRequestReport || isEmptyObject(moneyRequestReport);
         const isOwner = moneyRequestReport?.ownerAccountID === currentUserAccountID;
-=======
         // Unreported transaction from OldDot can have the reportID as an empty string
         const isUnreported = !transaction?.reportID || transaction?.reportID === CONST.REPORT.UNREPORTED_REPORT_ID;
->>>>>>> 5715b458
         return isUnreported
             ? Object.values(allPolicies ?? {}).flatMap((currentPolicy) => getOutstandingReportsForUser(currentPolicy?.id, currentUserAccountID, allReports ?? {})).length > 0
             : getOutstandingReportsForUser(moneyRequestReport?.policyID, moneyRequestReport?.ownerAccountID, allReports ?? {}).length > 1 || isOwner;
