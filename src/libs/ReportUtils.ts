--- conflicted
+++ resolved
@@ -4962,13 +4962,10 @@
     isReportParticipant,
     isValidReport,
     isReportFieldOfTypeTitle,
-<<<<<<< HEAD
     hasUpdatedTotal,
-=======
     isReportFieldDisabled,
     getAvailableReportFields,
     getAllAncestorReportActionIDs,
->>>>>>> 3ab4e6e1
 };
 
 export type {
