--- conflicted
+++ resolved
@@ -10846,12 +10846,8 @@
     buildOptimisticMovedTransactionAction,
     populateOptimisticReportFormula,
     getOutstandingReports,
-<<<<<<< HEAD
-    isReportOutsanding,
+    isReportOutstanding,
     generateAllReportErrors,
-=======
-    isReportOutstanding,
->>>>>>> e1e89c9e
 };
 
 export type {
