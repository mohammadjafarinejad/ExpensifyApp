import {format} from 'date-fns';
import {ExpensiMark, Str} from 'expensify-common';
import {isEmpty} from 'lodash';
import lodashEscape from 'lodash/escape';
import lodashFindLastIndex from 'lodash/findLastIndex';
import lodashIntersection from 'lodash/intersection';
import lodashIsEqual from 'lodash/isEqual';
import type {OnyxCollection, OnyxEntry, OnyxUpdate} from 'react-native-onyx';
import Onyx from 'react-native-onyx';
import type {OriginalMessageModifiedExpense} from 'src/types/onyx/OriginalMessage';
import type {TupleToUnion, ValueOf} from 'type-fest';
import type {FileObject} from '@components/AttachmentModal';
import {FallbackAvatar} from '@components/Icon/Expensicons';
import * as defaultGroupAvatars from '@components/Icon/GroupDefaultAvatars';
import * as defaultWorkspaceAvatars from '@components/Icon/WorkspaceDefaultAvatars';
import type {MoneyRequestAmountInputProps} from '@components/MoneyRequestAmountInput';
import type {IOUAction, IOUType} from '@src/CONST';
import CONST from '@src/CONST';
import type {ParentNavigationSummaryParams, TranslationPaths} from '@src/languages/types';
import ONYXKEYS from '@src/ONYXKEYS';
import type {Route} from '@src/ROUTES';
import ROUTES from '@src/ROUTES';
import SCREENS from '@src/SCREENS';
import type {
    Beta,
    OnyxInputOrEntry,
    PersonalDetails,
    PersonalDetailsList,
    Policy,
    PolicyReportField,
    Report,
    ReportAction,
    ReportMetadata,
    ReportNameValuePairs,
    Session,
    Task,
    Transaction,
    TransactionViolation,
    UserWallet,
} from '@src/types/onyx';
import type {Participant} from '@src/types/onyx/IOU';
import type {Errors, Icon, PendingAction} from '@src/types/onyx/OnyxCommon';
import type {OriginalMessageChangeLog, PaymentMethodType} from '@src/types/onyx/OriginalMessage';
import type {Status} from '@src/types/onyx/PersonalDetails';
import type {NotificationPreference, Participants, PendingChatMember, Participant as ReportParticipant} from '@src/types/onyx/Report';
import type {Message, ReportActions} from '@src/types/onyx/ReportAction';
import type {Comment, Receipt, TransactionChanges, WaypointCollection} from '@src/types/onyx/Transaction';
import {isEmptyObject} from '@src/types/utils/EmptyObject';
import type IconAsset from '@src/types/utils/IconAsset';
import AccountUtils from './AccountUtils';
import * as IOU from './actions/IOU';
import * as PolicyActions from './actions/Policy/Policy';
import * as store from './actions/ReimbursementAccount/store';
import * as CurrencyUtils from './CurrencyUtils';
import DateUtils from './DateUtils';
import {hasValidDraftComment} from './DraftCommentUtils';
import isReportMessageAttachment from './isReportMessageAttachment';
import localeCompare from './LocaleCompare';
import * as LocalePhoneNumber from './LocalePhoneNumber';
import * as Localize from './Localize';
import {isEmailPublicDomain} from './LoginUtils';
import ModifiedExpenseMessage from './ModifiedExpenseMessage';
import linkingConfig from './Navigation/linkingConfig';
import Navigation from './Navigation/Navigation';
import * as NumberUtils from './NumberUtils';
import {parseHtmlToText} from './OnyxAwareParser';
import Permissions from './Permissions';
import * as PersonalDetailsUtils from './PersonalDetailsUtils';
import * as PhoneNumber from './PhoneNumber';
import * as PolicyUtils from './PolicyUtils';
import type {LastVisibleMessage} from './ReportActionsUtils';
import * as ReportActionsUtils from './ReportActionsUtils';
import * as ReportConnection from './ReportConnection';
import StringUtils from './StringUtils';
import * as SubscriptionUtils from './SubscriptionUtils';
import * as TransactionUtils from './TransactionUtils';
import * as Url from './Url';
import type {AvatarSource} from './UserUtils';
import * as UserUtils from './UserUtils';

type AvatarRange = 1 | 2 | 3 | 4 | 5 | 6 | 7 | 8 | 9 | 10 | 11 | 12 | 13 | 14 | 15 | 16 | 17 | 18;

type WelcomeMessage = {showReportName: boolean; phrase1?: string; phrase2?: string};

type SpendBreakdown = {
    nonReimbursableSpend: number;
    reimbursableSpend: number;
    totalDisplaySpend: number;
};

type ParticipantDetails = [number, string, AvatarSource, AvatarSource];

type OptimisticAddCommentReportAction = Pick<
    ReportAction<typeof CONST.REPORT.ACTIONS.TYPE.ADD_COMMENT>,
    | 'reportActionID'
    | 'actionName'
    | 'actorAccountID'
    | 'person'
    | 'automatic'
    | 'avatar'
    | 'created'
    | 'message'
    | 'isFirstItem'
    | 'isAttachment'
    | 'attachmentInfo'
    | 'pendingAction'
    | 'shouldShow'
    | 'originalMessage'
    | 'childReportID'
    | 'parentReportID'
    | 'childType'
    | 'childReportName'
    | 'childManagerAccountID'
    | 'childStatusNum'
    | 'childStateNum'
    | 'errors'
    | 'childVisibleActionCount'
    | 'childCommenterCount'
    | 'childLastVisibleActionCreated'
    | 'childOldestFourAccountIDs'
> & {isOptimisticAction: boolean};

type OptimisticReportAction = {
    commentText: string;
    reportAction: OptimisticAddCommentReportAction;
};

type UpdateOptimisticParentReportAction = {
    childVisibleActionCount: number;
    childCommenterCount: number;
    childLastVisibleActionCreated: string;
    childOldestFourAccountIDs: string | undefined;
};

type OptimisticExpenseReport = Pick<
    Report,
    | 'reportID'
    | 'chatReportID'
    | 'policyID'
    | 'type'
    | 'ownerAccountID'
    | 'managerID'
    | 'currency'
    | 'reportName'
    | 'stateNum'
    | 'statusNum'
    | 'total'
    | 'nonReimbursableTotal'
    | 'notificationPreference'
    | 'parentReportID'
    | 'lastVisibleActionCreated'
>;

type OptimisticIOUReportAction = Pick<
    ReportAction,
    | 'actionName'
    | 'actorAccountID'
    | 'automatic'
    | 'avatar'
    | 'isAttachment'
    | 'originalMessage'
    | 'message'
    | 'person'
    | 'reportActionID'
    | 'shouldShow'
    | 'created'
    | 'pendingAction'
    | 'receipt'
    | 'childReportID'
    | 'childVisibleActionCount'
    | 'childCommenterCount'
>;

type PartialReportAction = OnyxInputOrEntry<ReportAction> | Partial<ReportAction> | OptimisticIOUReportAction | OptimisticApprovedReportAction | OptimisticSubmittedReportAction | undefined;

type ReportRouteParams = {
    reportID: string;
    isSubReportPageRoute: boolean;
};

type ReportOfflinePendingActionAndErrors = {
    reportPendingAction: PendingAction | undefined;
    reportErrors: Errors | null | undefined;
};

type OptimisticApprovedReportAction = Pick<
    ReportAction<typeof CONST.REPORT.ACTIONS.TYPE.APPROVED>,
    'actionName' | 'actorAccountID' | 'automatic' | 'avatar' | 'isAttachment' | 'originalMessage' | 'message' | 'person' | 'reportActionID' | 'shouldShow' | 'created' | 'pendingAction'
>;

type OptimisticSubmittedReportAction = Pick<
    ReportAction<typeof CONST.REPORT.ACTIONS.TYPE.SUBMITTED>,
    | 'actionName'
    | 'actorAccountID'
    | 'adminAccountID'
    | 'automatic'
    | 'avatar'
    | 'isAttachment'
    | 'originalMessage'
    | 'message'
    | 'person'
    | 'reportActionID'
    | 'shouldShow'
    | 'created'
    | 'pendingAction'
>;

type OptimisticHoldReportAction = Pick<
    ReportAction,
    'actionName' | 'actorAccountID' | 'automatic' | 'avatar' | 'isAttachment' | 'originalMessage' | 'message' | 'person' | 'reportActionID' | 'shouldShow' | 'created' | 'pendingAction'
>;

type OptimisticCancelPaymentReportAction = Pick<
    ReportAction,
    'actionName' | 'actorAccountID' | 'message' | 'originalMessage' | 'person' | 'reportActionID' | 'shouldShow' | 'created' | 'pendingAction'
>;

type OptimisticEditedTaskReportAction = Pick<
    ReportAction,
    'reportActionID' | 'actionName' | 'pendingAction' | 'actorAccountID' | 'automatic' | 'avatar' | 'created' | 'shouldShow' | 'message' | 'person'
>;

type OptimisticClosedReportAction = Pick<
    ReportAction<typeof CONST.REPORT.ACTIONS.TYPE.CLOSED>,
    'actionName' | 'actorAccountID' | 'automatic' | 'avatar' | 'created' | 'message' | 'originalMessage' | 'pendingAction' | 'person' | 'reportActionID' | 'shouldShow'
>;

type OptimisticDismissedViolationReportAction = Pick<
    ReportAction,
    'actionName' | 'actorAccountID' | 'avatar' | 'created' | 'message' | 'originalMessage' | 'person' | 'reportActionID' | 'shouldShow' | 'pendingAction'
>;

type OptimisticCreatedReportAction = Pick<
    ReportAction<typeof CONST.REPORT.ACTIONS.TYPE.CREATED>,
    'actorAccountID' | 'automatic' | 'avatar' | 'created' | 'message' | 'person' | 'reportActionID' | 'shouldShow' | 'pendingAction' | 'actionName'
>;

type OptimisticRenamedReportAction = Pick<
    ReportAction<typeof CONST.REPORT.ACTIONS.TYPE.RENAMED>,
    'actorAccountID' | 'automatic' | 'avatar' | 'created' | 'message' | 'person' | 'reportActionID' | 'shouldShow' | 'pendingAction' | 'actionName' | 'originalMessage'
>;

type OptimisticChatReport = Pick<
    Report,
    | 'type'
    | 'chatType'
    | 'chatReportID'
    | 'iouReportID'
    | 'isOwnPolicyExpenseChat'
    | 'isPinned'
    | 'lastActorAccountID'
    | 'lastMessageTranslationKey'
    | 'lastMessageHtml'
    | 'lastMessageText'
    | 'lastReadTime'
    | 'lastVisibleActionCreated'
    | 'notificationPreference'
    | 'oldPolicyName'
    | 'ownerAccountID'
    | 'pendingFields'
    | 'parentReportActionID'
    | 'parentReportID'
    | 'participants'
    | 'policyID'
    | 'reportID'
    | 'reportName'
    | 'stateNum'
    | 'statusNum'
    | 'visibility'
    | 'description'
    | 'writeCapability'
    | 'avatarUrl'
    | 'invoiceReceiver'
    | 'isHidden'
> & {
    isOptimisticReport: true;
};

type OptimisticTaskReportAction = Pick<
    ReportAction,
    | 'reportActionID'
    | 'actionName'
    | 'actorAccountID'
    | 'automatic'
    | 'avatar'
    | 'created'
    | 'isAttachment'
    | 'message'
    | 'originalMessage'
    | 'person'
    | 'pendingAction'
    | 'shouldShow'
    | 'isFirstItem'
    | 'previousMessage'
    | 'errors'
    | 'linkMetadata'
>;

type OptimisticWorkspaceChats = {
    announceChatReportID: string;
    announceChatData: OptimisticChatReport;
    announceReportActionData: Record<string, OptimisticCreatedReportAction>;
    announceCreatedReportActionID: string;
    adminsChatReportID: string;
    adminsChatData: OptimisticChatReport;
    adminsReportActionData: Record<string, OptimisticCreatedReportAction>;
    adminsCreatedReportActionID: string;
    expenseChatReportID: string;
    expenseChatData: OptimisticChatReport;
    expenseReportActionData: Record<string, OptimisticCreatedReportAction>;
    expenseCreatedReportActionID: string;
};

type OptimisticModifiedExpenseReportAction = Pick<
    ReportAction<typeof CONST.REPORT.ACTIONS.TYPE.MODIFIED_EXPENSE>,
    'actionName' | 'actorAccountID' | 'automatic' | 'avatar' | 'created' | 'isAttachment' | 'message' | 'originalMessage' | 'person' | 'pendingAction' | 'reportActionID' | 'shouldShow'
> & {reportID?: string};

type OptimisticTaskReport = Pick<
    Report,
    | 'reportID'
    | 'reportName'
    | 'description'
    | 'ownerAccountID'
    | 'participants'
    | 'managerID'
    | 'type'
    | 'parentReportID'
    | 'policyID'
    | 'stateNum'
    | 'statusNum'
    | 'notificationPreference'
    | 'parentReportActionID'
    | 'lastVisibleActionCreated'
>;

type TransactionDetails = {
    created: string;
    amount: number;
    taxAmount?: number;
    taxCode?: string;
    currency: string;
    merchant: string;
    waypoints?: WaypointCollection | string;
    comment: string;
    category: string;
    billable: boolean;
    tag: string;
    mccGroup?: ValueOf<typeof CONST.MCC_GROUPS>;
    cardID: number;
    originalAmount: number;
    originalCurrency: string;
};

type OptimisticIOUReport = Pick<
    Report,
    | 'cachedTotal'
    | 'type'
    | 'chatReportID'
    | 'currency'
    | 'managerID'
    | 'policyID'
    | 'ownerAccountID'
    | 'participants'
    | 'reportID'
    | 'stateNum'
    | 'statusNum'
    | 'total'
    | 'reportName'
    | 'notificationPreference'
    | 'parentReportID'
    | 'lastVisibleActionCreated'
>;
type DisplayNameWithTooltips = Array<Pick<PersonalDetails, 'accountID' | 'pronouns' | 'displayName' | 'login' | 'avatar'>>;

type CustomIcon = {
    src: IconAsset;
    color?: string;
};

type OptionData = {
    text?: string;
    alternateText?: string;
    allReportErrors?: Errors;
    brickRoadIndicator?: ValueOf<typeof CONST.BRICK_ROAD_INDICATOR_STATUS> | '' | null;
    tooltipText?: string | null;
    alternateTextMaxLines?: number;
    boldStyle?: boolean;
    customIcon?: CustomIcon;
    subtitle?: string;
    login?: string;
    accountID?: number;
    pronouns?: string;
    status?: Status | null;
    phoneNumber?: string;
    isUnread?: boolean | null;
    isUnreadWithMention?: boolean | null;
    hasDraftComment?: boolean | null;
    keyForList?: string;
    searchText?: string;
    isIOUReportOwner?: boolean | null;
    isArchivedRoom?: boolean | null;
    shouldShowSubscript?: boolean | null;
    isPolicyExpenseChat?: boolean | null;
    isMoneyRequestReport?: boolean | null;
    isInvoiceReport?: boolean;
    isExpenseRequest?: boolean | null;
    isAllowedToComment?: boolean | null;
    isThread?: boolean | null;
    isTaskReport?: boolean | null;
    parentReportAction?: OnyxEntry<ReportAction>;
    displayNamesWithTooltips?: DisplayNameWithTooltips | null;
    isDefaultRoom?: boolean;
    isInvoiceRoom?: boolean;
    isExpenseReport?: boolean;
    isOptimisticPersonalDetail?: boolean;
    selected?: boolean;
    isOptimisticAccount?: boolean;
    isSelected?: boolean;
    descriptiveText?: string;
    notificationPreference?: NotificationPreference | null;
    isDisabled?: boolean | null;
    name?: string | null;
    isSelfDM?: boolean;
    isOneOnOneChat?: boolean;
    reportID?: string;
    enabled?: boolean;
    code?: string;
    transactionThreadReportID?: string | null;
    shouldShowAmountInput?: boolean;
    amountInputProps?: MoneyRequestAmountInputProps;
    tabIndex?: 0 | -1;
} & Report;

type OnyxDataTaskAssigneeChat = {
    optimisticData: OnyxUpdate[];
    successData: OnyxUpdate[];
    failureData: OnyxUpdate[];
    optimisticAssigneeAddComment?: OptimisticReportAction;
    optimisticChatCreatedReportAction?: OptimisticCreatedReportAction;
};

type Ancestor = {
    report: Report;
    reportAction: ReportAction;
    shouldDisplayNewMarker: boolean;
};

type AncestorIDs = {
    reportIDs: string[];
    reportActionsIDs: string[];
};

type MissingPaymentMethod = 'bankAccount' | 'wallet';

type OutstandingChildRequest = {
    hasOutstandingChildRequest?: boolean;
};

type ParsingDetails = {
    shouldEscapeText?: boolean;
    reportID?: string;
};

let currentUserEmail: string | undefined;
let currentUserPrivateDomain: string | undefined;
let currentUserAccountID: number | undefined;
let isAnonymousUser = false;

// This cache is used to save parse result of report action html message into text
// to prevent unnecessary parsing when the report action is not changed/modified.
// Example case: when we need to get a report name of a thread which is dependent on a report action message.
const parsedReportActionMessageCache: Record<string, string> = {};

const defaultAvatarBuildingIconTestID = 'SvgDefaultAvatarBuilding Icon';
Onyx.connect({
    key: ONYXKEYS.SESSION,
    callback: (value) => {
        // When signed out, val is undefined
        if (!value) {
            return;
        }

        currentUserEmail = value.email;
        currentUserAccountID = value.accountID;
        isAnonymousUser = value.authTokenType === CONST.AUTH_TOKEN_TYPES.ANONYMOUS;
        currentUserPrivateDomain = isEmailPublicDomain(currentUserEmail ?? '') ? '' : Str.extractEmailDomain(currentUserEmail ?? '');
    },
});

let allPersonalDetails: OnyxEntry<PersonalDetailsList>;
let allPersonalDetailLogins: string[];
let currentUserPersonalDetails: OnyxEntry<PersonalDetails>;
Onyx.connect({
    key: ONYXKEYS.PERSONAL_DETAILS_LIST,
    callback: (value) => {
        currentUserPersonalDetails = value?.[currentUserAccountID ?? -1] ?? undefined;
        allPersonalDetails = value ?? {};
        allPersonalDetailLogins = Object.values(allPersonalDetails).map((personalDetail) => personalDetail?.login ?? '');
    },
});

let allReportsDraft: OnyxCollection<Report>;
Onyx.connect({
    key: ONYXKEYS.COLLECTION.REPORT_DRAFT,
    waitForCollectionCallback: true,
    callback: (value) => (allReportsDraft = value),
});

let allPolicies: OnyxCollection<Policy>;
Onyx.connect({
    key: ONYXKEYS.COLLECTION.POLICY,
    waitForCollectionCallback: true,
    callback: (value) => (allPolicies = value),
});

let allBetas: OnyxEntry<Beta[]>;
Onyx.connect({
    key: ONYXKEYS.BETAS,
    callback: (value) => (allBetas = value),
});

let allTransactions: OnyxCollection<Transaction> = {};
Onyx.connect({
    key: ONYXKEYS.COLLECTION.TRANSACTION,
    waitForCollectionCallback: true,
    callback: (value) => {
        if (!value) {
            return;
        }
        allTransactions = Object.fromEntries(Object.entries(value).filter(([, transaction]) => transaction));
    },
});

let allReportActions: OnyxCollection<ReportActions>;
Onyx.connect({
    key: ONYXKEYS.COLLECTION.REPORT_ACTIONS,
    waitForCollectionCallback: true,
    callback: (actions) => {
        if (!actions) {
            return;
        }
        allReportActions = actions;
    },
});

function getCurrentUserAvatar(): AvatarSource | undefined {
    return currentUserPersonalDetails?.avatar;
}

function getCurrentUserDisplayNameOrEmail(): string | undefined {
    return currentUserPersonalDetails?.displayName ?? currentUserEmail;
}

function getChatType(report: OnyxInputOrEntry<Report> | Participant): ValueOf<typeof CONST.REPORT.CHAT_TYPE> | undefined {
    return report?.chatType;
}

/**
 * Get the report or draft report given a reportID
 */
function getReportOrDraftReport(reportID: string | undefined): OnyxEntry<Report> {
    const allReports = ReportConnection.getAllReports();
    if (!allReports && !allReportsDraft) {
        return undefined;
    }

    const report = allReports?.[`${ONYXKEYS.COLLECTION.REPORT}${reportID}`];
    const draftReport = allReportsDraft?.[`${ONYXKEYS.COLLECTION.REPORT_DRAFT}${reportID}`];

    return report ?? draftReport;
}

/**
 * Check if a report is a draft report
 */
function isDraftReport(reportID: string | undefined): boolean {
    const draftReport = allReportsDraft?.[`${ONYXKEYS.COLLECTION.REPORT_DRAFT}${reportID}`];

    return !!draftReport;
}

/**
 * Returns the parentReport if the given report is a thread
 */
function getParentReport(report: OnyxEntry<Report>): OnyxEntry<Report> {
    if (!report?.parentReportID) {
        return undefined;
    }
<<<<<<< HEAD
    return ReportConnection.getAllReports()?.[`${ONYXKEYS.COLLECTION.REPORT}${report.parentReportID}`] ?? {};
=======
    return allReports?.[`${ONYXKEYS.COLLECTION.REPORT}${report.parentReportID}`];
>>>>>>> 9d8e7fee
}

/**
 * Returns the root parentReport if the given report is nested.
 * Uses recursion to iterate any depth of nested reports.
 */
function getRootParentReport(report: OnyxEntry<Report>): OnyxEntry<Report> {
    if (!report) {
        return undefined;
    }

    // Returns the current report as the root report, because it does not have a parentReportID
    if (!report?.parentReportID) {
        return report;
    }

    const parentReport = getReportOrDraftReport(report?.parentReportID);

    // Runs recursion to iterate a parent report
    return getRootParentReport(!isEmptyObject(parentReport) ? parentReport : undefined);
}

/**
 * Returns the policy of the report
 */
function getPolicy(policyID: string | undefined): OnyxEntry<Policy> {
    if (!allPolicies || !policyID) {
        return undefined;
    }
    return allPolicies[`${ONYXKEYS.COLLECTION.POLICY}${policyID}`];
}

/**
 * Get the policy type from a given report
 * @param policies must have Onyxkey prefix (i.e 'policy_') for keys
 */
function getPolicyType(report: OnyxInputOrEntry<Report>, policies: OnyxCollection<Policy>): string {
    return policies?.[`${ONYXKEYS.COLLECTION.POLICY}${report?.policyID}`]?.type ?? '';
}

const unavailableTranslation = Localize.translateLocal('workspace.common.unavailable');
/**
 * Get the policy name from a given report
 */
<<<<<<< HEAD
function getPolicyName(report: OnyxInputOrEntry<Report> | undefined | EmptyObject, returnEmptyIfNotFound = false, policy?: OnyxInputOrEntry<Policy>): string {
    const noPolicyFound = returnEmptyIfNotFound ? '' : unavailableTranslation;
=======
function getPolicyName(report: OnyxInputOrEntry<Report>, returnEmptyIfNotFound = false, policy?: OnyxInputOrEntry<Policy>): string {
    const noPolicyFound = returnEmptyIfNotFound ? '' : Localize.translateLocal('workspace.common.unavailable');
>>>>>>> 9d8e7fee
    if (isEmptyObject(report)) {
        return noPolicyFound;
    }

    if ((!allPolicies || Object.keys(allPolicies).length === 0) && !report?.policyName) {
        return unavailableTranslation;
    }
    const finalPolicy = policy ?? allPolicies?.[`${ONYXKEYS.COLLECTION.POLICY}${report?.policyID}`];

    const parentReport = getRootParentReport(report);

    // Rooms send back the policy name with the reportSummary,
    // since they can also be accessed by people who aren't in the workspace
    // eslint-disable-next-line @typescript-eslint/prefer-nullish-coalescing
    const policyName = finalPolicy?.name || report?.policyName || report?.oldPolicyName || parentReport?.oldPolicyName || noPolicyFound;

    return policyName;
}

/**
 * Returns the concatenated title for the PrimaryLogins of a report
 */
function getReportParticipantsTitle(accountIDs: number[]): string {
    // Somehow it's possible for the logins coming from report.participantAccountIDs to contain undefined values so we use .filter(Boolean) to remove them.
    return accountIDs.filter(Boolean).join(', ');
}

/**
 * Checks if a report is a chat report.
 */
function isChatReport(report: OnyxEntry<Report>): boolean {
    return report?.type === CONST.REPORT.TYPE.CHAT;
}

function isInvoiceReport(report: OnyxInputOrEntry<Report>): boolean {
    return report?.type === CONST.REPORT.TYPE.INVOICE;
}

/**
 * Checks if a report is an Expense report.
 */
function isExpenseReport(report: OnyxInputOrEntry<Report>): boolean {
    return report?.type === CONST.REPORT.TYPE.EXPENSE;
}

/**
 * Checks if a report is an IOU report using report or reportID
 */
<<<<<<< HEAD
function isIOUReport(reportOrID: OnyxInputOrEntry<Report> | string | EmptyObject): boolean {
    const report = typeof reportOrID === 'string' ? ReportConnection.getAllReports()?.[`${ONYXKEYS.COLLECTION.REPORT}${reportOrID}`] ?? null : reportOrID;
=======
function isIOUReport(reportOrID: OnyxInputOrEntry<Report> | string): boolean {
    const report = typeof reportOrID === 'string' ? allReports?.[`${ONYXKEYS.COLLECTION.REPORT}${reportOrID}`] ?? null : reportOrID;
>>>>>>> 9d8e7fee
    return report?.type === CONST.REPORT.TYPE.IOU;
}

/**
 * Checks if a report is an IOU report using report
 */
function isIOUReportUsingReport(report: OnyxEntry<Report>): report is Report {
    return report?.type === CONST.REPORT.TYPE.IOU;
}
/**
 * Checks if a report is a task report.
 */
function isTaskReport(report: OnyxInputOrEntry<Report>): boolean {
    return report?.type === CONST.REPORT.TYPE.TASK;
}

/**
 * Checks if a task has been cancelled
 * When a task is deleted, the parentReportAction is updated to have a isDeletedParentAction deleted flag
 * This is because when you delete a task, we still allow you to chat on the report itself
 * There's another situation where you don't have access to the parentReportAction (because it was created in a chat you don't have access to)
 * In this case, we have added the key to the report itself
 */
function isCanceledTaskReport(report: OnyxInputOrEntry<Report>, parentReportAction: OnyxInputOrEntry<ReportAction> = null): boolean {
    if (!isEmptyObject(parentReportAction) && (ReportActionsUtils.getReportActionMessage(parentReportAction)?.isDeletedParentAction ?? false)) {
        return true;
    }

    if (!isEmptyObject(report) && report?.isDeletedParentAction) {
        return true;
    }

    return false;
}

/**
 * Checks if a report is an open task report.
 *
 * @param parentReportAction - The parent report action of the report (Used to check if the task has been canceled)
 */
function isOpenTaskReport(report: OnyxInputOrEntry<Report>, parentReportAction: OnyxInputOrEntry<ReportAction> = null): boolean {
    return (
        isTaskReport(report) && !isCanceledTaskReport(report, parentReportAction) && report?.stateNum === CONST.REPORT.STATE_NUM.OPEN && report?.statusNum === CONST.REPORT.STATUS_NUM.OPEN
    );
}

/**
 * Checks if a report is a completed task report.
 */
function isCompletedTaskReport(report: OnyxEntry<Report>): boolean {
    return isTaskReport(report) && report?.stateNum === CONST.REPORT.STATE_NUM.APPROVED && report?.statusNum === CONST.REPORT.STATUS_NUM.APPROVED;
}

/**
 * Checks if the current user is the manager of the supplied report
 */
function isReportManager(report: OnyxEntry<Report>): boolean {
    return !!(report && report.managerID === currentUserAccountID);
}

/**
 * Checks if the supplied report has been approved
 */
<<<<<<< HEAD
function isReportApproved(reportOrID: OnyxInputOrEntry<Report> | string | EmptyObject, parentReportAction: OnyxEntry<ReportAction> = undefined): boolean {
    const report = typeof reportOrID === 'string' ? ReportConnection.getAllReports()?.[`${ONYXKEYS.COLLECTION.REPORT}${reportOrID}`] ?? null : reportOrID;
=======
function isReportApproved(reportOrID: OnyxInputOrEntry<Report> | string, parentReportAction: OnyxEntry<ReportAction> = undefined): boolean {
    const report = typeof reportOrID === 'string' ? allReports?.[`${ONYXKEYS.COLLECTION.REPORT}${reportOrID}`] ?? null : reportOrID;
>>>>>>> 9d8e7fee
    if (!report) {
        return parentReportAction?.childStateNum === CONST.REPORT.STATE_NUM.APPROVED && parentReportAction?.childStatusNum === CONST.REPORT.STATUS_NUM.APPROVED;
    }
    return report?.stateNum === CONST.REPORT.STATE_NUM.APPROVED && report?.statusNum === CONST.REPORT.STATUS_NUM.APPROVED;
}

/**
 * Checks if the supplied report is an expense report in Open state and status.
 */
function isOpenExpenseReport(report: OnyxInputOrEntry<Report>): boolean {
    return isExpenseReport(report) && report?.stateNum === CONST.REPORT.STATE_NUM.OPEN && report?.statusNum === CONST.REPORT.STATUS_NUM.OPEN;
}

/**
 * Checks if the supplied report has a member with the array passed in params.
 */
function hasParticipantInArray(report: OnyxEntry<Report>, memberAccountIDs: number[]) {
    if (!report?.participants) {
        return false;
    }

    const memberAccountIDsSet = new Set(memberAccountIDs);

    for (const accountID in report.participants) {
        if (memberAccountIDsSet.has(Number(accountID))) {
            return true;
        }
    }

    return false;
}

/**
 * Whether the Money Request report is settled
 */
function isSettled(reportID: string | undefined): boolean {
    const allReports = ReportConnection.getAllReports();
    if (!allReports || !reportID) {
        return false;
    }
    const report = allReports[`${ONYXKEYS.COLLECTION.REPORT}${reportID}`] ?? null;
    if (isEmptyObject(report) || report.isWaitingOnBankAccount) {
        return false;
    }

    // In case the payment is scheduled and we are waiting for the payee to set up their wallet,
    // consider the report as paid as well.
    if (report.isWaitingOnBankAccount && report.statusNum === CONST.REPORT.STATUS_NUM.APPROVED) {
        return true;
    }

    return report?.statusNum === CONST.REPORT.STATUS_NUM.REIMBURSED;
}

/**
 * Whether the current user is the submitter of the report
 */
function isCurrentUserSubmitter(reportID: string): boolean {
    const allReports = ReportConnection.getAllReports();
    if (!allReports) {
        return false;
    }
    const report = allReports[`${ONYXKEYS.COLLECTION.REPORT}${reportID}`];
    return !!(report && report.ownerAccountID === currentUserAccountID);
}

/**
 * Whether the provided report is an Admin room
 */
function isAdminRoom(report: OnyxEntry<Report>): boolean {
    return getChatType(report) === CONST.REPORT.CHAT_TYPE.POLICY_ADMINS;
}

/**
 * Whether the provided report is an Admin-only posting room
 */
function isAdminsOnlyPostingRoom(report: OnyxEntry<Report>): boolean {
    return report?.writeCapability === CONST.REPORT.WRITE_CAPABILITIES.ADMINS;
}

/**
 * Whether the provided report is a Announce room
 */
function isAnnounceRoom(report: OnyxEntry<Report>): boolean {
    return getChatType(report) === CONST.REPORT.CHAT_TYPE.POLICY_ANNOUNCE;
}

/**
 * Whether the provided report is a default room
 */
function isDefaultRoom(report: OnyxEntry<Report>): boolean {
    return CONST.DEFAULT_POLICY_ROOM_CHAT_TYPES.some((type) => type === getChatType(report));
}

/**
 * Whether the provided report is a Domain room
 */
function isDomainRoom(report: OnyxEntry<Report>): boolean {
    return getChatType(report) === CONST.REPORT.CHAT_TYPE.DOMAIN_ALL;
}

/**
 * Whether the provided report is a user created policy room
 */
function isUserCreatedPolicyRoom(report: OnyxEntry<Report>): boolean {
    return getChatType(report) === CONST.REPORT.CHAT_TYPE.POLICY_ROOM;
}

/**
 * Whether the provided report is a Policy Expense chat.
 */
function isPolicyExpenseChat(report: OnyxInputOrEntry<Report> | Participant): boolean {
    return getChatType(report) === CONST.REPORT.CHAT_TYPE.POLICY_EXPENSE_CHAT || (report?.isPolicyExpenseChat ?? false);
}

function isInvoiceRoom(report: OnyxEntry<Report>): boolean {
    return getChatType(report) === CONST.REPORT.CHAT_TYPE.INVOICE;
}

function isInvoiceRoomWithID(reportID?: string): boolean {
    // eslint-disable-next-line @typescript-eslint/prefer-nullish-coalescing
    const report = ReportConnection.getAllReports()?.[`${ONYXKEYS.COLLECTION.REPORT}${reportID || -1}`];
    return isInvoiceRoom(report);
}

/**
 * Checks if a report is a completed task report.
 */
function isTripRoom(report: OnyxEntry<Report>): boolean {
    return isChatReport(report) && getChatType(report) === CONST.REPORT.CHAT_TYPE.TRIP_ROOM;
}

function isCurrentUserInvoiceReceiver(report: OnyxEntry<Report>): boolean {
    if (report?.invoiceReceiver?.type === CONST.REPORT.INVOICE_RECEIVER_TYPE.INDIVIDUAL) {
        return currentUserAccountID === report.invoiceReceiver.accountID;
    }

    return false;
}

/**
 * Whether the provided report belongs to a Control policy and is an expense chat
 */
function isControlPolicyExpenseChat(report: OnyxEntry<Report>): boolean {
    return isPolicyExpenseChat(report) && getPolicyType(report, allPolicies) === CONST.POLICY.TYPE.CORPORATE;
}

/**
 * Whether the provided policyType is a Free, Collect or Control policy type
 */
function isGroupPolicy(policyType: string): boolean {
    return policyType === CONST.POLICY.TYPE.CORPORATE || policyType === CONST.POLICY.TYPE.TEAM || policyType === CONST.POLICY.TYPE.FREE;
}

/**
 * Whether the provided report belongs to a Free, Collect or Control policy
 */
function isReportInGroupPolicy(report: OnyxInputOrEntry<Report>, policy?: OnyxInputOrEntry<Policy>): boolean {
    const policyType = policy?.type ?? getPolicyType(report, allPolicies);
    return isGroupPolicy(policyType);
}

/**
 * Whether the provided report belongs to a Control or Collect policy
 */
function isPaidGroupPolicy(report: OnyxEntry<Report>): boolean {
    const policyType = getPolicyType(report, allPolicies);
    return policyType === CONST.POLICY.TYPE.CORPORATE || policyType === CONST.POLICY.TYPE.TEAM;
}

/**
 * Whether the provided report belongs to a Control or Collect policy and is an expense chat
 */
function isPaidGroupPolicyExpenseChat(report: OnyxEntry<Report>): boolean {
    return isPolicyExpenseChat(report) && isPaidGroupPolicy(report);
}

/**
 * Whether the provided report belongs to a Control policy and is an expense report
 */
function isControlPolicyExpenseReport(report: OnyxEntry<Report>): boolean {
    return isExpenseReport(report) && getPolicyType(report, allPolicies) === CONST.POLICY.TYPE.CORPORATE;
}

/**
 * Whether the provided report belongs to a Control or Collect policy and is an expense report
 */
function isPaidGroupPolicyExpenseReport(report: OnyxEntry<Report>): boolean {
    return isExpenseReport(report) && isPaidGroupPolicy(report);
}

/**
 * Checks if the supplied report is an invoice report in Open state and status.
 */
function isOpenInvoiceReport(report: OnyxEntry<Report>): boolean {
    return isInvoiceReport(report) && report?.statusNum === CONST.REPORT.STATUS_NUM.OPEN;
}

/**
 * Whether the provided report is a chat room
 */
function isChatRoom(report: OnyxEntry<Report>): boolean {
    return isUserCreatedPolicyRoom(report) || isDefaultRoom(report) || isInvoiceRoom(report);
}

/**
 * Whether the provided report is a public room
 */
function isPublicRoom(report: OnyxEntry<Report>): boolean {
    return report?.visibility === CONST.REPORT.VISIBILITY.PUBLIC || report?.visibility === CONST.REPORT.VISIBILITY.PUBLIC_ANNOUNCE;
}

/**
 * Whether the provided report is a public announce room
 */
function isPublicAnnounceRoom(report: OnyxEntry<Report>): boolean {
    return report?.visibility === CONST.REPORT.VISIBILITY.PUBLIC_ANNOUNCE;
}

/**
 * If the report is a policy expense, the route should be for adding bank account for that policy
 * else since the report is a personal IOU, the route should be for personal bank account.
 */
function getBankAccountRoute(report: OnyxEntry<Report>): Route {
    return isPolicyExpenseChat(report) ? ROUTES.BANK_ACCOUNT_WITH_STEP_TO_OPEN.getRoute('', report?.policyID) : ROUTES.SETTINGS_ADD_BANK_ACCOUNT;
}

/**
 * Check if personal detail of accountID is empty or optimistic data
 */
function isOptimisticPersonalDetail(accountID: number): boolean {
    return isEmptyObject(allPersonalDetails?.[accountID]) || !!allPersonalDetails?.[accountID]?.isOptimisticPersonalDetail;
}

/**
 * Checks if a report is a task report from a policy expense chat.
 */
function isWorkspaceTaskReport(report: OnyxEntry<Report>): boolean {
    if (!isTaskReport(report)) {
        return false;
    }
    const parentReport = ReportConnection.getAllReports()?.[`${ONYXKEYS.COLLECTION.REPORT}${report?.parentReportID}`];
    return isPolicyExpenseChat(parentReport);
}

/**
 * Returns true if report has a parent
 */
function isThread(report: OnyxInputOrEntry<Report>): boolean {
    return !!(report?.parentReportID && report?.parentReportActionID);
}

/**
 * Returns true if report is of type chat and has a parent and is therefore a Thread.
 */
function isChatThread(report: OnyxInputOrEntry<Report>): boolean {
    return isThread(report) && report?.type === CONST.REPORT.TYPE.CHAT;
}

function isDM(report: OnyxEntry<Report>): boolean {
    return isChatReport(report) && !getChatType(report) && !isThread(report);
}

function isSelfDM(report: OnyxInputOrEntry<Report>): boolean {
    return getChatType(report) === CONST.REPORT.CHAT_TYPE.SELF_DM;
}

function isGroupChat(report: OnyxEntry<Report> | Partial<Report>): boolean {
    return getChatType(report) === CONST.REPORT.CHAT_TYPE.GROUP;
}

/**
 * Only returns true if this is the Expensify DM report.
 */
function isSystemChat(report: OnyxEntry<Report>): boolean {
    return getChatType(report) === CONST.REPORT.CHAT_TYPE.SYSTEM;
}

/**
 * Only returns true if this is our main 1:1 DM report with Concierge.
 */
function isConciergeChatReport(report: OnyxInputOrEntry<Report>): boolean {
    const participantAccountIDs = Object.keys(report?.participants ?? {});
    return participantAccountIDs.length === 1 && Number(participantAccountIDs[0]) === CONST.ACCOUNT_ID.CONCIERGE && !isChatThread(report);
}

function findSelfDMReportID(): string | undefined {
    const allReports = ReportConnection.getAllReports();
    if (!allReports) {
        return;
    }

    const selfDMReport = Object.values(allReports).find((report) => isSelfDM(report) && !isThread(report));
    return selfDMReport?.reportID;
}

/**
 * Checks if the supplied report belongs to workspace based on the provided params. If the report's policyID is _FAKE_ or has no value, it means this report is a DM.
 * In this case report and workspace members must be compared to determine whether the report belongs to the workspace.
 */
function doesReportBelongToWorkspace(report: OnyxEntry<Report>, policyMemberAccountIDs: number[], policyID?: string) {
    return (
        isConciergeChatReport(report) ||
        (report?.policyID === CONST.POLICY.ID_FAKE || !report?.policyID ? hasParticipantInArray(report, policyMemberAccountIDs) : report?.policyID === policyID)
    );
}

/**
 * Given an array of reports, return them filtered by a policyID and policyMemberAccountIDs.
 */
function filterReportsByPolicyIDAndMemberAccountIDs(reports: Report[], policyMemberAccountIDs: number[] = [], policyID?: string) {
    return reports.filter((report) => !!report && doesReportBelongToWorkspace(report, policyMemberAccountIDs, policyID));
}

/**
 * Given an array of reports, return them sorted by the last read timestamp.
 */
function sortReportsByLastRead(reports: Array<OnyxEntry<Report>>, reportMetadata: OnyxCollection<ReportMetadata>): Array<OnyxEntry<Report>> {
    return reports
        .filter((report) => !!report?.reportID && !!(reportMetadata?.[`${ONYXKEYS.COLLECTION.REPORT_METADATA}${report.reportID}`]?.lastVisitTime ?? report?.lastReadTime))
        .sort((a, b) => {
            const aTime = new Date(reportMetadata?.[`${ONYXKEYS.COLLECTION.REPORT_METADATA}${a?.reportID}`]?.lastVisitTime ?? a?.lastReadTime ?? '');
            const bTime = new Date(reportMetadata?.[`${ONYXKEYS.COLLECTION.REPORT_METADATA}${b?.reportID}`]?.lastVisitTime ?? b?.lastReadTime ?? '');

            return aTime.valueOf() - bTime.valueOf();
        });
}

/**
 * Returns true if report is still being processed
 */
function isProcessingReport(report: OnyxEntry<Report>): boolean {
    return report?.stateNum === CONST.REPORT.STATE_NUM.SUBMITTED && report?.statusNum === CONST.REPORT.STATUS_NUM.SUBMITTED;
}

/**
 * Check if the report is a single chat report that isn't a thread
 * and personal detail of participant is optimistic data
 */
function shouldDisableDetailPage(report: OnyxEntry<Report>): boolean {
    const participantAccountIDs = Object.keys(report?.participants ?? {}).map(Number);

    if (isChatRoom(report) || isPolicyExpenseChat(report) || isChatThread(report) || isTaskReport(report)) {
        return false;
    }
    if (participantAccountIDs.length === 1) {
        return isOptimisticPersonalDetail(participantAccountIDs[0]);
    }
    return false;
}

/**
 * Returns true if this report has only one participant and it's an Expensify account.
 */
function isExpensifyOnlyParticipantInReport(report: OnyxEntry<Report>): boolean {
    const otherParticipants = Object.keys(report?.participants ?? {})
        .map(Number)
        .filter((accountID) => accountID !== currentUserAccountID);
    return otherParticipants.length === 1 && otherParticipants.some((accountID) => CONST.EXPENSIFY_ACCOUNT_IDS.includes(accountID));
}

/**
 * Returns whether a given report can have tasks created in it.
 * We only prevent the task option if it's a DM/group-DM and the other users are all special Expensify accounts
 *
 */
function canCreateTaskInReport(report: OnyxEntry<Report>): boolean {
    const otherParticipants = Object.keys(report?.participants ?? {})
        .map(Number)
        .filter((accountID) => accountID !== currentUserAccountID);
    const areExpensifyAccountsOnlyOtherParticipants = otherParticipants.length >= 1 && otherParticipants.every((accountID) => CONST.EXPENSIFY_ACCOUNT_IDS.includes(accountID));
    if (areExpensifyAccountsOnlyOtherParticipants && isDM(report)) {
        return false;
    }

    return true;
}

/**
 * Returns true if there are any guides accounts (team.expensify.com) in a list of accountIDs
 * by cross-referencing the accountIDs with personalDetails since guides that are participants
 * of the user's chats should have their personal details in Onyx.
 */
function hasExpensifyGuidesEmails(accountIDs: number[]): boolean {
    return accountIDs.some((accountID) => Str.extractEmailDomain(allPersonalDetails?.[accountID]?.login ?? '') === CONST.EMAIL.GUIDES_DOMAIN);
}

function findLastAccessedReport(
    reports: OnyxCollection<Report>,
    ignoreDomainRooms: boolean,
    policies: OnyxCollection<Policy>,
    isFirstTimeNewExpensifyUser: boolean,
    openOnAdminRoom = false,
    reportMetadata: OnyxCollection<ReportMetadata> = {},
    policyID?: string,
    policyMemberAccountIDs: number[] = [],
): OnyxEntry<Report> {
    // If it's the user's first time using New Expensify, then they could either have:
    //   - just a Concierge report, if so we'll return that
    //   - their Concierge report, and a separate report that must have deeplinked them to the app before they created their account.
    // If it's the latter, we'll use the deeplinked report over the Concierge report,
    // since the Concierge report would be incorrectly selected over the deep-linked report in the logic below.

    let reportsValues = Object.values(reports ?? {}) as Report[];

    if (!!policyID || policyMemberAccountIDs.length > 0) {
        reportsValues = filterReportsByPolicyIDAndMemberAccountIDs(reportsValues, policyMemberAccountIDs, policyID);
    }

    let sortedReports = sortReportsByLastRead(reportsValues, reportMetadata);

    let adminReport: OnyxEntry<Report>;
    if (openOnAdminRoom) {
        adminReport = sortedReports.find((report) => {
            const chatType = getChatType(report);
            return chatType === CONST.REPORT.CHAT_TYPE.POLICY_ADMINS;
        });
    }

    if (ignoreDomainRooms) {
        // We allow public announce rooms, admins, and announce rooms through since we bypass the default rooms beta for them.
        // Check where ReportUtils.findLastAccessedReport is called in MainDrawerNavigator.js for more context.
        // Domain rooms are now the only type of default room that are on the defaultRooms beta.
        sortedReports = sortedReports.filter(
            (report) => !isDomainRoom(report) || getPolicyType(report, policies) === CONST.POLICY.TYPE.FREE || hasExpensifyGuidesEmails(Object.keys(report?.participants ?? {}).map(Number)),
        );
    }

    if (isFirstTimeNewExpensifyUser) {
        // Filter out the systemChat report from the reports list, as we don't want to drop the user into that report over Concierge when they first log in
        sortedReports = sortedReports.filter((report) => !isSystemChat(report)) ?? [];
        if (sortedReports.length === 1) {
            return sortedReports[0];
        }

        return adminReport ?? sortedReports.find((report) => !isConciergeChatReport(report));
    }

    // If we only have two reports and one of them is the system chat, filter it out so we don't
    // overwrite showing the concierge chat
    const hasSystemChat = sortedReports.find((report) => isSystemChat(report)) ?? false;
    if (sortedReports.length === 2 && hasSystemChat) {
        sortedReports = sortedReports.filter((report) => !isSystemChat(report)) ?? [];
    }

    return adminReport ?? sortedReports.at(-1);
}

/**
 * Whether the provided report has expenses
 */
function hasExpenses(reportID?: string): boolean {
    return !!Object.values(allTransactions ?? {}).find((transaction) => `${transaction?.reportID}` === `${reportID}`);
}

/**
 * Whether the provided report is a closed expense report with no expenses
 */
function isClosedExpenseReportWithNoExpenses(report: OnyxEntry<Report>): boolean {
    return report?.statusNum === CONST.REPORT.STATUS_NUM.CLOSED && isExpenseReport(report) && !hasExpenses(report.reportID);
}

/**
 * Whether the provided report is an archived room
 */
function isArchivedRoom(report: OnyxInputOrEntry<Report>, reportNameValuePairs?: OnyxInputOrEntry<ReportNameValuePairs>): boolean {
    if (reportNameValuePairs) {
        return reportNameValuePairs.isArchived;
    }

    return report?.statusNum === CONST.REPORT.STATUS_NUM.CLOSED && report?.stateNum === CONST.REPORT.STATE_NUM.APPROVED;
}

/**
 * Whether the report with the provided reportID is an archived room
 */
function isArchivedRoomWithID(reportID?: string) {
    // eslint-disable-next-line @typescript-eslint/prefer-nullish-coalescing
    const report = ReportConnection.getAllReports()?.[`${ONYXKEYS.COLLECTION.REPORT}${reportID || -1}`];
    return isArchivedRoom(report);
}

/**
 * Whether the provided report is a closed report
 */
function isClosedReport(report: OnyxEntry<Report>): boolean {
    return report?.statusNum === CONST.REPORT.STATUS_NUM.CLOSED;
}

/**
 * Whether the provided report is the admin's room
 */
function isJoinRequestInAdminRoom(report: OnyxEntry<Report>): boolean {
    if (!report) {
        return false;
    }
    // If this policy isn't owned by Expensify,
    // Account manager/guide should not have the workspace join request pinned to their LHN,
    // since they are not a part of the company, and should not action it on their behalf.
    if (report.policyID) {
        const policy = getPolicy(report.policyID);
        if (!PolicyUtils.isExpensifyTeam(policy?.owner) && PolicyUtils.isExpensifyTeam(currentUserPersonalDetails?.login)) {
            return false;
        }
    }
    return ReportActionsUtils.isActionableJoinRequestPending(report.reportID);
}

/**
 * Checks if the user can write in the provided report
 */
function canWriteInReport(report: OnyxEntry<Report>): boolean {
    if (Array.isArray(report?.permissions) && report?.permissions.length > 0) {
        return report?.permissions?.includes(CONST.REPORT.PERMISSIONS.WRITE);
    }

    return true;
}

/**
 * Checks if the current user is allowed to comment on the given report.
 */
function isAllowedToComment(report: OnyxEntry<Report>): boolean {
    if (!canWriteInReport(report)) {
        return false;
    }

    // Default to allowing all users to post
    const capability = report?.writeCapability ?? CONST.REPORT.WRITE_CAPABILITIES.ALL;

    if (capability === CONST.REPORT.WRITE_CAPABILITIES.ALL) {
        return true;
    }

    // If unauthenticated user opens public chat room using deeplink, they do not have policies available and they cannot comment
    if (!allPolicies) {
        return false;
    }

    // If we've made it here, commenting on this report is restricted.
    // If the user is an admin, allow them to post.
    const policy = allPolicies[`${ONYXKEYS.COLLECTION.POLICY}${report?.policyID}`];
    return policy?.role === CONST.POLICY.ROLE.ADMIN;
}

/**
 * Checks if the current user is the admin of the policy given the policy expense chat.
 */
function isPolicyExpenseChatAdmin(report: OnyxEntry<Report>, policies: OnyxCollection<Policy>): boolean {
    if (!isPolicyExpenseChat(report)) {
        return false;
    }

    const policyRole = policies?.[`${ONYXKEYS.COLLECTION.POLICY}${report?.policyID}`]?.role;

    return policyRole === CONST.POLICY.ROLE.ADMIN;
}

/**
 * Checks if the current user is the admin of the policy.
 */
function isPolicyAdmin(policyID: string, policies: OnyxCollection<Policy>): boolean {
    const policyRole = policies?.[`${ONYXKEYS.COLLECTION.POLICY}${policyID}`]?.role;

    return policyRole === CONST.POLICY.ROLE.ADMIN;
}

/**
 * Checks whether all the transactions linked to the IOU report are of the Distance Request type with pending routes
 */
function hasOnlyTransactionsWithPendingRoutes(iouReportID: string | undefined): boolean {
    const transactions = TransactionUtils.getAllReportTransactions(iouReportID);

    // Early return false in case not having any transaction
    if (!transactions || transactions.length === 0) {
        return false;
    }

    return transactions.every((transaction) => TransactionUtils.isFetchingWaypointsFromServer(transaction));
}

/**
 * If the report is a thread and has a chat type set, it is a workspace chat.
 */
function isWorkspaceThread(report: OnyxEntry<Report>): boolean {
    const chatType = getChatType(report);
    return isThread(report) && isChatReport(report) && CONST.WORKSPACE_ROOM_TYPES.some((type) => chatType === type);
}

/**
 * Returns true if reportAction is the first chat preview of a Thread
 */
function isThreadFirstChat(reportAction: OnyxInputOrEntry<ReportAction>, reportID: string): boolean {
    return reportAction?.childReportID?.toString() === reportID;
}

/**
 * Checks if a report is a child report.
 */
function isChildReport(report: OnyxEntry<Report>): boolean {
    return isThread(report) || isTaskReport(report);
}

/**
 * An Expense Request is a thread where the parent report is an Expense Report and
 * the parentReportAction is a transaction.
 */
function isExpenseRequest(report: OnyxInputOrEntry<Report>): boolean {
    if (isThread(report)) {
        const parentReportAction = ReportActionsUtils.getParentReportAction(report);
        const parentReport = ReportConnection.getAllReports()?.[`${ONYXKEYS.COLLECTION.REPORT}${report?.parentReportID}`];
        return isExpenseReport(parentReport) && !isEmptyObject(parentReportAction) && ReportActionsUtils.isTransactionThread(parentReportAction);
    }
    return false;
}

/**
 * An IOU Request is a thread where the parent report is an IOU Report and
 * the parentReportAction is a transaction.
 */
function isIOURequest(report: OnyxInputOrEntry<Report>): boolean {
    if (isThread(report)) {
        const parentReportAction = ReportActionsUtils.getParentReportAction(report);
        const parentReport = ReportConnection.getAllReports()?.[`${ONYXKEYS.COLLECTION.REPORT}${report?.parentReportID}`];
        return isIOUReport(parentReport) && !isEmptyObject(parentReportAction) && ReportActionsUtils.isTransactionThread(parentReportAction);
    }
    return false;
}

/**
 * A Track Expense Report is a thread where the parent the parentReportAction is a transaction, and
 * parentReportAction has type of track.
 */
function isTrackExpenseReport(report: OnyxInputOrEntry<Report>): boolean {
    if (isThread(report)) {
        const parentReportAction = ReportActionsUtils.getParentReportAction(report);
        return !isEmptyObject(parentReportAction) && ReportActionsUtils.isTrackExpenseAction(parentReportAction);
    }
    return false;
}

/**
 * Checks if a report is an IOU or expense request.
 */
function isMoneyRequest(reportOrID: OnyxEntry<Report> | string): boolean {
    const report = typeof reportOrID === 'string' ? ReportConnection.getAllReports()?.[`${ONYXKEYS.COLLECTION.REPORT}${reportOrID}`] ?? null : reportOrID;
    return isIOURequest(report) || isExpenseRequest(report);
}

/**
 * Checks if a report is an IOU or expense report.
 */
<<<<<<< HEAD
function isMoneyRequestReport(reportOrID: OnyxInputOrEntry<Report> | EmptyObject | string): boolean {
    const report = typeof reportOrID === 'string' ? ReportConnection.getAllReports()?.[`${ONYXKEYS.COLLECTION.REPORT}${reportOrID}`] ?? null : reportOrID;
=======
function isMoneyRequestReport(reportOrID: OnyxInputOrEntry<Report> | string): boolean {
    const report = typeof reportOrID === 'string' ? allReports?.[`${ONYXKEYS.COLLECTION.REPORT}${reportOrID}`] ?? null : reportOrID;
>>>>>>> 9d8e7fee
    return isIOUReport(report) || isExpenseReport(report);
}

/**
 * Checks if a report has only one transaction associated with it
 */
function isOneTransactionReport(reportID: string): boolean {
    const reportActions = allReportActions?.[`${ONYXKEYS.COLLECTION.REPORT_ACTIONS}${reportID}`] ?? ([] as ReportAction[]);
    return ReportActionsUtils.getOneTransactionThreadReportID(reportID, reportActions) !== null;
}

/**
 * Checks if a report is a transaction thread associated with a report that has only one transaction
 */
function isOneTransactionThread(reportID: string, parentReportID: string): boolean {
    const parentReportActions = allReportActions?.[`${ONYXKEYS.COLLECTION.REPORT_ACTIONS}${parentReportID}`] ?? ([] as ReportAction[]);
    const transactionThreadReportID = ReportActionsUtils.getOneTransactionThreadReportID(parentReportID, parentReportActions);
    return reportID === transactionThreadReportID;
}

/**
 * Should return true only for personal 1:1 report
 *
 */
function isOneOnOneChat(report: OnyxEntry<Report>): boolean {
    const participantAccountIDs = Object.keys(report?.participants ?? {})
        .map(Number)
        .filter((accountID) => accountID !== currentUserAccountID);
    return (
        !isChatRoom(report) &&
        !isExpenseRequest(report) &&
        !isMoneyRequestReport(report) &&
        !isPolicyExpenseChat(report) &&
        !isTaskReport(report) &&
        isDM(report) &&
        !isIOUReport(report) &&
        participantAccountIDs.length === 1
    );
}

/**
 * Checks if the current user is a payer of the expense
 */

function isPayer(session: OnyxEntry<Session>, iouReport: OnyxEntry<Report>) {
    const isApproved = isReportApproved(iouReport);
    const policy = allPolicies?.[`${ONYXKEYS.COLLECTION.POLICY}${iouReport?.policyID}`] ?? null;
    const policyType = policy?.type;
    const isAdmin = policyType !== CONST.POLICY.TYPE.PERSONAL && policy?.role === CONST.POLICY.ROLE.ADMIN;
    const isManager = iouReport?.managerID === session?.accountID;
    if (isPaidGroupPolicy(iouReport)) {
        if (policy?.reimbursementChoice === CONST.POLICY.REIMBURSEMENT_CHOICES.REIMBURSEMENT_YES) {
            const isReimburser = session?.email === policy?.achAccount?.reimburser;
            return (!policy?.achAccount?.reimburser || isReimburser) && (isApproved || isManager);
        }
        if (policy?.reimbursementChoice === CONST.POLICY.REIMBURSEMENT_CHOICES.REIMBURSEMENT_MANUAL) {
            return isAdmin && (isApproved || isManager);
        }
        return false;
    }
    return isAdmin || (isMoneyRequestReport(iouReport) && isManager);
}

/**
 * Get the notification preference given a report
 */
function getReportNotificationPreference(report: OnyxEntry<Report>): string | number {
    return report?.notificationPreference ?? '';
}

/**
 * Checks if the current user is the action's author
 */
function isActionCreator(reportAction: OnyxInputOrEntry<ReportAction> | Partial<ReportAction>): boolean {
    return reportAction?.actorAccountID === currentUserAccountID;
}

/**
 * Returns the notification preference of the action's child report if it exists.
 * Otherwise, calculates it based on the action's authorship.
 */
function getChildReportNotificationPreference(reportAction: OnyxInputOrEntry<ReportAction> | Partial<ReportAction>): NotificationPreference {
    const childReportNotificationPreference = reportAction?.childReportNotificationPreference ?? '';
    if (childReportNotificationPreference) {
        return childReportNotificationPreference;
    }

    return isActionCreator(reportAction) ? CONST.REPORT.NOTIFICATION_PREFERENCE.ALWAYS : CONST.REPORT.NOTIFICATION_PREFERENCE.HIDDEN;
}

/**
 * Checks whether the supplied report supports adding more transactions to it.
 * Return true if:
 * - report is a non-settled IOU
 * - report is a draft
 * - report is a processing expense report and its policy has Instant reporting frequency
 */
function canAddOrDeleteTransactions(moneyRequestReport: OnyxEntry<Report>): boolean {
    if (!isMoneyRequestReport(moneyRequestReport)) {
        return false;
    }

    if (isReportApproved(moneyRequestReport) || isSettled(moneyRequestReport?.reportID)) {
        return false;
    }

    if (isReportInGroupPolicy(moneyRequestReport) && isProcessingReport(moneyRequestReport) && !PolicyUtils.isInstantSubmitEnabled(getPolicy(moneyRequestReport?.policyID))) {
        return false;
    }

    return true;
}

/**
 * Can only delete if the author is this user and the action is an ADD_COMMENT action or an IOU action in an unsettled report, or if the user is a
 * policy admin
 */
function canDeleteReportAction(reportAction: OnyxInputOrEntry<ReportAction>, reportID: string): boolean {
    const report = getReportOrDraftReport(reportID);

    const isActionOwner = reportAction?.actorAccountID === currentUserAccountID;
    const policy = allPolicies?.[`${ONYXKEYS.COLLECTION.POLICY}${report?.policyID}`] ?? null;

    if (ReportActionsUtils.isMoneyRequestAction(reportAction)) {
        // For now, users cannot delete split actions
        const isSplitAction = ReportActionsUtils.getOriginalMessage(reportAction)?.type === CONST.IOU.REPORT_ACTION_TYPE.SPLIT;

        if (isSplitAction) {
            return false;
        }

        const linkedReport = isThreadFirstChat(reportAction, reportID) ? getReportOrDraftReport(report?.parentReportID) : report;
        if (isActionOwner) {
            if (!isEmptyObject(linkedReport) && isMoneyRequestReport(linkedReport)) {
                return canAddOrDeleteTransactions(linkedReport);
            }
            return true;
        }
    }

    if (
        reportAction?.actionName !== CONST.REPORT.ACTIONS.TYPE.ADD_COMMENT ||
        reportAction?.pendingAction === CONST.RED_BRICK_ROAD_PENDING_ACTION.DELETE ||
        ReportActionsUtils.isCreatedTaskReportAction(reportAction) ||
        reportAction?.actorAccountID === CONST.ACCOUNT_ID.CONCIERGE
    ) {
        return false;
    }

    const isAdmin = policy?.role === CONST.POLICY.ROLE.ADMIN && !isEmptyObject(report) && !isDM(report);

    return isActionOwner || isAdmin;
}

/**
 * Get welcome message based on room type
 */
function getRoomWelcomeMessage(report: OnyxEntry<Report>): WelcomeMessage {
    const welcomeMessage: WelcomeMessage = {showReportName: true};
    const workspaceName = getPolicyName(report);

    if (isArchivedRoom(report)) {
        welcomeMessage.phrase1 = Localize.translateLocal('reportActionsView.beginningOfArchivedRoomPartOne');
        welcomeMessage.phrase2 = Localize.translateLocal('reportActionsView.beginningOfArchivedRoomPartTwo');
    } else if (isDomainRoom(report)) {
        welcomeMessage.phrase1 = Localize.translateLocal('reportActionsView.beginningOfChatHistoryDomainRoomPartOne', {domainRoom: report?.reportName ?? ''});
        welcomeMessage.phrase2 = Localize.translateLocal('reportActionsView.beginningOfChatHistoryDomainRoomPartTwo');
    } else if (isAdminRoom(report)) {
        welcomeMessage.phrase1 = Localize.translateLocal('reportActionsView.beginningOfChatHistoryAdminRoomPartOne', {workspaceName});
        welcomeMessage.phrase2 = Localize.translateLocal('reportActionsView.beginningOfChatHistoryAdminRoomPartTwo');
    } else if (isAnnounceRoom(report)) {
        welcomeMessage.phrase1 = Localize.translateLocal('reportActionsView.beginningOfChatHistoryAnnounceRoomPartOne', {workspaceName});
        welcomeMessage.phrase2 = Localize.translateLocal('reportActionsView.beginningOfChatHistoryAnnounceRoomPartTwo', {workspaceName});
    } else if (isInvoiceRoom(report)) {
        welcomeMessage.showReportName = false;
        welcomeMessage.phrase1 = Localize.translateLocal('reportActionsView.beginningOfChatHistoryInvoiceRoom');
    } else {
        // Message for user created rooms or other room types.
        welcomeMessage.phrase1 = Localize.translateLocal('reportActionsView.beginningOfChatHistoryUserRoomPartOne');
        welcomeMessage.phrase2 = Localize.translateLocal('reportActionsView.beginningOfChatHistoryUserRoomPartTwo');
    }

    return welcomeMessage;
}

/**
 * Returns true if Concierge is one of the chat participants (1:1 as well as group chats)
 */
function chatIncludesConcierge(report: Partial<OnyxEntry<Report>>): boolean {
    const participantAccountIDs = Object.keys(report?.participants ?? {}).map(Number);
    return participantAccountIDs.includes(CONST.ACCOUNT_ID.CONCIERGE);
}

/**
 * Returns true if there is any automated expensify account `in accountIDs
 */
function hasAutomatedExpensifyAccountIDs(accountIDs: number[]): boolean {
    return accountIDs.some((accountID) => CONST.EXPENSIFY_ACCOUNT_IDS.includes(accountID));
}

function getReportRecipientAccountIDs(report: OnyxEntry<Report>, currentLoginAccountID: number): number[] {
    let finalReport: OnyxEntry<Report> = report;
    // In 1:1 chat threads, the participants will be the same as parent report. If a report is specifically a 1:1 chat thread then we will
    // get parent report and use its participants array.
    if (isThread(report) && !(isTaskReport(report) || isMoneyRequestReport(report))) {
        const parentReport = ReportConnection.getAllReports()?.[`${ONYXKEYS.COLLECTION.REPORT}${report?.parentReportID}`];
        if (isOneOnOneChat(parentReport)) {
            finalReport = parentReport;
        }
    }

    let finalParticipantAccountIDs: number[] = [];
    if (isTaskReport(report)) {
        // Task reports `managerID` will change when assignee is changed, in that case the old `managerID` is still present in `participants`
        // along with the new one. We only need the `managerID` as a participant here.
        finalParticipantAccountIDs = report?.managerID ? [report?.managerID] : [];
    } else {
        finalParticipantAccountIDs = Object.keys(finalReport?.participants ?? {}).map(Number);
    }

    const otherParticipantsWithoutExpensifyAccountIDs = finalParticipantAccountIDs.filter((accountID) => {
        if (accountID === currentLoginAccountID) {
            return false;
        }
        if (CONST.EXPENSIFY_ACCOUNT_IDS.includes(accountID)) {
            return false;
        }
        return true;
    });

    return otherParticipantsWithoutExpensifyAccountIDs;
}

/**
 * Whether the time row should be shown for a report.
 */
function canShowReportRecipientLocalTime(personalDetails: OnyxEntry<PersonalDetailsList>, report: OnyxEntry<Report>, accountID: number): boolean {
    const reportRecipientAccountIDs = getReportRecipientAccountIDs(report, accountID);
    const hasMultipleParticipants = reportRecipientAccountIDs.length > 1;
    const reportRecipient = personalDetails?.[reportRecipientAccountIDs[0]];
    const reportRecipientTimezone = reportRecipient?.timezone ?? CONST.DEFAULT_TIME_ZONE;
    const isReportParticipantValidated = reportRecipient?.validated ?? false;
    return !!(
        !hasMultipleParticipants &&
        !isChatRoom(report) &&
        !isPolicyExpenseChat(getRootParentReport(report)) &&
        reportRecipient &&
        reportRecipientTimezone?.selected &&
        isReportParticipantValidated
    );
}

/**
 * Shorten last message text to fixed length and trim spaces.
 */
function formatReportLastMessageText(lastMessageText: string, isModifiedExpenseMessage = false): string {
    if (isModifiedExpenseMessage) {
        return String(lastMessageText).trim().replace(CONST.REGEX.LINE_BREAK, '').trim();
    }
    return StringUtils.lineBreaksToSpaces(String(lastMessageText).trim()).substring(0, CONST.REPORT.LAST_MESSAGE_TEXT_MAX_LENGTH).trim();
}

/**
 * Helper method to return the default avatar associated with the given login
 */
function getDefaultWorkspaceAvatar(workspaceName?: string): IconAsset {
    if (!workspaceName) {
        return defaultWorkspaceAvatars.WorkspaceBuilding;
    }

    // Remove all chars not A-Z or 0-9 including underscore
    const alphaNumeric = workspaceName
        .normalize('NFD')
        .replace(/[^0-9a-z]/gi, '')
        .toUpperCase();

    const workspace = `Workspace${alphaNumeric[0]}` as keyof typeof defaultWorkspaceAvatars;
    const defaultWorkspaceAvatar = defaultWorkspaceAvatars[workspace];

    return !alphaNumeric ? defaultWorkspaceAvatars.WorkspaceBuilding : defaultWorkspaceAvatar;
}

/**
 * Helper method to return the default avatar testID associated with the given login
 */
function getDefaultWorkspaceAvatarTestID(workspaceName: string): string {
    if (!workspaceName) {
        return defaultAvatarBuildingIconTestID;
    }

    // Remove all chars not A-Z or 0-9 including underscore
    const alphaNumeric = workspaceName
        .normalize('NFD')
        .replace(/[^0-9a-z]/gi, '')
        .toLowerCase();

    return !alphaNumeric ? defaultAvatarBuildingIconTestID : `SvgDefaultAvatar_${alphaNumeric[0]} Icon`;
}

function getWorkspaceAvatar(report: OnyxEntry<Report>): AvatarSource {
    const workspaceName = getPolicyName(report, false, allPolicies?.[`${ONYXKEYS.COLLECTION.POLICY}${report?.policyID}`]);
    const avatar = allPolicies?.[`${ONYXKEYS.COLLECTION.POLICY}${report?.policyID}`]?.avatarURL ?? '';
    return !isEmpty(avatar) ? avatar : getDefaultWorkspaceAvatar(workspaceName);
}

/**
 * Helper method to return the default avatar associated with the given reportID
 */
function getDefaultGroupAvatar(reportID?: string): IconAsset {
    if (!reportID) {
        return defaultGroupAvatars.Avatar1;
    }
    const reportIDHashBucket: AvatarRange = ((Number(reportID) % CONST.DEFAULT_GROUP_AVATAR_COUNT) + 1) as AvatarRange;
    return defaultGroupAvatars[`Avatar${reportIDHashBucket}`];
}

/**
 * Returns the appropriate icons for the given chat report using the stored personalDetails.
 * The Avatar sources can be URLs or Icon components according to the chat type.
 */
function getIconsForParticipants(participants: number[], personalDetails: OnyxInputOrEntry<PersonalDetailsList>): Icon[] {
    const participantDetails: ParticipantDetails[] = [];
    const participantsList = participants || [];

    for (const accountID of participantsList) {
        const avatarSource = personalDetails?.[accountID]?.avatar ?? FallbackAvatar;
        const displayNameLogin = personalDetails?.[accountID]?.displayName ? personalDetails?.[accountID]?.displayName : personalDetails?.[accountID]?.login;
        participantDetails.push([accountID, displayNameLogin ?? '', avatarSource, personalDetails?.[accountID]?.fallbackIcon ?? '']);
    }

    const sortedParticipantDetails = participantDetails.sort((first, second) => {
        // First sort by displayName/login
        const displayNameLoginOrder = localeCompare(first[1], second[1]);
        if (displayNameLoginOrder !== 0) {
            return displayNameLoginOrder;
        }

        // Then fallback on accountID as the final sorting criteria.
        // This will ensure that the order of avatars with same login/displayName
        // stay consistent across all users and devices
        return first[0] - second[0];
    });

    // Now that things are sorted, gather only the avatars (second element in the array) and return those
    const avatars: Icon[] = [];

    for (const sortedParticipantDetail of sortedParticipantDetails) {
        const userIcon = {
            id: sortedParticipantDetail[0],
            source: sortedParticipantDetail[2],
            type: CONST.ICON_TYPE_AVATAR,
            name: sortedParticipantDetail[1],
            fallbackIcon: sortedParticipantDetail[3],
        };
        avatars.push(userIcon);
    }

    return avatars;
}

/**
 * Given a report, return the associated workspace icon.
 */
function getWorkspaceIcon(report: OnyxInputOrEntry<Report>, policy?: OnyxInputOrEntry<Policy>): Icon {
    const workspaceName = getPolicyName(report, false, policy);
    const policyExpenseChatAvatarSource = allPolicies?.[`${ONYXKEYS.COLLECTION.POLICY}${report?.policyID}`]?.avatarURL
        ? allPolicies?.[`${ONYXKEYS.COLLECTION.POLICY}${report?.policyID}`]?.avatarURL
        : getDefaultWorkspaceAvatar(workspaceName);

    const workspaceIcon: Icon = {
        source: policyExpenseChatAvatarSource ?? '',
        type: CONST.ICON_TYPE_WORKSPACE,
        name: workspaceName,
        id: report?.policyID,
    };
    return workspaceIcon;
}

/**
 * Gets the personal details for a login by looking in the ONYXKEYS.PERSONAL_DETAILS_LIST Onyx key (stored in the local variable, allPersonalDetails). If it doesn't exist in Onyx,
 * then a default object is constructed.
 */
function getPersonalDetailsForAccountID(accountID: number): Partial<PersonalDetails> {
    if (!accountID) {
        return {};
    }

    const defaultDetails = {
        isOptimisticPersonalDetail: true,
    };

    return allPersonalDetails?.[accountID] ?? defaultDetails;
}

const hiddenTranslation = Localize.translateLocal('common.hidden');
/**
 * Get the displayName for a single report participant.
 */
function getDisplayNameForParticipant(accountID?: number, shouldUseShortForm = false, shouldFallbackToHidden = true, shouldAddCurrentUserPostfix = false): string {
    if (!accountID) {
        return '';
    }

    const personalDetails = getPersonalDetailsForAccountID(accountID);
    // eslint-disable-next-line @typescript-eslint/prefer-nullish-coalescing
    const formattedLogin = LocalePhoneNumber.formatPhoneNumber(personalDetails.login || '');
    // This is to check if account is an invite/optimistically created one
    // and prevent from falling back to 'Hidden', so a correct value is shown
    // when searching for a new user
    if (personalDetails.isOptimisticPersonalDetail === true) {
        return formattedLogin;
    }

    // For selfDM, we display the user's displayName followed by '(you)' as a postfix
    const shouldAddPostfix = shouldAddCurrentUserPostfix && accountID === currentUserAccountID;

    const longName = PersonalDetailsUtils.getDisplayNameOrDefault(personalDetails, formattedLogin, shouldFallbackToHidden, shouldAddPostfix);

    // If the user's personal details (first name) should be hidden, make sure we return "hidden" instead of the short name
    if (shouldFallbackToHidden && longName === hiddenTranslation) {
        return longName;
    }

    const shortName = personalDetails.firstName ? personalDetails.firstName : longName;
    return shouldUseShortForm ? shortName : longName;
}

function getParticipantsAccountIDsForDisplay(report: OnyxEntry<Report>, shouldExcludeHidden = false, shouldExcludeDeleted = false): number[] {
    let participantsEntries = Object.entries(report?.participants ?? {});

    // For 1:1 chat, we don't want to include the current user as a participant in order to not mark 1:1 chats as having multiple participants
    // For system chat, we want to display Expensify as the only participant
    const shouldExcludeCurrentUser = isOneOnOneChat(report) || isSystemChat(report);

    if (shouldExcludeCurrentUser || shouldExcludeHidden || shouldExcludeDeleted) {
        participantsEntries = participantsEntries.filter(([accountID, participant]) => {
            if (shouldExcludeCurrentUser && Number(accountID) === currentUserAccountID) {
                return false;
            }

            if (shouldExcludeHidden && participant.hidden) {
                return false;
            }

            if (shouldExcludeDeleted && report?.pendingChatMembers?.findLast((member) => member.accountID === accountID)?.pendingAction === CONST.RED_BRICK_ROAD_PENDING_ACTION.DELETE) {
                return false;
            }

            return true;
        });
    }

    return participantsEntries.map(([accountID]) => Number(accountID));
}

function buildParticipantsFromAccountIDs(accountIDs: number[]): Participants {
    const finalParticipants: Participants = {};
    return accountIDs.reduce((participants, accountID) => {
        // eslint-disable-next-line no-param-reassign
        participants[accountID] = {hidden: false};
        return participants;
    }, finalParticipants);
}

/**
 * Returns the report name if the report is a group chat
 */
function getGroupChatName(participantAccountIDs?: number[], shouldApplyLimit = false, report?: OnyxEntry<Report>): string | undefined {
    // If we have a report always try to get the name from the report.
    if (report?.reportName) {
        return report.reportName;
    }

    // Get participantAccountIDs from participants object
    let participants = participantAccountIDs ?? Object.keys(report?.participants ?? {}).map(Number);
    if (shouldApplyLimit) {
        participants = participants.slice(0, 5);
    }
    const isMultipleParticipantReport = participants.length > 1;

    if (isMultipleParticipantReport) {
        return participants
            .map((participant) => getDisplayNameForParticipant(participant, isMultipleParticipantReport))
            .sort((first, second) => localeCompare(first ?? '', second ?? ''))
            .filter(Boolean)
            .join(', ');
    }

    return Localize.translateLocal('groupChat.defaultReportName', {displayName: getDisplayNameForParticipant(participants[0], false)});
}

function getParticipants(reportID: string) {
    const report = getReportOrDraftReport(reportID);
    if (!report) {
        return {};
    }

    return report.participants;
}

/**
 * Returns the appropriate icons for the given chat report using the stored personalDetails.
 * The Avatar sources can be URLs or Icon components according to the chat type.
 */
function getIcons(
    report: OnyxInputOrEntry<Report>,
    personalDetails: OnyxInputOrEntry<PersonalDetailsList>,
    defaultIcon: AvatarSource | null = null,
    defaultName = '',
    defaultAccountID = -1,
    policy?: OnyxInputOrEntry<Policy>,
): Icon[] {
    if (isEmptyObject(report)) {
        const fallbackIcon: Icon = {
            source: defaultIcon ?? FallbackAvatar,
            type: CONST.ICON_TYPE_AVATAR,
            name: defaultName,
            id: defaultAccountID,
        };
        return [fallbackIcon];
    }
    if (isExpenseRequest(report)) {
        const parentReportAction = ReportActionsUtils.getParentReportAction(report);
        const workspaceIcon = getWorkspaceIcon(report, policy);
        const memberIcon = {
            source: personalDetails?.[parentReportAction?.actorAccountID ?? -1]?.avatar ?? FallbackAvatar,
            id: parentReportAction?.actorAccountID,
            type: CONST.ICON_TYPE_AVATAR,
            name: personalDetails?.[parentReportAction?.actorAccountID ?? -1]?.displayName ?? '',
            fallbackIcon: personalDetails?.[parentReportAction?.actorAccountID ?? -1]?.fallbackIcon,
        };

        return [memberIcon, workspaceIcon];
    }
    if (isChatThread(report)) {
        const parentReportAction = ReportActionsUtils.getParentReportAction(report);

        const actorAccountID = parentReportAction?.actorAccountID;
        const actorDisplayName = PersonalDetailsUtils.getDisplayNameOrDefault(allPersonalDetails?.[actorAccountID ?? -1], '', false);
        const actorIcon = {
            id: actorAccountID,
            source: personalDetails?.[actorAccountID ?? -1]?.avatar ?? FallbackAvatar,
            name: actorDisplayName,
            type: CONST.ICON_TYPE_AVATAR,
            fallbackIcon: personalDetails?.[parentReportAction?.actorAccountID ?? -1]?.fallbackIcon,
        };

        if (isWorkspaceThread(report)) {
            const workspaceIcon = getWorkspaceIcon(report, policy);
            return [actorIcon, workspaceIcon];
        }
        return [actorIcon];
    }
    if (isTaskReport(report)) {
        const ownerIcon = {
            id: report?.ownerAccountID,
            source: personalDetails?.[report?.ownerAccountID ?? -1]?.avatar ?? FallbackAvatar,
            type: CONST.ICON_TYPE_AVATAR,
            name: personalDetails?.[report?.ownerAccountID ?? -1]?.displayName ?? '',
            fallbackIcon: personalDetails?.[report?.ownerAccountID ?? -1]?.fallbackIcon,
        };

        if (isWorkspaceTaskReport(report)) {
            const workspaceIcon = getWorkspaceIcon(report, policy);
            return [ownerIcon, workspaceIcon];
        }

        return [ownerIcon];
    }
    if (isDomainRoom(report)) {
        // Get domain name after the #. Domain Rooms use our default workspace avatar pattern.
        const domainName = report?.reportName?.substring(1);
        const policyExpenseChatAvatarSource = getDefaultWorkspaceAvatar(domainName);
        const domainIcon: Icon = {
            source: policyExpenseChatAvatarSource,
            type: CONST.ICON_TYPE_WORKSPACE,
            name: domainName ?? '',
            id: report?.policyID,
        };
        return [domainIcon];
    }
    if (isAdminRoom(report) || isAnnounceRoom(report) || isChatRoom(report) || isArchivedRoom(report)) {
        const icons = [getWorkspaceIcon(report, policy)];

        if (isInvoiceRoom(report)) {
            if (report?.invoiceReceiver?.type === CONST.REPORT.INVOICE_RECEIVER_TYPE.INDIVIDUAL) {
                icons.push(...getIconsForParticipants([report?.invoiceReceiver.accountID], personalDetails));
            } else {
                const receiverPolicy = getPolicy(report?.invoiceReceiver?.policyID);
                if (!isEmptyObject(receiverPolicy)) {
                    icons.push(getWorkspaceIcon(report, receiverPolicy));
                }
            }
        }

        return icons;
    }
    if (isPolicyExpenseChat(report) || isExpenseReport(report)) {
        const workspaceIcon = getWorkspaceIcon(report, policy);
        const memberIcon = {
            source: personalDetails?.[report?.ownerAccountID ?? -1]?.avatar ?? FallbackAvatar,
            id: report?.ownerAccountID,
            type: CONST.ICON_TYPE_AVATAR,
            name: personalDetails?.[report?.ownerAccountID ?? -1]?.displayName ?? '',
            fallbackIcon: personalDetails?.[report?.ownerAccountID ?? -1]?.fallbackIcon,
        };
        return isExpenseReport(report) ? [memberIcon, workspaceIcon] : [workspaceIcon, memberIcon];
    }
    if (isIOUReport(report)) {
        const managerIcon = {
            source: personalDetails?.[report?.managerID ?? -1]?.avatar ?? FallbackAvatar,
            id: report?.managerID,
            type: CONST.ICON_TYPE_AVATAR,
            name: personalDetails?.[report?.managerID ?? -1]?.displayName ?? '',
            fallbackIcon: personalDetails?.[report?.managerID ?? -1]?.fallbackIcon,
        };
        const ownerIcon = {
            id: report?.ownerAccountID,
            source: personalDetails?.[report?.ownerAccountID ?? -1]?.avatar ?? FallbackAvatar,
            type: CONST.ICON_TYPE_AVATAR,
            name: personalDetails?.[report?.ownerAccountID ?? -1]?.displayName ?? '',
            fallbackIcon: personalDetails?.[report?.ownerAccountID ?? -1]?.fallbackIcon,
        };
        const isManager = currentUserAccountID === report?.managerID;

        // For one transaction IOUs, display a simplified report icon
        if (isOneTransactionReport(report?.reportID ?? '-1')) {
            return [ownerIcon];
        }

        return isManager ? [managerIcon, ownerIcon] : [ownerIcon, managerIcon];
    }

    if (isSelfDM(report)) {
        return getIconsForParticipants([currentUserAccountID ?? -1], personalDetails);
    }

    if (isSystemChat(report)) {
        return getIconsForParticipants([CONST.ACCOUNT_ID.NOTIFICATIONS ?? 0], personalDetails);
    }

    if (isGroupChat(report)) {
        const groupChatIcon = {
            // eslint-disable-next-line @typescript-eslint/prefer-nullish-coalescing
            source: report.avatarUrl || getDefaultGroupAvatar(report.reportID),
            id: -1,
            type: CONST.ICON_TYPE_AVATAR,
            name: getGroupChatName(undefined, true, report),
        };
        return [groupChatIcon];
    }

    if (isInvoiceReport(report)) {
        const invoiceRoomReport = getReportOrDraftReport(report.chatReportID);
        const icons = [getWorkspaceIcon(invoiceRoomReport, policy)];

        if (invoiceRoomReport?.invoiceReceiver?.type === CONST.REPORT.INVOICE_RECEIVER_TYPE.INDIVIDUAL) {
            icons.push(...getIconsForParticipants([invoiceRoomReport?.invoiceReceiver.accountID], personalDetails));

            return icons;
        }

        const receiverPolicy = getPolicy(invoiceRoomReport?.invoiceReceiver?.policyID);

        if (!isEmptyObject(receiverPolicy)) {
            icons.push(getWorkspaceIcon(invoiceRoomReport, receiverPolicy));
        }

        return icons;
    }

    if (isOneOnOneChat(report)) {
        const otherParticipantsAccountIDs = Object.keys(report.participants ?? {})
            .map(Number)
            .filter((accountID) => accountID !== currentUserAccountID);
        return getIconsForParticipants(otherParticipantsAccountIDs, personalDetails);
    }

    const participantAccountIDs = Object.keys(report.participants ?? {}).map(Number);
    return getIconsForParticipants(participantAccountIDs, personalDetails);
}

function getDisplayNamesWithTooltips(
    personalDetailsList: PersonalDetails[] | PersonalDetailsList | OptionData[],
    shouldUseShortForm: boolean,
    shouldFallbackToHidden = true,
    shouldAddCurrentUserPostfix = false,
): DisplayNameWithTooltips {
    const personalDetailsListArray = Array.isArray(personalDetailsList) ? personalDetailsList : Object.values(personalDetailsList);

    return personalDetailsListArray
        .map((user) => {
            const accountID = Number(user?.accountID);
            // eslint-disable-next-line @typescript-eslint/prefer-nullish-coalescing
            const displayName = getDisplayNameForParticipant(accountID, shouldUseShortForm, shouldFallbackToHidden, shouldAddCurrentUserPostfix) || user?.login || '';
            const avatar = user && 'avatar' in user ? user.avatar : undefined;

            let pronouns = user?.pronouns ?? undefined;
            if (pronouns?.startsWith(CONST.PRONOUNS.PREFIX)) {
                const pronounTranslationKey = pronouns.replace(CONST.PRONOUNS.PREFIX, '');
                pronouns = Localize.translateLocal(`pronouns.${pronounTranslationKey}` as TranslationPaths);
            }

            return {
                displayName,
                avatar,
                login: user?.login ?? '',
                accountID,
                pronouns,
            };
        })
        .sort((first, second) => {
            // First sort by displayName/login
            const displayNameLoginOrder = localeCompare(first.displayName, second.displayName);
            if (displayNameLoginOrder !== 0) {
                return displayNameLoginOrder;
            }

            // Then fallback on accountID as the final sorting criteria.
            return first.accountID - second.accountID;
        });
}

/**
 * Returns the the display names of the given user accountIDs
 */
function getUserDetailTooltipText(accountID: number, fallbackUserDisplayName = ''): string {
    const displayNameForParticipant = getDisplayNameForParticipant(accountID);
    return displayNameForParticipant || fallbackUserDisplayName;
}

/**
 * For a deleted parent report action within a chat report,
 * let us return the appropriate display message
 *
 * @param reportAction - The deleted report action of a chat report for which we need to return message.
 */
function getDeletedParentActionMessageForChatReport(reportAction: OnyxEntry<ReportAction>): string {
    // By default, let us display [Deleted message]
    let deletedMessageText = Localize.translateLocal('parentReportAction.deletedMessage');
    if (ReportActionsUtils.isCreatedTaskReportAction(reportAction)) {
        // For canceled task report, let us display [Deleted task]
        deletedMessageText = Localize.translateLocal('parentReportAction.deletedTask');
    }
    return deletedMessageText;
}

/**
 * Returns the preview message for `REIMBURSEMENT_QUEUED` action
 */
function getReimbursementQueuedActionMessage(
    reportAction: OnyxEntry<ReportAction<typeof CONST.REPORT.ACTIONS.TYPE.REIMBURSEMENT_QUEUED>>,
    reportOrID: OnyxEntry<Report> | string,
    shouldUseShortDisplayName = true,
): string {
    const report = typeof reportOrID === 'string' ? ReportConnection.getAllReports()?.[`${ONYXKEYS.COLLECTION.REPORT}${reportOrID}`] : reportOrID;
    const submitterDisplayName = getDisplayNameForParticipant(report?.ownerAccountID, shouldUseShortDisplayName) ?? '';
    const originalMessage = ReportActionsUtils.getOriginalMessage(reportAction);
    let messageKey: TranslationPaths;
    if (originalMessage?.paymentType === CONST.IOU.PAYMENT_TYPE.EXPENSIFY) {
        messageKey = 'iou.waitingOnEnabledWallet';
    } else {
        messageKey = 'iou.waitingOnBankAccount';
    }

    return Localize.translateLocal(messageKey, {submitterDisplayName});
}

/**
 * Returns the preview message for `REIMBURSEMENT_DEQUEUED` action
 */
function getReimbursementDeQueuedActionMessage(
    reportAction: OnyxEntry<ReportAction<typeof CONST.REPORT.ACTIONS.TYPE.REIMBURSEMENT_DEQUEUED>>,
    reportOrID: OnyxEntry<Report> | string,
    isLHNPreview = false,
): string {
    const report = typeof reportOrID === 'string' ? ReportConnection.getAllReports()?.[`${ONYXKEYS.COLLECTION.REPORT}${reportOrID}`] : reportOrID;
    const originalMessage = ReportActionsUtils.getOriginalMessage(reportAction);
    const amount = originalMessage?.amount;
    const currency = originalMessage?.currency;
    const formattedAmount = CurrencyUtils.convertToDisplayString(amount, currency);
    if (originalMessage?.cancellationReason === CONST.REPORT.CANCEL_PAYMENT_REASONS.ADMIN) {
        const payerOrApproverName = report?.managerID === currentUserAccountID || !isLHNPreview ? '' : getDisplayNameForParticipant(report?.managerID, true);
        return Localize.translateLocal('iou.adminCanceledRequest', {manager: payerOrApproverName, amount: formattedAmount});
    }
    const submitterDisplayName = getDisplayNameForParticipant(report?.ownerAccountID, true) ?? '';
    return Localize.translateLocal('iou.canceledRequest', {submitterDisplayName, amount: formattedAmount});
}

/**
 * Builds an optimistic REIMBURSEMENT_DEQUEUED report action with a randomly generated reportActionID.
 *
 */
function buildOptimisticCancelPaymentReportAction(expenseReportID: string, amount: number, currency: string): OptimisticCancelPaymentReportAction {
    return {
        actionName: CONST.REPORT.ACTIONS.TYPE.REIMBURSEMENT_DEQUEUED,
        actorAccountID: currentUserAccountID,
        message: [
            {
                cancellationReason: CONST.REPORT.CANCEL_PAYMENT_REASONS.ADMIN,
                expenseReportID,
                type: CONST.REPORT.MESSAGE.TYPE.COMMENT,
                text: '',
                amount,
                currency,
            },
        ],
        originalMessage: {
            cancellationReason: CONST.REPORT.CANCEL_PAYMENT_REASONS.ADMIN,
            expenseReportID,
            amount,
            currency,
        },
        person: [
            {
                style: 'strong',
                text: getCurrentUserDisplayNameOrEmail(),
                type: 'TEXT',
            },
        ],
        reportActionID: NumberUtils.rand64(),
        shouldShow: true,
        created: DateUtils.getDBTime(),
        pendingAction: CONST.RED_BRICK_ROAD_PENDING_ACTION.ADD,
    };
}

/**
 * Returns the last visible message for a given report after considering the given optimistic actions
 *
 * @param reportID - the report for which last visible message has to be fetched
 * @param [actionsToMerge] - the optimistic merge actions that needs to be considered while fetching last visible message

 */
function getLastVisibleMessage(reportID: string | undefined, actionsToMerge: ReportActions = {}): LastVisibleMessage {
    const report = getReportOrDraftReport(reportID);
    const lastVisibleAction = ReportActionsUtils.getLastVisibleAction(reportID ?? '-1', actionsToMerge);

    // For Chat Report with deleted parent actions, let us fetch the correct message
    if (ReportActionsUtils.isDeletedParentAction(lastVisibleAction) && !isEmptyObject(report) && isChatReport(report)) {
        const lastMessageText = getDeletedParentActionMessageForChatReport(lastVisibleAction);
        return {
            lastMessageText,
        };
    }

    // Fetch the last visible message for report represented by reportID and based on actions to merge.
    return ReportActionsUtils.getLastVisibleMessage(reportID ?? '-1', actionsToMerge);
}

/**
 * Checks if a report is an open task report assigned to current user.
 *
 * @param [parentReportAction] - The parent report action of the report (Used to check if the task has been canceled)
 */
function isWaitingForAssigneeToCompleteTask(report: OnyxEntry<Report>, parentReportAction: OnyxEntry<ReportAction>): boolean {
    return isTaskReport(report) && isReportManager(report) && isOpenTaskReport(report, parentReportAction);
}

function isUnreadWithMention(reportOrOption: OnyxEntry<Report> | OptionData): boolean {
    if (!reportOrOption) {
        return false;
    }
    // lastMentionedTime and lastReadTime are both datetime strings and can be compared directly
    const lastMentionedTime = reportOrOption.lastMentionedTime ?? '';
    const lastReadTime = reportOrOption.lastReadTime ?? '';
    return !!('isUnreadWithMention' in reportOrOption && reportOrOption.isUnreadWithMention) || lastReadTime < lastMentionedTime;
}

/**
 * Determines if the option requires action from the current user. This can happen when it:
 *  - is unread and the user was mentioned in one of the unread comments
 *  - is for an outstanding task waiting on the user
 *  - has an outstanding child expense that is waiting for an action from the current user (e.g. pay, approve, add bank account)
 *  - is either the system or concierge chat, the user free trial has ended and it didn't add a payment card yet
 *
 * @param option (report or optionItem)
 * @param parentReportAction (the report action the current report is a thread of)
 */
function requiresAttentionFromCurrentUser(optionOrReport: OnyxEntry<Report> | OptionData, parentReportAction?: OnyxEntry<ReportAction>) {
    if (!optionOrReport) {
        return false;
    }

    if (isJoinRequestInAdminRoom(optionOrReport)) {
        return true;
    }

    if (isArchivedRoom(optionOrReport) || isArchivedRoom(getReportOrDraftReport(optionOrReport.parentReportID))) {
        return false;
    }

    if (isUnreadWithMention(optionOrReport)) {
        return true;
    }

    if (isWaitingForAssigneeToCompleteTask(optionOrReport, parentReportAction)) {
        return true;
    }

    // Has a child report that is awaiting action (e.g. approve, pay, add bank account) from current user
    if (optionOrReport.hasOutstandingChildRequest) {
        return true;
    }

    if (isChatUsedForOnboarding(optionOrReport) && SubscriptionUtils.hasUserFreeTrialEnded() && !SubscriptionUtils.doesUserHavePaymentCardAdded()) {
        return true;
    }

    return false;
}

/**
 * Returns number of transactions that are nonReimbursable
 *
 */
function hasNonReimbursableTransactions(iouReportID: string | undefined): boolean {
    const transactions = TransactionUtils.getAllReportTransactions(iouReportID);
    return transactions.filter((transaction) => transaction.reimbursable === false).length > 0;
}

function getMoneyRequestSpendBreakdown(report: OnyxInputOrEntry<Report>, allReportsDict?: OnyxCollection<Report>): SpendBreakdown {
    const allAvailableReports = allReportsDict ?? ReportConnection.getAllReports();
    let moneyRequestReport;
    if (isMoneyRequestReport(report) || isInvoiceReport(report)) {
        moneyRequestReport = report;
    }
    if (allAvailableReports && report?.iouReportID) {
        moneyRequestReport = allAvailableReports[`${ONYXKEYS.COLLECTION.REPORT}${report.iouReportID}`];
    }
    if (moneyRequestReport) {
        let nonReimbursableSpend = moneyRequestReport.nonReimbursableTotal ?? 0;
        let totalSpend = moneyRequestReport.total ?? 0;

        if (nonReimbursableSpend + totalSpend !== 0) {
            // There is a possibility that if the Expense report has a negative total.
            // This is because there are instances where you can get a credit back on your card,
            // or you enter a negative expense to “offset” future expenses
            nonReimbursableSpend = isExpenseReport(moneyRequestReport) ? nonReimbursableSpend * -1 : Math.abs(nonReimbursableSpend);
            totalSpend = isExpenseReport(moneyRequestReport) ? totalSpend * -1 : Math.abs(totalSpend);

            const totalDisplaySpend = totalSpend;
            const reimbursableSpend = totalDisplaySpend - nonReimbursableSpend;

            return {
                nonReimbursableSpend,
                reimbursableSpend,
                totalDisplaySpend,
            };
        }
    }
    return {
        nonReimbursableSpend: 0,
        reimbursableSpend: 0,
        totalDisplaySpend: 0,
    };
}

/**
 * Get the title for a policy expense chat which depends on the role of the policy member seeing this report
 */
function getPolicyExpenseChatName(report: OnyxEntry<Report>, policy?: OnyxEntry<Policy>): string | undefined {
    const ownerAccountID = report?.ownerAccountID;
    const personalDetails = allPersonalDetails?.[ownerAccountID ?? -1];
    const login = personalDetails ? personalDetails.login : null;
    // eslint-disable-next-line @typescript-eslint/prefer-nullish-coalescing
    const reportOwnerDisplayName = getDisplayNameForParticipant(ownerAccountID) || login || report?.reportName;

    // If the policy expense chat is owned by this user, use the name of the policy as the report name.
    if (report?.isOwnPolicyExpenseChat) {
        return getPolicyName(report, false, policy);
    }

    let policyExpenseChatRole = 'user';
    const policyItem = allPolicies?.[`${ONYXKEYS.COLLECTION.POLICY}${report?.policyID}`];
    if (policyItem) {
        policyExpenseChatRole = policyItem.role || 'user';
    }

    // If this user is not admin and this policy expense chat has been archived because of account merging, this must be an old workspace chat
    // of the account which was merged into the current user's account. Use the name of the policy as the name of the report.
    if (isArchivedRoom(report)) {
        const lastAction = ReportActionsUtils.getLastVisibleAction(report?.reportID ?? '-1');
        const archiveReason = ReportActionsUtils.isClosedAction(lastAction) ? ReportActionsUtils.getOriginalMessage(lastAction)?.reason : CONST.REPORT.ARCHIVE_REASON.DEFAULT;
        if (archiveReason === CONST.REPORT.ARCHIVE_REASON.ACCOUNT_MERGED && policyExpenseChatRole !== CONST.POLICY.ROLE.ADMIN) {
            return getPolicyName(report, false, policy);
        }
    }

    // If user can see this report and they are not its owner, they must be an admin and the report name should be the name of the policy member
    return reportOwnerDisplayName;
}

/**
 * Given a report field, check if the field is for the report title.
 */
function isReportFieldOfTypeTitle(reportField: OnyxEntry<PolicyReportField>): boolean {
    return reportField?.type === 'formula' && reportField?.fieldID === CONST.REPORT_FIELD_TITLE_FIELD_ID;
}

/**
 * Check if Report has any held expenses
 */
function isHoldCreator(transaction: OnyxEntry<Transaction>, reportID: string): boolean {
    const holdReportAction = ReportActionsUtils.getReportAction(reportID, `${transaction?.comment?.hold ?? ''}`);
    return isActionCreator(holdReportAction);
}

/**
 * Check if report fields are available to use in a report
 */
function reportFieldsEnabled(report: Report) {
    return Permissions.canUseReportFields(allBetas ?? []) && isPaidGroupPolicyExpenseReport(report);
}

/**
 * Given a report field, check if the field can be edited or not.
 * For title fields, its considered disabled if `deletable` prop is `true` (https://github.com/Expensify/App/issues/35043#issuecomment-1911275433)
 * For non title fields, its considered disabled if:
 * 1. The user is not admin of the report
 * 2. Report is settled or it is closed
 */
function isReportFieldDisabled(report: OnyxEntry<Report>, reportField: OnyxEntry<PolicyReportField>, policy: OnyxEntry<Policy>): boolean {
    const isReportSettled = isSettled(report?.reportID);
    const isReportClosed = isClosedReport(report);
    const isTitleField = isReportFieldOfTypeTitle(reportField);
    const isAdmin = isPolicyAdmin(report?.policyID ?? '-1', {[`${ONYXKEYS.COLLECTION.POLICY}${policy?.id ?? '-1'}`]: policy});
    return isTitleField ? !reportField?.deletable : !isAdmin && (isReportSettled || isReportClosed);
}

/**
 * Given a set of report fields, return the field of type formula
 */
function getFormulaTypeReportField(reportFields: Record<string, PolicyReportField>) {
    return Object.values(reportFields).find((field) => field?.type === 'formula');
}

/**
 * Given a set of report fields, return the field that refers to title
 */
function getTitleReportField(reportFields: Record<string, PolicyReportField>) {
    return Object.values(reportFields).find((field) => isReportFieldOfTypeTitle(field));
}

/**
 * Get the key for a report field
 */
function getReportFieldKey(reportFieldId: string) {
    // We don't need to add `expensify_` prefix to the title field key, because backend stored title under a unique key `text_title`,
    // and all the other report field keys are stored under `expensify_FIELD_ID`.
    if (reportFieldId === CONST.REPORT_FIELD_TITLE_FIELD_ID) {
        return reportFieldId;
    }

    return `expensify_${reportFieldId}`;
}

/**
 * Get the report fields attached to the policy given policyID
 */
function getReportFieldsByPolicyID(policyID: string): Record<string, PolicyReportField> {
    const policyReportFields = Object.entries(allPolicies ?? {}).find(([key]) => key.replace(ONYXKEYS.COLLECTION.POLICY, '') === policyID);
    const fieldList = policyReportFields?.[1]?.fieldList;

    if (!policyReportFields || !fieldList) {
        return {};
    }

    return fieldList;
}

/**
 * Get the report fields that we should display a MoneyReportView gets opened
 */

function getAvailableReportFields(report: Report, policyReportFields: PolicyReportField[]): PolicyReportField[] {
    // Get the report fields that are attached to a report. These will persist even if a field is deleted from the policy.
    const reportFields = Object.values(report.fieldList ?? {});
    const reportIsSettled = isSettled(report.reportID);

    // If the report is settled, we don't want to show any new field that gets added to the policy.
    if (reportIsSettled) {
        return reportFields;
    }

    // If the report is unsettled, we want to merge the new fields that get added to the policy with the fields that
    // are attached to the report.
    const mergedFieldIds = Array.from(new Set([...policyReportFields.map(({fieldID}) => fieldID), ...reportFields.map(({fieldID}) => fieldID)]));

    const fields = mergedFieldIds.map((id) => {
        const field = report?.fieldList?.[getReportFieldKey(id)];

        if (field) {
            return field;
        }

        const policyReportField = policyReportFields.find(({fieldID}) => fieldID === id);

        if (policyReportField) {
            return policyReportField;
        }

        return null;
    });

    return fields.filter(Boolean) as PolicyReportField[];
}

/**
 * Get the title for an IOU or expense chat which will be showing the payer and the amount
 */
function getMoneyRequestReportName(report: OnyxEntry<Report>, policy?: OnyxEntry<Policy>): string {
    const isReportSettled = isSettled(report?.reportID ?? '-1');
    const reportFields = isReportSettled ? report?.fieldList : getReportFieldsByPolicyID(report?.policyID ?? '-1');
    const titleReportField = getFormulaTypeReportField(reportFields ?? {});

    if (titleReportField && report?.reportName && reportFieldsEnabled(report)) {
        return report.reportName;
    }

    const moneyRequestTotal = getMoneyRequestSpendBreakdown(report).totalDisplaySpend;
    const formattedAmount = CurrencyUtils.convertToDisplayString(moneyRequestTotal, report?.currency);
    let payerOrApproverName = isExpenseReport(report) ? getPolicyName(report, false, policy) : getDisplayNameForParticipant(report?.managerID) ?? '';
    const payerPaidAmountMessage = Localize.translateLocal('iou.payerPaidAmount', {
        payer: payerOrApproverName,
        amount: formattedAmount,
    });

    if (isReportApproved(report)) {
        return Localize.translateLocal('iou.managerApprovedAmount', {
            manager: payerOrApproverName,
            amount: formattedAmount,
        });
    }

    if (report?.isWaitingOnBankAccount) {
        return `${payerPaidAmountMessage} ${CONST.DOT_SEPARATOR} ${Localize.translateLocal('iou.pending')}`;
    }

    if (!isSettled(report?.reportID) && hasNonReimbursableTransactions(report?.reportID)) {
        payerOrApproverName = getDisplayNameForParticipant(report?.ownerAccountID) ?? '';
        return Localize.translateLocal('iou.payerSpentAmount', {payer: payerOrApproverName, amount: formattedAmount});
    }

    if (isProcessingReport(report) || isOpenExpenseReport(report) || isOpenInvoiceReport(report) || moneyRequestTotal === 0) {
        return Localize.translateLocal('iou.payerOwesAmount', {payer: payerOrApproverName, amount: formattedAmount});
    }

    return payerPaidAmountMessage;
}

/**
 * Gets transaction created, amount, currency, comment, and waypoints (for distance expense)
 * into a flat object. Used for displaying transactions and sending them in API commands
 */

function getTransactionDetails(transaction: OnyxInputOrEntry<Transaction>, createdDateFormat: string = CONST.DATE.FNS_FORMAT_STRING): TransactionDetails | undefined {
    if (!transaction) {
        return;
    }
    const report = getReportOrDraftReport(transaction?.reportID);
    return {
        created: TransactionUtils.getFormattedCreated(transaction, createdDateFormat),
        amount: TransactionUtils.getAmount(transaction, !isEmptyObject(report) && isExpenseReport(report)),
        taxAmount: TransactionUtils.getTaxAmount(transaction, !isEmptyObject(report) && isExpenseReport(report)),
        taxCode: TransactionUtils.getTaxCode(transaction),
        currency: TransactionUtils.getCurrency(transaction),
        comment: TransactionUtils.getDescription(transaction),
        merchant: TransactionUtils.getMerchant(transaction),
        waypoints: TransactionUtils.getWaypoints(transaction),
        category: TransactionUtils.getCategory(transaction),
        billable: TransactionUtils.getBillable(transaction),
        tag: TransactionUtils.getTag(transaction),
        mccGroup: TransactionUtils.getMCCGroup(transaction),
        cardID: TransactionUtils.getCardID(transaction),
        originalAmount: TransactionUtils.getOriginalAmount(transaction),
        originalCurrency: TransactionUtils.getOriginalCurrency(transaction),
    };
}

function getTransactionCommentObject(transaction: OnyxEntry<Transaction>): Comment {
    return {
        ...transaction?.comment,
        waypoints: TransactionUtils.getWaypoints(transaction),
    };
}

/**
 * Can only edit if:
 *
 * - in case of IOU report
 *    - the current user is the requestor and is not settled yet
 * - in case of expense report
 *    - the current user is the requestor and is not settled yet
 *    - the current user is the manager of the report
 *    - or the current user is an admin on the policy the expense report is tied to
 *
 *    This is used in conjunction with canEditRestrictedField to control editing of specific fields like amount, currency, created, receipt, and distance.
 *    On its own, it only controls allowing/disallowing navigating to the editing pages or showing/hiding the 'Edit' icon on report actions
 */
function canEditMoneyRequest(reportAction: OnyxInputOrEntry<ReportAction<typeof CONST.REPORT.ACTIONS.TYPE.IOU>>): boolean {
    const isDeleted = ReportActionsUtils.isDeletedAction(reportAction);

    if (isDeleted) {
        return false;
    }

    const allowedReportActionType: Array<ValueOf<typeof CONST.IOU.REPORT_ACTION_TYPE>> = [CONST.IOU.REPORT_ACTION_TYPE.TRACK, CONST.IOU.REPORT_ACTION_TYPE.CREATE];
    const originalMessage = ReportActionsUtils.getOriginalMessage(reportAction);
    const actionType = originalMessage?.type;

    if (!actionType || !allowedReportActionType.includes(actionType)) {
        return false;
    }

    const moneyRequestReportID = originalMessage?.IOUReportID ?? -1;

    if (!moneyRequestReportID) {
        return actionType === CONST.IOU.REPORT_ACTION_TYPE.TRACK;
    }

    const moneyRequestReport = getReportOrDraftReport(String(moneyRequestReportID));
    const isRequestor = currentUserAccountID === reportAction?.actorAccountID;

    if (isIOUReport(moneyRequestReport)) {
        return isProcessingReport(moneyRequestReport) && isRequestor;
    }

    const policy = getPolicy(moneyRequestReport?.policyID ?? '-1');
    const isAdmin = policy?.role === CONST.POLICY.ROLE.ADMIN;
    const isManager = currentUserAccountID === moneyRequestReport?.managerID;

    if (isInvoiceReport(moneyRequestReport) && isManager) {
        return false;
    }

    // Admin & managers can always edit coding fields such as tag, category, billable, etc. As long as the report has a state higher than OPEN.
    if ((isAdmin || isManager) && !isOpenExpenseReport(moneyRequestReport)) {
        return true;
    }

    return !isReportApproved(moneyRequestReport) && !isSettled(moneyRequestReport?.reportID) && isRequestor;
}

/**
 * Checks if the current user can edit the provided property of an expense
 *
 */
function canEditFieldOfMoneyRequest(reportAction: OnyxInputOrEntry<ReportAction>, fieldToEdit: ValueOf<typeof CONST.EDIT_REQUEST_FIELD>): boolean {
    // A list of fields that cannot be edited by anyone, once an expense has been settled
    const restrictedFields: string[] = [
        CONST.EDIT_REQUEST_FIELD.AMOUNT,
        CONST.EDIT_REQUEST_FIELD.CURRENCY,
        CONST.EDIT_REQUEST_FIELD.MERCHANT,
        CONST.EDIT_REQUEST_FIELD.DATE,
        CONST.EDIT_REQUEST_FIELD.RECEIPT,
        CONST.EDIT_REQUEST_FIELD.DISTANCE,
    ];

    if (!ReportActionsUtils.isMoneyRequestAction(reportAction) || !canEditMoneyRequest(reportAction)) {
        return false;
    }

    // If we're editing fields such as category, tag, description, etc. the check above should be enough for handling the permission
    if (!restrictedFields.includes(fieldToEdit)) {
        return true;
    }

    const iouMessage = ReportActionsUtils.getOriginalMessage(reportAction);
    const moneyRequestReport = ReportConnection.getAllReports()?.[`${ONYXKEYS.COLLECTION.REPORT}${iouMessage?.IOUReportID}`] ?? ({} as Report);
    const transaction = allTransactions?.[`${ONYXKEYS.COLLECTION.TRANSACTION}${iouMessage?.IOUTransactionID}`] ?? ({} as Transaction);

    if (isSettled(String(moneyRequestReport.reportID)) || isReportApproved(String(moneyRequestReport.reportID))) {
        return false;
    }

    if (
        (fieldToEdit === CONST.EDIT_REQUEST_FIELD.AMOUNT || fieldToEdit === CONST.EDIT_REQUEST_FIELD.CURRENCY || fieldToEdit === CONST.EDIT_REQUEST_FIELD.DATE) &&
        TransactionUtils.isCardTransaction(transaction)
    ) {
        return false;
    }

    if ((fieldToEdit === CONST.EDIT_REQUEST_FIELD.AMOUNT || fieldToEdit === CONST.EDIT_REQUEST_FIELD.CURRENCY) && TransactionUtils.isDistanceRequest(transaction)) {
        const policy = getPolicy(moneyRequestReport?.reportID ?? '-1');
        const isAdmin = isExpenseReport(moneyRequestReport) && policy?.role === CONST.POLICY.ROLE.ADMIN;
        const isManager = isExpenseReport(moneyRequestReport) && currentUserAccountID === moneyRequestReport?.managerID;

        return isAdmin || isManager;
    }

    if (fieldToEdit === CONST.EDIT_REQUEST_FIELD.RECEIPT) {
        const isRequestor = currentUserAccountID === reportAction?.actorAccountID;
        return !isInvoiceReport(moneyRequestReport) && !TransactionUtils.isReceiptBeingScanned(transaction) && !TransactionUtils.isDistanceRequest(transaction) && isRequestor;
    }

    return true;
}

/**
 * Can only edit if:
 *
 * - It was written by the current user
 * - It's an ADD_COMMENT that is not an attachment
 * - It's an expense where conditions for editability are defined in canEditMoneyRequest method
 * - It's not pending deletion
 */
function canEditReportAction(reportAction: OnyxInputOrEntry<ReportAction>): boolean {
    const isCommentOrIOU = reportAction?.actionName === CONST.REPORT.ACTIONS.TYPE.ADD_COMMENT || reportAction?.actionName === CONST.REPORT.ACTIONS.TYPE.IOU;
    const message = reportAction ? ReportActionsUtils.getReportActionMessage(reportAction) : undefined;

    return !!(
        reportAction?.actorAccountID === currentUserAccountID &&
        isCommentOrIOU &&
        (!ReportActionsUtils.isMoneyRequestAction(reportAction) || canEditMoneyRequest(reportAction)) && // Returns true for non-IOU actions
        !isReportMessageAttachment(message) &&
        (isEmptyObject(reportAction.attachmentInfo) || !reportAction.isOptimisticAction) &&
        !ReportActionsUtils.isDeletedAction(reportAction) &&
        !ReportActionsUtils.isCreatedTaskReportAction(reportAction) &&
        reportAction?.pendingAction !== CONST.RED_BRICK_ROAD_PENDING_ACTION.DELETE
    );
}

function canHoldUnholdReportAction(reportAction: OnyxInputOrEntry<ReportAction>): {canHoldRequest: boolean; canUnholdRequest: boolean} {
    if (!ReportActionsUtils.isMoneyRequestAction(reportAction)) {
        return {canHoldRequest: false, canUnholdRequest: false};
    }

    const moneyRequestReportID = ReportActionsUtils.getOriginalMessage(reportAction)?.IOUReportID ?? 0;
    const moneyRequestReport = getReportOrDraftReport(String(moneyRequestReportID));

    if (!moneyRequestReportID || !moneyRequestReport) {
        return {canHoldRequest: false, canUnholdRequest: false};
    }

    const isRequestSettled = isSettled(moneyRequestReport?.reportID);
    const isApproved = isReportApproved(moneyRequestReport);
    const transactionID = moneyRequestReport ? ReportActionsUtils.getOriginalMessage(reportAction)?.IOUTransactionID : 0;
    const transaction = allTransactions?.[`${ONYXKEYS.COLLECTION.TRANSACTION}${transactionID}`] ?? ({} as Transaction);

    const parentReport = getReportOrDraftReport(String(moneyRequestReport.parentReportID));
    const parentReportAction = ReportActionsUtils.getParentReportAction(moneyRequestReport);

    const isRequestIOU = parentReport?.type === 'iou';
    const isRequestHoldCreator = isHoldCreator(transaction, moneyRequestReport?.reportID) && isRequestIOU;
    const isTrackExpenseMoneyReport = isTrackExpenseReport(moneyRequestReport);
    const isActionOwner =
        typeof parentReportAction?.actorAccountID === 'number' &&
        typeof currentUserPersonalDetails?.accountID === 'number' &&
        parentReportAction.actorAccountID === currentUserPersonalDetails?.accountID;
    const isApprover = isMoneyRequestReport(moneyRequestReport) && moneyRequestReport?.managerID !== null && currentUserPersonalDetails?.accountID === moneyRequestReport?.managerID;
    const isOnHold = TransactionUtils.isOnHold(transaction);
    const isScanning = TransactionUtils.hasReceipt(transaction) && TransactionUtils.isReceiptBeingScanned(transaction);

    const canModifyStatus = !isTrackExpenseMoneyReport && (isPolicyAdmin || isActionOwner || isApprover);
    const isDeletedParentAction = isEmptyObject(parentReportAction) || ReportActionsUtils.isDeletedAction(parentReportAction);

    const canHoldOrUnholdRequest = !isRequestSettled && !isApproved && !isDeletedParentAction;
    const canHoldRequest = canHoldOrUnholdRequest && !isOnHold && (isRequestHoldCreator || (!isRequestIOU && canModifyStatus)) && !isScanning && !!transaction?.reimbursable;
    const canUnholdRequest = !!(canHoldOrUnholdRequest && isOnHold && (isRequestHoldCreator || (!isRequestIOU && canModifyStatus))) && !!transaction?.reimbursable;

    return {canHoldRequest, canUnholdRequest};
}

const changeMoneyRequestHoldStatus = (reportAction: OnyxEntry<ReportAction>, backTo?: string): void => {
    if (!ReportActionsUtils.isMoneyRequestAction(reportAction)) {
        return;
    }
    const moneyRequestReportID = ReportActionsUtils.getOriginalMessage(reportAction)?.IOUReportID ?? 0;

    const moneyRequestReport = getReportOrDraftReport(String(moneyRequestReportID));
    if (!moneyRequestReportID || !moneyRequestReport) {
        return;
    }

    const transactionID = ReportActionsUtils.getOriginalMessage(reportAction)?.IOUTransactionID ?? '';
    const transaction = allTransactions?.[`${ONYXKEYS.COLLECTION.TRANSACTION}${transactionID}`] ?? ({} as Transaction);
    const isOnHold = TransactionUtils.isOnHold(transaction);
    const policy = allPolicies?.[`${ONYXKEYS.COLLECTION.POLICY}${moneyRequestReport.policyID}`] ?? null;

    if (isOnHold) {
        IOU.unholdRequest(transactionID, reportAction.childReportID ?? '');
    } else {
        const activeRoute = encodeURIComponent(Navigation.getActiveRouteWithoutParams());
        // eslint-disable-next-line @typescript-eslint/prefer-nullish-coalescing
        Navigation.navigate(ROUTES.MONEY_REQUEST_HOLD_REASON.getRoute(policy?.type ?? CONST.POLICY.TYPE.PERSONAL, transactionID, reportAction.childReportID ?? '', backTo || activeRoute));
    }
};

/**
 * Gets all transactions on an IOU report with a receipt
 */
function getTransactionsWithReceipts(iouReportID: string | undefined): Transaction[] {
    const transactions = TransactionUtils.getAllReportTransactions(iouReportID);
    return transactions.filter((transaction) => TransactionUtils.hasReceipt(transaction));
}

/**
 * For report previews, we display a "Receipt scan in progress" indicator
 * instead of the report total only when we have no report total ready to show. This is the case when
 * all requests are receipts that are being SmartScanned. As soon as we have a non-receipt request,
 * or as soon as one receipt request is done scanning, we have at least one
 * "ready" expense, and we remove this indicator to show the partial report total.
 */
function areAllRequestsBeingSmartScanned(iouReportID: string, reportPreviewAction: OnyxEntry<ReportAction>): boolean {
    const transactionsWithReceipts = getTransactionsWithReceipts(iouReportID);
    // If we have more requests than requests with receipts, we have some manual requests
    if (ReportActionsUtils.getNumberOfMoneyRequests(reportPreviewAction) > transactionsWithReceipts.length) {
        return false;
    }
    return transactionsWithReceipts.every((transaction) => TransactionUtils.isReceiptBeingScanned(transaction));
}

/**
 * Get the transactions related to a report preview with receipts
 * Get the details linked to the IOU reportAction
 *
 * NOTE: This method is only meant to be used inside this action file. Do not export and use it elsewhere. Use withOnyx or Onyx.connect() instead.
 */
function getLinkedTransaction(reportAction: OnyxEntry<ReportAction | OptimisticIOUReportAction>): OnyxEntry<Transaction> {
    let transactionID = '';

    if (ReportActionsUtils.isMoneyRequestAction(reportAction)) {
        transactionID = ReportActionsUtils.getOriginalMessage(reportAction)?.IOUTransactionID ?? '-1';
    }

    return allTransactions?.[`${ONYXKEYS.COLLECTION.TRANSACTION}${transactionID}`];
}

/**
 * Check if any of the transactions in the report has required missing fields
 */
function hasMissingSmartscanFields(iouReportID: string): boolean {
    return TransactionUtils.getAllReportTransactions(iouReportID).some(TransactionUtils.hasMissingSmartscanFields);
}

/**
 * Check if iouReportID has required missing fields
 */
function shouldShowRBRForMissingSmartscanFields(iouReportID: string): boolean {
    const reportActions = Object.values(ReportActionsUtils.getAllReportActions(iouReportID));
    return reportActions.some((action) => {
        if (!ReportActionsUtils.isMoneyRequestAction(action)) {
            return false;
        }
        const transaction = getLinkedTransaction(action);
        if (isEmptyObject(transaction)) {
            return false;
        }
        if (!ReportActionsUtils.wasActionTakenByCurrentUser(action)) {
            return false;
        }
        return TransactionUtils.hasMissingSmartscanFields(transaction);
    });
}

/**
 * Given a parent IOU report action get report name for the LHN.
 */
function getTransactionReportName(reportAction: OnyxEntry<ReportAction | OptimisticIOUReportAction>): string {
    if (ReportActionsUtils.isReversedTransaction(reportAction)) {
        return Localize.translateLocal('parentReportAction.reversedTransaction');
    }

    if (ReportActionsUtils.isDeletedAction(reportAction)) {
        return Localize.translateLocal('parentReportAction.deletedExpense');
    }

    const transaction = getLinkedTransaction(reportAction);

    if (isEmptyObject(transaction)) {
        // Transaction data might be empty on app's first load, if so we fallback to Expense/Track Expense
        return ReportActionsUtils.isTrackExpenseAction(reportAction) ? Localize.translateLocal('iou.trackExpense') : Localize.translateLocal('iou.expense');
    }

    if (TransactionUtils.hasReceipt(transaction) && TransactionUtils.isReceiptBeingScanned(transaction)) {
        return Localize.translateLocal('iou.receiptScanning');
    }

    if (TransactionUtils.hasMissingSmartscanFields(transaction)) {
        return Localize.translateLocal('iou.receiptMissingDetails');
    }

    if (TransactionUtils.isFetchingWaypointsFromServer(transaction) && TransactionUtils.getMerchant(transaction) === Localize.translateLocal('iou.fieldPending')) {
        return Localize.translateLocal('iou.fieldPending');
    }

    const transactionDetails = getTransactionDetails(transaction);

    const formattedAmount = CurrencyUtils.convertToDisplayString(transactionDetails?.amount ?? 0, transactionDetails?.currency) ?? '';
    const comment = (!TransactionUtils.isMerchantMissing(transaction) ? transactionDetails?.merchant : transactionDetails?.comment) ?? '';
    if (ReportActionsUtils.isTrackExpenseAction(reportAction)) {
        return Localize.translateLocal('iou.threadTrackReportName', {formattedAmount, comment});
    }
    if (ReportActionsUtils.isSentMoneyReportAction(reportAction)) {
        return Localize.translateLocal('iou.threadPaySomeoneReportName', {formattedAmount, comment});
    }
    return Localize.translateLocal('iou.threadExpenseReportName', {formattedAmount, comment});
}

/**
 * Get expense message for an IOU report
 *
 * @param [iouReportAction] This is always an IOU action. When necessary, report preview actions will be unwrapped and the child iou report action is passed here (the original report preview
 *     action will be passed as `originalReportAction` in this case).
 * @param [originalReportAction] This can be either a report preview action or the IOU action. This will be the original report preview action in cases where `iouReportAction` was unwrapped
 *     from a report preview action. Otherwise, it will be the same as `iouReportAction`.
 */
function getReportPreviewMessage(
    reportOrID: OnyxInputOrEntry<Report> | string,
    iouReportAction: OnyxInputOrEntry<ReportAction> = null,
    shouldConsiderScanningReceiptOrPendingRoute = false,
    isPreviewMessageForParentChatReport = false,
    policy?: OnyxInputOrEntry<Policy>,
    isForListPreview = false,
    originalReportAction: OnyxInputOrEntry<ReportAction> = iouReportAction,
): string {
    const report = typeof reportOrID === 'string' ? ReportConnection.getAllReports()?.[`${ONYXKEYS.COLLECTION.REPORT}${reportOrID}`] : reportOrID;
    const reportActionMessage = ReportActionsUtils.getReportActionHtml(iouReportAction);

    if (isEmptyObject(report) || !report?.reportID) {
        // The iouReport is not found locally after SignIn because the OpenApp API won't return iouReports if they're settled
        // As a temporary solution until we know how to solve this the best, we just use the message that returned from BE
        return reportActionMessage;
    }

    if (!isEmptyObject(iouReportAction) && !isIOUReport(report) && iouReportAction && ReportActionsUtils.isSplitBillAction(iouReportAction)) {
        // This covers group chats where the last action is a split expense action
        const linkedTransaction = getLinkedTransaction(iouReportAction);
        if (isEmptyObject(linkedTransaction)) {
            return reportActionMessage;
        }

        if (!isEmptyObject(linkedTransaction)) {
            if (TransactionUtils.isReceiptBeingScanned(linkedTransaction)) {
                return Localize.translateLocal('iou.receiptScanning');
            }

            if (TransactionUtils.hasMissingSmartscanFields(linkedTransaction)) {
                return Localize.translateLocal('iou.receiptMissingDetails');
            }

            const transactionDetails = getTransactionDetails(linkedTransaction);
            const formattedAmount = CurrencyUtils.convertToDisplayString(transactionDetails?.amount ?? 0, transactionDetails?.currency);
            return Localize.translateLocal('iou.didSplitAmount', {formattedAmount, comment: transactionDetails?.comment ?? ''});
        }
    }

    if (!isEmptyObject(iouReportAction) && !isIOUReport(report) && iouReportAction && ReportActionsUtils.isTrackExpenseAction(iouReportAction)) {
        // This covers group chats where the last action is a track expense action
        const linkedTransaction = getLinkedTransaction(iouReportAction);
        if (isEmptyObject(linkedTransaction)) {
            return reportActionMessage;
        }

        if (!isEmptyObject(linkedTransaction)) {
            if (TransactionUtils.isReceiptBeingScanned(linkedTransaction)) {
                return Localize.translateLocal('iou.receiptScanning');
            }

            if (TransactionUtils.hasMissingSmartscanFields(linkedTransaction)) {
                return Localize.translateLocal('iou.receiptMissingDetails');
            }

            const transactionDetails = getTransactionDetails(linkedTransaction);
            const formattedAmount = CurrencyUtils.convertToDisplayString(transactionDetails?.amount ?? 0, transactionDetails?.currency);
            return Localize.translateLocal('iou.trackedAmount', {formattedAmount, comment: transactionDetails?.comment ?? ''});
        }
    }

    const containsNonReimbursable = hasNonReimbursableTransactions(report.reportID);
    const totalAmount = getMoneyRequestSpendBreakdown(report).totalDisplaySpend;

    const policyName = getPolicyName(report, false, policy);
    const payerName = isExpenseReport(report) ? policyName : getDisplayNameForParticipant(report.managerID, !isPreviewMessageForParentChatReport);

    const formattedAmount = CurrencyUtils.convertToDisplayString(totalAmount, report.currency);

    if (isReportApproved(report) && isPaidGroupPolicy(report)) {
        return Localize.translateLocal('iou.managerApprovedAmount', {
            manager: payerName ?? '',
            amount: formattedAmount,
        });
    }

    let linkedTransaction;
    if (!isEmptyObject(iouReportAction) && shouldConsiderScanningReceiptOrPendingRoute && iouReportAction && ReportActionsUtils.isMoneyRequestAction(iouReportAction)) {
        linkedTransaction = getLinkedTransaction(iouReportAction);
    }

    if (!isEmptyObject(linkedTransaction) && TransactionUtils.hasReceipt(linkedTransaction) && TransactionUtils.isReceiptBeingScanned(linkedTransaction)) {
        return Localize.translateLocal('iou.receiptScanning');
    }

    if (!isEmptyObject(linkedTransaction) && TransactionUtils.isFetchingWaypointsFromServer(linkedTransaction) && !TransactionUtils.getAmount(linkedTransaction)) {
        return Localize.translateLocal('iou.fieldPending');
    }

    const originalMessage = !isEmptyObject(iouReportAction) && ReportActionsUtils.isMoneyRequestAction(iouReportAction) ? ReportActionsUtils.getOriginalMessage(iouReportAction) : undefined;

    // Show Paid preview message if it's settled or if the amount is paid & stuck at receivers end for only chat reports.
    if (isSettled(report.reportID) || (report.isWaitingOnBankAccount && isPreviewMessageForParentChatReport)) {
        // A settled report preview message can come in three formats "paid ... elsewhere" or "paid ... with Expensify"
        let translatePhraseKey: TranslationPaths = 'iou.paidElsewhereWithAmount';
        if (isPreviewMessageForParentChatReport) {
            translatePhraseKey = 'iou.payerPaidAmount';
        } else if (
            [CONST.IOU.PAYMENT_TYPE.VBBA, CONST.IOU.PAYMENT_TYPE.EXPENSIFY].some((paymentType) => paymentType === originalMessage?.paymentType) ||
            !!reportActionMessage.match(/ (with Expensify|using Expensify)$/) ||
            report.isWaitingOnBankAccount
        ) {
            translatePhraseKey = 'iou.paidWithExpensifyWithAmount';
        }

        let actualPayerName = report.managerID === currentUserAccountID ? '' : getDisplayNameForParticipant(report.managerID, true);
        actualPayerName = actualPayerName && isForListPreview && !isPreviewMessageForParentChatReport ? `${actualPayerName}:` : actualPayerName;
        const payerDisplayName = isPreviewMessageForParentChatReport ? payerName : actualPayerName;

        return Localize.translateLocal(translatePhraseKey, {amount: formattedAmount, payer: payerDisplayName ?? ''});
    }

    if (report.isWaitingOnBankAccount) {
        const submitterDisplayName = getDisplayNameForParticipant(report.ownerAccountID ?? -1, true) ?? '';
        return Localize.translateLocal('iou.waitingOnBankAccount', {submitterDisplayName});
    }

    const lastActorID = iouReportAction?.actorAccountID;
    let amount = originalMessage?.amount;
    let currency = originalMessage?.currency ? originalMessage?.currency : report.currency;

    if (!isEmptyObject(linkedTransaction)) {
        amount = TransactionUtils.getAmount(linkedTransaction, isExpenseReport(report));
        currency = TransactionUtils.getCurrency(linkedTransaction);
    }

    if (isEmptyObject(linkedTransaction) && !isEmptyObject(iouReportAction)) {
        linkedTransaction = getLinkedTransaction(iouReportAction);
    }

    let comment = !isEmptyObject(linkedTransaction) ? TransactionUtils.getDescription(linkedTransaction) : undefined;
    if (!isEmptyObject(originalReportAction) && ReportActionsUtils.isReportPreviewAction(originalReportAction) && ReportActionsUtils.getNumberOfMoneyRequests(originalReportAction) !== 1) {
        comment = undefined;
    }

    // if we have the amount in the originalMessage and lastActorID, we can use that to display the preview message for the latest expense
    if (amount !== undefined && lastActorID && !isPreviewMessageForParentChatReport) {
        const amountToDisplay = CurrencyUtils.convertToDisplayString(Math.abs(amount), currency);

        // We only want to show the actor name in the preview if it's not the current user who took the action
        const requestorName = lastActorID && lastActorID !== currentUserAccountID ? getDisplayNameForParticipant(lastActorID, !isPreviewMessageForParentChatReport) : '';
        return `${requestorName ? `${requestorName}: ` : ''}${Localize.translateLocal('iou.submittedAmount', {formattedAmount: amountToDisplay, comment})}`;
    }

    if (containsNonReimbursable) {
        return Localize.translateLocal('iou.payerSpentAmount', {payer: getDisplayNameForParticipant(report.ownerAccountID) ?? '', amount: formattedAmount});
    }

    return Localize.translateLocal('iou.payerOwesAmount', {payer: payerName ?? '', amount: formattedAmount, comment});
}

/**
 * Given the updates user made to the expense, compose the originalMessage
 * object of the modified expense action.
 *
 * At the moment, we only allow changing one transaction field at a time.
 */
function getModifiedExpenseOriginalMessage(
    oldTransaction: OnyxInputOrEntry<Transaction>,
    transactionChanges: TransactionChanges,
    isFromExpenseReport: boolean,
    policy: OnyxInputOrEntry<Policy>,
): OriginalMessageModifiedExpense {
    const originalMessage: OriginalMessageModifiedExpense = {};
    // Remark: Comment field is the only one which has new/old prefixes for the keys (newComment/ oldComment),
    // all others have old/- pattern such as oldCreated/created
    if ('comment' in transactionChanges) {
        originalMessage.oldComment = TransactionUtils.getDescription(oldTransaction);
        originalMessage.newComment = transactionChanges?.comment;
    }
    if ('created' in transactionChanges) {
        originalMessage.oldCreated = TransactionUtils.getFormattedCreated(oldTransaction);
        originalMessage.created = transactionChanges?.created;
    }
    if ('merchant' in transactionChanges) {
        originalMessage.oldMerchant = TransactionUtils.getMerchant(oldTransaction);
        originalMessage.merchant = transactionChanges?.merchant;
    }

    // The amount is always a combination of the currency and the number value so when one changes we need to store both
    // to match how we handle the modified expense action in oldDot
    const didAmountOrCurrencyChange = 'amount' in transactionChanges || 'currency' in transactionChanges;
    if (didAmountOrCurrencyChange) {
        originalMessage.oldAmount = TransactionUtils.getAmount(oldTransaction, isFromExpenseReport);
        originalMessage.amount = transactionChanges?.amount ?? transactionChanges.oldAmount;
        originalMessage.oldCurrency = TransactionUtils.getCurrency(oldTransaction);
        originalMessage.currency = transactionChanges?.currency ?? transactionChanges.oldCurrency;
    }

    if ('category' in transactionChanges) {
        originalMessage.oldCategory = TransactionUtils.getCategory(oldTransaction);
        originalMessage.category = transactionChanges?.category;
    }

    if ('tag' in transactionChanges) {
        originalMessage.oldTag = TransactionUtils.getTag(oldTransaction);
        originalMessage.tag = transactionChanges?.tag;
    }

    // We only want to display a tax rate update system message when tax rate is updated by user.
    // Tax rate can change as a result of currency update. In such cases, we want to skip displaying a system message, as discussed.
    const didTaxCodeChange = 'taxCode' in transactionChanges;
    if (didTaxCodeChange && !didAmountOrCurrencyChange) {
        originalMessage.oldTaxRate = policy?.taxRates?.taxes[TransactionUtils.getTaxCode(oldTransaction)]?.value;
        originalMessage.taxRate = transactionChanges?.taxCode && policy?.taxRates?.taxes[transactionChanges?.taxCode].value;
    }

    // We only want to display a tax amount update system message when tax amount is updated by user.
    // Tax amount can change as a result of amount, currency or tax rate update. In such cases, we want to skip displaying a system message, as discussed.
    if ('taxAmount' in transactionChanges && !(didAmountOrCurrencyChange || didTaxCodeChange)) {
        originalMessage.oldTaxAmount = TransactionUtils.getTaxAmount(oldTransaction, isFromExpenseReport);
        originalMessage.taxAmount = transactionChanges?.taxAmount;
        originalMessage.currency = TransactionUtils.getCurrency(oldTransaction);
    }

    if ('billable' in transactionChanges) {
        const oldBillable = TransactionUtils.getBillable(oldTransaction);
        originalMessage.oldBillable = oldBillable ? Localize.translateLocal('common.billable').toLowerCase() : Localize.translateLocal('common.nonBillable').toLowerCase();
        originalMessage.billable = transactionChanges?.billable ? Localize.translateLocal('common.billable').toLowerCase() : Localize.translateLocal('common.nonBillable').toLowerCase();
    }

    return originalMessage;
}

/**
 * Check if original message is an object and can be used as a ChangeLog type
 * @param originalMessage
 */
function isChangeLogObject(originalMessage?: OriginalMessageChangeLog): OriginalMessageChangeLog | undefined {
    if (originalMessage && typeof originalMessage === 'object') {
        return originalMessage;
    }
    return undefined;
}

/**
 * Build invited usernames for admin chat threads
 * @param parentReportAction
 * @param parentReportActionMessage
 */
function getAdminRoomInvitedParticipants(parentReportAction: OnyxEntry<ReportAction>, parentReportActionMessage: string) {
    if (isEmptyObject(parentReportAction)) {
        return parentReportActionMessage || Localize.translateLocal('parentReportAction.deletedMessage');
    }
    if (!ReportActionsUtils.getOriginalMessage(parentReportAction)) {
        return parentReportActionMessage || Localize.translateLocal('parentReportAction.deletedMessage');
    }
    if (!ReportActionsUtils.isPolicyChangeLogAction(parentReportAction) || !ReportActionsUtils.isRoomChangeLogAction(parentReportAction)) {
        return parentReportActionMessage || Localize.translateLocal('parentReportAction.deletedMessage');
    }

    const originalMessage = isChangeLogObject(ReportActionsUtils.getOriginalMessage(parentReportAction));
    const participantAccountIDs = originalMessage?.targetAccountIDs ?? [];

    const participants = participantAccountIDs.map((id: number) => {
        const name = getDisplayNameForParticipant(id);
        if (name && name?.length > 0) {
            return name;
        }
        return Localize.translateLocal('common.hidden');
    });
    const users = participants.length > 1 ? participants.join(` ${Localize.translateLocal('common.and')} `) : participants[0];
    if (!users) {
        return parentReportActionMessage;
    }
    const actionType = parentReportAction.actionName;
    const isInviteAction = actionType === CONST.REPORT.ACTIONS.TYPE.ROOM_CHANGE_LOG.INVITE_TO_ROOM || actionType === CONST.REPORT.ACTIONS.TYPE.POLICY_CHANGE_LOG.INVITE_TO_ROOM;

    const verbKey = isInviteAction ? 'workspace.invite.invited' : 'workspace.invite.removed';
    const prepositionKey = isInviteAction ? 'workspace.invite.to' : 'workspace.invite.from';

    const verb = Localize.translateLocal(verbKey);
    const preposition = Localize.translateLocal(prepositionKey);

    const roomName = originalMessage?.roomName ?? '';

    return roomName ? `${verb} ${users} ${preposition} ${roomName}` : `${verb} ${users}`;
}

/**
 * Get the invoice payer name based on its type:
 * - Individual - a receiver display name.
 * - Policy - a receiver policy name.
 */
function getInvoicePayerName(report: OnyxEntry<Report>): string {
    const invoiceReceiver = report?.invoiceReceiver;
    const isIndividual = invoiceReceiver?.type === CONST.REPORT.INVOICE_RECEIVER_TYPE.INDIVIDUAL;

    if (isIndividual) {
        return PersonalDetailsUtils.getDisplayNameOrDefault(allPersonalDetails?.[invoiceReceiver.accountID]);
    }

    return getPolicyName(report, false, allPolicies?.[`${ONYXKEYS.COLLECTION.POLICY}${invoiceReceiver?.policyID}`]);
}

/**
 * Parse html of reportAction into text
 */
function parseReportActionHtmlToText(reportAction: OnyxEntry<ReportAction>, reportID: string, childReportID?: string): string {
    if (!reportAction) {
        return '';
    }
    const key = `${reportID}_${reportAction.reportActionID}_${reportAction.lastModified}`;
    const cachedText = parsedReportActionMessageCache[key];
    if (cachedText !== undefined) {
        return cachedText;
    }

    const {html, text} = ReportActionsUtils.getReportActionMessage(reportAction) ?? {};

    if (!html) {
        return text ?? '';
    }

    const mentionReportRegex = /<mention-report reportID="(\d+)" *\/>/gi;
    const matches = html.matchAll(mentionReportRegex);

    const reportIDToName: Record<string, string> = {};
    for (const match of matches) {
        if (match[1] !== childReportID) {
            // eslint-disable-next-line @typescript-eslint/no-use-before-define
            reportIDToName[match[1]] = getReportName(getReportOrDraftReport(match[1])) ?? '';
        }
    }

    const mentionUserRegex = /<mention-user accountID="(\d+)" *\/>/gi;
    const accountIDToName: Record<string, string> = {};
    const accountIDs = Array.from(html.matchAll(mentionUserRegex), (mention) => Number(mention[1]));
    const logins = PersonalDetailsUtils.getLoginsByAccountIDs(accountIDs);
    accountIDs.forEach((id, index) => (accountIDToName[id] = logins[index]));

    const textMessage = Str.removeSMSDomain(parseHtmlToText(html, reportIDToName, accountIDToName));
    parsedReportActionMessageCache[key] = textMessage;

    return textMessage;
}

/**
 * Get the report action message for a report action.
 */
function getReportActionMessage(reportAction: OnyxEntry<ReportAction>, reportID?: string, childReportID?: string) {
    if (isEmptyObject(reportAction)) {
        return '';
    }
    if (reportAction.actionName === CONST.REPORT.ACTIONS.TYPE.HOLD) {
        return Localize.translateLocal('iou.heldExpense');
    }
    if (reportAction.actionName === CONST.REPORT.ACTIONS.TYPE.UNHOLD) {
        return Localize.translateLocal('iou.unheldExpense');
    }
    if (ReportActionsUtils.isApprovedOrSubmittedReportAction(reportAction)) {
        return ReportActionsUtils.getReportActionMessageText(reportAction);
    }
    if (ReportActionsUtils.isReimbursementQueuedAction(reportAction)) {
        return getReimbursementQueuedActionMessage(reportAction, getReportOrDraftReport(reportID), false);
    }

    return parseReportActionHtmlToText(reportAction, reportID ?? '', childReportID);
}

/**
 * Get the title for an invoice room.
 */
function getInvoicesChatName(report: OnyxEntry<Report>): string {
    const invoiceReceiver = report?.invoiceReceiver;
    const isIndividual = invoiceReceiver?.type === CONST.REPORT.INVOICE_RECEIVER_TYPE.INDIVIDUAL;
    const invoiceReceiverAccountID = isIndividual ? invoiceReceiver.accountID : -1;
    const invoiceReceiverPolicyID = isIndividual ? '' : invoiceReceiver?.policyID ?? '-1';
    const isCurrentUserReceiver =
        (isIndividual && invoiceReceiverAccountID === currentUserAccountID) || (!isIndividual && PolicyUtils.isPolicyEmployee(invoiceReceiverPolicyID, allPolicies));

    if (isCurrentUserReceiver) {
        return getPolicyName(report);
    }

    if (isIndividual) {
        return PersonalDetailsUtils.getDisplayNameOrDefault(allPersonalDetails?.[invoiceReceiverAccountID]);
    }

    // TODO: Check this flow in a scope of the Invoice V0.3
    return getPolicyName(report, false, allPolicies?.[`${ONYXKEYS.COLLECTION.POLICY}${invoiceReceiverPolicyID}`]);
}

/**
 * Get the title for a report.
 */
function getReportName(report: OnyxEntry<Report>, policy?: OnyxEntry<Policy>): string {
    let formattedName: string | undefined;
    const parentReportAction = ReportActionsUtils.getParentReportAction(report);
    if (isChatThread(report)) {
        if (!isEmptyObject(parentReportAction) && ReportActionsUtils.isTransactionThread(parentReportAction)) {
            formattedName = getTransactionReportName(parentReportAction);
            if (isArchivedRoom(report)) {
                formattedName += ` (${Localize.translateLocal('common.archived')})`;
            }
            return formatReportLastMessageText(formattedName);
        }

        if (ReportActionsUtils.getReportActionMessage(parentReportAction)?.isDeletedParentAction) {
            return Localize.translateLocal('parentReportAction.deletedMessage');
        }

        const isAttachment = ReportActionsUtils.isReportActionAttachment(!isEmptyObject(parentReportAction) ? parentReportAction : undefined);
        const parentReportActionMessage = getReportActionMessage(parentReportAction, report?.parentReportID, report?.reportID ?? '').replace(/(\r\n|\n|\r)/gm, ' ');
        if (isAttachment && parentReportActionMessage) {
            return `[${Localize.translateLocal('common.attachment')}]`;
        }
        if (
            ReportActionsUtils.getReportActionMessage(parentReportAction)?.moderationDecision?.decision === CONST.MODERATION.MODERATOR_DECISION_PENDING_HIDE ||
            ReportActionsUtils.getReportActionMessage(parentReportAction)?.moderationDecision?.decision === CONST.MODERATION.MODERATOR_DECISION_HIDDEN ||
            ReportActionsUtils.getReportActionMessage(parentReportAction)?.moderationDecision?.decision === CONST.MODERATION.MODERATOR_DECISION_PENDING_REMOVE
        ) {
            return Localize.translateLocal('parentReportAction.hiddenMessage');
        }
        if (isAdminRoom(report) || isUserCreatedPolicyRoom(report)) {
            return getAdminRoomInvitedParticipants(parentReportAction, parentReportActionMessage);
        }
        if (parentReportActionMessage && isArchivedRoom(report)) {
            return `${parentReportActionMessage} (${Localize.translateLocal('common.archived')})`;
        }
        if (!isEmptyObject(parentReportAction) && ReportActionsUtils.isModifiedExpenseAction(parentReportAction)) {
            return ModifiedExpenseMessage.getForReportAction(report?.reportID, parentReportAction);
        }

        if (isTripRoom(report)) {
            return report?.reportName ?? '';
        }

        return parentReportActionMessage;
    }

    if (isClosedExpenseReportWithNoExpenses(report)) {
        return Localize.translateLocal('parentReportAction.deletedReport');
    }

    if (isTaskReport(report) && isCanceledTaskReport(report, parentReportAction)) {
        return Localize.translateLocal('parentReportAction.deletedTask');
    }

    if (isGroupChat(report)) {
        return getGroupChatName(undefined, true, report) ?? '';
    }

    if (isChatRoom(report) || isTaskReport(report)) {
        formattedName = report?.reportName;
    }

    if (isPolicyExpenseChat(report)) {
        formattedName = getPolicyExpenseChatName(report, policy);
    }

    if (isMoneyRequestReport(report) || isInvoiceReport(report)) {
        formattedName = getMoneyRequestReportName(report, policy);
    }

    if (isInvoiceRoom(report)) {
        formattedName = getInvoicesChatName(report);
    }

    if (isArchivedRoom(report)) {
        formattedName += ` (${Localize.translateLocal('common.archived')})`;
    }

    if (isSelfDM(report)) {
        formattedName = getDisplayNameForParticipant(currentUserAccountID, undefined, undefined, true);
    }

    if (isInvoiceRoom(report)) {
        formattedName = getInvoicesChatName(report);
    }

    if (formattedName) {
        return formatReportLastMessageText(formattedName);
    }

    // Not a room or PolicyExpenseChat, generate title from first 5 other participants
    const participantsWithoutCurrentUser: number[] = [];
    Object.keys(report?.participants ?? {}).forEach((accountID) => {
        const accID = Number(accountID);
        if (accID !== currentUserAccountID && participantsWithoutCurrentUser.length < 5) {
            participantsWithoutCurrentUser.push(accID);
        }
    });
    const isMultipleParticipantReport = participantsWithoutCurrentUser.length > 1;
    return participantsWithoutCurrentUser.map((accountID) => getDisplayNameForParticipant(accountID, isMultipleParticipantReport)).join(', ');
}

/**
 * Get the payee name given a report.
 */
function getPayeeName(report: OnyxEntry<Report>): string | undefined {
    if (isEmptyObject(report)) {
        return undefined;
    }

    const participantsWithoutCurrentUser = Object.keys(report?.participants ?? {})
        .map(Number)
        .filter((accountID) => accountID !== currentUserAccountID);

    if (participantsWithoutCurrentUser.length === 0) {
        return undefined;
    }
    return getDisplayNameForParticipant(participantsWithoutCurrentUser[0], true);
}

/**
 * Get either the policyName or domainName the chat is tied to
 */
function getChatRoomSubtitle(report: OnyxEntry<Report>): string | undefined {
    if (isChatThread(report)) {
        return '';
    }
    if (isSelfDM(report)) {
        return Localize.translateLocal('reportActionsView.yourSpace');
    }
    if (isInvoiceRoom(report)) {
        return Localize.translateLocal('workspace.common.invoices');
    }
    if (!isDefaultRoom(report) && !isUserCreatedPolicyRoom(report) && !isPolicyExpenseChat(report)) {
        return '';
    }
    if (getChatType(report) === CONST.REPORT.CHAT_TYPE.DOMAIN_ALL) {
        // The domainAll rooms are just #domainName, so we ignore the prefix '#' to get the domainName
        return report?.reportName?.substring(1) ?? '';
    }
    if ((isPolicyExpenseChat(report) && !!report?.isOwnPolicyExpenseChat) || isExpenseReport(report)) {
        return Localize.translateLocal('workspace.common.workspace');
    }
    if (isArchivedRoom(report)) {
        return report?.oldPolicyName ?? '';
    }
    return getPolicyName(report);
}

/**
 * Get pending members for reports
 */
function getPendingChatMembers(accountIDs: number[], previousPendingChatMembers: PendingChatMember[], pendingAction: PendingAction): PendingChatMember[] {
    const pendingChatMembers = accountIDs.map((accountID) => ({accountID: accountID.toString(), pendingAction}));
    return [...previousPendingChatMembers, ...pendingChatMembers];
}

/**
 * Gets the parent navigation subtitle for the report
 */
function getParentNavigationSubtitle(report: OnyxEntry<Report>): ParentNavigationSummaryParams {
    const parentReport = getParentReport(report);
    if (isEmptyObject(parentReport)) {
        return {};
    }

    if (isInvoiceReport(report) || isInvoiceRoom(parentReport)) {
        let reportName = `${getPolicyName(parentReport)} & ${getInvoicePayerName(parentReport)}`;

        if (isArchivedRoom(parentReport)) {
            reportName += ` (${Localize.translateLocal('common.archived')})`;
        }

        return {
            reportName,
        };
    }

    return {
        reportName: getReportName(parentReport),
        workspaceName: getPolicyName(parentReport, true),
    };
}

/**
 * Navigate to the details page of a given report
 */
function navigateToDetailsPage(report: OnyxEntry<Report>) {
    const isSelfDMReport = isSelfDM(report);
    const isOneOnOneChatReport = isOneOnOneChat(report);
    const participantAccountID = getParticipantsAccountIDsForDisplay(report);

    if (isSelfDMReport || isOneOnOneChatReport) {
        Navigation.navigate(ROUTES.PROFILE.getRoute(participantAccountID[0]));
        return;
    }

    if (report?.reportID) {
        Navigation.navigate(ROUTES.REPORT_WITH_ID_DETAILS.getRoute(report?.reportID));
    }
}

/**
 * Go back to the details page of a given report
 */
function goBackToDetailsPage(report: OnyxEntry<Report>) {
    const isOneOnOneChatReport = isOneOnOneChat(report);
    const participantAccountID = getParticipantsAccountIDsForDisplay(report);

    if (isOneOnOneChatReport) {
        Navigation.navigate(ROUTES.PROFILE.getRoute(participantAccountID[0]));
        return;
    }

    Navigation.goBack(ROUTES.REPORT_SETTINGS.getRoute(report?.reportID ?? '-1'));
}

function navigateBackAfterDeleteTransaction(backRoute: Route | undefined) {
    if (!backRoute) {
        return;
    }
    const topmostCentralPaneRoute = Navigation.getTopMostCentralPaneRouteFromRootState();
    if (topmostCentralPaneRoute?.name === SCREENS.SEARCH.CENTRAL_PANE) {
        Navigation.dismissModal();
        return;
    }
    Navigation.goBack(backRoute);
}

/**
 * Go back to the previous page from the edit private page of a given report
 */
function goBackFromPrivateNotes(report: OnyxEntry<Report>, session: OnyxEntry<Session>) {
    if (isEmpty(report) || isEmpty(session) || !session.accountID) {
        return;
    }
    const currentUserPrivateNote = report.privateNotes?.[session.accountID]?.note ?? '';
    if (isEmpty(currentUserPrivateNote)) {
        const participantAccountIDs = getParticipantsAccountIDsForDisplay(report);

        if (isOneOnOneChat(report)) {
            Navigation.goBack(ROUTES.PROFILE.getRoute(participantAccountIDs[0]));
            return;
        }

        if (report?.reportID) {
            Navigation.goBack(ROUTES.REPORT_WITH_ID_DETAILS.getRoute(report?.reportID));
            return;
        }
    }
    Navigation.goBack(ROUTES.PRIVATE_NOTES_LIST.getRoute(report.reportID));
}

/**
 * Generate a random reportID up to 53 bits aka 9,007,199,254,740,991 (Number.MAX_SAFE_INTEGER).
 * There were approximately 98,000,000 reports with sequential IDs generated before we started using this approach, those make up roughly one billionth of the space for these numbers,
 * so we live with the 1 in a billion chance of a collision with an older ID until we can switch to 64-bit IDs.
 *
 * In a test of 500M reports (28 years of reports at our current max rate) we got 20-40 collisions meaning that
 * this is more than random enough for our needs.
 */
function generateReportID(): string {
    return (Math.floor(Math.random() * 2 ** 21) * 2 ** 32 + Math.floor(Math.random() * 2 ** 32)).toString();
}

function hasReportNameError(report: OnyxEntry<Report>): boolean {
    return !isEmptyObject(report?.errorFields?.reportName);
}

/**
 * Adds a domain to a short mention, converting it into a full mention with email or SMS domain.
 * @param mention The user mention to be converted.
 * @returns The converted mention as a full mention string or undefined if conversion is not applicable.
 */
function addDomainToShortMention(mention: string): string | undefined {
    if (!Str.isValidEmail(mention) && currentUserPrivateDomain) {
        const mentionWithEmailDomain = `${mention}@${currentUserPrivateDomain}`;
        if (allPersonalDetailLogins.includes(mentionWithEmailDomain)) {
            return mentionWithEmailDomain;
        }
    }
    if (Str.isValidE164Phone(mention)) {
        const mentionWithSmsDomain = PhoneNumber.addSMSDomainIfPhoneNumber(mention);
        if (allPersonalDetailLogins.includes(mentionWithSmsDomain)) {
            return mentionWithSmsDomain;
        }
    }
    return undefined;
}

/**
 * For comments shorter than or equal to 10k chars, convert the comment from MD into HTML because that's how it is stored in the database
 * For longer comments, skip parsing, but still escape the text, and display plaintext for performance reasons. It takes over 40s to parse a 100k long string!!
 */
function getParsedComment(text: string, parsingDetails?: ParsingDetails): string {
    let isGroupPolicyReport = false;
    if (parsingDetails?.reportID) {
        const currentReport = getReportOrDraftReport(parsingDetails?.reportID);
        isGroupPolicyReport = isReportInGroupPolicy(currentReport);
    }

    const parser = new ExpensiMark();
    const textWithMention = text.replace(CONST.REGEX.SHORT_MENTION, (match) => {
        if (!Str.isValidMention(match)) {
            return match;
        }
        const mention = match.substring(1);
        const mentionWithDomain = addDomainToShortMention(mention);
        return mentionWithDomain ? `@${mentionWithDomain}` : match;
    });

    return text.length <= CONST.MAX_MARKUP_LENGTH
        ? parser.replace(textWithMention, {shouldEscapeText: parsingDetails?.shouldEscapeText, disabledRules: isGroupPolicyReport ? [] : ['reportMentions']})
        : lodashEscape(text);
}

function getReportDescriptionText(report: Report): string {
    if (!report.description) {
        return '';
    }

    return parseHtmlToText(report.description);
}

function getPolicyDescriptionText(policy: OnyxEntry<Policy>): string {
    if (!policy?.description) {
        return '';
    }

    return parseHtmlToText(policy.description);
}

function buildOptimisticAddCommentReportAction(
    text?: string,
    file?: FileObject,
    actorAccountID?: number,
    createdOffset = 0,
    shouldEscapeText?: boolean,
    reportID?: string,
): OptimisticReportAction {
    const commentText = getParsedComment(text ?? '', {shouldEscapeText, reportID});
    const isAttachmentOnly = file && !text;
    const isTextOnly = text && !file;

    let htmlForNewComment;
    let textForNewComment;
    if (isAttachmentOnly) {
        htmlForNewComment = CONST.ATTACHMENT_UPLOADING_MESSAGE_HTML;
        textForNewComment = CONST.ATTACHMENT_UPLOADING_MESSAGE_HTML;
    } else if (isTextOnly) {
        htmlForNewComment = commentText;
        textForNewComment = parseHtmlToText(htmlForNewComment);
    } else {
        htmlForNewComment = `${commentText}<uploading-attachment>${CONST.ATTACHMENT_UPLOADING_MESSAGE_HTML}</uploading-attachment>`;
        textForNewComment = `${parseHtmlToText(commentText)}\n${CONST.ATTACHMENT_UPLOADING_MESSAGE_HTML}`;
    }

    const isAttachment = !text && file !== undefined;
    const attachmentInfo = file ?? {};
    const accountID = actorAccountID ?? currentUserAccountID;

    // Remove HTML from text when applying optimistic offline comment
    return {
        commentText,
        reportAction: {
            reportActionID: NumberUtils.rand64(),
            actionName: CONST.REPORT.ACTIONS.TYPE.ADD_COMMENT,
            actorAccountID: accountID,
            person: [
                {
                    style: 'strong',
                    text: allPersonalDetails?.[accountID ?? -1]?.displayName ?? currentUserEmail,
                    type: 'TEXT',
                },
            ],
            automatic: false,
            avatar: allPersonalDetails?.[accountID ?? -1]?.avatar,
            created: DateUtils.getDBTimeWithSkew(Date.now() + createdOffset),
            message: [
                {
                    translationKey: isAttachmentOnly ? CONST.TRANSLATION_KEYS.ATTACHMENT : '',
                    type: CONST.REPORT.MESSAGE.TYPE.COMMENT,
                    html: htmlForNewComment,
                    text: textForNewComment,
                },
            ],
            originalMessage: {
                html: htmlForNewComment,
                whisperedTo: [],
            },
            isFirstItem: false,
            isAttachment,
            attachmentInfo,
            pendingAction: CONST.RED_BRICK_ROAD_PENDING_ACTION.ADD,
            shouldShow: true,
            isOptimisticAction: true,
        },
    };
}

/**
 * update optimistic parent reportAction when a comment is added or remove in the child report
 * @param parentReportAction - Parent report action of the child report
 * @param lastVisibleActionCreated - Last visible action created of the child report
 * @param type - The type of action in the child report
 */

function updateOptimisticParentReportAction(parentReportAction: OnyxEntry<ReportAction>, lastVisibleActionCreated: string, type: string): UpdateOptimisticParentReportAction {
    let childVisibleActionCount = parentReportAction?.childVisibleActionCount ?? 0;
    let childCommenterCount = parentReportAction?.childCommenterCount ?? 0;
    let childOldestFourAccountIDs = parentReportAction?.childOldestFourAccountIDs;

    if (type === CONST.RED_BRICK_ROAD_PENDING_ACTION.ADD) {
        childVisibleActionCount += 1;
        const oldestFourAccountIDs = childOldestFourAccountIDs ? childOldestFourAccountIDs.split(',') : [];
        if (oldestFourAccountIDs.length < 4) {
            const index = oldestFourAccountIDs.findIndex((accountID) => accountID === currentUserAccountID?.toString());
            if (index === -1) {
                childCommenterCount += 1;
                oldestFourAccountIDs.push(currentUserAccountID?.toString() ?? '');
            }
        }
        childOldestFourAccountIDs = oldestFourAccountIDs.join(',');
    } else if (type === CONST.RED_BRICK_ROAD_PENDING_ACTION.DELETE) {
        if (childVisibleActionCount > 0) {
            childVisibleActionCount -= 1;
        }

        if (childVisibleActionCount === 0) {
            childCommenterCount = 0;
            childOldestFourAccountIDs = '';
        }
    }

    return {
        childVisibleActionCount,
        childCommenterCount,
        childLastVisibleActionCreated: lastVisibleActionCreated,
        childOldestFourAccountIDs,
    };
}

/**
 * Builds an optimistic reportAction for the parent report when a task is created
 * @param taskReportID - Report ID of the task
 * @param taskTitle - Title of the task
 * @param taskAssigneeAccountID - AccountID of the person assigned to the task
 * @param text - Text of the comment
 * @param parentReportID - Report ID of the parent report
 * @param createdOffset - The offset for task's created time that created via a loop
 */
function buildOptimisticTaskCommentReportAction(
    taskReportID: string,
    taskTitle: string,
    taskAssigneeAccountID: number,
    text: string,
    parentReportID: string,
    actorAccountID?: number,
    createdOffset = 0,
): OptimisticReportAction {
    const reportAction = buildOptimisticAddCommentReportAction(text, undefined, undefined, createdOffset, undefined, taskReportID);
    if (Array.isArray(reportAction.reportAction.message) && reportAction.reportAction.message?.[0]) {
        reportAction.reportAction.message[0].taskReportID = taskReportID;
    } else if (!Array.isArray(reportAction.reportAction.message) && reportAction.reportAction.message) {
        reportAction.reportAction.message.taskReportID = taskReportID;
    }

    // These parameters are not saved on the reportAction, but are used to display the task in the UI
    // Added when we fetch the reportActions on a report
    reportAction.reportAction.originalMessage = {
        html: ReportActionsUtils.getReportActionHtml(reportAction.reportAction),
        taskReportID: ReportActionsUtils.getReportActionMessage(reportAction.reportAction)?.taskReportID,
        whisperedTo: [],
    };
    reportAction.reportAction.childReportID = taskReportID;
    reportAction.reportAction.parentReportID = parentReportID;
    reportAction.reportAction.childType = CONST.REPORT.TYPE.TASK;
    reportAction.reportAction.childReportName = taskTitle;
    reportAction.reportAction.childManagerAccountID = taskAssigneeAccountID;
    reportAction.reportAction.childStatusNum = CONST.REPORT.STATUS_NUM.OPEN;
    reportAction.reportAction.childStateNum = CONST.REPORT.STATE_NUM.OPEN;

    if (actorAccountID) {
        reportAction.reportAction.actorAccountID = actorAccountID;
    }

    return reportAction;
}

/**
 * Builds an optimistic IOU report with a randomly generated reportID
 *
 * @param payeeAccountID - AccountID of the person generating the IOU.
 * @param payerAccountID - AccountID of the other person participating in the IOU.
 * @param total - IOU amount in the smallest unit of the currency.
 * @param chatReportID - Report ID of the chat where the IOU is.
 * @param currency - IOU currency.
 * @param isSendingMoney - If we pay someone the IOU should be created as settled
 */

function buildOptimisticIOUReport(payeeAccountID: number, payerAccountID: number, total: number, chatReportID: string, currency: string, isSendingMoney = false): OptimisticIOUReport {
    const formattedTotal = CurrencyUtils.convertToDisplayString(total, currency);
    const personalDetails = getPersonalDetailsForAccountID(payerAccountID);
    const payerEmail = 'login' in personalDetails ? personalDetails.login : '';

    const participants: Participants = {
        [payeeAccountID]: {hidden: true},
        [payerAccountID]: {hidden: true},
    };

    return {
        type: CONST.REPORT.TYPE.IOU,
        cachedTotal: formattedTotal,
        chatReportID,
        currency,
        managerID: payerAccountID,
        ownerAccountID: payeeAccountID,
        participants,
        reportID: generateReportID(),
        stateNum: isSendingMoney ? CONST.REPORT.STATE_NUM.APPROVED : CONST.REPORT.STATE_NUM.SUBMITTED,
        statusNum: isSendingMoney ? CONST.REPORT.STATUS_NUM.REIMBURSED : CONST.REPORT.STATE_NUM.SUBMITTED,
        total,

        // We don't translate reportName because the server response is always in English
        reportName: `${payerEmail} owes ${formattedTotal}`,
        notificationPreference: CONST.REPORT.NOTIFICATION_PREFERENCE.HIDDEN,
        parentReportID: chatReportID,
        lastVisibleActionCreated: DateUtils.getDBTime(),
    };
}

function getHumanReadableStatus(statusNum: number): string {
    const status = Object.keys(CONST.REPORT.STATUS_NUM).find((key) => CONST.REPORT.STATUS_NUM[key as keyof typeof CONST.REPORT.STATUS_NUM] === statusNum);
    return status ? `${status.charAt(0)}${status.slice(1).toLowerCase()}` : '';
}

/**
 * Populates the report field formula with the values from the report and policy.
 * Currently, this only supports optimistic expense reports.
 * Each formula field is either replaced with a value, or removed.
 * If after all replacements the formula is empty, the original formula is returned.
 * See {@link https://help.expensify.com/articles/expensify-classic/insights-and-custom-reporting/Custom-Templates}
 */
function populateOptimisticReportFormula(formula: string, report: OptimisticExpenseReport, policy: OnyxEntry<Policy>): string {
    const createdDate = report.lastVisibleActionCreated ? new Date(report.lastVisibleActionCreated) : undefined;
    const result = formula
        // We don't translate because the server response is always in English
        .replaceAll('{report:type}', 'Expense Report')
        .replaceAll('{report:startdate}', createdDate ? format(createdDate, CONST.DATE.FNS_FORMAT_STRING) : '')
        .replaceAll('{report:total}', report.total !== undefined ? CurrencyUtils.convertToDisplayString(Math.abs(report.total), report.currency).toString() : '')
        .replaceAll('{report:currency}', report.currency ?? '')
        .replaceAll('{report:policyname}', policy?.name ?? '')
        .replaceAll('{report:created}', createdDate ? format(createdDate, CONST.DATE.FNS_DATE_TIME_FORMAT_STRING) : '')
        .replaceAll('{report:created:yyyy-MM-dd}', createdDate ? format(createdDate, CONST.DATE.FNS_FORMAT_STRING) : '')
        .replaceAll('{report:status}', report.statusNum !== undefined ? getHumanReadableStatus(report.statusNum) : '')
        .replaceAll('{user:email}', currentUserEmail ?? '')
        .replaceAll('{user:email|frontPart}', currentUserEmail ? currentUserEmail.split('@')[0] : '')
        .replaceAll(/\{report:(.+)}/g, '');

    return result.trim().length ? result : formula;
}

/** Builds an optimistic invoice report with a randomly generated reportID */
function buildOptimisticInvoiceReport(chatReportID: string, policyID: string, receiverAccountID: number, receiverName: string, total: number, currency: string): OptimisticExpenseReport {
    const formattedTotal = CurrencyUtils.convertToDisplayString(total, currency);

    return {
        reportID: generateReportID(),
        chatReportID,
        policyID,
        type: CONST.REPORT.TYPE.INVOICE,
        ownerAccountID: currentUserAccountID,
        managerID: receiverAccountID,
        currency,
        // We don’t translate reportName because the server response is always in English
        reportName: `${receiverName} owes ${formattedTotal}`,
        stateNum: CONST.REPORT.STATE_NUM.SUBMITTED,
        statusNum: CONST.REPORT.STATUS_NUM.OPEN,
        total,
        notificationPreference: CONST.REPORT.NOTIFICATION_PREFERENCE.HIDDEN,
        parentReportID: chatReportID,
        lastVisibleActionCreated: DateUtils.getDBTime(),
    };
}

/**
 * Builds an optimistic Expense report with a randomly generated reportID
 *
 * @param chatReportID - Report ID of the PolicyExpenseChat where the Expense Report is
 * @param policyID - The policy ID of the PolicyExpenseChat
 * @param payeeAccountID - AccountID of the employee (payee)
 * @param total - Amount in cents
 * @param currency
 * @param reimbursable – Whether the expense is reimbursable
 */
function buildOptimisticExpenseReport(chatReportID: string, policyID: string, payeeAccountID: number, total: number, currency: string, reimbursable = true): OptimisticExpenseReport {
    // The amount for Expense reports are stored as negative value in the database
    const storedTotal = total * -1;
    const policyName = getPolicyName(ReportConnection.getAllReports()?.[`${ONYXKEYS.COLLECTION.REPORT}${chatReportID}`]);
    const formattedTotal = CurrencyUtils.convertToDisplayString(storedTotal, currency);
    const policy = getPolicy(policyID);

    const isInstantSubmitEnabled = PolicyUtils.isInstantSubmitEnabled(policy);

    const stateNum = isInstantSubmitEnabled ? CONST.REPORT.STATE_NUM.SUBMITTED : CONST.REPORT.STATE_NUM.OPEN;
    const statusNum = isInstantSubmitEnabled ? CONST.REPORT.STATUS_NUM.SUBMITTED : CONST.REPORT.STATUS_NUM.OPEN;

    const expenseReport: OptimisticExpenseReport = {
        reportID: generateReportID(),
        chatReportID,
        policyID,
        type: CONST.REPORT.TYPE.EXPENSE,
        ownerAccountID: payeeAccountID,
        currency,
        // We don't translate reportName because the server response is always in English
        reportName: `${policyName} owes ${formattedTotal}`,
        stateNum,
        statusNum,
        total: storedTotal,
        nonReimbursableTotal: reimbursable ? 0 : storedTotal,
        notificationPreference: CONST.REPORT.NOTIFICATION_PREFERENCE.HIDDEN,
        parentReportID: chatReportID,
        lastVisibleActionCreated: DateUtils.getDBTime(),
    };

    // Get the approver/manager for this report to properly display the optimistic data
    const submitToAccountID = PolicyUtils.getSubmitToAccountID(policy, payeeAccountID);
    if (submitToAccountID) {
        expenseReport.managerID = submitToAccountID;
    }

    const titleReportField = getTitleReportField(getReportFieldsByPolicyID(policyID) ?? {});
    if (!!titleReportField && reportFieldsEnabled(expenseReport)) {
        expenseReport.reportName = populateOptimisticReportFormula(titleReportField.defaultValue, expenseReport, policy);
    }

    return expenseReport;
}

function getIOUSubmittedMessage(report: OnyxEntry<Report>) {
    const policy = getPolicy(report?.policyID);

    if (report?.ownerAccountID !== currentUserAccountID && policy?.role === CONST.POLICY.ROLE.ADMIN) {
        const ownerPersonalDetail = getPersonalDetailsForAccountID(report?.ownerAccountID ?? -1);
        const ownerDisplayName = `${ownerPersonalDetail.displayName ?? ''}${ownerPersonalDetail.displayName !== ownerPersonalDetail.login ? ` (${ownerPersonalDetail.login})` : ''}`;

        return [
            {
                style: 'normal',
                text: 'You (on behalf of ',
                type: CONST.REPORT.MESSAGE.TYPE.TEXT,
            },
            {
                style: 'strong',
                text: ownerDisplayName,
                type: CONST.REPORT.MESSAGE.TYPE.TEXT,
            },
            {
                style: 'normal',
                text: ' via admin-submit)',
                type: CONST.REPORT.MESSAGE.TYPE.TEXT,
            },
            {
                style: 'normal',
                text: ' submitted this report',
                type: CONST.REPORT.MESSAGE.TYPE.TEXT,
            },
            {
                style: 'normal',
                text: ' to ',
                type: CONST.REPORT.MESSAGE.TYPE.TEXT,
            },
            {
                style: 'strong',
                text: 'you',
                type: CONST.REPORT.MESSAGE.TYPE.TEXT,
            },
        ];
    }

    const submittedToPersonalDetail = getPersonalDetailsForAccountID(PolicyUtils.getSubmitToAccountID(policy, report?.ownerAccountID ?? 0));
    let submittedToDisplayName = `${submittedToPersonalDetail.displayName ?? ''}${
        submittedToPersonalDetail.displayName !== submittedToPersonalDetail.login ? ` (${submittedToPersonalDetail.login})` : ''
    }`;
    if (submittedToPersonalDetail?.accountID === currentUserAccountID) {
        submittedToDisplayName = 'yourself';
    }

    return [
        {
            type: CONST.REPORT.MESSAGE.TYPE.TEXT,
            style: 'strong',
            text: 'You',
        },
        {
            type: CONST.REPORT.MESSAGE.TYPE.TEXT,
            style: 'normal',
            text: ' submitted this report',
        },
        {
            type: CONST.REPORT.MESSAGE.TYPE.TEXT,
            style: 'normal',
            text: ' to ',
        },
        {
            type: CONST.REPORT.MESSAGE.TYPE.TEXT,
            style: 'strong',
            text: submittedToDisplayName,
        },
    ];
}

/**
 * @param iouReportID - the report ID of the IOU report the action belongs to
 * @param type - IOUReportAction type. Can be oneOf(create, decline, cancel, pay, split)
 * @param total - IOU total in cents
 * @param comment - IOU comment
 * @param currency - IOU currency
 * @param paymentType - IOU paymentMethodType. Can be oneOf(Elsewhere, Expensify)
 * @param isSettlingUp - Whether we are settling up an IOU
 */
function getIOUReportActionMessage(iouReportID: string, type: string, total: number, comment: string, currency: string, paymentType = '', isSettlingUp = false): Message[] {
    const report = getReportOrDraftReport(iouReportID);

    if (type === CONST.REPORT.ACTIONS.TYPE.SUBMITTED) {
        return getIOUSubmittedMessage(!isEmptyObject(report) ? report : undefined);
    }

    const amount =
        type === CONST.IOU.REPORT_ACTION_TYPE.PAY
            ? CurrencyUtils.convertToDisplayString(getMoneyRequestSpendBreakdown(!isEmptyObject(report) ? report : undefined).totalDisplaySpend, currency)
            : CurrencyUtils.convertToDisplayString(total, currency);

    let paymentMethodMessage;
    switch (paymentType) {
        case CONST.IOU.PAYMENT_TYPE.VBBA:
        case CONST.IOU.PAYMENT_TYPE.EXPENSIFY:
            paymentMethodMessage = ' with Expensify';
            break;
        default:
            paymentMethodMessage = ` elsewhere`;
            break;
    }

    let iouMessage;
    switch (type) {
        case CONST.REPORT.ACTIONS.TYPE.APPROVED:
            iouMessage = `approved ${amount}`;
            break;
        case CONST.IOU.REPORT_ACTION_TYPE.CREATE:
            iouMessage = `submitted ${amount}${comment && ` for ${comment}`}`;
            break;
        case CONST.IOU.REPORT_ACTION_TYPE.TRACK:
            iouMessage = `tracking ${amount}${comment && ` for ${comment}`}`;
            break;
        case CONST.IOU.REPORT_ACTION_TYPE.SPLIT:
            iouMessage = `split ${amount}${comment && ` for ${comment}`}`;
            break;
        case CONST.IOU.REPORT_ACTION_TYPE.DELETE:
            iouMessage = `deleted the ${amount} expense${comment && ` for ${comment}`}`;
            break;
        case CONST.IOU.REPORT_ACTION_TYPE.PAY:
            iouMessage = isSettlingUp ? `paid ${amount}${paymentMethodMessage}` : `sent ${amount}${comment && ` for ${comment}`}${paymentMethodMessage}`;
            break;
        default:
            break;
    }

    return [
        {
            html: lodashEscape(iouMessage),
            text: iouMessage ?? '',
            isEdited: false,
            type: CONST.REPORT.MESSAGE.TYPE.COMMENT,
        },
    ];
}

/**
 * Builds an optimistic IOU reportAction object
 *
 * @param type - IOUReportAction type. Can be oneOf(create, delete, pay, split).
 * @param amount - IOU amount in cents.
 * @param currency
 * @param comment - User comment for the IOU.
 * @param participants - An array with participants details.
 * @param [transactionID] - Not required if the IOUReportAction type is 'pay'
 * @param [paymentType] - Only required if the IOUReportAction type is 'pay'. Can be oneOf(elsewhere, Expensify).
 * @param [iouReportID] - Only required if the IOUReportActions type is oneOf(decline, cancel, pay). Generates a randomID as default.
 * @param [isSettlingUp] - Whether we are settling up an IOU.
 * @param [isSendMoneyFlow] - Whether this is pay someone flow
 * @param [receipt]
 * @param [isOwnPolicyExpenseChat] - Whether this is an expense report create from the current user's policy expense chat
 */
function buildOptimisticIOUReportAction(
    type: ValueOf<typeof CONST.IOU.REPORT_ACTION_TYPE>,
    amount: number,
    currency: string,
    comment: string,
    participants: Participant[],
    transactionID: string,
    paymentType?: PaymentMethodType,
    iouReportID = '',
    isSettlingUp = false,
    isSendMoneyFlow = false,
    receipt: Receipt = {},
    isOwnPolicyExpenseChat = false,
    created = DateUtils.getDBTime(),
    linkedExpenseReportAction?: OnyxEntry<ReportAction>,
): OptimisticIOUReportAction {
    const IOUReportID = iouReportID || generateReportID();

    const originalMessage: ReportAction<typeof CONST.REPORT.ACTIONS.TYPE.IOU>['originalMessage'] = {
        amount,
        comment,
        currency,
        IOUTransactionID: transactionID,
        IOUReportID,
        type,
        whisperedTo: [CONST.IOU.RECEIPT_STATE.SCANREADY, CONST.IOU.RECEIPT_STATE.SCANNING].some((value) => value === receipt?.state) ? [currentUserAccountID ?? -1] : [],
    };

    if (type === CONST.IOU.REPORT_ACTION_TYPE.PAY) {
        // In pay someone flow, we store amount, comment, currency in IOUDetails when type = pay
        if (isSendMoneyFlow) {
            const keys = ['amount', 'comment', 'currency'] as const;
            keys.forEach((key) => {
                delete originalMessage[key];
            });
            originalMessage.IOUDetails = {amount, comment, currency};
            originalMessage.paymentType = paymentType;
        } else {
            // In case of pay someone action, we dont store the comment
            // and there is no single transctionID to link the action to.
            delete originalMessage.IOUTransactionID;
            delete originalMessage.comment;
            originalMessage.paymentType = paymentType;
        }
    }

    // IOUs of type split only exist in group DMs and those don't have an iouReport so we need to delete the IOUReportID key
    if (type === CONST.IOU.REPORT_ACTION_TYPE.SPLIT) {
        delete originalMessage.IOUReportID;
        // Split expense made from a policy expense chat only have the payee's accountID as the participant because the payer could be any policy admin
        if (isOwnPolicyExpenseChat) {
            originalMessage.participantAccountIDs = currentUserAccountID ? [currentUserAccountID] : [];
        } else {
            originalMessage.participantAccountIDs = currentUserAccountID
                ? [currentUserAccountID, ...participants.map((participant) => participant.accountID ?? -1)]
                : participants.map((participant) => participant.accountID ?? -1);
        }
    }

    return {
        ...linkedExpenseReportAction,
        actionName: CONST.REPORT.ACTIONS.TYPE.IOU,
        actorAccountID: currentUserAccountID,
        automatic: false,
        avatar: getCurrentUserAvatar(),
        isAttachment: false,
        originalMessage,
        message: getIOUReportActionMessage(iouReportID, type, amount, comment, currency, paymentType, isSettlingUp),
        person: [
            {
                style: 'strong',
                text: getCurrentUserDisplayNameOrEmail(),
                type: 'TEXT',
            },
        ],
        reportActionID: NumberUtils.rand64(),
        shouldShow: true,
        created,
        pendingAction: CONST.RED_BRICK_ROAD_PENDING_ACTION.ADD,
    };
}

/**
 * Builds an optimistic APPROVED report action with a randomly generated reportActionID.
 */
function buildOptimisticApprovedReportAction(amount: number, currency: string, expenseReportID: string): OptimisticApprovedReportAction {
    const originalMessage = {
        amount,
        currency,
        expenseReportID,
    };

    return {
        actionName: CONST.REPORT.ACTIONS.TYPE.APPROVED,
        actorAccountID: currentUserAccountID,
        automatic: false,
        avatar: getCurrentUserAvatar(),
        isAttachment: false,
        originalMessage,
        message: getIOUReportActionMessage(expenseReportID, CONST.REPORT.ACTIONS.TYPE.APPROVED, Math.abs(amount), '', currency),
        person: [
            {
                style: 'strong',
                text: getCurrentUserDisplayNameOrEmail(),
                type: 'TEXT',
            },
        ],
        reportActionID: NumberUtils.rand64(),
        shouldShow: true,
        created: DateUtils.getDBTime(),
        pendingAction: CONST.RED_BRICK_ROAD_PENDING_ACTION.ADD,
    };
}

/**
 * Builds an optimistic MOVED report action with a randomly generated reportActionID.
 * This action is used when we move reports across workspaces.
 */
function buildOptimisticMovedReportAction(fromPolicyID: string, toPolicyID: string, newParentReportID: string, movedReportID: string, policyName: string): ReportAction {
    const originalMessage = {
        fromPolicyID,
        toPolicyID,
        newParentReportID,
        movedReportID,
    };

    const movedActionMessage = [
        {
            html: `moved the report to the <a href='${CONST.NEW_EXPENSIFY_URL}r/${newParentReportID}' target='_blank' rel='noreferrer noopener'>${policyName}</a> workspace`,
            text: `moved the report to the ${policyName} workspace`,
            type: CONST.REPORT.MESSAGE.TYPE.COMMENT,
        },
    ];

    return {
        actionName: CONST.REPORT.ACTIONS.TYPE.MOVED,
        actorAccountID: currentUserAccountID,
        automatic: false,
        avatar: getCurrentUserAvatar(),
        isAttachment: false,
        originalMessage,
        message: movedActionMessage,
        person: [
            {
                style: 'strong',
                text: getCurrentUserDisplayNameOrEmail(),
                type: 'TEXT',
            },
        ],
        reportActionID: NumberUtils.rand64(),
        shouldShow: true,
        created: DateUtils.getDBTime(),
        pendingAction: CONST.RED_BRICK_ROAD_PENDING_ACTION.ADD,
    };
}

/**
 * Builds an optimistic SUBMITTED report action with a randomly generated reportActionID.
 *
 */
function buildOptimisticSubmittedReportAction(amount: number, currency: string, expenseReportID: string, adminAccountID: number | undefined): OptimisticSubmittedReportAction {
    const originalMessage = {
        amount,
        currency,
        expenseReportID,
    };

    return {
        actionName: CONST.REPORT.ACTIONS.TYPE.SUBMITTED,
        actorAccountID: currentUserAccountID,
        adminAccountID,
        automatic: false,
        avatar: getCurrentUserAvatar(),
        isAttachment: false,
        originalMessage,
        message: getIOUReportActionMessage(expenseReportID, CONST.REPORT.ACTIONS.TYPE.SUBMITTED, Math.abs(amount), '', currency),
        person: [
            {
                style: 'strong',
                text: getCurrentUserDisplayNameOrEmail(),
                type: 'TEXT',
            },
        ],
        reportActionID: NumberUtils.rand64(),
        shouldShow: true,
        created: DateUtils.getDBTime(),
        pendingAction: CONST.RED_BRICK_ROAD_PENDING_ACTION.ADD,
    };
}

/**
 * Builds an optimistic report preview action with a randomly generated reportActionID.
 *
 * @param chatReport
 * @param iouReport
 * @param [comment] - User comment for the IOU.
 * @param [transaction] - optimistic first transaction of preview
 */
function buildOptimisticReportPreview(
    chatReport: OnyxInputOrEntry<Report>,
    iouReport: Report,
    comment = '',
    transaction: OnyxInputOrEntry<Transaction> = null,
    childReportID?: string,
): ReportAction<typeof CONST.REPORT.ACTIONS.TYPE.REPORT_PREVIEW> {
    const hasReceipt = TransactionUtils.hasReceipt(transaction);
    const isReceiptBeingScanned = hasReceipt && TransactionUtils.isReceiptBeingScanned(transaction);
    const message = getReportPreviewMessage(iouReport);
    const created = DateUtils.getDBTime();
    return {
        reportActionID: NumberUtils.rand64(),
        reportID: chatReport?.reportID,
        actionName: CONST.REPORT.ACTIONS.TYPE.REPORT_PREVIEW,
        pendingAction: CONST.RED_BRICK_ROAD_PENDING_ACTION.ADD,
        originalMessage: {
            linkedReportID: iouReport?.reportID,
            whisperedTo: isReceiptBeingScanned ? [currentUserAccountID ?? -1] : [],
        },
        message: [
            {
                html: message,
                text: message,
                isEdited: false,
                type: CONST.REPORT.MESSAGE.TYPE.COMMENT,
            },
        ],
        created,
        accountID: iouReport?.managerID ?? -1,
        // The preview is initially whispered if created with a receipt, so the actor is the current user as well
        actorAccountID: hasReceipt ? currentUserAccountID : iouReport?.managerID ?? -1,
        childReportID: childReportID ?? iouReport?.reportID,
        childMoneyRequestCount: 1,
        childLastMoneyRequestComment: comment,
        childRecentReceiptTransactionIDs: hasReceipt && !isEmptyObject(transaction) ? {[transaction?.transactionID ?? '-1']: created} : undefined,
    };
}

/**
 * Builds an optimistic ACTIONABLETRACKEXPENSEWHISPER action with a randomly generated reportActionID.
 */
function buildOptimisticActionableTrackExpenseWhisper(iouAction: OptimisticIOUReportAction, transactionID: string): ReportAction {
    const currentTime = DateUtils.getDBTime();
    const targetEmail = CONST.EMAIL.CONCIERGE;
    const actorAccountID = PersonalDetailsUtils.getAccountIDsByLogins([targetEmail])[0];
    const reportActionID = NumberUtils.rand64();
    return {
        actionName: CONST.REPORT.ACTIONS.TYPE.ACTIONABLE_TRACK_EXPENSE_WHISPER,
        actorAccountID,
        avatar: UserUtils.getDefaultAvatarURL(actorAccountID),
        created: DateUtils.addMillisecondsFromDateTime(currentTime, 1),
        lastModified: DateUtils.addMillisecondsFromDateTime(currentTime, 1),
        message: [
            {
                html: CONST.ACTIONABLE_TRACK_EXPENSE_WHISPER_MESSAGE,
                text: CONST.ACTIONABLE_TRACK_EXPENSE_WHISPER_MESSAGE,
                whisperedTo: [],
                type: CONST.REPORT.MESSAGE.TYPE.COMMENT,
            },
        ],
        originalMessage: {
            lastModified: DateUtils.addMillisecondsFromDateTime(currentTime, 1),
            transactionID,
        },
        person: [
            {
                text: CONST.DISPLAY_NAME.EXPENSIFY_CONCIERGE,
                type: 'TEXT',
            },
        ],
        previousReportActionID: iouAction?.reportActionID,
        reportActionID,
        shouldShow: true,
        pendingAction: CONST.RED_BRICK_ROAD_PENDING_ACTION.ADD,
    };
}

/**
 * Builds an optimistic modified expense action with a randomly generated reportActionID.
 */
function buildOptimisticModifiedExpenseReportAction(
    transactionThread: OnyxInputOrEntry<Report>,
    oldTransaction: OnyxInputOrEntry<Transaction>,
    transactionChanges: TransactionChanges,
    isFromExpenseReport: boolean,
    policy: OnyxInputOrEntry<Policy>,
): OptimisticModifiedExpenseReportAction {
    const originalMessage = getModifiedExpenseOriginalMessage(oldTransaction, transactionChanges, isFromExpenseReport, policy);
    return {
        actionName: CONST.REPORT.ACTIONS.TYPE.MODIFIED_EXPENSE,
        actorAccountID: currentUserAccountID,
        automatic: false,
        avatar: getCurrentUserAvatar(),
        created: DateUtils.getDBTime(),
        isAttachment: false,
        message: [
            {
                // Currently we are composing the message from the originalMessage and message is only used in OldDot and not in the App
                text: 'You',
                style: 'strong',
                type: CONST.REPORT.MESSAGE.TYPE.TEXT,
            },
        ],
        originalMessage,
        person: [
            {
                style: 'strong',
                text: currentUserPersonalDetails?.displayName ?? String(currentUserAccountID),
                type: 'TEXT',
            },
        ],
        pendingAction: CONST.RED_BRICK_ROAD_PENDING_ACTION.ADD,
        reportActionID: NumberUtils.rand64(),
        reportID: transactionThread?.reportID,
        shouldShow: true,
    };
}

/**
 * Builds an optimistic modified expense action for a tracked expense move with a randomly generated reportActionID.
 * @param transactionThreadID - The reportID of the transaction thread
 * @param movedToReportID - The reportID of the report the transaction is moved to
 */
function buildOptimisticMovedTrackedExpenseModifiedReportAction(transactionThreadID: string, movedToReportID: string): OptimisticModifiedExpenseReportAction {
    return {
        actionName: CONST.REPORT.ACTIONS.TYPE.MODIFIED_EXPENSE,
        actorAccountID: currentUserAccountID,
        automatic: false,
        avatar: getCurrentUserAvatar(),
        created: DateUtils.getDBTime(),
        isAttachment: false,
        message: [
            {
                // Currently we are composing the message from the originalMessage and message is only used in OldDot and not in the App
                text: 'You',
                style: 'strong',
                type: CONST.REPORT.MESSAGE.TYPE.TEXT,
            },
        ],
        originalMessage: {
            movedToReportID,
        },
        person: [
            {
                style: 'strong',
                text: currentUserPersonalDetails?.displayName ?? String(currentUserAccountID),
                type: 'TEXT',
            },
        ],
        pendingAction: CONST.RED_BRICK_ROAD_PENDING_ACTION.ADD,
        reportActionID: NumberUtils.rand64(),
        reportID: transactionThreadID,
        shouldShow: true,
    };
}

/**
 * Updates a report preview action that exists for an IOU report.
 *
 * @param [comment] - User comment for the IOU.
 * @param [transaction] - optimistic newest transaction of a report preview
 *
 */
function updateReportPreview(
    iouReport: OnyxEntry<Report>,
    reportPreviewAction: ReportAction<typeof CONST.REPORT.ACTIONS.TYPE.REPORT_PREVIEW>,
    isPayRequest = false,
    comment = '',
    transaction?: OnyxEntry<Transaction>,
): ReportAction<typeof CONST.REPORT.ACTIONS.TYPE.REPORT_PREVIEW> {
    const hasReceipt = TransactionUtils.hasReceipt(transaction);
    const recentReceiptTransactions = reportPreviewAction?.childRecentReceiptTransactionIDs ?? {};
    const transactionsToKeep = TransactionUtils.getRecentTransactions(recentReceiptTransactions);
    const previousTransactionsArray = Object.entries(recentReceiptTransactions ?? {}).map(([key, value]) => (transactionsToKeep.includes(key) ? {[key]: value} : null));
    const previousTransactions: Record<string, string> = {};

    for (const obj of previousTransactionsArray) {
        for (const key in obj) {
            if (obj) {
                previousTransactions[key] = obj[key];
            }
        }
    }

    const message = getReportPreviewMessage(iouReport, reportPreviewAction);
    const originalMessage = ReportActionsUtils.getOriginalMessage(reportPreviewAction);
    return {
        ...reportPreviewAction,
        message: [
            {
                html: message,
                text: message,
                isEdited: false,
                type: CONST.REPORT.MESSAGE.TYPE.COMMENT,
            },
        ],
        childLastMoneyRequestComment: comment || reportPreviewAction?.childLastMoneyRequestComment,
        childMoneyRequestCount: (reportPreviewAction?.childMoneyRequestCount ?? 0) + (isPayRequest ? 0 : 1),
        childRecentReceiptTransactionIDs: hasReceipt
            ? {
                  ...(transaction && {[transaction.transactionID]: transaction?.created}),
                  ...previousTransactions,
              }
            : recentReceiptTransactions,
        // As soon as we add a transaction without a receipt to the report, it will have ready expenses,
        // so we remove the whisper
        originalMessage: {
            ...(originalMessage ?? {}),
            whisperedTo: hasReceipt ? originalMessage?.whisperedTo : [],
            linkedReportID: originalMessage?.linkedReportID ?? '0',
        },
    };
}

function buildOptimisticTaskReportAction(
    taskReportID: string,
    actionName: typeof CONST.REPORT.ACTIONS.TYPE.TASK_COMPLETED | typeof CONST.REPORT.ACTIONS.TYPE.TASK_REOPENED | typeof CONST.REPORT.ACTIONS.TYPE.TASK_CANCELLED,
    message = '',
    actorAccountID = currentUserAccountID,
    createdOffset = 0,
): OptimisticTaskReportAction {
    const originalMessage = {
        taskReportID,
        type: actionName,
        text: message,
        html: message,
        whisperedTo: [],
    };
    return {
        actionName,
        actorAccountID,
        automatic: false,
        avatar: getCurrentUserAvatar(),
        isAttachment: false,
        originalMessage,
        message: [
            {
                text: message,
                taskReportID,
                type: CONST.REPORT.MESSAGE.TYPE.TEXT,
            },
        ],
        person: [
            {
                style: 'strong',
                text: currentUserPersonalDetails?.displayName ?? String(currentUserAccountID),
                type: 'TEXT',
            },
        ],
        reportActionID: NumberUtils.rand64(),
        shouldShow: true,
        created: DateUtils.getDBTimeWithSkew(Date.now() + createdOffset),
        isFirstItem: false,
        pendingAction: CONST.RED_BRICK_ROAD_PENDING_ACTION.ADD,
    };
}

/**
 * Builds an optimistic chat report with a randomly generated reportID and as much information as we currently have
 */
function buildOptimisticChatReport(
    participantList: number[],
    reportName: string = CONST.REPORT.DEFAULT_REPORT_NAME,
    chatType?: ValueOf<typeof CONST.REPORT.CHAT_TYPE>,
    policyID: string = CONST.POLICY.OWNER_EMAIL_FAKE,
    ownerAccountID: number = CONST.REPORT.OWNER_ACCOUNT_ID_FAKE,
    isOwnPolicyExpenseChat = false,
    oldPolicyName = '',
    visibility?: ValueOf<typeof CONST.REPORT.VISIBILITY>,
    writeCapability?: ValueOf<typeof CONST.REPORT.WRITE_CAPABILITIES>,
    notificationPreference: NotificationPreference = CONST.REPORT.NOTIFICATION_PREFERENCE.ALWAYS,
    parentReportActionID = '',
    parentReportID = '',
    description = '',
    avatarUrl = '',
    optimisticReportID = '',
    shouldShowParticipants = true,
): OptimisticChatReport {
    const participants = participantList.reduce((reportParticipants: Participants, accountID: number) => {
        const participant: ReportParticipant = {
            hidden: !shouldShowParticipants,
            role: accountID === currentUserAccountID ? CONST.REPORT.ROLE.ADMIN : CONST.REPORT.ROLE.MEMBER,
        };
        // eslint-disable-next-line no-param-reassign
        reportParticipants[accountID] = participant;
        return reportParticipants;
    }, {} as Participants);
    const currentTime = DateUtils.getDBTime();
    const isNewlyCreatedWorkspaceChat = chatType === CONST.REPORT.CHAT_TYPE.POLICY_EXPENSE_CHAT && isOwnPolicyExpenseChat;
    const optimisticChatReport: OptimisticChatReport = {
        isOptimisticReport: true,
        type: CONST.REPORT.TYPE.CHAT,
        chatType,
        isOwnPolicyExpenseChat,
        isPinned: reportName === CONST.REPORT.WORKSPACE_CHAT_ROOMS.ADMINS || isNewlyCreatedWorkspaceChat,
        lastActorAccountID: 0,
        lastMessageTranslationKey: '',
        lastMessageHtml: '',
        lastMessageText: undefined,
        lastReadTime: currentTime,
        lastVisibleActionCreated: currentTime,
        notificationPreference,
        oldPolicyName,
        ownerAccountID: ownerAccountID || CONST.REPORT.OWNER_ACCOUNT_ID_FAKE,
        parentReportActionID,
        parentReportID,
        participants,
        policyID,
        reportID: optimisticReportID || generateReportID(),
        reportName,
        stateNum: 0,
        statusNum: 0,
        visibility,
        description,
        writeCapability,
        avatarUrl,
    };

    if (chatType === CONST.REPORT.CHAT_TYPE.INVOICE) {
        // TODO: update to support workspace as an invoice receiver when workspace-to-workspace invoice room implemented
        optimisticChatReport.invoiceReceiver = {
            type: 'individual',
            accountID: participantList[0],
        };
    }

    return optimisticChatReport;
}

function buildOptimisticGroupChatReport(
    participantAccountIDs: number[],
    reportName: string,
    avatarUri: string,
    optimisticReportID?: string,
    notificationPreference?: NotificationPreference,
) {
    return buildOptimisticChatReport(
        participantAccountIDs,
        reportName,
        CONST.REPORT.CHAT_TYPE.GROUP,
        undefined,
        undefined,
        undefined,
        undefined,
        undefined,
        undefined,
        notificationPreference,
        undefined,
        undefined,
        undefined,
        avatarUri,
        optimisticReportID,
    );
}

/**
 * Returns the necessary reportAction onyx data to indicate that the chat has been created optimistically
 * @param [created] - Action created time
 */
function buildOptimisticCreatedReportAction(emailCreatingAction: string, created = DateUtils.getDBTime()): OptimisticCreatedReportAction {
    return {
        reportActionID: NumberUtils.rand64(),
        actionName: CONST.REPORT.ACTIONS.TYPE.CREATED,
        pendingAction: CONST.RED_BRICK_ROAD_PENDING_ACTION.ADD,
        actorAccountID: currentUserAccountID,
        message: [
            {
                type: CONST.REPORT.MESSAGE.TYPE.TEXT,
                style: 'strong',
                text: emailCreatingAction,
            },
            {
                type: CONST.REPORT.MESSAGE.TYPE.TEXT,
                style: 'normal',
                text: ' created this report',
            },
        ],
        person: [
            {
                type: CONST.REPORT.MESSAGE.TYPE.TEXT,
                style: 'strong',
                text: getCurrentUserDisplayNameOrEmail(),
            },
        ],
        automatic: false,
        avatar: getCurrentUserAvatar(),
        created,
        shouldShow: true,
    };
}

/**
 * Returns the necessary reportAction onyx data to indicate that the room has been renamed
 */
function buildOptimisticRenamedRoomReportAction(newName: string, oldName: string): OptimisticRenamedReportAction {
    const now = DateUtils.getDBTime();
    return {
        reportActionID: NumberUtils.rand64(),
        actionName: CONST.REPORT.ACTIONS.TYPE.RENAMED,
        pendingAction: CONST.RED_BRICK_ROAD_PENDING_ACTION.ADD,
        actorAccountID: currentUserAccountID,
        message: [
            {
                type: CONST.REPORT.MESSAGE.TYPE.TEXT,
                style: 'strong',
                text: 'You',
            },
            {
                type: CONST.REPORT.MESSAGE.TYPE.TEXT,
                style: 'normal',
                text: ` renamed this report. New title is '${newName}' (previously '${oldName}').`,
            },
        ],
        person: [
            {
                type: CONST.REPORT.MESSAGE.TYPE.TEXT,
                style: 'strong',
                text: getCurrentUserDisplayNameOrEmail(),
            },
        ],
        originalMessage: {
            oldName,
            newName,
            html: `Room renamed to ${newName}`,
            lastModified: now,
        },
        automatic: false,
        avatar: getCurrentUserAvatar(),
        created: now,
        shouldShow: true,
    };
}

/**
 * Returns the necessary reportAction onyx data to indicate that the transaction has been put on hold optimistically
 * @param [created] - Action created time
 */
function buildOptimisticHoldReportAction(created = DateUtils.getDBTime()): OptimisticHoldReportAction {
    return {
        reportActionID: NumberUtils.rand64(),
        actionName: CONST.REPORT.ACTIONS.TYPE.HOLD,
        pendingAction: CONST.RED_BRICK_ROAD_PENDING_ACTION.ADD,
        actorAccountID: currentUserAccountID,
        message: [
            {
                type: CONST.REPORT.MESSAGE.TYPE.TEXT,
                style: 'normal',
                text: Localize.translateLocal('iou.heldExpense'),
            },
        ],
        person: [
            {
                type: CONST.REPORT.MESSAGE.TYPE.TEXT,
                style: 'strong',
                text: getCurrentUserDisplayNameOrEmail(),
            },
        ],
        automatic: false,
        avatar: getCurrentUserAvatar(),
        created,
        shouldShow: true,
    };
}

/**
 * Returns the necessary reportAction onyx data to indicate that the transaction has been put on hold optimistically
 * @param [created] - Action created time
 */
function buildOptimisticHoldReportActionComment(comment: string, created = DateUtils.getDBTime()): OptimisticHoldReportAction {
    return {
        reportActionID: NumberUtils.rand64(),
        actionName: CONST.REPORT.ACTIONS.TYPE.ADD_COMMENT,
        pendingAction: CONST.RED_BRICK_ROAD_PENDING_ACTION.ADD,
        actorAccountID: currentUserAccountID,
        message: [
            {
                type: CONST.REPORT.MESSAGE.TYPE.COMMENT,
                text: comment,
                html: comment, // as discussed on https://github.com/Expensify/App/pull/39452 we will not support HTML for now
            },
        ],
        person: [
            {
                type: CONST.REPORT.MESSAGE.TYPE.TEXT,
                style: 'strong',
                text: getCurrentUserDisplayNameOrEmail(),
            },
        ],
        automatic: false,
        avatar: getCurrentUserAvatar(),
        created,
        shouldShow: true,
    };
}

/**
 * Returns the necessary reportAction onyx data to indicate that the transaction has been removed from hold optimistically
 * @param [created] - Action created time
 */
function buildOptimisticUnHoldReportAction(created = DateUtils.getDBTime()): OptimisticHoldReportAction {
    return {
        reportActionID: NumberUtils.rand64(),
        actionName: CONST.REPORT.ACTIONS.TYPE.UNHOLD,
        pendingAction: CONST.RED_BRICK_ROAD_PENDING_ACTION.ADD,
        actorAccountID: currentUserAccountID,
        message: [
            {
                type: CONST.REPORT.MESSAGE.TYPE.TEXT,
                style: 'normal',
                text: Localize.translateLocal('iou.unheldExpense'),
            },
        ],
        person: [
            {
                type: CONST.REPORT.MESSAGE.TYPE.TEXT,
                style: 'normal',
                text: getCurrentUserDisplayNameOrEmail(),
            },
        ],
        automatic: false,
        avatar: getCurrentUserAvatar(),
        created,
        shouldShow: true,
    };
}

function buildOptimisticEditedTaskFieldReportAction({title, description}: Task): OptimisticEditedTaskReportAction {
    // We do not modify title & description in one request, so we need to create a different optimistic action for each field modification
    let field = '';
    let value = '';
    if (title !== undefined) {
        field = 'task title';
        value = title;
    } else if (description !== undefined) {
        field = 'description';
        value = description;
    }

    let changelog = 'edited this task';
    if (field && value) {
        changelog = `updated the ${field} to ${value}`;
    } else if (field) {
        changelog = `removed the ${field}`;
    }

    return {
        reportActionID: NumberUtils.rand64(),
        actionName: CONST.REPORT.ACTIONS.TYPE.TASK_EDITED,
        pendingAction: CONST.RED_BRICK_ROAD_PENDING_ACTION.ADD,
        actorAccountID: currentUserAccountID,
        message: [
            {
                type: CONST.REPORT.MESSAGE.TYPE.COMMENT,
                text: changelog,
                html: description ? getParsedComment(changelog) : changelog,
            },
        ],
        person: [
            {
                type: CONST.REPORT.MESSAGE.TYPE.TEXT,
                style: 'strong',
                text: getCurrentUserDisplayNameOrEmail(),
            },
        ],
        automatic: false,
        avatar: getCurrentUserAvatar(),
        created: DateUtils.getDBTime(),
        shouldShow: false,
    };
}

function buildOptimisticChangedTaskAssigneeReportAction(assigneeAccountID: number): OptimisticEditedTaskReportAction {
    return {
        reportActionID: NumberUtils.rand64(),
        actionName: CONST.REPORT.ACTIONS.TYPE.TASK_EDITED,
        pendingAction: CONST.RED_BRICK_ROAD_PENDING_ACTION.ADD,
        actorAccountID: currentUserAccountID,
        message: [
            {
                type: CONST.REPORT.MESSAGE.TYPE.COMMENT,
                text: `assigned to ${getDisplayNameForParticipant(assigneeAccountID)}`,
                html: `assigned to <mention-user accountID=${assigneeAccountID}></mention-user>`,
            },
        ],
        person: [
            {
                type: CONST.REPORT.MESSAGE.TYPE.TEXT,
                style: 'strong',
                text: getCurrentUserDisplayNameOrEmail(),
            },
        ],
        automatic: false,
        avatar: getCurrentUserAvatar(),
        created: DateUtils.getDBTime(),
        shouldShow: false,
    };
}

/**
 * Returns the necessary reportAction onyx data to indicate that a chat has been archived
 *
 * @param reason - A reason why the chat has been archived
 */
function buildOptimisticClosedReportAction(
    emailClosingReport: string,
    policyName: string,
    reason: ValueOf<typeof CONST.REPORT.ARCHIVE_REASON> = CONST.REPORT.ARCHIVE_REASON.DEFAULT,
): OptimisticClosedReportAction {
    return {
        actionName: CONST.REPORT.ACTIONS.TYPE.CLOSED,
        actorAccountID: currentUserAccountID,
        automatic: false,
        avatar: getCurrentUserAvatar(),
        created: DateUtils.getDBTime(),
        message: [
            {
                type: CONST.REPORT.MESSAGE.TYPE.TEXT,
                style: 'strong',
                text: emailClosingReport,
            },
            {
                type: CONST.REPORT.MESSAGE.TYPE.TEXT,
                style: 'normal',
                text: ' closed this report',
            },
        ],
        originalMessage: {
            policyName,
            reason,
        },
        pendingAction: CONST.RED_BRICK_ROAD_PENDING_ACTION.ADD,
        person: [
            {
                type: CONST.REPORT.MESSAGE.TYPE.TEXT,
                style: 'strong',
                text: getCurrentUserDisplayNameOrEmail(),
            },
        ],
        reportActionID: NumberUtils.rand64(),
        shouldShow: true,
    };
}

/**
 * Returns an optimistic Dismissed Violation Report Action. Use the originalMessage customize this to the type of
 * violation being dismissed.
 */
function buildOptimisticDismissedViolationReportAction(
    originalMessage: ReportAction<typeof CONST.REPORT.ACTIONS.TYPE.DISMISSED_VIOLATION>['originalMessage'],
): OptimisticDismissedViolationReportAction {
    return {
        actionName: CONST.REPORT.ACTIONS.TYPE.DISMISSED_VIOLATION,
        actorAccountID: currentUserAccountID,
        avatar: getCurrentUserAvatar(),
        created: DateUtils.getDBTime(),
        message: [
            {
                type: CONST.REPORT.MESSAGE.TYPE.TEXT,
                style: 'normal',
                text: ReportActionsUtils.getDismissedViolationMessageText(originalMessage),
            },
        ],
        originalMessage,
        pendingAction: CONST.RED_BRICK_ROAD_PENDING_ACTION.ADD,
        person: [
            {
                type: CONST.REPORT.MESSAGE.TYPE.TEXT,
                style: 'strong',
                text: getCurrentUserDisplayNameOrEmail(),
            },
        ],
        reportActionID: NumberUtils.rand64(),
        shouldShow: true,
    };
}

function buildOptimisticWorkspaceChats(policyID: string, policyName: string, expenseReportId?: string): OptimisticWorkspaceChats {
    const announceChatData = buildOptimisticChatReport(
        currentUserAccountID ? [currentUserAccountID] : [],
        CONST.REPORT.WORKSPACE_CHAT_ROOMS.ANNOUNCE,
        CONST.REPORT.CHAT_TYPE.POLICY_ANNOUNCE,
        policyID,
        CONST.POLICY.OWNER_ACCOUNT_ID_FAKE,
        false,
        policyName,
        undefined,
        undefined,

        // #announce contains all policy members so notifying always should be opt-in only.
        CONST.REPORT.NOTIFICATION_PREFERENCE.DAILY,
    );
    const announceChatReportID = announceChatData.reportID;
    const announceCreatedAction = buildOptimisticCreatedReportAction(CONST.POLICY.OWNER_EMAIL_FAKE);
    const announceReportActionData = {
        [announceCreatedAction.reportActionID]: announceCreatedAction,
    };
    const pendingChatMembers = getPendingChatMembers(currentUserAccountID ? [currentUserAccountID] : [], [], CONST.RED_BRICK_ROAD_PENDING_ACTION.ADD);
    const adminsChatData = {
        ...buildOptimisticChatReport(
            [currentUserAccountID ?? -1],
            CONST.REPORT.WORKSPACE_CHAT_ROOMS.ADMINS,
            CONST.REPORT.CHAT_TYPE.POLICY_ADMINS,
            policyID,
            CONST.POLICY.OWNER_ACCOUNT_ID_FAKE,
            false,
            policyName,
        ),
        pendingChatMembers,
    };
    const adminsChatReportID = adminsChatData.reportID;
    const adminsCreatedAction = buildOptimisticCreatedReportAction(CONST.POLICY.OWNER_EMAIL_FAKE);
    const adminsReportActionData = {
        [adminsCreatedAction.reportActionID]: adminsCreatedAction,
    };

    const expenseChatData = buildOptimisticChatReport(
        [currentUserAccountID ?? -1],
        '',
        CONST.REPORT.CHAT_TYPE.POLICY_EXPENSE_CHAT,
        policyID,
        currentUserAccountID,
        true,
        policyName,
        undefined,
        undefined,
        undefined,
        undefined,
        undefined,
        undefined,
        undefined,
        expenseReportId,
    );
    const expenseChatReportID = expenseChatData.reportID;
    const expenseReportCreatedAction = buildOptimisticCreatedReportAction(currentUserEmail ?? '');
    const expenseReportActionData = {
        [expenseReportCreatedAction.reportActionID]: expenseReportCreatedAction,
    };

    return {
        announceChatReportID,
        announceChatData,
        announceReportActionData,
        announceCreatedReportActionID: announceCreatedAction.reportActionID,
        adminsChatReportID,
        adminsChatData,
        adminsReportActionData,
        adminsCreatedReportActionID: adminsCreatedAction.reportActionID,
        expenseChatReportID,
        expenseChatData,
        expenseReportActionData,
        expenseCreatedReportActionID: expenseReportCreatedAction.reportActionID,
    };
}

/**
 * Builds an optimistic Task Report with a randomly generated reportID
 *
 * @param ownerAccountID - Account ID of the person generating the Task.
 * @param assigneeAccountID - AccountID of the other person participating in the Task.
 * @param parentReportID - Report ID of the chat where the Task is.
 * @param title - Task title.
 * @param description - Task description.
 * @param policyID - PolicyID of the parent report
 */

function buildOptimisticTaskReport(
    ownerAccountID: number,
    assigneeAccountID = 0,
    parentReportID?: string,
    title?: string,
    description?: string,
    policyID: string = CONST.POLICY.OWNER_EMAIL_FAKE,
    notificationPreference: NotificationPreference = CONST.REPORT.NOTIFICATION_PREFERENCE.ALWAYS,
): OptimisticTaskReport {
    const participants: Participants = {
        [ownerAccountID]: {
            hidden: false,
        },
    };

    if (assigneeAccountID) {
        participants[assigneeAccountID] = {hidden: false};
    }

    return {
        reportID: generateReportID(),
        reportName: title,
        description: getParsedComment(description ?? ''),
        ownerAccountID,
        participants,
        managerID: assigneeAccountID,
        type: CONST.REPORT.TYPE.TASK,
        parentReportID,
        policyID,
        stateNum: CONST.REPORT.STATE_NUM.OPEN,
        statusNum: CONST.REPORT.STATUS_NUM.OPEN,
        notificationPreference,
        lastVisibleActionCreated: DateUtils.getDBTime(),
    };
}

/**
 * A helper method to create transaction thread
 *
 * @param reportAction - the parent IOU report action from which to create the thread
 * @param moneyRequestReport - the report which the report action belongs to
 */
function buildTransactionThread(
    reportAction: OnyxEntry<ReportAction | OptimisticIOUReportAction>,
    moneyRequestReport: OnyxEntry<Report>,
    existingTransactionThreadReportID?: string,
): OptimisticChatReport {
    const participantAccountIDs = [...new Set([currentUserAccountID, Number(reportAction?.actorAccountID)])].filter(Boolean) as number[];
    const existingTransactionThreadReport = getReportOrDraftReport(existingTransactionThreadReportID);

    if (existingTransactionThreadReportID && existingTransactionThreadReport) {
        return {
            ...existingTransactionThreadReport,
            isOptimisticReport: true,
            parentReportActionID: reportAction?.reportActionID,
            parentReportID: moneyRequestReport?.reportID,
            reportName: getTransactionReportName(reportAction),
            policyID: moneyRequestReport?.policyID,
        };
    }

    return buildOptimisticChatReport(
        participantAccountIDs,
        getTransactionReportName(reportAction),
        undefined,
        moneyRequestReport?.policyID,
        CONST.POLICY.OWNER_ACCOUNT_ID_FAKE,
        false,
        '',
        undefined,
        undefined,
        CONST.REPORT.NOTIFICATION_PREFERENCE.HIDDEN,
        reportAction?.reportActionID,
        moneyRequestReport?.reportID,
        '',
        '',
        '',
        false,
    );
}

/**
 * Build optimistic expense entities:
 *
 * 1. CREATED action for the chatReport
 * 2. CREATED action for the iouReport
 * 3. IOU action for the iouReport linked to the transaction thread via `childReportID`
 * 4. Transaction Thread linked to the IOU action via `parentReportActionID`
 * 5. CREATED action for the Transaction Thread
 */
function buildOptimisticMoneyRequestEntities(
    iouReport: Report,
    type: ValueOf<typeof CONST.IOU.REPORT_ACTION_TYPE>,
    amount: number,
    currency: string,
    comment: string,
    payeeEmail: string,
    participants: Participant[],
    transactionID: string,
    paymentType?: PaymentMethodType,
    isSettlingUp = false,
    isSendMoneyFlow = false,
    receipt: Receipt = {},
    isOwnPolicyExpenseChat = false,
    isPersonalTrackingExpense?: boolean,
    existingTransactionThreadReportID?: string,
    linkedTrackedExpenseReportAction?: ReportAction,
): [OptimisticCreatedReportAction, OptimisticCreatedReportAction, OptimisticIOUReportAction, OptimisticChatReport, OptimisticCreatedReportAction | null] {
    const createdActionForChat = buildOptimisticCreatedReportAction(payeeEmail);

    // The `CREATED` action must be optimistically generated before the IOU action so that it won't appear after the IOU action in the chat.
    const iouActionCreationTime = DateUtils.getDBTime();
    const createdActionForIOUReport = buildOptimisticCreatedReportAction(payeeEmail, DateUtils.subtractMillisecondsFromDateTime(iouActionCreationTime, 1));

    const iouAction = buildOptimisticIOUReportAction(
        type,
        amount,
        currency,
        comment,
        participants,
        transactionID,
        paymentType,
        isPersonalTrackingExpense ? '0' : iouReport.reportID,
        isSettlingUp,
        isSendMoneyFlow,
        receipt,
        isOwnPolicyExpenseChat,
        iouActionCreationTime,
        linkedTrackedExpenseReportAction,
    );

    // Create optimistic transactionThread and the `CREATED` action for it, if existingTransactionThreadReportID is undefined
    const transactionThread = buildTransactionThread(iouAction, iouReport, existingTransactionThreadReportID);
    const createdActionForTransactionThread = existingTransactionThreadReportID ? null : buildOptimisticCreatedReportAction(payeeEmail);

    // The IOU action and the transactionThread are co-dependent as parent-child, so we need to link them together
    iouAction.childReportID = existingTransactionThreadReportID ?? transactionThread.reportID;

    return [createdActionForChat, createdActionForIOUReport, iouAction, transactionThread, createdActionForTransactionThread];
}

// Check if the report is empty, meaning it has no visible messages (i.e. only a "created" report action).
function isEmptyReport(report: OnyxEntry<Report>): boolean {
    if (!report) {
        return true;
    }
    const lastVisibleMessage = ReportActionsUtils.getLastVisibleMessage(report.reportID);
    return !report.lastMessageText && !report.lastMessageTranslationKey && !lastVisibleMessage.lastMessageText && !lastVisibleMessage.lastMessageTranslationKey;
}

function isUnread(report: OnyxEntry<Report>): boolean {
    if (!report) {
        return false;
    }

    if (isEmptyReport(report)) {
        return false;
    }
    // lastVisibleActionCreated and lastReadTime are both datetime strings and can be compared directly
    const lastVisibleActionCreated = report.lastVisibleActionCreated ?? '';
    const lastReadTime = report.lastReadTime ?? '';
    const lastMentionedTime = report.lastMentionedTime ?? '';

    // If the user was mentioned and the comment got deleted the lastMentionedTime will be more recent than the lastVisibleActionCreated
    return lastReadTime < lastVisibleActionCreated || lastReadTime < lastMentionedTime;
}

function isIOUOwnedByCurrentUser(report: OnyxEntry<Report>, allReportsDict?: OnyxCollection<Report>): boolean {
    const allAvailableReports = allReportsDict ?? ReportConnection.getAllReports();
    if (!report || !allAvailableReports) {
        return false;
    }

    let reportToLook = report;
    if (report.iouReportID) {
        const iouReport = allAvailableReports[`${ONYXKEYS.COLLECTION.REPORT}${report.iouReportID}`];
        if (iouReport) {
            reportToLook = iouReport;
        }
    }

    return reportToLook.ownerAccountID === currentUserAccountID;
}

/**
 * Assuming the passed in report is a default room, lets us know whether we can see it or not, based on permissions and
 * the various subsets of users we've allowed to use default rooms.
 */
function canSeeDefaultRoom(report: OnyxEntry<Report>, policies: OnyxCollection<Policy>, betas: OnyxEntry<Beta[]>): boolean {
    // Include archived rooms
    if (isArchivedRoom(report)) {
        return true;
    }

    // Include default rooms for free plan policies (domain rooms aren't included in here because they do not belong to a policy)
    if (getPolicyType(report, policies) === CONST.POLICY.TYPE.FREE) {
        return true;
    }

    // If the room has an assigned guide, it can be seen.
    if (hasExpensifyGuidesEmails(Object.keys(report?.participants ?? {}).map(Number))) {
        return true;
    }

    // Include any admins and announce rooms, since only non partner-managed domain rooms are on the beta now.
    if (isAdminRoom(report) || isAnnounceRoom(report)) {
        return true;
    }

    // For all other cases, just check that the user belongs to the default rooms beta
    return Permissions.canUseDefaultRooms(betas ?? []);
}

function canAccessReport(report: OnyxEntry<Report>, policies: OnyxCollection<Policy>, betas: OnyxEntry<Beta[]>): boolean {
    // We hide default rooms (it's basically just domain rooms now) from people who aren't on the defaultRooms beta.
    if (isDefaultRoom(report) && !canSeeDefaultRoom(report, policies, betas)) {
        return false;
    }

    if (report?.errorFields?.notFound) {
        return false;
    }

    return true;
}

/**
 * Check if the report is the parent report of the currently viewed report or at least one child report has report action
 */
function shouldHideReport(report: OnyxEntry<Report>, currentReportId: string): boolean {
    const currentReport = getReportOrDraftReport(currentReportId);
    const parentReport = getParentReport(!isEmptyObject(currentReport) ? currentReport : undefined);
    const reportActions = allReportActions?.[`${ONYXKEYS.COLLECTION.REPORT_ACTIONS}${report?.reportID}`] ?? {};
    const isChildReportHasComment = Object.values(reportActions ?? {})?.some((reportAction) => (reportAction?.childVisibleActionCount ?? 0) > 0);
    return parentReport?.reportID !== report?.reportID && !isChildReportHasComment;
}

/**
 * Checks to see if a report's parentAction is an expense that contains a violation type of either violation or warning
 */
function doesTransactionThreadHaveViolations(
    report: OnyxInputOrEntry<Report>,
    transactionViolations: OnyxCollection<TransactionViolation[]>,
    parentReportAction: OnyxInputOrEntry<ReportAction>,
): boolean {
    if (!ReportActionsUtils.isMoneyRequestAction(parentReportAction)) {
        return false;
    }
    const {IOUTransactionID, IOUReportID} = ReportActionsUtils.getOriginalMessage(parentReportAction) ?? {};
    if (!IOUTransactionID || !IOUReportID) {
        return false;
    }
    if (!isCurrentUserSubmitter(IOUReportID)) {
        return false;
    }
    if (report?.stateNum !== CONST.REPORT.STATE_NUM.OPEN && report?.stateNum !== CONST.REPORT.STATE_NUM.SUBMITTED) {
        return false;
    }
    return TransactionUtils.hasViolation(IOUTransactionID, transactionViolations) || TransactionUtils.hasWarningTypeViolation(IOUTransactionID, transactionViolations);
}

/**
 * Checks if we should display violation - we display violations when the expense has violation and it is not settled
 */
function shouldDisplayTransactionThreadViolations(
    report: OnyxEntry<Report>,
    transactionViolations: OnyxCollection<TransactionViolation[]>,
    parentReportAction: OnyxEntry<ReportAction>,
): boolean {
    if (!ReportActionsUtils.isMoneyRequestAction(parentReportAction)) {
        return false;
    }
    const {IOUReportID} = ReportActionsUtils.getOriginalMessage(parentReportAction) ?? {};
    if (isSettled(IOUReportID)) {
        return false;
    }
    return doesTransactionThreadHaveViolations(report, transactionViolations, parentReportAction);
}

/**
 * Checks to see if a report contains a violation
 */
function hasViolations(reportID: string, transactionViolations: OnyxCollection<TransactionViolation[]>): boolean {
    const transactions = TransactionUtils.getAllReportTransactions(reportID);
    return transactions.some((transaction) => TransactionUtils.hasViolation(transaction.transactionID, transactionViolations));
}

/**
 * Checks to see if a report contains a violation of type `warning`
 */
function hasWarningTypeViolations(reportID: string, transactionViolations: OnyxCollection<TransactionViolation[]>): boolean {
    const transactions = TransactionUtils.getAllReportTransactions(reportID);
    return transactions.some((transaction) => TransactionUtils.hasWarningTypeViolation(transaction.transactionID, transactionViolations));
}

/**
 * Takes several pieces of data from Onyx and evaluates if a report should be shown in the option list (either when searching
 * for reports or the reports shown in the LHN).
 *
 * This logic is very specific and the order of the logic is very important. It should fail quickly in most cases and also
 * filter out the majority of reports before filtering out very specific minority of reports.
 */
function shouldReportBeInOptionList({
    report,
    currentReportId,
    isInFocusMode,
    betas,
    policies,
    excludeEmptyChats,
    doesReportHaveViolations,
    includeSelfDM = false,
}: {
    report: OnyxEntry<Report>;
    currentReportId: string;
    isInFocusMode: boolean;
    betas: OnyxEntry<Beta[]>;
    policies: OnyxCollection<Policy>;
    excludeEmptyChats: boolean;
    doesReportHaveViolations: boolean;
    includeSelfDM?: boolean;
}) {
    const isInDefaultMode = !isInFocusMode;
    // Exclude reports that have no data because there wouldn't be anything to show in the option item.
    // This can happen if data is currently loading from the server or a report is in various stages of being created.
    // This can also happen for anyone accessing a public room or archived room for which they don't have access to the underlying policy.
    // Optionally exclude reports that do not belong to currently active workspace

    if (
        !report?.reportID ||
        !report?.type ||
        report?.reportName === undefined ||
        // eslint-disable-next-line @typescript-eslint/prefer-nullish-coalescing
        report?.isHidden ||
        (!report?.participants &&
            !isChatThread(report) &&
            !isPublicRoom(report) &&
            !isUserCreatedPolicyRoom(report) &&
            !isArchivedRoom(report) &&
            !isMoneyRequestReport(report) &&
            !isTaskReport(report) &&
            !isSelfDM(report) &&
            !isSystemChat(report) &&
            !isGroupChat(report) &&
            !isInvoiceRoom(report))
    ) {
        return false;
    }

    if (report?.participants?.[CONST.ACCOUNT_ID.NOTIFICATIONS] && (!currentUserAccountID || !AccountUtils.isAccountIDOddNumber(currentUserAccountID))) {
        return false;
    }

    if (!canAccessReport(report, policies, betas)) {
        return false;
    }

    // If this is a transaction thread associated with a report that only has one transaction, omit it
    if (isOneTransactionThread(report.reportID, report.parentReportID ?? '-1')) {
        return false;
    }

    // Include the currently viewed report. If we excluded the currently viewed report, then there
    // would be no way to highlight it in the options list and it would be confusing to users because they lose
    // a sense of context.
    if (report.reportID === currentReportId) {
        return true;
    }

    // Retrieve the draft comment for the report and convert it to a boolean
    const hasDraftComment = hasValidDraftComment(report.reportID);

    // Include reports that are relevant to the user in any view mode. Criteria include having a draft or having a GBR showing.
    // eslint-disable-next-line @typescript-eslint/prefer-nullish-coalescing
    if (hasDraftComment || requiresAttentionFromCurrentUser(report)) {
        return true;
    }

    const isEmptyChat = isEmptyReport(report);
    const canHideReport = shouldHideReport(report, currentReportId);

    // Include reports if they are pinned
    if (report.isPinned) {
        return true;
    }

    const reportIsSettled = report.statusNum === CONST.REPORT.STATUS_NUM.REIMBURSED;

    // Always show IOU reports with violations unless they are reimbursed
    if (isExpenseRequest(report) && doesReportHaveViolations && !reportIsSettled) {
        return true;
    }

    // Hide only chat threads that haven't been commented on (other threads are actionable)
    if (isChatThread(report) && canHideReport && isEmptyChat) {
        return false;
    }

    // Include reports that have errors from trying to add a workspace
    // If we excluded it, then the red-brock-road pattern wouldn't work for the user to resolve the error
    if (report.errorFields?.addWorkspaceRoom) {
        return true;
    }

    // All unread chats (even archived ones) in GSD mode will be shown. This is because GSD mode is specifically for focusing the user on the most relevant chats, primarily, the unread ones
    if (isInFocusMode) {
        return isUnread(report) && report.notificationPreference !== CONST.REPORT.NOTIFICATION_PREFERENCE.MUTE;
    }

    // Archived reports should always be shown when in default (most recent) mode. This is because you should still be able to access and search for the chats to find them.
    if (isInDefaultMode && isArchivedRoom(report)) {
        return true;
    }

    // Hide chats between two users that haven't been commented on from the LNH
    if (excludeEmptyChats && isEmptyChat && isChatReport(report) && !isChatRoom(report) && !isPolicyExpenseChat(report) && !isSystemChat(report) && !isGroupChat(report) && canHideReport) {
        return false;
    }

    if (isSelfDM(report)) {
        return includeSelfDM;
    }
    const parentReportAction = ReportActionsUtils.getParentReportAction(report);

    // Hide chat threads where the parent message is pending removal
    if (
        !isEmptyObject(parentReportAction) &&
        ReportActionsUtils.isPendingRemove(parentReportAction) &&
        ReportActionsUtils.isThreadParentMessage(parentReportAction, report?.reportID ?? '')
    ) {
        return false;
    }

    return true;
}

/**
 * Returns the system report from the list of reports.
 */
function getSystemChat(): OnyxEntry<Report> {
    const allReports = ReportConnection.getAllReports();
    if (!allReports) {
        return undefined;
    }

    return Object.values(allReports ?? {}).find((report) => report?.chatType === CONST.REPORT.CHAT_TYPE.SYSTEM);
}

/**
 * Attempts to find a report in onyx with the provided list of participants. Does not include threads, task, expense, room, and policy expense chat.
 */
<<<<<<< HEAD
function getChatByParticipants(newParticipantList: number[], reports: OnyxCollection<Report> = ReportConnection.getAllReports()): OnyxEntry<Report> {
=======
function getChatByParticipants(newParticipantList: number[], reports: OnyxCollection<Report> = allReports, shouldIncludeGroupChats = false): OnyxEntry<Report> {
>>>>>>> 9d8e7fee
    const sortedNewParticipantList = newParticipantList.sort();
    return Object.values(reports ?? {}).find((report) => {
        const participantAccountIDs = Object.keys(report?.participants ?? {});

        // If the report has been deleted, or there are no participants (like an empty #admins room) then skip it
        if (
            participantAccountIDs.length === 0 ||
            isChatThread(report) ||
            isTaskReport(report) ||
            isMoneyRequestReport(report) ||
            isChatRoom(report) ||
            isPolicyExpenseChat(report) ||
            (isGroupChat(report) && !shouldIncludeGroupChats)
        ) {
            return false;
        }

        const sortedParticipantsAccountIDs = participantAccountIDs.map(Number).sort();

        // Only return the chat if it has all the participants
        return lodashIsEqual(sortedNewParticipantList, sortedParticipantsAccountIDs);
    });
}

/**
 * Attempts to find an invoice chat report in onyx with the provided policyID and receiverID.
 */
function getInvoiceChatByParticipants(policyID: string, receiverID: string | number, reports: OnyxCollection<Report> = ReportConnection.getAllReports()): OnyxEntry<Report> {
    return Object.values(reports ?? {}).find((report) => {
        if (!report || !isInvoiceRoom(report)) {
            return false;
        }

        const isSameReceiver =
            report.invoiceReceiver &&
            (('accountID' in report.invoiceReceiver && report.invoiceReceiver.accountID === receiverID) ||
                ('policyID' in report.invoiceReceiver && report.invoiceReceiver.policyID === receiverID));

        return report.policyID === policyID && isSameReceiver;
    });
}

/**
 * Attempts to find a policy expense report in onyx that is owned by ownerAccountID in a given policy
 */
function getPolicyExpenseChat(ownerAccountID: number, policyID: string): OnyxEntry<Report> {
    return Object.values(ReportConnection.getAllReports() ?? {}).find((report: OnyxEntry<Report>) => {
        // If the report has been deleted, then skip it
        if (!report) {
            return false;
        }

        return report.policyID === policyID && isPolicyExpenseChat(report) && report.ownerAccountID === ownerAccountID;
    });
}

function getAllPolicyReports(policyID: string): Array<OnyxEntry<Report>> {
    return Object.values(ReportConnection.getAllReports() ?? {}).filter((report) => report?.policyID === policyID);
}

/**
 * Returns true if Chronos is one of the chat participants (1:1)
 */
function chatIncludesChronos(report: OnyxInputOrEntry<Report>): boolean {
    const participantAccountIDs = Object.keys(report?.participants ?? {}).map(Number);
    return participantAccountIDs.includes(CONST.ACCOUNT_ID.CHRONOS);
}

function chatIncludesChronosWithID(reportID?: string): boolean {
    // eslint-disable-next-line @typescript-eslint/prefer-nullish-coalescing
    const report = ReportConnection.getAllReports()?.[`${ONYXKEYS.COLLECTION.REPORT}${reportID || -1}`];
    return chatIncludesChronos(report);
}

/**
 * Can only flag if:
 *
 * - It was written by someone else and isn't a whisper
 * - It's a welcome message whisper
 * - It's an ADD_COMMENT that is not an attachment
 */
function canFlagReportAction(reportAction: OnyxInputOrEntry<ReportAction>, reportID: string | undefined): boolean {
    let report = getReportOrDraftReport(reportID);

    // If the childReportID exists in reportAction and is equal to the reportID,
    // the report action being evaluated is the parent report action in a thread, and we should get the parent report to evaluate instead.
    if (reportAction?.childReportID?.toString() === reportID?.toString()) {
        report = getReportOrDraftReport(report?.parentReportID);
    }
    const isCurrentUserAction = reportAction?.actorAccountID === currentUserAccountID;
    if (ReportActionsUtils.isWhisperAction(reportAction)) {
        // Allow flagging whispers that are sent by other users
        if (!isCurrentUserAction && reportAction?.actorAccountID !== CONST.ACCOUNT_ID.CONCIERGE) {
            return true;
        }

        // Disallow flagging the rest of whisper as they are sent by us
        return false;
    }

    return !!(
        !isCurrentUserAction &&
        reportAction?.actionName === CONST.REPORT.ACTIONS.TYPE.ADD_COMMENT &&
        !ReportActionsUtils.isDeletedAction(reportAction) &&
        !ReportActionsUtils.isCreatedTaskReportAction(reportAction) &&
        !isEmptyObject(report) &&
        report &&
        isAllowedToComment(report)
    );
}

/**
 * Whether flag comment page should show
 */
function shouldShowFlagComment(reportAction: OnyxInputOrEntry<ReportAction>, report: OnyxInputOrEntry<Report>): boolean {
    return (
        canFlagReportAction(reportAction, report?.reportID) &&
        !isArchivedRoom(report) &&
        !chatIncludesChronos(report) &&
        !isConciergeChatReport(report) &&
        reportAction?.actorAccountID !== CONST.ACCOUNT_ID.CONCIERGE
    );
}

/**
 * @param sortedAndFilteredReportActions - reportActions for the report, sorted newest to oldest, and filtered for only those that should be visible
 */
function getNewMarkerReportActionID(report: OnyxEntry<Report>, sortedAndFilteredReportActions: ReportAction[]): string {
    if (!isUnread(report)) {
        return '';
    }

    const newMarkerIndex = lodashFindLastIndex(sortedAndFilteredReportActions, (reportAction) => (reportAction.created ?? '') > (report?.lastReadTime ?? ''));

    return 'reportActionID' in sortedAndFilteredReportActions[newMarkerIndex] ? sortedAndFilteredReportActions[newMarkerIndex].reportActionID : '';
}

/**
 * Performs the markdown conversion, and replaces code points > 127 with C escape sequences
 * Used for compatibility with the backend auth validator for AddComment, and to account for MD in comments
 * @returns The comment's total length as seen from the backend
 */
function getCommentLength(textComment: string, parsingDetails?: ParsingDetails): number {
    return getParsedComment(textComment, parsingDetails)
        .replace(/[^ -~]/g, '\\u????')
        .trim().length;
}

function getRouteFromLink(url: string | null): string {
    if (!url) {
        return '';
    }

    // Get the reportID from URL
    let route = url;
    const localWebAndroidRegEx = /^(https:\/\/([0-9]{1,3})\.([0-9]{1,3})\.([0-9]{1,3})\.([0-9]{1,3}))/;
    linkingConfig.prefixes.forEach((prefix) => {
        if (route.startsWith(prefix)) {
            route = route.replace(prefix, '');
        } else if (localWebAndroidRegEx.test(route)) {
            route = route.replace(localWebAndroidRegEx, '');
        } else {
            return;
        }

        // Remove the port if it's a localhost URL
        if (/^:\d+/.test(route)) {
            route = route.replace(/:\d+/, '');
        }

        // Remove the leading slash if exists
        if (route.startsWith('/')) {
            route = route.replace('/', '');
        }
    });
    return route;
}

function parseReportRouteParams(route: string): ReportRouteParams {
    let parsingRoute = route;
    if (parsingRoute.at(0) === '/') {
        // remove the first slash
        parsingRoute = parsingRoute.slice(1);
    }

    if (!parsingRoute.startsWith(Url.addTrailingForwardSlash(ROUTES.REPORT))) {
        return {reportID: '', isSubReportPageRoute: false};
    }

    const pathSegments = parsingRoute.split('/');

    const reportIDSegment = pathSegments[1];
    const hasRouteReportActionID = !Number.isNaN(Number(reportIDSegment));

    // Check for "undefined" or any other unwanted string values
    if (!reportIDSegment || reportIDSegment === 'undefined') {
        return {reportID: '', isSubReportPageRoute: false};
    }

    return {
        reportID: reportIDSegment,
        isSubReportPageRoute: pathSegments.length > 2 && !hasRouteReportActionID,
    };
}

function getReportIDFromLink(url: string | null): string {
    const route = getRouteFromLink(url);
    const {reportID, isSubReportPageRoute} = parseReportRouteParams(route);
    if (isSubReportPageRoute) {
        // We allow the Sub-Report deep link routes (settings, details, etc.) to be handled by their respective component pages
        return '';
    }
    return reportID;
}

/**
 * Check if the chat report is linked to an iou that is waiting for the current user to add a credit bank account.
 */
function hasIOUWaitingOnCurrentUserBankAccount(chatReport: OnyxInputOrEntry<Report>): boolean {
    if (chatReport?.iouReportID) {
        const iouReport = ReportConnection.getAllReports()?.[`${ONYXKEYS.COLLECTION.REPORT}${chatReport?.iouReportID}`];
        if (iouReport?.isWaitingOnBankAccount && iouReport?.ownerAccountID === currentUserAccountID) {
            return true;
        }
    }

    return false;
}

/**
 * Users can submit an expense:
 * - in policy expense chats only if they are in a role of a member in the chat (in other words, if it's their policy expense chat)
 * - in an open or submitted expense report tied to a policy expense chat the user owns
 *     - employee can submit expenses in a submitted expense report only if the policy has Instant Submit settings turned on
 * - in an IOU report, which is not settled yet
 * - in a 1:1 DM chat
 */
function canRequestMoney(report: OnyxEntry<Report>, policy: OnyxEntry<Policy>, otherParticipants: number[]): boolean {
    // User cannot submit expenses in a chat thread, task report or in a chat room
    if (isChatThread(report) || isTaskReport(report) || isChatRoom(report) || isSelfDM(report) || isGroupChat(report)) {
        return false;
    }

    // Users can only submit expenses in DMs if they are a 1:1 DM
    if (isDM(report)) {
        return otherParticipants.length === 1;
    }

    // Prevent requesting money if pending IOU report waiting for their bank account already exists
    if (hasIOUWaitingOnCurrentUserBankAccount(report)) {
        return false;
    }

    let isOwnPolicyExpenseChat = report?.isOwnPolicyExpenseChat ?? false;
    if (isExpenseReport(report) && getParentReport(report)) {
        isOwnPolicyExpenseChat = !!getParentReport(report)?.isOwnPolicyExpenseChat;
    }

    // In case there are no other participants than the current user and it's not user's own policy expense chat, they can't submit expenses from such report
    if (otherParticipants.length === 0 && !isOwnPolicyExpenseChat) {
        return false;
    }

    // User can submit expenses in any IOU report, unless paid, but the user can only submit expenses in an expense report
    // which is tied to their workspace chat.
    if (isMoneyRequestReport(report)) {
        const canAddTransactions = canAddOrDeleteTransactions(report);
        return isReportInGroupPolicy(report) ? isOwnPolicyExpenseChat && canAddTransactions : canAddTransactions;
    }

    // In the case of policy expense chat, users can only submit expenses from their own policy expense chat
    return !isPolicyExpenseChat(report) || isOwnPolicyExpenseChat;
}

function isGroupChatAdmin(report: OnyxEntry<Report>, accountID: number) {
    if (!report?.participants) {
        return false;
    }

    const reportParticipants = report.participants ?? {};
    const participant = reportParticipants[accountID];
    return participant?.role === CONST.REPORT.ROLE.ADMIN;
}

/**
 * Helper method to define what expense options we want to show for particular method.
 * There are 4 expense options: Submit, Split, Pay and Track expense:
 * - Submit option should show for:
 *     - DMs
 *     - own policy expense chats
 *     - open and processing expense reports tied to own policy expense chat
 *     - unsettled IOU reports
 * - Pay option should show for:
 *     - DMs
 * - Split options should show for:
 *     - DMs
 *     - chat/policy rooms with more than 1 participant
 *     - groups chats with 2 and more participants
 *     - corporate workspace chats
 * - Track expense option should show for:
 *    - Self DMs
 *    - own policy expense chats
 *    - open and processing expense reports tied to own policy expense chat
 * - Send invoice option should show for:
 *    - invoice rooms if the user is an admin of the sender workspace
 * None of the options should show in chat threads or if there is some special Expensify account
 * as a participant of the report.
 */
function getMoneyRequestOptions(report: OnyxEntry<Report>, policy: OnyxEntry<Policy>, reportParticipants: number[], filterDeprecatedTypes = false): IOUType[] {
    // In any thread or task report, we do not allow any new expenses yet
    if (isChatThread(report) || isTaskReport(report) || isInvoiceReport(report) || isSystemChat(report)) {
        return [];
    }

    if (isInvoiceRoom(report)) {
        if (isPolicyAdmin(report?.policyID ?? '-1', allPolicies)) {
            return [CONST.IOU.TYPE.INVOICE];
        }
        return [];
    }

    // We don't allow IOU actions if an Expensify account is a participant of the report, unless the policy that the report is on is owned by an Expensify account
    const doParticipantsIncludeExpensifyAccounts = lodashIntersection(reportParticipants, CONST.EXPENSIFY_ACCOUNT_IDS).length > 0;
    const isPolicyOwnedByExpensifyAccounts = report?.policyID ? CONST.EXPENSIFY_ACCOUNT_IDS.includes(getPolicy(report?.policyID ?? '-1')?.ownerAccountID ?? -1) : false;
    if (doParticipantsIncludeExpensifyAccounts && !isPolicyOwnedByExpensifyAccounts) {
        return [];
    }

    const otherParticipants = reportParticipants.filter((accountID) => currentUserPersonalDetails?.accountID !== accountID);
    const hasSingleParticipantInReport = otherParticipants.length === 1;
    let options: IOUType[] = [];

    if (isSelfDM(report)) {
        options = [CONST.IOU.TYPE.TRACK];
    }

    // User created policy rooms and default rooms like #admins or #announce will always have the Split Expense option
    // unless there are no other participants at all (e.g. #admins room for a policy with only 1 admin)
    // DM chats will have the Split Expense option.
    // Your own workspace chats will have the split expense option.
    if (
        (isChatRoom(report) && !isAnnounceRoom(report) && otherParticipants.length > 0) ||
        (isDM(report) && otherParticipants.length > 0) ||
        (isGroupChat(report) && otherParticipants.length > 0) ||
        (isPolicyExpenseChat(report) && report?.isOwnPolicyExpenseChat)
    ) {
        options = [CONST.IOU.TYPE.SPLIT];
    }

    if (canRequestMoney(report, policy, otherParticipants)) {
        options = [...options, CONST.IOU.TYPE.SUBMIT];
        if (!filterDeprecatedTypes) {
            options = [...options, CONST.IOU.TYPE.REQUEST];
        }

        // If the user can request money from the workspace report, they can also track expenses
        if (isPolicyExpenseChat(report) || isExpenseReport(report)) {
            options = [...options, CONST.IOU.TYPE.TRACK];
        }
    }

    // Pay someone option should be visible only in 1:1 DMs
    if (isDM(report) && hasSingleParticipantInReport) {
        options = [...options, CONST.IOU.TYPE.PAY];
        if (!filterDeprecatedTypes) {
            options = [...options, CONST.IOU.TYPE.SEND];
        }
    }

    return options;
}

/**
 * This is a temporary function to help with the smooth transition with the oldDot.
 * This function will be removed once the transition occurs in oldDot to new links.
 */
// eslint-disable-next-line @typescript-eslint/naming-convention
function temporary_getMoneyRequestOptions(
    report: OnyxEntry<Report>,
    policy: OnyxEntry<Policy>,
    reportParticipants: number[],
): Array<Exclude<IOUType, typeof CONST.IOU.TYPE.REQUEST | typeof CONST.IOU.TYPE.SEND>> {
    return getMoneyRequestOptions(report, policy, reportParticipants, true) as Array<Exclude<IOUType, typeof CONST.IOU.TYPE.REQUEST | typeof CONST.IOU.TYPE.SEND>>;
}

/**
 * Invoice sender, invoice receiver and auto-invited admins cannot leave
 */
function canLeaveInvoiceRoom(report: OnyxEntry<Report>): boolean {
    if (!report || !report?.invoiceReceiver) {
        return false;
    }

    if (report?.statusNum === CONST.REPORT.STATUS_NUM.CLOSED) {
        return false;
    }

    const isSenderPolicyAdmin = getPolicy(report.policyID)?.role === CONST.POLICY.ROLE.ADMIN;

    if (isSenderPolicyAdmin) {
        return false;
    }

    if (report.invoiceReceiver.type === CONST.REPORT.INVOICE_RECEIVER_TYPE.INDIVIDUAL) {
        return report?.invoiceReceiver?.accountID !== currentUserAccountID;
    }

    const isReceiverPolicyAdmin = getPolicy(report.invoiceReceiver.policyID)?.role === CONST.POLICY.ROLE.ADMIN;

    if (isReceiverPolicyAdmin) {
        return false;
    }

    return true;
}

/**
 * Allows a user to leave a policy room according to the following conditions of the visibility or chatType rNVP:
 * `public` - Anyone can leave (because anybody can join)
 * `public_announce` - Only non-policy members can leave (it's auto-shared with policy members)
 * `policy_admins` - Nobody can leave (it's auto-shared with all policy admins)
 * `policy_announce` - Nobody can leave (it's auto-shared with all policy members)
 * `policyExpenseChat` - Nobody can leave (it's auto-shared with all policy members)
 * `policy` - Anyone can leave (though only policy members can join)
 * `domain` - Nobody can leave (it's auto-shared with domain members)
 * `dm` - Nobody can leave (it's auto-shared with users)
 * `private` - Anybody can leave (though you can only be invited to join)
 * `invoice` - Invoice sender, invoice receiver and auto-invited admins cannot leave
 */
function canLeaveRoom(report: OnyxEntry<Report>, isPolicyEmployee: boolean): boolean {
    if (isInvoiceRoom(report)) {
        if (isArchivedRoom(report)) {
            return false;
        }

        const invoiceReport = getReportOrDraftReport(report?.iouReportID ?? '-1');

        if (invoiceReport?.ownerAccountID === currentUserAccountID) {
            return false;
        }

        if (invoiceReport?.managerID === currentUserAccountID) {
            return false;
        }

        const isSenderPolicyAdmin = getPolicy(report?.policyID)?.role === CONST.POLICY.ROLE.ADMIN;

        if (isSenderPolicyAdmin) {
            return false;
        }

        const isReceiverPolicyAdmin =
            report?.invoiceReceiver?.type === CONST.REPORT.INVOICE_RECEIVER_TYPE.BUSINESS ? getPolicy(report?.invoiceReceiver?.policyID)?.role === CONST.POLICY.ROLE.ADMIN : false;

        if (isReceiverPolicyAdmin) {
            return false;
        }

        return true;
    }

    if (!report?.visibility) {
        if (
            report?.chatType === CONST.REPORT.CHAT_TYPE.POLICY_ADMINS ||
            report?.chatType === CONST.REPORT.CHAT_TYPE.POLICY_ANNOUNCE ||
            report?.chatType === CONST.REPORT.CHAT_TYPE.POLICY_EXPENSE_CHAT ||
            report?.chatType === CONST.REPORT.CHAT_TYPE.DOMAIN_ALL ||
            report?.chatType === CONST.REPORT.CHAT_TYPE.SELF_DM ||
            !report?.chatType
        ) {
            // DM chats don't have a chatType
            return false;
        }
    } else if (isPublicAnnounceRoom(report) && isPolicyEmployee) {
        return false;
    }
    return true;
}

function isCurrentUserTheOnlyParticipant(participantAccountIDs?: number[]): boolean {
    return !!(participantAccountIDs?.length === 1 && participantAccountIDs?.[0] === currentUserAccountID);
}

/**
 * Returns display names for those that can see the whisper.
 * However, it returns "you" if the current user is the only one who can see it besides the person that sent it.
 */
function getWhisperDisplayNames(participantAccountIDs?: number[]): string | undefined {
    const isWhisperOnlyVisibleToCurrentUser = isCurrentUserTheOnlyParticipant(participantAccountIDs);

    // When the current user is the only participant, the display name needs to be "you" because that's the only person reading it
    if (isWhisperOnlyVisibleToCurrentUser) {
        return Localize.translateLocal('common.youAfterPreposition');
    }

    return participantAccountIDs?.map((accountID) => getDisplayNameForParticipant(accountID, !isWhisperOnlyVisibleToCurrentUser)).join(', ');
}

/**
 * Show subscript on workspace chats / threads and expense requests
 */
function shouldReportShowSubscript(report: OnyxEntry<Report>): boolean {
    if (isArchivedRoom(report) && !isWorkspaceThread(report)) {
        return false;
    }

    if (isPolicyExpenseChat(report) && !isChatThread(report) && !isTaskReport(report) && !report?.isOwnPolicyExpenseChat) {
        return true;
    }

    if (isPolicyExpenseChat(report) && !isThread(report) && !isTaskReport(report)) {
        return true;
    }

    if (isExpenseRequest(report)) {
        return true;
    }

    if (isExpenseReport(report) && isOneTransactionReport(report?.reportID ?? '-1')) {
        return true;
    }

    if (isWorkspaceTaskReport(report)) {
        return true;
    }

    if (isWorkspaceThread(report)) {
        return true;
    }

    if (isInvoiceRoom(report)) {
        return true;
    }

    return false;
}

/**
 * Return true if reports data exists
 */
function isReportDataReady(): boolean {
    const allReports = ReportConnection.getAllReports();
    return !isEmptyObject(allReports) && Object.keys(allReports ?? {}).some((key) => allReports?.[key]?.reportID);
}

/**
 * Return true if reportID from path is valid
 */
function isValidReportIDFromPath(reportIDFromPath: string): boolean {
    return !['', 'null', '0', '-1'].includes(reportIDFromPath);
}

/**
 * Return the errors we have when creating a chat or a workspace room
 */
function getAddWorkspaceRoomOrChatReportErrors(report: OnyxEntry<Report>): Errors | null | undefined {
    // We are either adding a workspace room, or we're creating a chat, it isn't possible for both of these to have errors for the same report at the same time, so
    // simply looking up the first truthy value will get the relevant property if it's set.
    return report?.errorFields?.addWorkspaceRoom ?? report?.errorFields?.createChat;
}

/**
 * Return true if the expense report is marked for deletion.
 */
<<<<<<< HEAD
function isMoneyRequestReportPendingDeletion(reportOrID: OnyxEntry<Report> | EmptyObject | string): boolean {
    const report = typeof reportOrID === 'string' ? ReportConnection.getAllReports()?.[`${ONYXKEYS.COLLECTION.REPORT}${reportOrID}`] : reportOrID;
=======
function isMoneyRequestReportPendingDeletion(reportOrID: OnyxEntry<Report> | string): boolean {
    const report = typeof reportOrID === 'string' ? allReports?.[`${ONYXKEYS.COLLECTION.REPORT}${reportOrID}`] : reportOrID;
>>>>>>> 9d8e7fee
    if (!isMoneyRequestReport(report)) {
        return false;
    }

    const parentReportAction = ReportActionsUtils.getReportAction(report?.parentReportID ?? '-1', report?.parentReportActionID ?? '-1');
    return parentReportAction?.pendingAction === CONST.RED_BRICK_ROAD_PENDING_ACTION.DELETE;
}

function canUserPerformWriteAction(report: OnyxEntry<Report>, reportNameValuePairs?: OnyxEntry<ReportNameValuePairs>) {
    const reportErrors = getAddWorkspaceRoomOrChatReportErrors(report);

    // If the expense report is marked for deletion, let us prevent any further write action.
    if (isMoneyRequestReportPendingDeletion(report)) {
        return false;
    }

    return !isArchivedRoom(report, reportNameValuePairs) && isEmptyObject(reportErrors) && report && isAllowedToComment(report) && !isAnonymousUser && canWriteInReport(report);
}

/**
 * Returns ID of the original report from which the given reportAction is first created.
 */
function getOriginalReportID(reportID: string, reportAction: OnyxInputOrEntry<ReportAction>): string | undefined {
    const reportActions = allReportActions?.[`${ONYXKEYS.COLLECTION.REPORT_ACTIONS}${reportID}`];
    const currentReportAction = reportActions?.[reportAction?.reportActionID ?? '-1'] ?? null;
    const transactionThreadReportID = ReportActionsUtils.getOneTransactionThreadReportID(reportID, reportActions ?? ([] as ReportAction[]));
    if (Object.keys(currentReportAction ?? {}).length === 0) {
        return isThreadFirstChat(reportAction, reportID)
            ? ReportConnection.getAllReports()?.[`${ONYXKEYS.COLLECTION.REPORT}${reportID}`]?.parentReportID
            : transactionThreadReportID ?? reportID;
    }
    return reportID;
}

/**
 * Return the pendingAction and the errors resulting from either
 *
 * - creating a workspace room
 * - starting a chat
 * - paying the expense
 *
 * while being offline
 */
function getReportOfflinePendingActionAndErrors(report: OnyxEntry<Report>): ReportOfflinePendingActionAndErrors {
    // It shouldn't be possible for all of these actions to be pending (or to have errors) for the same report at the same time, so just take the first that exists
    const reportPendingAction = report?.pendingFields?.addWorkspaceRoom ?? report?.pendingFields?.createChat ?? report?.pendingFields?.reimbursed;

    const reportErrors = getAddWorkspaceRoomOrChatReportErrors(report);
    return {reportPendingAction, reportErrors};
}

/**
 * Check if the report can create the expense with type is iouType
 */
function canCreateRequest(report: OnyxEntry<Report>, policy: OnyxEntry<Policy>, iouType: ValueOf<typeof CONST.IOU.TYPE>): boolean {
    const participantAccountIDs = Object.keys(report?.participants ?? {}).map(Number);
    if (!canUserPerformWriteAction(report)) {
        return false;
    }
    return getMoneyRequestOptions(report, policy, participantAccountIDs).includes(iouType);
}

function getWorkspaceChats(policyID: string, accountIDs: number[]): Array<OnyxEntry<Report>> {
    const allReports = ReportConnection.getAllReports();
    return Object.values(allReports ?? {}).filter((report) => isPolicyExpenseChat(report) && (report?.policyID ?? '-1') === policyID && accountIDs.includes(report?.ownerAccountID ?? -1));
}

/**
 * Gets all reports that relate to the policy
 *
 * @param policyID - the workspace ID to get all associated reports
 */
function getAllWorkspaceReports(policyID: string): Array<OnyxEntry<Report>> {
    const allReports = ReportConnection.getAllReports();
    return Object.values(allReports ?? {}).filter((report) => (report?.policyID ?? '-1') === policyID);
}

/**
 * @param policy - the workspace the report is on, null if the user isn't a member of the workspace
 */
function shouldDisableRename(report: OnyxEntry<Report>): boolean {
    if (
        isDefaultRoom(report) ||
        isArchivedRoom(report) ||
        isPublicRoom(report) ||
        isThread(report) ||
        isMoneyRequest(report) ||
        isMoneyRequestReport(report) ||
        isPolicyExpenseChat(report) ||
        isInvoiceRoom(report) ||
        isInvoiceReport(report) ||
        isSystemChat(report)
    ) {
        return true;
    }

    if (isGroupChat(report)) {
        return false;
    }

    if (isDeprecatedGroupDM(report) || isTaskReport(report)) {
        return true;
    }

    return false;
}

/**
 * @param policy - the workspace the report is on, null if the user isn't a member of the workspace
 */
function canEditWriteCapability(report: OnyxEntry<Report>, policy: OnyxEntry<Policy>): boolean {
    return PolicyUtils.isPolicyAdmin(policy) && !isAdminRoom(report) && !isArchivedRoom(report) && !isThread(report) && !isInvoiceRoom(report);
}

/**
 * @param policy - the workspace the report is on, null if the user isn't a member of the workspace
 */
function canEditRoomVisibility(report: OnyxEntry<Report>, policy: OnyxEntry<Policy>): boolean {
    return PolicyUtils.isPolicyAdmin(policy) && !isArchivedRoom(report);
}

/**
 * Returns the onyx data needed for the task assignee chat
 */
function getTaskAssigneeChatOnyxData(
    accountID: number,
    assigneeAccountID: number,
    taskReportID: string,
    assigneeChatReportID: string,
    parentReportID: string,
    title: string,
    assigneeChatReport: OnyxEntry<Report>,
): OnyxDataTaskAssigneeChat {
    // Set if we need to add a comment to the assignee chat notifying them that they have been assigned a task
    let optimisticAssigneeAddComment: OptimisticReportAction | undefined;
    // Set if this is a new chat that needs to be created for the assignee
    let optimisticChatCreatedReportAction: OptimisticCreatedReportAction | undefined;
    const currentTime = DateUtils.getDBTime();
    const optimisticData: OnyxUpdate[] = [];
    const successData: OnyxUpdate[] = [];
    const failureData: OnyxUpdate[] = [];

    // You're able to assign a task to someone you haven't chatted with before - so we need to optimistically create the chat and the chat reportActions
    // Only add the assignee chat report to onyx if we haven't already set it optimistically
    if (assigneeChatReport?.isOptimisticReport && assigneeChatReport.pendingFields?.createChat !== CONST.RED_BRICK_ROAD_PENDING_ACTION.ADD) {
        optimisticChatCreatedReportAction = buildOptimisticCreatedReportAction(assigneeChatReportID);
        optimisticData.push(
            {
                onyxMethod: Onyx.METHOD.MERGE,
                key: `${ONYXKEYS.COLLECTION.REPORT}${assigneeChatReportID}`,
                value: {
                    pendingFields: {
                        createChat: CONST.RED_BRICK_ROAD_PENDING_ACTION.ADD,
                    },
                    isHidden: false,
                },
            },
            {
                onyxMethod: Onyx.METHOD.MERGE,
                key: `${ONYXKEYS.COLLECTION.REPORT_ACTIONS}${assigneeChatReportID}`,
                value: {[optimisticChatCreatedReportAction.reportActionID]: optimisticChatCreatedReportAction as Partial<ReportAction>},
            },
        );

        successData.push({
            onyxMethod: Onyx.METHOD.MERGE,
            key: `${ONYXKEYS.COLLECTION.REPORT}${assigneeChatReportID}`,
            value: {
                pendingFields: {
                    createChat: null,
                },
                isOptimisticReport: false,
                // BE will send a different participant. We clear the optimistic one to avoid duplicated entries
                participants: {[assigneeAccountID]: null},
            },
        });

        failureData.push(
            {
                onyxMethod: Onyx.METHOD.SET,
                key: `${ONYXKEYS.COLLECTION.REPORT}${assigneeChatReportID}`,
                value: null,
            },
            {
                onyxMethod: Onyx.METHOD.MERGE,
                key: `${ONYXKEYS.COLLECTION.REPORT_ACTIONS}${assigneeChatReportID}`,
                value: {[optimisticChatCreatedReportAction.reportActionID]: {pendingAction: null}},
            },
            // If we failed, we want to remove the optimistic personal details as it was likely due to an invalid login
            {
                onyxMethod: Onyx.METHOD.MERGE,
                key: ONYXKEYS.PERSONAL_DETAILS_LIST,
                value: {
                    [assigneeAccountID]: null,
                },
            },
        );
    }

    // If you're choosing to share the task in the same DM as the assignee then we don't need to create another reportAction indicating that you've been assigned
    if (assigneeChatReportID !== parentReportID) {
        // eslint-disable-next-line @typescript-eslint/prefer-nullish-coalescing
        const displayname = allPersonalDetails?.[assigneeAccountID]?.displayName || allPersonalDetails?.[assigneeAccountID]?.login || '';
        optimisticAssigneeAddComment = buildOptimisticTaskCommentReportAction(taskReportID, title, assigneeAccountID, `assigned to ${displayname}`, parentReportID);
        const lastAssigneeCommentText = formatReportLastMessageText(ReportActionsUtils.getReportActionText(optimisticAssigneeAddComment.reportAction as ReportAction));
        const optimisticAssigneeReport = {
            lastVisibleActionCreated: currentTime,
            lastMessageText: lastAssigneeCommentText,
            lastActorAccountID: accountID,
            lastReadTime: currentTime,
        };

        optimisticData.push(
            {
                onyxMethod: Onyx.METHOD.MERGE,
                key: `${ONYXKEYS.COLLECTION.REPORT_ACTIONS}${assigneeChatReportID}`,
                value: {[optimisticAssigneeAddComment.reportAction.reportActionID ?? '-1']: optimisticAssigneeAddComment.reportAction as ReportAction},
            },
            {
                onyxMethod: Onyx.METHOD.MERGE,
                key: `${ONYXKEYS.COLLECTION.REPORT}${assigneeChatReportID}`,
                value: optimisticAssigneeReport,
            },
        );
        successData.push({
            onyxMethod: Onyx.METHOD.MERGE,
            key: `${ONYXKEYS.COLLECTION.REPORT_ACTIONS}${assigneeChatReportID}`,
            value: {[optimisticAssigneeAddComment.reportAction.reportActionID ?? '-1']: {isOptimisticAction: null}},
        });
        failureData.push({
            onyxMethod: Onyx.METHOD.MERGE,
            key: `${ONYXKEYS.COLLECTION.REPORT_ACTIONS}${assigneeChatReportID}`,
            value: {[optimisticAssigneeAddComment.reportAction.reportActionID ?? '-1']: {pendingAction: null}},
        });
    }

    return {
        optimisticData,
        successData,
        failureData,
        optimisticAssigneeAddComment,
        optimisticChatCreatedReportAction,
    };
}

/**
 * Return iou report action display message
 */
function getIOUReportActionDisplayMessage(reportAction: OnyxEntry<ReportAction>, transaction?: OnyxEntry<Transaction>): string {
    if (!ReportActionsUtils.isMoneyRequestAction(reportAction)) {
        return '';
    }
    const originalMessage = ReportActionsUtils.getOriginalMessage(reportAction);
    const {IOUReportID} = originalMessage ?? {};
    const iouReport = getReportOrDraftReport(IOUReportID);
    let translationKey: TranslationPaths;
    if (originalMessage?.type === CONST.IOU.REPORT_ACTION_TYPE.PAY) {
        // The `REPORT_ACTION_TYPE.PAY` action type is used for both fulfilling existing requests and sending money. To
        // differentiate between these two scenarios, we check if the `originalMessage` contains the `IOUDetails`
        // property. If it does, it indicates that this is a 'Pay someone' action.
        const {amount, currency} = originalMessage?.IOUDetails ?? originalMessage ?? {};
        const formattedAmount = CurrencyUtils.convertToDisplayString(Math.abs(amount), currency) ?? '';

        switch (originalMessage.paymentType) {
            case CONST.IOU.PAYMENT_TYPE.ELSEWHERE:
                translationKey = 'iou.paidElsewhereWithAmount';
                break;
            case CONST.IOU.PAYMENT_TYPE.EXPENSIFY:
            case CONST.IOU.PAYMENT_TYPE.VBBA:
                translationKey = 'iou.paidWithExpensifyWithAmount';
                break;
            default:
                translationKey = 'iou.payerPaidAmount';
                break;
        }
        return Localize.translateLocal(translationKey, {amount: formattedAmount, payer: ''});
    }

    const transactionDetails = getTransactionDetails(!isEmptyObject(transaction) ? transaction : undefined);
    const formattedAmount = CurrencyUtils.convertToDisplayString(transactionDetails?.amount ?? 0, transactionDetails?.currency);
    const isRequestSettled = isSettled(originalMessage?.IOUReportID);
    const isApproved = isReportApproved(iouReport);
    if (isRequestSettled) {
        return Localize.translateLocal('iou.payerSettled', {
            amount: formattedAmount,
        });
    }
    if (isApproved) {
        return Localize.translateLocal('iou.approvedAmount', {
            amount: formattedAmount,
        });
    }
    if (ReportActionsUtils.isSplitBillAction(reportAction)) {
        translationKey = 'iou.didSplitAmount';
    } else if (ReportActionsUtils.isTrackExpenseAction(reportAction)) {
        translationKey = 'iou.trackedAmount';
    } else {
        translationKey = 'iou.submittedAmount';
    }
    return Localize.translateLocal(translationKey, {
        formattedAmount,
        comment: transactionDetails?.comment ?? '',
    });
}

/**
 * Checks if a report is a group chat.
 *
 * A report is a group chat if it meets the following conditions:
 * - Not a chat thread.
 * - Not a task report.
 * - Not an expense / IOU report.
 * - Not an archived room.
 * - Not a public / admin / announce chat room (chat type doesn't match any of the specified types).
 * - More than 2 participants.
 *
 */
function isDeprecatedGroupDM(report: OnyxEntry<Report>): boolean {
    return !!(
        report &&
        !isChatThread(report) &&
        !isTaskReport(report) &&
        !isInvoiceReport(report) &&
        !isMoneyRequestReport(report) &&
        !isArchivedRoom(report) &&
        !Object.values(CONST.REPORT.CHAT_TYPE).some((chatType) => chatType === getChatType(report)) &&
        Object.keys(report.participants ?? {})
            .map(Number)
            .filter((accountID) => accountID !== currentUserAccountID).length > 1
    );
}

/**
 * A "root" group chat is the top level group chat and does not refer to any threads off of a Group Chat
 */
function isRootGroupChat(report: OnyxEntry<Report>): boolean {
    return !isChatThread(report) && (isGroupChat(report) || isDeprecatedGroupDM(report));
}

/**
 * Assume any report without a reportID is unusable.
 */
function isValidReport(report?: OnyxEntry<Report>): boolean {
    return !!report?.reportID;
}

/**
 * Check to see if we are a participant of this report.
 */
function isReportParticipant(accountID: number, report: OnyxEntry<Report>): boolean {
    if (!accountID) {
        return false;
    }

    const possibleAccountIDs = Object.keys(report?.participants ?? {}).map(Number);
    if (report?.ownerAccountID) {
        possibleAccountIDs.push(report?.ownerAccountID);
    }
    if (report?.managerID) {
        possibleAccountIDs.push(report?.managerID);
    }
    return possibleAccountIDs.includes(accountID);
}

/**
 * Check to see if the current user has access to view the report.
 */
function canCurrentUserOpenReport(report: OnyxEntry<Report>): boolean {
    return (isReportParticipant(currentUserAccountID ?? 0, report) || isPublicRoom(report)) && canAccessReport(report, allPolicies, allBetas);
}

function shouldUseFullTitleToDisplay(report: OnyxEntry<Report>): boolean {
    return (
        isMoneyRequestReport(report) || isPolicyExpenseChat(report) || isChatRoom(report) || isChatThread(report) || isTaskReport(report) || isGroupChat(report) || isInvoiceReport(report)
    );
}

<<<<<<< HEAD
function getRoom(type: ValueOf<typeof CONST.REPORT.CHAT_TYPE>, policyID: string): OnyxEntry<Report> | undefined {
    const allReports = ReportConnection.getAllReports();
=======
function getRoom(type: ValueOf<typeof CONST.REPORT.CHAT_TYPE>, policyID: string): OnyxEntry<Report> {
>>>>>>> 9d8e7fee
    const room = Object.values(allReports ?? {}).find((report) => report?.policyID === policyID && report?.chatType === type && !isThread(report));
    return room;
}

/**
 *  We only want policy members who are members of the report to be able to modify the report description, but not in thread chat.
 */
function canEditReportDescription(report: OnyxEntry<Report>, policy: OnyxEntry<Policy>): boolean {
    return (
        !isMoneyRequestReport(report) &&
        !isArchivedRoom(report) &&
        isChatRoom(report) &&
        !isChatThread(report) &&
        !isEmpty(policy) &&
        hasParticipantInArray(report, [currentUserAccountID ?? 0])
    );
}

function canEditPolicyDescription(policy: OnyxEntry<Policy>): boolean {
    return PolicyUtils.isPolicyAdmin(policy);
}

/**
 * Checks if report action has error when smart scanning
 */
function hasSmartscanError(reportActions: ReportAction[]) {
    return reportActions.some((action) => {
        if (!ReportActionsUtils.isSplitBillAction(action) && !ReportActionsUtils.isReportPreviewAction(action)) {
            return false;
        }
        const IOUReportID = ReportActionsUtils.getIOUReportIDFromReportActionPreview(action);
        const isReportPreviewError = ReportActionsUtils.isReportPreviewAction(action) && shouldShowRBRForMissingSmartscanFields(IOUReportID) && !isSettled(IOUReportID);
        const transactionID = ReportActionsUtils.isMoneyRequestAction(action) ? ReportActionsUtils.getOriginalMessage(action)?.IOUTransactionID ?? '-1' : '-1';
        const transaction = allTransactions?.[`${ONYXKEYS.COLLECTION.TRANSACTION}${transactionID}`] ?? {};
        const isSplitBillError = ReportActionsUtils.isSplitBillAction(action) && TransactionUtils.hasMissingSmartscanFields(transaction as Transaction);

        return isReportPreviewError || isSplitBillError;
    });
}

function shouldAutoFocusOnKeyPress(event: KeyboardEvent): boolean {
    if (event.key.length > 1) {
        return false;
    }

    // If a key is pressed in combination with Meta, Control or Alt do not focus
    if (event.ctrlKey || event.metaKey) {
        return false;
    }

    if (event.code === 'Space') {
        return false;
    }

    return true;
}

/**
 * Navigates to the appropriate screen based on the presence of a private note for the current user.
 */
function navigateToPrivateNotes(report: OnyxEntry<Report>, session: OnyxEntry<Session>) {
    if (isEmpty(report) || isEmpty(session) || !session.accountID) {
        return;
    }
    const currentUserPrivateNote = report.privateNotes?.[session.accountID]?.note ?? '';
    if (isEmpty(currentUserPrivateNote)) {
        Navigation.navigate(ROUTES.PRIVATE_NOTES_EDIT.getRoute(report.reportID, session.accountID));
        return;
    }
    Navigation.navigate(ROUTES.PRIVATE_NOTES_LIST.getRoute(report.reportID));
}

/**
 * Get all held transactions of a iouReport
 */
function getAllHeldTransactions(iouReportID?: string): Transaction[] {
    const transactions = TransactionUtils.getAllReportTransactions(iouReportID);
    return transactions.filter((transaction) => TransactionUtils.isOnHold(transaction));
}

/**
 * Check if Report has any held expenses
 */
function hasHeldExpenses(iouReportID?: string): boolean {
    const transactions = TransactionUtils.getAllReportTransactions(iouReportID);
    return transactions.some((transaction) => TransactionUtils.isOnHold(transaction));
}

/**
 * Check if all expenses in the Report are on hold
 */
function hasOnlyHeldExpenses(iouReportID: string, transactions?: OnyxCollection<Transaction>): boolean {
    const reportTransactions = TransactionUtils.getAllReportTransactions(iouReportID, transactions);
    return reportTransactions.length > 0 && !reportTransactions.some((transaction) => !TransactionUtils.isOnHold(transaction));
}

/**
 * Checks if thread replies should be displayed
 */
function shouldDisplayThreadReplies(reportAction: OnyxInputOrEntry<ReportAction>, reportID: string): boolean {
    const hasReplies = (reportAction?.childVisibleActionCount ?? 0) > 0;
    return hasReplies && !!reportAction?.childCommenterCount && !isThreadFirstChat(reportAction, reportID);
}

/**
 * Check if money report has any transactions updated optimistically
 */
function hasUpdatedTotal(report: OnyxInputOrEntry<Report>, policy: OnyxInputOrEntry<Policy>): boolean {
    if (!report) {
        return true;
    }

    const transactions = TransactionUtils.getAllReportTransactions(report.reportID);
    const hasPendingTransaction = transactions.some((transaction) => !!transaction.pendingAction);
    const hasTransactionWithDifferentCurrency = transactions.some((transaction) => transaction.currency !== report.currency);
    const hasDifferentWorkspaceCurrency = report.pendingFields?.createChat && isExpenseReport(report) && report.currency !== policy?.outputCurrency;
    const hasOptimisticHeldExpense = hasHeldExpenses(report.reportID) && report?.unheldTotal === undefined;

    return !(hasPendingTransaction && (hasTransactionWithDifferentCurrency || hasDifferentWorkspaceCurrency)) && !hasOptimisticHeldExpense;
}

/**
 * Return held and full amount formatted with used currency
 */
function getNonHeldAndFullAmount(iouReport: OnyxEntry<Report>, policy: OnyxEntry<Policy>): string[] {
    const transactions = TransactionUtils.getAllReportTransactions(iouReport?.reportID ?? '-1');
    const hasPendingTransaction = transactions.some((transaction) => !!transaction.pendingAction);

    if (hasUpdatedTotal(iouReport, policy) && hasPendingTransaction) {
        const unheldTotal = transactions.reduce((currentVal, transaction) => currentVal - (!TransactionUtils.isOnHold(transaction) ? transaction.amount : 0), 0);

        return [CurrencyUtils.convertToDisplayString(unheldTotal, iouReport?.currency), CurrencyUtils.convertToDisplayString((iouReport?.total ?? 0) * -1, iouReport?.currency)];
    }

    return [
        CurrencyUtils.convertToDisplayString((iouReport?.unheldTotal ?? 0) * -1, iouReport?.currency),
        CurrencyUtils.convertToDisplayString((iouReport?.total ?? 0) * -1, iouReport?.currency),
    ];
}

/**
 * Disable reply in thread action if:
 *
 * - The action is listed in the thread-disabled list
 * - The action is a split expense action
 * - The action is deleted and is not threaded
 * - The report is archived and the action is not threaded
 * - The action is a whisper action and it's neither a report preview nor IOU action
 * - The action is the thread's first chat
 */
function shouldDisableThread(reportAction: OnyxInputOrEntry<ReportAction>, reportID: string): boolean {
    const isSplitBillAction = ReportActionsUtils.isSplitBillAction(reportAction);
    const isDeletedAction = ReportActionsUtils.isDeletedAction(reportAction);
    const isReportPreviewAction = ReportActionsUtils.isReportPreviewAction(reportAction);
    const isIOUAction = ReportActionsUtils.isMoneyRequestAction(reportAction);
    const isWhisperAction = ReportActionsUtils.isWhisperAction(reportAction) || ReportActionsUtils.isActionableTrackExpense(reportAction);
    const isArchivedReport = isArchivedRoom(getReportOrDraftReport(reportID));
    const isActionDisabled = CONST.REPORT.ACTIONS.THREAD_DISABLED.some((action: string) => action === reportAction?.actionName);

    return (
        isActionDisabled ||
        isSplitBillAction ||
        (isDeletedAction && !reportAction?.childVisibleActionCount) ||
        (isArchivedReport && !reportAction?.childVisibleActionCount) ||
        (isWhisperAction && !isReportPreviewAction && !isIOUAction) ||
        isThreadFirstChat(reportAction, reportID)
    );
}

function getAllAncestorReportActions(report: Report | null | undefined): Ancestor[] {
    if (!report) {
        return [];
    }
    const allAncestors: Ancestor[] = [];
    let parentReportID = report.parentReportID;
    let parentReportActionID = report.parentReportActionID;

    // Store the child of parent report
    let currentReport = report;

    while (parentReportID) {
        const parentReport = getReportOrDraftReport(parentReportID);
        const parentReportAction = ReportActionsUtils.getReportAction(parentReportID, parentReportActionID ?? '-1');

        if (!parentReportAction || ReportActionsUtils.isTransactionThread(parentReportAction) || ReportActionsUtils.isReportPreviewAction(parentReportAction)) {
            break;
        }

        const isParentReportActionUnread = ReportActionsUtils.isCurrentActionUnread(parentReport, parentReportAction);
        allAncestors.push({
            report: currentReport,
            reportAction: parentReportAction,
            shouldDisplayNewMarker: isParentReportActionUnread,
        });

        if (!parentReport) {
            break;
        }

        parentReportID = parentReport?.parentReportID;
        parentReportActionID = parentReport?.parentReportActionID;
        if (!isEmptyObject(parentReport)) {
            currentReport = parentReport;
        }
    }

    return allAncestors.reverse();
}

function getAllAncestorReportActionIDs(report: Report | null | undefined, includeTransactionThread = false): AncestorIDs {
    if (!report) {
        return {
            reportIDs: [],
            reportActionsIDs: [],
        };
    }

    const allAncestorIDs: AncestorIDs = {
        reportIDs: [],
        reportActionsIDs: [],
    };
    let parentReportID = report.parentReportID;
    let parentReportActionID = report.parentReportActionID;

    while (parentReportID) {
        const parentReport = getReportOrDraftReport(parentReportID);
        const parentReportAction = ReportActionsUtils.getReportAction(parentReportID, parentReportActionID ?? '-1');

        if (
            !parentReportAction ||
            (!includeTransactionThread && (ReportActionsUtils.isTransactionThread(parentReportAction) || ReportActionsUtils.isReportPreviewAction(parentReportAction)))
        ) {
            break;
        }

        allAncestorIDs.reportIDs.push(parentReportID ?? '-1');
        allAncestorIDs.reportActionsIDs.push(parentReportActionID ?? '-1');

        if (!parentReport) {
            break;
        }

        parentReportID = parentReport?.parentReportID;
        parentReportActionID = parentReport?.parentReportActionID;
    }

    return allAncestorIDs;
}

/**
 * Get optimistic data of parent report action
 * @param reportID The reportID of the report that is updated
 * @param lastVisibleActionCreated Last visible action created of the child report
 * @param type The type of action in the child report
 */
function getOptimisticDataForParentReportAction(reportID: string, lastVisibleActionCreated: string, type: string): Array<OnyxUpdate | null> {
    const report = getReportOrDraftReport(reportID);

    if (!report || isEmptyObject(report)) {
        return [];
    }

    const ancestors = getAllAncestorReportActionIDs(report, true);
    const totalAncestor = ancestors.reportIDs.length;

    return Array.from(Array(totalAncestor), (_, index) => {
        const ancestorReport = getReportOrDraftReport(ancestors.reportIDs[index]);

        if (!ancestorReport || isEmptyObject(ancestorReport)) {
            return null;
        }

        const ancestorReportAction = ReportActionsUtils.getReportAction(ancestorReport.reportID, ancestors.reportActionsIDs[index]);

        if (!ancestorReportAction || isEmptyObject(ancestorReportAction)) {
            return null;
        }

        return {
            onyxMethod: Onyx.METHOD.MERGE,
            key: `${ONYXKEYS.COLLECTION.REPORT_ACTIONS}${ancestorReport.reportID}`,
            value: {
                [ancestorReportAction?.reportActionID ?? '-1']: updateOptimisticParentReportAction(ancestorReportAction, lastVisibleActionCreated, type),
            },
        };
    });
}

function canBeAutoReimbursed(report: OnyxInputOrEntry<Report>, policy: OnyxInputOrEntry<Policy>): boolean {
    if (isEmptyObject(policy)) {
        return false;
    }
    type CurrencyType = TupleToUnion<typeof CONST.DIRECT_REIMBURSEMENT_CURRENCIES>;
    const reimbursableTotal = getMoneyRequestSpendBreakdown(report).totalDisplaySpend;
    const autoReimbursementLimit = policy.autoReimbursementLimit ?? 0;
    const isAutoReimbursable =
        isReportInGroupPolicy(report) &&
        policy.reimbursementChoice === CONST.POLICY.REIMBURSEMENT_CHOICES.REIMBURSEMENT_YES &&
        autoReimbursementLimit >= reimbursableTotal &&
        reimbursableTotal > 0 &&
        CONST.DIRECT_REIMBURSEMENT_CURRENCIES.includes(report?.currency as CurrencyType);
    return isAutoReimbursable;
}

/** Check if the current user is an owner of the report */
function isReportOwner(report: OnyxInputOrEntry<Report>): boolean {
    return report?.ownerAccountID === currentUserPersonalDetails?.accountID;
}

function isAllowedToApproveExpenseReport(report: OnyxEntry<Report>, approverAccountID?: number): boolean {
    const policy = getPolicy(report?.policyID);
    const isOwner = (approverAccountID ?? currentUserAccountID) === report?.ownerAccountID;
    return !(policy?.preventSelfApproval && isOwner);
}

function isAllowedToSubmitDraftExpenseReport(report: OnyxEntry<Report>): boolean {
    const policy = getPolicy(report?.policyID);
    const submitToAccountID = PolicyUtils.getSubmitToAccountID(policy, report?.ownerAccountID ?? -1);

    return isAllowedToApproveExpenseReport(report, submitToAccountID);
}

/**
 * What missing payment method does this report action indicate, if any?
 */
function getIndicatedMissingPaymentMethod(userWallet: OnyxEntry<UserWallet>, reportId: string, reportAction: ReportAction): MissingPaymentMethod | undefined {
    const isSubmitterOfUnsettledReport = isCurrentUserSubmitter(reportId) && !isSettled(reportId);
    if (!isSubmitterOfUnsettledReport || !ReportActionsUtils.isReimbursementQueuedAction(reportAction)) {
        return undefined;
    }
    const paymentType = ReportActionsUtils.getOriginalMessage(reportAction)?.paymentType;
    if (paymentType === CONST.IOU.PAYMENT_TYPE.EXPENSIFY) {
        return isEmpty(userWallet) || userWallet.tierName === CONST.WALLET.TIER_NAME.SILVER ? 'wallet' : undefined;
    }

    return !store.hasCreditBankAccount() ? 'bankAccount' : undefined;
}

/**
 * Checks if report chat contains missing payment method
 */
function hasMissingPaymentMethod(userWallet: OnyxEntry<UserWallet>, iouReportID: string): boolean {
    const reportActions = allReportActions?.[`${ONYXKEYS.COLLECTION.REPORT_ACTIONS}${iouReportID}`] ?? {};
    return Object.values(reportActions)
        .filter(Boolean)
        .some((action) => getIndicatedMissingPaymentMethod(userWallet, iouReportID, action) !== undefined);
}

/**
 * Used from expense actions to decide if we need to build an optimistic expense report.
 * Create a new report if:
 * - we don't have an iouReport set in the chatReport
 * - we have one, but it's waiting on the payee adding a bank account
 * - we have one, but we can't add more transactions to it due to: report is approved or settled, or report is processing and policy isn't on Instant submit reporting frequency
 */
function shouldCreateNewMoneyRequestReport(existingIOUReport: OnyxInputOrEntry<Report> | undefined, chatReport: OnyxInputOrEntry<Report>): boolean {
    return !existingIOUReport || hasIOUWaitingOnCurrentUserBankAccount(chatReport) || !canAddOrDeleteTransactions(existingIOUReport);
}

function getTripTransactions(tripRoomReportID: string | undefined, reportFieldToCompare: 'parentReportID' | 'reportID' = 'parentReportID'): Transaction[] {
    const tripTransactionReportIDs = Object.values(ReportConnection.getAllReports() ?? {})
        .filter((report) => report && report?.[reportFieldToCompare] === tripRoomReportID)
        .map((report) => report?.reportID);
    return tripTransactionReportIDs.flatMap((reportID) => TransactionUtils.getAllReportTransactions(reportID));
}

function getTripIDFromTransactionParentReport(transactionParentReport: OnyxEntry<Report> | undefined | null): string | undefined {
    return getReportOrDraftReport(transactionParentReport?.parentReportID)?.tripData?.tripID;
}

/**
 * Checks if report contains actions with errors
 */
function hasActionsWithErrors(reportID: string): boolean {
    const reportActions = allReportActions?.[`${ONYXKEYS.COLLECTION.REPORT_ACTIONS}${reportID}`] ?? {};
    return Object.values(reportActions)
        .filter(Boolean)
        .some((action) => !isEmptyObject(action.errors));
}

function isNonAdminOrOwnerOfPolicyExpenseChat(report: OnyxInputOrEntry<Report>, policy: OnyxInputOrEntry<Policy>): boolean {
    return isPolicyExpenseChat(report) && !(PolicyUtils.isPolicyAdmin(policy) || PolicyUtils.isPolicyOwner(policy, currentUserAccountID ?? -1) || isReportOwner(report));
}

/**
 * Whether the user can join a report
 */
function canJoinChat(report: OnyxInputOrEntry<Report>, parentReportAction: OnyxInputOrEntry<ReportAction>, policy: OnyxInputOrEntry<Policy>): boolean {
    // We disabled thread functions for whisper action
    // So we should not show join option for existing thread on whisper message that has already been left, or manually leave it
    if (ReportActionsUtils.isWhisperAction(parentReportAction)) {
        return false;
    }

    // If the notification preference of the chat is not hidden that means we have already joined the chat
    if (report?.notificationPreference !== CONST.REPORT.NOTIFICATION_PREFERENCE.HIDDEN) {
        return false;
    }

    const isExpenseChat = isMoneyRequestReport(report) || isMoneyRequest(report) || isInvoiceReport(report) || isTrackExpenseReport(report);
    // Anyone viewing these chat types is already a participant and therefore cannot join
    if (isRootGroupChat(report) || isSelfDM(report) || isInvoiceRoom(report) || isSystemChat(report) || isExpenseChat) {
        return false;
    }

    // The user who is a member of the workspace has already joined the public announce room.
    if (isPublicAnnounceRoom(report) && !isEmptyObject(policy)) {
        return false;
    }

    return isChatThread(report) || isUserCreatedPolicyRoom(report) || isNonAdminOrOwnerOfPolicyExpenseChat(report, policy);
}

/**
 * Whether the user can leave a report
 */
function canLeaveChat(report: OnyxEntry<Report>, policy: OnyxEntry<Policy>): boolean {
    if (report?.notificationPreference === CONST.REPORT.NOTIFICATION_PREFERENCE.HIDDEN) {
        return false;
    }

    // Anyone viewing these chat types is already a participant and therefore cannot leave
    if (isSelfDM(report) || isRootGroupChat(report)) {
        return false;
    }

    // The user who is a member of the workspace cannot leave the public announce room.
    if (isPublicAnnounceRoom(report) && !isEmptyObject(policy)) {
        return false;
    }

    if (isInvoiceRoom(report)) {
        return canLeaveInvoiceRoom(report);
    }

    return (isChatThread(report) && !!report?.notificationPreference?.length) || isUserCreatedPolicyRoom(report) || isNonAdminOrOwnerOfPolicyExpenseChat(report, policy);
}

function getReportActionActorAccountID(reportAction: OnyxInputOrEntry<ReportAction>, iouReport: OnyxInputOrEntry<Report> | undefined): number | undefined {
    switch (reportAction?.actionName) {
        case CONST.REPORT.ACTIONS.TYPE.REPORT_PREVIEW:
            return !isEmptyObject(iouReport) ? iouReport.managerID : reportAction?.childManagerAccountID;

        case CONST.REPORT.ACTIONS.TYPE.SUBMITTED:
            return reportAction?.adminAccountID ?? reportAction?.actorAccountID;

        default:
            return reportAction?.actorAccountID;
    }
}

function createDraftWorkspaceAndNavigateToConfirmationScreen(transactionID: string, actionName: IOUAction): void {
    const isCategorizing = actionName === CONST.IOU.ACTION.CATEGORIZE;
    const {expenseChatReportID, policyID, policyName} = PolicyActions.createDraftWorkspace();
    IOU.setMoneyRequestParticipants(transactionID, [
        {
            selected: true,
            accountID: 0,
            isPolicyExpenseChat: true,
            reportID: expenseChatReportID,
            policyID,
            searchText: policyName,
        },
    ]);
    const iouConfirmationPageRoute = ROUTES.MONEY_REQUEST_STEP_CONFIRMATION.getRoute(actionName, CONST.IOU.TYPE.SUBMIT, transactionID, expenseChatReportID);
    if (isCategorizing) {
        Navigation.navigate(ROUTES.MONEY_REQUEST_STEP_CATEGORY.getRoute(actionName, CONST.IOU.TYPE.SUBMIT, transactionID, expenseChatReportID, iouConfirmationPageRoute));
    } else {
        Navigation.navigate(iouConfirmationPageRoute);
    }
}

function createDraftTransactionAndNavigateToParticipantSelector(transactionID: string, reportID: string, actionName: IOUAction, reportActionID: string): void {
    const transaction = allTransactions?.[`${ONYXKEYS.COLLECTION.TRANSACTION}${transactionID}`] ?? ({} as Transaction);
    const reportActions = allReportActions?.[`${ONYXKEYS.COLLECTION.REPORT_ACTIONS}${reportID}`] ?? ([] as ReportAction[]);

    if (!transaction || !reportActions) {
        return;
    }

    const linkedTrackedExpenseReportAction = Object.values(reportActions)
        .filter(Boolean)
        .find((action) => ReportActionsUtils.isMoneyRequestAction(action) && ReportActionsUtils.getOriginalMessage(action)?.IOUTransactionID === transactionID);

    const {created, amount, currency, merchant, mccGroup} = getTransactionDetails(transaction) ?? {};
    const comment = getTransactionCommentObject(transaction);

    IOU.createDraftTransaction({
        ...transaction,
        actionableWhisperReportActionID: reportActionID,
        linkedTrackedExpenseReportAction,
        linkedTrackedExpenseReportID: reportID,
        created,
        amount,
        currency,
        comment,
        merchant,
        mccGroup,
    } as Transaction);

    const filteredPolicies = Object.values(allPolicies ?? {}).filter(
        (policy) => policy && policy.type !== CONST.POLICY.TYPE.PERSONAL && policy.pendingAction !== CONST.RED_BRICK_ROAD_PENDING_ACTION.DELETE,
    );

    if (actionName === CONST.IOU.ACTION.SUBMIT || (allPolicies && filteredPolicies.length > 0)) {
        Navigation.navigate(ROUTES.MONEY_REQUEST_STEP_PARTICIPANTS.getRoute(CONST.IOU.TYPE.SUBMIT, transactionID, reportID, undefined, actionName));
        return;
    }

    return createDraftWorkspaceAndNavigateToConfirmationScreen(transactionID, actionName);
}

/**
 * @returns the object to update `report.hasOutstandingChildRequest`
 */
function getOutstandingChildRequest(iouReport: OnyxInputOrEntry<Report>): OutstandingChildRequest {
    if (!iouReport || isEmptyObject(iouReport)) {
        return {};
    }

    if (!isExpenseReport(iouReport)) {
        const {reimbursableSpend} = getMoneyRequestSpendBreakdown(iouReport);
        return {
            hasOutstandingChildRequest: iouReport.managerID === currentUserAccountID && reimbursableSpend !== 0,
        };
    }

    const policy = getPolicy(iouReport.policyID);
    const shouldBeManuallySubmitted = PolicyUtils.isPaidGroupPolicy(policy) && !policy?.harvesting?.enabled;
    const isOwnFreePolicy = PolicyUtils.isFreeGroupPolicy(policy) && PolicyUtils.isPolicyAdmin(policy);
    if (shouldBeManuallySubmitted || isOwnFreePolicy) {
        return {
            hasOutstandingChildRequest: true,
        };
    }

    // We don't need to update hasOutstandingChildRequest in this case
    return {};
}

function canReportBeMentionedWithinPolicy(report: OnyxEntry<Report>, policyID: string): boolean {
    if (report?.policyID !== policyID) {
        return false;
    }

    return isChatRoom(report) && !isThread(report);
}

function shouldShowMerchantColumn(transactions: Transaction[]) {
<<<<<<< HEAD
    const allReports = ReportConnection.getAllReports();
    return transactions.some((transaction) => isExpenseReport(allReports?.[transaction.reportID] ?? {}));
=======
    return transactions.some((transaction) => isExpenseReport(allReports?.[transaction.reportID] ?? null));
>>>>>>> 9d8e7fee
}

/**
 * Whether the report is a system chat or concierge chat, depending on the user's account ID (used for A/B testing purposes).
 */
function isChatUsedForOnboarding(report: OnyxEntry<Report>): boolean {
    return AccountUtils.isAccountIDOddNumber(currentUserAccountID ?? -1) ? isSystemChat(report) : isConciergeChatReport(report);
}

/**
 * Get the report (system or concierge chat) used for the user's onboarding process.
 */
function getChatUsedForOnboarding(): OnyxEntry<Report> {
    return Object.values(ReportConnection.getAllReports() ?? {}).find(isChatUsedForOnboarding);
}

function findPolicyExpenseChatByPolicyID(policyID: string): OnyxEntry<Report> {
    return Object.values(ReportConnection.getAllReports() ?? {}).find((report) => isPolicyExpenseChat(report) && report?.policyID === policyID);
}

export {
    addDomainToShortMention,
    areAllRequestsBeingSmartScanned,
    buildOptimisticAddCommentReportAction,
    buildOptimisticApprovedReportAction,
    buildOptimisticCancelPaymentReportAction,
    buildOptimisticChangedTaskAssigneeReportAction,
    buildOptimisticChatReport,
    buildOptimisticClosedReportAction,
    buildOptimisticCreatedReportAction,
    buildOptimisticDismissedViolationReportAction,
    buildOptimisticEditedTaskFieldReportAction,
    buildOptimisticExpenseReport,
    buildOptimisticGroupChatReport,
    buildOptimisticHoldReportAction,
    buildOptimisticHoldReportActionComment,
    buildOptimisticIOUReport,
    buildOptimisticIOUReportAction,
    buildOptimisticModifiedExpenseReportAction,
    buildOptimisticMoneyRequestEntities,
    buildOptimisticMovedReportAction,
    buildOptimisticMovedTrackedExpenseModifiedReportAction,
    buildOptimisticRenamedRoomReportAction,
    buildOptimisticReportPreview,
    buildOptimisticActionableTrackExpenseWhisper,
    buildOptimisticSubmittedReportAction,
    buildOptimisticTaskCommentReportAction,
    buildOptimisticTaskReport,
    buildOptimisticTaskReportAction,
    buildOptimisticUnHoldReportAction,
    buildOptimisticWorkspaceChats,
    buildParticipantsFromAccountIDs,
    buildTransactionThread,
    canAccessReport,
    canAddOrDeleteTransactions,
    canBeAutoReimbursed,
    canCreateRequest,
    canCreateTaskInReport,
    canCurrentUserOpenReport,
    canDeleteReportAction,
    canHoldUnholdReportAction,
    canEditFieldOfMoneyRequest,
    canEditMoneyRequest,
    canEditPolicyDescription,
    canEditReportAction,
    canEditReportDescription,
    canEditRoomVisibility,
    canEditWriteCapability,
    canFlagReportAction,
    isNonAdminOrOwnerOfPolicyExpenseChat,
    canLeaveRoom,
    canJoinChat,
    canLeaveChat,
    canReportBeMentionedWithinPolicy,
    canRequestMoney,
    canSeeDefaultRoom,
    canShowReportRecipientLocalTime,
    canUserPerformWriteAction,
    chatIncludesChronos,
    chatIncludesChronosWithID,
    chatIncludesConcierge,
    createDraftTransactionAndNavigateToParticipantSelector,
    doesReportBelongToWorkspace,
    doesTransactionThreadHaveViolations,
    findLastAccessedReport,
    findSelfDMReportID,
    formatReportLastMessageText,
    generateReportID,
    getAddWorkspaceRoomOrChatReportErrors,
    getAllAncestorReportActionIDs,
    getAllAncestorReportActions,
    getAllHeldTransactions,
    getAllPolicyReports,
    getAllWorkspaceReports,
    getAvailableReportFields,
    getBankAccountRoute,
    getChatByParticipants,
    getChatRoomSubtitle,
    getChildReportNotificationPreference,
    getCommentLength,
    getDefaultGroupAvatar,
    getDefaultWorkspaceAvatar,
    getDefaultWorkspaceAvatarTestID,
    getDeletedParentActionMessageForChatReport,
    getDisplayNameForParticipant,
    getDisplayNamesWithTooltips,
    getGroupChatName,
    getIOUReportActionDisplayMessage,
    getIOUReportActionMessage,
    getIcons,
    getIconsForParticipants,
    getIndicatedMissingPaymentMethod,
    getLastVisibleMessage,
    getMoneyRequestOptions,
    getMoneyRequestSpendBreakdown,
    getNewMarkerReportActionID,
    getNonHeldAndFullAmount,
    getOptimisticDataForParentReportAction,
    getOriginalReportID,
    getOutstandingChildRequest,
    getParentNavigationSubtitle,
    getParsedComment,
    getParticipantsAccountIDsForDisplay,
    getParticipants,
    getPendingChatMembers,
    getPersonalDetailsForAccountID,
    getPolicyDescriptionText,
    getPolicyExpenseChat,
    getPolicyName,
    getPolicyType,
    getReimbursementDeQueuedActionMessage,
    getReimbursementQueuedActionMessage,
    getReportActionActorAccountID,
    getReportDescriptionText,
    getReportFieldKey,
    getReportIDFromLink,
    getReportName,
    getReportNotificationPreference,
    getReportOfflinePendingActionAndErrors,
    getReportParticipantsTitle,
    getReportPreviewMessage,
    getReportRecipientAccountIDs,
    getRoom,
    getRoomWelcomeMessage,
    getRootParentReport,
    getRouteFromLink,
    getSystemChat,
    getTaskAssigneeChatOnyxData,
    getTransactionDetails,
    getTransactionReportName,
    getTransactionsWithReceipts,
    getUserDetailTooltipText,
    getWhisperDisplayNames,
    getWorkspaceAvatar,
    getWorkspaceChats,
    getWorkspaceIcon,
    goBackToDetailsPage,
    goBackFromPrivateNotes,
    getInvoicePayerName,
    getInvoicesChatName,
    getPayeeName,
    hasActionsWithErrors,
    hasAutomatedExpensifyAccountIDs,
    hasExpensifyGuidesEmails,
    hasHeldExpenses,
    hasIOUWaitingOnCurrentUserBankAccount,
    hasMissingPaymentMethod,
    hasMissingSmartscanFields,
    hasNonReimbursableTransactions,
    hasOnlyHeldExpenses,
    hasOnlyTransactionsWithPendingRoutes,
    hasReportNameError,
    hasSmartscanError,
    hasUpdatedTotal,
    hasViolations,
    hasWarningTypeViolations,
    isActionCreator,
    isAdminRoom,
    isAdminsOnlyPostingRoom,
    isAllowedToApproveExpenseReport,
    isAllowedToComment,
    isAllowedToSubmitDraftExpenseReport,
    isAnnounceRoom,
    isArchivedRoom,
    isArchivedRoomWithID,
    isClosedReport,
    isCanceledTaskReport,
    isChatReport,
    isChatRoom,
    isTripRoom,
    isChatThread,
    isChildReport,
    isClosedExpenseReportWithNoExpenses,
    isCompletedTaskReport,
    isConciergeChatReport,
    isControlPolicyExpenseChat,
    isControlPolicyExpenseReport,
    isCurrentUserSubmitter,
    isCurrentUserTheOnlyParticipant,
    isDM,
    isDefaultRoom,
    isDeprecatedGroupDM,
    isEmptyReport,
    isRootGroupChat,
    isExpenseReport,
    isExpenseRequest,
    isExpensifyOnlyParticipantInReport,
    isGroupChat,
    isGroupChatAdmin,
    isGroupPolicy,
    isReportInGroupPolicy,
    isHoldCreator,
    isIOUOwnedByCurrentUser,
    isIOUReport,
    isIOUReportUsingReport,
    isJoinRequestInAdminRoom,
    isMoneyRequest,
    isMoneyRequestReport,
    isMoneyRequestReportPendingDeletion,
    isOneOnOneChat,
    isOneTransactionThread,
    isOpenExpenseReport,
    isOpenTaskReport,
    isOptimisticPersonalDetail,
    isPaidGroupPolicy,
    isPaidGroupPolicyExpenseChat,
    isPaidGroupPolicyExpenseReport,
    isPayer,
    isPolicyAdmin,
    isPolicyExpenseChat,
    isPolicyExpenseChatAdmin,
    isProcessingReport,
    isPublicAnnounceRoom,
    isPublicRoom,
    isReportApproved,
    isReportDataReady,
    isReportFieldDisabled,
    isReportFieldOfTypeTitle,
    isReportManager,
    isReportMessageAttachment,
    isReportOwner,
    isReportParticipant,
    isSelfDM,
    isSettled,
    isSystemChat,
    isTaskReport,
    isThread,
    isThreadFirstChat,
    isTrackExpenseReport,
    isUnread,
    isUnreadWithMention,
    isUserCreatedPolicyRoom,
    isValidReport,
    isValidReportIDFromPath,
    isWaitingForAssigneeToCompleteTask,
    isInvoiceRoom,
    isInvoiceRoomWithID,
    isInvoiceReport,
    isOpenInvoiceReport,
    canWriteInReport,
    navigateToDetailsPage,
    navigateToPrivateNotes,
    navigateBackAfterDeleteTransaction,
    parseReportRouteParams,
    parseReportActionHtmlToText,
    reportFieldsEnabled,
    requiresAttentionFromCurrentUser,
    shouldAutoFocusOnKeyPress,
    shouldCreateNewMoneyRequestReport,
    shouldDisableDetailPage,
    shouldDisableRename,
    shouldDisableThread,
    shouldDisplayThreadReplies,
    shouldDisplayTransactionThreadViolations,
    shouldReportBeInOptionList,
    shouldReportShowSubscript,
    shouldShowFlagComment,
    shouldShowRBRForMissingSmartscanFields,
    shouldUseFullTitleToDisplay,
    sortReportsByLastRead,
    updateOptimisticParentReportAction,
    updateReportPreview,
    temporary_getMoneyRequestOptions,
    getTripTransactions,
    getTripIDFromTransactionParentReport,
    buildOptimisticInvoiceReport,
    getInvoiceChatByParticipants,
    shouldShowMerchantColumn,
    isCurrentUserInvoiceReceiver,
    isDraftReport,
    changeMoneyRequestHoldStatus,
    createDraftWorkspaceAndNavigateToConfirmationScreen,
    isChatUsedForOnboarding,
    getChatUsedForOnboarding,
    findPolicyExpenseChatByPolicyID,
};

export type {
    Ancestor,
    DisplayNameWithTooltips,
    OptimisticAddCommentReportAction,
    OptimisticChatReport,
    OptimisticClosedReportAction,
    OptimisticCreatedReportAction,
    OptimisticIOUReportAction,
    OptimisticTaskReportAction,
    OptionData,
    TransactionDetails,
    PartialReportAction,
    ParsingDetails,
};<|MERGE_RESOLUTION|>--- conflicted
+++ resolved
@@ -587,11 +587,7 @@
     if (!report?.parentReportID) {
         return undefined;
     }
-<<<<<<< HEAD
-    return ReportConnection.getAllReports()?.[`${ONYXKEYS.COLLECTION.REPORT}${report.parentReportID}`] ?? {};
-=======
-    return allReports?.[`${ONYXKEYS.COLLECTION.REPORT}${report.parentReportID}`];
->>>>>>> 9d8e7fee
+    return ReportConnection.getAllReports()?.[`${ONYXKEYS.COLLECTION.REPORT}${report.parentReportID}`];
 }
 
 /**
@@ -636,13 +632,8 @@
 /**
  * Get the policy name from a given report
  */
-<<<<<<< HEAD
-function getPolicyName(report: OnyxInputOrEntry<Report> | undefined | EmptyObject, returnEmptyIfNotFound = false, policy?: OnyxInputOrEntry<Policy>): string {
+function getPolicyName(report: OnyxInputOrEntry<Report>, returnEmptyIfNotFound = false, policy?: OnyxInputOrEntry<Policy>): string {
     const noPolicyFound = returnEmptyIfNotFound ? '' : unavailableTranslation;
-=======
-function getPolicyName(report: OnyxInputOrEntry<Report>, returnEmptyIfNotFound = false, policy?: OnyxInputOrEntry<Policy>): string {
-    const noPolicyFound = returnEmptyIfNotFound ? '' : Localize.translateLocal('workspace.common.unavailable');
->>>>>>> 9d8e7fee
     if (isEmptyObject(report)) {
         return noPolicyFound;
     }
@@ -691,13 +682,8 @@
 /**
  * Checks if a report is an IOU report using report or reportID
  */
-<<<<<<< HEAD
-function isIOUReport(reportOrID: OnyxInputOrEntry<Report> | string | EmptyObject): boolean {
+function isIOUReport(reportOrID: OnyxInputOrEntry<Report> | string): boolean {
     const report = typeof reportOrID === 'string' ? ReportConnection.getAllReports()?.[`${ONYXKEYS.COLLECTION.REPORT}${reportOrID}`] ?? null : reportOrID;
-=======
-function isIOUReport(reportOrID: OnyxInputOrEntry<Report> | string): boolean {
-    const report = typeof reportOrID === 'string' ? allReports?.[`${ONYXKEYS.COLLECTION.REPORT}${reportOrID}`] ?? null : reportOrID;
->>>>>>> 9d8e7fee
     return report?.type === CONST.REPORT.TYPE.IOU;
 }
 
@@ -761,13 +747,8 @@
 /**
  * Checks if the supplied report has been approved
  */
-<<<<<<< HEAD
-function isReportApproved(reportOrID: OnyxInputOrEntry<Report> | string | EmptyObject, parentReportAction: OnyxEntry<ReportAction> = undefined): boolean {
+function isReportApproved(reportOrID: OnyxInputOrEntry<Report> | string, parentReportAction: OnyxEntry<ReportAction> = undefined): boolean {
     const report = typeof reportOrID === 'string' ? ReportConnection.getAllReports()?.[`${ONYXKEYS.COLLECTION.REPORT}${reportOrID}`] ?? null : reportOrID;
-=======
-function isReportApproved(reportOrID: OnyxInputOrEntry<Report> | string, parentReportAction: OnyxEntry<ReportAction> = undefined): boolean {
-    const report = typeof reportOrID === 'string' ? allReports?.[`${ONYXKEYS.COLLECTION.REPORT}${reportOrID}`] ?? null : reportOrID;
->>>>>>> 9d8e7fee
     if (!report) {
         return parentReportAction?.childStateNum === CONST.REPORT.STATE_NUM.APPROVED && parentReportAction?.childStatusNum === CONST.REPORT.STATUS_NUM.APPROVED;
     }
@@ -1420,13 +1401,8 @@
 /**
  * Checks if a report is an IOU or expense report.
  */
-<<<<<<< HEAD
-function isMoneyRequestReport(reportOrID: OnyxInputOrEntry<Report> | EmptyObject | string): boolean {
+function isMoneyRequestReport(reportOrID: OnyxInputOrEntry<Report> | string): boolean {
     const report = typeof reportOrID === 'string' ? ReportConnection.getAllReports()?.[`${ONYXKEYS.COLLECTION.REPORT}${reportOrID}`] ?? null : reportOrID;
-=======
-function isMoneyRequestReport(reportOrID: OnyxInputOrEntry<Report> | string): boolean {
-    const report = typeof reportOrID === 'string' ? allReports?.[`${ONYXKEYS.COLLECTION.REPORT}${reportOrID}`] ?? null : reportOrID;
->>>>>>> 9d8e7fee
     return isIOUReport(report) || isExpenseReport(report);
 }
 
@@ -5529,11 +5505,7 @@
 /**
  * Attempts to find a report in onyx with the provided list of participants. Does not include threads, task, expense, room, and policy expense chat.
  */
-<<<<<<< HEAD
-function getChatByParticipants(newParticipantList: number[], reports: OnyxCollection<Report> = ReportConnection.getAllReports()): OnyxEntry<Report> {
-=======
-function getChatByParticipants(newParticipantList: number[], reports: OnyxCollection<Report> = allReports, shouldIncludeGroupChats = false): OnyxEntry<Report> {
->>>>>>> 9d8e7fee
+function getChatByParticipants(newParticipantList: number[], reports: OnyxCollection<Report> = ReportConnection.getAllReports(), shouldIncludeGroupChats = false): OnyxEntry<Report> {
     const sortedNewParticipantList = newParticipantList.sort();
     return Object.values(reports ?? {}).find((report) => {
         const participantAccountIDs = Object.keys(report?.participants ?? {});
@@ -6098,13 +6070,8 @@
 /**
  * Return true if the expense report is marked for deletion.
  */
-<<<<<<< HEAD
-function isMoneyRequestReportPendingDeletion(reportOrID: OnyxEntry<Report> | EmptyObject | string): boolean {
+function isMoneyRequestReportPendingDeletion(reportOrID: OnyxEntry<Report> | string): boolean {
     const report = typeof reportOrID === 'string' ? ReportConnection.getAllReports()?.[`${ONYXKEYS.COLLECTION.REPORT}${reportOrID}`] : reportOrID;
-=======
-function isMoneyRequestReportPendingDeletion(reportOrID: OnyxEntry<Report> | string): boolean {
-    const report = typeof reportOrID === 'string' ? allReports?.[`${ONYXKEYS.COLLECTION.REPORT}${reportOrID}`] : reportOrID;
->>>>>>> 9d8e7fee
     if (!isMoneyRequestReport(report)) {
         return false;
     }
@@ -6482,13 +6449,8 @@
     );
 }
 
-<<<<<<< HEAD
-function getRoom(type: ValueOf<typeof CONST.REPORT.CHAT_TYPE>, policyID: string): OnyxEntry<Report> | undefined {
-    const allReports = ReportConnection.getAllReports();
-=======
 function getRoom(type: ValueOf<typeof CONST.REPORT.CHAT_TYPE>, policyID: string): OnyxEntry<Report> {
->>>>>>> 9d8e7fee
-    const room = Object.values(allReports ?? {}).find((report) => report?.policyID === policyID && report?.chatType === type && !isThread(report));
+    const room = Object.values(ReportConnection.getAllReports() ?? {}).find((report) => report?.policyID === policyID && report?.chatType === type && !isThread(report));
     return room;
 }
 
@@ -7037,12 +6999,8 @@
 }
 
 function shouldShowMerchantColumn(transactions: Transaction[]) {
-<<<<<<< HEAD
     const allReports = ReportConnection.getAllReports();
-    return transactions.some((transaction) => isExpenseReport(allReports?.[transaction.reportID] ?? {}));
-=======
     return transactions.some((transaction) => isExpenseReport(allReports?.[transaction.reportID] ?? null));
->>>>>>> 9d8e7fee
 }
 
 /**
