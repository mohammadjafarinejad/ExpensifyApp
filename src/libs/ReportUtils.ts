import {format} from 'date-fns';
import ExpensiMark from 'expensify-common/lib/ExpensiMark';
import Str from 'expensify-common/lib/str';
import {isEmpty} from 'lodash';
import lodashEscape from 'lodash/escape';
import lodashFindLastIndex from 'lodash/findLastIndex';
import lodashIntersection from 'lodash/intersection';
import lodashIsEqual from 'lodash/isEqual';
import React from 'react';
import {TextInput} from 'react-native';
import Onyx, {OnyxCollection, OnyxEntry, OnyxUpdate} from 'react-native-onyx';
import {SvgProps} from 'react-native-svg';
import {ValueOf} from 'type-fest';
import * as Expensicons from '@components/Icon/Expensicons';
import * as defaultWorkspaceAvatars from '@components/Icon/WorkspaceDefaultAvatars';
import CONST from '@src/CONST';
import {ParentNavigationSummaryParams, TranslationPaths} from '@src/languages/types';
import ONYXKEYS from '@src/ONYXKEYS';
import ROUTES from '@src/ROUTES';
import {Beta, Login, PersonalDetails, Policy, PolicyTags, Report, ReportAction, Session, Transaction} from '@src/types/onyx';
import {Errors, Icon, PendingAction} from '@src/types/onyx/OnyxCommon';
import {ChangeLog, IOUMessage, OriginalMessageActionName} from '@src/types/onyx/OriginalMessage';
import {Message, ReportActions} from '@src/types/onyx/ReportAction';
import {Receipt, WaypointCollection} from '@src/types/onyx/Transaction';
import DeepValueOf from '@src/types/utils/DeepValueOf';
import {EmptyObject, isEmptyObject, isNotEmptyObject} from '@src/types/utils/EmptyObject';
import * as CurrencyUtils from './CurrencyUtils';
import DateUtils from './DateUtils';
import isReportMessageAttachment from './isReportMessageAttachment';
import * as LocalePhoneNumber from './LocalePhoneNumber';
import * as Localize from './Localize';
import linkingConfig from './Navigation/linkingConfig';
import Navigation from './Navigation/Navigation';
import * as NumberUtils from './NumberUtils';
import Permissions from './Permissions';
import * as PolicyUtils from './PolicyUtils';
import * as ReportActionsUtils from './ReportActionsUtils';
import {LastVisibleMessage} from './ReportActionsUtils';
import * as TransactionUtils from './TransactionUtils';
import * as Url from './Url';
import * as UserUtils from './UserUtils';

type WelcomeMessage = {showReportName: boolean; phrase1?: string; phrase2?: string};

type ExpenseOriginalMessage = {
    oldComment?: string;
    newComment?: string;
    comment?: string;
    merchant?: string;
    oldCreated?: string;
    created?: string;
    oldMerchant?: string;
    oldAmount?: number;
    amount?: number;
    oldCurrency?: string;
    currency?: string;
    category?: string;
    oldCategory?: string;
    tag?: string;
    oldTag?: string;
    billable?: string;
    oldBillable?: string;
};

type Participant = {
    accountID: number;
    alternateText: string;
    firstName: string;
    icons: Icon[];
    keyForList: string;
    lastName: string;
    login: string;
    phoneNumber: string;
    searchText: string;
    selected: boolean;
    text: string;
};

type SpendBreakdown = {
    nonReimbursableSpend: number;
    reimbursableSpend: number;
    totalDisplaySpend: number;
};

type ParticipantDetails = [number, string, UserUtils.AvatarSource, UserUtils.AvatarSource];

type ReportAndWorkspaceName = {
    rootReportName: string;
    workspaceName?: string;
};

type OptimisticReportAction = {
    commentText: string;
    reportAction: Partial<ReportAction>;
};

type UpdateOptimisticParentReportAction = {
    childVisibleActionCount: number;
    childCommenterCount: number;
    childLastVisibleActionCreated: string;
    childOldestFourAccountIDs: string | undefined;
};

type OptimisticExpenseReport = Pick<
    Report,
    | 'reportID'
    | 'chatReportID'
    | 'policyID'
    | 'type'
    | 'ownerAccountID'
    | 'hasOutstandingIOU'
    | 'currency'
    | 'reportName'
    | 'state'
    | 'stateNum'
    | 'statusNum'
    | 'total'
    | 'notificationPreference'
    | 'parentReportID'
    | 'lastVisibleActionCreated'
>;

type OptimisticIOUReportAction = Pick<
    ReportAction,
    | 'actionName'
    | 'actorAccountID'
    | 'automatic'
    | 'avatar'
    | 'isAttachment'
    | 'originalMessage'
    | 'message'
    | 'person'
    | 'reportActionID'
    | 'shouldShow'
    | 'created'
    | 'pendingAction'
    | 'receipt'
    | 'whisperedToAccountIDs'
>;

type OptimisticReportPreview = Pick<
    ReportAction,
    | 'actionName'
    | 'reportActionID'
    | 'pendingAction'
    | 'originalMessage'
    | 'message'
    | 'created'
    | 'actorAccountID'
    | 'childMoneyRequestCount'
    | 'childLastMoneyRequestComment'
    | 'childRecentReceiptTransactionIDs'
    | 'whisperedToAccountIDs'
> & {reportID?: string; accountID?: number};

type UpdateReportPreview = Pick<
    ReportAction,
    'created' | 'message' | 'childLastMoneyRequestComment' | 'childMoneyRequestCount' | 'childRecentReceiptTransactionIDs' | 'whisperedToAccountIDs'
>;

type ReportRouteParams = {
    reportID: string;
    isSubReportPageRoute: boolean;
};

type ReportOfflinePendingActionAndErrors = {
    addWorkspaceRoomOrChatPendingAction: PendingAction | undefined;
    addWorkspaceRoomOrChatErrors: Record<string, string> | null | undefined;
};

type OptimisticApprovedReportAction = Pick<
    ReportAction,
    'actionName' | 'actorAccountID' | 'automatic' | 'avatar' | 'isAttachment' | 'originalMessage' | 'message' | 'person' | 'reportActionID' | 'shouldShow' | 'created' | 'pendingAction'
>;

type OptimisticSubmittedReportAction = Pick<
    ReportAction,
    'actionName' | 'actorAccountID' | 'automatic' | 'avatar' | 'isAttachment' | 'originalMessage' | 'message' | 'person' | 'reportActionID' | 'shouldShow' | 'created' | 'pendingAction'
>;

type OptimisticEditedTaskReportAction = Pick<
    ReportAction,
    'reportActionID' | 'actionName' | 'pendingAction' | 'actorAccountID' | 'automatic' | 'avatar' | 'created' | 'shouldShow' | 'message' | 'person'
>;

type OptimisticClosedReportAction = Pick<
    ReportAction,
    'actionName' | 'actorAccountID' | 'automatic' | 'avatar' | 'created' | 'message' | 'originalMessage' | 'pendingAction' | 'person' | 'reportActionID' | 'shouldShow'
>;

type OptimisticCreatedReportAction = Pick<
    ReportAction,
    'actionName' | 'actorAccountID' | 'automatic' | 'avatar' | 'created' | 'message' | 'person' | 'reportActionID' | 'shouldShow' | 'pendingAction'
>;

type OptimisticChatReport = Pick<
    Report,
    | 'type'
    | 'chatType'
    | 'hasOutstandingIOU'
    | 'isOwnPolicyExpenseChat'
    | 'isPinned'
    | 'lastActorAccountID'
    | 'lastMessageTranslationKey'
    | 'lastMessageHtml'
    | 'lastMessageText'
    | 'lastReadTime'
    | 'lastVisibleActionCreated'
    | 'notificationPreference'
    | 'oldPolicyName'
    | 'ownerAccountID'
    | 'parentReportActionID'
    | 'parentReportID'
    | 'participantAccountIDs'
    | 'policyID'
    | 'reportID'
    | 'reportName'
    | 'stateNum'
    | 'statusNum'
    | 'visibility'
    | 'welcomeMessage'
    | 'writeCapability'
>;

type OptimisticTaskReportAction = Pick<
    ReportAction,
    | 'actionName'
    | 'actorAccountID'
    | 'automatic'
    | 'avatar'
    | 'created'
    | 'isAttachment'
    | 'message'
    | 'originalMessage'
    | 'person'
    | 'pendingAction'
    | 'reportActionID'
    | 'shouldShow'
    | 'isFirstItem'
>;

type OptimisticWorkspaceChats = {
    announceChatReportID: string;
    announceChatData: OptimisticChatReport;
    announceReportActionData: Record<string, OptimisticCreatedReportAction>;
    announceCreatedReportActionID: string;
    adminsChatReportID: string;
    adminsChatData: OptimisticChatReport;
    adminsReportActionData: Record<string, OptimisticCreatedReportAction>;
    adminsCreatedReportActionID: string;
    expenseChatReportID: string;
    expenseChatData: OptimisticChatReport;
    expenseReportActionData: Record<string, OptimisticCreatedReportAction>;
    expenseCreatedReportActionID: string;
};

type OptimisticModifiedExpenseReportAction = Pick<
    ReportAction,
    'actionName' | 'actorAccountID' | 'automatic' | 'avatar' | 'created' | 'isAttachment' | 'message' | 'originalMessage' | 'person' | 'pendingAction' | 'reportActionID' | 'shouldShow'
> & {reportID?: string};

type OptimisticTaskReport = Pick<
    Report,
    | 'reportID'
    | 'reportName'
    | 'description'
    | 'ownerAccountID'
    | 'participantAccountIDs'
    | 'managerID'
    | 'type'
    | 'parentReportID'
    | 'policyID'
    | 'stateNum'
    | 'statusNum'
    | 'notificationPreference'
    | 'lastVisibleActionCreated'
>;

type TransactionDetails =
    | {
          created: string;
          amount: number;
          currency: string;
          merchant: string;
          waypoints?: WaypointCollection;
          comment: string;
          category: string;
          billable: boolean;
          tag: string;
          mccGroup?: ValueOf<typeof CONST.MCC_GROUPS>;
          cardID: number;
          originalAmount: number;
          originalCurrency: string;
      }
    | undefined;

type OptimisticIOUReport = Pick<
    Report,
    | 'cachedTotal'
    | 'hasOutstandingIOU'
    | 'type'
    | 'chatReportID'
    | 'currency'
    | 'managerID'
    | 'ownerAccountID'
    | 'participantAccountIDs'
    | 'reportID'
    | 'state'
    | 'stateNum'
    | 'total'
    | 'reportName'
    | 'notificationPreference'
    | 'parentReportID'
    | 'statusNum'
    | 'lastVisibleActionCreated'
>;
type DisplayNameWithTooltips = Array<Pick<PersonalDetails, 'accountID' | 'pronouns' | 'displayName' | 'login' | 'avatar'>>;

type OptionData = {
    alternateText?: string | null;
    pendingAction?: PendingAction | null;
    allReportErrors?: Errors | null;
    brickRoadIndicator?: typeof CONST.BRICK_ROAD_INDICATOR_STATUS.ERROR | '' | null;
    tooltipText?: string | null;
    subtitle?: string | null;
    login?: string | null;
    accountID?: number | null;
    status?: string | null;
    phoneNumber?: string | null;
    isUnread?: boolean | null;
    isUnreadWithMention?: boolean | null;
    hasDraftComment?: boolean | null;
    keyForList?: string | null;
    searchText?: string | null;
    isIOUReportOwner?: boolean | null;
    isArchivedRoom?: boolean | null;
    shouldShowSubscript?: boolean | null;
    isPolicyExpenseChat?: boolean | null;
    isMoneyRequestReport?: boolean | null;
    isExpenseRequest?: boolean | null;
    isAllowedToComment?: boolean | null;
    isThread?: boolean | null;
    isTaskReport?: boolean | null;
    parentReportAction?: ReportAction;
    displayNamesWithTooltips?: DisplayNameWithTooltips | null;
} & Report;

type OnyxDataTaskAssigneeChat = {
    optimisticData: OnyxUpdate[];
    successData: OnyxUpdate[];
    failureData: OnyxUpdate[];
    optimisticAssigneeAddComment?: OptimisticReportAction;
    optimisticChatCreatedReportAction?: OptimisticCreatedReportAction;
};

let currentUserEmail: string | undefined;
let currentUserAccountID: number | undefined;
let isAnonymousUser = false;

Onyx.connect({
    key: ONYXKEYS.SESSION,
    callback: (value) => {
        // When signed out, val is undefined
        if (!value) {
            return;
        }

        currentUserEmail = value.email;
        currentUserAccountID = value.accountID;
        isAnonymousUser = value.authTokenType === 'anonymousAccount';
    },
});

let allPersonalDetails: OnyxCollection<PersonalDetails>;
let currentUserPersonalDetails: OnyxEntry<PersonalDetails>;
Onyx.connect({
    key: ONYXKEYS.PERSONAL_DETAILS_LIST,
    callback: (value) => {
        currentUserPersonalDetails = value?.[currentUserAccountID ?? -1] ?? null;
        allPersonalDetails = value ?? {};
    },
});

let allReports: OnyxCollection<Report>;
Onyx.connect({
    key: ONYXKEYS.COLLECTION.REPORT,
    waitForCollectionCallback: true,
    callback: (value) => (allReports = value),
});

let doesDomainHaveApprovedAccountant = false;
Onyx.connect({
    key: ONYXKEYS.ACCOUNT,
    callback: (value) => (doesDomainHaveApprovedAccountant = value?.doesDomainHaveApprovedAccountant ?? false),
});

let allPolicies: OnyxCollection<Policy>;
Onyx.connect({
    key: ONYXKEYS.COLLECTION.POLICY,
    waitForCollectionCallback: true,
    callback: (value) => (allPolicies = value),
});

let loginList: OnyxEntry<Login>;
Onyx.connect({
    key: ONYXKEYS.LOGIN_LIST,
    callback: (value) => (loginList = value),
});

let allPolicyTags: Record<string, PolicyTags | null> = {};

Onyx.connect({
    key: ONYXKEYS.COLLECTION.POLICY_TAGS,
    waitForCollectionCallback: true,
    callback: (value) => {
        if (!value) {
            allPolicyTags = {};
            return;
        }

        allPolicyTags = value;
    },
});

function getPolicyTags(policyID: string) {
    return allPolicyTags[`${ONYXKEYS.COLLECTION.POLICY_TAGS}${policyID}`] ?? {};
}

function getChatType(report: OnyxEntry<Report>): ValueOf<typeof CONST.REPORT.CHAT_TYPE> | undefined {
    return report?.chatType;
}

function getPolicy(policyID: string): Policy | EmptyObject {
    if (!allPolicies || !policyID) {
        return {};
    }
    return allPolicies[`${ONYXKEYS.COLLECTION.POLICY}${policyID}`] ?? {};
}

/**
 * Get the policy type from a given report
 * @param policies must have Onyxkey prefix (i.e 'policy_') for keys
 */
function getPolicyType(report: OnyxEntry<Report>, policies: OnyxCollection<Policy>): string {
    return policies?.[`${ONYXKEYS.COLLECTION.POLICY}${report?.policyID}`]?.type ?? '';
}

/**
 * Get the policy name from a given report
 */
function getPolicyName(report: OnyxEntry<Report> | undefined | EmptyObject, returnEmptyIfNotFound = false, policy: OnyxEntry<Policy> | undefined = undefined): string {
    const noPolicyFound = returnEmptyIfNotFound ? '' : Localize.translateLocal('workspace.common.unavailable');
    if (isEmptyObject(report)) {
        return noPolicyFound;
    }

    if ((!allPolicies || Object.keys(allPolicies).length === 0) && !report?.policyName) {
        return Localize.translateLocal('workspace.common.unavailable');
    }
    const finalPolicy = policy ?? allPolicies?.[`${ONYXKEYS.COLLECTION.POLICY}${report?.policyID}`];

    // Public rooms send back the policy name with the reportSummary,
    // since they can also be accessed by people who aren't in the workspace
    // eslint-disable-next-line @typescript-eslint/prefer-nullish-coalescing
    const policyName = finalPolicy?.name || report?.policyName || report?.oldPolicyName || noPolicyFound;

    return policyName;
}

/**
 * Returns the concatenated title for the PrimaryLogins of a report
 */
function getReportParticipantsTitle(accountIDs: number[]): string {
    // Somehow it's possible for the logins coming from report.participantAccountIDs to contain undefined values so we use .filter(Boolean) to remove them.
    return accountIDs.filter(Boolean).join(', ');
}

/**
 * Checks if a report is a chat report.
 */
function isChatReport(report: OnyxEntry<Report>): boolean {
    return report?.type === CONST.REPORT.TYPE.CHAT;
}

/**
 * Checks if a report is an Expense report.
 */
function isExpenseReport(report: OnyxEntry<Report> | EmptyObject): boolean {
    return report?.type === CONST.REPORT.TYPE.EXPENSE;
}

/**
 * Checks if a report is an IOU report.
 */
function isIOUReport(report: OnyxEntry<Report>): boolean {
    return report?.type === CONST.REPORT.TYPE.IOU;
}

/**
 * Checks if a report is a task report.
 */
function isTaskReport(report: OnyxEntry<Report>): boolean {
    return report?.type === CONST.REPORT.TYPE.TASK;
}

/**
 * Checks if a task has been cancelled
 * When a task is deleted, the parentReportAction is updated to have a isDeletedParentAction deleted flag
 * This is because when you delete a task, we still allow you to chat on the report itself
 * There's another situation where you don't have access to the parentReportAction (because it was created in a chat you don't have access to)
 * In this case, we have added the key to the report itself
 */
function isCanceledTaskReport(report: OnyxEntry<Report> | EmptyObject = {}, parentReportAction: OnyxEntry<ReportAction> | EmptyObject = {}): boolean {
    if (isNotEmptyObject(parentReportAction) && (parentReportAction?.message?.[0]?.isDeletedParentAction ?? false)) {
        return true;
    }

    if (isNotEmptyObject(report) && report?.isDeletedParentAction) {
        return true;
    }

    return false;
}

/**
 * Checks if a report is an open task report.
 *
 * @param parentReportAction - The parent report action of the report (Used to check if the task has been canceled)
 */
function isOpenTaskReport(report: OnyxEntry<Report>, parentReportAction: OnyxEntry<ReportAction> | EmptyObject = {}): boolean {
    return isTaskReport(report) && !isCanceledTaskReport(report, parentReportAction) && report?.stateNum === CONST.REPORT.STATE_NUM.OPEN && report?.statusNum === CONST.REPORT.STATUS.OPEN;
}

/**
 * Checks if a report is a completed task report.
 */
function isCompletedTaskReport(report: OnyxEntry<Report>): boolean {
    return isTaskReport(report) && report?.stateNum === CONST.REPORT.STATE_NUM.SUBMITTED && report?.statusNum === CONST.REPORT.STATUS.APPROVED;
}

/**
 * Checks if the current user is the manager of the supplied report
 */
function isReportManager(report: OnyxEntry<Report>): boolean {
    return Boolean(report && report.managerID === currentUserAccountID);
}

/**
 * Checks if the supplied report has been approved
 */
function isReportApproved(report: OnyxEntry<Report>): boolean {
    return report?.stateNum === CONST.REPORT.STATE_NUM.SUBMITTED && report?.statusNum === CONST.REPORT.STATUS.APPROVED;
}

/**
 * Checks if the supplied report is an expense report in Open state and status.
 */
function isDraftExpenseReport(report: OnyxEntry<Report>): boolean {
    return isExpenseReport(report) && report?.stateNum === CONST.REPORT.STATE_NUM.OPEN && report?.statusNum === CONST.REPORT.STATUS.OPEN;
}

/**
 * Given a collection of reports returns them sorted by last read
 */
function sortReportsByLastRead(reports: OnyxCollection<Report>): Array<OnyxEntry<Report>> {
    return Object.values(reports ?? {})
        .filter((report) => !!report?.reportID && !!report?.lastReadTime)
        .sort((a, b) => {
            const aTime = new Date(a?.lastReadTime ?? '');
            const bTime = new Date(b?.lastReadTime ?? '');

            return aTime.valueOf() - bTime.valueOf();
        });
}

/**
 * Whether the Money Request report is settled
 */
function isSettled(reportID: string | undefined): boolean {
    if (!allReports) {
        return false;
    }
    const report: Report | EmptyObject = allReports[`${ONYXKEYS.COLLECTION.REPORT}${reportID}`] ?? {};
    if (isEmptyObject(report) || report.isWaitingOnBankAccount) {
        return false;
    }

    // In case the payment is scheduled and we are waiting for the payee to set up their wallet,
    // consider the report as paid as well.
    if (report.isWaitingOnBankAccount && report.statusNum === CONST.REPORT.STATUS.APPROVED) {
        return true;
    }

    return report?.statusNum === CONST.REPORT.STATUS.REIMBURSED;
}

/**
 * Whether the current user is the submitter of the report
 */
function isCurrentUserSubmitter(reportID: string): boolean {
    if (!allReports) {
        return false;
    }
    const report = allReports[`${ONYXKEYS.COLLECTION.REPORT}${reportID}`];
    return Boolean(report && report.ownerAccountID === currentUserAccountID);
}

/**
 * Whether the provided report is an Admin room
 */
function isAdminRoom(report: OnyxEntry<Report>): boolean {
    return getChatType(report) === CONST.REPORT.CHAT_TYPE.POLICY_ADMINS;
}

/**
 * Whether the provided report is an Admin-only posting room
 */
function isAdminsOnlyPostingRoom(report: OnyxEntry<Report>): boolean {
    return report?.writeCapability === CONST.REPORT.WRITE_CAPABILITIES.ADMINS;
}

/**
 * Whether the provided report is a Announce room
 */
function isAnnounceRoom(report: OnyxEntry<Report>): boolean {
    return getChatType(report) === CONST.REPORT.CHAT_TYPE.POLICY_ANNOUNCE;
}

/**
 * Whether the provided report is a default room
 */
function isDefaultRoom(report: OnyxEntry<Report>): boolean {
    return [CONST.REPORT.CHAT_TYPE.POLICY_ADMINS, CONST.REPORT.CHAT_TYPE.POLICY_ANNOUNCE, CONST.REPORT.CHAT_TYPE.DOMAIN_ALL].some((type) => type === getChatType(report));
}

/**
 * Whether the provided report is a Domain room
 */
function isDomainRoom(report: OnyxEntry<Report>): boolean {
    return getChatType(report) === CONST.REPORT.CHAT_TYPE.DOMAIN_ALL;
}

/**
 * Whether the provided report is a user created policy room
 */
function isUserCreatedPolicyRoom(report: OnyxEntry<Report>): boolean {
    return getChatType(report) === CONST.REPORT.CHAT_TYPE.POLICY_ROOM;
}

/**
 * Whether the provided report is a Policy Expense chat.
 */
function isPolicyExpenseChat(report: OnyxEntry<Report>): boolean {
    return getChatType(report) === CONST.REPORT.CHAT_TYPE.POLICY_EXPENSE_CHAT || (report?.isPolicyExpenseChat ?? false);
}

/** Wether the provided report belongs to a Control policy and is an epxense chat
 */
function isControlPolicyExpenseChat(report: OnyxEntry<Report>): boolean {
    return isPolicyExpenseChat(report) && getPolicyType(report, allPolicies) === CONST.POLICY.TYPE.CORPORATE;
}

/** Wether the provided report belongs to a Control policy and is an epxense report
 */
function isControlPolicyExpenseReport(report: OnyxEntry<Report>): boolean {
    return isExpenseReport(report) && getPolicyType(report, allPolicies) === CONST.POLICY.TYPE.CORPORATE;
}

/**
 * Whether the provided report is a chat room
 */
function isChatRoom(report: OnyxEntry<Report>): boolean {
    return isUserCreatedPolicyRoom(report) || isDefaultRoom(report);
}

/**
 * Whether the provided report is a public room
 */
function isPublicRoom(report: OnyxEntry<Report>): boolean {
    return report?.visibility === CONST.REPORT.VISIBILITY.PUBLIC || report?.visibility === CONST.REPORT.VISIBILITY.PUBLIC_ANNOUNCE;
}

/**
 * Whether the provided report is a public announce room
 */
function isPublicAnnounceRoom(report: OnyxEntry<Report>): boolean {
    return report?.visibility === CONST.REPORT.VISIBILITY.PUBLIC_ANNOUNCE;
}

/**
 * If the report is a policy expense, the route should be for adding bank account for that policy
 * else since the report is a personal IOU, the route should be for personal bank account.
 */
function getBankAccountRoute(report: OnyxEntry<Report>): string {
    return isPolicyExpenseChat(report) ? ROUTES.BANK_ACCOUNT_WITH_STEP_TO_OPEN.getRoute('', report?.policyID) : ROUTES.SETTINGS_ADD_BANK_ACCOUNT;
}

/**
 * Check if personal detail of accountID is empty or optimistic data
 */
function isOptimisticPersonalDetail(accountID: number): boolean {
    return isEmptyObject(allPersonalDetails?.[accountID]) || !!allPersonalDetails?.[accountID]?.isOptimisticPersonalDetail;
}

/**
 * Checks if a report is a task report from a policy expense chat.
 */
function isWorkspaceTaskReport(report: OnyxEntry<Report>): boolean {
    if (!isTaskReport(report)) {
        return false;
    }
    const parentReport = allReports?.[`${ONYXKEYS.COLLECTION.REPORT}${report?.parentReportID}`] ?? null;
    return isPolicyExpenseChat(parentReport);
}

/**
 * Returns true if report has a parent
 */
function isThread(report: OnyxEntry<Report>): boolean {
    return Boolean(report?.parentReportID && report?.parentReportActionID);
}

/**
 * Returns true if report is of type chat and has a parent and is therefore a Thread.
 */
function isChatThread(report: OnyxEntry<Report>): boolean {
    return isThread(report) && report?.type === CONST.REPORT.TYPE.CHAT;
}

function isDM(report: OnyxEntry<Report>): boolean {
    return isChatReport(report) && !getChatType(report);
}

/**
 * Only returns true if this is our main 1:1 DM report with Concierge
 */
function isConciergeChatReport(report: OnyxEntry<Report>): boolean {
    return report?.participantAccountIDs?.length === 1 && Number(report.participantAccountIDs?.[0]) === CONST.ACCOUNT_ID.CONCIERGE && !isChatThread(report);
}

/**
 * Check if the report is a single chat report that isn't a thread
 * and personal detail of participant is optimistic data
 */
function shouldDisableDetailPage(report: OnyxEntry<Report>): boolean {
    const participantAccountIDs = report?.participantAccountIDs ?? [];

    if (isChatRoom(report) || isPolicyExpenseChat(report) || isChatThread(report) || isTaskReport(report)) {
        return false;
    }
    if (participantAccountIDs.length === 1) {
        return isOptimisticPersonalDetail(participantAccountIDs[0]);
    }
    return false;
}

/**
 * Returns true if this report has only one participant and it's an Expensify account.
 */
function isExpensifyOnlyParticipantInReport(report: OnyxEntry<Report>): boolean {
    const reportParticipants = report?.participantAccountIDs?.filter((accountID) => accountID !== currentUserAccountID) ?? [];
    return reportParticipants.length === 1 && reportParticipants.some((accountID) => CONST.EXPENSIFY_ACCOUNT_IDS.includes(accountID));
}

/**
 * Returns whether a given report can have tasks created in it.
 * We only prevent the task option if it's a DM/group-DM and the other users are all special Expensify accounts
 *
 */
function canCreateTaskInReport(report: OnyxEntry<Report>): boolean {
    const otherReportParticipants = report?.participantAccountIDs?.filter((accountID) => accountID !== currentUserAccountID) ?? [];
    const areExpensifyAccountsOnlyOtherParticipants = otherReportParticipants?.length >= 1 && otherReportParticipants?.every((accountID) => CONST.EXPENSIFY_ACCOUNT_IDS.includes(accountID));
    if (areExpensifyAccountsOnlyOtherParticipants && isDM(report)) {
        return false;
    }

    return true;
}

/**
 * Returns true if there are any Expensify accounts (i.e. with domain 'expensify.com') in the set of accountIDs
 * by cross-referencing the accountIDs with personalDetails.
 */
function hasExpensifyEmails(accountIDs: number[]): boolean {
    return accountIDs.some((accountID) => Str.extractEmailDomain(allPersonalDetails?.[accountID]?.login ?? '') === CONST.EXPENSIFY_PARTNER_NAME);
}

/**
 * Returns true if there are any guides accounts (team.expensify.com) in a list of accountIDs
 * by cross-referencing the accountIDs with personalDetails since guides that are participants
 * of the user's chats should have their personal details in Onyx.
 */
function hasExpensifyGuidesEmails(accountIDs: number[]): boolean {
    return accountIDs.some((accountID) => Str.extractEmailDomain(allPersonalDetails?.[accountID]?.login ?? '') === CONST.EMAIL.GUIDES_DOMAIN);
}

function findLastAccessedReport(
    reports: OnyxCollection<Report>,
    ignoreDomainRooms: boolean,
    policies: OnyxCollection<Policy>,
    isFirstTimeNewExpensifyUser: boolean,
    openOnAdminRoom = false,
): OnyxEntry<Report> {
    // If it's the user's first time using New Expensify, then they could either have:
    //   - just a Concierge report, if so we'll return that
    //   - their Concierge report, and a separate report that must have deeplinked them to the app before they created their account.
    // If it's the latter, we'll use the deeplinked report over the Concierge report,
    // since the Concierge report would be incorrectly selected over the deep-linked report in the logic below.
    let sortedReports = sortReportsByLastRead(reports);

    let adminReport: OnyxEntry<Report> | undefined;
    if (openOnAdminRoom) {
        adminReport = sortedReports.find((report) => {
            const chatType = getChatType(report);
            return chatType === CONST.REPORT.CHAT_TYPE.POLICY_ADMINS;
        });
    }

    if (isFirstTimeNewExpensifyUser) {
        if (sortedReports.length === 1) {
            return sortedReports[0];
        }

        return adminReport ?? sortedReports.find((report) => !isConciergeChatReport(report)) ?? null;
    }

    if (ignoreDomainRooms) {
        // We allow public announce rooms, admins, and announce rooms through since we bypass the default rooms beta for them.
        // Check where ReportUtils.findLastAccessedReport is called in MainDrawerNavigator.js for more context.
        // Domain rooms are now the only type of default room that are on the defaultRooms beta.
        sortedReports = sortedReports.filter(
            (report) => !isDomainRoom(report) || getPolicyType(report, policies) === CONST.POLICY.TYPE.FREE || hasExpensifyGuidesEmails(report?.participantAccountIDs ?? []),
        );
    }

    return adminReport ?? sortedReports.at(-1) ?? null;
}

/**
 * Whether the provided report is an archived room
 */
function isArchivedRoom(report: OnyxEntry<Report> | EmptyObject): boolean {
    return report?.statusNum === CONST.REPORT.STATUS.CLOSED && report?.stateNum === CONST.REPORT.STATE_NUM.SUBMITTED;
}

/**
 * Checks if the current user is allowed to comment on the given report.
 */
function isAllowedToComment(report: Report): boolean {
    // Default to allowing all users to post
    const capability = report?.writeCapability ?? CONST.REPORT.WRITE_CAPABILITIES.ALL;

    if (capability === CONST.REPORT.WRITE_CAPABILITIES.ALL) {
        return true;
    }

    // If unauthenticated user opens public chat room using deeplink, they do not have policies available and they cannot comment
    if (!allPolicies) {
        return false;
    }

    // If we've made it here, commenting on this report is restricted.
    // If the user is an admin, allow them to post.
    const policy = allPolicies[`${ONYXKEYS.COLLECTION.POLICY}${report?.policyID}`];
    return policy?.role === CONST.POLICY.ROLE.ADMIN;
}

/**
 * Checks if the current user is the admin of the policy given the policy expense chat.
 */
function isPolicyExpenseChatAdmin(report: OnyxEntry<Report>, policies: OnyxCollection<Policy>): boolean {
    if (!isPolicyExpenseChat(report)) {
        return false;
    }

    const policyRole = policies?.[`${ONYXKEYS.COLLECTION.POLICY}${report?.policyID}`]?.role;

    return policyRole === CONST.POLICY.ROLE.ADMIN;
}

/**
 * Checks if the current user is the admin of the policy.
 */
function isPolicyAdmin(policyID: string, policies: OnyxCollection<Policy>): boolean {
    const policyRole = policies?.[`${ONYXKEYS.COLLECTION.POLICY}${policyID}`]?.role;

    return policyRole === CONST.POLICY.ROLE.ADMIN;
}

/**
 * Returns true if report has a single participant.
 */
function hasSingleParticipant(report: OnyxEntry<Report>): boolean {
    return report?.participantAccountIDs?.length === 1;
}

/**
 * Checks whether all the transactions linked to the IOU report are of the Distance Request type
 *
 */
function hasOnlyDistanceRequestTransactions(iouReportID: string | undefined): boolean {
    const allTransactions = TransactionUtils.getAllReportTransactions(iouReportID);
    return allTransactions.every((transaction) => TransactionUtils.isDistanceRequest(transaction));
}

/**
 * If the report is a thread and has a chat type set, it is a workspace chat.
 */
function isWorkspaceThread(report: OnyxEntry<Report>): boolean {
    return isThread(report) && !isDM(report);
}

/**
 * Returns true if reportAction is the first chat preview of a Thread
 */
function isThreadFirstChat(reportAction: OnyxEntry<ReportAction>, reportID: string): boolean {
    return reportAction?.childReportID?.toString() === reportID;
}

/**
 * Checks if a report is a child report.
 */
function isChildReport(report: OnyxEntry<Report>): boolean {
    return isThread(report) || isTaskReport(report);
}

/**
 * An Expense Request is a thread where the parent report is an Expense Report and
 * the parentReportAction is a transaction.
 */
function isExpenseRequest(report: OnyxEntry<Report>): boolean {
    if (isThread(report)) {
        const parentReportAction = ReportActionsUtils.getParentReportAction(report);
        const parentReport = allReports?.[`${ONYXKEYS.COLLECTION.REPORT}${report?.parentReportID}`] ?? null;
        return isExpenseReport(parentReport) && isNotEmptyObject(parentReportAction) && ReportActionsUtils.isTransactionThread(parentReportAction);
    }
    return false;
}

/**
 * An IOU Request is a thread where the parent report is an IOU Report and
 * the parentReportAction is a transaction.
 */
function isIOURequest(report: OnyxEntry<Report>): boolean {
    if (isThread(report)) {
        const parentReportAction = ReportActionsUtils.getParentReportAction(report);
        const parentReport = allReports?.[`${ONYXKEYS.COLLECTION.REPORT}${report?.parentReportID}`] ?? null;
        return isIOUReport(parentReport) && isNotEmptyObject(parentReportAction) && ReportActionsUtils.isTransactionThread(parentReportAction);
    }
    return false;
}

/**
 * Checks if a report is an IOU or expense request.
 */
function isMoneyRequest(reportOrID: OnyxEntry<Report> | string): boolean {
    const report = typeof reportOrID === 'string' ? allReports?.[`${ONYXKEYS.COLLECTION.REPORT}${reportOrID}`] ?? null : reportOrID;
    return isIOURequest(report) || isExpenseRequest(report);
}

/**
 * Checks if a report is an IOU or expense report.
 */
function isMoneyRequestReport(reportOrID: OnyxEntry<Report> | string): boolean {
    const report = typeof reportOrID === 'object' ? reportOrID : allReports?.[`${ONYXKEYS.COLLECTION.REPORT}${reportOrID}`] ?? null;
    return isIOUReport(report) || isExpenseReport(report);
}

/**
 * Should return true only for personal 1:1 report
 *
 */
function isOneOnOneChat(report: OnyxEntry<Report>): boolean {
    const participantAccountIDs = report?.participantAccountIDs ?? [];
    return (
        !isThread(report) &&
        !isChatRoom(report) &&
        !isExpenseRequest(report) &&
        !isMoneyRequestReport(report) &&
        !isPolicyExpenseChat(report) &&
        !isTaskReport(report) &&
        isDM(report) &&
        !isIOUReport(report) &&
        participantAccountIDs.length === 1
    );
}

/**
 * Get the report given a reportID
 */
function getReport(reportID: string | undefined): OnyxEntry<Report> | EmptyObject {
    /**
     * Using typical string concatenation here due to performance issues
     * with template literals.
     */
    if (!allReports) {
        return {};
    }

    return allReports?.[ONYXKEYS.COLLECTION.REPORT + reportID] ?? {};
}

/**
 * Get the notification preference given a report
 */
function getReportNotificationPreference(report: OnyxEntry<Report>): string | number {
    return report?.notificationPreference ?? '';
}

/**
 * Returns whether or not the author of the action is this user
 *
 */
function isActionCreator(reportAction: OnyxEntry<ReportAction>): boolean {
    return reportAction?.actorAccountID === currentUserAccountID;
}

/**
 * Can only delete if the author is this user and the action is an ADDCOMMENT action or an IOU action in an unsettled report, or if the user is a
 * policy admin
 */
function canDeleteReportAction(reportAction: OnyxEntry<ReportAction>, reportID: string): boolean {
    const report = getReport(reportID);

    const isActionOwner = reportAction?.actorAccountID === currentUserAccountID;

    if (reportAction?.actionName === CONST.REPORT.ACTIONS.TYPE.IOU) {
        // For now, users cannot delete split actions
        const isSplitAction = reportAction?.originalMessage?.type === CONST.IOU.REPORT_ACTION_TYPE.SPLIT;

        if (isSplitAction || isSettled(String(reportAction?.originalMessage?.IOUReportID)) || (isNotEmptyObject(report) && isReportApproved(report))) {
            return false;
        }

        if (isActionOwner) {
            return true;
        }
    }

    if (
        reportAction?.actionName !== CONST.REPORT.ACTIONS.TYPE.ADDCOMMENT ||
        reportAction?.pendingAction === CONST.RED_BRICK_ROAD_PENDING_ACTION.DELETE ||
        ReportActionsUtils.isCreatedTaskReportAction(reportAction) ||
        reportAction?.actorAccountID === CONST.ACCOUNT_ID.CONCIERGE
    ) {
        return false;
    }

    const policy = allPolicies?.[`${ONYXKEYS.COLLECTION.POLICY}${report?.policyID}`];
    const isAdmin = policy?.role === CONST.POLICY.ROLE.ADMIN && isNotEmptyObject(report) && !isDM(report);

    return isActionOwner || isAdmin;
}

/**
 * Get welcome message based on room type
 */
function getRoomWelcomeMessage(report: OnyxEntry<Report>, isUserPolicyAdmin: boolean): WelcomeMessage {
    const welcomeMessage: WelcomeMessage = {showReportName: true};
    const workspaceName = getPolicyName(report);

    if (isArchivedRoom(report)) {
        welcomeMessage.phrase1 = Localize.translateLocal('reportActionsView.beginningOfArchivedRoomPartOne');
        welcomeMessage.phrase2 = Localize.translateLocal('reportActionsView.beginningOfArchivedRoomPartTwo');
    } else if (isDomainRoom(report)) {
        welcomeMessage.phrase1 = Localize.translateLocal('reportActionsView.beginningOfChatHistoryDomainRoomPartOne', {domainRoom: report?.reportName ?? ''});
        welcomeMessage.phrase2 = Localize.translateLocal('reportActionsView.beginningOfChatHistoryDomainRoomPartTwo');
    } else if (isAdminRoom(report)) {
        welcomeMessage.phrase1 = Localize.translateLocal('reportActionsView.beginningOfChatHistoryAdminRoomPartOne', {workspaceName});
        welcomeMessage.phrase2 = Localize.translateLocal('reportActionsView.beginningOfChatHistoryAdminRoomPartTwo');
    } else if (isAdminsOnlyPostingRoom(report) && !isUserPolicyAdmin) {
        welcomeMessage.phrase1 = Localize.translateLocal('reportActionsView.beginningOfChatHistoryAdminOnlyPostingRoom');
        welcomeMessage.showReportName = false;
    } else if (isAnnounceRoom(report)) {
        welcomeMessage.phrase1 = Localize.translateLocal('reportActionsView.beginningOfChatHistoryAnnounceRoomPartOne', {workspaceName});
        welcomeMessage.phrase2 = Localize.translateLocal('reportActionsView.beginningOfChatHistoryAnnounceRoomPartTwo', {workspaceName});
    } else {
        // Message for user created rooms or other room types.
        welcomeMessage.phrase1 = Localize.translateLocal('reportActionsView.beginningOfChatHistoryUserRoomPartOne');
        welcomeMessage.phrase2 = Localize.translateLocal('reportActionsView.beginningOfChatHistoryUserRoomPartTwo');
    }

    return welcomeMessage;
}

/**
 * Returns true if Concierge is one of the chat participants (1:1 as well as group chats)
 */
function chatIncludesConcierge(report: OnyxEntry<Report>): boolean {
    return Boolean(report?.participantAccountIDs?.length && report?.participantAccountIDs?.includes(CONST.ACCOUNT_ID.CONCIERGE));
}

/**
 * Returns true if there is any automated expensify account `in accountIDs
 */
function hasAutomatedExpensifyAccountIDs(accountIDs: number[]): boolean {
    return accountIDs.some((accountID) => CONST.EXPENSIFY_ACCOUNT_IDS.includes(accountID));
}

function getReportRecipientAccountIDs(report: OnyxEntry<Report>, currentLoginAccountID: number): number[] {
    let finalReport: OnyxEntry<Report> = report;
    // In 1:1 chat threads, the participants will be the same as parent report. If a report is specifically a 1:1 chat thread then we will
    // get parent report and use its participants array.
    if (isThread(report) && !(isTaskReport(report) || isMoneyRequestReport(report))) {
        const parentReport = allReports?.[`${ONYXKEYS.COLLECTION.REPORT}${report?.parentReportID}`] ?? null;
        if (hasSingleParticipant(parentReport)) {
            finalReport = parentReport;
        }
    }

    let finalParticipantAccountIDs: number[] | undefined = [];
    if (isMoneyRequestReport(report)) {
        // For money requests i.e the IOU (1:1 person) and Expense (1:* person) reports, use the full `initialParticipantAccountIDs` array
        // and add the `ownerAccountId`. Money request reports don't add `ownerAccountId` in `participantAccountIDs` array
        const defaultParticipantAccountIDs = finalReport?.participantAccountIDs ?? [];
        const setOfParticipantAccountIDs = new Set<number>(report?.ownerAccountID ? [...defaultParticipantAccountIDs, report.ownerAccountID] : defaultParticipantAccountIDs);
        finalParticipantAccountIDs = [...setOfParticipantAccountIDs];
    } else if (isTaskReport(report)) {
        // Task reports `managerID` will change when assignee is changed, in that case the old `managerID` is still present in `participantAccountIDs`
        // array along with the new one. We only need the `managerID` as a participant here.
        finalParticipantAccountIDs = report?.managerID ? [report?.managerID] : [];
    } else {
        finalParticipantAccountIDs = finalReport?.participantAccountIDs;
    }

    const reportParticipants = finalParticipantAccountIDs?.filter((accountID) => accountID !== currentLoginAccountID) ?? [];
    const participantsWithoutExpensifyAccountIDs = reportParticipants.filter((participant) => !CONST.EXPENSIFY_ACCOUNT_IDS.includes(participant ?? 0));
    return participantsWithoutExpensifyAccountIDs;
}

/**
 * Whether the time row should be shown for a report.
 */
function canShowReportRecipientLocalTime(personalDetails: OnyxCollection<PersonalDetails>, report: OnyxEntry<Report>, accountID: number): boolean {
    const reportRecipientAccountIDs = getReportRecipientAccountIDs(report, accountID);
    const hasMultipleParticipants = reportRecipientAccountIDs.length > 1;
    const reportRecipient = personalDetails?.[reportRecipientAccountIDs[0]];
    const reportRecipientTimezone = reportRecipient?.timezone ?? CONST.DEFAULT_TIME_ZONE;
    const isReportParticipantValidated = reportRecipient?.validated ?? false;
    return Boolean(!hasMultipleParticipants && !isChatRoom(report) && !isPolicyExpenseChat(report) && reportRecipient && reportRecipientTimezone?.selected && isReportParticipantValidated);
}

/**
 * Shorten last message text to fixed length and trim spaces.
 */
function formatReportLastMessageText(lastMessageText: string, isModifiedExpenseMessage = false): string {
    if (isModifiedExpenseMessage) {
        return String(lastMessageText).trim().replace(CONST.REGEX.LINE_BREAK, '').trim();
    }
    return String(lastMessageText).trim().replace(CONST.REGEX.AFTER_FIRST_LINE_BREAK, '').substring(0, CONST.REPORT.LAST_MESSAGE_TEXT_MAX_LENGTH).trim();
}

/**
 * Helper method to return the default avatar associated with the given login
 */
function getDefaultWorkspaceAvatar(workspaceName?: string): React.FC<SvgProps> {
    if (!workspaceName) {
        return defaultWorkspaceAvatars.WorkspaceBuilding;
    }

    // Remove all chars not A-Z or 0-9 including underscore
    const alphaNumeric = workspaceName
        .normalize('NFD')
        .replace(/[^0-9a-z]/gi, '')
        .toUpperCase();

    const workspace = `Workspace${alphaNumeric[0]}` as keyof typeof defaultWorkspaceAvatars;
    const defaultWorkspaceAvatar = defaultWorkspaceAvatars[workspace];

    return !alphaNumeric ? defaultWorkspaceAvatars.WorkspaceBuilding : defaultWorkspaceAvatar;
}

function getWorkspaceAvatar(report: OnyxEntry<Report>): UserUtils.AvatarSource {
    const workspaceName = getPolicyName(report, false, allPolicies?.[`${ONYXKEYS.COLLECTION.POLICY}${report?.policyID}`]);
    return allPolicies?.[`policy${report?.policyID}`]?.avatar ?? getDefaultWorkspaceAvatar(workspaceName);
}

/**
 * Returns the appropriate icons for the given chat report using the stored personalDetails.
 * The Avatar sources can be URLs or Icon components according to the chat type.
 */
function getIconsForParticipants(participants: number[], personalDetails: OnyxCollection<PersonalDetails>): Icon[] {
    const participantDetails: ParticipantDetails[] = [];
    const participantsList = participants || [];

    for (const accountID of participantsList) {
        const avatarSource = UserUtils.getAvatar(personalDetails?.[accountID]?.avatar ?? '', accountID);
        const displayNameLogin = personalDetails?.[accountID]?.displayName ? personalDetails?.[accountID]?.displayName : personalDetails?.[accountID]?.login;
        participantDetails.push([accountID, displayNameLogin ?? '', avatarSource, personalDetails?.[accountID]?.fallbackIcon ?? '']);
    }

    const sortedParticipantDetails = participantDetails.sort((first, second) => {
        // First sort by displayName/login
        const displayNameLoginOrder = first[1].localeCompare(second[1]);
        if (displayNameLoginOrder !== 0) {
            return displayNameLoginOrder;
        }

        // Then fallback on accountID as the final sorting criteria.
        // This will ensure that the order of avatars with same login/displayName
        // stay consistent across all users and devices
        return first[0] - second[0];
    });

    // Now that things are sorted, gather only the avatars (second element in the array) and return those
    const avatars: Icon[] = [];

    for (const sortedParticipantDetail of sortedParticipantDetails) {
        const userIcon = {
            id: sortedParticipantDetail[0],
            source: sortedParticipantDetail[2],
            type: CONST.ICON_TYPE_AVATAR,
            name: sortedParticipantDetail[1],
            fallbackIcon: sortedParticipantDetail[3],
        };
        avatars.push(userIcon);
    }

    return avatars;
}

/**
 * Given a report, return the associated workspace icon.
 */
function getWorkspaceIcon(report: OnyxEntry<Report>, policy: OnyxEntry<Policy> = null): Icon {
    const workspaceName = getPolicyName(report, false, policy);
    const policyExpenseChatAvatarSource = allPolicies?.[`${ONYXKEYS.COLLECTION.POLICY}${report?.policyID}`]?.avatar
        ? allPolicies?.[`${ONYXKEYS.COLLECTION.POLICY}${report?.policyID}`]?.avatar
        : getDefaultWorkspaceAvatar(workspaceName);

    const workspaceIcon: Icon = {
        source: policyExpenseChatAvatarSource ?? '',
        type: CONST.ICON_TYPE_WORKSPACE,
        name: workspaceName,
        id: -1,
    };
    return workspaceIcon;
}

/**
 * Returns the appropriate icons for the given chat report using the stored personalDetails.
 * The Avatar sources can be URLs or Icon components according to the chat type.
 */
function getIcons(
    report: OnyxEntry<Report>,
    personalDetails: OnyxCollection<PersonalDetails>,
    defaultIcon: UserUtils.AvatarSource | null = null,
    defaultName = '',
    defaultAccountID = -1,
    policy: OnyxEntry<Policy> = null,
): Icon[] {
    if (isEmptyObject(report)) {
        const fallbackIcon: Icon = {
            source: defaultIcon ?? Expensicons.FallbackAvatar,
            type: CONST.ICON_TYPE_AVATAR,
            name: defaultName,
            id: defaultAccountID,
        };
        return [fallbackIcon];
    }
    if (isExpenseRequest(report)) {
        const parentReportAction = ReportActionsUtils.getParentReportAction(report);
        const workspaceIcon = getWorkspaceIcon(report, policy);
        const memberIcon = {
            source: UserUtils.getAvatar(personalDetails?.[parentReportAction.actorAccountID ?? -1]?.avatar ?? '', parentReportAction.actorAccountID ?? -1),
            id: parentReportAction.actorAccountID,
            type: CONST.ICON_TYPE_AVATAR,
            name: personalDetails?.[parentReportAction.actorAccountID ?? -1]?.displayName ?? '',
            fallbackIcon: personalDetails?.[parentReportAction.actorAccountID ?? -1]?.fallbackIcon,
        };

        return [memberIcon, workspaceIcon];
    }
    if (isChatThread(report)) {
        const parentReportAction = ReportActionsUtils.getParentReportAction(report);

        const actorAccountID = parentReportAction.actorAccountID;
        const actorDisplayName = allPersonalDetails?.[actorAccountID ?? -1]?.displayName ?? '';
        const actorIcon = {
            id: actorAccountID,
            source: UserUtils.getAvatar(personalDetails?.[actorAccountID ?? -1]?.avatar ?? '', actorAccountID ?? -1),
            name: actorDisplayName,
            type: CONST.ICON_TYPE_AVATAR,
            fallbackIcon: personalDetails?.[parentReportAction.actorAccountID ?? -1]?.fallbackIcon,
        };

        if (isWorkspaceThread(report)) {
            const workspaceIcon = getWorkspaceIcon(report, policy);
            return [actorIcon, workspaceIcon];
        }
        return [actorIcon];
    }
    if (isTaskReport(report)) {
        const ownerIcon = {
            id: report?.ownerAccountID,
            source: UserUtils.getAvatar(personalDetails?.[report?.ownerAccountID ?? -1]?.avatar ?? '', report?.ownerAccountID ?? -1),
            type: CONST.ICON_TYPE_AVATAR,
            name: personalDetails?.[report?.ownerAccountID ?? -1]?.displayName ?? '',
            fallbackIcon: personalDetails?.[report?.ownerAccountID ?? -1]?.fallbackIcon,
        };

        if (isWorkspaceTaskReport(report)) {
            const workspaceIcon = getWorkspaceIcon(report, policy);
            return [ownerIcon, workspaceIcon];
        }

        return [ownerIcon];
    }
    if (isDomainRoom(report)) {
        // Get domain name after the #. Domain Rooms use our default workspace avatar pattern.
        const domainName = report?.reportName?.substring(1);
        const policyExpenseChatAvatarSource = getDefaultWorkspaceAvatar(domainName);
        const domainIcon: Icon = {
            source: policyExpenseChatAvatarSource,
            type: CONST.ICON_TYPE_WORKSPACE,
            name: domainName ?? '',
            id: -1,
        };
        return [domainIcon];
    }
    if (isAdminRoom(report) || isAnnounceRoom(report) || isChatRoom(report) || isArchivedRoom(report)) {
        const workspaceIcon = getWorkspaceIcon(report, policy);
        return [workspaceIcon];
    }
    if (isPolicyExpenseChat(report) || isExpenseReport(report)) {
        const workspaceIcon = getWorkspaceIcon(report, policy);
        const memberIcon = {
            source: UserUtils.getAvatar(personalDetails?.[report?.ownerAccountID ?? -1]?.avatar ?? '', report?.ownerAccountID ?? -1),
            id: report?.ownerAccountID,
            type: CONST.ICON_TYPE_AVATAR,
            name: personalDetails?.[report?.ownerAccountID ?? -1]?.displayName ?? '',
            fallbackIcon: personalDetails?.[report?.ownerAccountID ?? -1]?.fallbackIcon,
        };
        return isExpenseReport(report) ? [memberIcon, workspaceIcon] : [workspaceIcon, memberIcon];
    }
    if (isIOUReport(report)) {
        const managerIcon = {
            source: UserUtils.getAvatar(personalDetails?.[report?.managerID ?? -1]?.avatar ?? '', report?.managerID ?? -1),
            id: report?.managerID,
            type: CONST.ICON_TYPE_AVATAR,
            name: personalDetails?.[report?.managerID ?? -1]?.displayName ?? '',
            fallbackIcon: personalDetails?.[report?.managerID ?? -1]?.fallbackIcon,
        };
        const ownerIcon = {
            id: report?.ownerAccountID,
            source: UserUtils.getAvatar(personalDetails?.[report?.ownerAccountID ?? -1]?.avatar ?? '', report?.ownerAccountID ?? -1),
            type: CONST.ICON_TYPE_AVATAR,
            name: personalDetails?.[report?.ownerAccountID ?? -1]?.displayName ?? '',
            fallbackIcon: personalDetails?.[report?.ownerAccountID ?? -1]?.fallbackIcon,
        };
        const isPayer = currentUserAccountID === report?.managerID;

        return isPayer ? [managerIcon, ownerIcon] : [ownerIcon, managerIcon];
    }

    return getIconsForParticipants(report?.participantAccountIDs ?? [], personalDetails);
}

/**
 * Gets the personal details for a login by looking in the ONYXKEYS.PERSONAL_DETAILS_LIST Onyx key (stored in the local variable, allPersonalDetails). If it doesn't exist in Onyx,
 * then a default object is constructed.
 */
function getPersonalDetailsForAccountID(accountID: number): Partial<PersonalDetails> {
    if (!accountID) {
        return {};
    }
    if (Number(accountID) === CONST.ACCOUNT_ID.CONCIERGE) {
        return {
            accountID,
            displayName: 'Concierge',
            login: CONST.EMAIL.CONCIERGE,
            avatar: UserUtils.getDefaultAvatar(accountID),
        };
    }
    return (
        allPersonalDetails?.[accountID] ?? {
            avatar: UserUtils.getDefaultAvatar(accountID),
            isOptimisticPersonalDetail: true,
        }
    );
}

/**
 * Get the displayName for a single report participant.
 */
function getDisplayNameForParticipant(accountID?: number, shouldUseShortForm = false, shouldFallbackToHidden = true): string | undefined {
    if (!accountID) {
        return '';
    }

    const personalDetails = getPersonalDetailsForAccountID(accountID);
    // console.log(personalDetails);
    // eslint-disable-next-line @typescript-eslint/prefer-nullish-coalescing
    const formattedLogin = LocalePhoneNumber.formatPhoneNumber(personalDetails.login || '');
    // This is to check if account is an invite/optimistically created one
    // and prevent from falling back to 'Hidden', so a correct value is shown
    // when searching for a new user
    if (personalDetails.isOptimisticPersonalDetail === true) {
        // eslint-disable-next-line @typescript-eslint/prefer-nullish-coalescing
        return formattedLogin;
    }
    const longName = personalDetails.displayName ? personalDetails.displayName : formattedLogin;

    const shortName = personalDetails.firstName ? personalDetails.firstName : longName;

    if (!longName && shouldFallbackToHidden) {
        return Localize.translateLocal('common.hidden');
    }
    return shouldUseShortForm ? shortName : longName;
}

function getDisplayNamesWithTooltips(
    personalDetailsList: PersonalDetails[] | Record<string, PersonalDetails>,
    isMultipleParticipantReport: boolean,
    shouldFallbackToHidden = true,
): DisplayNameWithTooltips {
    const personalDetailsListArray = Array.isArray(personalDetailsList) ? personalDetailsList : Object.values(personalDetailsList);

    return personalDetailsListArray
        .map((user) => {
            const accountID = Number(user.accountID);
            // eslint-disable-next-line @typescript-eslint/prefer-nullish-coalescing
            const displayName = getDisplayNameForParticipant(accountID, isMultipleParticipantReport, shouldFallbackToHidden) || user.login || '';
            const avatar = UserUtils.getDefaultAvatar(accountID);

            let pronouns = user.pronouns;
            if (pronouns && pronouns.startsWith(CONST.PRONOUNS.PREFIX)) {
                const pronounTranslationKey = pronouns.replace(CONST.PRONOUNS.PREFIX, '');
                pronouns = Localize.translateLocal(`pronouns.${pronounTranslationKey}` as TranslationPaths);
            }

            return {
                displayName,
                avatar,
                login: user.login ?? '',
                accountID,
                pronouns,
            };
        })
        .sort((first, second) => {
            // First sort by displayName/login
            const displayNameLoginOrder = first.displayName.localeCompare(second.displayName);
            if (displayNameLoginOrder !== 0) {
                return displayNameLoginOrder;
            }

            // Then fallback on accountID as the final sorting criteria.
            return first.accountID - second.accountID;
        });
}

/**
 * Gets a joined string of display names from the list of display name with tooltip objects.
 *
 */
function getDisplayNamesStringFromTooltips(displayNamesWithTooltips: DisplayNameWithTooltips | undefined) {
    return displayNamesWithTooltips
        ?.map(({displayName}) => displayName)
        .filter(Boolean)
        .join(', ');
}

/**
 * For a deleted parent report action within a chat report,
 * let us return the appropriate display message
 *
 * @param reportAction - The deleted report action of a chat report for which we need to return message.
 */
function getDeletedParentActionMessageForChatReport(reportAction: OnyxEntry<ReportAction>): string {
    // By default, let us display [Deleted message]
    let deletedMessageText = Localize.translateLocal('parentReportAction.deletedMessage');
    if (ReportActionsUtils.isCreatedTaskReportAction(reportAction)) {
        // For canceled task report, let us display [Deleted task]
        deletedMessageText = Localize.translateLocal('parentReportAction.deletedTask');
    }
    return deletedMessageText;
}

/**
 * Returns the preview message for `REIMBURSEMENTQUEUED` action
 *

 */
function getReimbursementQueuedActionMessage(reportAction: OnyxEntry<ReportAction>, report: OnyxEntry<Report>): string {
    const submitterDisplayName = getDisplayNameForParticipant(report?.ownerAccountID, true) ?? '';
    const originalMessage = reportAction?.originalMessage as IOUMessage | undefined;
    let messageKey: TranslationPaths;
    if (originalMessage?.paymentType === CONST.IOU.PAYMENT_TYPE.EXPENSIFY) {
        messageKey = 'iou.waitingOnEnabledWallet';
    } else {
        messageKey = 'iou.waitingOnBankAccount';
    }

    return Localize.translateLocal(messageKey, {submitterDisplayName});
}

/**
 * Returns the preview message for `REIMBURSEMENTDEQUEUED` action
 */
function getReimbursementDeQueuedActionMessage(report: OnyxEntry<Report>): string {
    const submitterDisplayName = getDisplayNameForParticipant(report?.ownerAccountID, true) ?? '';
    const amount = CurrencyUtils.convertToDisplayString(report?.total ?? 0, report?.currency);

    return Localize.translateLocal('iou.canceledRequest', {submitterDisplayName, amount});
}

/**
 * Returns the last visible message for a given report after considering the given optimistic actions
 *
 * @param reportID - the report for which last visible message has to be fetched
 * @param [actionsToMerge] - the optimistic merge actions that needs to be considered while fetching last visible message

 */
function getLastVisibleMessage(reportID: string | undefined, actionsToMerge: ReportActions = {}): LastVisibleMessage {
    const report = getReport(reportID);
    const lastVisibleAction = ReportActionsUtils.getLastVisibleAction(reportID ?? '', actionsToMerge);

    // For Chat Report with deleted parent actions, let us fetch the correct message
    if (ReportActionsUtils.isDeletedParentAction(lastVisibleAction) && isNotEmptyObject(report) && isChatReport(report)) {
        const lastMessageText = getDeletedParentActionMessageForChatReport(lastVisibleAction);
        return {
            lastMessageText,
        };
    }

    // Fetch the last visible message for report represented by reportID and based on actions to merge.
    return ReportActionsUtils.getLastVisibleMessage(reportID ?? '', actionsToMerge);
}

/**
 * Checks if a report is an open task report assigned to current user.
 *
 * @param [parentReportAction] - The parent report action of the report (Used to check if the task has been canceled)
 */
function isWaitingForAssigneeToCompleteTask(report: OnyxEntry<Report>, parentReportAction: OnyxEntry<ReportAction> | EmptyObject = {}): boolean {
    return isTaskReport(report) && isReportManager(report) && isOpenTaskReport(report, parentReportAction);
}

function isUnreadWithMention(report: OnyxEntry<Report> | OptionData): boolean {
    if (!report) {
        return false;
    }
    // lastMentionedTime and lastReadTime are both datetime strings and can be compared directly
    const lastMentionedTime = report.lastMentionedTime ?? '';
    const lastReadTime = report.lastReadTime ?? '';
    return lastReadTime < lastMentionedTime;
}

/**
 * Determines if the option requires action from the current user. This can happen when it:
    - is unread and the user was mentioned in one of the unread comments
    - is for an outstanding task waiting on the user
    - has an outstanding child money request that is waiting for an action from the current user (e.g. pay, approve, add bank account)
 *
 * @param option (report or optionItem)
 * @param parentReportAction (the report action the current report is a thread of)
 */
function requiresAttentionFromCurrentUser(option: OnyxEntry<Report> | OptionData, parentReportAction: EmptyObject | OnyxEntry<ReportAction> = {}) {
    if (!option) {
        return false;
    }

    if (isArchivedRoom(option)) {
        return false;
    }

    if (isArchivedRoom(getReport(option.parentReportID))) {
        return false;
    }

    if (Boolean('isUnreadWithMention' in option && option.isUnreadWithMention) || isUnreadWithMention(option)) {
        return true;
    }

    if (isWaitingForAssigneeToCompleteTask(option, parentReportAction)) {
        return true;
    }

    // Has a child report that is awaiting action (e.g. approve, pay, add bank account) from current user
    if (option.hasOutstandingChildRequest) {
        return true;
    }

    return false;
}

/**
 * Returns number of transactions that are nonReimbursable
 *
 */
function hasNonReimbursableTransactions(iouReportID: string | undefined): boolean {
    const allTransactions = TransactionUtils.getAllReportTransactions(iouReportID);
    return allTransactions.filter((transaction) => transaction.reimbursable === false).length > 0;
}

function getMoneyRequestReimbursableTotal(report: OnyxEntry<Report>, allReportsDict: OnyxCollection<Report> = null): number {
    const allAvailableReports = allReportsDict ?? allReports;
    let moneyRequestReport: OnyxEntry<Report> | undefined;
    if (isMoneyRequestReport(report)) {
        moneyRequestReport = report;
    }
    if (allAvailableReports && report?.hasOutstandingIOU && report?.iouReportID) {
        moneyRequestReport = allAvailableReports[`${ONYXKEYS.COLLECTION.REPORT}${report.iouReportID}`];
    }
    if (moneyRequestReport) {
        const total = moneyRequestReport?.total ?? 0;

        if (total !== 0) {
            // There is a possibility that if the Expense report has a negative total.
            // This is because there are instances where you can get a credit back on your card,
            // or you enter a negative expense to “offset” future expenses
            return isExpenseReport(moneyRequestReport) ? total * -1 : Math.abs(total);
        }
    }
    return 0;
}

function getMoneyRequestSpendBreakdown(report: OnyxEntry<Report>, allReportsDict: OnyxCollection<Report> = null): SpendBreakdown {
    const allAvailableReports = allReportsDict ?? allReports;
    let moneyRequestReport;
    if (isMoneyRequestReport(report)) {
        moneyRequestReport = report;
    }
    if (allAvailableReports && report?.hasOutstandingIOU && report?.iouReportID) {
        moneyRequestReport = allAvailableReports[`${ONYXKEYS.COLLECTION.REPORT}${report.iouReportID}`];
    }
    if (moneyRequestReport) {
        let nonReimbursableSpend = moneyRequestReport.nonReimbursableTotal ?? 0;
        let totalSpend = moneyRequestReport.total ?? 0;

        if (nonReimbursableSpend + totalSpend !== 0) {
            // There is a possibility that if the Expense report has a negative total.
            // This is because there are instances where you can get a credit back on your card,
            // or you enter a negative expense to “offset” future expenses
            nonReimbursableSpend = isExpenseReport(moneyRequestReport) ? nonReimbursableSpend * -1 : Math.abs(nonReimbursableSpend);
            totalSpend = isExpenseReport(moneyRequestReport) ? totalSpend * -1 : Math.abs(totalSpend);

            const totalDisplaySpend = totalSpend;
            const reimbursableSpend = totalDisplaySpend - nonReimbursableSpend;

            return {
                nonReimbursableSpend,
                reimbursableSpend,
                totalDisplaySpend,
            };
        }
    }
    return {
        nonReimbursableSpend: 0,
        reimbursableSpend: 0,
        totalDisplaySpend: 0,
    };
}

/**
 * Get the title for a policy expense chat which depends on the role of the policy member seeing this report
 */
function getPolicyExpenseChatName(report: OnyxEntry<Report>, policy: OnyxEntry<Policy> | undefined = undefined): string | undefined {
    const ownerAccountID = report?.ownerAccountID;
    const personalDetails = allPersonalDetails?.[ownerAccountID ?? -1];
    const login = personalDetails ? personalDetails.login : null;
    // eslint-disable-next-line @typescript-eslint/prefer-nullish-coalescing
    const reportOwnerDisplayName = getDisplayNameForParticipant(ownerAccountID) || login || report?.reportName;

    // If the policy expense chat is owned by this user, use the name of the policy as the report name.
    if (report?.isOwnPolicyExpenseChat) {
        return getPolicyName(report, false, policy);
    }

    let policyExpenseChatRole = 'user';
    /**
     * Using typical string concatenation here due to performance issues
     * with template literals.
     */
    const policyItem = allPolicies?.[ONYXKEYS.COLLECTION.POLICY + report?.policyID];
    if (policyItem) {
        policyExpenseChatRole = policyItem.role || 'user';
    }

    // If this user is not admin and this policy expense chat has been archived because of account merging, this must be an old workspace chat
    // of the account which was merged into the current user's account. Use the name of the policy as the name of the report.
    if (isArchivedRoom(report)) {
        const lastAction = ReportActionsUtils.getLastVisibleAction(report?.reportID ?? '');
        const archiveReason = lastAction?.actionName === CONST.REPORT.ACTIONS.TYPE.CLOSED ? lastAction?.originalMessage?.reason : CONST.REPORT.ARCHIVE_REASON.DEFAULT;
        if (archiveReason === CONST.REPORT.ARCHIVE_REASON.ACCOUNT_MERGED && policyExpenseChatRole !== CONST.POLICY.ROLE.ADMIN) {
            return getPolicyName(report, false, policy);
        }
    }

    // If user can see this report and they are not its owner, they must be an admin and the report name should be the name of the policy member
    return reportOwnerDisplayName;
}

/**
 * Get the title for an IOU or expense chat which will be showing the payer and the amount
 */
function getMoneyRequestReportName(report: OnyxEntry<Report>, policy: OnyxEntry<Policy> | undefined = undefined): string {
    const moneyRequestTotal = getMoneyRequestReimbursableTotal(report);
    const formattedAmount = CurrencyUtils.convertToDisplayString(moneyRequestTotal, report?.currency, hasOnlyDistanceRequestTransactions(report?.reportID));
    const payerName = isExpenseReport(report) ? getPolicyName(report, false, policy) : getDisplayNameForParticipant(report?.managerID) ?? '';
    const payerPaidAmountMessage = Localize.translateLocal('iou.payerPaidAmount', {
        payer: payerName,
        amount: formattedAmount,
    });

    if (report?.isWaitingOnBankAccount) {
        return `${payerPaidAmountMessage} • ${Localize.translateLocal('iou.pending')}`;
    }

    if (report?.isCancelledIOU) {
        return `${payerPaidAmountMessage} • ${Localize.translateLocal('iou.canceled')}`;
    }

    if (hasNonReimbursableTransactions(report?.reportID)) {
        return Localize.translateLocal('iou.payerSpentAmount', {payer: payerName, amount: formattedAmount});
    }

    if (!!report?.hasOutstandingIOU || isDraftExpenseReport(report) || moneyRequestTotal === 0) {
        return Localize.translateLocal('iou.payerOwesAmount', {payer: payerName, amount: formattedAmount});
    }

    return payerPaidAmountMessage;
}

/**
 * Gets transaction created, amount, currency, comment, and waypoints (for distance request)
 * into a flat object. Used for displaying transactions and sending them in API commands
 */

function getTransactionDetails(transaction: OnyxEntry<Transaction>, createdDateFormat: string = CONST.DATE.FNS_FORMAT_STRING): TransactionDetails {
    if (!transaction) {
        return;
    }
    const report = getReport(transaction?.reportID);
    return {
        created: TransactionUtils.getCreated(transaction, createdDateFormat),
        amount: TransactionUtils.getAmount(transaction, isNotEmptyObject(report) && isExpenseReport(report)),
        currency: TransactionUtils.getCurrency(transaction),
        comment: TransactionUtils.getDescription(transaction),
        merchant: TransactionUtils.getMerchant(transaction),
        waypoints: TransactionUtils.getWaypoints(transaction),
        category: TransactionUtils.getCategory(transaction),
        billable: TransactionUtils.getBillable(transaction),
        tag: TransactionUtils.getTag(transaction),
        mccGroup: TransactionUtils.getMCCGroup(transaction),
        cardID: TransactionUtils.getCardID(transaction),
        originalAmount: TransactionUtils.getOriginalAmount(transaction),
        originalCurrency: TransactionUtils.getOriginalCurrency(transaction),
    };
}

/**
 * Can only edit if:
 *
 * - in case of IOU report
 *    - the current user is the requestor and is not settled yet
 * - in case of expense report
 *    - the current user is the requestor and is not settled yet
 *    - or the user is an admin on the policy the expense report is tied to
 */
function canEditMoneyRequest(reportAction: OnyxEntry<ReportAction>, fieldToEdit = ''): boolean {
    const isDeleted = ReportActionsUtils.isDeletedAction(reportAction);

    if (isDeleted) {
        return false;
    }

    // If the report action is not IOU type, return true early
    if (reportAction?.actionName !== CONST.REPORT.ACTIONS.TYPE.IOU) {
        return true;
    }

    const moneyRequestReportID = reportAction?.originalMessage?.IOUReportID ?? 0;

    if (!moneyRequestReportID) {
        return false;
    }

    const moneyRequestReport = getReport(String(moneyRequestReportID));
    const isReportSettled = isSettled(moneyRequestReport?.reportID);
    const isAdmin = isExpenseReport(moneyRequestReport) && (getPolicy(moneyRequestReport?.policyID ?? '')?.role ?? '') === CONST.POLICY.ROLE.ADMIN;
    const isRequestor = currentUserAccountID === reportAction?.actorAccountID;

    if (isAdmin && !isRequestor && fieldToEdit === CONST.EDIT_REQUEST_FIELD.RECEIPT) {
        return false;
    }

    if (isAdmin) {
        return true;
    }

    return !isReportSettled && isRequestor;
}

/**
 * Checks if the current user can edit the provided property of a money request
 *
 */
function canEditFieldOfMoneyRequest(reportAction: OnyxEntry<ReportAction>, reportID: string, fieldToEdit: ValueOf<typeof CONST.EDIT_REQUEST_FIELD>): boolean {
    // A list of fields that cannot be edited by anyone, once a money request has been settled
    const nonEditableFieldsWhenSettled: string[] = [
        CONST.EDIT_REQUEST_FIELD.AMOUNT,
        CONST.EDIT_REQUEST_FIELD.CURRENCY,
        CONST.EDIT_REQUEST_FIELD.DATE,
        CONST.EDIT_REQUEST_FIELD.RECEIPT,
        CONST.EDIT_REQUEST_FIELD.DISTANCE,
    ];

    // Checks if this user has permissions to edit this money request
    if (!canEditMoneyRequest(reportAction, fieldToEdit)) {
        return false; // User doesn't have permission to edit
    }

    // Checks if the report is settled
    // Checks if the provided property is a restricted one
    return !isSettled(reportID) || !nonEditableFieldsWhenSettled.includes(fieldToEdit);
}

/**
 * Can only edit if:
 *
 * - It was written by the current user
 * - It's an ADDCOMMENT that is not an attachment
 * - It's money request where conditions for editability are defined in canEditMoneyRequest method
 * - It's not pending deletion
 */
function canEditReportAction(reportAction: OnyxEntry<ReportAction>): boolean {
    const isCommentOrIOU = reportAction?.actionName === CONST.REPORT.ACTIONS.TYPE.ADDCOMMENT || reportAction?.actionName === CONST.REPORT.ACTIONS.TYPE.IOU;

    return Boolean(
        reportAction?.actorAccountID === currentUserAccountID &&
            isCommentOrIOU &&
            canEditMoneyRequest(reportAction) && // Returns true for non-IOU actions
            !isReportMessageAttachment(reportAction?.message?.[0] ?? {type: '', text: ''}) &&
            !ReportActionsUtils.isDeletedAction(reportAction) &&
            !ReportActionsUtils.isCreatedTaskReportAction(reportAction) &&
            reportAction?.pendingAction !== CONST.RED_BRICK_ROAD_PENDING_ACTION.DELETE,
    );
}

/**
 * Gets all transactions on an IOU report with a receipt
 */
function getTransactionsWithReceipts(iouReportID: string | undefined): Transaction[] {
    const allTransactions = TransactionUtils.getAllReportTransactions(iouReportID);
    return allTransactions.filter((transaction) => TransactionUtils.hasReceipt(transaction));
}

/**
 * For report previews, we display a "Receipt scan in progress" indicator
 * instead of the report total only when we have no report total ready to show. This is the case when
 * all requests are receipts that are being SmartScanned. As soon as we have a non-receipt request,
 * or as soon as one receipt request is done scanning, we have at least one
 * "ready" money request, and we remove this indicator to show the partial report total.
 */
function areAllRequestsBeingSmartScanned(iouReportID: string, reportPreviewAction: OnyxEntry<ReportAction>): boolean {
    const transactionsWithReceipts = getTransactionsWithReceipts(iouReportID);
    // If we have more requests than requests with receipts, we have some manual requests
    if (ReportActionsUtils.getNumberOfMoneyRequests(reportPreviewAction) > transactionsWithReceipts.length) {
        return false;
    }
    return transactionsWithReceipts.every((transaction) => TransactionUtils.isReceiptBeingScanned(transaction));
}

/**
 * Check if any of the transactions in the report has required missing fields
 *
 */
function hasMissingSmartscanFields(iouReportID: string): boolean {
    const transactionsWithReceipts = getTransactionsWithReceipts(iouReportID);
    return transactionsWithReceipts.some((transaction) => TransactionUtils.hasMissingSmartscanFields(transaction));
}

/**
 * Given a parent IOU report action get report name for the LHN.
 */
function getTransactionReportName(reportAction: OnyxEntry<ReportAction>): string {
    if (ReportActionsUtils.isReversedTransaction(reportAction)) {
        return Localize.translateLocal('parentReportAction.reversedTransaction');
    }

    if (ReportActionsUtils.isDeletedAction(reportAction)) {
        return Localize.translateLocal('parentReportAction.deletedRequest');
    }

    const transaction = TransactionUtils.getLinkedTransaction(reportAction);
    if (!isNotEmptyObject(transaction)) {
        // Transaction data might be empty on app's first load, if so we fallback to Request
        return Localize.translateLocal('iou.request');
    }
    if (TransactionUtils.hasReceipt(transaction) && TransactionUtils.isReceiptBeingScanned(transaction)) {
        return Localize.translateLocal('iou.receiptScanning');
    }

    if (TransactionUtils.hasMissingSmartscanFields(transaction)) {
        return Localize.translateLocal('iou.receiptMissingDetails');
    }

    const transactionDetails = getTransactionDetails(transaction);

    return Localize.translateLocal(ReportActionsUtils.isSentMoneyReportAction(reportAction) ? 'iou.threadSentMoneyReportName' : 'iou.threadRequestReportName', {
        formattedAmount: CurrencyUtils.convertToDisplayString(transactionDetails?.amount ?? 0, transactionDetails?.currency, TransactionUtils.isDistanceRequest(transaction)) ?? '',
        comment: transactionDetails?.comment ?? '',
    });
}

/**
 * Get money request message for an IOU report
 *
 * @param [reportAction] This can be either a report preview action or the IOU action
 */
function getReportPreviewMessage(
    report: OnyxEntry<Report>,
    reportAction: OnyxEntry<ReportAction> | EmptyObject = {},
    shouldConsiderReceiptBeingScanned = false,
    isPreviewMessageForParentChatReport = false,
    policy: OnyxEntry<Policy> = null,
): string {
    const reportActionMessage = reportAction?.message?.[0].html ?? '';
    if (isEmptyObject(report) || !report?.reportID) {
        // The iouReport is not found locally after SignIn because the OpenApp API won't return iouReports if they're settled
        // As a temporary solution until we know how to solve this the best, we just use the message that returned from BE
        return reportActionMessage;
    }

    if (isNotEmptyObject(reportAction) && !isIOUReport(report) && reportAction && ReportActionsUtils.isSplitBillAction(reportAction)) {
        // This covers group chats where the last action is a split bill action
        const linkedTransaction = TransactionUtils.getLinkedTransaction(reportAction);
        if (isEmptyObject(linkedTransaction)) {
            return reportActionMessage;
        }

        if (isNotEmptyObject(linkedTransaction)) {
            if (TransactionUtils.isReceiptBeingScanned(linkedTransaction)) {
                return Localize.translateLocal('iou.receiptScanning');
            }

            const transactionDetails = getTransactionDetails(linkedTransaction);
            const formattedAmount = CurrencyUtils.convertToDisplayString(transactionDetails?.amount ?? 0, transactionDetails?.currency ?? '');
            return Localize.translateLocal('iou.didSplitAmount', {formattedAmount, comment: transactionDetails?.comment ?? ''});
        }
    }

    const totalAmount = getMoneyRequestReimbursableTotal(report);
    const payerName = isExpenseReport(report) ? getPolicyName(report, false, policy) : getDisplayNameForParticipant(report.managerID, true);
    const formattedAmount = CurrencyUtils.convertToDisplayString(totalAmount, report.currency);

    if (isReportApproved(report) && getPolicyType(report, allPolicies) === CONST.POLICY.TYPE.CORPORATE) {
        return `approved ${formattedAmount}`;
    }

    if (isNotEmptyObject(reportAction) && shouldConsiderReceiptBeingScanned && reportAction && ReportActionsUtils.isMoneyRequestAction(reportAction)) {
        const linkedTransaction = TransactionUtils.getLinkedTransaction(reportAction);

        if (isNotEmptyObject(linkedTransaction) && TransactionUtils.hasReceipt(linkedTransaction) && TransactionUtils.isReceiptBeingScanned(linkedTransaction)) {
            return Localize.translateLocal('iou.receiptScanning');
        }
    }

    // Show Paid preview message if it's settled or if the amount is paid & stuck at receivers end for only chat reports.
    if (isSettled(report.reportID) || (report.isWaitingOnBankAccount && isPreviewMessageForParentChatReport)) {
        // A settled report preview message can come in three formats "paid ... elsewhere" or "paid ... with Expensify"
        let translatePhraseKey: TranslationPaths = 'iou.paidElsewhereWithAmount';
        const originalMessage = reportAction?.originalMessage as IOUMessage | undefined;
        if (
            [CONST.IOU.PAYMENT_TYPE.VBBA, CONST.IOU.PAYMENT_TYPE.EXPENSIFY].some((paymentType) => paymentType === originalMessage?.paymentType) ||
            !!reportActionMessage.match(/ (with Expensify|using Expensify)$/) ||
            report.isWaitingOnBankAccount
        ) {
            translatePhraseKey = 'iou.paidWithExpensifyWithAmount';
        }
        return Localize.translateLocal(translatePhraseKey, {amount: formattedAmount, payer: payerName ?? ''});
    }

    if (report.isWaitingOnBankAccount) {
        const submitterDisplayName = getDisplayNameForParticipant(report.ownerAccountID ?? -1, true) ?? '';
        return Localize.translateLocal('iou.waitingOnBankAccount', {submitterDisplayName});
    }

    const containsNonReimbursable = hasNonReimbursableTransactions(report.reportID);
    return Localize.translateLocal(containsNonReimbursable ? 'iou.payerSpentAmount' : 'iou.payerOwesAmount', {payer: payerName ?? '', amount: formattedAmount});
}

/**
 * Get the proper message schema for modified expense message.
 */

function getProperSchemaForModifiedExpenseMessage(newValue: string, oldValue: string, valueName: string, valueInQuotes: boolean, shouldConvertToLowercase = true): string {
    const newValueToDisplay = valueInQuotes ? `"${newValue}"` : newValue;
    const oldValueToDisplay = valueInQuotes ? `"${oldValue}"` : oldValue;
    const displayValueName = shouldConvertToLowercase ? valueName.toLowerCase() : valueName;

    if (!oldValue) {
        return Localize.translateLocal('iou.setTheRequest', {valueName: displayValueName, newValueToDisplay});
    }
    if (!newValue) {
        return Localize.translateLocal('iou.removedTheRequest', {valueName: displayValueName, oldValueToDisplay});
    }
    return Localize.translateLocal('iou.updatedTheRequest', {valueName: displayValueName, newValueToDisplay, oldValueToDisplay});
}

/**
 * Get the proper message schema for modified distance message.
 */
function getProperSchemaForModifiedDistanceMessage(newDistance: string, oldDistance: string, newAmount: string, oldAmount: string): string {
    if (!oldDistance) {
        return Localize.translateLocal('iou.setTheDistance', {newDistanceToDisplay: newDistance, newAmountToDisplay: newAmount});
    }
    return Localize.translateLocal('iou.updatedTheDistance', {
        newDistanceToDisplay: newDistance,
        oldDistanceToDisplay: oldDistance,
        newAmountToDisplay: newAmount,
        oldAmountToDisplay: oldAmount,
    });
}

/**
 * Get the report action message when expense has been modified.
 *
 * ModifiedExpense::getNewDotComment in Web-Expensify should match this.
 * If we change this function be sure to update the backend as well.
 */
function getModifiedExpenseMessage(reportAction: OnyxEntry<ReportAction>): string | undefined {
    const reportActionOriginalMessage = reportAction?.originalMessage as ExpenseOriginalMessage | undefined;
    if (isEmptyObject(reportActionOriginalMessage)) {
        return Localize.translateLocal('iou.changedTheRequest');
    }
    const reportID = reportAction?.reportID ?? '';
    const policyID = getReport(reportID)?.policyID ?? '';
    const policyTags = getPolicyTags(policyID);
    const policyTag = PolicyUtils.getTag(policyTags);
    const policyTagListName = policyTag?.name ?? Localize.translateLocal('common.tag');

    const hasModifiedAmount =
        reportActionOriginalMessage &&
        'oldAmount' in reportActionOriginalMessage &&
        'oldCurrency' in reportActionOriginalMessage &&
        'amount' in reportActionOriginalMessage &&
        'currency' in reportActionOriginalMessage;

    const hasModifiedMerchant = reportActionOriginalMessage && 'oldMerchant' in reportActionOriginalMessage && 'merchant' in reportActionOriginalMessage;
    if (hasModifiedAmount) {
        const oldCurrency = reportActionOriginalMessage?.oldCurrency;
        const oldAmount = CurrencyUtils.convertToDisplayString(reportActionOriginalMessage?.oldAmount ?? 0, oldCurrency ?? '');

        const currency = reportActionOriginalMessage?.currency;
        const amount = CurrencyUtils.convertToDisplayString(reportActionOriginalMessage?.amount ?? 0, currency);

        // Only Distance edits should modify amount and merchant (which stores distance) in a single transaction.
        // We check the merchant is in distance format (includes @) as a sanity check
        if (hasModifiedMerchant && reportActionOriginalMessage?.merchant?.includes('@')) {
            return getProperSchemaForModifiedDistanceMessage(reportActionOriginalMessage?.merchant, reportActionOriginalMessage?.oldMerchant ?? '', amount, oldAmount);
        }

        return getProperSchemaForModifiedExpenseMessage(amount, oldAmount, Localize.translateLocal('iou.amount'), false);
    }

    const hasModifiedComment = reportActionOriginalMessage && 'oldComment' in reportActionOriginalMessage && 'newComment' in reportActionOriginalMessage;
    if (hasModifiedComment) {
        return getProperSchemaForModifiedExpenseMessage(
            reportActionOriginalMessage?.newComment ?? '',
            reportActionOriginalMessage?.oldComment ?? '',
            Localize.translateLocal('common.description'),
            true,
        );
    }

    const hasModifiedCreated = reportActionOriginalMessage && 'oldCreated' in reportActionOriginalMessage && 'created' in reportActionOriginalMessage;
    if (hasModifiedCreated) {
        // Take only the YYYY-MM-DD value as the original date includes timestamp
        let formattedOldCreated: Date | string = new Date(reportActionOriginalMessage?.oldCreated ?? 0);
        formattedOldCreated = format(formattedOldCreated, CONST.DATE.FNS_FORMAT_STRING);

        return getProperSchemaForModifiedExpenseMessage(reportActionOriginalMessage?.created ?? '', formattedOldCreated?.toString?.(), Localize.translateLocal('common.date'), false);
    }

    if (hasModifiedMerchant) {
        return getProperSchemaForModifiedExpenseMessage(
            reportActionOriginalMessage?.merchant ?? '',
            reportActionOriginalMessage?.oldMerchant ?? '',
            Localize.translateLocal('common.merchant'),
            true,
        );
    }

    const hasModifiedCategory = reportActionOriginalMessage && 'oldCategory' in reportActionOriginalMessage && 'category' in reportActionOriginalMessage;
    if (hasModifiedCategory) {
        return getProperSchemaForModifiedExpenseMessage(
            reportActionOriginalMessage?.category ?? '',
            reportActionOriginalMessage?.oldCategory ?? '',
            Localize.translateLocal('common.category'),
            true,
        );
    }

    const hasModifiedTag = reportActionOriginalMessage && 'oldTag' in reportActionOriginalMessage && 'tag' in reportActionOriginalMessage;
    if (hasModifiedTag) {
        return getProperSchemaForModifiedExpenseMessage(
            reportActionOriginalMessage.tag ?? '',
            reportActionOriginalMessage.oldTag ?? '',
            policyTagListName,
            true,
            policyTagListName === Localize.translateLocal('common.tag'),
        );
    }

    const hasModifiedBillable = reportActionOriginalMessage && 'oldBillable' in reportActionOriginalMessage && 'billable' in reportActionOriginalMessage;
    if (hasModifiedBillable) {
        return getProperSchemaForModifiedExpenseMessage(
            reportActionOriginalMessage?.billable ?? '',
            reportActionOriginalMessage?.oldBillable ?? '',
            Localize.translateLocal('iou.request'),
            true,
        );
    }
}

/**
 * Given the updates user made to the request, compose the originalMessage
 * object of the modified expense action.
 *
 * At the moment, we only allow changing one transaction field at a time.
 */
function getModifiedExpenseOriginalMessage(oldTransaction: OnyxEntry<Transaction>, transactionChanges: ExpenseOriginalMessage, isFromExpenseReport: boolean): ExpenseOriginalMessage {
    const originalMessage: ExpenseOriginalMessage = {};
    // Remark: Comment field is the only one which has new/old prefixes for the keys (newComment/ oldComment),
    // all others have old/- pattern such as oldCreated/created
    if ('comment' in transactionChanges) {
        originalMessage.oldComment = TransactionUtils.getDescription(oldTransaction);
        originalMessage.newComment = transactionChanges?.comment;
    }
    if ('created' in transactionChanges) {
        originalMessage.oldCreated = TransactionUtils.getCreated(oldTransaction);
        originalMessage.created = transactionChanges?.created;
    }
    if ('merchant' in transactionChanges) {
        originalMessage.oldMerchant = TransactionUtils.getMerchant(oldTransaction);
        originalMessage.merchant = transactionChanges?.merchant;
    }

    // The amount is always a combination of the currency and the number value so when one changes we need to store both
    // to match how we handle the modified expense action in oldDot
    if ('amount' in transactionChanges || 'currency' in transactionChanges) {
        originalMessage.oldAmount = TransactionUtils.getAmount(oldTransaction, isFromExpenseReport);
        originalMessage.amount = transactionChanges?.amount ?? transactionChanges.oldAmount;
        originalMessage.oldCurrency = TransactionUtils.getCurrency(oldTransaction);
        originalMessage.currency = transactionChanges?.currency ?? transactionChanges.oldCurrency;
    }

    if ('category' in transactionChanges) {
        originalMessage.oldCategory = TransactionUtils.getCategory(oldTransaction);
        originalMessage.category = transactionChanges?.category;
    }

    if ('tag' in transactionChanges) {
        originalMessage.oldTag = TransactionUtils.getTag(oldTransaction);
        originalMessage.tag = transactionChanges?.tag;
    }

    if ('billable' in transactionChanges) {
        const oldBillable = TransactionUtils.getBillable(oldTransaction);
        originalMessage.oldBillable = oldBillable ? Localize.translateLocal('common.billable').toLowerCase() : Localize.translateLocal('common.nonBillable').toLowerCase();
        originalMessage.billable = transactionChanges?.billable ? Localize.translateLocal('common.billable').toLowerCase() : Localize.translateLocal('common.nonBillable').toLowerCase();
    }

    return originalMessage;
}

/**
 * Returns the parentReport if the given report is a thread.
 */
function getParentReport(report: OnyxEntry<Report>): OnyxEntry<Report> | EmptyObject {
    if (!report?.parentReportID) {
        return {};
    }
    return allReports?.[`${ONYXKEYS.COLLECTION.REPORT}${report.parentReportID}`] ?? {};
}

/**
 * Returns the root parentReport if the given report is nested.
 * Uses recursion to iterate any depth of nested reports.
 */
function getRootParentReport(report: OnyxEntry<Report>): OnyxEntry<Report> | EmptyObject {
    if (!report) {
        return {};
    }

    // Returns the current report as the root report, because it does not have a parentReportID
    if (!report?.parentReportID) {
        return report;
    }

    const parentReport = getReport(report?.parentReportID);

    // Runs recursion to iterate a parent report
    return getRootParentReport(isNotEmptyObject(parentReport) ? parentReport : null);
}

/**
 * Get the title for a report.
 */
function getReportName(report: OnyxEntry<Report>, policy: OnyxEntry<Policy> = null): string {
    let formattedName: string | undefined;
    const parentReportAction = ReportActionsUtils.getParentReportAction(report);
    if (isChatThread(report)) {
        if (isNotEmptyObject(parentReportAction) && ReportActionsUtils.isTransactionThread(parentReportAction)) {
            return getTransactionReportName(parentReportAction);
        }

        const isAttachment = ReportActionsUtils.isReportActionAttachment(isNotEmptyObject(parentReportAction) ? parentReportAction : null);
        const parentReportActionMessage = (parentReportAction?.message?.[0]?.text ?? '').replace(/(\r\n|\n|\r)/gm, ' ');
        if (isAttachment && parentReportActionMessage) {
            return `[${Localize.translateLocal('common.attachment')}]`;
        }
        if (
            parentReportAction?.message?.[0]?.moderationDecision?.decision === CONST.MODERATION.MODERATOR_DECISION_PENDING_HIDE ||
            parentReportAction?.message?.[0]?.moderationDecision?.decision === CONST.MODERATION.MODERATOR_DECISION_HIDDEN
        ) {
            return Localize.translateLocal('parentReportAction.hiddenMessage');
        }
        return parentReportActionMessage || Localize.translateLocal('parentReportAction.deletedMessage');
    }

    if (isTaskReport(report) && isCanceledTaskReport(report, parentReportAction)) {
        return Localize.translateLocal('parentReportAction.deletedTask');
    }

    if (isChatRoom(report) || isTaskReport(report)) {
        formattedName = report?.reportName;
    }

    if (isPolicyExpenseChat(report)) {
        formattedName = getPolicyExpenseChatName(report, policy);
    }

    if (isMoneyRequestReport(report)) {
        formattedName = getMoneyRequestReportName(report, policy);
    }

    if (isArchivedRoom(report)) {
        formattedName += ` (${Localize.translateLocal('common.archived')})`;
    }

    if (formattedName) {
        return formattedName;
    }

    // Not a room or PolicyExpenseChat, generate title from participants
    const participantAccountIDs = report?.participantAccountIDs ?? [];
    const participantsWithoutCurrentUser = participantAccountIDs.filter((accountID) => accountID !== currentUserAccountID);
    const isMultipleParticipantReport = participantsWithoutCurrentUser.length > 1;

    return participantsWithoutCurrentUser.map((accountID) => getDisplayNameForParticipant(accountID, isMultipleParticipantReport)).join(', ');
}

/**
 * Recursively navigates through thread parents to get the root report and workspace name.
 * The recursion stops when we find a non thread or money request report, whichever comes first.
 */
function getRootReportAndWorkspaceName(report: OnyxEntry<Report>): ReportAndWorkspaceName {
    if (!report) {
        return {
            rootReportName: '',
        };
    }
    if (isChildReport(report) && !isMoneyRequestReport(report) && !isTaskReport(report)) {
        const parentReport = allReports?.[`${ONYXKEYS.COLLECTION.REPORT}${report?.parentReportID}`] ?? null;
        return getRootReportAndWorkspaceName(parentReport);
    }

    if (isIOURequest(report)) {
        return {
            rootReportName: getReportName(report),
        };
    }
    if (isExpenseRequest(report)) {
        return {
            rootReportName: getReportName(report),
            workspaceName: isIOUReport(report) ? CONST.POLICY.OWNER_EMAIL_FAKE : getPolicyName(report, true),
        };
    }

    return {
        rootReportName: getReportName(report),
        workspaceName: getPolicyName(report, true),
    };
}

/**
 * Get either the policyName or domainName the chat is tied to
 */
function getChatRoomSubtitle(report: OnyxEntry<Report>): string | undefined {
    if (isChatThread(report)) {
        return '';
    }
    if (!isDefaultRoom(report) && !isUserCreatedPolicyRoom(report) && !isPolicyExpenseChat(report)) {
        return '';
    }
    if (getChatType(report) === CONST.REPORT.CHAT_TYPE.DOMAIN_ALL) {
        // The domainAll rooms are just #domainName, so we ignore the prefix '#' to get the domainName
        return report?.reportName?.substring(1) ?? '';
    }
    if ((isPolicyExpenseChat(report) && !!report?.isOwnPolicyExpenseChat) || isExpenseReport(report)) {
        return Localize.translateLocal('workspace.common.workspace');
    }
    if (isArchivedRoom(report)) {
        return report?.oldPolicyName ?? '';
    }
    return getPolicyName(report);
}

/**
 * Gets the parent navigation subtitle for the report
 */
function getParentNavigationSubtitle(report: OnyxEntry<Report>): ParentNavigationSummaryParams {
    if (isThread(report)) {
        const parentReport = allReports?.[`${ONYXKEYS.COLLECTION.REPORT}${report?.parentReportID}`] ?? null;
        const {rootReportName, workspaceName} = getRootReportAndWorkspaceName(parentReport);
        if (!rootReportName) {
            return {};
        }

        return {rootReportName, workspaceName};
    }
    return {};
}

/**
 * Navigate to the details page of a given report
 *
 */
function navigateToDetailsPage(report: OnyxEntry<Report>) {
    const participantAccountIDs = report?.participantAccountIDs ?? [];

    if (isOneOnOneChat(report)) {
        Navigation.navigate(ROUTES.PROFILE.getRoute(participantAccountIDs[0]));
        return;
    }
    if (report?.reportID) {
        Navigation.navigate(ROUTES.REPORT_WITH_ID_DETAILS.getRoute(report?.reportID));
    }
}

/**
 * Go back to the details page of a given report
 */
function goBackToDetailsPage(report: OnyxEntry<Report>) {
    if (isOneOnOneChat(report)) {
        Navigation.goBack(ROUTES.PROFILE.getRoute(report?.participantAccountIDs?.[0] ?? ''));
        return;
    }
    Navigation.goBack(ROUTES.REPORT_SETTINGS.getRoute(report?.reportID ?? ''));
}

/**
 * Generate a random reportID up to 53 bits aka 9,007,199,254,740,991 (Number.MAX_SAFE_INTEGER).
 * There were approximately 98,000,000 reports with sequential IDs generated before we started using this approach, those make up roughly one billionth of the space for these numbers,
 * so we live with the 1 in a billion chance of a collision with an older ID until we can switch to 64-bit IDs.
 *
 * In a test of 500M reports (28 years of reports at our current max rate) we got 20-40 collisions meaning that
 * this is more than random enough for our needs.
 */
function generateReportID(): string {
    return (Math.floor(Math.random() * 2 ** 21) * 2 ** 32 + Math.floor(Math.random() * 2 ** 32)).toString();
}

function hasReportNameError(report: OnyxEntry<Report>): boolean {
    return !isEmptyObject(report?.errorFields?.reportName);
}

/**
 * For comments shorter than or equal to 10k chars, convert the comment from MD into HTML because that's how it is stored in the database
 * For longer comments, skip parsing, but still escape the text, and display plaintext for performance reasons. It takes over 40s to parse a 100k long string!!
 */
function getParsedComment(text: string): string {
    const parser = new ExpensiMark();
    return text.length <= CONST.MAX_MARKUP_LENGTH ? parser.replace(text) : lodashEscape(text);
}

function buildOptimisticAddCommentReportAction(text?: string, file?: File & {source: string; uri: string}): OptimisticReportAction {
    const parser = new ExpensiMark();
    const commentText = getParsedComment(text ?? '');
    const isAttachment = !text && file !== undefined;
    const attachmentInfo = isAttachment ? file : {};
    const htmlForNewComment = isAttachment ? CONST.ATTACHMENT_UPLOADING_MESSAGE_HTML : commentText;

    // Remove HTML from text when applying optimistic offline comment
    const textForNewComment = isAttachment ? CONST.ATTACHMENT_MESSAGE_TEXT : parser.htmlToText(htmlForNewComment);
    return {
        commentText,
        reportAction: {
            reportActionID: NumberUtils.rand64(),
            actionName: CONST.REPORT.ACTIONS.TYPE.ADDCOMMENT,
            actorAccountID: currentUserAccountID,
            person: [
                {
                    style: 'strong',
                    text: allPersonalDetails?.[currentUserAccountID ?? -1]?.displayName ?? currentUserEmail,
                    type: 'TEXT',
                },
            ],
            automatic: false,
            avatar: allPersonalDetails?.[currentUserAccountID ?? -1]?.avatar ?? UserUtils.getDefaultAvatarURL(currentUserAccountID),
            created: DateUtils.getDBTime(),
            message: [
                {
                    translationKey: isAttachment ? CONST.TRANSLATION_KEYS.ATTACHMENT : '',
                    type: CONST.REPORT.MESSAGE.TYPE.COMMENT,
                    html: htmlForNewComment,
                    text: textForNewComment,
                },
            ],
            isFirstItem: false,
            isAttachment,
            attachmentInfo,
            pendingAction: CONST.RED_BRICK_ROAD_PENDING_ACTION.ADD,
            shouldShow: true,
        },
    };
}

/**
 * update optimistic parent reportAction when a comment is added or remove in the child report
 * @param parentReportAction - Parent report action of the child report
 * @param lastVisibleActionCreated - Last visible action created of the child report
 * @param type - The type of action in the child report
 */

function updateOptimisticParentReportAction(parentReportAction: OnyxEntry<ReportAction>, lastVisibleActionCreated: string, type: string): UpdateOptimisticParentReportAction {
    let childVisibleActionCount = parentReportAction?.childVisibleActionCount ?? 0;
    let childCommenterCount = parentReportAction?.childCommenterCount ?? 0;
    let childOldestFourAccountIDs = parentReportAction?.childOldestFourAccountIDs;

    if (type === CONST.RED_BRICK_ROAD_PENDING_ACTION.ADD) {
        childVisibleActionCount += 1;
        const oldestFourAccountIDs = childOldestFourAccountIDs ? childOldestFourAccountIDs.split(',') : [];
        if (oldestFourAccountIDs.length < 4) {
            const index = oldestFourAccountIDs.findIndex((accountID) => accountID === currentUserAccountID?.toString());
            if (index === -1) {
                childCommenterCount += 1;
                oldestFourAccountIDs.push(currentUserAccountID?.toString() ?? '');
            }
        }
        childOldestFourAccountIDs = oldestFourAccountIDs.join(',');
    } else if (type === CONST.RED_BRICK_ROAD_PENDING_ACTION.DELETE) {
        if (childVisibleActionCount > 0) {
            childVisibleActionCount -= 1;
        }

        if (childVisibleActionCount === 0) {
            childCommenterCount = 0;
            childOldestFourAccountIDs = '';
        }
    }

    return {
        childVisibleActionCount,
        childCommenterCount,
        childLastVisibleActionCreated: lastVisibleActionCreated,
        childOldestFourAccountIDs,
    };
}

/**
 * Get optimistic data of parent report action
 * @param reportID The reportID of the report that is updated
 * @param lastVisibleActionCreated Last visible action created of the child report
 * @param type The type of action in the child report
 * @param parentReportID Custom reportID to be updated
 * @param parentReportActionID Custom reportActionID to be updated
 */
function getOptimisticDataForParentReportAction(reportID: string, lastVisibleActionCreated: string, type: string, parentReportID = '', parentReportActionID = ''): OnyxUpdate | EmptyObject {
    const report = getReport(reportID);
    if (!report || !isNotEmptyObject(report)) {
        return {};
    }
    const parentReportAction = ReportActionsUtils.getParentReportAction(report);
    if (!parentReportAction || !isNotEmptyObject(parentReportAction)) {
        return {};
    }

    const optimisticParentReportAction = updateOptimisticParentReportAction(parentReportAction, lastVisibleActionCreated, type);
    return {
        onyxMethod: Onyx.METHOD.MERGE,
        key: `${ONYXKEYS.COLLECTION.REPORT_ACTIONS}${parentReportID || report?.parentReportID}`,
        value: {
            [parentReportActionID || (report?.parentReportActionID ?? '')]: optimisticParentReportAction,
        },
    };
}

/**
 * Builds an optimistic reportAction for the parent report when a task is created
 * @param taskReportID - Report ID of the task
 * @param taskTitle - Title of the task
 * @param taskAssigneeAccountID - AccountID of the person assigned to the task
 * @param text - Text of the comment
 * @param parentReportID - Report ID of the parent report
 */
function buildOptimisticTaskCommentReportAction(taskReportID: string, taskTitle: string, taskAssigneeAccountID: number, text: string, parentReportID: string): OptimisticReportAction {
    const reportAction = buildOptimisticAddCommentReportAction(text);
    if (reportAction.reportAction.message) {
        reportAction.reportAction.message[0].taskReportID = taskReportID;
    }

    // These parameters are not saved on the reportAction, but are used to display the task in the UI
    // Added when we fetch the reportActions on a report
    reportAction.reportAction.originalMessage = {
        html: reportAction.reportAction.message?.[0].html,
        taskReportID: reportAction.reportAction.message?.[0].taskReportID,
    };
    reportAction.reportAction.childReportID = taskReportID;
    reportAction.reportAction.parentReportID = parentReportID;
    reportAction.reportAction.childType = CONST.REPORT.TYPE.TASK;
    reportAction.reportAction.childReportName = taskTitle;
    reportAction.reportAction.childManagerAccountID = taskAssigneeAccountID;
    reportAction.reportAction.childStatusNum = CONST.REPORT.STATUS.OPEN;
    reportAction.reportAction.childStateNum = CONST.REPORT.STATE_NUM.OPEN;

    return reportAction;
}

/**
 * Builds an optimistic IOU report with a randomly generated reportID
 *
 * @param payeeAccountID - AccountID of the person generating the IOU.
 * @param payerAccountID - AccountID of the other person participating in the IOU.
 * @param total - IOU amount in the smallest unit of the currency.
 * @param chatReportID - Report ID of the chat where the IOU is.
 * @param currency - IOU currency.
 * @param isSendingMoney - If we send money the IOU should be created as settled
 */

function buildOptimisticIOUReport(payeeAccountID: number, payerAccountID: number, total: number, chatReportID: string, currency: string, isSendingMoney = false): OptimisticIOUReport {
    const formattedTotal = CurrencyUtils.convertToDisplayString(total, currency);
    const personalDetails = getPersonalDetailsForAccountID(payerAccountID);
    const payerEmail = 'login' in personalDetails ? personalDetails.login : '';
    return {
        // If we're sending money, hasOutstandingIOU should be false
        hasOutstandingIOU: !isSendingMoney,
        type: CONST.REPORT.TYPE.IOU,
        cachedTotal: formattedTotal,
        chatReportID,
        currency,
        managerID: payerAccountID,
        ownerAccountID: payeeAccountID,
        participantAccountIDs: [payeeAccountID, payerAccountID],
        reportID: generateReportID(),
        state: CONST.REPORT.STATE.SUBMITTED,
        stateNum: isSendingMoney ? CONST.REPORT.STATE_NUM.SUBMITTED : CONST.REPORT.STATE_NUM.PROCESSING,
        statusNum: isSendingMoney ? CONST.REPORT.STATUS.REIMBURSED : CONST.REPORT.STATE_NUM.PROCESSING,
        total,

        // We don't translate reportName because the server response is always in English
        reportName: `${payerEmail} owes ${formattedTotal}`,
        notificationPreference: CONST.REPORT.NOTIFICATION_PREFERENCE.HIDDEN,
        parentReportID: chatReportID,
        lastVisibleActionCreated: DateUtils.getDBTime(),
    };
}

/**
 * Builds an optimistic Expense report with a randomly generated reportID
 *
 * @param chatReportID - Report ID of the PolicyExpenseChat where the Expense Report is
 * @param policyID - The policy ID of the PolicyExpenseChat
 * @param payeeAccountID - AccountID of the employee (payee)
 * @param total - Amount in cents
 * @param currency
 */

function buildOptimisticExpenseReport(chatReportID: string, policyID: string, payeeAccountID: number, total: number, currency: string): OptimisticExpenseReport {
    // The amount for Expense reports are stored as negative value in the database
    const storedTotal = total * -1;
    const policyName = getPolicyName(allReports?.[`${ONYXKEYS.COLLECTION.REPORT}${chatReportID}`]);
    const formattedTotal = CurrencyUtils.convertToDisplayString(storedTotal, currency);
    const policy = getPolicy(policyID);

    // The expense report is always created with the policy's output currency
    const outputCurrency = policy?.outputCurrency ?? CONST.CURRENCY.USD;
    const isFree = policy?.type === CONST.POLICY.TYPE.FREE;

    // Define the state and status of the report based on whether the policy is free or paid
    const state = isFree ? CONST.REPORT.STATE.SUBMITTED : CONST.REPORT.STATE.OPEN;
    const stateNum = isFree ? CONST.REPORT.STATE_NUM.PROCESSING : CONST.REPORT.STATE_NUM.OPEN;
    const statusNum = isFree ? CONST.REPORT.STATUS.SUBMITTED : CONST.REPORT.STATUS.OPEN;

    return {
        reportID: generateReportID(),
        chatReportID,
        policyID,
        type: CONST.REPORT.TYPE.EXPENSE,
        ownerAccountID: payeeAccountID,
        hasOutstandingIOU: true,
        currency: outputCurrency,

        // We don't translate reportName because the server response is always in English
        reportName: `${policyName} owes ${formattedTotal}`,
        state,
        stateNum,
        statusNum,
        total: storedTotal,
        notificationPreference: CONST.REPORT.NOTIFICATION_PREFERENCE.HIDDEN,
        parentReportID: chatReportID,
        lastVisibleActionCreated: DateUtils.getDBTime(),
    };
}

/**
 * @param iouReportID - the report ID of the IOU report the action belongs to
 * @param type - IOUReportAction type. Can be oneOf(create, decline, cancel, pay, split)
 * @param total - IOU total in cents
 * @param comment - IOU comment
 * @param currency - IOU currency
 * @param paymentType - IOU paymentMethodType. Can be oneOf(Elsewhere, Expensify)
 * @param isSettlingUp - Whether we are settling up an IOU
 */
function getIOUReportActionMessage(iouReportID: string, type: string, total: number, comment: string, currency: string, paymentType = '', isSettlingUp = false): [Message] {
    const report = getReport(iouReportID);
    const amount =
        type === CONST.IOU.REPORT_ACTION_TYPE.PAY
            ? CurrencyUtils.convertToDisplayString(getMoneyRequestReimbursableTotal(isNotEmptyObject(report) ? report : null), currency)
            : CurrencyUtils.convertToDisplayString(total, currency);

    let paymentMethodMessage;
    switch (paymentType) {
        case CONST.IOU.PAYMENT_TYPE.VBBA:
        case CONST.IOU.PAYMENT_TYPE.EXPENSIFY:
            paymentMethodMessage = ' with Expensify';
            break;
        default:
            paymentMethodMessage = ` elsewhere`;
            break;
    }

    let iouMessage;
    switch (type) {
        case CONST.REPORT.ACTIONS.TYPE.APPROVED:
            iouMessage = `approved ${amount}`;
            break;
        case CONST.REPORT.ACTIONS.TYPE.SUBMITTED:
            iouMessage = `submitted ${amount}`;
            break;
        case CONST.IOU.REPORT_ACTION_TYPE.CREATE:
            iouMessage = `requested ${amount}${comment && ` for ${comment}`}`;
            break;
        case CONST.IOU.REPORT_ACTION_TYPE.SPLIT:
            iouMessage = `split ${amount}${comment && ` for ${comment}`}`;
            break;
        case CONST.IOU.REPORT_ACTION_TYPE.DELETE:
            iouMessage = `deleted the ${amount} request${comment && ` for ${comment}`}`;
            break;
        case CONST.IOU.REPORT_ACTION_TYPE.PAY:
            iouMessage = isSettlingUp ? `paid ${amount}${paymentMethodMessage}` : `sent ${amount}${comment && ` for ${comment}`}${paymentMethodMessage}`;
            break;
        default:
            break;
    }

    return [
        {
            html: lodashEscape(iouMessage),
            text: iouMessage ?? '',
            isEdited: false,
            type: CONST.REPORT.MESSAGE.TYPE.COMMENT,
        },
    ];
}

/**
 * Builds an optimistic IOU reportAction object
 *
 * @param type - IOUReportAction type. Can be oneOf(create, delete, pay, split).
 * @param amount - IOU amount in cents.
 * @param currency
 * @param comment - User comment for the IOU.
 * @param participants - An array with participants details.
 * @param [transactionID] - Not required if the IOUReportAction type is 'pay'
 * @param [paymentType] - Only required if the IOUReportAction type is 'pay'. Can be oneOf(elsewhere, Expensify).
 * @param [iouReportID] - Only required if the IOUReportActions type is oneOf(decline, cancel, pay). Generates a randomID as default.
 * @param [isSettlingUp] - Whether we are settling up an IOU.
 * @param [isSendMoneyFlow] - Whether this is send money flow
 * @param [receipt]
 * @param [isOwnPolicyExpenseChat] - Whether this is an expense report create from the current user's policy expense chat
 */

function buildOptimisticIOUReportAction(
    type: ValueOf<typeof CONST.IOU.REPORT_ACTION_TYPE>,
    amount: number,
    currency: string,
    comment: string,
    participants: Participant[],
    transactionID: string,
    paymentType: DeepValueOf<typeof CONST.IOU.PAYMENT_TYPE>,
    iouReportID = '',
    isSettlingUp = false,
    isSendMoneyFlow = false,
    receipt: Receipt = {},
    isOwnPolicyExpenseChat = false,
    created = DateUtils.getDBTime(),
): OptimisticIOUReportAction {
    const IOUReportID = iouReportID || generateReportID();

    const originalMessage: IOUMessage = {
        amount,
        comment,
        currency,
        IOUTransactionID: transactionID,
        IOUReportID,
        type,
    };

    if (type === CONST.IOU.REPORT_ACTION_TYPE.PAY) {
        // In send money flow, we store amount, comment, currency in IOUDetails when type = pay
        if (isSendMoneyFlow) {
            const keys = ['amount', 'comment', 'currency'] as const;
            keys.forEach((key) => {
                delete originalMessage[key];
            });
            originalMessage.IOUDetails = {amount, comment, currency};
            originalMessage.paymentType = paymentType;
        } else {
            // In case of pay money request action, we dont store the comment
            // and there is no single transctionID to link the action to.
            delete originalMessage.IOUTransactionID;
            delete originalMessage.comment;
            originalMessage.paymentType = paymentType;
        }
    }

    // IOUs of type split only exist in group DMs and those don't have an iouReport so we need to delete the IOUReportID key
    if (type === CONST.IOU.REPORT_ACTION_TYPE.SPLIT) {
        delete originalMessage.IOUReportID;
        // Split bill made from a policy expense chat only have the payee's accountID as the participant because the payer could be any policy admin
        if (isOwnPolicyExpenseChat) {
            originalMessage.participantAccountIDs = currentUserAccountID ? [currentUserAccountID] : [];
        } else {
            originalMessage.participantAccountIDs = currentUserAccountID
                ? [currentUserAccountID, ...participants.map((participant) => participant.accountID)]
                : participants.map((participant) => participant.accountID);
        }
    }

    return {
        actionName: CONST.REPORT.ACTIONS.TYPE.IOU,
        actorAccountID: currentUserAccountID,
        automatic: false,
        avatar: currentUserPersonalDetails?.avatar ?? UserUtils.getDefaultAvatarURL(currentUserAccountID),
        isAttachment: false,
        originalMessage,
        message: getIOUReportActionMessage(iouReportID, type, amount, comment, currency, paymentType, isSettlingUp),
        person: [
            {
                style: 'strong',
                text: currentUserPersonalDetails?.displayName ?? currentUserEmail,
                type: 'TEXT',
            },
        ],
        reportActionID: NumberUtils.rand64(),
        shouldShow: true,
        created,
        pendingAction: CONST.RED_BRICK_ROAD_PENDING_ACTION.ADD,
        whisperedToAccountIDs: [CONST.IOU.RECEIPT_STATE.SCANREADY, CONST.IOU.RECEIPT_STATE.SCANNING].some((value) => value === receipt?.state) ? [currentUserAccountID ?? -1] : [],
    };
}

/**
 * Builds an optimistic APPROVED report action with a randomly generated reportActionID.
 */
function buildOptimisticApprovedReportAction(amount: number, currency: string, expenseReportID: string): OptimisticApprovedReportAction {
    const originalMessage = {
        amount,
        currency,
        expenseReportID,
    };

    return {
        actionName: CONST.REPORT.ACTIONS.TYPE.APPROVED,
        actorAccountID: currentUserAccountID,
        automatic: false,
        avatar: currentUserPersonalDetails?.avatar ?? UserUtils.getDefaultAvatarURL(currentUserAccountID),
        isAttachment: false,
        originalMessage,
        message: getIOUReportActionMessage(expenseReportID, CONST.REPORT.ACTIONS.TYPE.APPROVED, Math.abs(amount), '', currency),
        person: [
            {
                style: 'strong',
                text: currentUserPersonalDetails?.displayName ?? currentUserEmail,
                type: 'TEXT',
            },
        ],
        reportActionID: NumberUtils.rand64(),
        shouldShow: true,
        created: DateUtils.getDBTime(),
        pendingAction: CONST.RED_BRICK_ROAD_PENDING_ACTION.ADD,
    };
}

/**
 * Builds an optimistic MOVED report action with a randomly generated reportActionID.
 * This action is used when we move reports across workspaces.
 */
function buildOptimisticMovedReportAction(fromPolicyID: string, toPolicyID: string, newParentReportID: string, movedReportID: string, policyName: string): ReportAction {
    const originalMessage = {
        fromPolicyID,
        toPolicyID,
        newParentReportID,
        movedReportID,
    };

    const movedActionMessage = [
        {
            html: `moved the report to the <a href='${CONST.NEW_EXPENSIFY_URL}r/${newParentReportID}' target='_blank' rel='noreferrer noopener'>${policyName}</a> workspace`,
            text: `moved the report to the ${policyName} workspace`,
            type: CONST.REPORT.MESSAGE.TYPE.COMMENT,
        },
    ];

    return {
        actionName: CONST.REPORT.ACTIONS.TYPE.MOVED,
        actorAccountID: currentUserAccountID,
        automatic: false,
        avatar: currentUserPersonalDetails?.avatar ?? UserUtils.getDefaultAvatarURL(currentUserAccountID),
        isAttachment: false,
        originalMessage,
        message: movedActionMessage,
        person: [
            {
                style: 'strong',
                text: currentUserPersonalDetails?.displayName ?? currentUserEmail,
                type: 'TEXT',
            },
        ],
        reportActionID: NumberUtils.rand64(),
        shouldShow: true,
        created: DateUtils.getDBTime(),
        pendingAction: CONST.RED_BRICK_ROAD_PENDING_ACTION.ADD,
    };
}

/**
 * Builds an optimistic SUBMITTED report action with a randomly generated reportActionID.
 *
 */
function buildOptimisticSubmittedReportAction(amount: number, currency: string, expenseReportID: string): OptimisticSubmittedReportAction {
    const originalMessage = {
        amount,
        currency,
        expenseReportID,
    };

    return {
        actionName: CONST.REPORT.ACTIONS.TYPE.SUBMITTED,
        actorAccountID: currentUserAccountID,
        automatic: false,
        avatar: currentUserPersonalDetails?.avatar ?? UserUtils.getDefaultAvatar(currentUserAccountID),
        isAttachment: false,
        originalMessage,
        message: getIOUReportActionMessage(expenseReportID, CONST.REPORT.ACTIONS.TYPE.SUBMITTED, Math.abs(amount), '', currency),
        person: [
            {
                style: 'strong',
                text: currentUserPersonalDetails?.displayName ?? currentUserEmail,
                type: 'TEXT',
            },
        ],
        reportActionID: NumberUtils.rand64(),
        shouldShow: true,
        created: DateUtils.getDBTime(),
        pendingAction: CONST.RED_BRICK_ROAD_PENDING_ACTION.ADD,
    };
}

/**
 * Builds an optimistic report preview action with a randomly generated reportActionID.
 *
 * @param chatReport
 * @param iouReport
 * @param [comment] - User comment for the IOU.
 * @param [transaction] - optimistic first transaction of preview
 */
function buildOptimisticReportPreview(chatReport: OnyxEntry<Report>, iouReport: OnyxEntry<Report>, comment = '', transaction: OnyxEntry<Transaction> = null): OptimisticReportPreview {
    const hasReceipt = TransactionUtils.hasReceipt(transaction);
    const isReceiptBeingScanned = hasReceipt && TransactionUtils.isReceiptBeingScanned(transaction);
    const message = getReportPreviewMessage(iouReport);
    const created = DateUtils.getDBTime();
    return {
        reportActionID: NumberUtils.rand64(),
        reportID: chatReport?.reportID,
        actionName: CONST.REPORT.ACTIONS.TYPE.REPORTPREVIEW,
        pendingAction: CONST.RED_BRICK_ROAD_PENDING_ACTION.ADD,
        originalMessage: {
            linkedReportID: iouReport?.reportID,
        },
        message: [
            {
                html: message,
                text: message,
                isEdited: false,
                type: CONST.REPORT.MESSAGE.TYPE.COMMENT,
            },
        ],
        created,
        accountID: iouReport?.managerID ?? 0,
        // The preview is initially whispered if created with a receipt, so the actor is the current user as well
        actorAccountID: hasReceipt ? currentUserAccountID : iouReport?.managerID ?? 0,
        childMoneyRequestCount: 1,
        childLastMoneyRequestComment: comment,
        childRecentReceiptTransactionIDs: hasReceipt && isNotEmptyObject(transaction) ? {[transaction?.transactionID ?? '']: created} : undefined,
        whisperedToAccountIDs: isReceiptBeingScanned ? [currentUserAccountID ?? -1] : [],
    };
}

/**
 * Builds an optimistic modified expense action with a randomly generated reportActionID.
 */
function buildOptimisticModifiedExpenseReportAction(
    transactionThread: OnyxEntry<Transaction>,
    oldTransaction: OnyxEntry<Transaction>,
    transactionChanges: ExpenseOriginalMessage,
    isFromExpenseReport: boolean,
): OptimisticModifiedExpenseReportAction {
    const originalMessage = getModifiedExpenseOriginalMessage(oldTransaction, transactionChanges, isFromExpenseReport);
    return {
        actionName: CONST.REPORT.ACTIONS.TYPE.MODIFIEDEXPENSE,
        actorAccountID: currentUserAccountID,
        automatic: false,
        avatar: currentUserPersonalDetails?.avatar ?? UserUtils.getDefaultAvatarURL(currentUserAccountID),
        created: DateUtils.getDBTime(),
        isAttachment: false,
        message: [
            {
                // Currently we are composing the message from the originalMessage and message is only used in OldDot and not in the App
                text: 'You',
                style: 'strong',
                type: CONST.REPORT.MESSAGE.TYPE.TEXT,
            },
        ],
        originalMessage,
        person: [
            {
                style: 'strong',
                text: currentUserPersonalDetails?.displayName ?? String(currentUserAccountID),
                type: 'TEXT',
            },
        ],
        pendingAction: CONST.RED_BRICK_ROAD_PENDING_ACTION.ADD,
        reportActionID: NumberUtils.rand64(),
        reportID: transactionThread?.reportID,
        shouldShow: true,
    };
}

/**
 * Updates a report preview action that exists for an IOU report.
 *
 * @param [comment] - User comment for the IOU.
 * @param [transaction] - optimistic newest transaction of a report preview
 *
 */
function updateReportPreview(
    iouReport: OnyxEntry<Report>,
    reportPreviewAction: OnyxEntry<ReportAction>,
    isPayRequest = false,
    comment = '',
    transaction: OnyxEntry<Transaction> = null,
): UpdateReportPreview {
    const hasReceipt = TransactionUtils.hasReceipt(transaction);
    const recentReceiptTransactions = reportPreviewAction?.childRecentReceiptTransactionIDs ?? {};
    const transactionsToKeep = TransactionUtils.getRecentTransactions(recentReceiptTransactions);
    const previousTransactionsArray = Object.entries(recentReceiptTransactions ?? {}).map(([key, value]) => (transactionsToKeep.includes(key) ? {[key]: value} : null));
    const previousTransactions: Record<string, string> = {};

    for (const obj of previousTransactionsArray) {
        for (const key in obj) {
            if (obj) {
                previousTransactions[key] = obj[key];
            }
        }
    }

    const message = getReportPreviewMessage(iouReport, reportPreviewAction);
    return {
        ...reportPreviewAction,
        created: DateUtils.getDBTime(),
        message: [
            {
                html: message,
                text: message,
                isEdited: false,
                type: CONST.REPORT.MESSAGE.TYPE.COMMENT,
            },
        ],
        childLastMoneyRequestComment: comment || reportPreviewAction?.childLastMoneyRequestComment,
        childMoneyRequestCount: (reportPreviewAction?.childMoneyRequestCount ?? 0) + (isPayRequest ? 0 : 1),
        childRecentReceiptTransactionIDs: hasReceipt
            ? {
                  ...(transaction && {[transaction.transactionID]: transaction?.created}),
                  ...previousTransactions,
              }
            : recentReceiptTransactions,
        // As soon as we add a transaction without a receipt to the report, it will have ready money requests,
        // so we remove the whisper
        whisperedToAccountIDs: hasReceipt ? reportPreviewAction?.whisperedToAccountIDs : [],
    };
}

function buildOptimisticTaskReportAction(taskReportID: string, actionName: OriginalMessageActionName, message = ''): OptimisticTaskReportAction {
    const originalMessage = {
        taskReportID,
        type: actionName,
        text: message,
    };
    return {
        actionName,
        actorAccountID: currentUserAccountID,
        automatic: false,
        avatar: currentUserPersonalDetails?.avatar ?? UserUtils.getDefaultAvatarURL(currentUserAccountID),
        isAttachment: false,
        originalMessage,
        message: [
            {
                text: message,
                taskReportID,
                type: CONST.REPORT.MESSAGE.TYPE.TEXT,
            },
        ],
        person: [
            {
                style: 'strong',
                text: currentUserPersonalDetails?.displayName ?? String(currentUserAccountID),
                type: 'TEXT',
            },
        ],
        reportActionID: NumberUtils.rand64(),
        shouldShow: true,
        created: DateUtils.getDBTime(),
        isFirstItem: false,
        pendingAction: CONST.RED_BRICK_ROAD_PENDING_ACTION.ADD,
    };
}

/**
 * Builds an optimistic chat report with a randomly generated reportID and as much information as we currently have
 */
function buildOptimisticChatReport(
    participantList: number[],
    reportName: string = CONST.REPORT.DEFAULT_REPORT_NAME,
    chatType: ValueOf<typeof CONST.REPORT.CHAT_TYPE> | undefined = undefined,
    policyID: string = CONST.POLICY.OWNER_EMAIL_FAKE,
    ownerAccountID: number = CONST.REPORT.OWNER_ACCOUNT_ID_FAKE,
    isOwnPolicyExpenseChat = false,
    oldPolicyName = '',
    visibility: ValueOf<typeof CONST.REPORT.VISIBILITY> | undefined = undefined,
    writeCapability: ValueOf<typeof CONST.REPORT.WRITE_CAPABILITIES> | undefined = undefined,
    notificationPreference: string | number = CONST.REPORT.NOTIFICATION_PREFERENCE.ALWAYS,
    parentReportActionID = '',
    parentReportID = '',
    welcomeMessage = '',
): OptimisticChatReport {
    const currentTime = DateUtils.getDBTime();
    const isNewlyCreatedWorkspaceChat = chatType === CONST.REPORT.CHAT_TYPE.POLICY_EXPENSE_CHAT && isOwnPolicyExpenseChat;
    return {
        type: CONST.REPORT.TYPE.CHAT,
        chatType,
        hasOutstandingIOU: false,
        isOwnPolicyExpenseChat,
        isPinned: reportName === CONST.REPORT.WORKSPACE_CHAT_ROOMS.ADMINS || isNewlyCreatedWorkspaceChat,
        lastActorAccountID: 0,
        lastMessageTranslationKey: '',
        lastMessageHtml: '',
        lastMessageText: undefined,
        lastReadTime: currentTime,
        lastVisibleActionCreated: currentTime,
        notificationPreference,
        oldPolicyName,
        ownerAccountID: ownerAccountID || CONST.REPORT.OWNER_ACCOUNT_ID_FAKE,
        parentReportActionID,
        parentReportID,
        participantAccountIDs: participantList,
        policyID,
        reportID: generateReportID(),
        reportName,
        stateNum: 0,
        statusNum: 0,
        visibility,
        welcomeMessage,
        writeCapability,
    };
}

/**
 * Returns the necessary reportAction onyx data to indicate that the chat has been created optimistically
 * @param [created] - Action created time
 */
function buildOptimisticCreatedReportAction(emailCreatingAction: string, created = DateUtils.getDBTime()): OptimisticCreatedReportAction {
    return {
        reportActionID: NumberUtils.rand64(),
        actionName: CONST.REPORT.ACTIONS.TYPE.CREATED,
        pendingAction: CONST.RED_BRICK_ROAD_PENDING_ACTION.ADD,
        actorAccountID: currentUserAccountID,
        message: [
            {
                type: CONST.REPORT.MESSAGE.TYPE.TEXT,
                style: 'strong',
                text: emailCreatingAction,
            },
            {
                type: CONST.REPORT.MESSAGE.TYPE.TEXT,
                style: 'normal',
                text: ' created this report',
            },
        ],
        person: [
            {
                type: CONST.REPORT.MESSAGE.TYPE.TEXT,
                style: 'strong',
                text: allPersonalDetails?.[currentUserAccountID ?? '']?.displayName ?? currentUserEmail,
            },
        ],
        automatic: false,
        avatar: allPersonalDetails?.[currentUserAccountID ?? '']?.avatar ?? UserUtils.getDefaultAvatarURL(currentUserAccountID),
        created,
        shouldShow: true,
    };
}

/**
 * Returns the necessary reportAction onyx data to indicate that a task report has been edited
 */
function buildOptimisticEditedTaskReportAction(emailEditingTask: string): OptimisticEditedTaskReportAction {
    return {
        reportActionID: NumberUtils.rand64(),
        actionName: CONST.REPORT.ACTIONS.TYPE.TASKEDITED,
        pendingAction: CONST.RED_BRICK_ROAD_PENDING_ACTION.ADD,
        actorAccountID: currentUserAccountID,
        message: [
            {
                type: CONST.REPORT.MESSAGE.TYPE.TEXT,
                style: 'strong',
                text: emailEditingTask,
            },
            {
                type: CONST.REPORT.MESSAGE.TYPE.TEXT,
                style: 'normal',
                text: ' edited this task',
            },
        ],
        person: [
            {
                type: CONST.REPORT.MESSAGE.TYPE.TEXT,
                style: 'strong',
                text: allPersonalDetails?.[currentUserAccountID ?? '']?.displayName ?? currentUserEmail,
            },
        ],
        automatic: false,
        avatar: allPersonalDetails?.[currentUserAccountID ?? '']?.avatar ?? UserUtils.getDefaultAvatarURL(currentUserAccountID),
        created: DateUtils.getDBTime(),
        shouldShow: false,
    };
}

/**
 * Returns the necessary reportAction onyx data to indicate that a chat has been archived
 *
 * @param reason - A reason why the chat has been archived
 */
function buildOptimisticClosedReportAction(emailClosingReport: string, policyName: string, reason: string = CONST.REPORT.ARCHIVE_REASON.DEFAULT): OptimisticClosedReportAction {
    return {
        actionName: CONST.REPORT.ACTIONS.TYPE.CLOSED,
        actorAccountID: currentUserAccountID,
        automatic: false,
        avatar: allPersonalDetails?.[currentUserAccountID ?? '']?.avatar ?? UserUtils.getDefaultAvatarURL(currentUserAccountID),
        created: DateUtils.getDBTime(),
        message: [
            {
                type: CONST.REPORT.MESSAGE.TYPE.TEXT,
                style: 'strong',
                text: emailClosingReport,
            },
            {
                type: CONST.REPORT.MESSAGE.TYPE.TEXT,
                style: 'normal',
                text: ' closed this report',
            },
        ],
        originalMessage: {
            policyName,
            reason,
        },
        pendingAction: CONST.RED_BRICK_ROAD_PENDING_ACTION.ADD,
        person: [
            {
                type: CONST.REPORT.MESSAGE.TYPE.TEXT,
                style: 'strong',
                text: allPersonalDetails?.[currentUserAccountID ?? '']?.displayName ?? currentUserEmail,
            },
        ],
        reportActionID: NumberUtils.rand64(),
        shouldShow: true,
    };
}

function buildOptimisticWorkspaceChats(policyID: string, policyName: string): OptimisticWorkspaceChats {
    const announceChatData = buildOptimisticChatReport(
        currentUserAccountID ? [currentUserAccountID] : [],
        CONST.REPORT.WORKSPACE_CHAT_ROOMS.ANNOUNCE,
        CONST.REPORT.CHAT_TYPE.POLICY_ANNOUNCE,
        policyID,
        CONST.POLICY.OWNER_ACCOUNT_ID_FAKE,
        false,
        policyName,
        undefined,
        undefined,

        // #announce contains all policy members so notifying always should be opt-in only.
        CONST.REPORT.NOTIFICATION_PREFERENCE.DAILY,
    );
    const announceChatReportID = announceChatData.reportID;
    const announceCreatedAction = buildOptimisticCreatedReportAction(CONST.POLICY.OWNER_EMAIL_FAKE);
    const announceReportActionData = {
        [announceCreatedAction.reportActionID]: announceCreatedAction,
    };

    const adminsChatData = buildOptimisticChatReport(
        [currentUserAccountID ?? -1],
        CONST.REPORT.WORKSPACE_CHAT_ROOMS.ADMINS,
        CONST.REPORT.CHAT_TYPE.POLICY_ADMINS,
        policyID,
        CONST.POLICY.OWNER_ACCOUNT_ID_FAKE,
        false,
        policyName,
    );
    const adminsChatReportID = adminsChatData.reportID;
    const adminsCreatedAction = buildOptimisticCreatedReportAction(CONST.POLICY.OWNER_EMAIL_FAKE);
    const adminsReportActionData = {
        [adminsCreatedAction.reportActionID]: adminsCreatedAction,
    };

    const expenseChatData = buildOptimisticChatReport([currentUserAccountID ?? -1], '', CONST.REPORT.CHAT_TYPE.POLICY_EXPENSE_CHAT, policyID, currentUserAccountID, true, policyName);
    const expenseChatReportID = expenseChatData.reportID;
    const expenseReportCreatedAction = buildOptimisticCreatedReportAction(currentUserEmail ?? '');
    const expenseReportActionData = {
        [expenseReportCreatedAction.reportActionID]: expenseReportCreatedAction,
    };

    return {
        announceChatReportID,
        announceChatData,
        announceReportActionData,
        announceCreatedReportActionID: announceCreatedAction.reportActionID,
        adminsChatReportID,
        adminsChatData,
        adminsReportActionData,
        adminsCreatedReportActionID: adminsCreatedAction.reportActionID,
        expenseChatReportID,
        expenseChatData,
        expenseReportActionData,
        expenseCreatedReportActionID: expenseReportCreatedAction.reportActionID,
    };
}

/**
 * Builds an optimistic Task Report with a randomly generated reportID
 *
 * @param ownerAccountID - Account ID of the person generating the Task.
 * @param assigneeAccountID - AccountID of the other person participating in the Task.
 * @param parentReportID - Report ID of the chat where the Task is.
 * @param title - Task title.
 * @param description - Task description.
 * @param policyID - PolicyID of the parent report
 */

function buildOptimisticTaskReport(
    ownerAccountID: number,
    assigneeAccountID = 0,
    parentReportID?: string,
    title?: string,
    description?: string,
    policyID: string = CONST.POLICY.OWNER_EMAIL_FAKE,
): OptimisticTaskReport {
    return {
        reportID: generateReportID(),
        reportName: title,
        description,
        ownerAccountID,
        participantAccountIDs: assigneeAccountID && assigneeAccountID !== ownerAccountID ? [assigneeAccountID] : [],
        managerID: assigneeAccountID,
        type: CONST.REPORT.TYPE.TASK,
        parentReportID,
        policyID,
        stateNum: CONST.REPORT.STATE_NUM.OPEN,
        statusNum: CONST.REPORT.STATUS.OPEN,
        notificationPreference: CONST.REPORT.NOTIFICATION_PREFERENCE.ALWAYS,
        lastVisibleActionCreated: DateUtils.getDBTime(),
    };
}

/**
 * A helper method to create transaction thread
 *
 * @param reportAction - the parent IOU report action from which to create the thread
 *
 * @param moneyRequestReportID - the reportID which the report action belong to
 */
function buildTransactionThread(reportAction: OnyxEntry<ReportAction>, moneyRequestReportID: string): OptimisticChatReport {
    const participantAccountIDs = [...new Set([currentUserAccountID, Number(reportAction?.actorAccountID)])].filter(Boolean) as number[];
    return buildOptimisticChatReport(
        participantAccountIDs,
        getTransactionReportName(reportAction),
        undefined,
        getReport(moneyRequestReportID)?.policyID ?? CONST.POLICY.OWNER_EMAIL_FAKE,
        CONST.POLICY.OWNER_ACCOUNT_ID_FAKE,
        false,
        '',
        undefined,
        undefined,
        CONST.REPORT.NOTIFICATION_PREFERENCE.HIDDEN,
        reportAction?.reportActionID,
        moneyRequestReportID,
    );
}

function isUnread(report: OnyxEntry<Report>): boolean {
    if (!report) {
        return false;
    }

    // lastVisibleActionCreated and lastReadTime are both datetime strings and can be compared directly
    const lastVisibleActionCreated = report.lastVisibleActionCreated ?? '';
    const lastReadTime = report.lastReadTime ?? '';
    return lastReadTime < lastVisibleActionCreated;
}

function isIOUOwnedByCurrentUser(report: OnyxEntry<Report>, allReportsDict: OnyxCollection<Report> = null): boolean {
    const allAvailableReports = allReportsDict ?? allReports;
    if (!report || !allAvailableReports) {
        return false;
    }

    let reportToLook = report;
    if (report.iouReportID) {
        const iouReport = allAvailableReports[`${ONYXKEYS.COLLECTION.REPORT}${report.iouReportID}`];
        if (iouReport) {
            reportToLook = iouReport;
        }
    }

    return reportToLook.ownerAccountID === currentUserAccountID;
}

/**
 * Assuming the passed in report is a default room, lets us know whether we can see it or not, based on permissions and
 * the various subsets of users we've allowed to use default rooms.
 */
function canSeeDefaultRoom(report: OnyxEntry<Report>, policies: OnyxCollection<Policy>, betas: OnyxEntry<Beta[]>): boolean {
    // Include archived rooms
    if (isArchivedRoom(report)) {
        return true;
    }

    // Include default rooms for free plan policies (domain rooms aren't included in here because they do not belong to a policy)
    if (getPolicyType(report, policies) === CONST.POLICY.TYPE.FREE) {
        return true;
    }

    // Include domain rooms with Partner Managers (Expensify accounts) in them for accounts that are on a domain with an Approved Accountant
    if (isDomainRoom(report) && doesDomainHaveApprovedAccountant && hasExpensifyEmails(report?.participantAccountIDs ?? [])) {
        return true;
    }

    // If the room has an assigned guide, it can be seen.
    if (hasExpensifyGuidesEmails(report?.participantAccountIDs ?? [])) {
        return true;
    }

    // Include any admins and announce rooms, since only non partner-managed domain rooms are on the beta now.
    if (isAdminRoom(report) || isAnnounceRoom(report)) {
        return true;
    }

    // For all other cases, just check that the user belongs to the default rooms beta
    return Permissions.canUseDefaultRooms(betas ?? []);
}

function canAccessReport(report: OnyxEntry<Report>, policies: OnyxCollection<Policy>, betas: OnyxEntry<Beta[]>, allReportActions?: OnyxCollection<ReportActions>): boolean {
    if (isThread(report) && ReportActionsUtils.isPendingRemove(ReportActionsUtils.getParentReportAction(report, allReportActions))) {
        return false;
    }

    // We hide default rooms (it's basically just domain rooms now) from people who aren't on the defaultRooms beta.
    if (isDefaultRoom(report) && !canSeeDefaultRoom(report, policies, betas)) {
        return false;
    }

    return true;
}
/**
 * Check if the report is the parent report of the currently viewed report or at least one child report has report action
 */
function shouldHideReport(report: OnyxEntry<Report>, currentReportId: string): boolean {
    const currentReport = getReport(currentReportId);
    const parentReport = getParentReport(isNotEmptyObject(currentReport) ? currentReport : null);
    const reportActions = ReportActionsUtils.getAllReportActions(report?.reportID ?? '');
    const isChildReportHasComment = Object.values(reportActions ?? {})?.some((reportAction) => (reportAction?.childVisibleActionCount ?? 0) > 0);
    return parentReport?.reportID !== report?.reportID && !isChildReportHasComment;
}

/**
 * Takes several pieces of data from Onyx and evaluates if a report should be shown in the option list (either when searching
 * for reports or the reports shown in the LHN).
 *
 * This logic is very specific and the order of the logic is very important. It should fail quickly in most cases and also
 * filter out the majority of reports before filtering out very specific minority of reports.
 */
function shouldReportBeInOptionList(
    report: OnyxEntry<Report>,
    currentReportId: string,
    isInGSDMode: boolean,
    betas: Beta[],
    policies: OnyxCollection<Policy>,
    allReportActions?: OnyxCollection<ReportActions>,
    excludeEmptyChats = false,
) {
    const isInDefaultMode = !isInGSDMode;
    // Exclude reports that have no data because there wouldn't be anything to show in the option item.
    // This can happen if data is currently loading from the server or a report is in various stages of being created.
    // This can also happen for anyone accessing a public room or archived room for which they don't have access to the underlying policy.
    if (
        !report?.reportID ||
        !report?.type ||
        report?.reportName === undefined ||
        // eslint-disable-next-line @typescript-eslint/prefer-nullish-coalescing
        report?.isHidden ||
        // eslint-disable-next-line @typescript-eslint/prefer-nullish-coalescing
        report?.participantAccountIDs?.includes(CONST.ACCOUNT_ID.NOTIFICATIONS) ||
        (report?.participantAccountIDs?.length === 0 &&
            !isChatThread(report) &&
            !isPublicRoom(report) &&
            !isUserCreatedPolicyRoom(report) &&
            !isArchivedRoom(report) &&
            !isMoneyRequestReport(report) &&
            !isTaskReport(report))
    ) {
        return false;
    }
    if (!canAccessReport(report, policies, betas, allReportActions)) {
        return false;
    }

    // Include the currently viewed report. If we excluded the currently viewed report, then there
    // would be no way to highlight it in the options list and it would be confusing to users because they lose
    // a sense of context.
    if (report.reportID === currentReportId) {
        return true;
    }

    // Include reports that are relevant to the user in any view mode. Criteria include having a draft or having a GBR showing.
    // eslint-disable-next-line @typescript-eslint/prefer-nullish-coalescing
    if (report.hasDraft || requiresAttentionFromCurrentUser(report)) {
        return true;
    }
    const lastVisibleMessage = ReportActionsUtils.getLastVisibleMessage(report.reportID);
    const isEmptyChat = !report.lastMessageText && !report.lastMessageTranslationKey && !lastVisibleMessage.lastMessageText && !lastVisibleMessage.lastMessageTranslationKey;
    const canHideReport = shouldHideReport(report, currentReportId);

    // Include reports if they are pinned
    if (report.isPinned) {
        return true;
    }

    // Hide only chat threads that haven't been commented on (other threads are actionable)
    if (isChatThread(report) && canHideReport && isEmptyChat) {
        return false;
    }

    // Include reports that have errors from trying to add a workspace
    // If we excluded it, then the red-brock-road pattern wouldn't work for the user to resolve the error
    if (report.errorFields?.addWorkspaceRoom) {
        return true;
    }

    // All unread chats (even archived ones) in GSD mode will be shown. This is because GSD mode is specifically for focusing the user on the most relevant chats, primarily, the unread ones
    if (isInGSDMode) {
        return isUnread(report);
    }

    // Archived reports should always be shown when in default (most recent) mode. This is because you should still be able to access and search for the chats to find them.
    if (isInDefaultMode && isArchivedRoom(report)) {
        return true;
    }

    // Hide chats between two users that haven't been commented on from the LNH
    if (excludeEmptyChats && isEmptyChat && isChatReport(report) && !isChatRoom(report) && !isPolicyExpenseChat(report) && canHideReport) {
        return false;
    }

    return true;
}

/**
 * Attempts to find a report in onyx with the provided list of participants. Does not include threads, task, money request, room, and policy expense chat.
 */
function getChatByParticipants(newParticipantList: number[]): OnyxEntry<Report> {
    const sortedNewParticipantList = newParticipantList.sort();
    return (
        Object.values(allReports ?? {}).find((report) => {
            // If the report has been deleted, or there are no participants (like an empty #admins room) then skip it
            if (
                !report ||
                report.participantAccountIDs?.length === 0 ||
                isChatThread(report) ||
                isTaskReport(report) ||
                isMoneyRequestReport(report) ||
                isChatRoom(report) ||
                isPolicyExpenseChat(report)
            ) {
                return false;
            }

            // Only return the chat if it has all the participants
            return lodashIsEqual(sortedNewParticipantList, report.participantAccountIDs?.sort());
        }) ?? null
    );
}

/**
 * Attempts to find a report in onyx with the provided list of participants in given policy
 */
function getChatByParticipantsAndPolicy(newParticipantList: number[], policyID: string): OnyxEntry<Report> {
    newParticipantList.sort();
    return (
        Object.values(allReports ?? {}).find((report) => {
            // If the report has been deleted, or there are no participants (like an empty #admins room) then skip it
            if (!report?.participantAccountIDs) {
                return false;
            }
            const sortedParticipanctsAccountIDs = report.parentReportActionIDs?.sort();
            // Only return the room if it has all the participants and is not a policy room
            return report.policyID === policyID && lodashIsEqual(newParticipantList, sortedParticipanctsAccountIDs);
        }) ?? null
    );
}

function getAllPolicyReports(policyID: string): Array<OnyxEntry<Report>> {
    return Object.values(allReports ?? {}).filter((report) => report?.policyID === policyID);
}

/**
 * Returns true if Chronos is one of the chat participants (1:1)
 */
function chatIncludesChronos(report: OnyxEntry<Report>): boolean {
    return Boolean(report?.participantAccountIDs?.includes(CONST.ACCOUNT_ID.CHRONOS));
}

/**
 * Can only flag if:
 *
 * - It was written by someone else and isn't a whisper
 * - It's a welcome message whisper
 * - It's an ADDCOMMENT that is not an attachment
 */
function canFlagReportAction(reportAction: OnyxEntry<ReportAction>, reportID: string | undefined): boolean {
    const report = getReport(reportID);
    const isCurrentUserAction = reportAction?.actorAccountID === currentUserAccountID;
    const isOriginalMessageHaveHtml =
        reportAction?.actionName === CONST.REPORT.ACTIONS.TYPE.ADDCOMMENT ||
        reportAction?.actionName === CONST.REPORT.ACTIONS.TYPE.RENAMED ||
        reportAction?.actionName === CONST.REPORT.ACTIONS.TYPE.CHRONOSOOOLIST;
    if (ReportActionsUtils.isWhisperAction(reportAction)) {
        // Allow flagging welcome message whispers as they can be set by any room creator
        if (report?.welcomeMessage && !isCurrentUserAction && isOriginalMessageHaveHtml && reportAction?.originalMessage?.html === report.welcomeMessage) {
            return true;
        }

        // Disallow flagging the rest of whisper as they are sent by us
        return false;
    }

    return Boolean(
        !isCurrentUserAction &&
            reportAction?.actionName === CONST.REPORT.ACTIONS.TYPE.ADDCOMMENT &&
            !ReportActionsUtils.isDeletedAction(reportAction) &&
            !ReportActionsUtils.isCreatedTaskReportAction(reportAction) &&
            isNotEmptyObject(report) &&
            report &&
            isAllowedToComment(report),
    );
}

/**
 * Whether flag comment page should show
 */
function shouldShowFlagComment(reportAction: OnyxEntry<ReportAction>, report: OnyxEntry<Report>): boolean {
    return (
        canFlagReportAction(reportAction, report?.reportID) &&
        !isArchivedRoom(report) &&
        !chatIncludesChronos(report) &&
        !isConciergeChatReport(report) &&
        reportAction?.actorAccountID !== CONST.ACCOUNT_ID.CONCIERGE
    );
}

/**
 * @param sortedAndFilteredReportActions - reportActions for the report, sorted newest to oldest, and filtered for only those that should be visible
 */
function getNewMarkerReportActionID(report: OnyxEntry<Report>, sortedAndFilteredReportActions: ReportAction[]): string {
    if (!isUnread(report)) {
        return '';
    }

    const newMarkerIndex = lodashFindLastIndex(sortedAndFilteredReportActions, (reportAction) => (reportAction.created ?? '') > (report?.lastReadTime ?? ''));

    return 'reportActionID' in sortedAndFilteredReportActions[newMarkerIndex] ? sortedAndFilteredReportActions[newMarkerIndex].reportActionID : '';
}

/**
 * Performs the markdown conversion, and replaces code points > 127 with C escape sequences
 * Used for compatibility with the backend auth validator for AddComment, and to account for MD in comments
 * @returns The comment's total length as seen from the backend
 */
function getCommentLength(textComment: string): number {
    return getParsedComment(textComment)
        .replace(/[^ -~]/g, '\\u????')
        .trim().length;
}

function getRouteFromLink(url: string | null): string {
    if (!url) {
        return '';
    }

    // Get the reportID from URL
    let route = url;
    linkingConfig.prefixes.forEach((prefix) => {
        const localWebAndroidRegEx = /^(http:\/\/([0-9]{1,3})\.([0-9]{1,3})\.([0-9]{1,3})\.([0-9]{1,3}))/;
        if (route.startsWith(prefix)) {
            route = route.replace(prefix, '');
        } else if (localWebAndroidRegEx.test(route)) {
            route = route.replace(localWebAndroidRegEx, '');
        } else {
            return;
        }

        // Remove the port if it's a localhost URL
        if (/^:\d+/.test(route)) {
            route = route.replace(/:\d+/, '');
        }

        // Remove the leading slash if exists
        if (route.startsWith('/')) {
            route = route.replace('/', '');
        }
    });
    return route;
}

function parseReportRouteParams(route: string): ReportRouteParams {
    let parsingRoute = route;
    if (parsingRoute.at(0) === '/') {
        // remove the first slash
        parsingRoute = parsingRoute.slice(1);
    }

    if (!parsingRoute.startsWith(Url.addTrailingForwardSlash(ROUTES.REPORT))) {
        return {reportID: '', isSubReportPageRoute: false};
    }

    const pathSegments = parsingRoute.split('/');

    const reportIDSegment = pathSegments[1];

    // Check for "undefined" or any other unwanted string values
    if (!reportIDSegment || reportIDSegment === 'undefined') {
        return {reportID: '', isSubReportPageRoute: false};
    }

    return {
        reportID: reportIDSegment,
        isSubReportPageRoute: pathSegments.length > 2,
    };
}

function getReportIDFromLink(url: string | null): string {
    const route = getRouteFromLink(url);
    const {reportID, isSubReportPageRoute} = parseReportRouteParams(route);
    if (isSubReportPageRoute) {
        // We allow the Sub-Report deep link routes (settings, details, etc.) to be handled by their respective component pages
        return '';
    }
    return reportID;
}

/**
 * Check if the chat report is linked to an iou that is waiting for the current user to add a credit bank account.
 */
function hasIOUWaitingOnCurrentUserBankAccount(chatReport: OnyxEntry<Report>): boolean {
    if (chatReport?.iouReportID) {
        const iouReport = allReports?.[`${ONYXKEYS.COLLECTION.REPORT}${chatReport?.iouReportID}`];
        if (iouReport?.isWaitingOnBankAccount && iouReport?.ownerAccountID === currentUserAccountID) {
            return true;
        }
    }

    return false;
}

/**
 * Users can request money:
 * - in policy expense chats only if they are in a role of a member in the chat (in other words, if it's their policy expense chat)
 * - in an open or submitted expense report tied to a policy expense chat the user owns
 *     - employee can request money in submitted expense report only if the policy has Instant Submit settings turned on
 * - in an IOU report, which is not settled yet
 * - in a 1:1 DM chat
 */
function canRequestMoney(report: OnyxEntry<Report>, otherParticipants: number[]): boolean {
    // User cannot request money in chat thread or in task report or in chat room
    if (isChatThread(report) || isTaskReport(report) || isChatRoom(report)) {
        return false;
    }

    // Users can only request money in DMs if they are a 1:1 DM
    if (isDM(report)) {
        return otherParticipants.length === 1;
    }

    // Prevent requesting money if pending IOU report waiting for their bank account already exists
    if (hasIOUWaitingOnCurrentUserBankAccount(report)) {
        return false;
    }

    // In case of expense reports, we have to look at the parent workspace chat to get the isOwnPolicyExpenseChat property
    let isOwnPolicyExpenseChat = report?.isOwnPolicyExpenseChat ?? false;
    if (isExpenseReport(report) && getParentReport(report)) {
        isOwnPolicyExpenseChat = Boolean(getParentReport(report)?.isOwnPolicyExpenseChat);
    }

    // In case there are no other participants than the current user and it's not user's own policy expense chat, they can't request money from such report
    if (otherParticipants.length === 0 && !isOwnPolicyExpenseChat) {
        return false;
    }

    // User can request money in any IOU report, unless paid, but user can only request money in an expense report
    // which is tied to their workspace chat.
    if (isMoneyRequestReport(report)) {
        return ((isExpenseReport(report) && isOwnPolicyExpenseChat) || isIOUReport(report)) && !isReportApproved(report) && !isSettled(report?.reportID);
    }

    // In case of policy expense chat, users can only request money from their own policy expense chat
    return !isPolicyExpenseChat(report) || isOwnPolicyExpenseChat;
}

/**
 * Helper method to define what money request options we want to show for particular method.
 * There are 3 money request options: Request, Split and Send:
 * - Request option should show for:
 *     - DMs
 *     - own policy expense chats
 *     - open and processing expense reports tied to own policy expense chat
 *     - unsettled IOU reports
 * - Send option should show for:
 *     - DMs
 * - Split options should show for:
 *     - chat/ policy rooms with more than 1 participants
 *     - groups chats with 3 and more participants
 *     - corporate workspace chats
 *
 * None of the options should show in chat threads or if there is some special Expensify account
 * as a participant of the report.
 */
function getMoneyRequestOptions(report: OnyxEntry<Report>, reportParticipants: number[]): Array<ValueOf<typeof CONST.IOU.TYPE>> {
    // In any thread or task report, we do not allow any new money requests yet
    if (isChatThread(report) || isTaskReport(report)) {
        return [];
    }

    // We don't allow IOU actions if an Expensify account is a participant of the report, unless the policy that the report is on is owned by an Expensify account
    const doParticipantsIncludeExpensifyAccounts = lodashIntersection(reportParticipants, CONST.EXPENSIFY_ACCOUNT_IDS).length > 0;
    const isPolicyOwnedByExpensifyAccounts = report?.policyID ? CONST.EXPENSIFY_ACCOUNT_IDS.includes(getPolicy(report?.policyID ?? '')?.ownerAccountID ?? 0) : false;
    if (doParticipantsIncludeExpensifyAccounts && !isPolicyOwnedByExpensifyAccounts) {
        return [];
    }

    const otherParticipants = reportParticipants.filter((accountID) => currentUserPersonalDetails?.accountID !== accountID);
    const hasSingleOtherParticipantInReport = otherParticipants.length === 1;
    const hasMultipleOtherParticipants = otherParticipants.length > 1;
    let options: Array<ValueOf<typeof CONST.IOU.TYPE>> = [];

    // User created policy rooms and default rooms like #admins or #announce will always have the Split Bill option
    // unless there are no other participants at all (e.g. #admins room for a policy with only 1 admin)
    // DM chats will have the Split Bill option only when there are at least 2 other people in the chat.
    // Your own workspace chats will have the split bill option.
    if ((isChatRoom(report) && otherParticipants.length > 0) || (isDM(report) && hasMultipleOtherParticipants) || (isPolicyExpenseChat(report) && report?.isOwnPolicyExpenseChat)) {
        options = [CONST.IOU.TYPE.SPLIT];
    }

    if (canRequestMoney(report, otherParticipants)) {
        options = [...options, CONST.IOU.TYPE.REQUEST];
    }

    // Send money option should be visible only in 1:1 DMs
    if (isDM(report) && hasSingleOtherParticipantInReport) {
        options = [...options, CONST.IOU.TYPE.SEND];
    }

    return options;
}

/**
 * Allows a user to leave a policy room according to the following conditions of the visibility or chatType rNVP:
 * `public` - Anyone can leave (because anybody can join)
 * `public_announce` - Only non-policy members can leave (it's auto-shared with policy members)
 * `policy_admins` - Nobody can leave (it's auto-shared with all policy admins)
 * `policy_announce` - Nobody can leave (it's auto-shared with all policy members)
 * `policyExpenseChat` - Nobody can leave (it's auto-shared with all policy members)
 * `policy` - Anyone can leave (though only policy members can join)
 * `domain` - Nobody can leave (it's auto-shared with domain members)
 * `dm` - Nobody can leave (it's auto-shared with users)
 * `private` - Anybody can leave (though you can only be invited to join)
 */
function canLeaveRoom(report: OnyxEntry<Report>, isPolicyMember: boolean): boolean {
    if (!report?.visibility) {
        if (
            report?.chatType === CONST.REPORT.CHAT_TYPE.POLICY_ADMINS ||
            report?.chatType === CONST.REPORT.CHAT_TYPE.POLICY_ANNOUNCE ||
            report?.chatType === CONST.REPORT.CHAT_TYPE.POLICY_EXPENSE_CHAT ||
            report?.chatType === CONST.REPORT.CHAT_TYPE.DOMAIN_ALL ||
            !report?.chatType
        ) {
            // DM chats don't have a chatType
            return false;
        }
    } else if (isPublicAnnounceRoom(report) && isPolicyMember) {
        return false;
    }
    return true;
}

function isCurrentUserTheOnlyParticipant(participantAccountIDs?: number[]): boolean {
    return Boolean(participantAccountIDs?.length === 1 && participantAccountIDs?.[0] === currentUserAccountID);
}

/**
 * Returns display names for those that can see the whisper.
 * However, it returns "you" if the current user is the only one who can see it besides the person that sent it.
 */
function getWhisperDisplayNames(participantAccountIDs?: number[]): string | undefined {
    const isWhisperOnlyVisibleToCurrentUser = isCurrentUserTheOnlyParticipant(participantAccountIDs);

    // When the current user is the only participant, the display name needs to be "you" because that's the only person reading it
    if (isWhisperOnlyVisibleToCurrentUser) {
        return Localize.translateLocal('common.youAfterPreposition');
    }

    return participantAccountIDs?.map((accountID) => getDisplayNameForParticipant(accountID, !isWhisperOnlyVisibleToCurrentUser)).join(', ');
}

/**
 * Show subscript on workspace chats / threads and expense requests
 */
function shouldReportShowSubscript(report: OnyxEntry<Report>): boolean {
    if (isArchivedRoom(report)) {
        return false;
    }

    if (isPolicyExpenseChat(report) && !isChatThread(report) && !isTaskReport(report) && !report?.isOwnPolicyExpenseChat) {
        return true;
    }

    if (isPolicyExpenseChat(report) && !isThread(report) && !isTaskReport(report)) {
        return true;
    }

    if (isExpenseRequest(report)) {
        return true;
    }

    if (isWorkspaceTaskReport(report)) {
        return true;
    }

    if (isWorkspaceThread(report)) {
        return true;
    }

    return false;
}

/**
 * Return true if reports data exists
 */
function isReportDataReady(): boolean {
    return !isEmptyObject(allReports) && Object.keys(allReports ?? {}).some((key) => allReports?.[key]?.reportID);
}

/**
 * Return true if reportID from path is valid
 */
function isValidReportIDFromPath(reportIDFromPath: string): boolean {
    return !['', 'null', '0'].includes(reportIDFromPath);
}

/**
 * Return the errors we have when creating a chat or a workspace room
 */
function getAddWorkspaceRoomOrChatReportErrors(report: OnyxEntry<Report>): Record<string, string> | null | undefined {
    // We are either adding a workspace room, or we're creating a chat, it isn't possible for both of these to have errors for the same report at the same time, so
    // simply looking up the first truthy value will get the relevant property if it's set.
    return report?.errorFields?.addWorkspaceRoom ?? report?.errorFields?.createChat;
}

function canUserPerformWriteAction(report: OnyxEntry<Report>) {
    const reportErrors = getAddWorkspaceRoomOrChatReportErrors(report);
    return !isArchivedRoom(report) && isEmptyObject(reportErrors) && report && isAllowedToComment(report) && !isAnonymousUser;
}

/**
 * Returns ID of the original report from which the given reportAction is first created.
 */
function getOriginalReportID(reportID: string, reportAction: OnyxEntry<ReportAction>): string | undefined {
    const currentReportAction = ReportActionsUtils.getReportAction(reportID, reportAction?.reportActionID ?? '');
    return isThreadFirstChat(reportAction, reportID) && Object.keys(currentReportAction ?? {}).length === 0
        ? allReports?.[`${ONYXKEYS.COLLECTION.REPORT}${reportID}`]?.parentReportID
        : reportID;
}

/**
 * Return the pendingAction and the errors we have when creating a chat or a workspace room offline
 */
function getReportOfflinePendingActionAndErrors(report: OnyxEntry<Report>): ReportOfflinePendingActionAndErrors {
    // We are either adding a workspace room, or we're creating a chat, it isn't possible for both of these to be pending, or to have errors for the same report at the same time, so
    // simply looking up the first truthy value for each case will get the relevant property if it's set.
    const addWorkspaceRoomOrChatPendingAction = report?.pendingFields?.addWorkspaceRoom ?? report?.pendingFields?.createChat;
    const addWorkspaceRoomOrChatErrors = getAddWorkspaceRoomOrChatReportErrors(report);
    return {addWorkspaceRoomOrChatPendingAction, addWorkspaceRoomOrChatErrors};
}

function getPolicyExpenseChatReportIDByOwner(policyOwner: string): string | null {
    const policyWithOwner = Object.values(allPolicies ?? {}).find((policy) => policy?.owner === policyOwner);
    if (!policyWithOwner) {
        return null;
    }

    const expenseChat = Object.values(allReports ?? {}).find((report) => isPolicyExpenseChat(report) && report?.policyID === policyWithOwner.id);
    if (!expenseChat) {
        return null;
    }
    return expenseChat.reportID;
}

/**
 * Check if the report can create the request with type is iouType
 */
function canCreateRequest(report: OnyxEntry<Report>, iouType: (typeof CONST.IOU.TYPE)[keyof typeof CONST.IOU.TYPE]): boolean {
    const participantAccountIDs = report?.participantAccountIDs ?? [];
    if (!canUserPerformWriteAction(report)) {
        return false;
    }
    return getMoneyRequestOptions(report, participantAccountIDs).includes(iouType);
}

function getWorkspaceChats(policyID: string, accountIDs: number[]): Array<OnyxEntry<Report>> {
    return Object.values(allReports ?? {}).filter((report) => isPolicyExpenseChat(report) && (report?.policyID ?? '') === policyID && accountIDs.includes(report?.ownerAccountID ?? -1));
}

/**
 * @param policy - the workspace the report is on, null if the user isn't a member of the workspace
 */
function shouldDisableRename(report: OnyxEntry<Report>, policy: OnyxEntry<Policy>): boolean {
    if (isDefaultRoom(report) || isArchivedRoom(report) || isThread(report) || isMoneyRequestReport(report) || isPolicyExpenseChat(report)) {
        return true;
    }

    // if the linked workspace is null, that means the person isn't a member of the workspace the report is in
    // which means this has to be a public room we want to disable renaming for
    if (!policy) {
        return true;
    }

    // If there is a linked workspace, that means the user is a member of the workspace the report is in.
    // Still, we only want policy owners and admins to be able to modify the name.
    return !Object.keys(loginList ?? {}).includes(policy.owner) && policy.role !== CONST.POLICY.ROLE.ADMIN;
}

/**
 * @param policy - the workspace the report is on, null if the user isn't a member of the workspace
 */
function canEditWriteCapability(report: OnyxEntry<Report>, policy: OnyxEntry<Policy>): boolean {
    return PolicyUtils.isPolicyAdmin(policy) && !isAdminRoom(report) && !isArchivedRoom(report) && !isThread(report);
}

/**
 * Returns the onyx data needed for the task assignee chat
 */
function getTaskAssigneeChatOnyxData(
    accountID: number,
    assigneeAccountID: number,
    taskReportID: string,
    assigneeChatReportID: string,
    parentReportID: string,
    title: string,
    assigneeChatReport: OnyxEntry<Report>,
): OnyxDataTaskAssigneeChat {
    // Set if we need to add a comment to the assignee chat notifying them that they have been assigned a task
    let optimisticAssigneeAddComment: OptimisticReportAction | undefined;
    // Set if this is a new chat that needs to be created for the assignee
    let optimisticChatCreatedReportAction: OptimisticCreatedReportAction | undefined;
    const currentTime = DateUtils.getDBTime();
    const optimisticData: OnyxUpdate[] = [];
    const successData: OnyxUpdate[] = [];
    const failureData: OnyxUpdate[] = [];

    // You're able to assign a task to someone you haven't chatted with before - so we need to optimistically create the chat and the chat reportActions
    // Only add the assignee chat report to onyx if we haven't already set it optimistically
    if (assigneeChatReport?.isOptimisticReport && assigneeChatReport.pendingFields?.createChat !== CONST.RED_BRICK_ROAD_PENDING_ACTION.ADD) {
        optimisticChatCreatedReportAction = buildOptimisticCreatedReportAction(assigneeChatReportID);
        optimisticData.push(
            {
                onyxMethod: Onyx.METHOD.MERGE,
                key: `${ONYXKEYS.COLLECTION.REPORT}${assigneeChatReportID}`,
                value: {
                    pendingFields: {
                        createChat: CONST.RED_BRICK_ROAD_PENDING_ACTION.ADD,
                    },
                    isHidden: false,
                },
            },
            {
                onyxMethod: Onyx.METHOD.MERGE,
                key: `${ONYXKEYS.COLLECTION.REPORT_ACTIONS}${assigneeChatReportID}`,
                value: {[optimisticChatCreatedReportAction.reportActionID]: optimisticChatCreatedReportAction as Partial<ReportAction>},
            },
        );

        successData.push({
            onyxMethod: Onyx.METHOD.MERGE,
            key: `${ONYXKEYS.COLLECTION.REPORT}${assigneeChatReportID}`,
            value: {
                pendingFields: {
                    createChat: null,
                },
                isOptimisticReport: false,
            },
        });

        failureData.push(
            {
                onyxMethod: Onyx.METHOD.SET,
                key: `${ONYXKEYS.COLLECTION.REPORT}${assigneeChatReportID}`,
                value: null,
            },
            {
                onyxMethod: Onyx.METHOD.MERGE,
                key: `${ONYXKEYS.COLLECTION.REPORT_ACTIONS}${assigneeChatReportID}`,
                value: {[optimisticChatCreatedReportAction.reportActionID]: {pendingAction: null}},
            },
            // If we failed, we want to remove the optimistic personal details as it was likely due to an invalid login
            {
                onyxMethod: Onyx.METHOD.MERGE,
                key: ONYXKEYS.PERSONAL_DETAILS_LIST,
                value: {
                    [assigneeAccountID]: null,
                },
            },
        );
    }

    // If you're choosing to share the task in the same DM as the assignee then we don't need to create another reportAction indicating that you've been assigned
    if (assigneeChatReportID !== parentReportID) {
        // eslint-disable-next-line @typescript-eslint/prefer-nullish-coalescing
        const displayname = allPersonalDetails?.[assigneeAccountID]?.displayName || allPersonalDetails?.[assigneeAccountID]?.login || '';
        optimisticAssigneeAddComment = buildOptimisticTaskCommentReportAction(taskReportID, title, assigneeAccountID, `assigned to ${displayname}`, parentReportID);
        const lastAssigneeCommentText = formatReportLastMessageText(optimisticAssigneeAddComment.reportAction.message?.[0].text ?? '');
        const optimisticAssigneeReport = {
            lastVisibleActionCreated: currentTime,
            lastMessageText: lastAssigneeCommentText,
            lastActorAccountID: accountID,
            lastReadTime: currentTime,
        };

        optimisticData.push(
            {
                onyxMethod: Onyx.METHOD.MERGE,
                key: `${ONYXKEYS.COLLECTION.REPORT_ACTIONS}${assigneeChatReportID}`,
                value: {[optimisticAssigneeAddComment.reportAction.reportActionID ?? '']: optimisticAssigneeAddComment.reportAction},
            },
            {
                onyxMethod: Onyx.METHOD.MERGE,
                key: `${ONYXKEYS.COLLECTION.REPORT}${assigneeChatReportID}`,
                value: optimisticAssigneeReport,
            },
        );
        failureData.push({
            onyxMethod: Onyx.METHOD.MERGE,
            key: `${ONYXKEYS.COLLECTION.REPORT_ACTIONS}${assigneeChatReportID}`,
            value: {[optimisticAssigneeAddComment.reportAction.reportActionID ?? '']: {pendingAction: null}},
        });
    }

    return {
        optimisticData,
        successData,
        failureData,
        optimisticAssigneeAddComment,
        optimisticChatCreatedReportAction,
    };
}

/**
 * Returns an array of the participants Ids of a report
 */
function getParticipantsIDs(report: OnyxEntry<Report>): number[] {
    if (!report) {
        return [];
    }

    const participants = report.participantAccountIDs ?? [];

    // Build participants list for IOU/expense reports
    if (isMoneyRequestReport(report)) {
        const onlyTruthyValues = [report.managerID, report.ownerAccountID, ...participants].filter(Boolean) as number[];
        const onlyUnique = [...new Set([...onlyTruthyValues])];
        return onlyUnique;
    }
    return participants;
}

/**
 * Return iou report action display message
 */
function getIOUReportActionDisplayMessage(reportAction: OnyxEntry<ReportAction>): string {
    if (reportAction?.actionName !== CONST.REPORT.ACTIONS.TYPE.IOU) {
        return '';
    }
    const originalMessage = reportAction.originalMessage;
    let translationKey: TranslationPaths;
    if (originalMessage.type === CONST.IOU.REPORT_ACTION_TYPE.PAY) {
        const {IOUReportID} = originalMessage;
        // The `REPORT_ACTION_TYPE.PAY` action type is used for both fulfilling existing requests and sending money. To
        // differentiate between these two scenarios, we check if the `originalMessage` contains the `IOUDetails`
        // property. If it does, it indicates that this is a 'Send money' action.
        const {amount, currency} = originalMessage.IOUDetails ?? originalMessage;
        const formattedAmount = CurrencyUtils.convertToDisplayString(amount, currency) ?? '';
        const iouReport = getReport(IOUReportID);
        const payerName = isExpenseReport(iouReport) ? getPolicyName(iouReport) : getDisplayNameForParticipant(iouReport?.managerID, true);

        switch (originalMessage.paymentType) {
            case CONST.IOU.PAYMENT_TYPE.ELSEWHERE:
                translationKey = 'iou.paidElsewhereWithAmount';
                break;
            case CONST.IOU.PAYMENT_TYPE.EXPENSIFY:
            case CONST.IOU.PAYMENT_TYPE.VBBA:
                translationKey = 'iou.paidWithExpensifyWithAmount';
                break;
            default:
                translationKey = 'iou.payerPaidAmount';
                break;
        }
        return Localize.translateLocal(translationKey, {amount: formattedAmount, payer: payerName ?? ''});
    }

    const transaction = TransactionUtils.getTransaction(originalMessage.IOUTransactionID ?? '');
    const transactionDetails = getTransactionDetails(isNotEmptyObject(transaction) ? transaction : null);
    const formattedAmount = CurrencyUtils.convertToDisplayString(transactionDetails?.amount ?? 0, transactionDetails?.currency);
    const isRequestSettled = isSettled(originalMessage.IOUReportID);
    if (isRequestSettled) {
        return Localize.translateLocal('iou.payerSettled', {
            amount: formattedAmount,
        });
    }
    translationKey = ReportActionsUtils.isSplitBillAction(reportAction) ? 'iou.didSplitAmount' : 'iou.requestedAmount';
    return Localize.translateLocal(translationKey, {
        formattedAmount,
        comment: transactionDetails?.comment ?? '',
    });
}

/**
 * Return room channel log display message
 */
function getChannelLogMemberMessage(reportAction: OnyxEntry<ReportAction>): string {
    const verb =
        reportAction?.actionName === CONST.REPORT.ACTIONS.TYPE.ROOMCHANGELOG.INVITE_TO_ROOM || reportAction?.actionName === CONST.REPORT.ACTIONS.TYPE.POLICYCHANGELOG.INVITE_TO_ROOM
            ? 'invited'
            : 'removed';

    const mentions = (reportAction?.originalMessage as ChangeLog)?.targetAccountIDs?.map(() => {
        const personalDetail = allPersonalDetails?.accountID;
        const displayNameOrLogin = LocalePhoneNumber.formatPhoneNumber(personalDetail?.login ?? '') || (personalDetail?.displayName ?? '') || Localize.translateLocal('common.hidden');
        return `@${displayNameOrLogin}`;
    });

    const lastMention = mentions?.pop();
    let message = '';

    if (mentions?.length === 0) {
        message = `${verb} ${lastMention}`;
    } else if (mentions?.length === 1) {
        message = `${verb} ${mentions?.[0]} and ${lastMention}`;
    } else {
        message = `${verb} ${mentions?.join(', ')}, and ${lastMention}`;
    }

    const roomName = (reportAction?.originalMessage as ChangeLog)?.roomName ?? '';
    if (roomName) {
        const preposition =
            reportAction?.actionName === CONST.REPORT.ACTIONS.TYPE.ROOMCHANGELOG.INVITE_TO_ROOM || reportAction?.actionName === CONST.REPORT.ACTIONS.TYPE.POLICYCHANGELOG.INVITE_TO_ROOM
                ? ' to'
                : ' from';
        message += `${preposition} ${roomName}`;
    }

    return message;
}

/**
 * Checks if a report is a group chat.
 *
 * A report is a group chat if it meets the following conditions:
 * - Not a chat thread.
 * - Not a task report.
 * - Not a money request / IOU report.
 * - Not an archived room.
 * - Not a public / admin / announce chat room (chat type doesn't match any of the specified types).
 * - More than 2 participants.
 *
 */
function isGroupChat(report: OnyxEntry<Report>): boolean {
    return Boolean(
        report &&
            !isChatThread(report) &&
            !isTaskReport(report) &&
            !isMoneyRequestReport(report) &&
            !isArchivedRoom(report) &&
            !Object.values(CONST.REPORT.CHAT_TYPE).some((chatType) => chatType === getChatType(report)) &&
            (report.participantAccountIDs?.length ?? 0) > 2,
    );
}

function shouldUseFullTitleToDisplay(report: OnyxEntry<Report>): boolean {
    return isMoneyRequestReport(report) || isPolicyExpenseChat(report) || isChatRoom(report) || isChatThread(report) || isTaskReport(report);
}

function getRoom(type: ValueOf<typeof CONST.REPORT.CHAT_TYPE>, policyID: string): OnyxEntry<Report> | undefined {
    const room = Object.values(allReports ?? {}).find((report) => report?.policyID === policyID && report?.chatType === type && !isThread(report));
    return room;
}

/**
 *  We only want policy owners and admins to be able to modify the welcome message, but not in thread chat.
 */
function shouldDisableWelcomeMessage(report: OnyxEntry<Report>, policy: OnyxEntry<Policy>): boolean {
    return isMoneyRequestReport(report) || isArchivedRoom(report) || !isChatRoom(report) || isChatThread(report) || !PolicyUtils.isPolicyAdmin(policy);
}

<<<<<<< HEAD
function shouldAutoFocusOnKeyPress(event: KeyboardEvent, inputRef: React.RefObject<TextInput>): boolean {
    if (event.key === 'Tab' || event.key === 'Enter' || event.code === 'Space' || (event.key === 'Shift' && inputRef.current && !inputRef.current.isFocused())) {
        return false;
    }

    return true;
=======
/**
 * Navigates to the appropriate screen based on the presence of a private note for the current user.
 */
function navigateToPrivateNotes(report: Report, session: Session) {
    if (isEmpty(report) || isEmpty(session)) {
        return;
    }
    const currentUserPrivateNote = report.privateNotes?.[String(session.accountID)]?.note ?? '';
    if (isEmpty(currentUserPrivateNote)) {
        Navigation.navigate(ROUTES.PRIVATE_NOTES_EDIT.getRoute(report.reportID, String(session.accountID)));
        return;
    }
    Navigation.navigate(ROUTES.PRIVATE_NOTES_LIST.getRoute(report.reportID));
>>>>>>> d77121b3
}

export {
    getReportParticipantsTitle,
    isReportMessageAttachment,
    findLastAccessedReport,
    canEditReportAction,
    canFlagReportAction,
    shouldShowFlagComment,
    isActionCreator,
    canDeleteReportAction,
    canLeaveRoom,
    sortReportsByLastRead,
    isDefaultRoom,
    isAdminRoom,
    isAdminsOnlyPostingRoom,
    isAnnounceRoom,
    isUserCreatedPolicyRoom,
    isChatRoom,
    getChatRoomSubtitle,
    getParentNavigationSubtitle,
    getPolicyName,
    getPolicyType,
    isArchivedRoom,
    isExpensifyOnlyParticipantInReport,
    canCreateTaskInReport,
    isPolicyExpenseChatAdmin,
    isPolicyAdmin,
    isPublicRoom,
    isPublicAnnounceRoom,
    isConciergeChatReport,
    isCurrentUserTheOnlyParticipant,
    hasAutomatedExpensifyAccountIDs,
    hasExpensifyGuidesEmails,
    requiresAttentionFromCurrentUser,
    isIOUOwnedByCurrentUser,
    getMoneyRequestReimbursableTotal,
    getMoneyRequestSpendBreakdown,
    canShowReportRecipientLocalTime,
    formatReportLastMessageText,
    chatIncludesConcierge,
    isPolicyExpenseChat,
    isControlPolicyExpenseChat,
    isControlPolicyExpenseReport,
    getIconsForParticipants,
    getIcons,
    getRoomWelcomeMessage,
    getDisplayNamesWithTooltips,
    getDisplayNamesStringFromTooltips,
    getReportName,
    getReport,
    getReportNotificationPreference,
    getReportIDFromLink,
    getRouteFromLink,
    getDeletedParentActionMessageForChatReport,
    getLastVisibleMessage,
    navigateToDetailsPage,
    generateReportID,
    hasReportNameError,
    isUnread,
    isUnreadWithMention,
    buildOptimisticWorkspaceChats,
    buildOptimisticTaskReport,
    buildOptimisticChatReport,
    buildOptimisticClosedReportAction,
    buildOptimisticCreatedReportAction,
    buildOptimisticEditedTaskReportAction,
    buildOptimisticIOUReport,
    buildOptimisticApprovedReportAction,
    buildOptimisticMovedReportAction,
    buildOptimisticSubmittedReportAction,
    buildOptimisticExpenseReport,
    buildOptimisticIOUReportAction,
    buildOptimisticReportPreview,
    buildOptimisticModifiedExpenseReportAction,
    updateReportPreview,
    buildOptimisticTaskReportAction,
    buildOptimisticAddCommentReportAction,
    buildOptimisticTaskCommentReportAction,
    updateOptimisticParentReportAction,
    getOptimisticDataForParentReportAction,
    shouldReportBeInOptionList,
    getChatByParticipants,
    getChatByParticipantsAndPolicy,
    getAllPolicyReports,
    getIOUReportActionMessage,
    getDisplayNameForParticipant,
    getWorkspaceIcon,
    isOptimisticPersonalDetail,
    shouldDisableDetailPage,
    isChatReport,
    isCurrentUserSubmitter,
    isExpenseReport,
    isExpenseRequest,
    isIOUReport,
    isTaskReport,
    isOpenTaskReport,
    isCanceledTaskReport,
    isCompletedTaskReport,
    isReportManager,
    isReportApproved,
    isMoneyRequestReport,
    isMoneyRequest,
    chatIncludesChronos,
    getNewMarkerReportActionID,
    canSeeDefaultRoom,
    getDefaultWorkspaceAvatar,
    getCommentLength,
    getParsedComment,
    getMoneyRequestOptions,
    canCreateRequest,
    hasIOUWaitingOnCurrentUserBankAccount,
    canRequestMoney,
    getWhisperDisplayNames,
    getWorkspaceAvatar,
    isThread,
    isChatThread,
    isThreadFirstChat,
    isChildReport,
    shouldReportShowSubscript,
    isReportDataReady,
    isValidReportIDFromPath,
    isSettled,
    isAllowedToComment,
    getBankAccountRoute,
    getParentReport,
    getRootParentReport,
    getReportPreviewMessage,
    getModifiedExpenseMessage,
    canUserPerformWriteAction,
    getOriginalReportID,
    canAccessReport,
    getAddWorkspaceRoomOrChatReportErrors,
    getReportOfflinePendingActionAndErrors,
    isDM,
    getPolicy,
    getPolicyExpenseChatReportIDByOwner,
    getWorkspaceChats,
    shouldDisableRename,
    hasSingleParticipant,
    getReportRecipientAccountIDs,
    isOneOnOneChat,
    goBackToDetailsPage,
    getTransactionReportName,
    getTransactionDetails,
    getTaskAssigneeChatOnyxData,
    getParticipantsIDs,
    canEditMoneyRequest,
    canEditFieldOfMoneyRequest,
    buildTransactionThread,
    areAllRequestsBeingSmartScanned,
    getTransactionsWithReceipts,
    hasOnlyDistanceRequestTransactions,
    hasNonReimbursableTransactions,
    hasMissingSmartscanFields,
    getIOUReportActionDisplayMessage,
    isWaitingForAssigneeToCompleteTask,
    isGroupChat,
    isDraftExpenseReport,
    shouldUseFullTitleToDisplay,
    parseReportRouteParams,
    getReimbursementQueuedActionMessage,
    getReimbursementDeQueuedActionMessage,
    getPersonalDetailsForAccountID,
    getChannelLogMemberMessage,
    getRoom,
    shouldDisableWelcomeMessage,
    navigateToPrivateNotes,
    canEditWriteCapability,
    shouldAutoFocusOnKeyPress,
};

export type {OptionData};<|MERGE_RESOLUTION|>--- conflicted
+++ resolved
@@ -7,7 +7,6 @@
 import lodashIntersection from 'lodash/intersection';
 import lodashIsEqual from 'lodash/isEqual';
 import React from 'react';
-import {TextInput} from 'react-native';
 import Onyx, {OnyxCollection, OnyxEntry, OnyxUpdate} from 'react-native-onyx';
 import {SvgProps} from 'react-native-svg';
 import {ValueOf} from 'type-fest';
@@ -4253,14 +4252,23 @@
     return isMoneyRequestReport(report) || isArchivedRoom(report) || !isChatRoom(report) || isChatThread(report) || !PolicyUtils.isPolicyAdmin(policy);
 }
 
-<<<<<<< HEAD
-function shouldAutoFocusOnKeyPress(event: KeyboardEvent, inputRef: React.RefObject<TextInput>): boolean {
-    if (event.key === 'Tab' || event.key === 'Enter' || event.code === 'Space' || (event.key === 'Shift' && inputRef.current && !inputRef.current.isFocused())) {
+function shouldAutoFocusOnKeyPress(event: KeyboardEvent): boolean {
+    if (event.key.length > 1) {
         return false;
     }
 
+    // If a key is pressed in combination with Meta, Control or Alt do not focus
+    if (event.ctrlKey || event.metaKey) {
+        return false;
+    }
+
+    if (event.code === 'Space') {
+        return false;
+    }
+
     return true;
-=======
+}
+
 /**
  * Navigates to the appropriate screen based on the presence of a private note for the current user.
  */
@@ -4274,7 +4282,6 @@
         return;
     }
     Navigation.navigate(ROUTES.PRIVATE_NOTES_LIST.getRoute(report.reportID));
->>>>>>> d77121b3
 }
 
 export {
