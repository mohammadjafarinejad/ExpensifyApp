import {findFocusedRoute} from '@react-navigation/native';
import {format} from 'date-fns';
import {Str} from 'expensify-common';
import {deepEqual} from 'fast-equals';
import lodashEscape from 'lodash/escape';
import lodashIntersection from 'lodash/intersection';
import isEmpty from 'lodash/isEmpty';
import isNumber from 'lodash/isNumber';
import mapValues from 'lodash/mapValues';
import lodashMaxBy from 'lodash/maxBy';
import {InteractionManager} from 'react-native';
import type {OnyxCollection, OnyxEntry, OnyxUpdate} from 'react-native-onyx';
import Onyx from 'react-native-onyx';
import type {SvgProps} from 'react-native-svg';
import type {OriginalMessageChangePolicy, OriginalMessageExportIntegration, OriginalMessageModifiedExpense} from 'src/types/onyx/OriginalMessage';
import type {SetRequired, TupleToUnion, ValueOf} from 'type-fest';
import {FallbackAvatar, IntacctSquare, NetSuiteExport, NetSuiteSquare, QBDSquare, QBOExport, QBOSquare, SageIntacctExport, XeroExport, XeroSquare} from '@components/Icon/Expensicons';
import * as defaultGroupAvatars from '@components/Icon/GroupDefaultAvatars';
import * as defaultWorkspaceAvatars from '@components/Icon/WorkspaceDefaultAvatars';
import type {LocaleContextProps} from '@components/LocaleContextProvider';
import type {MoneyRequestAmountInputProps} from '@components/MoneyRequestAmountInput';
import type {FileObject} from '@pages/media/AttachmentModalScreen/types';
import type {IOUAction, IOUType, OnboardingAccounting} from '@src/CONST';
import CONST, {TASK_TO_FEATURE} from '@src/CONST';
import type {ParentNavigationSummaryParams} from '@src/languages/params';
import type {TranslationPaths} from '@src/languages/types';
import NAVIGATORS from '@src/NAVIGATORS';
import ONYXKEYS from '@src/ONYXKEYS';
import type {Route} from '@src/ROUTES';
import ROUTES from '@src/ROUTES';
import SCREENS from '@src/SCREENS';
import type {
    BankAccountList,
    Beta,
    IntroSelected,
    NewGroupChatDraft,
    OnyxInputOrEntry,
    OutstandingReportsByPolicyIDDerivedValue,
    PersonalDetails,
    PersonalDetailsList,
    Policy,
    PolicyCategories,
    PolicyCategory,
    PolicyReportField,
    PolicyTagLists,
    Report,
    ReportAction,
    ReportAttributesDerivedValue,
    ReportMetadata,
    ReportNameValuePairs,
    ReportViolationName,
    ReportViolations,
    Session,
    Task,
    Transaction,
    TransactionViolation,
    TransactionViolations,
} from '@src/types/onyx';
import type {Attendee, Participant} from '@src/types/onyx/IOU';
import type {SelectedParticipant} from '@src/types/onyx/NewGroupChatDraft';
import type {OriginalMessageExportedToIntegration} from '@src/types/onyx/OldDotAction';
import type Onboarding from '@src/types/onyx/Onboarding';
import type {ErrorFields, Errors, Icon, PendingAction} from '@src/types/onyx/OnyxCommon';
import type {OriginalMessageChangeLog, PaymentMethodType} from '@src/types/onyx/OriginalMessage';
import type {Status} from '@src/types/onyx/PersonalDetails';
import type {AllConnectionName, ConnectionName} from '@src/types/onyx/Policy';
import type {NotificationPreference, Participants, Participant as ReportParticipant} from '@src/types/onyx/Report';
import type {Message, OldDotReportAction, ReportActions} from '@src/types/onyx/ReportAction';
import type {PendingChatMember} from '@src/types/onyx/ReportMetadata';
import type {OnyxData} from '@src/types/onyx/Request';
import type {SearchPolicy, SearchReport, SearchTransaction} from '@src/types/onyx/SearchResults';
import type {Comment, TransactionChanges, WaypointCollection} from '@src/types/onyx/Transaction';
import {isEmptyObject} from '@src/types/utils/EmptyObject';
import type IconAsset from '@src/types/utils/IconAsset';
import {
    canApproveIOU,
    canIOUBePaid,
    canSubmitReport,
    createDraftTransaction,
    getIOUReportActionToApproveOrPay,
    setMoneyRequestParticipants,
    setMoneyRequestParticipantsFromReport,
    unholdRequest,
} from './actions/IOU';
import {isApprover as isApproverUtils} from './actions/Policy/Member';
import {createDraftWorkspace} from './actions/Policy/Policy';
import {hasCreditBankAccount} from './actions/ReimbursementAccount/store';
import {handlePreexistingReport} from './actions/Report';
import type {GuidedSetupData, TaskForParameters} from './actions/Report';
import {isAnonymousUser as isAnonymousUserSession} from './actions/Session';
import {removeDraftTransactions} from './actions/TransactionEdit';
import {getOnboardingMessages} from './actions/Welcome/OnboardingFlow';
import type {OnboardingCompanySize, OnboardingMessage, OnboardingPurpose, OnboardingTaskLinks} from './actions/Welcome/OnboardingFlow';
import type {AddCommentOrAttachmentParams} from './API/parameters';
import {convertToDisplayString} from './CurrencyUtils';
import DateUtils from './DateUtils';
import {hasValidDraftComment} from './DraftCommentUtils';
import {getEnvironmentURL} from './Environment/Environment';
import getEnvironment from './Environment/getEnvironment';
import type EnvironmentType from './Environment/getEnvironment/types';
import {getMicroSecondOnyxErrorWithTranslationKey, isReceiptError} from './ErrorUtils';
import getAttachmentDetails from './fileDownload/getAttachmentDetails';
import getBase62ReportID from './getBase62ReportID';
import {isReportMessageAttachment} from './isReportMessageAttachment';
import {formatPhoneNumber} from './LocalePhoneNumber';
import {translateLocal} from './Localize';
import Log from './Log';
import {isEmailPublicDomain} from './LoginUtils';
// eslint-disable-next-line import/no-cycle
import {getForReportAction, getMovedReportID} from './ModifiedExpenseMessage';
import getStateFromPath from './Navigation/helpers/getStateFromPath';
import {isFullScreenName} from './Navigation/helpers/isNavigatorName';
import isSearchTopmostFullScreenRoute from './Navigation/helpers/isSearchTopmostFullScreenRoute';
import {linkingConfig} from './Navigation/linkingConfig';
import Navigation, {navigationRef} from './Navigation/Navigation';
import type {MoneyRequestNavigatorParamList, ReportsSplitNavigatorParamList} from './Navigation/types';
import NetworkConnection from './NetworkConnection';
import {rand64} from './NumberUtils';
import Parser from './Parser';
import {getParsedMessageWithShortMentions} from './ParsingUtils';
import Permissions from './Permissions';
import {
    getAccountIDsByLogins,
    getDisplayNameOrDefault,
    getEffectiveDisplayName,
    getLoginsByAccountIDs,
    getPersonalDetailByEmail,
    getPersonalDetailsByIDs,
    getShortMentionIfFound,
} from './PersonalDetailsUtils';
import {
    canSendInvoiceFromWorkspace,
    getActivePolicies,
    getCleanedTagName,
    getConnectedIntegration,
    getCorrectedAutoReportingFrequency,
    getForwardsToAccount,
    getManagerAccountEmail,
    getManagerAccountID,
    getPolicyEmployeeListByIdWithoutCurrentUser,
    getPolicyNameByID,
    getPolicyRole,
    getRuleApprovers,
    getSubmitToAccountID,
    hasDependentTags as hasDependentTagsPolicyUtils,
    isExpensifyTeam,
    isInstantSubmitEnabled,
    isPaidGroupPolicy as isPaidGroupPolicyPolicyUtils,
    isPolicyAdmin as isPolicyAdminPolicyUtils,
    isPolicyAuditor,
    isPolicyOwner,
    isSubmitAndClose,
    shouldShowPolicy,
} from './PolicyUtils';
import {
    formatLastMessageText,
    getActionableJoinRequestPendingReportAction,
    getAllReportActions,
    getCardIssuedMessage,
    getChangedApproverActionMessage,
    getDismissedViolationMessageText,
    getExportIntegrationLastMessageText,
    getIntegrationSyncFailedMessage,
    getIOUActionForTransactionID,
    getIOUReportIDFromReportActionPreview,
    getJoinRequestMessage,
    getLastVisibleAction,
    getLastVisibleAction as getLastVisibleActionReportActionsUtils,
    getLastVisibleMessage as getLastVisibleMessageActionUtils,
    getLastVisibleMessage as getLastVisibleMessageReportActionsUtils,
    getMessageOfOldDotReportAction,
    getNumberOfMoneyRequests,
    getOneTransactionThreadReportID,
    getOriginalMessage,
    getPolicyChangeLogDefaultBillableMessage,
    getPolicyChangeLogDefaultReimbursableMessage,
    getPolicyChangeLogDefaultTitleEnforcedMessage,
    getPolicyChangeLogMaxExpenseAmountNoReceiptMessage,
    getRenamedAction,
    getReopenedMessage,
    getReportAction,
    getReportActionHtml,
    getReportActionMessage as getReportActionMessageReportUtils,
    getReportActionMessageText,
    getReportActionText,
    getRetractedMessage,
    getTravelUpdateMessage,
    getWorkspaceCurrencyUpdateMessage,
    getWorkspaceFrequencyUpdateMessage,
    getWorkspaceReportFieldAddMessage,
    getWorkspaceReportFieldDeleteMessage,
    getWorkspaceReportFieldUpdateMessage,
    getWorkspaceTagUpdateMessage,
    getWorkspaceUpdateFieldMessage,
    isActionableJoinRequest,
    isActionableJoinRequestPending,
    isActionableTrackExpense,
    isActionOfType,
    isApprovedOrSubmittedReportAction,
    isCardIssuedAction,
    isCreatedTaskReportAction,
    isDeletedAction,
    isDeletedParentAction,
    isExportIntegrationAction,
    isIntegrationMessageAction,
    isMarkAsClosedAction,
    isModifiedExpenseAction,
    isMoneyRequestAction,
    isMovedAction,
    isOldDotReportAction,
    isPendingRemove,
    isPolicyChangeLogAction,
    isReimbursementDeQueuedOrCanceledAction,
    isReimbursementQueuedAction,
    isRenamedAction,
    isReopenedAction,
    isReportActionAttachment,
    isReportPreviewAction,
    isRetractedAction,
    isReversedTransaction,
    isRoomChangeLogAction,
    isSentMoneyReportAction,
    isSplitBillAction as isSplitBillReportAction,
    isTagModificationAction,
    isThreadParentMessage,
    isTrackExpenseAction,
    isTransactionThread,
    isTripPreview,
    isUnapprovedAction,
    isWhisperAction,
    shouldReportActionBeVisible,
    wasActionTakenByCurrentUser,
} from './ReportActionsUtils';
import type {LastVisibleMessage} from './ReportActionsUtils';
import type {ArchivedReportsIDSet} from './SearchUIUtils';
import {getSession} from './SessionUtils';
import {shouldRestrictUserBillableActions} from './SubscriptionUtils';
import {
    getAttendees,
    getBillable,
    getCardID,
    getCardName,
    getCategory,
    getCurrency,
    getDescription,
    getFormattedCreated,
    getFormattedPostedDate,
    getMCCGroup,
    getMerchant,
    getMerchantOrDescription,
    getOriginalAmount,
    getOriginalCurrency,
    getRateID,
    getRecentTransactions,
    getReimbursable,
    getTag,
    getTaxAmount,
    getTaxCode,
    getAmount as getTransactionAmount,
    getWaypoints,
    hasMissingSmartscanFields as hasMissingSmartscanFieldsTransactionUtils,
    hasNoticeTypeViolation,
    hasReceipt as hasReceiptTransactionUtils,
    hasViolation,
    hasWarningTypeViolation,
    isCardTransaction as isCardTransactionTransactionUtils,
    isDemoTransaction,
    isDistanceRequest,
    isExpensifyCardTransaction,
    isFetchingWaypointsFromServer,
    isManualDistanceRequest as isManualDistanceRequestTransactionUtils,
    isOnHold as isOnHoldTransactionUtils,
    isPayAtEndExpense,
    isPending,
    isPerDiemRequest,
    isReceiptBeingScanned,
    isScanning,
    isScanRequest as isScanRequestTransactionUtils,
} from './TransactionUtils';
import addTrailingForwardSlash from './UrlUtils';
import type {AvatarSource} from './UserUtils';
import {generateAccountID, getDefaultAvatarURL} from './UserUtils';
import ViolationsUtils from './Violations/ViolationsUtils';

// Dynamic Import to avoid circular dependency
const UnreadIndicatorUpdaterHelper = () => import('./UnreadIndicatorUpdater');

type AvatarRange = 1 | 2 | 3 | 4 | 5 | 6 | 7 | 8 | 9 | 10 | 11 | 12 | 13 | 14 | 15 | 16 | 17 | 18;

type SpendBreakdown = {
    nonReimbursableSpend: number;
    reimbursableSpend: number;
    totalDisplaySpend: number;
};

type OptimisticAddCommentReportAction = Pick<
    ReportAction<typeof CONST.REPORT.ACTIONS.TYPE.ADD_COMMENT>,
    | 'reportActionID'
    | 'reportID'
    | 'actionName'
    | 'actorAccountID'
    | 'person'
    | 'automatic'
    | 'avatar'
    | 'created'
    | 'message'
    | 'isFirstItem'
    | 'isAttachmentOnly'
    | 'isAttachmentWithText'
    | 'pendingAction'
    | 'shouldShow'
    | 'originalMessage'
    | 'childReportID'
    | 'parentReportID'
    | 'childType'
    | 'childReportName'
    | 'childManagerAccountID'
    | 'childStatusNum'
    | 'childStateNum'
    | 'errors'
    | 'childVisibleActionCount'
    | 'childCommenterCount'
    | 'childLastVisibleActionCreated'
    | 'childOldestFourAccountIDs'
    | 'delegateAccountID'
> & {isOptimisticAction: boolean};

type OptimisticReportAction = {
    commentText: string;
    reportAction: OptimisticAddCommentReportAction;
};

type UpdateOptimisticParentReportAction = {
    childVisibleActionCount: number;
    childCommenterCount: number;
    childLastVisibleActionCreated: string;
    childOldestFourAccountIDs: string | undefined;
};

type OptimisticExpenseReport = Pick<
    Report,
    | 'reportID'
    | 'chatReportID'
    | 'policyID'
    | 'type'
    | 'ownerAccountID'
    | 'managerID'
    | 'currency'
    | 'reportName'
    | 'stateNum'
    | 'statusNum'
    | 'total'
    | 'unheldTotal'
    | 'nonReimbursableTotal'
    | 'unheldNonReimbursableTotal'
    | 'parentReportID'
    | 'lastVisibleActionCreated'
    | 'parentReportActionID'
    | 'participants'
    | 'fieldList'
>;

type OptimisticNewReport = Pick<
    Report,
    | 'reportID'
    | 'policyID'
    | 'type'
    | 'ownerAccountID'
    | 'reportName'
    | 'stateNum'
    | 'statusNum'
    | 'currency'
    | 'total'
    | 'nonReimbursableTotal'
    | 'parentReportID'
    | 'lastVisibleActionCreated'
    | 'parentReportActionID'
    | 'participants'
    | 'managerID'
    | 'pendingFields'
    | 'chatReportID'
> & {reportName: string};

type BuildOptimisticIOUReportActionParams = {
    type: ValueOf<typeof CONST.IOU.REPORT_ACTION_TYPE>;
    amount: number;
    currency: string;
    comment: string;
    participants: Participant[];
    transactionID: string;
    paymentType?: PaymentMethodType;
    iouReportID?: string;
    isSettlingUp?: boolean;
    isSendMoneyFlow?: boolean;
    isOwnPolicyExpenseChat?: boolean;
    created?: string;
    linkedExpenseReportAction?: OnyxEntry<ReportAction>;
    payAsBusiness?: boolean;
    bankAccountID?: number | undefined;
    isPersonalTrackingExpense?: boolean;
    reportActionID?: string;
};

type OptimisticIOUReportAction = Pick<
    ReportAction,
    | 'actionName'
    | 'actorAccountID'
    | 'automatic'
    | 'avatar'
    | 'isAttachmentOnly'
    | 'originalMessage'
    | 'message'
    | 'person'
    | 'reportActionID'
    | 'shouldShow'
    | 'created'
    | 'pendingAction'
    | 'receipt'
    | 'childReportID'
    | 'childVisibleActionCount'
    | 'childCommenterCount'
    | 'delegateAccountID'
>;

type PartialReportAction =
    | OnyxInputOrEntry<ReportAction>
    | Partial<ReportAction>
    | OptimisticIOUReportAction
    | OptimisticApprovedReportAction
    | OptimisticSubmittedReportAction
    | OptimisticConciergeCategoryOptionsAction
    | undefined;

type ReportRouteParams = {
    reportID: string;
    isSubReportPageRoute: boolean;
};

type ReportOfflinePendingActionAndErrors = {
    reportPendingAction: PendingAction | undefined;
    reportErrors: Errors | null | undefined;
};

type OptimisticApprovedReportAction = Pick<
    ReportAction<typeof CONST.REPORT.ACTIONS.TYPE.APPROVED>,
    | 'actionName'
    | 'actorAccountID'
    | 'automatic'
    | 'avatar'
    | 'isAttachmentOnly'
    | 'originalMessage'
    | 'message'
    | 'person'
    | 'reportActionID'
    | 'shouldShow'
    | 'created'
    | 'pendingAction'
    | 'delegateAccountID'
>;

type OptimisticUnapprovedReportAction = Pick<
    ReportAction<typeof CONST.REPORT.ACTIONS.TYPE.UNAPPROVED>,
    | 'actionName'
    | 'actorAccountID'
    | 'automatic'
    | 'avatar'
    | 'isAttachmentOnly'
    | 'originalMessage'
    | 'message'
    | 'person'
    | 'reportActionID'
    | 'shouldShow'
    | 'created'
    | 'pendingAction'
    | 'delegateAccountID'
>;

type OptimisticSubmittedReportAction = Pick<
    ReportAction<typeof CONST.REPORT.ACTIONS.TYPE.SUBMITTED>,
    | 'actionName'
    | 'actorAccountID'
    | 'adminAccountID'
    | 'automatic'
    | 'avatar'
    | 'isAttachmentOnly'
    | 'originalMessage'
    | 'message'
    | 'person'
    | 'reportActionID'
    | 'shouldShow'
    | 'created'
    | 'pendingAction'
    | 'delegateAccountID'
>;

type OptimisticHoldReportAction = Pick<
    ReportAction,
    'actionName' | 'actorAccountID' | 'automatic' | 'avatar' | 'isAttachmentOnly' | 'originalMessage' | 'message' | 'person' | 'reportActionID' | 'shouldShow' | 'created' | 'pendingAction'
>;

type OptimisticRejectReportAction = Pick<
    ReportAction,
    'actionName' | 'actorAccountID' | 'automatic' | 'avatar' | 'isAttachmentOnly' | 'originalMessage' | 'message' | 'person' | 'reportActionID' | 'shouldShow' | 'created' | 'pendingAction'
>;

type OptimisticReopenedReportAction = Pick<
    ReportAction,
    'actionName' | 'actorAccountID' | 'automatic' | 'avatar' | 'isAttachmentOnly' | 'originalMessage' | 'message' | 'person' | 'reportActionID' | 'shouldShow' | 'created' | 'pendingAction'
>;

type OptimisticRetractedReportAction = Pick<
    ReportAction,
    'actionName' | 'actorAccountID' | 'automatic' | 'avatar' | 'isAttachmentOnly' | 'originalMessage' | 'message' | 'person' | 'reportActionID' | 'shouldShow' | 'created' | 'pendingAction'
>;

type OptimisticCancelPaymentReportAction = Pick<
    ReportAction,
    'actionName' | 'actorAccountID' | 'message' | 'originalMessage' | 'person' | 'reportActionID' | 'shouldShow' | 'created' | 'pendingAction'
>;

type OptimisticChangeFieldAction = Pick<
    OldDotReportAction & ReportAction,
    'actionName' | 'actorAccountID' | 'originalMessage' | 'person' | 'reportActionID' | 'created' | 'pendingAction' | 'message'
>;

type OptimisticEditedTaskReportAction = Pick<
    ReportAction,
    'reportActionID' | 'actionName' | 'pendingAction' | 'actorAccountID' | 'automatic' | 'avatar' | 'created' | 'shouldShow' | 'message' | 'person' | 'delegateAccountID'
>;

type OptimisticClosedReportAction = Pick<
    ReportAction<typeof CONST.REPORT.ACTIONS.TYPE.CLOSED>,
    'actionName' | 'actorAccountID' | 'automatic' | 'avatar' | 'created' | 'message' | 'originalMessage' | 'pendingAction' | 'person' | 'reportActionID' | 'shouldShow'
>;

type OptimisticCardAssignedReportAction = Pick<
    ReportAction<typeof CONST.REPORT.ACTIONS.TYPE.CARD_ASSIGNED>,
    'actionName' | 'actorAccountID' | 'automatic' | 'avatar' | 'created' | 'message' | 'originalMessage' | 'pendingAction' | 'person' | 'reportActionID' | 'shouldShow'
>;

type OptimisticDismissedViolationReportAction = Pick<
    ReportAction,
    'actionName' | 'actorAccountID' | 'avatar' | 'created' | 'message' | 'originalMessage' | 'person' | 'reportActionID' | 'shouldShow' | 'pendingAction'
>;

type OptimisticCreatedReportAction = Pick<
    ReportAction<typeof CONST.REPORT.ACTIONS.TYPE.CREATED>,
    'actorAccountID' | 'automatic' | 'avatar' | 'created' | 'message' | 'person' | 'reportActionID' | 'shouldShow' | 'pendingAction' | 'actionName' | 'delegateAccountID'
>;

type OptimisticConciergeCategoryOptionsAction = Pick<
    ReportAction<typeof CONST.REPORT.ACTIONS.TYPE.CONCIERGE_CATEGORY_OPTIONS>,
    'reportActionID' | 'actionName' | 'actorAccountID' | 'person' | 'automatic' | 'avatar' | 'created' | 'message' | 'pendingAction' | 'shouldShow' | 'originalMessage' | 'errors'
> & {isOptimisticAction: boolean};

type OptimisticRenamedReportAction = Pick<
    ReportAction<typeof CONST.REPORT.ACTIONS.TYPE.RENAMED>,
    'actorAccountID' | 'automatic' | 'avatar' | 'created' | 'message' | 'person' | 'reportActionID' | 'shouldShow' | 'pendingAction' | 'actionName' | 'originalMessage'
>;

type OptimisticRoomDescriptionUpdatedReportAction = Pick<
    ReportAction<typeof CONST.REPORT.ACTIONS.TYPE.ROOM_CHANGE_LOG.UPDATE_ROOM_DESCRIPTION>,
    'actorAccountID' | 'created' | 'message' | 'person' | 'reportActionID' | 'pendingAction' | 'actionName' | 'originalMessage'
>;

type OptimisticChatReport = Pick<
    Report,
    | 'type'
    | 'chatType'
    | 'chatReportID'
    | 'iouReportID'
    | 'isOwnPolicyExpenseChat'
    | 'isPinned'
    | 'lastActorAccountID'
    | 'lastMessageHtml'
    | 'lastMessageText'
    | 'lastReadTime'
    | 'lastVisibleActionCreated'
    | 'oldPolicyName'
    | 'ownerAccountID'
    | 'pendingFields'
    | 'parentReportActionID'
    | 'parentReportID'
    | 'participants'
    | 'policyID'
    | 'reportID'
    | 'reportName'
    | 'stateNum'
    | 'statusNum'
    | 'visibility'
    | 'description'
    | 'writeCapability'
    | 'avatarUrl'
    | 'invoiceReceiver'
>;

type OptimisticExportIntegrationAction = OriginalMessageExportedToIntegration &
    Pick<
        ReportAction<typeof CONST.REPORT.ACTIONS.TYPE.EXPORTED_TO_INTEGRATION>,
        'reportActionID' | 'actorAccountID' | 'avatar' | 'created' | 'lastModified' | 'message' | 'person' | 'shouldShow' | 'pendingAction' | 'errors' | 'automatic'
    >;

type OptimisticTaskReportAction = Pick<
    ReportAction,
    | 'reportActionID'
    | 'actionName'
    | 'actorAccountID'
    | 'automatic'
    | 'avatar'
    | 'created'
    | 'isAttachmentOnly'
    | 'message'
    | 'originalMessage'
    | 'person'
    | 'pendingAction'
    | 'shouldShow'
    | 'isFirstItem'
    | 'previousMessage'
    | 'errors'
    | 'linkMetadata'
    | 'delegateAccountID'
>;

type AnnounceRoomOnyxData = {
    onyxOptimisticData: OnyxUpdate[];
    onyxSuccessData: OnyxUpdate[];
    onyxFailureData: OnyxUpdate[];
};

type OptimisticAnnounceChat = {
    announceChatReportID: string;
    announceChatReportActionID: string;
    announceChatData: AnnounceRoomOnyxData;
};

type OptimisticWorkspaceChats = {
    adminsChatReportID: string;
    adminsChatData: OptimisticChatReport;
    adminsReportActionData: Record<string, OptimisticCreatedReportAction>;
    adminsCreatedReportActionID: string;
    expenseChatReportID: string;
    expenseChatData: OptimisticChatReport;
    expenseReportActionData: Record<string, OptimisticCreatedReportAction>;
    expenseCreatedReportActionID: string;
    pendingChatMembers: PendingChatMember[];
};

type OptimisticModifiedExpenseReportAction = Pick<
    ReportAction<typeof CONST.REPORT.ACTIONS.TYPE.MODIFIED_EXPENSE>,
    | 'actionName'
    | 'actorAccountID'
    | 'automatic'
    | 'avatar'
    | 'created'
    | 'isAttachmentOnly'
    | 'message'
    | 'originalMessage'
    | 'person'
    | 'pendingAction'
    | 'reportActionID'
    | 'shouldShow'
    | 'delegateAccountID'
> & {reportID?: string};

type BaseOptimisticMoneyRequestEntities = {
    iouReport: Report;
    type: ValueOf<typeof CONST.IOU.REPORT_ACTION_TYPE>;
    amount: number;
    currency: string;
    comment: string;
    payeeEmail: string;
    participants: Participant[];
    transactionID: string;
    paymentType?: PaymentMethodType;
    isSettlingUp?: boolean;
    isSendMoneyFlow?: boolean;
    isOwnPolicyExpenseChat?: boolean;
    isPersonalTrackingExpense?: boolean;
    existingTransactionThreadReportID?: string;
    linkedTrackedExpenseReportAction?: ReportAction;
    optimisticCreatedReportActionID?: string;
};

type OptimisticMoneyRequestEntities = BaseOptimisticMoneyRequestEntities & {shouldGenerateTransactionThreadReport?: boolean};
type OptimisticMoneyRequestEntitiesWithTransactionThreadFlag = BaseOptimisticMoneyRequestEntities & {shouldGenerateTransactionThreadReport: boolean};
type OptimisticMoneyRequestEntitiesWithoutTransactionThreadFlag = BaseOptimisticMoneyRequestEntities;

type OptimisticTaskReport = SetRequired<
    Pick<
        Report,
        | 'reportID'
        | 'reportName'
        | 'description'
        | 'ownerAccountID'
        | 'participants'
        | 'managerID'
        | 'type'
        | 'parentReportID'
        | 'policyID'
        | 'stateNum'
        | 'statusNum'
        | 'parentReportActionID'
        | 'lastVisibleActionCreated'
        | 'hasParentAccess'
    >,
    'parentReportID'
>;

type TransactionDetails = {
    created: string;
    amount: number;
    attendees: Attendee[] | string;
    taxAmount?: number;
    taxCode?: string;
    currency: string;
    merchant: string;
    waypoints?: WaypointCollection | string;
    customUnitRateID?: string;
    comment: string;
    category: string;
    reimbursable: boolean;
    billable: boolean;
    tag: string;
    mccGroup?: ValueOf<typeof CONST.MCC_GROUPS>;
    description?: string;
    cardID: number;
    cardName?: string;
    originalAmount: number;
    originalCurrency: string;
    postedDate: string;
    transactionID: string;
    distance?: number;
};

type OptimisticIOUReport = Pick<
    Report,
    | 'type'
    | 'chatReportID'
    | 'currency'
    | 'managerID'
    | 'policyID'
    | 'ownerAccountID'
    | 'participants'
    | 'reportID'
    | 'stateNum'
    | 'statusNum'
    | 'total'
    | 'unheldTotal'
    | 'nonReimbursableTotal'
    | 'unheldNonReimbursableTotal'
    | 'reportName'
    | 'parentReportID'
    | 'lastVisibleActionCreated'
    | 'fieldList'
    | 'parentReportActionID'
>;

type OptimisticChangedApproverReportAction = Pick<
    ReportAction,
    'actionName' | 'actorAccountID' | 'avatar' | 'created' | 'message' | 'originalMessage' | 'person' | 'reportActionID' | 'shouldShow' | 'pendingAction' | 'isOptimisticAction'
>;

type DisplayNameWithTooltips = Array<Pick<PersonalDetails, 'accountID' | 'pronouns' | 'displayName' | 'login' | 'avatar'>>;

type CustomIcon = {
    src: IconAsset;
    color?: string;
};

type OptionData = {
    text?: string;
    alternateText?: string;
    allReportErrors?: Errors;
    brickRoadIndicator?: ValueOf<typeof CONST.BRICK_ROAD_INDICATOR_STATUS> | '' | null;
    tooltipText?: string | null;
    alternateTextMaxLines?: number;
    boldStyle?: boolean;
    customIcon?: CustomIcon;
    subtitle?: string;
    login?: string;
    accountID?: number;
    pronouns?: string;
    status?: Status | null;
    phoneNumber?: string;
    isUnread?: boolean | null;
    isUnreadWithMention?: boolean | null;
    hasDraftComment?: boolean | null;
    keyForList?: string;
    searchText?: string;
    isIOUReportOwner?: boolean | null;
    shouldShowSubscript?: boolean | null;
    isPolicyExpenseChat?: boolean;
    isMoneyRequestReport?: boolean | null;
    isInvoiceReport?: boolean;
    isExpenseRequest?: boolean | null;
    isAllowedToComment?: boolean | null;
    isThread?: boolean | null;
    isTaskReport?: boolean | null;
    parentReportAction?: OnyxEntry<ReportAction>;
    displayNamesWithTooltips?: DisplayNameWithTooltips | null;
    isDefaultRoom?: boolean;
    isInvoiceRoom?: boolean;
    isExpenseReport?: boolean;
    isOptimisticPersonalDetail?: boolean;
    selected?: boolean;
    isOptimisticAccount?: boolean;
    isSelected?: boolean;
    descriptiveText?: string;
    notificationPreference?: NotificationPreference | null;
    isDisabled?: boolean | null;
    name?: string | null;
    isSelfDM?: boolean;
    isOneOnOneChat?: boolean;
    reportID?: string;
    enabled?: boolean;
    code?: string;
    transactionThreadReportID?: string | null;
    shouldShowAmountInput?: boolean;
    amountInputProps?: MoneyRequestAmountInputProps;
    tabIndex?: 0 | -1;
    isConciergeChat?: boolean;
    isBold?: boolean;
    lastIOUCreationDate?: string;
    isChatRoom?: boolean;
    participantsList?: PersonalDetails[];
    icons?: Icon[];
    iouReportAmount?: number;
    displayName?: string;
    firstName?: string;
    lastName?: string;
    avatar?: AvatarSource;
} & Report &
    ReportNameValuePairs;

type OnyxDataTaskAssigneeChat = {
    optimisticData: OnyxUpdate[];
    successData: OnyxUpdate[];
    failureData: OnyxUpdate[];
    optimisticAssigneeAddComment?: OptimisticReportAction;
    optimisticChatCreatedReportAction?: OptimisticCreatedReportAction;
};

type Ancestor = {
    report: Report;
    reportAction: ReportAction;
    shouldDisplayNewMarker: boolean;
};

type AncestorIDs = {
    reportIDs: string[];
    reportActionsIDs: string[];
};

type MissingPaymentMethod = 'bankAccount' | 'wallet';

type OutstandingChildRequest = {
    hasOutstandingChildRequest?: boolean;
};

type ParsingDetails = {
    /**
     * this param is deprecated
     * Currently there are no calls/reference that use this param
     * This should be removed after https://github.com/Expensify/App/issues/50724 as a followup
     */
    shouldEscapeText?: boolean;
    reportID?: string;
    policyID?: string;
};

type NonHeldAndFullAmount = {
    nonHeldAmount: string;
    fullAmount: string;
    /**
     * nonHeldAmount is valid if not negative;
     * It can be negative if the unheld transaction comes from the current user
     */
    hasValidNonHeldAmount: boolean;
};

type Thread = {
    parentReportID: string;
    parentReportActionID: string;
} & Report;

type SelfDMParameters = {
    reportID?: string;
    createdReportActionID?: string;
};

type GetPolicyNameParams = {
    report: OnyxInputOrEntry<Report>;
    returnEmptyIfNotFound?: boolean;
    policy?: OnyxInputOrEntry<Policy> | SearchPolicy;
    policies?: SearchPolicy[];
    reports?: SearchReport[];
};

type GetReportNameParams = {
    report: OnyxEntry<Report>;
    policy?: OnyxEntry<Policy> | SearchPolicy;
    parentReportActionParam?: OnyxInputOrEntry<ReportAction>;
    personalDetails?: Partial<PersonalDetailsList>;
    invoiceReceiverPolicy?: OnyxEntry<Policy> | SearchPolicy;
    transactions?: SearchTransaction[];
    reports?: SearchReport[];
    policies?: SearchPolicy[];
    isReportArchived?: boolean;
};

type ReportByPolicyMap = Record<string, OnyxCollection<Report>>;

let currentUserEmail: string | undefined;
let currentUserPrivateDomain: string | undefined;
let currentUserAccountID: number | undefined;
let isAnonymousUser = false;

let environmentURL: string;
getEnvironmentURL().then((url: string) => (environmentURL = url));
let environment: EnvironmentType;
getEnvironment().then((env) => {
    environment = env;
});

// This cache is used to save parse result of report action html message into text
// to prevent unnecessary parsing when the report action is not changed/modified.
// Example case: when we need to get a report name of a thread which is dependent on a report action message.
const parsedReportActionMessageCache: Record<string, string> = {};

let conciergeReportID: OnyxEntry<string>;
Onyx.connect({
    key: ONYXKEYS.CONCIERGE_REPORT_ID,
    callback: (value) => {
        conciergeReportID = value;
    },
});

const defaultAvatarBuildingIconTestID = 'SvgDefaultAvatarBuilding Icon';
Onyx.connect({
    key: ONYXKEYS.SESSION,
    callback: (value) => {
        // When signed out, val is undefined
        if (!value) {
            return;
        }

        currentUserEmail = value.email;
        currentUserAccountID = value.accountID;
        isAnonymousUser = value.authTokenType === CONST.AUTH_TOKEN_TYPES.ANONYMOUS;
        currentUserPrivateDomain = isEmailPublicDomain(currentUserEmail ?? '') ? '' : Str.extractEmailDomain(currentUserEmail ?? '');
    },
});

let allPersonalDetails: OnyxEntry<PersonalDetailsList>;
let allPersonalDetailLogins: string[];
let currentUserPersonalDetails: OnyxEntry<PersonalDetails>;
Onyx.connect({
    key: ONYXKEYS.PERSONAL_DETAILS_LIST,
    callback: (value) => {
        if (currentUserAccountID) {
            currentUserPersonalDetails = value?.[currentUserAccountID] ?? undefined;
        }
        allPersonalDetails = value ?? {};
        allPersonalDetailLogins = Object.values(allPersonalDetails).map((personalDetail) => personalDetail?.login ?? '');
    },
});

let allReportsDraft: OnyxCollection<Report>;
Onyx.connect({
    key: ONYXKEYS.COLLECTION.REPORT_DRAFT,
    waitForCollectionCallback: true,
    callback: (value) => (allReportsDraft = value),
});

let allPolicies: OnyxCollection<Policy>;
Onyx.connect({
    key: ONYXKEYS.COLLECTION.POLICY,
    waitForCollectionCallback: true,
    callback: (value) => (allPolicies = value),
});

let allReports: OnyxCollection<Report>;
let reportsByPolicyID: ReportByPolicyMap;
Onyx.connect({
    key: ONYXKEYS.COLLECTION.REPORT,
    waitForCollectionCallback: true,
    callback: (value) => {
        allReports = value;
        UnreadIndicatorUpdaterHelper().then((module) => {
            module.triggerUnreadUpdate();
        });

        if (!value) {
            return;
        }

        reportsByPolicyID = Object.entries(value).reduce<ReportByPolicyMap>((acc, [reportID, report]) => {
            if (!report) {
                return acc;
            }

            InteractionManager.runAfterInteractions(() => {
                handlePreexistingReport(report);
            });

            // Get all reports, which are the ones that are:
            // - Owned by the same user
            // - Are either open or submitted
            // - Belong to the same workspace
            if (report.policyID && report.ownerAccountID === currentUserAccountID && (report.stateNum ?? 0) <= 1) {
                if (!acc[report.policyID]) {
                    acc[report.policyID] = {};
                }

                acc[report.policyID] = {
                    ...acc[report.policyID],
                    [reportID]: report,
                };
            }

            return acc;
        }, {});
    },
});

let allBetas: OnyxEntry<Beta[]>;
Onyx.connect({
    key: ONYXKEYS.BETAS,
    callback: (value) => (allBetas = value),
});

let allTransactions: OnyxCollection<Transaction> = {};
let reportsTransactions: Record<string, Transaction[]> = {};
Onyx.connect({
    key: ONYXKEYS.COLLECTION.TRANSACTION,
    waitForCollectionCallback: true,
    callback: (value) => {
        if (!value) {
            return;
        }
        allTransactions = Object.fromEntries(Object.entries(value).filter(([, transaction]) => transaction));

        reportsTransactions = Object.values(value).reduce<Record<string, Transaction[]>>((all, transaction) => {
            const reportsMap = all;
            if (!transaction?.reportID) {
                return reportsMap;
            }

            if (!reportsMap[transaction.reportID]) {
                reportsMap[transaction.reportID] = [];
            }
            reportsMap[transaction.reportID].push(transaction);

            return all;
        }, {});
    },
});

let allReportActions: OnyxCollection<ReportActions>;
Onyx.connect({
    key: ONYXKEYS.COLLECTION.REPORT_ACTIONS,
    waitForCollectionCallback: true,
    callback: (actions) => {
        if (!actions) {
            return;
        }
        allReportActions = actions;
    },
});

let allReportMetadata: OnyxCollection<ReportMetadata>;
const allReportMetadataKeyValue: Record<string, ReportMetadata> = {};
Onyx.connect({
    key: ONYXKEYS.COLLECTION.REPORT_METADATA,
    waitForCollectionCallback: true,
    callback: (value) => {
        if (!value) {
            return;
        }
        allReportMetadata = value;

        Object.entries(value).forEach(([reportID, reportMetadata]) => {
            if (!reportMetadata) {
                return;
            }

            const [, id] = reportID.split('_');
            allReportMetadataKeyValue[id] = reportMetadata;
        });
    },
});

let allReportNameValuePair: OnyxCollection<ReportNameValuePairs>;
Onyx.connect({
    key: ONYXKEYS.COLLECTION.REPORT_NAME_VALUE_PAIRS,
    waitForCollectionCallback: true,
    callback: (value) => {
        if (!value) {
            return;
        }
        allReportNameValuePair = value;
    },
});

let allReportsViolations: OnyxCollection<ReportViolations>;
Onyx.connect({
    key: ONYXKEYS.COLLECTION.REPORT_VIOLATIONS,
    waitForCollectionCallback: true,
    callback: (value) => {
        if (!value) {
            return;
        }
        allReportsViolations = value;
    },
});

let onboarding: OnyxEntry<Onboarding>;
Onyx.connect({
    key: ONYXKEYS.NVP_ONBOARDING,
    callback: (value) => (onboarding = value),
});

let delegateEmail = '';
Onyx.connect({
    key: ONYXKEYS.ACCOUNT,
    callback: (value) => {
        delegateEmail = value?.delegatedAccess?.delegate ?? '';
    },
});

let activePolicyID: OnyxEntry<string>;
Onyx.connect({
    key: ONYXKEYS.NVP_ACTIVE_POLICY_ID,
    callback: (value) => (activePolicyID = value),
});

let reportAttributesDerivedValue: ReportAttributesDerivedValue['reports'];
Onyx.connect({
    key: ONYXKEYS.DERIVED.REPORT_ATTRIBUTES,
    callback: (value) => {
        reportAttributesDerivedValue = value?.reports ?? {};
    },
});

let newGroupChatDraft: OnyxEntry<NewGroupChatDraft>;
Onyx.connect({
    key: ONYXKEYS.NEW_GROUP_CHAT_DRAFT,
    callback: (value) => (newGroupChatDraft = value),
});

let onboardingCompanySize: OnyxEntry<OnboardingCompanySize>;
Onyx.connect({
    key: ONYXKEYS.ONBOARDING_COMPANY_SIZE,
    callback: (value) => {
        onboardingCompanySize = value;
    },
});

let hiddenTranslation = '';
let unavailableTranslation = '';

Onyx.connect({
    key: ONYXKEYS.ARE_TRANSLATIONS_LOADING,
    initWithStoredValues: false,
    callback: (value) => {
        if (value ?? true) {
            return;
        }
        hiddenTranslation = translateLocal('common.hidden');
        unavailableTranslation = translateLocal('workspace.common.unavailable');
    },
});

function getCurrentUserAvatar(): AvatarSource | undefined {
    return currentUserPersonalDetails?.avatar;
}

function getCurrentUserDisplayNameOrEmail(): string | undefined {
    return currentUserPersonalDetails?.displayName ?? currentUserEmail;
}

function getChatType(report: OnyxInputOrEntry<Report> | Participant): ValueOf<typeof CONST.REPORT.CHAT_TYPE> | undefined {
    return report?.chatType;
}

/**
 * Get the report or draft report given a reportID
 */
function getReportOrDraftReport(reportID: string | undefined, searchReports?: SearchReport[]): OnyxEntry<Report> | SearchReport {
    const searchReport = searchReports?.find((report) => report.reportID === reportID);
    const onyxReport = allReports?.[`${ONYXKEYS.COLLECTION.REPORT}${reportID}`];
    return searchReport ?? onyxReport ?? allReportsDraft?.[`${ONYXKEYS.COLLECTION.REPORT_DRAFT}${reportID}`];
}

function reportTransactionsSelector(transactions: OnyxCollection<Transaction>, reportID: string | undefined): Transaction[] {
    if (!transactions || !reportID) {
        return [];
    }

    return Object.values(transactions).filter((transaction): transaction is Transaction => !!transaction && transaction.reportID === reportID);
}

function getReportTransactions(reportID: string | undefined, allReportsTransactions: Record<string, Transaction[]> = reportsTransactions): Transaction[] {
    if (!reportID) {
        return [];
    }

    return allReportsTransactions[reportID] ?? [];
}

/**
 * Check if a report is a draft report
 */
function isDraftReport(reportID: string | undefined): boolean {
    const draftReport = allReportsDraft?.[`${ONYXKEYS.COLLECTION.REPORT_DRAFT}${reportID}`];

    return !!draftReport;
}

/**
 * @private
 */
function isSearchReportArray(object: SearchReport[] | OnyxCollection<Report>): object is SearchReport[] {
    if (!Array.isArray(object)) {
        return false;
    }
    const firstItem = object.at(0);
    return firstItem !== undefined && 'private_isArchived' in firstItem;
}

/**
 * @private
 * Returns the report
 */
function getReport(reportID: string, reports: SearchReport[] | OnyxCollection<Report>): OnyxEntry<Report> | SearchReport {
    if (isSearchReportArray(reports)) {
        reports?.find((report) => report.reportID === reportID);
    } else {
        return reports?.[`${ONYXKEYS.COLLECTION.REPORT}${reportID}`];
    }
}

/**
 * Returns the report
 * @deprecated Get the data straight from Onyx
 */
function getReportNameValuePairs(reportID?: string, reportNameValuePairs: OnyxCollection<ReportNameValuePairs> = allReportNameValuePair): OnyxEntry<ReportNameValuePairs> {
    return reportNameValuePairs?.[`${ONYXKEYS.COLLECTION.REPORT_NAME_VALUE_PAIRS}${reportID}`];
}

/**
 * Returns the parentReport if the given report is a thread
 */
function getParentReport(report: OnyxEntry<Report>): OnyxEntry<Report> {
    if (!report?.parentReportID) {
        return undefined;
    }
    return getReport(report.parentReportID, allReports);
}

/**
 * Returns the root parentReport if the given report is nested.
 * Uses recursion to iterate any depth of nested reports.
 */

function getRootParentReport({
    report,
    reports,
    visitedReportIDs = new Set<string>(),
}: {
    report: OnyxEntry<Report>;
    reports?: SearchReport[];
    visitedReportIDs?: Set<string>;
}): OnyxEntry<Report> {
    if (!report) {
        return undefined;
    }

    // Returns the current report as the root report, because it does not have a parentReportID
    if (!report?.parentReportID) {
        return report;
    }

    // Detect and prevent an infinite loop caused by a cycle in the ancestry. This should normally
    // never happen
    if (visitedReportIDs.has(report.reportID)) {
        Log.alert('Report ancestry cycle detected.', {reportID: report.reportID, ancestry: Array.from(visitedReportIDs)});
        return undefined;
    }
    visitedReportIDs.add(report.reportID);

    const parentReport = getReportOrDraftReport(report?.parentReportID, reports);

    // Runs recursion to iterate a parent report
    return getRootParentReport({report: !isEmptyObject(parentReport) ? parentReport : undefined, visitedReportIDs, reports});
}

/**
 * Returns the policy of the report
 * @deprecated Get the data straight from Onyx - This will be fixed as part of https://github.com/Expensify/Expensify/issues/507850
 */
function getPolicy(policyID: string | undefined): OnyxEntry<Policy> {
    if (!allPolicies || !policyID) {
        return undefined;
    }
    return allPolicies[`${ONYXKEYS.COLLECTION.POLICY}${policyID}`];
}

/**
 * Get the policy type from a given report
 * @param policies must have Onyxkey prefix (i.e 'policy_') for keys
 */
function getPolicyType(report: OnyxInputOrEntry<Report>, policies: OnyxCollection<Policy>): string {
    return policies?.[`${ONYXKEYS.COLLECTION.POLICY}${report?.policyID}`]?.type ?? '';
}

/**
 * Get the policy name from a given report
 */
function getPolicyName({report, returnEmptyIfNotFound = false, policy, policies, reports}: GetPolicyNameParams): string {
    const noPolicyFound = returnEmptyIfNotFound ? '' : unavailableTranslation;
    const parentReport = report ? getRootParentReport({report, reports}) : undefined;

    if (isEmptyObject(report) || (isEmptyObject(policies) && isEmptyObject(allPolicies) && !report?.policyName && !parentReport?.policyName)) {
        return noPolicyFound;
    }
    const finalPolicy = (() => {
        if (isEmptyObject(policy)) {
            if (policies) {
                return policies.find((p) => p.id === report.policyID);
            }
            return allPolicies?.[`${ONYXKEYS.COLLECTION.POLICY}${report.policyID}`];
        }
        return policy ?? policies?.find((p) => p.id === report.policyID);
    })();

    // Rooms send back the policy name with the reportSummary,
    // since they can also be accessed by people who aren't in the workspace
    // eslint-disable-next-line @typescript-eslint/prefer-nullish-coalescing
    const policyName = finalPolicy?.name || report?.policyName || report?.oldPolicyName || parentReport?.policyName || parentReport?.oldPolicyName || noPolicyFound;

    return policyName;
}

/**
 * Returns the concatenated title for the PrimaryLogins of a report
 */
function getReportParticipantsTitle(accountIDs: number[]): string {
    // Somehow it's possible for the logins coming from report.participantAccountIDs to contain undefined values so we use .filter(Boolean) to remove them.
    return accountIDs.filter(Boolean).join(', ');
}

/**
 * Checks if a report is a chat report.
 */
function isChatReport(report: OnyxEntry<Report>): boolean {
    return report?.type === CONST.REPORT.TYPE.CHAT;
}

function isInvoiceReport(reportOrID: OnyxInputOrEntry<Report> | SearchReport | string): boolean {
    const report = typeof reportOrID === 'string' ? (getReport(reportOrID, allReports) ?? null) : reportOrID;
    return report?.type === CONST.REPORT.TYPE.INVOICE;
}

function isFinancialReportsForBusinesses(report: OnyxEntry<Report>): boolean {
    return report?.type === CONST.REPORT.TYPE.EXPENSE || report?.type === CONST.REPORT.TYPE.INVOICE;
}

function isNewDotInvoice(invoiceRoomID: string | undefined): boolean {
    if (!invoiceRoomID) {
        return false;
    }

    return isInvoiceRoom(getReport(invoiceRoomID, allReports));
}

/**
 * Checks if the report with supplied ID has been approved or not
 */
function isReportIDApproved(reportID: string | undefined) {
    if (!reportID) {
        return;
    }
    const report = getReport(reportID, allReports);
    if (!report) {
        return;
    }
    return isReportApproved({report});
}

/**
 * Checks if a report is an Expense report.
 */
function isExpenseReport(reportOrID: OnyxInputOrEntry<Report> | SearchReport | string): boolean {
    const report = typeof reportOrID === 'string' ? (getReport(reportOrID, allReports) ?? null) : reportOrID;
    return report?.type === CONST.REPORT.TYPE.EXPENSE;
}

/**
 * Checks if a report is an IOU report using report or reportID
 */
function isIOUReport(reportOrID: OnyxInputOrEntry<Report> | SearchReport | string): boolean {
    const report = typeof reportOrID === 'string' ? (getReport(reportOrID, allReports) ?? null) : reportOrID;
    return report?.type === CONST.REPORT.TYPE.IOU;
}

/**
 * Checks if a report is an IOU report using report
 */
function isIOUReportUsingReport(report: OnyxEntry<Report>): report is Report {
    return report?.type === CONST.REPORT.TYPE.IOU;
}

/**
 * Checks if a report is a task report.
 */
function isTaskReport(report: OnyxInputOrEntry<Report>): boolean {
    return report?.type === CONST.REPORT.TYPE.TASK;
}

/**
 * Checks if a task has been cancelled
 * When a task is deleted, the parentReportAction is updated to have a isDeletedParentAction deleted flag
 * This is because when you delete a task, we still allow you to chat on the report itself
 * There's another situation where you don't have access to the parentReportAction (because it was created in a chat you don't have access to)
 * In this case, we have added the key to the report itself
 */
function isCanceledTaskReport(report: OnyxInputOrEntry<Report>, parentReportAction: OnyxInputOrEntry<ReportAction> = null): boolean {
    if (!isEmptyObject(parentReportAction) && (getReportActionMessageReportUtils(parentReportAction)?.isDeletedParentAction ?? false)) {
        return true;
    }

    if (!isEmptyObject(report) && report?.isDeletedParentAction) {
        return true;
    }

    return false;
}

/**
 * Checks if a report is an open task report.
 *
 * @param parentReportAction - The parent report action of the report (Used to check if the task has been canceled)
 */
function isOpenTaskReport(report: OnyxInputOrEntry<Report>, parentReportAction: OnyxInputOrEntry<ReportAction> = null): boolean {
    return (
        isTaskReport(report) && !isCanceledTaskReport(report, parentReportAction) && report?.stateNum === CONST.REPORT.STATE_NUM.OPEN && report?.statusNum === CONST.REPORT.STATUS_NUM.OPEN
    );
}

/**
 * Checks if a report is a completed task report.
 */
function isCompletedTaskReport(report: OnyxEntry<Report>): boolean {
    return isTaskReport(report) && report?.stateNum === CONST.REPORT.STATE_NUM.APPROVED && report?.statusNum === CONST.REPORT.STATUS_NUM.APPROVED;
}

/**
 * Checks if the current user is the manager of the supplied report
 */
function isReportManager(report: OnyxEntry<Report>): boolean {
    return !!(report && report.managerID === currentUserAccountID);
}

/**
 * Checks if the supplied report has been approved
 */
function isReportApproved({report, parentReportAction = undefined}: {report: OnyxInputOrEntry<Report>; parentReportAction?: OnyxEntry<ReportAction> | undefined}): boolean {
    if (!report) {
        return parentReportAction?.childStateNum === CONST.REPORT.STATE_NUM.APPROVED && parentReportAction?.childStatusNum === CONST.REPORT.STATUS_NUM.APPROVED;
    }
    return report?.stateNum === CONST.REPORT.STATE_NUM.APPROVED && report?.statusNum === CONST.REPORT.STATUS_NUM.APPROVED;
}

/**
 * Checks if the supplied report has been manually reimbursed
 */
function isReportManuallyReimbursed(report: OnyxEntry<Report>): boolean {
    return report?.stateNum === CONST.REPORT.STATE_NUM.APPROVED && report?.statusNum === CONST.REPORT.STATUS_NUM.REIMBURSED;
}

/**
 * Checks if the supplied report is an expense report in Open state and status.
 */
function isOpenExpenseReport(report: OnyxInputOrEntry<Report>): boolean {
    return isExpenseReport(report) && report?.stateNum === CONST.REPORT.STATE_NUM.OPEN && report?.statusNum === CONST.REPORT.STATUS_NUM.OPEN;
}

/**
 * Checks if the supplied report has a member with the array passed in params.
 */
function hasParticipantInArray(report: OnyxEntry<Report>, memberAccountIDs: number[]) {
    if (!report?.participants) {
        return false;
    }

    const memberAccountIDsSet = new Set(memberAccountIDs);

    for (const accountID in report.participants) {
        if (memberAccountIDsSet.has(Number(accountID))) {
            return true;
        }
    }

    return false;
}

/**
 * Whether the Money Request report is settled
 */
function isSettled(reportOrID: OnyxInputOrEntry<Report> | SearchReport | string | undefined, reports?: SearchReport[] | OnyxCollection<Report>): boolean {
    if (!reportOrID) {
        return false;
    }
    const report = typeof reportOrID === 'string' ? (getReport(reportOrID, reports ?? allReports) ?? null) : reportOrID;
    if (!report) {
        return false;
    }

    if (isEmptyObject(report)) {
        return false;
    }

    // In case the payment is scheduled and we are waiting for the payee to set up their wallet,
    // consider the report as paid as well.
    if (report.isWaitingOnBankAccount && report.statusNum === CONST.REPORT.STATUS_NUM.APPROVED) {
        return false;
    }

    return report?.statusNum === CONST.REPORT.STATUS_NUM.REIMBURSED;
}

/**
 * Whether the current user is the submitter of the report
 */
function isCurrentUserSubmitter(report: OnyxEntry<Report>): boolean {
    return !!report && report.ownerAccountID === currentUserAccountID;
}

/**
 * Whether the provided report is an Admin room
 */
function isAdminRoom(report: OnyxEntry<Report>): boolean {
    return getChatType(report) === CONST.REPORT.CHAT_TYPE.POLICY_ADMINS;
}

/**
 * Whether the provided report is an Admin-only posting room
 */
function isAdminsOnlyPostingRoom(report: OnyxEntry<Report>): boolean {
    return report?.writeCapability === CONST.REPORT.WRITE_CAPABILITIES.ADMINS;
}

/**
 * Whether the provided report is a Announce room
 */
function isAnnounceRoom(report: OnyxEntry<Report>): boolean {
    return getChatType(report) === CONST.REPORT.CHAT_TYPE.POLICY_ANNOUNCE;
}

/**
 * Whether the provided report is a default room
 */
function isDefaultRoom(report: OnyxEntry<Report>): boolean {
    return CONST.DEFAULT_POLICY_ROOM_CHAT_TYPES.some((type) => type === getChatType(report));
}

/**
 * Whether the provided report is a Domain room
 */
function isDomainRoom(report: OnyxEntry<Report>): boolean {
    return getChatType(report) === CONST.REPORT.CHAT_TYPE.DOMAIN_ALL;
}

/**
 * Whether the provided report is a user created policy room
 */
function isUserCreatedPolicyRoom(report: OnyxEntry<Report>): boolean {
    return getChatType(report) === CONST.REPORT.CHAT_TYPE.POLICY_ROOM;
}

/**
 * Whether the provided report is a Policy Expense chat.
 */
function isPolicyExpenseChat(option: OnyxInputOrEntry<Report> | OptionData | Participant): boolean {
    return getChatType(option) === CONST.REPORT.CHAT_TYPE.POLICY_EXPENSE_CHAT || !!(option && typeof option === 'object' && 'isPolicyExpenseChat' in option && option.isPolicyExpenseChat);
}

function isInvoiceRoom(report: OnyxEntry<Report>): boolean {
    return getChatType(report) === CONST.REPORT.CHAT_TYPE.INVOICE;
}

function isInvoiceRoomWithID(reportID?: string): boolean {
    if (!reportID) {
        return false;
    }
    const report = getReport(reportID, allReports);
    return isInvoiceRoom(report);
}

/**
 * Checks if a report is a completed task report.
 */
function isTripRoom(report: OnyxEntry<Report>): boolean {
    return isChatReport(report) && getChatType(report) === CONST.REPORT.CHAT_TYPE.TRIP_ROOM;
}

function isIndividualInvoiceRoom(report: OnyxEntry<Report>): boolean {
    return isInvoiceRoom(report) && report?.invoiceReceiver?.type === CONST.REPORT.INVOICE_RECEIVER_TYPE.INDIVIDUAL;
}

function isBusinessInvoiceRoom(report: OnyxEntry<Report>): boolean {
    return isInvoiceRoom(report) && report?.invoiceReceiver?.type === CONST.REPORT.INVOICE_RECEIVER_TYPE.BUSINESS;
}

function isCurrentUserInvoiceReceiver(report: OnyxEntry<Report>): boolean {
    if (report?.invoiceReceiver?.type === CONST.REPORT.INVOICE_RECEIVER_TYPE.INDIVIDUAL) {
        return currentUserAccountID === report.invoiceReceiver.accountID;
    }

    if (report?.invoiceReceiver?.type === CONST.REPORT.INVOICE_RECEIVER_TYPE.BUSINESS) {
        // This will be fixed as part of https://github.com/Expensify/Expensify/issues/507850
        // eslint-disable-next-line deprecation/deprecation
        const policy = getPolicy(report.invoiceReceiver.policyID);
        return isPolicyAdminPolicyUtils(policy);
    }

    return false;
}

/**
 * Whether the provided report belongs to a Control policy and is an expense chat
 */
function isControlPolicyExpenseChat(report: OnyxEntry<Report>): boolean {
    return isPolicyExpenseChat(report) && getPolicyType(report, allPolicies) === CONST.POLICY.TYPE.CORPORATE;
}

/**
 * Whether the provided policyType is a Free, Collect or Control policy type
 */
function isGroupPolicy(policyType: string): boolean {
    return policyType === CONST.POLICY.TYPE.CORPORATE || policyType === CONST.POLICY.TYPE.TEAM;
}

/**
 * Whether the provided report belongs to a Free, Collect or Control policy
 */
function isReportInGroupPolicy(report: OnyxInputOrEntry<Report>, policy?: OnyxInputOrEntry<Policy>): boolean {
    const policyType = policy?.type ?? getPolicyType(report, allPolicies);
    return isGroupPolicy(policyType);
}

/**
 * Whether the provided report belongs to a Control or Collect policy
 */
function isPaidGroupPolicy(report: OnyxEntry<Report>): boolean {
    const policyType = getPolicyType(report, allPolicies);
    return policyType === CONST.POLICY.TYPE.CORPORATE || policyType === CONST.POLICY.TYPE.TEAM;
}

/**
 * Whether the provided report belongs to a Control or Collect policy and is an expense chat
 */
function isPaidGroupPolicyExpenseChat(report: OnyxEntry<Report>): boolean {
    return isPolicyExpenseChat(report) && isPaidGroupPolicy(report);
}

/**
 * Whether the provided report belongs to a Control policy and is an expense report
 */
function isControlPolicyExpenseReport(report: OnyxEntry<Report>): boolean {
    return isExpenseReport(report) && getPolicyType(report, allPolicies) === CONST.POLICY.TYPE.CORPORATE;
}

/**
 * Whether the provided report belongs to a Control or Collect policy and is an expense report
 */
function isPaidGroupPolicyExpenseReport(report: OnyxEntry<Report>): boolean {
    return isExpenseReport(report) && isPaidGroupPolicy(report);
}

/**
 * Checks if the supplied report is an invoice report in Open state and status.
 */
function isOpenInvoiceReport(report: OnyxEntry<Report>): boolean {
    return isInvoiceReport(report) && report?.statusNum === CONST.REPORT.STATUS_NUM.OPEN;
}

/**
 * Whether the provided report is a chat room
 */
function isChatRoom(report: OnyxEntry<Report>): boolean {
    return isUserCreatedPolicyRoom(report) || isDefaultRoom(report) || isInvoiceRoom(report) || isTripRoom(report);
}

/**
 * Whether the provided report is a public room
 */
function isPublicRoom(report: OnyxEntry<Report>): boolean {
    return report?.visibility === CONST.REPORT.VISIBILITY.PUBLIC || report?.visibility === CONST.REPORT.VISIBILITY.PUBLIC_ANNOUNCE;
}

/**
 * Whether the provided report is a public announce room
 */
function isPublicAnnounceRoom(report: OnyxEntry<Report>): boolean {
    return report?.visibility === CONST.REPORT.VISIBILITY.PUBLIC_ANNOUNCE;
}

/**
 * If the report is a policy expense, the route should be for adding bank account for that policy
 * else since the report is a personal IOU, the route should be for personal bank account.
 */
function getBankAccountRoute(report: OnyxEntry<Report>): Route {
    if (isPolicyExpenseChat(report)) {
        return ROUTES.BANK_ACCOUNT_WITH_STEP_TO_OPEN.getRoute(report?.policyID, undefined, Navigation.getActiveRoute());
    }

    if (isInvoiceRoom(report) && report?.invoiceReceiver?.type === CONST.REPORT.INVOICE_RECEIVER_TYPE.BUSINESS) {
        const invoiceReceiverPolicy = allPolicies?.[`${ONYXKEYS.COLLECTION.POLICY}${report?.invoiceReceiver?.policyID}`];
        if (invoiceReceiverPolicy?.areInvoicesEnabled) {
            return ROUTES.WORKSPACE_INVOICES.getRoute(report?.invoiceReceiver?.policyID);
        }
    }

    return ROUTES.SETTINGS_ADD_BANK_ACCOUNT.route;
}

/**
 * Check if personal detail of accountID is empty or optimistic data
 */
function isOptimisticPersonalDetail(accountID: number): boolean {
    return isEmptyObject(allPersonalDetails?.[accountID]) || !!allPersonalDetails?.[accountID]?.isOptimisticPersonalDetail;
}

/**
 * Checks if a report is a task report from a policy expense chat.
 */
function isWorkspaceTaskReport(report: OnyxEntry<Report>): boolean {
    if (!isTaskReport(report)) {
        return false;
    }
    const parentReport = report?.parentReportID ? getReport(report?.parentReportID, allReports) : undefined;
    return isPolicyExpenseChat(parentReport);
}

/**
 * Returns true if report has a parent
 */
function isThread(report: OnyxInputOrEntry<Report>): report is Thread {
    return !!(report?.parentReportID && report?.parentReportActionID);
}

/**
 * Returns true if report is of type chat and has a parent and is therefore a Thread.
 */
function isChatThread(report: OnyxInputOrEntry<Report>): report is Thread {
    return isThread(report) && report?.type === CONST.REPORT.TYPE.CHAT;
}

function isDM(report: OnyxEntry<Report>): boolean {
    return isChatReport(report) && !getChatType(report) && !isThread(report);
}

function isSelfDM(report: OnyxInputOrEntry<Report>): boolean {
    return getChatType(report) === CONST.REPORT.CHAT_TYPE.SELF_DM;
}

function isGroupChat(report: OnyxEntry<Report> | Partial<Report>): boolean {
    return getChatType(report) === CONST.REPORT.CHAT_TYPE.GROUP;
}

/**
 * Only returns true if this is the Expensify DM report.
 *
 * Note that this chat is no longer used for new users. We still need this function for users who have this chat.
 */
function isSystemChat(report: OnyxEntry<Report>): boolean {
    return getChatType(report) === CONST.REPORT.CHAT_TYPE.SYSTEM;
}

function getDefaultNotificationPreferenceForReport(report: OnyxEntry<Report>): ValueOf<typeof CONST.REPORT.NOTIFICATION_PREFERENCE> {
    if (isAnnounceRoom(report)) {
        return CONST.REPORT.NOTIFICATION_PREFERENCE.ALWAYS;
    }
    if (isPublicRoom(report)) {
        return CONST.REPORT.NOTIFICATION_PREFERENCE.DAILY;
    }
    if (!getChatType(report) || isGroupChat(report)) {
        return CONST.REPORT.NOTIFICATION_PREFERENCE.ALWAYS;
    }
    if (isAdminRoom(report) || isPolicyExpenseChat(report) || isInvoiceRoom(report)) {
        return CONST.REPORT.NOTIFICATION_PREFERENCE.ALWAYS;
    }
    if (isSelfDM(report)) {
        return CONST.REPORT.NOTIFICATION_PREFERENCE.MUTE;
    }
    return CONST.REPORT.NOTIFICATION_PREFERENCE.DAILY;
}

/**
 * Get the notification preference given a report. This should ALWAYS default to 'hidden'. Do not change this!
 */
function getReportNotificationPreference(report: OnyxEntry<Report>): ValueOf<typeof CONST.REPORT.NOTIFICATION_PREFERENCE> {
    const participant = currentUserAccountID ? report?.participants?.[currentUserAccountID] : undefined;
    return participant?.notificationPreference ?? CONST.REPORT.NOTIFICATION_PREFERENCE.HIDDEN;
}

/**
 * Only returns true if this is our main 1:1 DM report with Concierge.
 */
function isConciergeChatReport(report: OnyxInputOrEntry<Report>): boolean {
    return !!report && report?.reportID === conciergeReportID;
}

function findSelfDMReportID(): string | undefined {
    if (!allReports) {
        return;
    }

    const selfDMReport = Object.values(allReports).find((report) => isSelfDM(report) && !isThread(report));
    return selfDMReport?.reportID;
}

/**
 * Checks if the supplied report is from a policy or is an invoice report from a policy
 */
function isPolicyRelatedReport(report: OnyxEntry<Report>, policyID?: string) {
    return report?.policyID === policyID || !!(report?.invoiceReceiver && 'policyID' in report.invoiceReceiver && report.invoiceReceiver.policyID === policyID);
}

/**
 * Checks if the supplied report belongs to workspace based on the provided params. If the report's policyID is _FAKE_ or has no value, it means this report is a DM.
 * In this case report and workspace members must be compared to determine whether the report belongs to the workspace.
 */
function doesReportBelongToWorkspace(report: OnyxEntry<Report>, policyMemberAccountIDs: number[], policyID?: string) {
    return (
        isConciergeChatReport(report) ||
        (report?.policyID === CONST.POLICY.ID_FAKE || !report?.policyID ? hasParticipantInArray(report, policyMemberAccountIDs) : isPolicyRelatedReport(report, policyID))
    );
}

/**
 * Checks if a report is a self-DM or belongs to a self-DM context
 * (including moved reports and threads within self-DMs)
 */
function isSelfDMOrSelfDMThread(report: OnyxEntry<Report>): boolean {
    if (!report || !currentUserAccountID) {
        return false;
    }

    // Standard self-DM check
    if (isSelfDM(report)) {
        return true;
    }

    // Check if it's a chat with only the current user as participant
    // BUT only if it's not a thread report (threads should be checked against parent)
    if (report.type === CONST.REPORT.TYPE.CHAT && report.participants && !report.parentReportID) {
        const participantIds = Object.keys(report.participants).map(Number);
        const otherParticipants = participantIds.filter((id) => id !== currentUserAccountID);

        // If only current user is participant, it's a self-DM
        if (otherParticipants.length === 0 && participantIds.includes(currentUserAccountID)) {
            return true;
        }
    }

    // For thread reports, check the parent
    if (report.parentReportID) {
        const parentReport = allReports?.[`${ONYXKEYS.COLLECTION.REPORT}${report.parentReportID}`];
        return isSelfDMOrSelfDMThread(parentReport);
    }

    return false;
}

/**
 * Returns true if the report is an expense report, a group policy, a self-DM, or the iouType is create, and the iouType is not split or invoice.
 */
function shouldEnableNegative(report: OnyxEntry<Report>, policy?: OnyxEntry<Policy>, iouType?: string) {
    const isSelfDMReport = isSelfDMOrSelfDMThread(report);

    return (
        (isExpenseReport(report) || isGroupPolicy(policy?.type ?? '') || isSelfDMReport || iouType === CONST.IOU.TYPE.CREATE) &&
        iouType !== CONST.IOU.TYPE.SPLIT &&
        iouType !== CONST.IOU.TYPE.INVOICE
    );
}

/**
 * Given an array of reports, return them filtered by a policyID and policyMemberAccountIDs.
 */
function filterReportsByPolicyIDAndMemberAccountIDs(reports: Array<OnyxEntry<Report>>, policyMemberAccountIDs: number[] = [], policyID?: string) {
    return reports.filter((report) => !!report && doesReportBelongToWorkspace(report, policyMemberAccountIDs, policyID));
}

/**
 * Returns true if report is still being processed
 */
function isProcessingReport(report: OnyxEntry<Report>): boolean {
    return report?.stateNum === CONST.REPORT.STATE_NUM.SUBMITTED && report?.statusNum === CONST.REPORT.STATUS_NUM.SUBMITTED;
}

function isOpenReport(report: OnyxEntry<Report>): boolean {
    return report?.stateNum === CONST.REPORT.STATE_NUM.OPEN && report?.statusNum === CONST.REPORT.STATUS_NUM.OPEN;
}

/**
 * Determines if a report requires manual submission based on policy settings and report state
 */
function requiresManualSubmission(report: OnyxEntry<Report>, policy: OnyxEntry<Policy>): boolean {
    const isManualSubmitEnabled = getCorrectedAutoReportingFrequency(policy) === CONST.POLICY.AUTO_REPORTING_FREQUENCIES.MANUAL;

    // The report needs manual submission if manual submit is enabled in the policy or the report is open in a Submit & Close policy with no approvers
    return isManualSubmitEnabled || (isOpenReport(report) && isInstantSubmitEnabled(policy) && isSubmitAndClose(policy));
}

function isAwaitingFirstLevelApproval(report: OnyxEntry<Report>): boolean {
    if (!report) {
        return false;
    }

    // This will be fixed as part of https://github.com/Expensify/Expensify/issues/507850
    // eslint-disable-next-line deprecation/deprecation
    const submitsToAccountID = getSubmitToAccountID(getPolicy(report.policyID), report);

    return isProcessingReport(report) && submitsToAccountID === report.managerID;
}

/**
 * Pushes optimistic transaction violations to OnyxData for the given policy and categories onyx update.
 *
 * @param policyUpdate Changed policy properties, if none pass empty object
 * @param policyCategoriesUpdate Changed categories properties, if none pass empty object
 */
function pushTransactionViolationsOnyxData(
    onyxData: OnyxData,
    policyID: string,
    policyTagLists: PolicyTagLists,
    policyCategories: PolicyCategories,
    allTransactionViolations: OnyxCollection<TransactionViolations>,
    policyUpdate: Partial<Policy> = {},
    policyCategoriesUpdate: Record<string, Partial<PolicyCategory>> = {},
): OnyxData {
    if (isEmptyObject(policyUpdate) && isEmptyObject(policyCategoriesUpdate)) {
        return onyxData;
    }
    const optimisticPolicyCategories = Object.keys(policyCategories).reduce<Record<string, PolicyCategory>>((acc, categoryName) => {
        acc[categoryName] = {...policyCategories[categoryName], ...(policyCategoriesUpdate?.[categoryName] ?? {})};
        return acc;
    }, {}) as PolicyCategories;

    const optimisticPolicy = {...allPolicies?.[`${ONYXKEYS.COLLECTION.POLICY}${policyID}`], ...policyUpdate} as Policy;
    const hasDependentTags = hasDependentTagsPolicyUtils(optimisticPolicy, policyTagLists);

    getAllPolicyReports(policyID).forEach((report) => {
        const isReportAnInvoice = isInvoiceReport(report);
        if (!report?.reportID || isReportAnInvoice) {
            return;
        }

        getReportTransactions(report.reportID).forEach((transaction: Transaction) => {
            const transactionViolations = allTransactionViolations?.[`${ONYXKEYS.COLLECTION.TRANSACTION_VIOLATIONS}${transaction.transactionID}`] ?? [];

            const optimisticTransactionViolations = ViolationsUtils.getViolationsOnyxData(
                transaction,
                transactionViolations,
                optimisticPolicy,
                policyTagLists,
                optimisticPolicyCategories,
                hasDependentTags,
                isReportAnInvoice,
            );

            if (optimisticTransactionViolations) {
                onyxData?.optimisticData?.push(optimisticTransactionViolations);
                onyxData?.failureData?.push({
                    onyxMethod: Onyx.METHOD.SET,
                    key: `${ONYXKEYS.COLLECTION.TRANSACTION_VIOLATIONS}${transaction.transactionID}`,
                    value: transactionViolations,
                });
            }
        });
    });
    return onyxData;
}

/**
 * Check if the report is a single chat report that isn't a thread
 * and personal detail of participant is optimistic data
 */
function shouldDisableDetailPage(report: OnyxEntry<Report>): boolean {
    if (isChatRoom(report) || isPolicyExpenseChat(report) || isChatThread(report) || isTaskReport(report)) {
        return false;
    }
    if (isOneOnOneChat(report)) {
        const participantAccountIDs = Object.keys(report?.participants ?? {})
            .map(Number)
            .filter((accountID) => accountID !== currentUserAccountID);
        return isOptimisticPersonalDetail(participantAccountIDs.at(0) ?? -1);
    }
    return false;
}

/**
 * Returns true if this report has only one participant and it's an Expensify account.
 */
function isExpensifyOnlyParticipantInReport(report: OnyxEntry<Report>): boolean {
    const otherParticipants = Object.keys(report?.participants ?? {})
        .map(Number)
        .filter((accountID) => accountID !== currentUserAccountID);
    return otherParticipants.length === 1 && otherParticipants.some((accountID) => CONST.EXPENSIFY_ACCOUNT_IDS.includes(accountID));
}

/**
 * Returns whether a given report can have tasks created in it.
 * We only prevent the task option if it's a DM/group-DM and the other users are all special Expensify accounts
 *
 */
function canCreateTaskInReport(report: OnyxEntry<Report>): boolean {
    const otherParticipants = Object.keys(report?.participants ?? {})
        .map(Number)
        .filter((accountID) => accountID !== currentUserAccountID);
    const areExpensifyAccountsOnlyOtherParticipants = otherParticipants.length >= 1 && otherParticipants.every((accountID) => CONST.EXPENSIFY_ACCOUNT_IDS.includes(accountID));
    if (areExpensifyAccountsOnlyOtherParticipants && isDM(report)) {
        return false;
    }

    return true;
}

/**
 * For all intents and purposes a report that has no notificationPreference at all should be considered "hidden".
 * We will remove the 'hidden' field entirely once the backend changes for https://github.com/Expensify/Expensify/issues/450891 are done.
 */
function isHiddenForCurrentUser(notificationPreference: string | null | undefined): boolean;
function isHiddenForCurrentUser(report: OnyxEntry<Report>): boolean;
function isHiddenForCurrentUser(reportOrPreference: OnyxEntry<Report> | string | null | undefined): boolean {
    if (typeof reportOrPreference === 'object' && reportOrPreference !== null) {
        const notificationPreference = getReportNotificationPreference(reportOrPreference);
        return isHiddenForCurrentUser(notificationPreference);
    }
    if (reportOrPreference === undefined || reportOrPreference === null || reportOrPreference === '') {
        return true;
    }
    return reportOrPreference === CONST.REPORT.NOTIFICATION_PREFERENCE.HIDDEN;
}

/**
 * Returns true if there are any guides accounts (team.expensify.com) in a list of accountIDs
 * by cross-referencing the accountIDs with personalDetails since guides that are participants
 * of the user's chats should have their personal details in Onyx.
 */
function hasExpensifyGuidesEmails(accountIDs: number[]): boolean {
    return accountIDs.some((accountID) => Str.extractEmailDomain(allPersonalDetails?.[accountID]?.login ?? '') === CONST.EMAIL.GUIDES_DOMAIN);
}

function getMostRecentlyVisitedReport(reports: Array<OnyxEntry<Report>>, reportMetadata: OnyxCollection<ReportMetadata>): OnyxEntry<Report> {
    const filteredReports = reports.filter((report) => {
        const shouldKeep = !isChatThread(report) || !isHiddenForCurrentUser(report);
        return shouldKeep && !!report?.reportID && !!(reportMetadata?.[`${ONYXKEYS.COLLECTION.REPORT_METADATA}${report.reportID}`]?.lastVisitTime ?? report?.lastReadTime);
    });
    return lodashMaxBy(filteredReports, (a) => [reportMetadata?.[`${ONYXKEYS.COLLECTION.REPORT_METADATA}${a?.reportID}`]?.lastVisitTime ?? '', a?.lastReadTime ?? '']);
}

/**
 * This function is used to find the last accessed report and we don't need to subscribe the data in the UI.
 * So please use `Onyx.connectWithoutView()` to get the necessary data when we remove the `Onyx.connect()`
 */
function findLastAccessedReport(ignoreDomainRooms: boolean, openOnAdminRoom = false, policyID?: string, excludeReportID?: string): OnyxEntry<Report> {
    // If it's the user's first time using New Expensify, then they could either have:
    //   - just a Concierge report, if so we'll return that
    //   - their Concierge report, and a separate report that must have deeplinked them to the app before they created their account.
    // If it's the latter, we'll use the deeplinked report over the Concierge report,
    // since the Concierge report would be incorrectly selected over the deep-linked report in the logic below.

    const policyMemberAccountIDs = getPolicyEmployeeListByIdWithoutCurrentUser(allPolicies, policyID, currentUserAccountID);

    let reportsValues = Object.values(allReports ?? {});

    if (!!policyID || policyMemberAccountIDs.length > 0) {
        reportsValues = filterReportsByPolicyIDAndMemberAccountIDs(reportsValues, policyMemberAccountIDs, policyID);
    }

    let adminReport: OnyxEntry<Report>;
    if (openOnAdminRoom) {
        adminReport = reportsValues.find((report) => {
            const chatType = getChatType(report);
            return chatType === CONST.REPORT.CHAT_TYPE.POLICY_ADMINS;
        });
    }
    if (adminReport) {
        return adminReport;
    }

    // eslint-disable-next-line @typescript-eslint/prefer-nullish-coalescing
    const shouldFilter = excludeReportID || ignoreDomainRooms;
    if (shouldFilter) {
        reportsValues = reportsValues.filter((report) => {
            if (excludeReportID && report?.reportID === excludeReportID) {
                return false;
            }

            // We allow public announce rooms, admins, and announce rooms through since we bypass the default rooms beta for them.
            // Check where findLastAccessedReport is called in MainDrawerNavigator.js for more context.
            // Domain rooms are now the only type of default room that are on the defaultRooms beta.
            if (ignoreDomainRooms && isDomainRoom(report) && !hasExpensifyGuidesEmails(Object.keys(report?.participants ?? {}).map(Number))) {
                return false;
            }

            return true;
        });
    }

    // Filter out the system chat (Expensify chat) because the composer is disabled in it,
    // and it prompts the user to use the Concierge chat instead.
    reportsValues =
        reportsValues.filter((report) => {
            const reportNameValuePairs = allReportNameValuePair?.[`${ONYXKEYS.COLLECTION.REPORT_NAME_VALUE_PAIRS}${report?.reportID}`];
            return !isSystemChat(report) && !isArchivedReport(reportNameValuePairs);
        }) ?? [];

    // At least two reports remain: self DM and Concierge chat.
    // Return the most recently visited report. Get the last read report from the report metadata.
    // If allReportMetadata is empty we'll return most recent report owned by user
    if (isEmptyObject(allReportMetadata)) {
        const ownedReports = reportsValues.filter((report) => report?.ownerAccountID === currentUserAccountID);
        if (ownedReports.length > 0) {
            return lodashMaxBy(ownedReports, (a) => a?.lastReadTime ?? '');
        }
        return lodashMaxBy(reportsValues, (a) => a?.lastReadTime ?? '');
    }
    return getMostRecentlyVisitedReport(reportsValues, allReportMetadata);
}

/**
 * Whether the provided report has expenses
 */
function hasExpenses(reportID?: string, transactions?: SearchTransaction[] | Array<OnyxEntry<Transaction>>): boolean {
    if (transactions) {
        return !!transactions?.find((transaction) => transaction?.reportID === reportID);
    }
    return !!Object.values(allTransactions ?? {}).find((transaction) => transaction?.reportID === reportID);
}

/**
 * Whether the provided report is a closed expense report with no expenses
 */
function isClosedExpenseReportWithNoExpenses(report: OnyxEntry<Report>, transactions?: SearchTransaction[] | Array<OnyxEntry<Transaction>>): boolean {
    return report?.statusNum === CONST.REPORT.STATUS_NUM.CLOSED && isExpenseReport(report) && !hasExpenses(report.reportID, transactions);
}

/**
 * Whether the provided report is an archived room
 */
function isArchivedNonExpenseReport(report: OnyxInputOrEntry<Report> | SearchReport, isReportArchived = false): boolean {
    return isReportArchived && !(isExpenseReport(report) || isExpenseRequest(report));
}

/**
 * Whether the provided report is an archived report
 */
// eslint-disable-next-line @typescript-eslint/no-unused-vars
function isArchivedReport(reportNameValuePairs?: OnyxInputOrEntry<ReportNameValuePairs>): boolean {
    return !!reportNameValuePairs?.private_isArchived;
}

/**
 * Whether the report with the provided reportID is an archived non-expense report
 */
function isArchivedNonExpenseReportWithID(report?: OnyxInputOrEntry<Report>, isReportArchived = false) {
    if (!report) {
        return false;
    }
    return !(isExpenseReport(report) || isExpenseRequest(report)) && isReportArchived;
}

/**
 * Whether the provided report is a closed report
 */
function isClosedReport(report: OnyxInputOrEntry<Report> | SearchReport): boolean {
    return report?.statusNum === CONST.REPORT.STATUS_NUM.CLOSED;
}

/**
 * Whether the provided report is the admin's room
 */
function isJoinRequestInAdminRoom(report: OnyxEntry<Report>): boolean {
    if (!report) {
        return false;
    }
    // If this policy isn't owned by Expensify,
    // Account manager/guide should not have the workspace join request pinned to their LHN,
    // since they are not a part of the company, and should not action it on their behalf.
    if (report.policyID) {
        // This will be fixed as part of https://github.com/Expensify/Expensify/issues/507850
        // eslint-disable-next-line deprecation/deprecation
        const policy = getPolicy(report.policyID);
        if (!isExpensifyTeam(policy?.owner) && isExpensifyTeam(currentUserPersonalDetails?.login)) {
            return false;
        }
    }
    return isActionableJoinRequestPending(report.reportID);
}

/**
 * Checks if the user has auditor permission in the provided report
 */
function isAuditor(report: OnyxEntry<Report>): boolean {
    if (report?.policyID) {
        // This will be fixed as part of https://github.com/Expensify/Expensify/issues/507850
        // eslint-disable-next-line deprecation/deprecation
        const policy = getPolicy(report.policyID);
        return isPolicyAuditor(policy);
    }

    if (Array.isArray(report?.permissions) && report?.permissions.length > 0) {
        return report?.permissions?.includes(CONST.REPORT.PERMISSIONS.AUDITOR);
    }

    return false;
}

/**
 * Checks if the user can write in the provided report
 */
function canWriteInReport(report: OnyxEntry<Report>): boolean {
    if (Array.isArray(report?.permissions) && report?.permissions.length > 0 && !report?.permissions?.includes(CONST.REPORT.PERMISSIONS.AUDITOR)) {
        return report?.permissions?.includes(CONST.REPORT.PERMISSIONS.WRITE);
    }

    return true;
}

/**
 * Checks if the current user is allowed to comment on the given report.
 */
function isAllowedToComment(report: OnyxEntry<Report>): boolean {
    if (!canWriteInReport(report)) {
        return false;
    }

    // Default to allowing all users to post
    const capability = report?.writeCapability ?? CONST.REPORT.WRITE_CAPABILITIES.ALL;

    if (capability === CONST.REPORT.WRITE_CAPABILITIES.ALL) {
        return true;
    }

    // If unauthenticated user opens public chat room using deeplink, they do not have policies available and they cannot comment
    if (!allPolicies) {
        return false;
    }

    // If we've made it here, commenting on this report is restricted.
    // If the user is an admin, allow them to post.
    const policy = allPolicies[`${ONYXKEYS.COLLECTION.POLICY}${report?.policyID}`];
    return policy?.role === CONST.POLICY.ROLE.ADMIN;
}

/**
 * Checks if the current user is the admin of the policy given the policy expense chat.
 */
function isPolicyExpenseChatAdmin(report: OnyxEntry<Report>, policies: OnyxCollection<Policy>): boolean {
    if (!isPolicyExpenseChat(report)) {
        return false;
    }

    const policyRole = policies?.[`${ONYXKEYS.COLLECTION.POLICY}${report?.policyID}`]?.role;

    return policyRole === CONST.POLICY.ROLE.ADMIN;
}

/**
 * Checks if the current user is the admin of the policy.
 */
function isPolicyAdmin(policyID: string | undefined, policies: OnyxCollection<Policy>): boolean {
    if (!policyID) {
        return false;
    }

    const policyRole = policies?.[`${ONYXKEYS.COLLECTION.POLICY}${policyID}`]?.role;

    return policyRole === CONST.POLICY.ROLE.ADMIN;
}

/**
 * Checks whether all the transactions linked to the IOU report are of the Distance Request type with pending routes
 */
function hasOnlyTransactionsWithPendingRoutes(iouReportID: string | undefined): boolean {
    const transactions = getReportTransactions(iouReportID);

    // Early return false in case not having any transaction
    if (!transactions || transactions.length === 0) {
        return false;
    }

    return transactions.every((transaction) => isFetchingWaypointsFromServer(transaction));
}

/**
 * If the report is a thread and has a chat type set, it is a expense chat.
 */
function isWorkspaceThread(report: OnyxEntry<Report>): boolean {
    const chatType = getChatType(report);
    return isThread(report) && isChatReport(report) && CONST.WORKSPACE_ROOM_TYPES.some((type) => chatType === type);
}

/**
 * Checks if a report is a child report.
 */
function isChildReport(report: OnyxEntry<Report>): boolean {
    return isThread(report) || isTaskReport(report);
}

/**
 * An Expense Request is a thread where the parent report is an Expense Report and
 * the parentReportAction is a transaction.
 */
function isExpenseRequest(report: OnyxInputOrEntry<Report>): report is Thread {
    if (isThread(report)) {
        const parentReportAction = allReportActions?.[`${ONYXKEYS.COLLECTION.REPORT_ACTIONS}${report.parentReportID}`]?.[report.parentReportActionID];
        const parentReport = getReport(report?.parentReportID, allReports);
        return isExpenseReport(parentReport) && !isEmptyObject(parentReportAction) && isTransactionThread(parentReportAction);
    }
    return false;
}

/**
 * An IOU Request is a thread where the parent report is an IOU Report and
 * the parentReportAction is a transaction.
 */
function isIOURequest(report: OnyxInputOrEntry<Report>): boolean {
    if (isThread(report)) {
        const parentReportAction = allReportActions?.[`${ONYXKEYS.COLLECTION.REPORT_ACTIONS}${report.parentReportID}`]?.[report.parentReportActionID];
        const parentReport = getReport(report?.parentReportID, allReports);
        return isIOUReport(parentReport) && !isEmptyObject(parentReportAction) && isTransactionThread(parentReportAction);
    }
    return false;
}

/**
 * A Track Expense Report is a thread where the parent the parentReportAction is a transaction, and
 * parentReportAction has type of track.
 */
function isTrackExpenseReport(report: OnyxInputOrEntry<Report>): boolean {
    if (isThread(report)) {
        const selfDMReportID = findSelfDMReportID();
        const parentReportAction = allReportActions?.[`${ONYXKEYS.COLLECTION.REPORT_ACTIONS}${report.parentReportID}`]?.[report.parentReportActionID];
        return !isEmptyObject(parentReportAction) && selfDMReportID === report.parentReportID && isTrackExpenseAction(parentReportAction);
    }
    return false;
}

/**
 * Checks if a report is an IOU or expense request.
 */
function isMoneyRequest(reportOrID: OnyxEntry<Report> | string): boolean {
    const report = typeof reportOrID === 'string' ? (getReport(reportOrID, allReports) ?? null) : reportOrID;
    return isIOURequest(report) || isExpenseRequest(report);
}

/**
 * Checks if a report is an IOU or expense report.
 */
function isMoneyRequestReport(reportOrID: OnyxInputOrEntry<Report> | SearchReport | string, reports?: SearchReport[] | OnyxCollection<Report>): boolean {
    const report = typeof reportOrID === 'string' ? (getReport(reportOrID, reports ?? allReports) ?? null) : reportOrID;
    return isIOUReport(report) || isExpenseReport(report);
}

/**
 * Determines the Help Panel report type based on the given report.
 */
function getHelpPaneReportType(report: OnyxEntry<Report>): ValueOf<typeof CONST.REPORT.HELP_TYPE> | undefined {
    if (!report) {
        return undefined;
    }

    if (isConciergeChatReport(report)) {
        return CONST.REPORT.HELP_TYPE.CHAT_CONCIERGE;
    }

    if (report?.chatType) {
        return getChatType(report);
    }

    switch (report?.type) {
        case CONST.REPORT.TYPE.EXPENSE:
            return CONST.REPORT.HELP_TYPE.EXPENSE_REPORT;
        case CONST.REPORT.TYPE.CHAT:
            return CONST.REPORT.HELP_TYPE.CHAT;
        case CONST.REPORT.TYPE.IOU:
            return CONST.REPORT.HELP_TYPE.IOU;
        case CONST.REPORT.TYPE.INVOICE:
            return CONST.REPORT.HELP_TYPE.INVOICE;
        case CONST.REPORT.TYPE.TASK:
            return CONST.REPORT.HELP_TYPE.TASK;
        default:
            return undefined;
    }
}

/**
 * Checks if a report contains only Non-Reimbursable transactions
 */
function hasOnlyNonReimbursableTransactions(iouReportID: string | undefined): boolean {
    const transactions = getReportTransactions(iouReportID);
    if (!transactions || transactions.length === 0) {
        return false;
    }

    return transactions.every((transaction) => !getReimbursable(transaction));
}

/**
 * Checks if a report has only one transaction associated with it
 */
function isOneTransactionReport(report: OnyxEntry<Report>): boolean {
    const reportActions = allReportActions?.[`${ONYXKEYS.COLLECTION.REPORT_ACTIONS}${report?.reportID}`] ?? ([] as ReportAction[]);
    const chatReport = allReports?.[`${ONYXKEYS.COLLECTION.REPORT}${report?.chatReportID}`];
    return !!getOneTransactionThreadReportID(report, chatReport, reportActions);
}

/*
 * Whether the report contains only one expense and the expense should be paid later
 */
function isPayAtEndExpenseReport(report: OnyxEntry<Report>, transactions: Transaction[] | undefined): boolean {
    if ((!!transactions && transactions.length !== 1) || !isOneTransactionReport(report)) {
        return false;
    }

    return isPayAtEndExpense(transactions?.[0] ?? getReportTransactions(report?.reportID).at(0));
}

/**
 * Checks if a report is a transaction thread associated with a report that has only one transaction
 */
function isOneTransactionThread(report: OnyxEntry<Report>, parentReport: OnyxEntry<Report>, threadParentReportAction: OnyxEntry<ReportAction>) {
    if (!report || !parentReport) {
        return false;
    }

    const parentReportActions = allReportActions?.[`${ONYXKEYS.COLLECTION.REPORT_ACTIONS}${parentReport?.reportID}`] ?? ([] as ReportAction[]);

    const chatReport = allReports?.[`${ONYXKEYS.COLLECTION.REPORT}${parentReport?.chatReportID}`];
    const transactionThreadReportID = getOneTransactionThreadReportID(parentReport, chatReport, parentReportActions);
    return report?.reportID === transactionThreadReportID && !isSentMoneyReportAction(threadParentReportAction);
}

/**
 * Checks if given report is a transaction thread
 */
function isReportTransactionThread(report: OnyxEntry<Report>) {
    return isMoneyRequest(report) || isTrackExpenseReport(report);
}

/**
 * Get displayed report ID, it will be parentReportID if the report is one transaction thread
 */
function getDisplayedReportID(reportID: string): string {
    const report = getReport(reportID, allReports);
    const parentReportID = report?.parentReportID;
    const parentReport = allReports?.[`${ONYXKEYS.COLLECTION.REPORT}${parentReportID}`];
    const parentReportAction = getReportAction(parentReportID, report?.parentReportActionID);
    return parentReportID && isOneTransactionThread(report, parentReport, parentReportAction) ? parentReportID : reportID;
}

/**
 * Should return true only for personal 1:1 report
 *
 */
function isOneOnOneChat(report: OnyxEntry<Report>): boolean {
    const participants = report?.participants ?? {};
    const participant = currentUserAccountID ? participants[currentUserAccountID] : undefined;
    const isCurrentUserParticipant = participant ? 1 : 0;
    const participantAmount = Object.keys(participants).length - isCurrentUserParticipant;
    if (participantAmount !== 1) {
        return false;
    }
    return (
        (report?.policyID === CONST.POLICY.ID_FAKE || !report?.policyID) &&
        !isChatRoom(report) &&
        !isExpenseRequest(report) &&
        !isMoneyRequestReport(report) &&
        !isPolicyExpenseChat(report) &&
        !isTaskReport(report) &&
        isDM(report) &&
        !isIOUReport(report)
    );
}

/**
 * Checks if the current user is a payer of the expense
 */

function isPayer(session: OnyxEntry<Session>, iouReport: OnyxEntry<Report>, onlyShowPayElsewhere = false, reportPolicy?: OnyxInputOrEntry<Policy> | SearchPolicy) {
    const policy = reportPolicy ?? allPolicies?.[`${ONYXKEYS.COLLECTION.POLICY}${iouReport?.policyID}`] ?? null;
    const policyType = policy?.type;
    const isAdmin = policyType !== CONST.POLICY.TYPE.PERSONAL && policy?.role === CONST.POLICY.ROLE.ADMIN;
    const isManager = iouReport?.managerID === session?.accountID;
    const reimbursementChoice = policy?.reimbursementChoice;

    if (isPaidGroupPolicy(iouReport)) {
        if (reimbursementChoice === CONST.POLICY.REIMBURSEMENT_CHOICES.REIMBURSEMENT_YES) {
            if (!policy?.achAccount?.reimburser) {
                return isAdmin;
            }

            // If we are the reimburser and the report is approved or we are the manager then we can pay it.
            const isReimburser = session?.email === policy?.achAccount?.reimburser;
            return isReimburser;
        }
        if (reimbursementChoice === CONST.POLICY.REIMBURSEMENT_CHOICES.REIMBURSEMENT_MANUAL || onlyShowPayElsewhere) {
            return isAdmin;
        }
        return false;
    }
    return isAdmin || (isMoneyRequestReport(iouReport) && isManager);
}

/**
 * Checks if the current user is the action's author
 */
function isActionCreator(reportAction: OnyxInputOrEntry<ReportAction> | Partial<ReportAction>): boolean {
    return reportAction?.actorAccountID === currentUserAccountID;
}

/**
 * Returns the notification preference of the action's child report if it exists.
 * Otherwise, calculates it based on the action's authorship.
 */
function getChildReportNotificationPreference(reportAction: OnyxInputOrEntry<ReportAction> | Partial<ReportAction>): NotificationPreference {
    const childReportNotificationPreference = reportAction?.childReportNotificationPreference ?? '';
    if (childReportNotificationPreference) {
        return childReportNotificationPreference;
    }

    return isActionCreator(reportAction) ? CONST.REPORT.NOTIFICATION_PREFERENCE.ALWAYS : CONST.REPORT.NOTIFICATION_PREFERENCE.HIDDEN;
}

function canAddOrDeleteTransactions(moneyRequestReport: OnyxEntry<Report>, isReportArchived = false): boolean {
    if (!isMoneyRequestReport(moneyRequestReport) || isReportArchived) {
        return false;
    }
    // This will be fixed as part of https://github.com/Expensify/Expensify/issues/507850
    // eslint-disable-next-line deprecation/deprecation
    const policy = getPolicy(moneyRequestReport?.policyID);

    // Adding or deleting transactions is not allowed on a closed report
    if (moneyRequestReport?.statusNum === CONST.REPORT.STATUS_NUM.CLOSED && !isOpenReport(moneyRequestReport)) {
        return false;
    }

    if (isInstantSubmitEnabled(policy) && isProcessingReport(moneyRequestReport)) {
        return isAwaitingFirstLevelApproval(moneyRequestReport);
    }

    if (isReportApproved({report: moneyRequestReport}) || isClosedReport(moneyRequestReport) || isSettled(moneyRequestReport?.reportID)) {
        return false;
    }

    return true;
}

/**
 * Checks whether the supplied report supports adding more transactions to it.
 * Return true if:
 * - report is a non-settled IOU
 * - report is a draft
 * Returns false if:
 * - if current user is not the submitter of an expense report
 */
function canAddTransaction(moneyRequestReport: OnyxEntry<Report>, isReportArchived = false): boolean {
    if (!isMoneyRequestReport(moneyRequestReport) || (isExpenseReport(moneyRequestReport) && !isCurrentUserSubmitter(moneyRequestReport))) {
        return false;
    }
    // This will be fixed as part of https://github.com/Expensify/Expensify/issues/507850
    // eslint-disable-next-line deprecation/deprecation
    const policy = getPolicy(moneyRequestReport?.policyID);
    if (isInstantSubmitEnabled(policy) && isSubmitAndClose(policy) && hasOnlyNonReimbursableTransactions(moneyRequestReport?.reportID)) {
        return false;
    }

    return canAddOrDeleteTransactions(moneyRequestReport, isReportArchived);
}

/**
 * Checks whether the supplied report supports deleting more transactions from it.
 * Return true if:
 * - report is a non-settled IOU
 * - report is a non-approved IOU
 */
function canDeleteTransaction(moneyRequestReport: OnyxEntry<Report>, isReportArchived = false): boolean {
    return canAddOrDeleteTransactions(moneyRequestReport, isReportArchived);
}

/**
 * Determines whether a money request report is eligible for merging transactions based on the user's role and permissions.
 * Rules:
 * - **Admins**: reports that are in "Open" or "Processing" status
 * - **Submitters**: IOUs, unreported expenses, and expenses on Open or Processing reports at the first level of approval
 * - **Managers**: Expenses on Open or Processing reports
 *
 * @param reportID - The ID of the money request report to check for merge eligibility
 * @param isAdmin - Whether the current user is an admin of the policy associated with the target report
 *
 * @returns True if the report is eligible for merging transactions, false otherwise
 */
function isMoneyRequestReportEligibleForMerge(reportID: string, isAdmin: boolean): boolean {
    const report = getReportOrDraftReport(reportID);

    if (!isMoneyRequestReport(report)) {
        return false;
    }

    const isManager = isReportManager(report);
    const isSubmitter = isReportOwner(report);

    if (isAdmin) {
        return isOpenReport(report) || isProcessingReport(report);
    }

    if (isSubmitter) {
        return isOpenReport(report) || (isIOUReport(report) && isProcessingReport(report)) || isAwaitingFirstLevelApproval(report);
    }

    return isManager && isExpenseReport(report) && isProcessingReport(report);
}

function hasOutstandingChildRequest(chatReport: Report, iouReportOrID: OnyxEntry<Report> | string) {
    const reportActions = getAllReportActions(chatReport.reportID);
    // This will be fixed as part of https://github.com/Expensify/Expensify/issues/507850
    // eslint-disable-next-line deprecation/deprecation
    const policy = getPolicy(chatReport.policyID);
    return Object.values(reportActions).some((action) => {
        const iouReportID = getIOUReportIDFromReportActionPreview(action);
        if (
            !iouReportID ||
            action.pendingAction === CONST.RED_BRICK_ROAD_PENDING_ACTION.DELETE ||
            isDeletedAction(action) ||
            (typeof iouReportOrID === 'string' && iouReportID === iouReportOrID)
        ) {
            return false;
        }

        const iouReport = typeof iouReportOrID !== 'string' && iouReportOrID?.reportID === iouReportID ? iouReportOrID : getReportOrDraftReport(iouReportID);
        const transactions = getReportTransactions(iouReportID);
        return (
            canIOUBePaid(iouReport, chatReport, policy, transactions) || canApproveIOU(iouReport, policy, transactions) || canSubmitReport(iouReport, policy, transactions, undefined, false)
        );
    });
}

/**
 * Checks whether the card transaction support deleting based on liability type
 */
function canDeleteCardTransactionByLiabilityType(transaction: OnyxEntry<Transaction>): boolean {
    const isCardTransaction = isCardTransactionTransactionUtils(transaction);
    if (!isCardTransaction) {
        return true;
    }
    return transaction?.comment?.liabilityType === CONST.TRANSACTION.LIABILITY_TYPE.ALLOW;
}

function canDeleteMoneyRequestReport(report: Report, reportTransactions: Transaction[], reportActions: ReportAction[], policy?: Policy): boolean {
    const transaction = reportTransactions.at(0);
    const transactionID = transaction?.transactionID;
    const isOwner = transactionID ? getIOUActionForTransactionID(reportActions, transactionID)?.actorAccountID === currentUserAccountID : false;
    const isReportOpenOrProcessing = isOpenReport(report) || isProcessingReport(report);
    const isSingleTransaction = reportTransactions.length === 1;

    if (reportTransactions.length > 0 && reportTransactions.every((t) => isDemoTransaction(t))) {
        return true;
    }

    const isUnreported = isSelfDM(report);
    const canCardTransactionBeDeleted = canDeleteCardTransactionByLiabilityType(transaction);
    if (isUnreported) {
        return isOwner && canCardTransactionBeDeleted;
    }

    if (isInvoiceReport(report)) {
        return report?.ownerAccountID === currentUserAccountID && isReportOpenOrProcessing && policy?.approvalMode !== CONST.POLICY.APPROVAL_MODE.OPTIONAL;
    }

    // Users cannot delete a report in the unreported or IOU cases, but they can delete individual transactions.
    // So we check if the reportTransactions length is 1 which means they're viewing a single transaction and thus can delete it.
    if (isIOUReport(report)) {
        return isSingleTransaction && isOwner && isReportOpenOrProcessing;
    }

    if (isExpenseReport(report)) {
        if (isSingleTransaction && !canCardTransactionBeDeleted) {
            return false;
        }

        const isReportSubmitter = isCurrentUserSubmitter(report);
        const isApprovalEnabled = policy ? policy.approvalMode && policy.approvalMode !== CONST.POLICY.APPROVAL_MODE.OPTIONAL : false;
        const isForwarded = isProcessingReport(report) && isApprovalEnabled && !isAwaitingFirstLevelApproval(report);

        return isReportSubmitter && isReportOpenOrProcessing && !isForwarded;
    }

    return false;
}

/**
 * Can only delete if the author is this user and the action is an ADD_COMMENT action or an IOU action in an unsettled report, or if the user is a
 * policy admin
 */
function canDeleteReportAction(
    reportAction: OnyxInputOrEntry<ReportAction>,
    reportID: string | undefined,
    transaction: OnyxEntry<Transaction> | undefined,
    transactions: OnyxCollection<Transaction>,
    childReportActions: OnyxCollection<ReportAction>,
): boolean {
    const report = getReportOrDraftReport(reportID);
    const isActionOwner = reportAction?.actorAccountID === currentUserAccountID;
    const policy = allPolicies?.[`${ONYXKEYS.COLLECTION.POLICY}${report?.policyID}`] ?? null;

    if (isDemoTransaction(transaction)) {
        return true;
    }

    if (isMoneyRequestAction(reportAction)) {
        const canCardTransactionBeDeleted = canDeleteCardTransactionByLiabilityType(transaction);
        // For now, users cannot delete split actions
        const isSplitAction = getOriginalMessage(reportAction)?.type === CONST.IOU.REPORT_ACTION_TYPE.SPLIT;

        if (isSplitAction) {
            return false;
        }

        if (isActionOwner) {
            if (!isEmptyObject(report) && (isMoneyRequestReport(report) || isInvoiceReport(report))) {
                return canDeleteTransaction(report) && canCardTransactionBeDeleted;
            }
            if (isTrackExpenseAction(reportAction)) {
                return canCardTransactionBeDeleted;
            }
            return true;
        }
    }

    if (report && isReportPreviewAction(reportAction)) {
        return canDeleteMoneyRequestReport(
            report,
            Object.values(transactions ?? {}).filter((t): t is Transaction => !!t),
            Object.values(childReportActions ?? {}).filter((action): action is ReportAction => !!action),
        );
    }

    if (
        reportAction?.actionName !== CONST.REPORT.ACTIONS.TYPE.ADD_COMMENT ||
        reportAction?.pendingAction === CONST.RED_BRICK_ROAD_PENDING_ACTION.DELETE ||
        isCreatedTaskReportAction(reportAction) ||
        reportAction?.actorAccountID === CONST.ACCOUNT_ID.CONCIERGE
    ) {
        return false;
    }

    const isAdmin = policy?.type !== CONST.POLICY.TYPE.PERSONAL && policy?.role === CONST.POLICY.ROLE.ADMIN && !isEmptyObject(report);

    return isActionOwner || isAdmin;
}

/**
 * Returns true if Concierge is one of the chat participants (1:1 as well as group chats)
 */
function chatIncludesConcierge(report: Partial<OnyxEntry<Report>>): boolean {
    const participantAccountIDs = Object.keys(report?.participants ?? {}).map(Number);
    return participantAccountIDs.includes(CONST.ACCOUNT_ID.CONCIERGE);
}

/**
 * Returns true if there is any automated expensify account `in accountIDs
 */
function hasAutomatedExpensifyAccountIDs(accountIDs: number[]): boolean {
    return accountIDs.some((accountID) => CONST.EXPENSIFY_ACCOUNT_IDS.includes(accountID));
}

function getReportRecipientAccountIDs(report: OnyxEntry<Report>, currentLoginAccountID: number): number[] {
    let finalReport: OnyxEntry<Report> = report;
    // In 1:1 chat threads, the participants will be the same as parent report. If a report is specifically a 1:1 chat thread then we will
    // get parent report and use its participants array.
    if (isThread(report) && !(isTaskReport(report) || isMoneyRequestReport(report))) {
        const parentReport = getReport(report?.parentReportID, allReports);
        if (isOneOnOneChat(parentReport)) {
            finalReport = parentReport;
        }
    }

    let finalParticipantAccountIDs: number[] = [];
    if (isTaskReport(report)) {
        // Task reports `managerID` will change when assignee is changed, in that case the old `managerID` is still present in `participants`
        // along with the new one. We only need the `managerID` as a participant here.
        finalParticipantAccountIDs = report?.managerID ? [report?.managerID] : [];
    } else {
        finalParticipantAccountIDs = Object.keys(finalReport?.participants ?? {}).map(Number);
    }

    const otherParticipantsWithoutExpensifyAccountIDs = finalParticipantAccountIDs.filter((accountID) => {
        if (accountID === currentLoginAccountID) {
            return false;
        }
        if (CONST.EXPENSIFY_ACCOUNT_IDS.includes(accountID)) {
            return false;
        }
        return true;
    });

    return otherParticipantsWithoutExpensifyAccountIDs;
}

/**
 * Whether the time row should be shown for a report.
 */
function canShowReportRecipientLocalTime(personalDetails: OnyxEntry<PersonalDetailsList>, report: OnyxEntry<Report>, accountID: number): boolean {
    const reportRecipientAccountIDs = getReportRecipientAccountIDs(report, accountID);
    const hasMultipleParticipants = reportRecipientAccountIDs.length > 1;
    const reportRecipient = personalDetails?.[reportRecipientAccountIDs[0]];
    const reportRecipientTimezone = reportRecipient?.timezone ?? CONST.DEFAULT_TIME_ZONE;
    const isReportParticipantValidated = reportRecipient?.validated ?? false;
    return !!(
        !hasMultipleParticipants &&
        !isChatRoom(report) &&
        !isPolicyExpenseChat(getRootParentReport({report})) &&
        reportRecipient &&
        reportRecipientTimezone?.selected &&
        isReportParticipantValidated
    );
}

/**
 * Shorten last message text to fixed length and trim spaces.
 */
function formatReportLastMessageText(lastMessageText: string | undefined, isModifiedExpenseMessage = false): string {
    if (isModifiedExpenseMessage) {
        return String(lastMessageText).trim().replace(CONST.REGEX.LINE_BREAK, '').trim();
    }

    return formatLastMessageText(lastMessageText);
}

/**
 * Helper method to return the default avatar associated with the given login
 */
function getDefaultWorkspaceAvatar(workspaceName?: string): React.FC<SvgProps> {
    if (!workspaceName) {
        return defaultWorkspaceAvatars.WorkspaceBuilding;
    }

    // Remove all chars not A-Z or 0-9 including underscore
    const alphaNumeric = workspaceName
        .normalize('NFD')
        .replace(/[^0-9a-z]/gi, '')
        .toUpperCase();

    const workspace = `Workspace${alphaNumeric[0]}` as keyof typeof defaultWorkspaceAvatars;
    const defaultWorkspaceAvatar = defaultWorkspaceAvatars[workspace];

    return !alphaNumeric ? defaultWorkspaceAvatars.WorkspaceBuilding : defaultWorkspaceAvatar;
}

/**
 * Helper method to return the default avatar testID associated with the given login
 */
function getDefaultWorkspaceAvatarTestID(workspaceName: string): string {
    if (!workspaceName) {
        return defaultAvatarBuildingIconTestID;
    }

    // Remove all chars not A-Z or 0-9 including underscore
    const alphaNumeric = workspaceName
        .normalize('NFD')
        .replace(/[^0-9a-z]/gi, '')
        .toLowerCase();

    return !alphaNumeric ? defaultAvatarBuildingIconTestID : `SvgDefaultAvatar_${alphaNumeric[0]} Icon`;
}

/**
 * Helper method to return the default avatar associated with the given reportID
 */
function getDefaultGroupAvatar(reportID?: string): IconAsset {
    if (!reportID) {
        return defaultGroupAvatars.Avatar1;
    }
    const reportIDHashBucket: AvatarRange = ((Number(reportID) % CONST.DEFAULT_GROUP_AVATAR_COUNT) + 1) as AvatarRange;
    return defaultGroupAvatars[`Avatar${reportIDHashBucket}`];
}

/**
 * Returns the appropriate icons for the given chat report using the stored personalDetails.
 * The Avatar sources can be URLs or Icon components according to the chat type.
 */
function getIconsForParticipants(participants: number[], personalDetails: OnyxInputOrEntry<PersonalDetailsList>): Icon[] {
    const participantsList = participants || [];
    const avatars: Icon[] = [];

    for (const accountID of participantsList) {
        const avatarSource = personalDetails?.[accountID]?.avatar ?? FallbackAvatar;
        const displayNameLogin = personalDetails?.[accountID]?.displayName ? personalDetails?.[accountID]?.displayName : personalDetails?.[accountID]?.login;
        const userIcon = {
            id: accountID,
            source: avatarSource,
            type: CONST.ICON_TYPE_AVATAR,
            name: displayNameLogin ?? '',
            fallbackIcon: personalDetails?.[accountID]?.fallbackIcon ?? '',
        };
        avatars.push(userIcon);
    }

    return avatars;
}

/**
 * Cache the workspace icons
 */
const workSpaceIconsCache = new Map<string, {name: string; icon: Icon}>();

/**
 * Given a report, return the associated workspace icon.
 */
function getWorkspaceIcon(report: OnyxInputOrEntry<Report>, policy?: OnyxInputOrEntry<Policy>): Icon {
    const workspaceName = getPolicyName({report, policy});
    const cacheKey = report?.policyID ?? workspaceName;
    const iconFromCache = workSpaceIconsCache.get(cacheKey);
    const reportPolicy = policy ?? allPolicies?.[`${ONYXKEYS.COLLECTION.POLICY}${report?.policyID}`];
    const policyAvatarURL = reportPolicy ? reportPolicy?.avatarURL : report?.policyAvatar;
    // eslint-disable-next-line @typescript-eslint/prefer-nullish-coalescing
    const policyExpenseChatAvatarSource = policyAvatarURL || getDefaultWorkspaceAvatar(workspaceName);

    const isSameAvatarURL = iconFromCache?.icon?.source === policyExpenseChatAvatarSource;
    const hasWorkSpaceNameChanged = iconFromCache?.name !== workspaceName;

    if (iconFromCache && (isSameAvatarURL || policyAvatarURL === undefined) && !hasWorkSpaceNameChanged) {
        return iconFromCache.icon;
    }

    const workspaceIcon: Icon = {
        source: policyExpenseChatAvatarSource ?? '',
        type: CONST.ICON_TYPE_WORKSPACE,
        name: workspaceName,
        id: report?.policyID,
    };
    workSpaceIconsCache.set(cacheKey, {name: workspaceName, icon: workspaceIcon});
    return workspaceIcon;
}

/**
 * Gets the personal details for a login by looking in the ONYXKEYS.PERSONAL_DETAILS_LIST Onyx key (stored in the local variable, allPersonalDetails). If it doesn't exist in Onyx,
 * then a default object is constructed.
 */
function getPersonalDetailsForAccountID(accountID: number | undefined, personalDetailsData?: Partial<PersonalDetailsList>): Partial<PersonalDetails> {
    if (!accountID) {
        return {};
    }

    const defaultDetails = {
        isOptimisticPersonalDetail: true,
    };

    if (!personalDetailsData) {
        return allPersonalDetails?.[accountID] ?? defaultDetails;
    }

    return personalDetailsData?.[accountID] ?? defaultDetails;
}

/**
 * Returns the personal details or a default object if the personal details are not available.
 */
function getPersonalDetailsOrDefault(personalDetails: Partial<PersonalDetails> | undefined | null): Partial<PersonalDetails> {
    return personalDetails ?? {isOptimisticPersonalDetail: true};
}

const phoneNumberCache: Record<string, string> = {};

/**
 * Get the displayName for a single report participant.
 */
function getDisplayNameForParticipant({
    accountID,
    shouldUseShortForm = false,
    shouldFallbackToHidden = true,
    shouldAddCurrentUserPostfix = false,
    personalDetailsData = allPersonalDetails,
    shouldRemoveDomain = false,
}: {
    accountID?: number;
    shouldUseShortForm?: boolean;
    shouldFallbackToHidden?: boolean;
    shouldAddCurrentUserPostfix?: boolean;
    personalDetailsData?: Partial<PersonalDetailsList>;
    shouldRemoveDomain?: boolean;
}): string {
    if (!accountID) {
        return '';
    }

    const personalDetails = getPersonalDetailsOrDefault(personalDetailsData?.[accountID]);
    if (!personalDetails) {
        return '';
    }

    const login = personalDetails.login ?? '';

    // Check if the phone number is already cached
    let formattedLogin = phoneNumberCache[login];
    if (!formattedLogin) {
        formattedLogin = formatPhoneNumber(login);
        // Store the formatted phone number in the cache
        phoneNumberCache[login] = formattedLogin;
    }

    // This is to check if account is an invite/optimistically created one
    // and prevent from falling back to 'Hidden', so a correct value is shown
    // when searching for a new user
    if (personalDetails.isOptimisticPersonalDetail === true) {
        return formattedLogin;
    }

    // For selfDM, we display the user's displayName followed by '(you)' as a postfix
    const shouldAddPostfix = shouldAddCurrentUserPostfix && accountID === currentUserAccountID;

    let longName = getDisplayNameOrDefault(personalDetails, formattedLogin, shouldFallbackToHidden, shouldAddPostfix);

    if (shouldRemoveDomain && longName === formattedLogin) {
        longName = longName.split('@').at(0) ?? '';
    }

    // If the user's personal details (first name) should be hidden, make sure we return "hidden" instead of the short name
    if (shouldFallbackToHidden && longName === hiddenTranslation) {
        return formatPhoneNumber(longName);
    }

    const shortName = personalDetails.firstName ? personalDetails.firstName : longName;
    return shouldUseShortForm ? shortName : longName;
}

function excludeParticipantsForDisplay(
    participantsIDs: number[],
    allReportParticipants: Participants,
    reportMetadata?: OnyxEntry<ReportMetadata>,
    excludeOptions?: {
        shouldExcludeHidden?: boolean;
        shouldExcludeDeleted?: boolean;
        shouldExcludeCurrentUser?: boolean;
    },
): number[] {
    if (!excludeOptions) {
        return participantsIDs;
    }

    const {shouldExcludeHidden = false, shouldExcludeDeleted = false, shouldExcludeCurrentUser = false} = excludeOptions;

    return participantsIDs.filter((accountID) => {
        if (shouldExcludeCurrentUser && accountID === currentUserAccountID) {
            return false;
        }

        if (shouldExcludeHidden && isHiddenForCurrentUser(allReportParticipants[accountID]?.notificationPreference)) {
            return false;
        }

        if (
            shouldExcludeDeleted &&
            reportMetadata?.pendingChatMembers?.findLast((member) => Number(member.accountID) === accountID)?.pendingAction === CONST.RED_BRICK_ROAD_PENDING_ACTION.DELETE
        ) {
            return false;
        }

        return true;
    });
}

function getParticipantsAccountIDsForDisplay(
    report: OnyxEntry<Report>,
    shouldExcludeHidden = false,
    shouldExcludeDeleted = false,
    shouldForceExcludeCurrentUser = false,
    reportMetadataParam?: OnyxEntry<ReportMetadata>,
): number[] {
    const reportParticipants = report?.participants ?? {};
    const reportMetadata = reportMetadataParam ?? getReportMetadata(report?.reportID);
    let participantsEntries = Object.entries(reportParticipants);

    // We should not show participants that have an optimistic entry with the same login in the personal details
    const nonOptimisticLoginMap: Record<string, boolean | undefined> = {};

    for (const entry of participantsEntries) {
        const [accountID] = entry;
        const personalDetail = allPersonalDetails?.[accountID];
        if (personalDetail?.login && !personalDetail.isOptimisticPersonalDetail) {
            nonOptimisticLoginMap[personalDetail.login] = true;
        }
    }

    participantsEntries = participantsEntries.filter(([accountID]) => {
        const personalDetail = allPersonalDetails?.[accountID];
        if (personalDetail?.login && personalDetail.isOptimisticPersonalDetail) {
            return !nonOptimisticLoginMap[personalDetail.login];
        }
        return true;
    });

    let participantsIds = participantsEntries.map(([accountID]) => Number(accountID));

    // For 1:1 chat, we don't want to include the current user as a participant in order to not mark 1:1 chats as having multiple participants
    // For system chat, we want to display Expensify as the only participant
    const shouldExcludeCurrentUser = isOneOnOneChat(report) || isSystemChat(report) || shouldForceExcludeCurrentUser;

    if (shouldExcludeCurrentUser || shouldExcludeHidden || shouldExcludeDeleted) {
        participantsIds = excludeParticipantsForDisplay(participantsIds, reportParticipants, reportMetadata, {shouldExcludeHidden, shouldExcludeDeleted, shouldExcludeCurrentUser});
    }

    return participantsIds.filter((accountID) => isNumber(accountID));
}

function getParticipantsList(report: Report, personalDetails: OnyxEntry<PersonalDetailsList>, isRoomMembersList = false, reportMetadata: OnyxEntry<ReportMetadata> = undefined): number[] {
    const isReportGroupChat = isGroupChat(report);
    const shouldExcludeHiddenParticipants = !isReportGroupChat && !isInvoiceReport(report) && !isMoneyRequestReport(report) && !isMoneyRequest(report);
    const chatParticipants = getParticipantsAccountIDsForDisplay(report, isRoomMembersList || shouldExcludeHiddenParticipants, false, false, reportMetadata);

    return chatParticipants.filter((accountID) => {
        const details = personalDetails?.[accountID];

        if (!isRoomMembersList) {
            if (!details) {
                Log.hmmm(`[ReportParticipantsPage] no personal details found for Group chat member with accountID: ${accountID}`);
                return false;
            }
        } else {
            // When adding a new member to a room (whose personal detail does not exist in Onyx), an optimistic personal detail
            // is created. However, when the real personal detail is returned from the backend, a duplicate member may appear
            // briefly before the optimistic personal detail is deleted. To address this, we filter out the optimistically created
            // member here.
            const isDuplicateOptimisticDetail =
                details?.isOptimisticPersonalDetail && chatParticipants.some((accID) => accID !== accountID && details.login === personalDetails?.[accID]?.login);

            if (!details || isDuplicateOptimisticDetail) {
                Log.hmmm(`[RoomMembersPage] no personal details found for room member with accountID: ${accountID}`);
                return false;
            }
        }
        return true;
    });
}

function buildParticipantsFromAccountIDs(accountIDs: number[]): Participants {
    const finalParticipants: Participants = {};
    return accountIDs.reduce((participants, accountID) => {
        // eslint-disable-next-line no-param-reassign
        participants[accountID] = {notificationPreference: CONST.REPORT.NOTIFICATION_PREFERENCE.ALWAYS};
        return participants;
    }, finalParticipants);
}

/**
 * @private
 * This is a custom collator only for getGroupChatName function.
 * The reason for this is that the computation of default group name should not depend on the locale.
 * This is used to ensure that group name stays consistent across locales.
 */
const customCollator = new Intl.Collator('en', {usage: 'sort', sensitivity: 'variant', numeric: true, caseFirst: 'upper'});

/**
 * Returns the report name if the report is a group chat
 */
function getGroupChatName(participants?: SelectedParticipant[], shouldApplyLimit = false, report?: OnyxEntry<Report>, reportMetadataParam?: OnyxEntry<ReportMetadata>): string | undefined {
    // If we have a report always try to get the name from the report.
    if (report?.reportName) {
        return report.reportName;
    }

    const reportMetadata = reportMetadataParam ?? getReportMetadata(report?.reportID);

    const pendingMemberAccountIDs = new Set(
        reportMetadata?.pendingChatMembers?.filter((member) => member.pendingAction === CONST.RED_BRICK_ROAD_PENDING_ACTION.DELETE).map((member) => member.accountID),
    );
    let participantAccountIDs =
        participants?.map((participant) => participant.accountID) ??
        Object.keys(report?.participants ?? {})
            .map(Number)
            .filter((accountID) => !pendingMemberAccountIDs.has(accountID.toString()));
    const shouldAddEllipsis = participantAccountIDs.length > CONST.DISPLAY_PARTICIPANTS_LIMIT && shouldApplyLimit;
    if (shouldApplyLimit) {
        participantAccountIDs = participantAccountIDs.slice(0, CONST.DISPLAY_PARTICIPANTS_LIMIT);
    }
    const isMultipleParticipantReport = participantAccountIDs.length > 1;

    if (isMultipleParticipantReport) {
        return participantAccountIDs
            .map(
                (participantAccountID, index) =>
                    getDisplayNameForParticipant({accountID: participantAccountID, shouldUseShortForm: isMultipleParticipantReport}) || formatPhoneNumber(participants?.[index]?.login ?? ''),
            )
            .sort((first, second) => customCollator.compare(first ?? '', second ?? ''))
            .filter(Boolean)
            .join(', ')
            .slice(0, CONST.REPORT_NAME_LIMIT)
            .concat(shouldAddEllipsis ? '...' : '');
    }

    return translateLocal('groupChat.defaultReportName', {displayName: getDisplayNameForParticipant({accountID: participantAccountIDs.at(0)})});
}

function getParticipants(reportID: string) {
    const report = getReportOrDraftReport(reportID);
    if (!report) {
        return {};
    }

    return report.participants;
}

function getParticipantIcon(accountID: number | undefined, personalDetails: OnyxInputOrEntry<PersonalDetailsList>, shouldUseShortForm = false): Icon {
    if (!accountID) {
        return {
            id: CONST.DEFAULT_NUMBER_ID,
            source: FallbackAvatar,
            type: CONST.ICON_TYPE_AVATAR,
            name: '',
        };
    }
    const details = personalDetails?.[accountID];
    const displayName = getDisplayNameOrDefault(details, '', shouldUseShortForm);

    return {
        id: accountID,
        source: details?.avatar ?? FallbackAvatar,
        type: CONST.ICON_TYPE_AVATAR,
        name: displayName,
        fallbackIcon: details?.fallbackIcon,
    };
}

/**
 * Helper function to get the icons for the invoice receiver. Only to be used in getIcons().
 */
function getInvoiceReceiverIcons(report: OnyxInputOrEntry<Report>, personalDetails: OnyxInputOrEntry<PersonalDetailsList>, invoiceReceiverPolicy: OnyxInputOrEntry<Policy>): Icon[] {
    if (report?.invoiceReceiver?.type === CONST.REPORT.INVOICE_RECEIVER_TYPE.INDIVIDUAL) {
        return getIconsForParticipants([report?.invoiceReceiver.accountID], personalDetails);
    }

    const receiverPolicyID = report?.invoiceReceiver?.policyID;

    // This will be fixed as part of https://github.com/Expensify/Expensify/issues/507850
    // eslint-disable-next-line deprecation/deprecation
    const receiverPolicy = invoiceReceiverPolicy ?? getPolicy(receiverPolicyID);
    if (!isEmptyObject(receiverPolicy)) {
        return [
            {
                source: receiverPolicy?.avatarURL ?? getDefaultWorkspaceAvatar(receiverPolicy.name),
                type: CONST.ICON_TYPE_WORKSPACE,
                name: receiverPolicy.name,
                id: receiverPolicyID,
            },
        ];
    }
    return [];
}

/**
 * Helper function to get the icons for an expense request. Only to be used in getIcons().
 */
function getIconsForExpenseRequest(report: OnyxInputOrEntry<Report>, personalDetails: OnyxInputOrEntry<PersonalDetailsList>, policy: OnyxInputOrEntry<Policy>): Icon[] {
    if (!report || !report?.parentReportID || !report?.parentReportActionID) {
        return [];
    }
    const parentReportAction = allReportActions?.[`${ONYXKEYS.COLLECTION.REPORT_ACTIONS}${report.parentReportID}`]?.[report.parentReportActionID];
    const workspaceIcon = getWorkspaceIcon(report, policy);
    const actorDetails = parentReportAction?.actorAccountID ? personalDetails?.[parentReportAction.actorAccountID] : undefined;
    const memberIcon = {
        source: actorDetails?.avatar ?? FallbackAvatar,
        id: parentReportAction?.actorAccountID,
        type: CONST.ICON_TYPE_AVATAR,
        name: actorDetails?.displayName ?? '',
        fallbackIcon: actorDetails?.fallbackIcon,
    };
    return [memberIcon, workspaceIcon];
}

/**
 * Helper function to get the icons for a chat thread. Only to be used in getIcons().
 */
function getIconsForChatThread(report: OnyxInputOrEntry<Report>, personalDetails: OnyxInputOrEntry<PersonalDetailsList>, policy: OnyxInputOrEntry<Policy>): Icon[] {
    if (!report || !report?.parentReportID || !report?.parentReportActionID) {
        return [];
    }
    const parentReportAction = allReportActions?.[`${ONYXKEYS.COLLECTION.REPORT_ACTIONS}${report.parentReportID}`]?.[report.parentReportActionID];
    const actorAccountID = getReportActionActorAccountID(parentReportAction, report as OnyxEntry<Report>, report as OnyxEntry<Report>);
    const actorDetails = actorAccountID ? personalDetails?.[actorAccountID] : undefined;
    const actorDisplayName = getDisplayNameOrDefault(actorDetails, '', false);
    const actorIcon = {
        id: actorAccountID,
        source: actorDetails?.avatar ?? FallbackAvatar,
        name: formatPhoneNumber(actorDisplayName),
        type: CONST.ICON_TYPE_AVATAR,
        fallbackIcon: actorDetails?.fallbackIcon,
    };

    if (isWorkspaceThread(report)) {
        const workspaceIcon = getWorkspaceIcon(report, policy);
        return [actorIcon, workspaceIcon];
    }
    return [actorIcon];
}

/**
 * Helper function to get the icons for a task report. Only to be used in getIcons().
 */
function getIconsForTaskReport(report: OnyxInputOrEntry<Report>, personalDetails: OnyxInputOrEntry<PersonalDetailsList>, policy: OnyxInputOrEntry<Policy>): Icon[] {
    const ownerIcon = getParticipantIcon(report?.ownerAccountID, personalDetails, true);
    if (report && isWorkspaceTaskReport(report)) {
        const workspaceIcon = getWorkspaceIcon(report, policy);
        return [ownerIcon, workspaceIcon];
    }
    return [ownerIcon];
}

/**
 * Helper function to get the icons for a domain room. Only to be used in getIcons().
 */
function getIconsForDomainRoom(report: OnyxInputOrEntry<Report>): Icon[] {
    const domainName = report?.reportName?.substring(1);
    const policyExpenseChatAvatarSource = getDefaultWorkspaceAvatar(domainName);
    const domainIcon: Icon = {
        source: policyExpenseChatAvatarSource,
        type: CONST.ICON_TYPE_WORKSPACE,
        name: domainName ?? '',
        id: report?.policyID,
    };
    return [domainIcon];
}

/**
 * Helper function to get the icons for a policy room. Only to be used in getIcons().
 */
function getIconsForPolicyRoom(
    report: OnyxInputOrEntry<Report>,
    personalDetails: OnyxInputOrEntry<PersonalDetailsList>,
    policy: OnyxInputOrEntry<Policy>,
    invoiceReceiverPolicy: OnyxInputOrEntry<Policy>,
): Icon[] {
    if (!report) {
        return [];
    }
    const icons = [getWorkspaceIcon(report, policy)];
    if (report && isInvoiceRoom(report)) {
        icons.push(...getInvoiceReceiverIcons(report, personalDetails, invoiceReceiverPolicy));
    }
    return icons;
}

/**
 * Helper function to get the icons for a policy expense chat. Only to be used in getIcons().
 */
function getIconsForPolicyExpenseChat(report: OnyxInputOrEntry<Report>, personalDetails: OnyxInputOrEntry<PersonalDetailsList>, policy: OnyxInputOrEntry<Policy>): Icon[] {
    if (!report) {
        return [];
    }
    const workspaceIcon = getWorkspaceIcon(report, policy);
    const memberIcon = getParticipantIcon(report?.ownerAccountID, personalDetails, true);
    return [workspaceIcon, memberIcon];
}

/**
 * Helper function to get the icons for an expense report. Only to be used in getIcons().
 */
function getIconsForExpenseReport(report: OnyxInputOrEntry<Report>, personalDetails: OnyxInputOrEntry<PersonalDetailsList>, policy: OnyxInputOrEntry<Policy>): Icon[] {
    if (!report) {
        return [];
    }
    const workspaceIcon = getWorkspaceIcon(report, policy);
    const memberIcon = getParticipantIcon(report?.ownerAccountID, personalDetails, true);
    return [memberIcon, workspaceIcon];
}

/**
 * Helper function to get the icons for an iou report. Only to be used in getIcons().
 */
function getIconsForIOUReport(report: OnyxInputOrEntry<Report>, personalDetails: OnyxInputOrEntry<PersonalDetailsList>): Icon[] {
    if (!report) {
        return [];
    }

    const managerDetails = report?.managerID ? personalDetails?.[report.managerID] : undefined;
    const ownerDetails = report?.ownerAccountID ? personalDetails?.[report.ownerAccountID] : undefined;
    const managerIcon = {
        source: managerDetails?.avatar ?? FallbackAvatar,
        id: report?.managerID,
        type: CONST.ICON_TYPE_AVATAR,
        name: managerDetails?.displayName ?? '',
        fallbackIcon: managerDetails?.fallbackIcon,
    };
    const ownerIcon = {
        id: report?.ownerAccountID,
        source: ownerDetails?.avatar ?? FallbackAvatar,
        type: CONST.ICON_TYPE_AVATAR,
        name: ownerDetails?.displayName ?? '',
        fallbackIcon: ownerDetails?.fallbackIcon,
    };
    const isManager = currentUserAccountID === report?.managerID;

    // For one transaction IOUs, display a simplified report icon
    if (isOneTransactionReport(report)) {
        return [ownerIcon];
    }

    return isManager ? [managerIcon, ownerIcon] : [ownerIcon, managerIcon];
}

/**
 * Helper function to get the icons for a group chat. Only to be used in getIcons().
 */
function getIconsForGroupChat(report: OnyxInputOrEntry<Report>): Icon[] {
    if (!report) {
        return [];
    }
    const groupChatIcon = {
        // eslint-disable-next-line @typescript-eslint/prefer-nullish-coalescing
        source: report.avatarUrl || getDefaultGroupAvatar(report.reportID),
        id: -1,
        type: CONST.ICON_TYPE_AVATAR,
        name: getGroupChatName(undefined, true, report),
    };
    return [groupChatIcon];
}

/**
 * Helper function to get the icons for an invoice report. Only to be used in getIcons().
 */
function getIconsForInvoiceReport(
    report: OnyxInputOrEntry<Report>,
    personalDetails: OnyxInputOrEntry<PersonalDetailsList>,
    policy: OnyxInputOrEntry<Policy>,
    invoiceReceiverPolicy: OnyxInputOrEntry<Policy>,
): Icon[] {
    if (!report) {
        return [];
    }
    const invoiceRoomReport = getReportOrDraftReport(report.chatReportID);
    const icons = [getWorkspaceIcon(invoiceRoomReport, policy)];

    if (invoiceRoomReport?.invoiceReceiver?.type === CONST.REPORT.INVOICE_RECEIVER_TYPE.INDIVIDUAL) {
        icons.push(...getIconsForParticipants([invoiceRoomReport?.invoiceReceiver.accountID], personalDetails));
        return icons;
    }

    const receiverPolicyID = invoiceRoomReport?.invoiceReceiver?.policyID;
    // This will be fixed as part of https://github.com/Expensify/Expensify/issues/507850
    // eslint-disable-next-line deprecation/deprecation
    const receiverPolicy = invoiceReceiverPolicy ?? getPolicy(receiverPolicyID);

    if (!isEmptyObject(receiverPolicy)) {
        icons.push({
            source: receiverPolicy?.avatarURL ?? getDefaultWorkspaceAvatar(receiverPolicy.name),
            type: CONST.ICON_TYPE_WORKSPACE,
            name: receiverPolicy.name,
            id: receiverPolicyID,
        });
    }

    return icons;
}

/**
 * Helper function to get the icons for a user-created policy room. Only to be used in getIcons().
 */
function getIconsForUserCreatedPolicyRoom(report: OnyxInputOrEntry<Report>, policy: OnyxInputOrEntry<Policy>): Icon[] {
    if (!report) {
        return [];
    }
    if (report?.avatarUrl) {
        return [
            {
                source: report.avatarUrl,
                type: CONST.ICON_TYPE_WORKSPACE,
                name: getReportName(report),
                id: report?.policyID,
            },
        ];
    }
    return [getWorkspaceIcon(report, policy)];
}

/**
 * Returns the appropriate icons for the given chat report using the stored personalDetails.
 * The Avatar sources can be URLs or Icon components according to the chat type.
 */
function getIcons(
    report: OnyxInputOrEntry<Report>,
    personalDetails: OnyxInputOrEntry<PersonalDetailsList> = allPersonalDetails,
    defaultIcon: AvatarSource | null = null,
    defaultName = '',
    defaultAccountID = -1,
    policy?: OnyxInputOrEntry<Policy>,
    invoiceReceiverPolicy?: OnyxInputOrEntry<Policy>,
    isReportArchived = false,
): Icon[] {
    if (isEmptyObject(report)) {
        return [
            {
                source: defaultIcon ?? FallbackAvatar,
                type: CONST.ICON_TYPE_AVATAR,
                name: defaultName,
                id: defaultAccountID,
            },
        ];
    }
    if (isExpenseRequest(report)) {
        return getIconsForExpenseRequest(report, personalDetails, policy);
    }
    if (isChatThread(report)) {
        return getIconsForChatThread(report, personalDetails, policy);
    }
    if (isTaskReport(report)) {
        return getIconsForTaskReport(report, personalDetails, policy);
    }
    if (isDomainRoom(report)) {
        return getIconsForDomainRoom(report);
    }
    if (isUserCreatedPolicyRoom(report)) {
        return getIconsForUserCreatedPolicyRoom(report, policy);
    }
    if (isAdminRoom(report) || isAnnounceRoom(report) || isChatRoom(report) || (isArchivedNonExpenseReport(report, isReportArchived) && !chatIncludesConcierge(report))) {
        return getIconsForPolicyRoom(report, personalDetails, policy, invoiceReceiverPolicy);
    }
    if (isPolicyExpenseChat(report)) {
        return getIconsForPolicyExpenseChat(report, personalDetails, policy);
    }
    if (isExpenseReport(report)) {
        return getIconsForExpenseReport(report, personalDetails, policy);
    }
    if (isIOUReport(report)) {
        return getIconsForIOUReport(report, personalDetails);
    }
    if (isSelfDM(report)) {
        return getIconsForParticipants(currentUserAccountID ? [currentUserAccountID] : [], personalDetails);
    }
    if (isSystemChat(report)) {
        return getIconsForParticipants([CONST.ACCOUNT_ID.NOTIFICATIONS ?? 0], personalDetails);
    }
    if (isGroupChat(report)) {
        return getIconsForGroupChat(report);
    }
    if (isInvoiceReport(report)) {
        return getIconsForInvoiceReport(report, personalDetails, policy, invoiceReceiverPolicy);
    }
    if (isOneOnOneChat(report)) {
        const otherParticipantsAccountIDs = Object.keys(report.participants ?? {})
            .map(Number)
            .filter((accountID) => accountID !== currentUserAccountID);
        return getIconsForParticipants(otherParticipantsAccountIDs, personalDetails);
    }
    const participantAccountIDs = Object.keys(report.participants ?? {}).map(Number);
    return getIconsForParticipants(participantAccountIDs, personalDetails);
}

const getIconDisplayName = (icon: Icon, personalDetails: OnyxInputOrEntry<PersonalDetailsList>) =>
    icon.id ? (personalDetails?.[icon.id]?.displayName ?? personalDetails?.[icon.id]?.login ?? '') : '';

function sortIconsByName(icons: Icon[], personalDetails: OnyxInputOrEntry<PersonalDetailsList>, localeCompare: LocaleContextProps['localeCompare']) {
    return icons.sort((first, second) => {
        // First sort by displayName/login
        const displayNameLoginOrder = localeCompare(getIconDisplayName(first, personalDetails), getIconDisplayName(second, personalDetails));
        if (displayNameLoginOrder !== 0) {
            return displayNameLoginOrder;
        }

        // Then fallback on accountID as the final sorting criteria.
        // This will ensure that the order of avatars with same login/displayName
        // stay consistent across all users and devices
        return Number(first?.id) - Number(second?.id);
    });
}

function getDisplayNamesWithTooltips(
    personalDetailsList: PersonalDetails[] | PersonalDetailsList | OptionData[],
    shouldUseShortForm: boolean,
    localeCompare: LocaleContextProps['localeCompare'],
    shouldFallbackToHidden = true,
    shouldAddCurrentUserPostfix = false,
): DisplayNameWithTooltips {
    const personalDetailsListArray = Array.isArray(personalDetailsList) ? personalDetailsList : Object.values(personalDetailsList);

    return personalDetailsListArray
        .map((user) => {
            const accountID = Number(user?.accountID);
            // eslint-disable-next-line @typescript-eslint/prefer-nullish-coalescing
            const displayName = getDisplayNameForParticipant({accountID, shouldUseShortForm, shouldFallbackToHidden, shouldAddCurrentUserPostfix}) || user?.login || '';
            const avatar = user && 'avatar' in user ? user.avatar : undefined;

            let pronouns = user?.pronouns ?? undefined;
            if (pronouns?.startsWith(CONST.PRONOUNS.PREFIX)) {
                const pronounTranslationKey = pronouns.replace(CONST.PRONOUNS.PREFIX, '');
                pronouns = translateLocal(`pronouns.${pronounTranslationKey}` as TranslationPaths);
            }

            return {
                displayName,
                avatar,
                login: user?.login ?? '',
                accountID,
                pronouns,
            };
        })
        .sort((first, second) => {
            // First sort by displayName/login
            const displayNameLoginOrder = localeCompare(first.displayName, second.displayName);
            if (displayNameLoginOrder !== 0) {
                return displayNameLoginOrder;
            }

            // Then fallback on accountID as the final sorting criteria.
            return first.accountID - second.accountID;
        });
}

/**
 * Returns the the display names of the given user accountIDs
 */
function getUserDetailTooltipText(accountID: number, fallbackUserDisplayName = ''): string {
    const displayNameForParticipant = getDisplayNameForParticipant({accountID});
    return displayNameForParticipant || fallbackUserDisplayName;
}

/**
 * For a deleted parent report action within a chat report,
 * let us return the appropriate display message
 *
 * @param reportAction - The deleted report action of a chat report for which we need to return message.
 */
function getDeletedParentActionMessageForChatReport(reportAction: OnyxEntry<ReportAction>): string {
    // By default, let us display [Deleted message]
    let deletedMessageText = translateLocal('parentReportAction.deletedMessage');
    if (isCreatedTaskReportAction(reportAction)) {
        // For canceled task report, let us display [Deleted task]
        deletedMessageText = translateLocal('parentReportAction.deletedTask');
    }
    return deletedMessageText;
}

/**
 * Returns the preview message for `REIMBURSEMENT_QUEUED` action
 */
function getReimbursementQueuedActionMessage({
    reportAction,
    reportOrID,
    shouldUseShortDisplayName = true,
    reports,
    personalDetails,
}: {
    reportAction: OnyxEntry<ReportAction<typeof CONST.REPORT.ACTIONS.TYPE.REIMBURSEMENT_QUEUED>>;
    reportOrID: OnyxEntry<Report> | string | SearchReport;
    shouldUseShortDisplayName?: boolean;
    reports?: SearchReport[];
    personalDetails?: Partial<PersonalDetailsList>;
}): string {
    const report = typeof reportOrID === 'string' ? getReport(reportOrID, reports ?? allReports) : reportOrID;
    const submitterDisplayName = getDisplayNameForParticipant({accountID: report?.ownerAccountID, shouldUseShortForm: shouldUseShortDisplayName, personalDetailsData: personalDetails}) ?? '';
    const originalMessage = getOriginalMessage(reportAction);
    let messageKey: TranslationPaths;
    if (originalMessage?.paymentType === CONST.IOU.PAYMENT_TYPE.EXPENSIFY) {
        messageKey = 'iou.waitingOnEnabledWallet';
    } else {
        messageKey = 'iou.waitingOnBankAccount';
    }

    return translateLocal(messageKey, {submitterDisplayName});
}

/**
 * Returns the preview message for `REIMBURSEMENT_DEQUEUED` or `REIMBURSEMENT_ACH_CANCELED` action
 */
function getReimbursementDeQueuedOrCanceledActionMessage(
    reportAction: OnyxEntry<ReportAction<typeof CONST.REPORT.ACTIONS.TYPE.REIMBURSEMENT_DEQUEUED | typeof CONST.REPORT.ACTIONS.TYPE.REIMBURSEMENT_ACH_CANCELED>>,
    reportOrID: OnyxEntry<Report> | string | SearchReport,
    isLHNPreview = false,
): string {
    const report = typeof reportOrID === 'string' ? getReport(reportOrID, allReports) : reportOrID;
    const originalMessage = getOriginalMessage(reportAction);
    const amount = originalMessage?.amount;
    const currency = originalMessage?.currency;
    const formattedAmount = convertToDisplayString(amount, currency);
    if (originalMessage?.cancellationReason === CONST.REPORT.CANCEL_PAYMENT_REASONS.ADMIN || originalMessage?.cancellationReason === CONST.REPORT.CANCEL_PAYMENT_REASONS.USER) {
        const payerOrApproverName = report?.managerID === currentUserAccountID || !isLHNPreview ? '' : getDisplayNameForParticipant({accountID: report?.managerID, shouldUseShortForm: true});
        return translateLocal('iou.adminCanceledRequest', {manager: payerOrApproverName, amount: formattedAmount});
    }
    const submitterDisplayName = getDisplayNameForParticipant({accountID: report?.ownerAccountID, shouldUseShortForm: true}) ?? '';
    return translateLocal('iou.canceledRequest', {submitterDisplayName, amount: formattedAmount});
}

/**
 * Builds an optimistic REIMBURSEMENT_DEQUEUED report action with a randomly generated reportActionID.
 *
 */
function buildOptimisticChangeFieldAction(reportField: PolicyReportField, previousReportField: PolicyReportField): OptimisticChangeFieldAction {
    return {
        actionName: CONST.REPORT.ACTIONS.TYPE.CHANGE_FIELD,
        actorAccountID: currentUserAccountID,
        message: [
            {
                type: 'TEXT',
                style: 'strong',
                text: 'You',
            },
            {
                type: 'TEXT',
                style: 'normal',
                text: ` modified field '${reportField.name}'.`,
            },
            {
                type: 'TEXT',
                style: 'normal',
                text: ` New value is '${reportField.value}'`,
            },
            {
                type: 'TEXT',
                style: 'normal',
                text: ` (previously '${previousReportField.value}').`,
            },
        ],
        originalMessage: {
            fieldName: reportField.name,
            newType: reportField.type,
            newValue: reportField.value,
            oldType: previousReportField.type,
            oldValue: previousReportField.value,
        },
        person: [
            {
                style: 'strong',
                text: getCurrentUserDisplayNameOrEmail(),
                type: 'TEXT',
            },
        ],
        reportActionID: rand64(),
        created: DateUtils.getDBTime(),
        pendingAction: CONST.RED_BRICK_ROAD_PENDING_ACTION.ADD,
    };
}

/**
 * Builds an optimistic REIMBURSEMENT_DEQUEUED report action with a randomly generated reportActionID.
 *
 */
function buildOptimisticCancelPaymentReportAction(expenseReportID: string, amount: number, currency: string): OptimisticCancelPaymentReportAction {
    return {
        actionName: CONST.REPORT.ACTIONS.TYPE.REIMBURSEMENT_DEQUEUED,
        actorAccountID: currentUserAccountID,
        message: [
            {
                cancellationReason: CONST.REPORT.CANCEL_PAYMENT_REASONS.ADMIN,
                expenseReportID,
                type: CONST.REPORT.MESSAGE.TYPE.COMMENT,
                text: '',
                amount,
                currency,
            },
        ],
        originalMessage: {
            cancellationReason: CONST.REPORT.CANCEL_PAYMENT_REASONS.ADMIN,
            expenseReportID,
            amount,
            currency,
        },
        person: [
            {
                style: 'strong',
                text: getCurrentUserDisplayNameOrEmail(),
                type: 'TEXT',
            },
        ],
        reportActionID: rand64(),
        shouldShow: true,
        created: DateUtils.getDBTime(),
        pendingAction: CONST.RED_BRICK_ROAD_PENDING_ACTION.ADD,
    };
}

/**
 * Returns the last visible message for a given report after considering the given optimistic actions
 *
 * @param reportID - the report for which last visible message has to be fetched
 * @param [actionsToMerge] - the optimistic merge actions that needs to be considered while fetching last visible message

 */
function getLastVisibleMessage(reportID: string | undefined, isReportArchived: boolean | undefined, actionsToMerge: ReportActions = {}): LastVisibleMessage {
    const report = getReportOrDraftReport(reportID);
    const lastVisibleAction = getLastVisibleActionReportActionsUtils(reportID, canUserPerformWriteAction(report, isReportArchived), actionsToMerge);

    // For Chat Report with deleted parent actions, let us fetch the correct message
    if (isDeletedParentAction(lastVisibleAction) && !isEmptyObject(report) && isChatReport(report)) {
        const lastMessageText = getDeletedParentActionMessageForChatReport(lastVisibleAction);
        return {
            lastMessageText,
        };
    }

    // Fetch the last visible message for report represented by reportID and based on actions to merge.
    return getLastVisibleMessageReportActionsUtils(reportID, canUserPerformWriteAction(report, isReportArchived), actionsToMerge);
}

/**
 * Checks if a report is waiting for the manager to complete an action.
 * Example: the assignee of an open task report or the manager of a processing expense report.
 *
 * @param [parentReportAction] - The parent report action of the report (Used to check if the task has been canceled)
 */
function isWaitingForAssigneeToCompleteAction(report: OnyxEntry<Report>, parentReportAction: OnyxEntry<ReportAction>): boolean {
    if (report?.hasOutstandingChildTask) {
        return true;
    }

    if (report?.hasParentAccess === false && isReportManager(report)) {
        if (isOpenTaskReport(report, parentReportAction)) {
            return true;
        }

        if (isProcessingReport(report) && isExpenseReport(report)) {
            return true;
        }
    }

    return false;
}

function isUnreadWithMention(reportOrOption: OnyxEntry<Report> | OptionData): boolean {
    if (!reportOrOption) {
        return false;
    }
    // lastMentionedTime and lastReadTime are both datetime strings and can be compared directly
    const lastMentionedTime = reportOrOption.lastMentionedTime ?? '';
    const lastReadTime = reportOrOption.lastReadTime ?? '';
    return !!('isUnreadWithMention' in reportOrOption && reportOrOption.isUnreadWithMention) || lastReadTime < lastMentionedTime;
}

type ReasonAndReportActionThatRequiresAttention = {
    reason: ValueOf<typeof CONST.REQUIRES_ATTENTION_REASONS>;
    reportAction?: OnyxEntry<ReportAction>;
};

function getReasonAndReportActionThatRequiresAttention(
    optionOrReport: OnyxEntry<Report> | OptionData,
    parentReportAction?: OnyxEntry<ReportAction>,
    isReportArchived = false,
): ReasonAndReportActionThatRequiresAttention | null {
    if (!optionOrReport) {
        return null;
    }

    const reportActions = getAllReportActions(optionOrReport.reportID);

    if (isJoinRequestInAdminRoom(optionOrReport)) {
        return {
            reason: CONST.REQUIRES_ATTENTION_REASONS.HAS_JOIN_REQUEST,
            reportAction: getActionableJoinRequestPendingReportAction(optionOrReport.reportID),
        };
    }

    if (isReportArchived) {
        return null;
    }

    if (isUnreadWithMention(optionOrReport)) {
        return {
            reason: CONST.REQUIRES_ATTENTION_REASONS.IS_UNREAD_WITH_MENTION,
        };
    }

    if (isWaitingForAssigneeToCompleteAction(optionOrReport, parentReportAction)) {
        return {
            reason: CONST.REQUIRES_ATTENTION_REASONS.IS_WAITING_FOR_ASSIGNEE_TO_COMPLETE_ACTION,
            reportAction: Object.values(reportActions).find((action) => action.childType === CONST.REPORT.TYPE.TASK),
        };
    }

    const iouReportActionToApproveOrPay = getIOUReportActionToApproveOrPay(optionOrReport, undefined);
    const iouReportID = getIOUReportIDFromReportActionPreview(iouReportActionToApproveOrPay);
    const transactions = getReportTransactions(iouReportID);
    const hasOnlyPendingTransactions = transactions.length > 0 && transactions.every((t) => isExpensifyCardTransaction(t) && isPending(t));

    // Has a child report that is awaiting action (e.g. approve, pay, add bank account) from current user
    // This will be fixed as part of https://github.com/Expensify/Expensify/issues/507850
    // eslint-disable-next-line deprecation/deprecation
    const policy = getPolicy(optionOrReport.policyID);
    if (
        (optionOrReport.hasOutstandingChildRequest === true || iouReportActionToApproveOrPay?.reportActionID) &&
        (policy?.reimbursementChoice !== CONST.POLICY.REIMBURSEMENT_CHOICES.REIMBURSEMENT_NO || !hasOnlyPendingTransactions)
    ) {
        return {
            reason: CONST.REQUIRES_ATTENTION_REASONS.HAS_CHILD_REPORT_AWAITING_ACTION,
            reportAction: iouReportActionToApproveOrPay,
        };
    }

    if (hasMissingInvoiceBankAccount(optionOrReport.reportID) && !isSettled(optionOrReport.reportID)) {
        return {
            reason: CONST.REQUIRES_ATTENTION_REASONS.HAS_MISSING_INVOICE_BANK_ACCOUNT,
        };
    }

    if (isInvoiceRoom(optionOrReport)) {
        const reportAction = Object.values(reportActions).find(
            (action) =>
                action.actionName === CONST.REPORT.ACTIONS.TYPE.REPORT_PREVIEW &&
                action.childReportID &&
                hasMissingInvoiceBankAccount(action.childReportID) &&
                !isSettled(action.childReportID),
        );

        return reportAction
            ? {
                  reason: CONST.REQUIRES_ATTENTION_REASONS.HAS_MISSING_INVOICE_BANK_ACCOUNT,
                  reportAction,
              }
            : null;
    }

    return null;
}

/**
 * Determines if the option requires action from the current user. This can happen when it:
 *  - is unread and the user was mentioned in one of the unread comments
 *  - is for an outstanding task waiting on the user
 *  - has an outstanding child expense that is waiting for an action from the current user (e.g. pay, approve, add bank account)
 *  - is either the system or concierge chat, the user free trial has ended and it didn't add a payment card yet
 *
 * @param option (report or optionItem)
 * @param parentReportAction (the report action the current report is a thread of)
 */
function requiresAttentionFromCurrentUser(optionOrReport: OnyxEntry<Report> | OptionData, parentReportAction?: OnyxEntry<ReportAction>, isReportArchived = false) {
    return !!getReasonAndReportActionThatRequiresAttention(optionOrReport, parentReportAction, isReportArchived);
}

/**
 * Checks if the report contains at least one Non-Reimbursable transaction
 */
function hasNonReimbursableTransactions(iouReportID: string | undefined, reportsTransactionsParam: Record<string, Transaction[]> = reportsTransactions): boolean {
    const transactions = getReportTransactions(iouReportID, reportsTransactionsParam);
    return transactions.filter((transaction) => transaction.reimbursable === false).length > 0;
}

function getMoneyRequestSpendBreakdown(report: OnyxInputOrEntry<Report>, searchReports?: SearchReport[]): SpendBreakdown {
    const reports = searchReports ?? allReports;
    let moneyRequestReport: OnyxEntry<Report>;
    if (report && (isMoneyRequestReport(report, searchReports) || isInvoiceReport(report))) {
        moneyRequestReport = report;
    }
    if (reports && report?.iouReportID) {
        moneyRequestReport = getReport(report.iouReportID, allReports);
    }
    if (moneyRequestReport) {
        let nonReimbursableSpend = moneyRequestReport.nonReimbursableTotal ?? 0;
        let totalSpend = moneyRequestReport.total ?? 0;

        if (nonReimbursableSpend + totalSpend !== 0) {
            // There is a possibility that if the Expense report has a negative total.
            // This is because there are instances where you can get a credit back on your card,
            // or you enter a negative expense to "offset" future expenses
            nonReimbursableSpend = isExpenseReport(moneyRequestReport) ? nonReimbursableSpend * -1 : Math.abs(nonReimbursableSpend);
            totalSpend = isExpenseReport(moneyRequestReport) ? totalSpend * -1 : Math.abs(totalSpend);

            const totalDisplaySpend = totalSpend;
            const reimbursableSpend = totalDisplaySpend - nonReimbursableSpend;

            return {
                nonReimbursableSpend,
                reimbursableSpend,
                totalDisplaySpend,
            };
        }
    }
    return {
        nonReimbursableSpend: 0,
        reimbursableSpend: 0,
        totalDisplaySpend: 0,
    };
}

/**
 * Get the title for a policy expense chat
 */
function getPolicyExpenseChatName({report, personalDetailsList}: {report: OnyxEntry<Report>; personalDetailsList?: Partial<PersonalDetailsList>}): string | undefined {
    const ownerAccountID = report?.ownerAccountID;
    const personalDetails = ownerAccountID ? personalDetailsList?.[ownerAccountID] : undefined;
    const login = personalDetails ? personalDetails.login : null;
    // eslint-disable-next-line @typescript-eslint/prefer-nullish-coalescing
    const reportOwnerDisplayName = getDisplayNameForParticipant({accountID: ownerAccountID, shouldRemoveDomain: true}) || login;

    if (reportOwnerDisplayName) {
        return translateLocal('workspace.common.policyExpenseChatName', {displayName: reportOwnerDisplayName});
    }

    return report?.reportName;
}

/**
 * Given a report field, check if the field is for the report title.
 */
function isReportFieldOfTypeTitle(reportField: OnyxEntry<PolicyReportField>): boolean {
    return reportField?.fieldID === CONST.REPORT_FIELD_TITLE_FIELD_ID;
}

/**
 * Check if Report has any held expenses
 */
function isHoldCreator(transaction: OnyxEntry<Transaction>, reportID: string | undefined): boolean {
    const holdReportAction = getReportAction(reportID, `${transaction?.comment?.hold ?? ''}`);
    return isActionCreator(holdReportAction);
}

/**
 * Given a report field, check if the field can be edited or not.
 * For title fields, its considered disabled if `deletable` prop is `true` (https://github.com/Expensify/App/issues/35043#issuecomment-1911275433)
 * For non title fields, its considered disabled if:
 * 1. The user is not admin of the report
 * 2. Report is settled or it is closed
 */
function isReportFieldDisabled(report: OnyxEntry<Report>, reportField: OnyxEntry<PolicyReportField>, policy: OnyxEntry<Policy>): boolean {
    if (isInvoiceReport(report)) {
        return true;
    }
    const isReportSettled = isSettled(report?.reportID);
    const isReportClosed = isClosedReport(report);
    const isTitleField = isReportFieldOfTypeTitle(reportField);
    const isAdmin = isPolicyAdmin(report?.policyID, {[`${ONYXKEYS.COLLECTION.POLICY}${policy?.id}`]: policy});
    const isApproved = isReportApproved({report});
    if (!isAdmin && (isReportSettled || isReportClosed || isApproved)) {
        return true;
    }

    if (isTitleField) {
        return !reportField?.deletable;
    }

    return false;
}

/**
 * Given a set of report fields, return the field that refers to title
 */
function getTitleReportField(reportFields: Record<string, PolicyReportField>) {
    return Object.values(reportFields).find((field) => isReportFieldOfTypeTitle(field));
}

/**
 * Get the key for a report field
 */
function getReportFieldKey(reportFieldId: string | undefined) {
    if (!reportFieldId) {
        return '';
    }

    // We don't need to add `expensify_` prefix to the title field key, because backend stored title under a unique key `text_title`,
    // and all the other report field keys are stored under `expensify_FIELD_ID`.
    if (reportFieldId === CONST.REPORT_FIELD_TITLE_FIELD_ID) {
        return reportFieldId;
    }

    return `expensify_${reportFieldId}`;
}

/**
 * Get the report fields attached to the policy given policyID
 */
function getReportFieldsByPolicyID(policyID: string | undefined): Record<string, PolicyReportField> {
    if (!policyID) {
        return {};
    }

    const policyReportFields = Object.entries(allPolicies ?? {}).find(([key]) => key.replace(ONYXKEYS.COLLECTION.POLICY, '') === policyID);
    const fieldList = policyReportFields?.[1]?.fieldList;

    if (!policyReportFields || !fieldList) {
        return {};
    }

    return fieldList;
}

/**
 * Get the report fields that we should display a MoneyReportView gets opened
 */

function getAvailableReportFields(report: OnyxEntry<Report>, policyReportFields: PolicyReportField[]): PolicyReportField[] {
    // Get the report fields that are attached to a report. These will persist even if a field is deleted from the policy.
    const reportFields = Object.values(report?.fieldList ?? {});
    const reportIsSettled = isSettled(report?.reportID);

    // If the report is settled, we don't want to show any new field that gets added to the policy.
    if (reportIsSettled) {
        return reportFields;
    }

    // If the report is unsettled, we want to merge the new fields that get added to the policy with the fields that
    // are attached to the report.
    const mergedFieldIds = Array.from(new Set([...policyReportFields.map(({fieldID}) => fieldID), ...reportFields.map(({fieldID}) => fieldID)]));

    const fields = mergedFieldIds.map((id) => {
        const field = report?.fieldList?.[getReportFieldKey(id)];

        if (field) {
            return field;
        }

        const policyReportField = policyReportFields.find(({fieldID}) => fieldID === id);

        if (policyReportField) {
            return policyReportField;
        }

        return null;
    });

    return fields.filter(Boolean) as PolicyReportField[];
}

/**
 * Get the title for an IOU or expense chat which will be showing the payer and the amount
 */
function getMoneyRequestReportName({
    report,
    policy,
    invoiceReceiverPolicy,
}: {
    report: OnyxEntry<Report>;
    policy?: OnyxEntry<Policy> | SearchPolicy;
    invoiceReceiverPolicy?: OnyxEntry<Policy> | SearchPolicy;
}): string {
    if (report?.reportName && isExpenseReport(report)) {
        return report.reportName;
    }

    const moneyRequestTotal = getMoneyRequestSpendBreakdown(report).totalDisplaySpend;
    const formattedAmount = convertToDisplayString(moneyRequestTotal, report?.currency);

    let payerOrApproverName;
    if (isExpenseReport(report)) {
        const parentReport = getParentReport(report);
        payerOrApproverName = getPolicyName({report: parentReport ?? report, policy});
    } else if (isInvoiceReport(report)) {
        const chatReport = getReportOrDraftReport(report?.chatReportID);
        payerOrApproverName = getInvoicePayerName(chatReport, invoiceReceiverPolicy);
    } else {
        payerOrApproverName = getDisplayNameForParticipant({accountID: report?.managerID}) ?? '';
    }

    const payerPaidAmountMessage = translateLocal('iou.payerPaidAmount', {
        payer: payerOrApproverName,
        amount: formattedAmount,
    });

    if (isReportApproved({report})) {
        return translateLocal('iou.managerApprovedAmount', {
            manager: payerOrApproverName,
            amount: formattedAmount,
        });
    }

    if (report?.isWaitingOnBankAccount) {
        return `${payerPaidAmountMessage} ${CONST.DOT_SEPARATOR} ${translateLocal('iou.pending')}`;
    }

    if (!isSettled(report?.reportID) && hasNonReimbursableTransactions(report?.reportID)) {
        payerOrApproverName = getDisplayNameForParticipant({accountID: report?.ownerAccountID}) ?? '';
        return translateLocal('iou.payerSpentAmount', {payer: payerOrApproverName, amount: formattedAmount});
    }

    if (isProcessingReport(report) || isOpenExpenseReport(report) || isOpenInvoiceReport(report) || moneyRequestTotal === 0) {
        return translateLocal('iou.payerOwesAmount', {payer: payerOrApproverName, amount: formattedAmount});
    }

    return payerPaidAmountMessage;
}

/**
 * Gets transaction created, amount, currency, comment, and waypoints (for distance expense)
 * into a flat object. Used for displaying transactions and sending them in API commands
 */

function getTransactionDetails(
    transaction: OnyxInputOrEntry<Transaction>,
    createdDateFormat: string = CONST.DATE.FNS_FORMAT_STRING,
    policy: OnyxEntry<Policy> = undefined,
    allowNegativeAmount = false,
    disableOppositeConversion = false,
): TransactionDetails | undefined {
    if (!transaction) {
        return;
    }
    const report = getReportOrDraftReport(transaction?.reportID);
    const isManualDistanceRequest = isManualDistanceRequestTransactionUtils(transaction);

    return {
        created: getFormattedCreated(transaction, createdDateFormat),
        amount: getTransactionAmount(
            transaction,
            !isEmptyObject(report) && isExpenseReport(report),
            transaction?.reportID === CONST.REPORT.UNREPORTED_REPORT_ID,
            allowNegativeAmount,
            disableOppositeConversion,
        ),
        attendees: getAttendees(transaction),
        taxAmount: getTaxAmount(transaction, !isEmptyObject(report) && isExpenseReport(report)),
        taxCode: getTaxCode(transaction),
        currency: getCurrency(transaction),
        comment: getDescription(transaction),
        merchant: getMerchant(transaction, policy),
        waypoints: getWaypoints(transaction),
        customUnitRateID: getRateID(transaction),
        category: getCategory(transaction),
        reimbursable: getReimbursable(transaction),
        billable: getBillable(transaction),
        tag: getTag(transaction),
        mccGroup: getMCCGroup(transaction),
        cardID: getCardID(transaction),
        cardName: getCardName(transaction),
        originalAmount: getOriginalAmount(transaction),
        originalCurrency: getOriginalCurrency(transaction),
        postedDate: getFormattedPostedDate(transaction),
        transactionID: transaction.transactionID,
        ...(isManualDistanceRequest && {distance: transaction.comment?.customUnit?.quantity ?? undefined}),
    };
}

function getTransactionCommentObject(transaction: OnyxEntry<Transaction>): Comment {
    return {
        ...transaction?.comment,
        comment: Parser.htmlToMarkdown(transaction?.comment?.comment ?? ''),
        waypoints: getWaypoints(transaction),
    };
}

/**
 * Can only edit if:
 *
 * - in case of IOU report
 *    - the current user is the requestor and is not settled yet
 * - in case of expense report
 *    - the current user is the requestor and is not settled yet
 *    - the current user is the manager of the report
 *    - or the current user is an admin on the policy the expense report is tied to
 *
 *    This is used in conjunction with canEditRestrictedField to control editing of specific fields like amount, currency, created, receipt, and distance.
 *    On its own, it only controls allowing/disallowing navigating to the editing pages or showing/hiding the 'Edit' icon on report actions
 */
function canEditMoneyRequest(
    reportAction: OnyxInputOrEntry<ReportAction<typeof CONST.REPORT.ACTIONS.TYPE.IOU>>,
    linkedTransaction?: OnyxEntry<Transaction>,
    isChatReportArchived = false,
): boolean {
    const isDeleted = isDeletedAction(reportAction);

    if (isDeleted) {
        return false;
    }

    const allowedReportActionType: Array<ValueOf<typeof CONST.IOU.REPORT_ACTION_TYPE>> = [CONST.IOU.REPORT_ACTION_TYPE.TRACK, CONST.IOU.REPORT_ACTION_TYPE.CREATE];
    const originalMessage = getOriginalMessage(reportAction);
    const actionType = originalMessage?.type;

    if (!actionType || !(allowedReportActionType.includes(actionType) || (actionType === CONST.IOU.REPORT_ACTION_TYPE.PAY && !!originalMessage.IOUDetails))) {
        return false;
    }

    const transaction = linkedTransaction ?? getLinkedTransaction(reportAction ?? undefined);

    // In case the transaction is failed to be created, we should disable editing the money request
    if (!transaction?.transactionID || (transaction?.pendingAction === CONST.RED_BRICK_ROAD_PENDING_ACTION.ADD && !isEmptyObject(transaction.errors))) {
        return false;
    }

    const moneyRequestReportID = originalMessage?.IOUReportID;
    const isRequestor = currentUserAccountID === reportAction?.actorAccountID;

    if (!moneyRequestReportID) {
        return actionType === CONST.IOU.REPORT_ACTION_TYPE.TRACK && isRequestor;
    }

    const moneyRequestReport = getReportOrDraftReport(String(moneyRequestReportID));

    const isSubmitted = isProcessingReport(moneyRequestReport);
    if (isIOUReport(moneyRequestReport)) {
        return isSubmitted && isRequestor;
    }
    // This will be fixed as part of https://github.com/Expensify/Expensify/issues/507850
    // eslint-disable-next-line deprecation/deprecation
    const policy = getPolicy(moneyRequestReport?.policyID);
    const isAdmin = policy?.role === CONST.POLICY.ROLE.ADMIN;
    const isManager = currentUserAccountID === moneyRequestReport?.managerID;

    if (isInvoiceReport(moneyRequestReport) && (isManager || isChatReportArchived)) {
        return false;
    }

    // Admin & managers can always edit coding fields such as tag, category, billable, etc.
    if (isAdmin || isManager) {
        return true;
    }

    if (policy?.type === CONST.POLICY.TYPE.CORPORATE && moneyRequestReport && isSubmitted && isCurrentUserSubmitter(moneyRequestReport)) {
        const isForwarded = getSubmitToAccountID(policy, moneyRequestReport) !== moneyRequestReport.managerID;
        return !isForwarded;
    }

    return !isReportApproved({report: moneyRequestReport}) && !isSettled(moneyRequestReport?.reportID) && !isClosedReport(moneyRequestReport) && isRequestor;
}

function getNextApproverAccountID(report: OnyxEntry<Report>, isUnapproved = false) {
    // This will be fixed as part of https://github.com/Expensify/Expensify/issues/507850
    // eslint-disable-next-line deprecation/deprecation
    const policy = getPolicy(report?.policyID);
    const approvalChain = getApprovalChain(policy, report);
    const submitToAccountID = getSubmitToAccountID(policy, report);

    if (isUnapproved) {
        if (approvalChain.includes(currentUserEmail ?? '')) {
            return currentUserAccountID;
        }

        return report?.managerID;
    }

    if (approvalChain.length === 0) {
        return submitToAccountID;
    }

    const nextApproverEmail = approvalChain.length === 1 ? approvalChain.at(0) : approvalChain.at(approvalChain.indexOf(currentUserEmail ?? '') + 1);
    if (!nextApproverEmail) {
        return submitToAccountID;
    }

    return getAccountIDsByLogins([nextApproverEmail]).at(0);
}

function canEditReportPolicy(report: OnyxEntry<Report>, reportPolicy: OnyxEntry<Policy>): boolean {
    const isAdmin = isPolicyAdminPolicyUtils(reportPolicy);
    const isManager = isReportManager(report);
    const isSubmitter = isReportOwner(report);
    const isReportAuditor = isAuditor(report);
    const isIOUType = isIOUReport(report);
    const isInvoiceType = isInvoiceReport(report);
    const isExpenseType = isExpenseReport(report);
    const isOpen = isOpenReport(report);
    const isSubmitted = isProcessingReport(report);
    const isReimbursed = isReportManuallyReimbursed(report);

    if (isIOUType) {
        return isOpen || isSubmitted || isReimbursed;
    }

    if (isInvoiceType) {
        return isOpen && !isReportAuditor;
    }

    if (isExpenseType) {
        if (isOpen) {
            return isSubmitter || isAdmin;
        }

        if (isSubmitted) {
            return (isSubmitter && isAwaitingFirstLevelApproval(report)) || isManager || isAdmin;
        }

        return isManager || isAdmin;
    }

    return false;
}

/**
 * Checks if the current user can edit the provided property of an expense
 *
 */
function canEditFieldOfMoneyRequest(
    reportAction: OnyxInputOrEntry<ReportAction>,
    fieldToEdit: ValueOf<typeof CONST.EDIT_REQUEST_FIELD>,
    isDeleteAction?: boolean,
    isChatReportArchived = false,
    outstandingReportsByPolicyID?: OutstandingReportsByPolicyIDDerivedValue,
): boolean {
    // A list of fields that cannot be edited by anyone, once an expense has been settled
    const restrictedFields: string[] = [
        CONST.EDIT_REQUEST_FIELD.AMOUNT,
        CONST.EDIT_REQUEST_FIELD.CURRENCY,
        CONST.EDIT_REQUEST_FIELD.MERCHANT,
        CONST.EDIT_REQUEST_FIELD.DATE,
        CONST.EDIT_REQUEST_FIELD.RECEIPT,
        CONST.EDIT_REQUEST_FIELD.DISTANCE,
        CONST.EDIT_REQUEST_FIELD.DISTANCE_RATE,
        CONST.EDIT_REQUEST_FIELD.REIMBURSABLE,
        CONST.EDIT_REQUEST_FIELD.REPORT,
    ];

    if (!isMoneyRequestAction(reportAction) || !canEditMoneyRequest(reportAction, undefined, isChatReportArchived)) {
        return false;
    }

    // If we're editing fields such as category, tag, description, etc. the check above should be enough for handling the permission
    if (!restrictedFields.includes(fieldToEdit)) {
        return true;
    }

    const iouMessage = getOriginalMessage(reportAction);
    const moneyRequestReport = iouMessage?.IOUReportID ? (getReport(iouMessage?.IOUReportID, allReports) ?? ({} as Report)) : ({} as Report);
    const transaction = allTransactions?.[`${ONYXKEYS.COLLECTION.TRANSACTION}${iouMessage?.IOUTransactionID}`] ?? ({} as Transaction);

    if (isSettled(String(moneyRequestReport.reportID)) || isReportIDApproved(String(moneyRequestReport.reportID))) {
        return false;
    }

    if (
        (fieldToEdit === CONST.EDIT_REQUEST_FIELD.AMOUNT || fieldToEdit === CONST.EDIT_REQUEST_FIELD.CURRENCY || fieldToEdit === CONST.EDIT_REQUEST_FIELD.DATE) &&
        isCardTransactionTransactionUtils(transaction)
    ) {
        return false;
    }

    if (fieldToEdit === CONST.EDIT_REQUEST_FIELD.REIMBURSABLE && isClosedReport(moneyRequestReport)) {
        return false;
    }

    // This will be fixed as part of https://github.com/Expensify/Expensify/issues/507850
    // eslint-disable-next-line deprecation/deprecation
    const policy = getPolicy(moneyRequestReport?.policyID);
    const isAdmin = isExpenseReport(moneyRequestReport) && policy?.role === CONST.POLICY.ROLE.ADMIN;
    const isManager = isExpenseReport(moneyRequestReport) && currentUserAccountID === moneyRequestReport?.managerID;
    const isRequestor = currentUserAccountID === reportAction?.actorAccountID;

    if (fieldToEdit === CONST.EDIT_REQUEST_FIELD.REIMBURSABLE) {
        return isAdmin || isManager || isRequestor;
    }

    if ((fieldToEdit === CONST.EDIT_REQUEST_FIELD.AMOUNT || fieldToEdit === CONST.EDIT_REQUEST_FIELD.CURRENCY) && isDistanceRequest(transaction)) {
        return isAdmin || isManager;
    }

    if (
        (fieldToEdit === CONST.EDIT_REQUEST_FIELD.AMOUNT || fieldToEdit === CONST.EDIT_REQUEST_FIELD.CURRENCY || fieldToEdit === CONST.EDIT_REQUEST_FIELD.MERCHANT) &&
        isPerDiemRequest(transaction)
    ) {
        return false;
    }

    if (fieldToEdit === CONST.EDIT_REQUEST_FIELD.RECEIPT) {
        return (
            !isInvoiceReport(moneyRequestReport) &&
            !isReceiptBeingScanned(transaction) &&
            !isPerDiemRequest(transaction) &&
            (!isDistanceRequest(transaction) || isManualDistanceRequestTransactionUtils(transaction)) &&
            (isAdmin || isManager || isRequestor) &&
            (isDeleteAction ? isRequestor : true)
        );
    }

    if (fieldToEdit === CONST.EDIT_REQUEST_FIELD.DISTANCE_RATE) {
        // The distance rate can be modified only on the distance expense reports
        return isExpenseReport(moneyRequestReport) && isDistanceRequest(transaction);
    }

    if (fieldToEdit === CONST.EDIT_REQUEST_FIELD.REPORT) {
        // Unreported transaction from OldDot can have the reportID as an empty string
        const isUnreportedExpense = !transaction?.reportID || transaction?.reportID === CONST.REPORT.UNREPORTED_REPORT_ID;

        if (isUnreportedExpense) {
            return true;
        }

        if (!isReportOutstanding(moneyRequestReport, moneyRequestReport.policyID)) {
            return false;
        }

        const isRequestIOU = isIOUReport(moneyRequestReport);
        if (isRequestIOU) {
            return false;
        }
        const isOwner = moneyRequestReport?.ownerAccountID === currentUserAccountID;

        if (isInvoiceReport(moneyRequestReport)) {
            return (
                getOutstandingReportsForUser(
                    moneyRequestReport?.policyID,
                    moneyRequestReport?.ownerAccountID,
                    outstandingReportsByPolicyID?.[moneyRequestReport?.policyID ?? CONST.DEFAULT_NUMBER_ID] ?? {},
                ).length > 0
            );
        }
        const isSubmitter = isCurrentUserSubmitter(moneyRequestReport);

        // If the report is Open, then only submitters, admins can move expenses
        const isOpen = isOpenExpenseReport(moneyRequestReport);
        if (!isUnreportedExpense && isOpen && !isSubmitter && !isAdmin) {
            return false;
        }

        return (
            Object.values(allPolicies ?? {}).flatMap((currentPolicy) =>
                getOutstandingReportsForUser(currentPolicy?.id, moneyRequestReport?.ownerAccountID, outstandingReportsByPolicyID?.[currentPolicy?.id ?? CONST.DEFAULT_NUMBER_ID] ?? {}),
            ).length > 1 ||
            (isOwner && isReportOutstanding(moneyRequestReport, moneyRequestReport.policyID))
        );
    }

    const isUnreportedExpense = !transaction?.reportID || transaction?.reportID === CONST.REPORT.UNREPORTED_REPORT_ID;
    if (isUnreportedExpense && !isRequestor) {
        return false;
    }

    return true;
}

/**
 * Can only edit if:
 *
 * - It was written by the current user
 * - It's an ADD_COMMENT that is not an attachment
 * - It's an expense where conditions for modifications are defined in canEditMoneyRequest method
 * - It's not pending deletion
 */
function canEditReportAction(reportAction: OnyxInputOrEntry<ReportAction>): boolean {
    const isCommentOrIOU = reportAction?.actionName === CONST.REPORT.ACTIONS.TYPE.ADD_COMMENT || reportAction?.actionName === CONST.REPORT.ACTIONS.TYPE.IOU;
    const message = reportAction ? getReportActionMessageReportUtils(reportAction) : undefined;

    return !!(
        reportAction?.actorAccountID === currentUserAccountID &&
        isCommentOrIOU &&
        (!isMoneyRequestAction(reportAction) || canEditMoneyRequest(reportAction)) && // Returns true for non-IOU actions
        !isReportMessageAttachment(message) &&
        ((!reportAction.isAttachmentWithText && !reportAction.isAttachmentOnly) || !reportAction.isOptimisticAction) &&
        !isDeletedAction(reportAction) &&
        !isCreatedTaskReportAction(reportAction) &&
        reportAction?.pendingAction !== CONST.RED_BRICK_ROAD_PENDING_ACTION.DELETE
    );
}

/**
 * This function is needed due to the fact that when we first create an empty report, its preview action has an actorAccountID of '0'.
 * This is not the case when the report is automatically created by adding expenses to the chat where no open report is available.
 * Can be simplified by comparing actorAccountID to accountID when mentioned issue is no longer a thing on a BE side.
 */
function isActionOrReportPreviewOwner(report: Report) {
    const parentAction = getReportAction(report.parentReportID, report.parentReportActionID);
    const {accountID} = currentUserPersonalDetails ?? {};
    const {actorAccountID, actionName, childOwnerAccountID} = parentAction ?? {};
    if (typeof accountID === 'number' && typeof actorAccountID === 'number' && accountID === actorAccountID) {
        return true;
    }
    return actionName === CONST.REPORT.ACTIONS.TYPE.REPORT_PREVIEW && childOwnerAccountID === accountID;
}

function canHoldUnholdReportAction(reportAction: OnyxInputOrEntry<ReportAction>): {canHoldRequest: boolean; canUnholdRequest: boolean} {
    if (!isMoneyRequestAction(reportAction)) {
        return {canHoldRequest: false, canUnholdRequest: false};
    }

    const moneyRequestReportID = getOriginalMessage(reportAction)?.IOUReportID;
    const moneyRequestReport = getReportOrDraftReport(String(moneyRequestReportID));

    if (!moneyRequestReportID || !moneyRequestReport) {
        return {canHoldRequest: false, canUnholdRequest: false};
    }

    if (isInvoiceReport(moneyRequestReport)) {
        return {
            canHoldRequest: false,
            canUnholdRequest: false,
        };
    }

    const isRequestSettled = isSettled(moneyRequestReport?.reportID);
    const isApproved = isReportApproved({report: moneyRequestReport});
    const transactionID = moneyRequestReport ? getOriginalMessage(reportAction)?.IOUTransactionID : undefined;
    const transaction = allTransactions?.[`${ONYXKEYS.COLLECTION.TRANSACTION}${transactionID}`] ?? ({} as Transaction);

    const parentReportAction = isThread(moneyRequestReport)
        ? allReportActions?.[`${ONYXKEYS.COLLECTION.REPORT_ACTIONS}${moneyRequestReport.parentReportID}`]?.[moneyRequestReport.parentReportActionID]
        : undefined;

    const isRequestIOU = isIOUReport(moneyRequestReport);
    const isHoldActionCreator = isHoldCreator(transaction, reportAction.childReportID);

    const isTrackExpenseMoneyReport = isTrackExpenseReport(moneyRequestReport);
    const isActionOwner = isActionOrReportPreviewOwner(moneyRequestReport);
    const isApprover = isMoneyRequestReport(moneyRequestReport) && moneyRequestReport?.managerID !== null && currentUserPersonalDetails?.accountID === moneyRequestReport?.managerID;
    const isAdmin = isPolicyAdmin(moneyRequestReport.policyID, allPolicies);
    const isOnHold = isOnHoldTransactionUtils(transaction);
    const isClosed = isClosedReport(moneyRequestReport);

    const isSubmitted = isProcessingReport(moneyRequestReport);
    const canModifyStatus = !isTrackExpenseMoneyReport && (isAdmin || isActionOwner || isApprover);
    const canModifyUnholdStatus = !isTrackExpenseMoneyReport && (isAdmin || (isActionOwner && isHoldActionCreator) || isApprover);
    const isDeletedParentActionLocal = isEmptyObject(parentReportAction) || isDeletedAction(parentReportAction);

    const canHoldOrUnholdRequest = !isRequestSettled && !isApproved && !isDeletedParentActionLocal && !isClosed && !isDeletedParentAction(reportAction);
    const canHoldRequest = canHoldOrUnholdRequest && !isOnHold && (isRequestIOU || canModifyStatus) && !isScanning(transaction) && (isSubmitted || isActionOwner);
    const canUnholdRequest = !!(canHoldOrUnholdRequest && isOnHold && (isRequestIOU ? isHoldActionCreator : canModifyUnholdStatus));

    return {canHoldRequest, canUnholdRequest};
}

const changeMoneyRequestHoldStatus = (reportAction: OnyxEntry<ReportAction>): void => {
    if (!isMoneyRequestAction(reportAction)) {
        return;
    }
    const moneyRequestReportID = getOriginalMessage(reportAction)?.IOUReportID;

    const moneyRequestReport = getReportOrDraftReport(String(moneyRequestReportID));
    if (!moneyRequestReportID || !moneyRequestReport) {
        return;
    }

    const transactionID = getOriginalMessage(reportAction)?.IOUTransactionID;

    if (!transactionID) {
        Log.warn('Missing transactionID during the change of the money request hold status');
        return;
    }

    const transaction = allTransactions?.[`${ONYXKEYS.COLLECTION.TRANSACTION}${transactionID}`] ?? ({} as Transaction);
    const isOnHold = isOnHoldTransactionUtils(transaction);
    const policy = allPolicies?.[`${ONYXKEYS.COLLECTION.POLICY}${moneyRequestReport.policyID}`] ?? null;

    if (isOnHold) {
        if (reportAction.childReportID) {
            unholdRequest(transactionID, reportAction.childReportID);
        } else {
            Log.warn('Missing reportAction.childReportID during money request unhold');
        }
    } else {
        const activeRoute = encodeURIComponent(Navigation.getActiveRoute());
        Navigation.navigate(ROUTES.MONEY_REQUEST_HOLD_REASON.getRoute(policy?.type ?? CONST.POLICY.TYPE.PERSONAL, transactionID, reportAction.childReportID, activeRoute));
    }
};

const rejectMoneyRequestReason = (reportAction: OnyxEntry<ReportAction>): void => {
    if (!Permissions.isBetaEnabled(CONST.BETAS.NEWDOT_REJECT, allBetas)) {
        return;
    }

    if (!isMoneyRequestAction(reportAction)) {
        return;
    }

    const originalMessage = getOriginalMessage(reportAction);
    const moneyRequestReportID = originalMessage?.IOUReportID;
    const transactionID = originalMessage?.IOUTransactionID;

    if (!transactionID || !moneyRequestReportID) {
        Log.warn('Missing transactionID and moneyRequestReportID during the change of the money request hold status');
        return;
    }

    const report = getReport(moneyRequestReportID, allReports);
    if (isInvoiceReport(report) || isIOUReport(report)) {
        return; // Disable invoice
    }

    const activeRoute = encodeURIComponent(Navigation.getActiveRoute());
    Navigation.navigate(ROUTES.REJECT_MONEY_REQUEST_REASON.getRoute(transactionID, moneyRequestReportID, activeRoute));
};

/**
 * Gets all transactions on an IOU report with a receipt
 */
function getTransactionsWithReceipts(iouReportID: string | undefined): Transaction[] {
    const transactions = getReportTransactions(iouReportID);
    return transactions.filter((transaction) => hasReceiptTransactionUtils(transaction));
}

/**
 * For report previews, we display a "Receipt scan in progress" indicator
 * instead of the report total only when we have no report total ready to show. This is the case when
 * all requests are receipts that are being SmartScanned. As soon as we have a non-receipt request,
 * or as soon as one receipt request is done scanning, we have at least one
 * "ready" expense, and we remove this indicator to show the partial report total.
 */
function areAllRequestsBeingSmartScanned(iouReportID: string | undefined, reportPreviewAction: OnyxEntry<ReportAction>): boolean {
    const transactionsWithReceipts = getTransactionsWithReceipts(iouReportID);
    // If we have more requests than requests with receipts, we have some manual requests
    if (getNumberOfMoneyRequests(reportPreviewAction) > transactionsWithReceipts.length) {
        return false;
    }
    return transactionsWithReceipts.every((transaction) => isScanning(transaction));
}

/**
 * Get the transactions related to a report preview with receipts
 * Get the details linked to the IOU reportAction
 *
 * NOTE: This method is only meant to be used inside this action file. Do not export and use it elsewhere. Use useOnyx instead.
 */
function getLinkedTransaction(reportAction: OnyxEntry<ReportAction | OptimisticIOUReportAction>, transactions?: SearchTransaction[]): OnyxEntry<Transaction> | SearchTransaction {
    let transactionID: string | undefined;

    if (isMoneyRequestAction(reportAction)) {
        transactionID = getOriginalMessage(reportAction)?.IOUTransactionID;
    }

    return transactions ? transactions.find((transaction) => transaction.transactionID === transactionID) : allTransactions?.[`${ONYXKEYS.COLLECTION.TRANSACTION}${transactionID}`];
}

/**
 * Check if any of the transactions in the report has required missing fields
 */
function hasMissingSmartscanFields(iouReportID: string | undefined, transactions?: Transaction[]): boolean {
    const reportTransactions = transactions ?? getReportTransactions(iouReportID);

    return reportTransactions.some((transaction) => hasMissingSmartscanFieldsTransactionUtils(transaction));
}

/**
 * Get report action which is missing smartscan fields
 */
function getReportActionWithMissingSmartscanFields(iouReportID: string | undefined): ReportAction | undefined {
    const reportActions = Object.values(getAllReportActions(iouReportID));
    return reportActions.find((action) => {
        if (!isMoneyRequestAction(action)) {
            return false;
        }
        const transaction = getLinkedTransaction(action);
        if (isEmptyObject(transaction)) {
            return false;
        }
        if (!wasActionTakenByCurrentUser(action)) {
            return false;
        }
        return hasMissingSmartscanFieldsTransactionUtils(transaction);
    });
}

/**
 * Check if iouReportID has required missing fields
 */
function shouldShowRBRForMissingSmartscanFields(iouReportID: string | undefined): boolean {
    return !!getReportActionWithMissingSmartscanFields(iouReportID);
}

/**
 * Given a parent IOU report action get report name for the LHN.
 */
function getTransactionReportName({
    reportAction,
    transactions,
    reports,
}: {
    reportAction: OnyxEntry<ReportAction | OptimisticIOUReportAction>;
    transactions?: SearchTransaction[];
    reports?: SearchReport[];
}): string {
    if (isReversedTransaction(reportAction)) {
        return translateLocal('parentReportAction.reversedTransaction');
    }

    if (isDeletedAction(reportAction)) {
        return translateLocal('parentReportAction.deletedExpense');
    }

    const transaction = getLinkedTransaction(reportAction, transactions);

    if (isEmptyObject(transaction)) {
        // Transaction data might be empty on app's first load, if so we fallback to Expense/Track Expense
        return isTrackExpenseAction(reportAction) ? translateLocal('iou.createExpense') : translateLocal('iou.expense');
    }

    if (isScanning(transaction)) {
        return translateLocal('iou.receiptScanning', {count: 1});
    }

    if (hasMissingSmartscanFieldsTransactionUtils(transaction)) {
        return translateLocal('iou.receiptMissingDetails');
    }

    if (isFetchingWaypointsFromServer(transaction) && getMerchant(transaction) === translateLocal('iou.fieldPending')) {
        return translateLocal('iou.fieldPending');
    }

    if (isSentMoneyReportAction(reportAction)) {
        return getIOUReportActionDisplayMessage(reportAction as ReportAction, transaction);
    }

    const report = getReportOrDraftReport(transaction?.reportID, reports);
    const amount = getTransactionAmount(transaction, !isEmptyObject(report) && isExpenseReport(report), transaction?.reportID === CONST.REPORT.UNREPORTED_REPORT_ID) ?? 0;
    const formattedAmount = convertToDisplayString(amount, getCurrency(transaction)) ?? '';
    const comment = getMerchantOrDescription(transaction);

    return translateLocal('iou.threadExpenseReportName', {formattedAmount, comment: Parser.htmlToText(comment)});
}

/**
 * Get expense message for an IOU report
 *
 * @param [iouReportAction] This is always an IOU action. When necessary, report preview actions will be unwrapped and the child iou report action is passed here (the original report preview
 *     action will be passed as `originalReportAction` in this case).
 * @param [originalReportAction] This can be either a report preview action or the IOU action. This will be the original report preview action in cases where `iouReportAction` was unwrapped
 *     from a report preview action. Otherwise, it will be the same as `iouReportAction`.
 */
function getReportPreviewMessage(
    reportOrID: OnyxInputOrEntry<Report> | string,
    iouReportAction: OnyxInputOrEntry<ReportAction> = null,
    shouldConsiderScanningReceiptOrPendingRoute = false,
    isPreviewMessageForParentChatReport = false,
    policy?: OnyxInputOrEntry<Policy>,
    isForListPreview = false,
    originalReportAction: OnyxInputOrEntry<ReportAction> = iouReportAction,
): string {
    const report = typeof reportOrID === 'string' ? getReport(reportOrID, allReports) : reportOrID;
    const reportActionMessage = getReportActionHtml(iouReportAction);

    if (isEmptyObject(report) || !report?.reportID) {
        // This iouReport may be unavailable for one of the following reasons:
        // 1. After SignIn, the OpenApp API won't return iouReports if they're settled.
        // 2. The iouReport exists in local storage but hasn't been loaded into the allReports. It will be loaded automatically when the user opens the iouReport.
        // Until we know how to solve this the best, we just display the report action message.
        return reportActionMessage;
    }

    const allReportTransactions = getReportTransactions(report.reportID);
    const transactionsWithReceipts = allReportTransactions.filter(hasReceiptTransactionUtils);
    const numberOfScanningReceipts = transactionsWithReceipts.filter(isScanning).length;

    if (!isEmptyObject(iouReportAction) && !isIOUReport(report) && iouReportAction && isSplitBillReportAction(iouReportAction)) {
        // This covers group chats where the last action is a split expense action
        const linkedTransaction = getLinkedTransaction(iouReportAction);
        if (isEmptyObject(linkedTransaction)) {
            return reportActionMessage;
        }

        if (!isEmptyObject(linkedTransaction)) {
            if (isScanning(linkedTransaction)) {
                return translateLocal('iou.receiptScanning', {count: 1});
            }

            if (hasMissingSmartscanFieldsTransactionUtils(linkedTransaction)) {
                return translateLocal('iou.receiptMissingDetails');
            }

            const amount = getTransactionAmount(linkedTransaction, !isEmptyObject(report) && isExpenseReport(report), linkedTransaction?.reportID === CONST.REPORT.UNREPORTED_REPORT_ID) ?? 0;
            const formattedAmount = convertToDisplayString(amount, getCurrency(linkedTransaction)) ?? '';
            return translateLocal('iou.didSplitAmount', {formattedAmount, comment: getMerchantOrDescription(linkedTransaction)});
        }
    }

    if (!isEmptyObject(iouReportAction) && !isIOUReport(report) && !isExpenseReport(report) && iouReportAction && isTrackExpenseAction(iouReportAction)) {
        // This covers group chats where the last action is a track expense action
        const linkedTransaction = getLinkedTransaction(iouReportAction);
        if (isEmptyObject(linkedTransaction)) {
            return reportActionMessage;
        }

        if (!isEmptyObject(linkedTransaction)) {
            if (isScanning(linkedTransaction)) {
                return translateLocal('iou.receiptScanning', {count: 1});
            }

            if (hasMissingSmartscanFieldsTransactionUtils(linkedTransaction)) {
                return translateLocal('iou.receiptMissingDetails');
            }

            const amount = getTransactionAmount(linkedTransaction, !isEmptyObject(report) && isExpenseReport(report), linkedTransaction?.reportID === CONST.REPORT.UNREPORTED_REPORT_ID) ?? 0;
            const formattedAmount = convertToDisplayString(amount, getCurrency(linkedTransaction)) ?? '';
            return translateLocal('iou.trackedAmount', {formattedAmount, comment: getMerchantOrDescription(linkedTransaction)});
        }
    }

    const containsNonReimbursable = hasNonReimbursableTransactions(report.reportID);
    const {totalDisplaySpend: totalAmount} = getMoneyRequestSpendBreakdown(report);

    const parentReport = getParentReport(report);
    const policyName = getPolicyName({report: parentReport ?? report, policy});
    const payerName = isExpenseReport(report) ? policyName : getDisplayNameForParticipant({accountID: report.managerID, shouldUseShortForm: !isPreviewMessageForParentChatReport});

    const formattedAmount = convertToDisplayString(totalAmount, report.currency);

    if (isReportApproved({report}) && isPaidGroupPolicy(report)) {
        return translateLocal('iou.managerApprovedAmount', {
            manager: payerName ?? '',
            amount: formattedAmount,
        });
    }

    const reportPolicy = allPolicies?.[`${ONYXKEYS.COLLECTION.POLICY}${report.policyID}`];

    let linkedTransaction;
    if (!isEmptyObject(iouReportAction) && shouldConsiderScanningReceiptOrPendingRoute && iouReportAction && isMoneyRequestAction(iouReportAction)) {
        linkedTransaction = getLinkedTransaction(iouReportAction);
    }

    if (!isEmptyObject(linkedTransaction) && isScanning(linkedTransaction)) {
        return translateLocal('iou.receiptScanning', {count: numberOfScanningReceipts});
    }

    if (!isEmptyObject(linkedTransaction) && isFetchingWaypointsFromServer(linkedTransaction) && !getTransactionAmount(linkedTransaction)) {
        return translateLocal('iou.fieldPending');
    }

    const originalMessage = !isEmptyObject(iouReportAction) && isMoneyRequestAction(iouReportAction) ? getOriginalMessage(iouReportAction) : undefined;

    // Show Paid preview message if it's settled or if the amount is paid & stuck at receivers end for only chat reports.
    if (isSettled(report.reportID) || (report.isWaitingOnBankAccount && isPreviewMessageForParentChatReport)) {
        // A settled report preview message can come in three formats "paid ... elsewhere" or "paid ... with Expensify"
        let translatePhraseKey: TranslationPaths = 'iou.paidElsewhere';
        if (isPreviewMessageForParentChatReport) {
            translatePhraseKey = 'iou.payerPaidAmount';
        } else if (
            [CONST.IOU.PAYMENT_TYPE.VBBA, CONST.IOU.PAYMENT_TYPE.EXPENSIFY].some((paymentType) => paymentType === originalMessage?.paymentType) ||
            !!reportActionMessage.match(/ (with Expensify|using Expensify)$/) ||
            report.isWaitingOnBankAccount
        ) {
            translatePhraseKey = 'iou.paidWithExpensify';
            if (originalMessage?.automaticAction) {
                translatePhraseKey = 'iou.automaticallyPaidWithExpensify';
            }

            if (originalMessage?.paymentType === CONST.IOU.PAYMENT_TYPE.VBBA) {
                translatePhraseKey = 'iou.businessBankAccount';
            }
        }

        let actualPayerName = report.managerID === currentUserAccountID ? '' : getDisplayNameForParticipant({accountID: report.managerID, shouldUseShortForm: true});

        actualPayerName = actualPayerName && isForListPreview && !isPreviewMessageForParentChatReport ? `${actualPayerName}:` : actualPayerName;
        const payerDisplayName = isPreviewMessageForParentChatReport ? payerName : actualPayerName;

        return translateLocal(translatePhraseKey, {
            amount: '',
            payer: payerDisplayName ?? '',
            last4Digits: reportPolicy?.achAccount?.accountNumber?.slice(-4) ?? '',
        });
    }

    if (report.isWaitingOnBankAccount) {
        const submitterDisplayName = getDisplayNameForParticipant({accountID: report.ownerAccountID, shouldUseShortForm: true}) ?? '';
        return translateLocal('iou.waitingOnBankAccount', {submitterDisplayName});
    }

    const lastActorID = iouReportAction?.actorAccountID;
    let amount = originalMessage?.amount;
    let currency = originalMessage?.currency ? originalMessage?.currency : report.currency;

    if (!isEmptyObject(linkedTransaction)) {
        amount = getTransactionAmount(linkedTransaction, isExpenseReport(report));
        currency = getCurrency(linkedTransaction);
    }

    if (isEmptyObject(linkedTransaction) && !isEmptyObject(iouReportAction)) {
        linkedTransaction = getLinkedTransaction(iouReportAction);
    }

    let comment = !isEmptyObject(linkedTransaction) ? getMerchantOrDescription(linkedTransaction) : undefined;
    if (!isEmptyObject(originalReportAction) && isReportPreviewAction(originalReportAction) && getNumberOfMoneyRequests(originalReportAction) !== 1) {
        comment = undefined;
    }

    // if we have the amount in the originalMessage and lastActorID, we can use that to display the preview message for the latest expense
    if (amount !== undefined && lastActorID && !isPreviewMessageForParentChatReport) {
        const amountToDisplay = convertToDisplayString(Math.abs(amount), currency);

        // We only want to show the actor name in the preview if it's not the current user who took the action
        const requestorName =
            lastActorID && lastActorID !== currentUserAccountID ? getDisplayNameForParticipant({accountID: lastActorID, shouldUseShortForm: !isPreviewMessageForParentChatReport}) : '';
        return `${requestorName ? `${requestorName}: ` : ''}${translateLocal('iou.expenseAmount', {formattedAmount: amountToDisplay, comment})}`;
    }

    if (containsNonReimbursable) {
        return translateLocal('iou.payerSpentAmount', {payer: getDisplayNameForParticipant({accountID: report.ownerAccountID}) ?? '', amount: formattedAmount});
    }

    return translateLocal('iou.payerOwesAmount', {payer: payerName ?? '', amount: formattedAmount, comment});
}

/**
 * Given the updates user made to the expense, compose the originalMessage
 * object of the modified expense action.
 *
 * At the moment, we only allow changing one transaction field at a time.
 */
function getModifiedExpenseOriginalMessage(
    oldTransaction: OnyxInputOrEntry<Transaction>,
    transactionChanges: TransactionChanges,
    isFromExpenseReport: boolean,
    policy: OnyxInputOrEntry<Policy>,
    updatedTransaction?: OnyxInputOrEntry<Transaction>,
    allowNegative = false,
): OriginalMessageModifiedExpense {
    const originalMessage: OriginalMessageModifiedExpense = {};
    // Remark: Comment field is the only one which has new/old prefixes for the keys (newComment/ oldComment),
    // all others have old/- pattern such as oldCreated/created
    if ('comment' in transactionChanges) {
        originalMessage.oldComment = getDescription(oldTransaction);
        originalMessage.newComment = transactionChanges?.comment;
    }
    if ('created' in transactionChanges) {
        originalMessage.oldCreated = getFormattedCreated(oldTransaction);
        originalMessage.created = transactionChanges?.created;
    }
    if ('merchant' in transactionChanges) {
        originalMessage.oldMerchant = getMerchant(oldTransaction);
        originalMessage.merchant = transactionChanges?.merchant;
    }
    if ('attendees' in transactionChanges) {
        originalMessage.oldAttendees = getAttendees(oldTransaction);
        originalMessage.newAttendees = transactionChanges?.attendees;
    }

    // The amount is always a combination of the currency and the number value so when one changes we need to store both
    // to match how we handle the modified expense action in oldDot
    const didAmountOrCurrencyChange = 'amount' in transactionChanges || 'currency' in transactionChanges;
    if (didAmountOrCurrencyChange) {
        originalMessage.oldAmount = getTransactionAmount(oldTransaction, isFromExpenseReport, false, allowNegative);
        originalMessage.amount = transactionChanges?.amount ?? transactionChanges.oldAmount;
        originalMessage.oldCurrency = getCurrency(oldTransaction);
        originalMessage.currency = transactionChanges?.currency ?? transactionChanges.oldCurrency;
    }

    if ('category' in transactionChanges) {
        originalMessage.oldCategory = getCategory(oldTransaction);
        originalMessage.category = transactionChanges?.category;
    }

    if ('tag' in transactionChanges) {
        originalMessage.oldTag = getTag(oldTransaction);
        originalMessage.tag = transactionChanges?.tag;
    }

    // We only want to display a tax rate update system message when tax rate is updated by user.
    // Tax rate can change as a result of currency update. In such cases, we want to skip displaying a system message, as discussed.
    const didTaxCodeChange = 'taxCode' in transactionChanges;
    if (didTaxCodeChange && !didAmountOrCurrencyChange) {
        originalMessage.oldTaxRate = policy?.taxRates?.taxes[getTaxCode(oldTransaction)]?.value;
        originalMessage.taxRate = transactionChanges?.taxCode && policy?.taxRates?.taxes[transactionChanges?.taxCode]?.value;
    }

    // We only want to display a tax amount update system message when tax amount is updated by user.
    // Tax amount can change as a result of amount, currency or tax rate update. In such cases, we want to skip displaying a system message, as discussed.
    if ('taxAmount' in transactionChanges && !(didAmountOrCurrencyChange || didTaxCodeChange)) {
        originalMessage.oldTaxAmount = getTaxAmount(oldTransaction, isFromExpenseReport);
        originalMessage.taxAmount = transactionChanges?.taxAmount;
        originalMessage.currency = getCurrency(oldTransaction);
    }

    if ('reimbursable' in transactionChanges) {
        const oldReimbursable = getReimbursable(oldTransaction);
        originalMessage.oldReimbursable = oldReimbursable ? translateLocal('common.reimbursable').toLowerCase() : translateLocal('iou.nonReimbursable').toLowerCase();
        originalMessage.reimbursable = transactionChanges?.reimbursable ? translateLocal('common.reimbursable').toLowerCase() : translateLocal('iou.nonReimbursable').toLowerCase();
    }

    if ('billable' in transactionChanges) {
        const oldBillable = getBillable(oldTransaction);
        originalMessage.oldBillable = oldBillable ? translateLocal('common.billable').toLowerCase() : translateLocal('common.nonBillable').toLowerCase();
        originalMessage.billable = transactionChanges?.billable ? translateLocal('common.billable').toLowerCase() : translateLocal('common.nonBillable').toLowerCase();
    }

    if (
        // eslint-disable-next-line @typescript-eslint/prefer-nullish-coalescing
        ('customUnitRateID' in transactionChanges && updatedTransaction?.comment?.customUnit?.customUnitRateID) ||
        ('distance' in transactionChanges && updatedTransaction?.comment?.customUnit?.quantity)
    ) {
        originalMessage.oldAmount = getTransactionAmount(oldTransaction, isFromExpenseReport, false, true);
        originalMessage.oldCurrency = getCurrency(oldTransaction);
        originalMessage.oldMerchant = getMerchant(oldTransaction);

        // For the originalMessage, we should use the non-negative amount, similar to what getAmount does for oldAmount
        originalMessage.amount = Math.abs(updatedTransaction?.modifiedAmount ?? 0);
        originalMessage.currency = updatedTransaction?.modifiedCurrency ?? CONST.CURRENCY.USD;
        originalMessage.merchant = updatedTransaction?.modifiedMerchant;
    }

    return originalMessage;
}

/**
 * Check if original message is an object and can be used as a ChangeLog type
 * @param originalMessage
 */
function isChangeLogObject(originalMessage?: OriginalMessageChangeLog): OriginalMessageChangeLog | undefined {
    if (originalMessage && typeof originalMessage === 'object') {
        return originalMessage;
    }
    return undefined;
}

/**
 * Build invited usernames for admin chat threads
 * @param parentReportAction
 * @param parentReportActionMessage
 */
function getAdminRoomInvitedParticipants(parentReportAction: OnyxEntry<ReportAction>, parentReportActionMessage: string) {
    if (isEmptyObject(parentReportAction)) {
        return parentReportActionMessage || translateLocal('parentReportAction.deletedMessage');
    }
    if (!getOriginalMessage(parentReportAction)) {
        return parentReportActionMessage || translateLocal('parentReportAction.deletedMessage');
    }
    if (!isPolicyChangeLogAction(parentReportAction) && !isRoomChangeLogAction(parentReportAction)) {
        return parentReportActionMessage || translateLocal('parentReportAction.deletedMessage');
    }

    const originalMessage = isChangeLogObject(getOriginalMessage(parentReportAction));
    const personalDetails = getPersonalDetailsByIDs({accountIDs: originalMessage?.targetAccountIDs ?? [], currentUserAccountID: 0});

    const participants = personalDetails.map((personalDetail) => {
        const name = getEffectiveDisplayName(formatPhoneNumber, personalDetail);
        if (name && name?.length > 0) {
            return name;
        }
        return translateLocal('common.hidden');
    });
    const users = participants.length > 1 ? participants.join(` ${translateLocal('common.and')} `) : participants.at(0);
    if (!users) {
        return parentReportActionMessage;
    }
    const actionType = parentReportAction.actionName;
    const isInviteAction = actionType === CONST.REPORT.ACTIONS.TYPE.ROOM_CHANGE_LOG.INVITE_TO_ROOM || actionType === CONST.REPORT.ACTIONS.TYPE.POLICY_CHANGE_LOG.INVITE_TO_ROOM;

    const verbKey = isInviteAction ? 'workspace.invite.invited' : 'workspace.invite.removed';
    const prepositionKey = isInviteAction ? 'workspace.invite.to' : 'workspace.invite.from';

    const verb = translateLocal(verbKey);
    const preposition = translateLocal(prepositionKey);

    const roomName = originalMessage?.roomName ?? '';

    return roomName ? `${verb} ${users} ${preposition} ${roomName}` : `${verb} ${users}`;
}

/**
 * Get the invoice payer name based on its type:
 * - Individual - a receiver display name.
 * - Policy - a receiver policy name.
 */
function getInvoicePayerName(report: OnyxEntry<Report>, invoiceReceiverPolicy?: OnyxEntry<Policy> | SearchPolicy, invoiceReceiverPersonalDetail?: PersonalDetails | null): string {
    const invoiceReceiver = report?.invoiceReceiver;
    const isIndividual = invoiceReceiver?.type === CONST.REPORT.INVOICE_RECEIVER_TYPE.INDIVIDUAL;

    if (isIndividual) {
        return formatPhoneNumber(getDisplayNameOrDefault(invoiceReceiverPersonalDetail ?? allPersonalDetails?.[invoiceReceiver.accountID]));
    }

    return getPolicyName({report, policy: invoiceReceiverPolicy ?? allPolicies?.[`${ONYXKEYS.COLLECTION.POLICY}${invoiceReceiver?.policyID}`]});
}

/**
 * Parse html of reportAction into text
 */
function parseReportActionHtmlToText(reportAction: OnyxEntry<ReportAction>, reportID: string | undefined, childReportID?: string): string {
    if (!reportAction) {
        return '';
    }
    const key = `${reportID}_${reportAction.reportActionID}_${reportAction.lastModified}`;
    const cachedText = parsedReportActionMessageCache[key];
    if (cachedText !== undefined) {
        return cachedText;
    }

    const {html, text} = getReportActionMessageReportUtils(reportAction) ?? {};

    if (!html) {
        return text ?? '';
    }

    const mentionReportRegex = /<mention-report reportID="?(\d+)"?(?: *\/>|><\/mention-report>)/gi;
    const matches = html.matchAll(mentionReportRegex);

    const reportIDToName: Record<string, string> = {};
    for (const match of matches) {
        if (match[1] !== childReportID) {
            // eslint-disable-next-line @typescript-eslint/no-use-before-define
            reportIDToName[match[1]] = getReportName(getReportOrDraftReport(match[1])) ?? '';
        }
    }

    const mentionUserRegex = /(?:<mention-user accountID="?(\d+)"?(?: *\/>|><\/mention-user>))/gi;
    const accountIDToName: Record<string, string> = {};
    const accountIDs = Array.from(html.matchAll(mentionUserRegex), (mention) => Number(mention[1]));
    const logins = getLoginsByAccountIDs(accountIDs);
    accountIDs.forEach((id, index) => {
        const login = logins.at(index);
        const user = allPersonalDetails?.[id];
        const displayName = formatPhoneNumber(login ?? '') || getDisplayNameOrDefault(user);
        accountIDToName[id] = getShortMentionIfFound(displayName, id.toString(), currentUserPersonalDetails, login) ?? '';
    });

    const textMessage = Str.removeSMSDomain(Parser.htmlToText(html, {reportIDToName, accountIDToName}));
    parsedReportActionMessageCache[key] = textMessage;

    return textMessage;
}

/**
 * Get the report action message for a report action.
 */
function getReportActionMessage({
    reportAction,
    reportID,
    childReportID,
    reports,
    personalDetails,
}: {
    reportAction: OnyxEntry<ReportAction>;
    reportID?: string;
    childReportID?: string;
    reports?: SearchReport[];
    personalDetails?: Partial<PersonalDetailsList>;
}) {
    if (isEmptyObject(reportAction)) {
        return '';
    }
    if (reportAction.actionName === CONST.REPORT.ACTIONS.TYPE.HOLD) {
        return translateLocal('iou.heldExpense');
    }

    if (reportAction.actionName === CONST.REPORT.ACTIONS.TYPE.EXPORTED_TO_INTEGRATION) {
        return getExportIntegrationLastMessageText(reportAction);
    }

    if (reportAction.actionName === CONST.REPORT.ACTIONS.TYPE.UNHOLD) {
        return translateLocal('iou.unheldExpense');
    }

    if (reportAction.actionName === CONST.REPORT.ACTIONS.TYPE.REJECTEDTRANSACTION_THREAD) {
        return translateLocal('iou.reject.reportActions.rejectedExpense');
    }

    if (reportAction.actionName === CONST.REPORT.ACTIONS.TYPE.REJECTED_TRANSACTION_MARKASRESOLVED) {
        return translateLocal('iou.reject.reportActions.markedAsResolved');
    }

    if (isApprovedOrSubmittedReportAction(reportAction) || isActionOfType(reportAction, CONST.REPORT.ACTIONS.TYPE.REIMBURSED)) {
        return getReportActionMessageText(reportAction);
    }
    if (isReimbursementQueuedAction(reportAction)) {
        return getReimbursementQueuedActionMessage({
            reportAction,
            reportOrID: getReportOrDraftReport(reportID, reports),
            shouldUseShortDisplayName: false,
            reports,
            personalDetails,
        });
    }
    if (reportAction.actionName === CONST.REPORT.ACTIONS.TYPE.RECEIPT_SCAN_FAILED) {
        return translateLocal('iou.receiptScanningFailed');
    }

    if (isReimbursementDeQueuedOrCanceledAction(reportAction)) {
        return getReimbursementDeQueuedOrCanceledActionMessage(reportAction, getReportOrDraftReport(reportID, reports));
    }

    return parseReportActionHtmlToText(reportAction, reportID, childReportID);
}

/**
 * Get the title for an invoice room.
 */
function getInvoicesChatName({
    report,
    receiverPolicy,
    personalDetails,
    policies,
}: {
    report: OnyxEntry<Report>;
    receiverPolicy: OnyxEntry<Policy> | SearchPolicy;
    personalDetails?: Partial<PersonalDetailsList>;
    policies?: SearchPolicy[];
}): string {
    const invoiceReceiver = report?.invoiceReceiver;
    const isIndividual = invoiceReceiver?.type === CONST.REPORT.INVOICE_RECEIVER_TYPE.INDIVIDUAL;
    const invoiceReceiverAccountID = isIndividual ? invoiceReceiver.accountID : CONST.DEFAULT_NUMBER_ID;
    const invoiceReceiverPolicyID = isIndividual ? undefined : invoiceReceiver?.policyID;
    // This will be fixed as part of https://github.com/Expensify/Expensify/issues/507850
    // eslint-disable-next-line deprecation/deprecation
    const invoiceReceiverPolicy = receiverPolicy ?? getPolicy(invoiceReceiverPolicyID);
    const isCurrentUserReceiver = (isIndividual && invoiceReceiverAccountID === currentUserAccountID) || (!isIndividual && isPolicyAdminPolicyUtils(invoiceReceiverPolicy));

    if (isCurrentUserReceiver) {
        return getPolicyName({report, policies});
    }

    if (isIndividual) {
        return formatPhoneNumber(getDisplayNameOrDefault((personalDetails ?? allPersonalDetails)?.[invoiceReceiverAccountID]));
    }

    return getPolicyName({report, policy: invoiceReceiverPolicy, policies});
}

/**
 * Generates a report title using the names of participants, excluding the current user.
 * This function is useful in contexts such as 1:1 direct messages (DMs) or other group chats.
 * It limits to a maximum of 5 participants for the title and uses short names unless there is only one participant.
 */
const buildReportNameFromParticipantNames = ({report, personalDetails: personalDetailsData}: {report: OnyxEntry<Report>; personalDetails?: Partial<PersonalDetailsList>}) =>
    Object.keys(report?.participants ?? {})
        .map(Number)
        .filter((id) => id !== currentUserAccountID)
        .slice(0, 5)
        .map((accountID) => ({
            accountID,
            name: getDisplayNameForParticipant({
                accountID,
                shouldUseShortForm: true,
                personalDetailsData,
            }),
        }))
        .filter((participant) => participant.name)
        .reduce((formattedNames, {name, accountID}, _, array) => {
            // If there is only one participant (if it is 0 or less the function will return empty string), return their full name
            if (array.length < 2) {
                return getDisplayNameForParticipant({
                    accountID,
                    personalDetailsData,
                });
            }
            return formattedNames ? `${formattedNames}, ${name}` : name;
        }, '');

/**
 * Get the title for a report.
 */
function getReportName(
    report: OnyxEntry<Report>,
    policy?: OnyxEntry<Policy> | SearchPolicy,
    parentReportActionParam?: OnyxInputOrEntry<ReportAction>,
    personalDetails?: Partial<PersonalDetailsList>,
    invoiceReceiverPolicy?: OnyxEntry<Policy> | SearchPolicy,
    reportAttributes?: ReportAttributesDerivedValue['reports'],
    transactions?: SearchTransaction[],
    isReportArchived?: boolean,
    reports?: SearchReport[],
    policies?: SearchPolicy[],
): string {
    // Check if we can use report name in derived values - only when we have report but no other params
    const canUseDerivedValue =
        report && policy === undefined && parentReportActionParam === undefined && personalDetails === undefined && invoiceReceiverPolicy === undefined && isReportArchived === undefined;
    const attributes = reportAttributes ?? reportAttributesDerivedValue;
    const derivedNameExists = report && !!attributes?.[report.reportID]?.reportName;
    if (canUseDerivedValue && derivedNameExists) {
        return attributes[report.reportID].reportName;
    }

    let formattedName: string | undefined;
    let parentReportAction: OnyxEntry<ReportAction>;
    const parentReport = allReports?.[`${ONYXKEYS.COLLECTION.REPORT}${report?.parentReportID}`];
    if (parentReportActionParam) {
        parentReportAction = parentReportActionParam;
    } else {
        parentReportAction = isThread(report) ? allReportActions?.[`${ONYXKEYS.COLLECTION.REPORT_ACTIONS}${report?.parentReportID}`]?.[report.parentReportActionID] : undefined;
    }
    const parentReportActionMessage = getReportActionMessageReportUtils(parentReportAction);
    const isArchivedNonExpense = isArchivedNonExpenseReport(report, isReportArchived);

    if (
        isActionOfType(parentReportAction, CONST.REPORT.ACTIONS.TYPE.SUBMITTED) ||
        isActionOfType(parentReportAction, CONST.REPORT.ACTIONS.TYPE.SUBMITTED_AND_CLOSED) ||
        isMarkAsClosedAction(parentReportAction)
    ) {
        const harvesting = !isMarkAsClosedAction(parentReportAction) ? (getOriginalMessage(parentReportAction)?.harvesting ?? false) : false;
        if (harvesting) {
            return translateLocal('iou.automaticallySubmitted');
        }
        return translateLocal('iou.submitted', {memo: getOriginalMessage(parentReportAction)?.message});
    }
    if (isActionOfType(parentReportAction, CONST.REPORT.ACTIONS.TYPE.FORWARDED)) {
        const {automaticAction} = getOriginalMessage(parentReportAction) ?? {};
        if (automaticAction) {
            return translateLocal('iou.automaticallyForwarded');
        }
        return translateLocal('iou.forwarded');
    }
    if (parentReportAction?.actionName === CONST.REPORT.ACTIONS.TYPE.REJECTED) {
        return getRejectedReportMessage();
    }
    if (parentReportAction?.actionName === CONST.REPORT.ACTIONS.TYPE.RETRACTED) {
        return getRetractedMessage();
    }
    if (parentReportAction?.actionName === CONST.REPORT.ACTIONS.TYPE.REOPENED) {
        return getReopenedMessage();
    }
    if (parentReportAction?.actionName === CONST.REPORT.ACTIONS.TYPE.POLICY_CHANGE_LOG.CORPORATE_UPGRADE) {
        return getUpgradeWorkspaceMessage();
    }
    if (parentReportAction?.actionName === CONST.REPORT.ACTIONS.TYPE.POLICY_CHANGE_LOG.TEAM_DOWNGRADE) {
        return getDowngradeWorkspaceMessage();
    }
    if (parentReportAction?.actionName === CONST.REPORT.ACTIONS.TYPE.POLICY_CHANGE_LOG.UPDATE_CURRENCY) {
        return getWorkspaceCurrencyUpdateMessage(parentReportAction);
    }
    if (parentReportAction?.actionName === CONST.REPORT.ACTIONS.TYPE.POLICY_CHANGE_LOG.UPDATE_FIELD) {
        return getWorkspaceUpdateFieldMessage(parentReportAction);
    }
    if (parentReportAction?.actionName === CONST.REPORT.ACTIONS.TYPE.MERGED_WITH_CASH_TRANSACTION) {
        return translateLocal('systemMessage.mergedWithCashTransaction');
    }
    if (parentReportAction?.actionName === CONST.REPORT.ACTIONS.TYPE.POLICY_CHANGE_LOG.UPDATE_NAME) {
        return Str.htmlDecode(getWorkspaceNameUpdatedMessage(parentReportAction));
    }
    if (parentReportAction?.actionName === CONST.REPORT.ACTIONS.TYPE.POLICY_CHANGE_LOG.UPDATE_AUTO_REPORTING_FREQUENCY) {
        return getWorkspaceFrequencyUpdateMessage(parentReportAction);
    }
    if (parentReportAction?.actionName === CONST.REPORT.ACTIONS.TYPE.POLICY_CHANGE_LOG.ADD_REPORT_FIELD) {
        return getWorkspaceReportFieldAddMessage(parentReportAction);
    }
    if (parentReportAction?.actionName === CONST.REPORT.ACTIONS.TYPE.POLICY_CHANGE_LOG.UPDATE_REPORT_FIELD) {
        return getWorkspaceReportFieldUpdateMessage(parentReportAction);
    }
    if (parentReportAction?.actionName === CONST.REPORT.ACTIONS.TYPE.POLICY_CHANGE_LOG.DELETE_REPORT_FIELD) {
        return getWorkspaceReportFieldDeleteMessage(parentReportAction);
    }

    if (isActionOfType(parentReportAction, CONST.REPORT.ACTIONS.TYPE.UNREPORTED_TRANSACTION)) {
        return getUnreportedTransactionMessage();
    }

    if (isActionOfType(parentReportAction, CONST.REPORT.ACTIONS.TYPE.POLICY_CHANGE_LOG.UPDATE_MAX_EXPENSE_AMOUNT_NO_RECEIPT)) {
        return getPolicyChangeLogMaxExpenseAmountNoReceiptMessage(parentReportAction);
    }

    if (isActionOfType(parentReportAction, CONST.REPORT.ACTIONS.TYPE.POLICY_CHANGE_LOG.UPDATE_DEFAULT_BILLABLE)) {
        return getPolicyChangeLogDefaultBillableMessage(parentReportAction);
    }
    if (isActionOfType(parentReportAction, CONST.REPORT.ACTIONS.TYPE.POLICY_CHANGE_LOG.UPDATE_DEFAULT_REIMBURSABLE)) {
        return getPolicyChangeLogDefaultReimbursableMessage(parentReportAction);
    }
    if (isActionOfType(parentReportAction, CONST.REPORT.ACTIONS.TYPE.POLICY_CHANGE_LOG.UPDATE_DEFAULT_TITLE_ENFORCED)) {
        return getPolicyChangeLogDefaultTitleEnforcedMessage(parentReportAction);
    }

    if (isActionOfType(parentReportAction, CONST.REPORT.ACTIONS.TYPE.CHANGE_POLICY)) {
        return getPolicyChangeMessage(parentReportAction);
    }

    if (isActionOfType(parentReportAction, CONST.REPORT.ACTIONS.TYPE.TAKE_CONTROL) || isActionOfType(parentReportAction, CONST.REPORT.ACTIONS.TYPE.REROUTE)) {
        return getChangedApproverActionMessage(parentReportAction);
    }

    if (parentReportAction?.actionName && isTagModificationAction(parentReportAction?.actionName)) {
        return getCleanedTagName(getWorkspaceTagUpdateMessage(parentReportAction) ?? '');
    }

    if (isMovedAction(parentReportAction)) {
        return getMovedActionMessage(parentReportAction, parentReport);
    }

    if (isMoneyRequestAction(parentReportAction)) {
        const originalMessage = getOriginalMessage(parentReportAction);
        const reportPolicy = allPolicies?.[`${ONYXKEYS.COLLECTION.POLICY}${report?.policyID}`];
        const last4Digits = reportPolicy?.achAccount?.accountNumber?.slice(-4) ?? '';

        if (originalMessage?.type === CONST.IOU.REPORT_ACTION_TYPE.PAY) {
            if (originalMessage.paymentType === CONST.IOU.PAYMENT_TYPE.ELSEWHERE) {
                return translateLocal('iou.paidElsewhere');
            }
            if (originalMessage.paymentType === CONST.IOU.PAYMENT_TYPE.VBBA) {
                if (originalMessage.automaticAction) {
                    return translateLocal('iou.automaticallyPaidWithBusinessBankAccount', {last4Digits});
                }
                return translateLocal('iou.businessBankAccount', {last4Digits});
            }
            if (originalMessage.paymentType === CONST.IOU.PAYMENT_TYPE.EXPENSIFY) {
                if (originalMessage.automaticAction) {
                    return translateLocal('iou.automaticallyPaidWithExpensify');
                }
                return translateLocal('iou.paidWithExpensify');
            }
        }
    }

    if (isActionOfType(parentReportAction, CONST.REPORT.ACTIONS.TYPE.APPROVED)) {
        const {automaticAction} = getOriginalMessage(parentReportAction) ?? {};
        if (automaticAction) {
            return translateLocal('iou.automaticallyApproved');
        }
        return translateLocal('iou.approvedMessage');
    }
    if (isUnapprovedAction(parentReportAction)) {
        return translateLocal('iou.unapproved');
    }

    if (isActionableJoinRequest(parentReportAction)) {
        return getJoinRequestMessage(parentReportAction);
    }

    if (isTaskReport(report) && isCanceledTaskReport(report, parentReportAction)) {
        return translateLocal('parentReportAction.deletedTask');
    }

    if (isTaskReport(report)) {
        return Parser.htmlToText(report?.reportName ?? '').trim();
    }

    if (isActionOfType(parentReportAction, CONST.REPORT.ACTIONS.TYPE.INTEGRATION_SYNC_FAILED)) {
        return getIntegrationSyncFailedMessage(parentReportAction, report?.policyID);
    }

    if (isActionOfType(parentReportAction, CONST.REPORT.ACTIONS.TYPE.TRAVEL_UPDATE)) {
        return getTravelUpdateMessage(parentReportAction);
    }

    if (isChatThread(report)) {
        if (!isEmptyObject(parentReportAction) && isTransactionThread(parentReportAction)) {
            formattedName = getTransactionReportName({reportAction: parentReportAction, transactions, reports});

            if (isArchivedNonExpense) {
                formattedName = generateArchivedReportName(formattedName);
            }
            return formatReportLastMessageText(formattedName);
        }

        if (!isEmptyObject(parentReportAction) && isOldDotReportAction(parentReportAction)) {
            return getMessageOfOldDotReportAction(parentReportAction);
        }

        if (isRenamedAction(parentReportAction)) {
            return getRenamedAction(parentReportAction, isExpenseReport(getReport(report.parentReportID, allReports)));
        }

        if (parentReportActionMessage?.isDeletedParentAction) {
            return translateLocal('parentReportAction.deletedMessage');
        }

        if (parentReportAction?.actionName === CONST.REPORT.ACTIONS.TYPE.RESOLVED_DUPLICATES) {
            return translateLocal('violations.resolvedDuplicates');
        }

        const isAttachment = isReportActionAttachment(!isEmptyObject(parentReportAction) ? parentReportAction : undefined);
        const reportActionMessage = getReportActionMessage({
            reportAction: parentReportAction,
            reportID: report?.parentReportID,
            childReportID: report?.reportID,
            reports,
            personalDetails,
        }).replace(/(\n+|\r\n|\n|\r)/gm, ' ');
        if (isAttachment && reportActionMessage) {
            return `[${translateLocal('common.attachment')}]`;
        }
        if (
            parentReportActionMessage?.moderationDecision?.decision === CONST.MODERATION.MODERATOR_DECISION_PENDING_HIDE ||
            parentReportActionMessage?.moderationDecision?.decision === CONST.MODERATION.MODERATOR_DECISION_HIDDEN ||
            parentReportActionMessage?.moderationDecision?.decision === CONST.MODERATION.MODERATOR_DECISION_PENDING_REMOVE
        ) {
            return translateLocal('parentReportAction.hiddenMessage');
        }
        if (isAdminRoom(report) || isUserCreatedPolicyRoom(report)) {
            return getAdminRoomInvitedParticipants(parentReportAction, reportActionMessage);
        }

        if (reportActionMessage && isArchivedNonExpense) {
            return generateArchivedReportName(reportActionMessage);
        }
        if (!isEmptyObject(parentReportAction) && isModifiedExpenseAction(parentReportAction)) {
            const policyID = reports?.find((r) => r.reportID === report?.reportID)?.policyID;

            const movedFromReport = allReports?.[`${ONYXKEYS.COLLECTION.REPORT}${getMovedReportID(parentReportAction, CONST.REPORT.MOVE_TYPE.FROM)}`];
            const movedToReport = allReports?.[`${ONYXKEYS.COLLECTION.REPORT}${getMovedReportID(parentReportAction, CONST.REPORT.MOVE_TYPE.TO)}`];
            const modifiedMessage = getForReportAction({
                reportAction: parentReportAction,
                policyID,
                movedFromReport,
                movedToReport,
            });
            return formatReportLastMessageText(modifiedMessage);
        }
        if (isTripRoom(report) && report?.reportName !== CONST.REPORT.DEFAULT_REPORT_NAME) {
            return report?.reportName ?? '';
        }
        if (isCardIssuedAction(parentReportAction)) {
            return getCardIssuedMessage({reportAction: parentReportAction});
        }
        return reportActionMessage;
    }

    if (isClosedExpenseReportWithNoExpenses(report, transactions)) {
        return translateLocal('parentReportAction.deletedReport');
    }

    if (isGroupChat(report)) {
        return getGroupChatName(undefined, true, report) ?? '';
    }

    if (isChatRoom(report)) {
        formattedName = report?.reportName;
    }

    if (isPolicyExpenseChat(report)) {
        formattedName = getPolicyExpenseChatName({report, personalDetailsList: personalDetails});
    }

    if (isMoneyRequestReport(report)) {
        formattedName = getMoneyRequestReportName({report, policy});
    }

    if (isInvoiceReport(report)) {
        formattedName = getInvoiceReportName(report, policy, invoiceReceiverPolicy);
    }

    if (isInvoiceRoom(report)) {
        formattedName = getInvoicesChatName({report, receiverPolicy: invoiceReceiverPolicy, personalDetails, policies});
    }

    if (isSelfDM(report)) {
        formattedName = getDisplayNameForParticipant({accountID: currentUserAccountID, shouldAddCurrentUserPostfix: true, personalDetailsData: personalDetails});
    }

    if (isConciergeChatReport(report)) {
        formattedName = CONST.CONCIERGE_DISPLAY_NAME;
    }

    if (formattedName) {
        return formatReportLastMessageText(isArchivedNonExpense ? generateArchivedReportName(formattedName) : formattedName);
    }

    // Not a room or PolicyExpenseChat, generate title from first 5 other participants
    formattedName = buildReportNameFromParticipantNames({report, personalDetails});

    const finalName = formattedName || (report?.reportName ?? '');

    return isArchivedNonExpense ? generateArchivedReportName(finalName) : finalName;
}

function getSearchReportName(props: GetReportNameParams): string {
    const {report, policy} = props;
    if (isChatThread(report) && policy?.name) {
        return policy.name;
    }
    return getReportName(
        report,
        policy,
        props.parentReportActionParam,
        props.personalDetails,
        props.invoiceReceiverPolicy,
        undefined,
        props.transactions,
        props.isReportArchived,
        props.reports,
        props.policies,
    );
}

function getInvoiceReportName(report: OnyxEntry<Report>, policy?: OnyxEntry<Policy | SearchPolicy>, invoiceReceiverPolicy?: OnyxEntry<Policy | SearchPolicy>): string {
    const moneyRequestReportName = getMoneyRequestReportName({report, policy, invoiceReceiverPolicy});
    const oldDotInvoiceName = report?.reportName ?? moneyRequestReportName;
    return isNewDotInvoice(report?.chatReportID) ? moneyRequestReportName : oldDotInvoiceName;
}

function generateArchivedReportName(reportName: string): string {
    return `${reportName} (${translateLocal('common.archived')}) `;
}

/**
 * Get the payee name given a report.
 */
function getPayeeName(report: OnyxEntry<Report>): string | undefined {
    if (isEmptyObject(report)) {
        return undefined;
    }

    const participantsWithoutCurrentUser = Object.keys(report?.participants ?? {})
        .map(Number)
        .filter((accountID) => accountID !== currentUserAccountID);

    if (participantsWithoutCurrentUser.length === 0) {
        return undefined;
    }
    return getDisplayNameForParticipant({accountID: participantsWithoutCurrentUser.at(0), shouldUseShortForm: true});
}

function getReportSubtitlePrefix(report: OnyxEntry<Report>): string {
    if ((!isChatRoom(report) && !isPolicyExpenseChat(report)) || isThread(report)) {
        return '';
    }

    const filteredPolicies = Object.values(allPolicies ?? {}).filter((policy) => shouldShowPolicy(policy, false, currentUserEmail));
    if (filteredPolicies.length < 2) {
        return '';
    }

    const policyName = getPolicyName({report, returnEmptyIfNotFound: true});
    if (!policyName) {
        return '';
    }
    return `${policyName} ${CONST.DOT_SEPARATOR} `;
}

/**
 * Get either the policyName or domainName the chat is tied to
 */
function getChatRoomSubtitle(report: OnyxEntry<Report>, isPolicyNamePreferred = false, isReportArchived = false): string | undefined {
    if (isChatThread(report)) {
        return '';
    }
    if (isSelfDM(report)) {
        return translateLocal('reportActionsView.yourSpace');
    }
    if (isInvoiceRoom(report)) {
        return translateLocal('workspace.common.invoices');
    }
    if (isConciergeChatReport(report)) {
        return translateLocal('reportActionsView.conciergeSupport');
    }
    if (!isDefaultRoom(report) && !isUserCreatedPolicyRoom(report) && !isPolicyExpenseChat(report)) {
        return '';
    }
    if (getChatType(report) === CONST.REPORT.CHAT_TYPE.DOMAIN_ALL) {
        // The domainAll rooms are just #domainName, so we ignore the prefix '#' to get the domainName
        return report?.reportName?.substring(1) ?? '';
    }
    if ((isPolicyExpenseChat(report) && !!report?.isOwnPolicyExpenseChat) || isExpenseReport(report)) {
        const policy = allPolicies?.[`${ONYXKEYS.COLLECTION.POLICY}${report?.policyID}`];
        const submitToAccountID = getSubmitToAccountID(policy, report);
        const submitsToAccountDetails = allPersonalDetails?.[submitToAccountID];
        const subtitle = submitsToAccountDetails?.displayName ?? submitsToAccountDetails?.login;

        if (!subtitle || !isPolicyNamePreferred) {
            return getPolicyName({report});
        }

        return `${getReportSubtitlePrefix(report)}${translateLocal('iou.submitsTo', {name: subtitle ?? ''})}`;
    }

    if (isReportArchived) {
        return report?.oldPolicyName ?? '';
    }
    return getPolicyName({report});
}

/**
 * Get pending members for reports
 */
function getPendingChatMembers(accountIDs: number[], previousPendingChatMembers: PendingChatMember[], pendingAction: PendingAction): PendingChatMember[] {
    const pendingChatMembers = accountIDs.map((accountID) => ({accountID: accountID.toString(), pendingAction}));
    return [...previousPendingChatMembers, ...pendingChatMembers];
}

/**
 * Gets the parent navigation subtitle for the report
 */
function getParentNavigationSubtitle(report: OnyxEntry<Report>, isParentReportArchived = false, reportAttributes?: ReportAttributesDerivedValue['reports']): ParentNavigationSummaryParams {
    const parentReport = getParentReport(report);
    if (report?.hasParentAccess === false) {
        return {};
    }

    if (isEmptyObject(parentReport)) {
        const ownerAccountID = report?.ownerAccountID;
        const personalDetails = ownerAccountID ? allPersonalDetails?.[ownerAccountID] : undefined;
        const login = personalDetails ? personalDetails.login : null;
        // eslint-disable-next-line @typescript-eslint/prefer-nullish-coalescing
        const reportOwnerDisplayName = getDisplayNameForParticipant({accountID: ownerAccountID, shouldRemoveDomain: true}) || login;

        if (isExpenseReport(report)) {
            return {
                reportName: translateLocal('workspace.common.policyExpenseChatName', {displayName: reportOwnerDisplayName ?? ''}),
                workspaceName: getPolicyName({report}),
            };
        }
        if (isIOUReport(report)) {
            return {reportName: reportOwnerDisplayName ?? ''};
        }
        return {};
    }

    if (isInvoiceReport(report) || isInvoiceRoom(parentReport)) {
        let reportName = `${getPolicyName({report: parentReport})} & ${getInvoicePayerName(parentReport)}`;

        if (isArchivedNonExpenseReport(parentReport, isParentReportArchived)) {
            reportName += ` (${translateLocal('common.archived')})`;
        }

        return {
            reportName,
        };
    }

    return {
        reportName: getReportName(parentReport, undefined, undefined, undefined, undefined, reportAttributes),
        workspaceName: getPolicyName({report: parentReport, returnEmptyIfNotFound: true}),
    };
}

/**
 * Navigate to the details page of a given report
 */
function navigateToDetailsPage(report: OnyxEntry<Report>, backTo?: string, shouldUseActiveRoute?: boolean) {
    const isSelfDMReport = isSelfDM(report);
    const isOneOnOneChatReport = isOneOnOneChat(report);
    const participantAccountID = getParticipantsAccountIDsForDisplay(report);

    if (isSelfDMReport || isOneOnOneChatReport) {
        Navigation.navigate(ROUTES.PROFILE.getRoute(participantAccountID.at(0), isSelfDMReport || shouldUseActiveRoute ? Navigation.getActiveRoute() : backTo));
        return;
    }

    if (report?.reportID) {
        Navigation.navigate(ROUTES.REPORT_WITH_ID_DETAILS.getRoute(report?.reportID, backTo));
    }
}

/**
 * Go back to the details page of a given report
 */
function goBackToDetailsPage(report: OnyxEntry<Report>, backTo?: string, shouldGoBackToDetailsPage = false) {
    const isOneOnOneChatReport = isOneOnOneChat(report);
    const participantAccountID = getParticipantsAccountIDsForDisplay(report);

    if (isOneOnOneChatReport) {
        Navigation.goBack(ROUTES.PROFILE.getRoute(participantAccountID.at(0), backTo));
        return;
    }

    if (report?.reportID) {
        if (shouldGoBackToDetailsPage) {
            Navigation.goBack(ROUTES.REPORT_WITH_ID_DETAILS.getRoute(report.reportID, backTo));
        } else {
            Navigation.goBack(ROUTES.REPORT_SETTINGS.getRoute(report.reportID, backTo));
        }
    } else {
        Log.warn('Missing reportID during navigation back to the details page');
    }
}

function navigateBackOnDeleteTransaction(backRoute: Route | undefined, isFromRHP?: boolean) {
    if (!backRoute) {
        return;
    }

    const rootState = navigationRef.current?.getRootState();
    const lastFullScreenRoute = rootState?.routes.findLast((route) => isFullScreenName(route.name));
    if (lastFullScreenRoute?.name === NAVIGATORS.SEARCH_FULLSCREEN_NAVIGATOR) {
        Navigation.dismissModal();
        return;
    }
    if (isFromRHP) {
        Navigation.dismissModal();
    }
    Navigation.isNavigationReady().then(() => {
        Navigation.goBack(backRoute);
    });
}

/**
 * Go back to the previous page from the edit private page of a given report
 */
function goBackFromPrivateNotes(report: OnyxEntry<Report>, accountID?: number, backTo?: string) {
    if (isEmpty(report) || !accountID) {
        return;
    }
    const currentUserPrivateNote = report.privateNotes?.[accountID]?.note ?? '';
    if (isEmpty(currentUserPrivateNote)) {
        const participantAccountIDs = getParticipantsAccountIDsForDisplay(report);

        if (isOneOnOneChat(report)) {
            Navigation.goBack(ROUTES.PROFILE.getRoute(participantAccountIDs.at(0), backTo));
            return;
        }

        if (report?.reportID) {
            Navigation.goBack(ROUTES.REPORT_WITH_ID_DETAILS.getRoute(report?.reportID, backTo));
            return;
        }
    }
    Navigation.goBack(ROUTES.PRIVATE_NOTES_LIST.getRoute(report.reportID, backTo));
}

function navigateOnDeleteExpense(backToRoute: Route) {
    const rootState = navigationRef.getRootState();
    const focusedRoute = findFocusedRoute(rootState);
    if (focusedRoute?.params && 'backTo' in focusedRoute.params) {
        Navigation.goBack(focusedRoute.params.backTo as Route);
        return;
    }

    Navigation.goBack(backToRoute);
}

/**
 * Generate a random reportID up to 53 bits aka 9,007,199,254,740,991 (Number.MAX_SAFE_INTEGER).
 * There were approximately 98,000,000 reports with sequential IDs generated before we started using this approach, those make up roughly one billionth of the space for these numbers,
 * so we live with the 1 in a billion chance of a collision with an older ID until we can switch to 64-bit IDs.
 *
 * In a test of 500M reports (28 years of reports at our current max rate) we got 20-40 collisions meaning that
 * this is more than random enough for our needs.
 */
function generateReportID(): string {
    return (Math.floor(Math.random() * 2 ** 21) * 2 ** 32 + Math.floor(Math.random() * 2 ** 32)).toString();
}

function hasReportNameError(report: OnyxEntry<Report>): boolean {
    return !isEmptyObject(report?.errorFields?.reportName);
}

/**
 * For comments shorter than or equal to 10k chars, convert the comment from MD into HTML because that's how it is stored in the database
 * For longer comments, skip parsing, but still escape the text, and display plaintext for performance reasons. It takes over 40s to parse a 100k long string!!
 */
function getParsedComment(text: string, parsingDetails?: ParsingDetails, mediaAttributes?: Record<string, string>, disabledRules?: string[]): string {
    let isGroupPolicyReport = false;
    if (parsingDetails?.reportID) {
        const currentReport = getReportOrDraftReport(parsingDetails?.reportID);
        isGroupPolicyReport = isReportInGroupPolicy(currentReport);
    }

    if (parsingDetails?.policyID) {
        // This will be fixed as part of https://github.com/Expensify/Expensify/issues/507850
        // eslint-disable-next-line deprecation/deprecation
        const policyType = getPolicy(parsingDetails?.policyID)?.type;
        if (policyType) {
            isGroupPolicyReport = isGroupPolicy(policyType);
        }
    }

    const rules = disabledRules ?? [];

    if (text.length > CONST.MAX_MARKUP_LENGTH) {
        return lodashEscape(text);
    }

    return getParsedMessageWithShortMentions({
        text,
        availableMentionLogins: allPersonalDetailLogins,
        userEmailDomain: currentUserPrivateDomain,
        parserOptions: {
            disabledRules: isGroupPolicyReport ? [...rules] : ['reportMentions', ...rules],
            extras: {mediaAttributeCache: mediaAttributes},
        },
    });
}

function getUploadingAttachmentHtml(file?: FileObject): string {
    if (!file || typeof file.uri !== 'string') {
        return '';
    }

    const dataAttributes = [
        `${CONST.ATTACHMENT_OPTIMISTIC_SOURCE_ATTRIBUTE}="${file.uri}"`,
        `${CONST.ATTACHMENT_SOURCE_ATTRIBUTE}="${file.uri}"`,
        `${CONST.ATTACHMENT_ORIGINAL_FILENAME_ATTRIBUTE}="${file.name}"`,
        'width' in file && `${CONST.ATTACHMENT_THUMBNAIL_WIDTH_ATTRIBUTE}="${file.width}"`,
        'height' in file && `${CONST.ATTACHMENT_THUMBNAIL_HEIGHT_ATTRIBUTE}="${file.height}"`,
    ]
        .filter((x) => !!x)
        .join(' ');

    // file.type is a known mime type like image/png, image/jpeg, video/mp4 etc.
    if (file.type?.startsWith('image')) {
        return `<img src="${file.uri}" alt="${file.name}" ${dataAttributes} />`;
    }
    if (file.type?.startsWith('video')) {
        return `<video src="${file.uri}" ${dataAttributes}>${file.name}</video>`;
    }

    // For all other types, we present a generic download link
    return `<a href="${file.uri}" ${dataAttributes}>${file.name}</a>`;
}

function getReportDescription(report: OnyxEntry<Report>): string {
    if (!report?.description) {
        return '';
    }
    try {
        const reportDescription = report?.description;
        const objectDescription = JSON.parse(reportDescription) as {html: string};
        return objectDescription.html ?? reportDescription ?? '';
    } catch (error) {
        return report?.description ?? '';
    }
}

function getPolicyDescriptionText(policy: OnyxEntry<Policy>): string {
    if (!policy?.description) {
        return '';
    }

    return Parser.htmlToText(policy.description);
}

/**
 * Fixme the `shouldEscapeText` arg is never used (it's always set to undefined)
 * it should be removed after https://github.com/Expensify/App/issues/50724 gets fixed as a followup
 */
function buildOptimisticAddCommentReportAction(
    text?: string,
    file?: FileObject,
    actorAccountID?: number,
    createdOffset = 0,
    shouldEscapeText?: boolean,
    reportID?: string,
    reportActionID: string = rand64(),
): OptimisticReportAction {
    const commentText = getParsedComment(text ?? '', {shouldEscapeText, reportID});
    const attachmentHtml = getUploadingAttachmentHtml(file);

    const htmlForNewComment = `${commentText}${commentText && attachmentHtml ? '<br /><br />' : ''}${attachmentHtml}`;
    const textForNewComment = Parser.htmlToText(htmlForNewComment);

    const isAttachmentOnly = file && !text;
    const isAttachmentWithText = !!text && file !== undefined;
    const accountID = actorAccountID ?? currentUserAccountID ?? CONST.DEFAULT_NUMBER_ID;
    const delegateAccountDetails = getPersonalDetailByEmail(delegateEmail);

    // Remove HTML from text when applying optimistic offline comment
    return {
        commentText,
        reportAction: {
            reportActionID,
            reportID,
            actionName: CONST.REPORT.ACTIONS.TYPE.ADD_COMMENT,
            actorAccountID: accountID,
            person: [
                {
                    style: 'strong',
                    text: allPersonalDetails?.[accountID]?.displayName ?? currentUserEmail,
                    type: 'TEXT',
                },
            ],
            automatic: false,
            avatar: allPersonalDetails?.[accountID]?.avatar,
            created: NetworkConnection.getDBTimeWithSkew(Date.now() + createdOffset),
            message: [
                {
                    translationKey: isAttachmentOnly ? CONST.TRANSLATION_KEYS.ATTACHMENT : '',
                    type: CONST.REPORT.MESSAGE.TYPE.COMMENT,
                    html: htmlForNewComment,
                    text: textForNewComment,
                },
            ],
            originalMessage: {
                html: htmlForNewComment,
                whisperedTo: [],
            },
            isFirstItem: false,
            isAttachmentOnly,
            isAttachmentWithText,
            pendingAction: CONST.RED_BRICK_ROAD_PENDING_ACTION.ADD,
            shouldShow: true,
            isOptimisticAction: true,
            delegateAccountID: delegateAccountDetails?.accountID,
        },
    };
}

/**
 * update optimistic parent reportAction when a comment is added or remove in the child report
 * @param parentReportAction - Parent report action of the child report
 * @param lastVisibleActionCreated - Last visible action created of the child report
 * @param type - The type of action in the child report
 */

function updateOptimisticParentReportAction(parentReportAction: OnyxEntry<ReportAction>, lastVisibleActionCreated: string, type: string): UpdateOptimisticParentReportAction {
    let childVisibleActionCount = parentReportAction?.childVisibleActionCount ?? 0;
    let childCommenterCount = parentReportAction?.childCommenterCount ?? 0;
    let childOldestFourAccountIDs = parentReportAction?.childOldestFourAccountIDs;

    if (type === CONST.RED_BRICK_ROAD_PENDING_ACTION.ADD) {
        childVisibleActionCount += 1;
        const oldestFourAccountIDs = childOldestFourAccountIDs ? childOldestFourAccountIDs.split(',') : [];
        if (oldestFourAccountIDs.length < 4) {
            const index = oldestFourAccountIDs.findIndex((accountID) => accountID === currentUserAccountID?.toString());
            if (index === -1) {
                childCommenterCount += 1;
                oldestFourAccountIDs.push(currentUserAccountID?.toString() ?? '');
            }
        }
        childOldestFourAccountIDs = oldestFourAccountIDs.join(',');
    } else if (type === CONST.RED_BRICK_ROAD_PENDING_ACTION.DELETE) {
        if (childVisibleActionCount > 0) {
            childVisibleActionCount -= 1;
        }

        if (childVisibleActionCount === 0) {
            childCommenterCount = 0;
            childOldestFourAccountIDs = '';
        }
    }

    return {
        childVisibleActionCount,
        childCommenterCount,
        childLastVisibleActionCreated: lastVisibleActionCreated,
        childOldestFourAccountIDs,
    };
}

/**
 * Builds an optimistic reportAction for the parent report when a task is created
 * @param taskReportID - Report ID of the task
 * @param taskTitle - Title of the task
 * @param taskAssigneeAccountID - AccountID of the person assigned to the task
 * @param text - Text of the comment
 * @param parentReportID - Report ID of the parent report
 * @param createdOffset - The offset for task's created time that created via a loop
 */
function buildOptimisticTaskCommentReportAction(
    taskReportID: string,
    taskTitle: string,
    taskAssigneeAccountID: number,
    text: string,
    parentReportID: string | undefined,
    actorAccountID?: number,
    createdOffset = 0,
): OptimisticReportAction {
    const reportAction = buildOptimisticAddCommentReportAction(text, undefined, undefined, createdOffset, undefined, taskReportID);
    if (Array.isArray(reportAction.reportAction.message)) {
        const message = reportAction.reportAction.message.at(0);
        if (message) {
            message.taskReportID = taskReportID;
        }
    } else if (!Array.isArray(reportAction.reportAction.message) && reportAction.reportAction.message) {
        reportAction.reportAction.message.taskReportID = taskReportID;
    }

    // These parameters are not saved on the reportAction, but are used to display the task in the UI
    // Added when we fetch the reportActions on a report
    // eslint-disable-next-line
    reportAction.reportAction.originalMessage = {
        html: getReportActionHtml(reportAction.reportAction),
        taskReportID: getReportActionMessageReportUtils(reportAction.reportAction)?.taskReportID,
        whisperedTo: [],
    };
    reportAction.reportAction.childReportID = taskReportID;
    reportAction.reportAction.parentReportID = parentReportID;
    reportAction.reportAction.childType = CONST.REPORT.TYPE.TASK;
    reportAction.reportAction.childReportName = taskTitle;
    reportAction.reportAction.childManagerAccountID = taskAssigneeAccountID;
    reportAction.reportAction.childStatusNum = CONST.REPORT.STATUS_NUM.OPEN;
    reportAction.reportAction.childStateNum = CONST.REPORT.STATE_NUM.OPEN;

    if (actorAccountID) {
        reportAction.reportAction.actorAccountID = actorAccountID;
    }

    return reportAction;
}

function buildOptimisticSelfDMReport(created: string): Report {
    return {
        reportID: generateReportID(),
        participants: {
            [currentUserAccountID ?? CONST.DEFAULT_NUMBER_ID]: {
                notificationPreference: CONST.REPORT.NOTIFICATION_PREFERENCE.MUTE,
            },
        },
        type: CONST.REPORT.TYPE.CHAT,
        chatType: CONST.REPORT.CHAT_TYPE.SELF_DM,
        isOwnPolicyExpenseChat: false,
        lastActorAccountID: 0,
        lastMessageHtml: '',
        lastMessageText: undefined,
        lastReadTime: created,
        lastVisibleActionCreated: created,
        ownerAccountID: currentUserAccountID,
        reportName: '',
        stateNum: 0,
        statusNum: 0,
        writeCapability: CONST.REPORT.WRITE_CAPABILITIES.ALL,
    };
}

/**
 * Builds an optimistic IOU report with a randomly generated reportID
 *
 * @param payeeAccountID - AccountID of the person generating the IOU.
 * @param payerAccountID - AccountID of the other person participating in the IOU.
 * @param total - IOU amount in the smallest unit of the currency.
 * @param chatReportID - Report ID of the chat where the IOU is.
 * @param currency - IOU currency.
 * @param isSendingMoney - If we pay someone the IOU should be created as settled
 * @param parentReportActionID - The parent report action ID of the IOU report
 * @param optimisticIOUReportID - Optimistic IOU report id
 */

function buildOptimisticIOUReport(
    payeeAccountID: number,
    payerAccountID: number,
    total: number,
    chatReportID: string | undefined,
    currency: string,
    isSendingMoney = false,
    parentReportActionID?: string,
    optimisticIOUReportID?: string,
): OptimisticIOUReport {
    const formattedTotal = convertToDisplayString(total, currency);
    const personalDetails = getPersonalDetailsForAccountID(payerAccountID);
    const payerEmail = 'login' in personalDetails ? personalDetails.login : '';
    const policyID = chatReportID ? getReport(chatReportID, allReports)?.policyID : undefined;
    // This will be fixed as part of https://github.com/Expensify/Expensify/issues/507850
    // eslint-disable-next-line deprecation/deprecation
    const policy = getPolicy(policyID);

    const participants: Participants = {
        [payeeAccountID]: {notificationPreference: CONST.REPORT.NOTIFICATION_PREFERENCE.HIDDEN},
        [payerAccountID]: {notificationPreference: CONST.REPORT.NOTIFICATION_PREFERENCE.HIDDEN},
    };

    return {
        type: CONST.REPORT.TYPE.IOU,
        chatReportID,
        currency,
        managerID: payerAccountID,
        ownerAccountID: payeeAccountID,
        participants,
        reportID: optimisticIOUReportID ?? generateReportID(),
        stateNum: isSendingMoney ? CONST.REPORT.STATE_NUM.APPROVED : CONST.REPORT.STATE_NUM.SUBMITTED,
        statusNum: isSendingMoney ? CONST.REPORT.STATUS_NUM.REIMBURSED : CONST.REPORT.STATE_NUM.SUBMITTED,
        total,
        unheldTotal: total,
        nonReimbursableTotal: 0,
        unheldNonReimbursableTotal: 0,

        // We don't translate reportName because the server response is always in English
        reportName: `${payerEmail} owes ${formattedTotal}`,
        parentReportID: chatReportID,
        lastVisibleActionCreated: DateUtils.getDBTime(),
        fieldList: policy?.fieldList,
        parentReportActionID,
    };
}

function getHumanReadableStatus(statusNum: number): string {
    const status = Object.keys(CONST.REPORT.STATUS_NUM).find((key) => CONST.REPORT.STATUS_NUM[key as keyof typeof CONST.REPORT.STATUS_NUM] === statusNum);
    return status ? `${status.charAt(0)}${status.slice(1).toLowerCase()}` : '';
}

/**
 * Populates the report field formula with the values from the report and policy.
 * Currently, this only supports optimistic expense reports.
 * Each formula field is either replaced with a value, or removed.
 * If after all replacements the formula is empty, the original formula is returned.
 * See {@link https://help.expensify.com/articles/expensify-classic/insights-and-custom-reporting/Custom-Templates}
 */
function populateOptimisticReportFormula(formula: string, report: OptimisticExpenseReport | OptimisticNewReport, policy: OnyxEntry<Policy>, isMoneyRequestConfirmation = false): string {
    // If this is a newly created report and it is from money request confirmation, we should use 'New report' as the report title
    if (!report.parentReportActionID && isMoneyRequestConfirmation) {
        return translateLocal('iou.newReport');
    }

    const createdDate = report.lastVisibleActionCreated ? new Date(report.lastVisibleActionCreated) : undefined;

    const result = formula
        // We don't translate because the server response is always in English
        .replaceAll(/\{report:type\}/gi, 'Expense Report')
        .replaceAll(/\{report:startdate\}/gi, createdDate ? format(createdDate, CONST.DATE.FNS_FORMAT_STRING) : '')
        .replaceAll(/\{report:id\}/gi, getBase62ReportID(Number(report.reportID)))
        .replaceAll(/\{report:total\}/gi, report.total !== undefined && !Number.isNaN(report.total) ? convertToDisplayString(Math.abs(report.total), report.currency).toString() : '')
        .replaceAll(/\{report:currency\}/gi, report.currency ?? '')
        .replaceAll(/\{report:policyname\}/gi, policy?.name ?? '')
        .replaceAll(/\{report:workspacename\}/gi, policy?.name ?? '')
        .replaceAll(/\{report:created\}/gi, createdDate ? format(createdDate, CONST.DATE.FNS_DATE_TIME_FORMAT_STRING) : '')
        .replaceAll(/\{report:created:yyyy-MM-dd\}/gi, createdDate ? format(createdDate, CONST.DATE.FNS_FORMAT_STRING) : '')
        .replaceAll(/\{report:status\}/gi, report.statusNum !== undefined ? getHumanReadableStatus(report.statusNum) : '')
        .replaceAll(/\{user:email\}/gi, currentUserEmail ?? '')
        .replaceAll(/\{user:email\|frontPart\}/gi, (currentUserEmail ? currentUserEmail.split('@').at(0) : '') ?? '')
        .replaceAll(/\{report:(.+)\}/gi, '');

    return result.trim().length ? result : formula;
}

/** Builds an optimistic invoice report with a randomly generated reportID */
function buildOptimisticInvoiceReport(
    chatReportID: string,
    policyID: string | undefined,
    receiverAccountID: number,
    receiverName: string,
    total: number,
    currency: string,
): OptimisticExpenseReport {
    const formattedTotal = convertToDisplayString(total, currency);
    const invoiceReport = {
        reportID: generateReportID(),
        chatReportID,
        policyID,
        type: CONST.REPORT.TYPE.INVOICE,
        ownerAccountID: currentUserAccountID,
        managerID: receiverAccountID,
        currency,
        // We don't translate reportName because the server response is always in English
        reportName: `${receiverName} owes ${formattedTotal}`,
        stateNum: CONST.REPORT.STATE_NUM.SUBMITTED,
        statusNum: CONST.REPORT.STATUS_NUM.OPEN,
        total: total * -1,
        participants: {
            [receiverAccountID]: {
                notificationPreference: CONST.REPORT.NOTIFICATION_PREFERENCE.HIDDEN,
            },
        },
        parentReportID: chatReportID,
        lastVisibleActionCreated: DateUtils.getDBTime(),
    };

    if (currentUserAccountID) {
        invoiceReport.participants[currentUserAccountID] = {notificationPreference: CONST.REPORT.NOTIFICATION_PREFERENCE.HIDDEN};
    }

    return invoiceReport;
}

/**
 * Returns the stateNum and statusNum for an expense report based on the policy settings
 * @param policy
 */
function getExpenseReportStateAndStatus(policy: OnyxEntry<Policy>, isEmptyOptimisticReport = false) {
    const isASAPSubmitBetaEnabled = Permissions.isBetaEnabled(CONST.BETAS.ASAP_SUBMIT, allBetas);
    if (isASAPSubmitBetaEnabled) {
        return {
            stateNum: CONST.REPORT.STATE_NUM.OPEN,
            statusNum: CONST.REPORT.STATUS_NUM.OPEN,
        };
    }
    const isInstantSubmitEnabledLocal = isInstantSubmitEnabled(policy);
    const isSubmitAndCloseLocal = isSubmitAndClose(policy);
    const arePaymentsDisabled = policy?.reimbursementChoice === CONST.POLICY.REIMBURSEMENT_CHOICES.REIMBURSEMENT_NO;

    if (isInstantSubmitEnabledLocal && arePaymentsDisabled && isSubmitAndCloseLocal && !isEmptyOptimisticReport) {
        return {
            stateNum: CONST.REPORT.STATE_NUM.APPROVED,
            statusNum: CONST.REPORT.STATUS_NUM.CLOSED,
        };
    }

    if (isInstantSubmitEnabledLocal) {
        return {
            stateNum: CONST.REPORT.STATE_NUM.SUBMITTED,
            statusNum: CONST.REPORT.STATUS_NUM.SUBMITTED,
        };
    }

    return {
        stateNum: CONST.REPORT.STATE_NUM.OPEN,
        statusNum: CONST.REPORT.STATUS_NUM.OPEN,
    };
}

/**
 * Builds an optimistic Expense report with a randomly generated reportID
 *
 * @param chatReportID - Report ID of the PolicyExpenseChat where the Expense Report is
 * @param policyID - The policy ID of the PolicyExpenseChat
 * @param payeeAccountID - AccountID of the employee (payee)
 * @param total - Amount in cents
 * @param currency
 * @param reimbursable – Whether the expense is reimbursable
 * @param parentReportActionID – The parent ReportActionID of the PolicyExpenseChat
 * @param optimisticIOUReportID – Optimistic IOU report id
 */
function buildOptimisticExpenseReport(
    chatReportID: string | undefined,
    policyID: string | undefined,
    payeeAccountID: number,
    total: number,
    currency: string,
    nonReimbursableTotal = 0,
    parentReportActionID?: string,
    optimisticIOUReportID?: string,
): OptimisticExpenseReport {
    // The amount for Expense reports are stored as negative value in the database
    const storedTotal = total * -1;
    const storedNonReimbursableTotal = nonReimbursableTotal * -1;
    const report = chatReportID ? getReport(chatReportID, allReports) : undefined;
    const policyName = getPolicyName({report});
    const formattedTotal = convertToDisplayString(storedTotal, currency);
    // This will be fixed as part of https://github.com/Expensify/Expensify/issues/507850
    // eslint-disable-next-line deprecation/deprecation
    const policy = getPolicy(policyID);

    const {stateNum, statusNum} = getExpenseReportStateAndStatus(policy);

    const expenseReport: OptimisticExpenseReport = {
        reportID: optimisticIOUReportID ?? generateReportID(),
        chatReportID,
        policyID,
        type: CONST.REPORT.TYPE.EXPENSE,
        ownerAccountID: payeeAccountID,
        currency,
        // We don't translate reportName because the server response is always in English
        reportName: `${policyName} owes ${formattedTotal}`,
        stateNum,
        statusNum,
        total: storedTotal,
        unheldTotal: storedTotal,
        nonReimbursableTotal: storedNonReimbursableTotal,
        unheldNonReimbursableTotal: storedNonReimbursableTotal,
        participants: {
            [payeeAccountID]: {
                notificationPreference: CONST.REPORT.NOTIFICATION_PREFERENCE.HIDDEN,
            },
        },
        parentReportID: chatReportID,
        lastVisibleActionCreated: DateUtils.getDBTime(),
        parentReportActionID,
    };

    // Get the approver/manager for this report to properly display the optimistic data
    const submitToAccountID = getSubmitToAccountID(policy, expenseReport);
    if (submitToAccountID) {
        expenseReport.managerID = submitToAccountID;
    }

    const titleReportField = getTitleReportField(getReportFieldsByPolicyID(policyID) ?? {});
    if (!!titleReportField && isPaidGroupPolicyExpenseReport(expenseReport)) {
        expenseReport.reportName = populateOptimisticReportFormula(titleReportField.defaultValue, expenseReport, policy);
    }

    expenseReport.fieldList = policy?.fieldList;

    return expenseReport;
}

function buildOptimisticEmptyReport(reportID: string, accountID: number, parentReport: OnyxEntry<Report>, parentReportActionID: string, policy: OnyxEntry<Policy>, timeOfCreation: string) {
    const {stateNum, statusNum} = getExpenseReportStateAndStatus(policy, true);
    const titleReportField = getTitleReportField(getReportFieldsByPolicyID(policy?.id) ?? {});
    const optimisticEmptyReport: OptimisticNewReport = {
        reportName: '',
        reportID,
        policyID: policy?.id,
        type: CONST.REPORT.TYPE.EXPENSE,
        currency: policy?.outputCurrency,
        ownerAccountID: accountID,
        stateNum,
        statusNum,
        total: 0,
        nonReimbursableTotal: 0,
        participants: {},
        lastVisibleActionCreated: timeOfCreation,
        pendingFields: {createReport: CONST.RED_BRICK_ROAD_PENDING_ACTION.ADD},
        parentReportID: parentReport?.reportID,
        parentReportActionID,
        chatReportID: parentReport?.reportID,
        managerID: getManagerAccountID(policy, {ownerAccountID: accountID}),
    };

    const optimisticReportName = populateOptimisticReportFormula(titleReportField?.defaultValue ?? CONST.POLICY.DEFAULT_REPORT_NAME_PATTERN, optimisticEmptyReport, policy);
    optimisticEmptyReport.reportName = optimisticReportName;

    optimisticEmptyReport.participants = accountID
        ? {
              [accountID]: {
                  notificationPreference: CONST.REPORT.NOTIFICATION_PREFERENCE.HIDDEN,
              },
          }
        : {};
    optimisticEmptyReport.ownerAccountID = accountID;
    return optimisticEmptyReport;
}

function getRejectedReportMessage() {
    return translateLocal('iou.rejectedThisReport');
}

function getUpgradeWorkspaceMessage() {
    return translateLocal('workspaceActions.upgradedWorkspace');
}

function getDowngradeWorkspaceMessage() {
    return translateLocal('workspaceActions.downgradedWorkspace');
}

function getWorkspaceNameUpdatedMessage(action: ReportAction) {
    const {oldName, newName} = getOriginalMessage(action as ReportAction<typeof CONST.REPORT.ACTIONS.TYPE.POLICY_CHANGE_LOG.UPDATE_NAME>) ?? {};
    const message = oldName && newName ? translateLocal('workspaceActions.renamedWorkspaceNameAction', {oldName, newName}) : getReportActionText(action);
    return Str.htmlEncode(message);
}

function getDeletedTransactionMessage(action: ReportAction) {
    const deletedTransactionOriginalMessage = getOriginalMessage(action as ReportAction<typeof CONST.REPORT.ACTIONS.TYPE.DELETED_TRANSACTION>) ?? {};
    const amount = -(deletedTransactionOriginalMessage.amount ?? 0);
    const currency = deletedTransactionOriginalMessage.currency ?? '';
    const formattedAmount = convertToDisplayString(amount, currency) ?? '';
    const message = translateLocal('iou.deletedTransaction', {
        amount: formattedAmount,
        merchant: deletedTransactionOriginalMessage.merchant ?? '',
    });
    return message;
}

function getMovedTransactionMessage(report: OnyxEntry<Report>) {
    const reportName = getReportName(report) ?? report?.reportName ?? '';
    const reportUrl = getReportURLForCurrentContext(report?.reportID);
    return translateLocal('iou.movedTransaction', {reportUrl, reportName});
}

function getUnreportedTransactionMessage() {
    const selfDMReportID = findSelfDMReportID();
    const reportUrl = `${environmentURL}/r/${selfDMReportID}`;
    const message = translateLocal('iou.unreportedTransaction', {
        reportUrl,
    });
    return message;
}

function getMovedActionMessage(action: ReportAction, report: OnyxEntry<Report>) {
    if (!isMovedAction(action)) {
        return '';
    }
    const movedActionOriginalMessage = getOriginalMessage(action);

    if (!movedActionOriginalMessage) {
        return '';
    }
    const {toPolicyID, newParentReportID, movedReportID} = movedActionOriginalMessage;
    const toPolicyName = getPolicyNameByID(toPolicyID);
    return translateLocal('iou.movedAction', {
        shouldHideMovedReportUrl: !isDM(report),
        movedReportUrl: getReportURLForCurrentContext(movedReportID),
        newParentReportUrl: getReportURLForCurrentContext(newParentReportID),
        toPolicyName,
    });
}

function getPolicyChangeMessage(action: ReportAction) {
    const PolicyChangeOriginalMessage = getOriginalMessage(action as ReportAction<typeof CONST.REPORT.ACTIONS.TYPE.CHANGE_POLICY>) ?? {};
    const {fromPolicy: fromPolicyID, toPolicy: toPolicyID} = PolicyChangeOriginalMessage as OriginalMessageChangePolicy;
    const message = translateLocal('report.actions.type.changeReportPolicy', {
        fromPolicyName: fromPolicyID ? getPolicyNameByID(fromPolicyID) : undefined,
        toPolicyName: getPolicyNameByID(toPolicyID),
    });
    return message;
}

/**
 * @param iouReportID - the report ID of the IOU report the action belongs to
 * @param type - IOUReportAction type. Can be oneOf(create, decline, cancel, pay, split)
 * @param total - IOU total in cents
 * @param comment - IOU comment
 * @param currency - IOU currency
 * @param paymentType - IOU paymentMethodType. Can be oneOf(Elsewhere, Expensify)
 * @param isSettlingUp - Whether we are settling up an IOU
 * @param bankAccountID - Bank account ID
 * @param payAsBusiness - Whether the payment is made as a business
 */
function getIOUReportActionMessage(
    iouReportID: string,
    type: string,
    total: number,
    comment: string,
    currency: string,
    paymentType = '',
    isSettlingUp = false,
    bankAccountID?: number | undefined,
    payAsBusiness = false,
): Message[] {
    const report = getReportOrDraftReport(iouReportID);
    const isInvoice = isInvoiceReport(report);
    const amount =
        type === CONST.IOU.REPORT_ACTION_TYPE.PAY && !isEmptyObject(report)
            ? convertToDisplayString(getMoneyRequestSpendBreakdown(report).totalDisplaySpend, currency)
            : convertToDisplayString(total, currency);

    let paymentMethodMessage;
    switch (paymentType) {
        case CONST.IOU.PAYMENT_TYPE.VBBA:
        case CONST.IOU.PAYMENT_TYPE.EXPENSIFY:
            paymentMethodMessage = ' with Expensify';
            break;
        default:
            paymentMethodMessage = ` elsewhere`;
            break;
    }

    let iouMessage;
    switch (type) {
        case CONST.REPORT.ACTIONS.TYPE.APPROVED:
            iouMessage = `approved ${amount}`;
            break;
        case CONST.REPORT.ACTIONS.TYPE.FORWARDED:
            iouMessage = `approved ${amount}`;
            break;
        case CONST.REPORT.ACTIONS.TYPE.UNAPPROVED:
            iouMessage = `unapproved ${amount}`;
            break;
        case CONST.IOU.REPORT_ACTION_TYPE.CREATE:
            iouMessage = `submitted ${amount}${comment && ` for ${comment}`}`;
            break;
        case CONST.IOU.REPORT_ACTION_TYPE.TRACK:
            iouMessage = `tracking ${amount}${comment && ` for ${comment}`}`;
            break;
        case CONST.IOU.REPORT_ACTION_TYPE.SPLIT:
            iouMessage = `split ${amount}${comment && ` for ${comment}`}`;
            break;
        case CONST.IOU.REPORT_ACTION_TYPE.DELETE:
            iouMessage = `deleted the ${amount} expense${comment && ` for ${comment}`}`;
            break;
        case CONST.IOU.REPORT_ACTION_TYPE.PAY:
            if (isInvoice && isSettlingUp) {
                iouMessage =
                    paymentType === CONST.IOU.PAYMENT_TYPE.ELSEWHERE
                        ? translateLocal('iou.payElsewhere', {formattedAmount: amount})
                        : translateLocal(payAsBusiness ? 'iou.settleInvoiceBusiness' : 'iou.settleInvoicePersonal', {amount, last4Digits: String(bankAccountID).slice(-4)});
            } else {
                iouMessage = isSettlingUp ? `paid ${amount}${paymentMethodMessage}` : `sent ${amount}${comment && ` for ${comment}`}${paymentMethodMessage}`;
            }
            break;
        case CONST.REPORT.ACTIONS.TYPE.SUBMITTED:
            iouMessage = translateLocal('iou.expenseAmount', {formattedAmount: amount});
            break;
        default:
            break;
    }

    return [
        {
            html: lodashEscape(iouMessage),
            text: iouMessage ?? '',
            isEdited: false,
            type: CONST.REPORT.MESSAGE.TYPE.COMMENT,
        },
    ];
}

/**
 * Builds an optimistic IOU reportAction object
 *
 * @param type - IOUReportAction type. Can be oneOf(create, delete, pay, split).
 * @param amount - IOU amount in cents.
 * @param currency
 * @param comment - User comment for the IOU.
 * @param participants - An array with participants details.
 * @param [transactionID] - Not required if the IOUReportAction type is 'pay'
 * @param [paymentType] - Only required if the IOUReportAction type is 'pay'. Can be oneOf(elsewhere, Expensify).
 * @param [iouReportID] - Only required if the IOUReportActions type is oneOf(decline, cancel, pay). Generates a randomID as default.
 * @param [isSettlingUp] - Whether we are settling up an IOU.
 * @param [isSendMoneyFlow] - Whether this is pay someone flow
 * @param [receipt]
 * @param [isOwnPolicyExpenseChat] - Whether this is an expense report create from the current user's policy expense chat
 */
function buildOptimisticIOUReportAction(params: BuildOptimisticIOUReportActionParams): OptimisticIOUReportAction {
    const {
        type,
        amount,
        currency,
        comment,
        participants,
        transactionID,
        paymentType,
        iouReportID = '',
        isSettlingUp = false,
        isSendMoneyFlow = false,
        isOwnPolicyExpenseChat = false,
        created = DateUtils.getDBTime(),
        linkedExpenseReportAction,
        isPersonalTrackingExpense = false,
        payAsBusiness,
        bankAccountID,
        reportActionID,
    } = params;

    const IOUReportID = isPersonalTrackingExpense ? undefined : iouReportID || generateReportID();

    const originalMessage: ReportAction<typeof CONST.REPORT.ACTIONS.TYPE.IOU>['originalMessage'] = {
        amount,
        comment,
        currency,
        IOUTransactionID: transactionID,
        IOUReportID,
        type,
        payAsBusiness,
        bankAccountID,
    };

    const delegateAccountDetails = getPersonalDetailByEmail(delegateEmail);

    if (type === CONST.IOU.REPORT_ACTION_TYPE.PAY) {
        // In pay someone flow, we store amount, comment, currency in IOUDetails when type = pay
        if (isSendMoneyFlow) {
            const keys = ['amount', 'comment', 'currency'] as const;
            keys.forEach((key) => {
                delete originalMessage[key];
            });
            originalMessage.IOUDetails = {amount, comment, currency};
            originalMessage.paymentType = paymentType;
        } else {
            // In case of pay someone action, we dont store the comment
            // and there is no single transactionID to link the action to.
            delete originalMessage.IOUTransactionID;
            delete originalMessage.comment;
            originalMessage.paymentType = paymentType;
        }
    }

    // IOUs of type split only exist in group DMs and those don't have an iouReport so we need to delete the IOUReportID key
    if (type === CONST.IOU.REPORT_ACTION_TYPE.SPLIT) {
        delete originalMessage.IOUReportID;
    }

    if (type !== CONST.IOU.REPORT_ACTION_TYPE.PAY) {
        // Split expense made from a policy expense chat only have the payee's accountID as the participant because the payer could be any policy admin
        if (isOwnPolicyExpenseChat && type === CONST.IOU.REPORT_ACTION_TYPE.SPLIT) {
            originalMessage.participantAccountIDs = currentUserAccountID ? [currentUserAccountID] : [];
        } else {
            originalMessage.participantAccountIDs = currentUserAccountID
                ? [
                      currentUserAccountID,
                      ...participants.filter((participant) => participant.accountID !== currentUserAccountID).map((participant) => participant.accountID ?? CONST.DEFAULT_NUMBER_ID),
                  ]
                : participants.map((participant) => participant.accountID ?? CONST.DEFAULT_NUMBER_ID);
        }
    }

    const iouReportAction = {
        ...linkedExpenseReportAction,
        actionName: CONST.REPORT.ACTIONS.TYPE.IOU,
        actorAccountID: currentUserAccountID,
        automatic: false,
        isAttachmentOnly: false,
        originalMessage,
        reportActionID: linkedExpenseReportAction?.reportActionID ?? reportActionID ?? rand64(),
        shouldShow: true,
        created,
        pendingAction: CONST.RED_BRICK_ROAD_PENDING_ACTION.ADD,
        delegateAccountID: delegateAccountDetails?.accountID,
        person: [
            {
                style: 'strong',
                text: getCurrentUserDisplayNameOrEmail(),
                type: 'TEXT',
            },
        ],
        avatar: getCurrentUserAvatar(),
        message: getIOUReportActionMessage(iouReportID, type, amount, comment, currency, paymentType, isSettlingUp, bankAccountID, payAsBusiness),
    };

    const managerMcTestParticipant = participants.find((participant) => isSelectedManagerMcTest(participant.login));
    if (managerMcTestParticipant) {
        return {
            ...iouReportAction,
            actorAccountID: managerMcTestParticipant.accountID,
            avatar: managerMcTestParticipant.icons?.[0]?.source,
            person: [
                {
                    style: 'strong',
                    text: getDisplayNameForParticipant(managerMcTestParticipant),
                    type: 'TEXT',
                },
            ],
        };
    }

    return iouReportAction;
}

/**
 * Builds an optimistic APPROVED report action with a randomly generated reportActionID.
 */
function buildOptimisticApprovedReportAction(amount: number, currency: string, expenseReportID: string): OptimisticApprovedReportAction {
    const originalMessage = {
        amount,
        currency,
        expenseReportID,
    };
    const delegateAccountDetails = getPersonalDetailByEmail(delegateEmail);

    return {
        actionName: CONST.REPORT.ACTIONS.TYPE.APPROVED,
        actorAccountID: currentUserAccountID,
        automatic: false,
        avatar: getCurrentUserAvatar(),
        isAttachmentOnly: false,
        originalMessage,
        message: getIOUReportActionMessage(expenseReportID, CONST.REPORT.ACTIONS.TYPE.APPROVED, Math.abs(amount), '', currency),
        person: [
            {
                style: 'strong',
                text: getCurrentUserDisplayNameOrEmail(),
                type: 'TEXT',
            },
        ],
        reportActionID: rand64(),
        shouldShow: true,
        created: DateUtils.getDBTime(),
        pendingAction: CONST.RED_BRICK_ROAD_PENDING_ACTION.ADD,
        delegateAccountID: delegateAccountDetails?.accountID,
    };
}

/**
 * Builds an optimistic APPROVED report action with a randomly generated reportActionID.
 */
function buildOptimisticUnapprovedReportAction(amount: number, currency: string, expenseReportID: string): OptimisticUnapprovedReportAction {
    const delegateAccountDetails = getPersonalDetailByEmail(delegateEmail);
    return {
        actionName: CONST.REPORT.ACTIONS.TYPE.UNAPPROVED,
        actorAccountID: currentUserAccountID,
        automatic: false,
        avatar: getCurrentUserAvatar(),
        isAttachmentOnly: false,
        originalMessage: {
            amount,
            currency,
            expenseReportID,
        },
        message: getIOUReportActionMessage(expenseReportID, CONST.REPORT.ACTIONS.TYPE.UNAPPROVED, Math.abs(amount), '', currency),
        person: [
            {
                style: 'strong',
                text: getCurrentUserDisplayNameOrEmail(),
                type: 'TEXT',
            },
        ],
        reportActionID: rand64(),
        shouldShow: true,
        created: DateUtils.getDBTime(),
        pendingAction: CONST.RED_BRICK_ROAD_PENDING_ACTION.ADD,
        delegateAccountID: delegateAccountDetails?.accountID,
    };
}

/**
 * Builds an optimistic MOVED report action with a randomly generated reportActionID.
 * This action is used when we move reports across workspaces.
 */
function buildOptimisticMovedReportAction(
    fromPolicyID: string | undefined,
    toPolicyID: string,
    newParentReportID: string,
    movedReportID: string,
    policyName: string,
    shouldHideMovedReportUrl = false,
): ReportAction {
    const originalMessage = {
        fromPolicyID,
        toPolicyID,
        newParentReportID,
        movedReportID,
    };

    const movedActionMessage = [
        {
            html: shouldHideMovedReportUrl
                ? `moved this <a href='${getReportURLForCurrentContext(movedReportID)}' target='_blank' rel='noreferrer noopener'>report</a> to the <a href='${getReportURLForCurrentContext(newParentReportID)}' target='_blank' rel='noreferrer noopener'>${policyName}</a> workspace`
                : `moved this report to the <a href='${getReportURLForCurrentContext(newParentReportID)}' target='_blank' rel='noreferrer noopener'>${policyName}</a> workspace`,
            text: `moved this report to the ${policyName} workspace`,
            type: CONST.REPORT.MESSAGE.TYPE.COMMENT,
        },
    ];

    return {
        actionName: CONST.REPORT.ACTIONS.TYPE.MOVED,
        actorAccountID: currentUserAccountID,
        automatic: false,
        avatar: getCurrentUserAvatar(),
        isAttachmentOnly: false,
        originalMessage,
        message: movedActionMessage,
        person: [
            {
                style: 'strong',
                text: getCurrentUserDisplayNameOrEmail(),
                type: 'TEXT',
            },
        ],
        reportActionID: rand64(),
        shouldShow: true,
        created: DateUtils.getDBTime(),
        pendingAction: CONST.RED_BRICK_ROAD_PENDING_ACTION.ADD,
    };
}

/**
 * Builds an optimistic CHANGE_POLICY report action with a randomly generated reportActionID.
 * This action is used when we change the workspace of a report.
 */
function buildOptimisticChangePolicyReportAction(fromPolicyID: string | undefined, toPolicyID: string, automaticAction = false): ReportAction {
    const originalMessage = {
        fromPolicy: fromPolicyID,
        toPolicy: toPolicyID,
        automaticAction,
    };

    // This will be fixed as part of https://github.com/Expensify/Expensify/issues/507850
    // eslint-disable-next-line deprecation/deprecation
    const fromPolicy = getPolicy(fromPolicyID);
    // This will be fixed as part of https://github.com/Expensify/Expensify/issues/507850
    // eslint-disable-next-line deprecation/deprecation
    const toPolicy = getPolicy(toPolicyID);

    const changePolicyReportActionMessage = [
        {
            type: CONST.REPORT.MESSAGE.TYPE.TEXT,
            text: `changed the workspace to ${toPolicy?.name}`,
        },
        ...(fromPolicyID
            ? [
                  {
                      type: CONST.REPORT.MESSAGE.TYPE.TEXT,
                      text: ` (previously ${fromPolicy?.name})`,
                  },
              ]
            : []),
    ];

    return {
        actionName: CONST.REPORT.ACTIONS.TYPE.CHANGE_POLICY,
        actorAccountID: currentUserAccountID,
        avatar: getCurrentUserAvatar(),
        created: DateUtils.getDBTime(),
        originalMessage,
        message: changePolicyReportActionMessage,
        person: [
            {
                style: 'strong',
                text: getCurrentUserDisplayNameOrEmail(),
                type: 'TEXT',
            },
        ],
        reportActionID: rand64(),
        shouldShow: true,
        pendingAction: CONST.RED_BRICK_ROAD_PENDING_ACTION.ADD,
    };
}

function buildOptimisticTransactionAction(
    type: typeof CONST.REPORT.ACTIONS.TYPE.MOVED_TRANSACTION | typeof CONST.REPORT.ACTIONS.TYPE.UNREPORTED_TRANSACTION,
    transactionThreadReportID: string | undefined,
    targetReportID: string,
): ReportAction {
    const reportName = allReports?.[targetReportID]?.reportName ?? '';
    const url = getReportURLForCurrentContext(targetReportID);
    const [actionText, messageHtml] = [`moved this expense to ${reportName}`, `moved this expense to <a href='${url}' target='_blank' rel='noreferrer noopener'>${reportName}</a>`];

    return {
        actionName: type,
        reportID: transactionThreadReportID,
        actorAccountID: currentUserAccountID,
        avatar: getCurrentUserAvatar(),
        created: DateUtils.getDBTime(),
        originalMessage: type === CONST.REPORT.ACTIONS.TYPE.MOVED_TRANSACTION ? {toReportID: targetReportID} : {fromReportID: targetReportID},
        message: [
            {
                type: CONST.REPORT.MESSAGE.TYPE.TEXT,
                html: messageHtml,
                text: actionText,
            },
        ],
        person: [
            {
                style: 'strong',
                text: getCurrentUserDisplayNameOrEmail(),
                type: 'TEXT',
            },
        ],
        reportActionID: rand64(),
        shouldShow: true,
        pendingAction: CONST.RED_BRICK_ROAD_PENDING_ACTION.ADD,
    };
}

/**
 * Builds an optimistic MOVED_TRANSACTION report action with a randomly generated reportActionID.
 * This action is used when we change the workspace of a report.
 */
function buildOptimisticMovedTransactionAction(transactionThreadReportID: string | undefined, toReportID: string) {
    return buildOptimisticTransactionAction(CONST.REPORT.ACTIONS.TYPE.MOVED_TRANSACTION, transactionThreadReportID, toReportID);
}

/**
 * Builds an optimistic UNREPORTED_TRANSACTION report action with a randomly generated reportActionID.
 * This action is used when we un-report a transaction.
 */
function buildOptimisticUnreportedTransactionAction(transactionThreadReportID: string | undefined, fromReportID: string) {
    return buildOptimisticTransactionAction(CONST.REPORT.ACTIONS.TYPE.UNREPORTED_TRANSACTION, transactionThreadReportID, fromReportID);
}

/**
 * Builds an optimistic SUBMITTED report action with a randomly generated reportActionID.
 *
 */
function buildOptimisticSubmittedReportAction(amount: number, currency: string, expenseReportID: string, adminAccountID: number | undefined): OptimisticSubmittedReportAction {
    const originalMessage = {
        amount,
        currency,
        expenseReportID,
    };

    const delegateAccountDetails = getPersonalDetailByEmail(delegateEmail);

    return {
        actionName: CONST.REPORT.ACTIONS.TYPE.SUBMITTED,
        actorAccountID: currentUserAccountID,
        adminAccountID,
        automatic: false,
        avatar: getCurrentUserAvatar(),
        isAttachmentOnly: false,
        originalMessage,
        message: getIOUReportActionMessage(expenseReportID, CONST.REPORT.ACTIONS.TYPE.SUBMITTED, Math.abs(amount), '', currency),
        person: [
            {
                style: 'strong',
                text: getCurrentUserDisplayNameOrEmail(),
                type: 'TEXT',
            },
        ],
        reportActionID: rand64(),
        shouldShow: true,
        created: DateUtils.getDBTime(),
        pendingAction: CONST.RED_BRICK_ROAD_PENDING_ACTION.ADD,
        delegateAccountID: delegateAccountDetails?.accountID,
    };
}

/**
 * Builds an optimistic report preview action with a randomly generated reportActionID.
 *
 * @param chatReport
 * @param iouReport
 * @param [comment] - User comment for the IOU.
 * @param [transaction] - optimistic first transaction of preview
 * @param reportActionID
 */
function buildOptimisticReportPreview(
    chatReport: OnyxInputOrEntry<Report>,
    iouReport: Report,
    comment = '',
    transaction: OnyxInputOrEntry<Transaction> = null,
    childReportID?: string,
    reportActionID?: string,
): ReportAction<typeof CONST.REPORT.ACTIONS.TYPE.REPORT_PREVIEW> {
    const hasReceipt = hasReceiptTransactionUtils(transaction);
    const message = getReportPreviewMessage(iouReport);
    const created = DateUtils.getDBTime();
    const reportActorAccountID = (isInvoiceReport(iouReport) || isExpenseReport(iouReport) ? iouReport?.ownerAccountID : iouReport?.managerID) ?? -1;
    const delegateAccountDetails = getPersonalDetailByEmail(delegateEmail);
    const isTestTransaction = isTestTransactionReport(iouReport);
    const isTestDriveTransaction = !!transaction?.receipt?.isTestDriveReceipt;
    const isScanRequest = transaction ? isScanRequestTransactionUtils(transaction) : false;
    return {
        reportActionID: reportActionID ?? rand64(),
        reportID: chatReport?.reportID,
        actionName: CONST.REPORT.ACTIONS.TYPE.REPORT_PREVIEW,
        pendingAction: CONST.RED_BRICK_ROAD_PENDING_ACTION.ADD,
        originalMessage: {
            linkedReportID: iouReport?.reportID,
        },
        message: [
            {
                html: message,
                text: message,
                isEdited: false,
                type: CONST.REPORT.MESSAGE.TYPE.COMMENT,
            },
        ],
        delegateAccountID: delegateAccountDetails?.accountID,
        created,
        accountID: iouReport?.managerID,
        // The preview is initially whispered if created with a receipt, so the actor is the current user as well
        actorAccountID: hasReceipt ? currentUserAccountID : reportActorAccountID,
        childReportID: childReportID ?? iouReport?.reportID,
        childMoneyRequestCount: 1,
        isOptimisticAction: true,
        childLastActorAccountID: currentUserAccountID,
        childLastMoneyRequestComment: comment,
        childRecentReceiptTransactionIDs: hasReceipt && !isEmptyObject(transaction) && transaction?.transactionID ? {[transaction.transactionID]: created} : undefined,
        childOwnerAccountID: iouReport?.ownerAccountID,
        childManagerAccountID: iouReport?.managerID,
        ...((isTestDriveTransaction || isTestTransaction) && !isScanRequest && {childStateNum: 2, childStatusNum: 4}),
    };
}

/**
 * Builds an optimistic ACTIONABLE_TRACK_EXPENSE_WHISPER action with a randomly generated reportActionID.
 */
function buildOptimisticActionableTrackExpenseWhisper(iouAction: OptimisticIOUReportAction, transactionID: string): ReportAction {
    const currentTime = DateUtils.getDBTime();
    const targetEmail = CONST.EMAIL.CONCIERGE;
    const actorAccountID = getAccountIDsByLogins([targetEmail]).at(0);
    const reportActionID = rand64();
    return {
        actionName: CONST.REPORT.ACTIONS.TYPE.ACTIONABLE_TRACK_EXPENSE_WHISPER,
        actorAccountID,
        avatar: getDefaultAvatarURL(actorAccountID),
        created: DateUtils.addMillisecondsFromDateTime(currentTime, 1),
        lastModified: DateUtils.addMillisecondsFromDateTime(currentTime, 1),
        message: [
            {
                html: CONST.ACTIONABLE_TRACK_EXPENSE_WHISPER_MESSAGE,
                text: CONST.ACTIONABLE_TRACK_EXPENSE_WHISPER_MESSAGE,
                whisperedTo: [],
                type: CONST.REPORT.MESSAGE.TYPE.COMMENT,
            },
        ],
        originalMessage: {
            lastModified: DateUtils.addMillisecondsFromDateTime(currentTime, 1),
            transactionID,
        },
        person: [
            {
                text: CONST.DISPLAY_NAME.EXPENSIFY_CONCIERGE,
                type: 'TEXT',
            },
        ],
        reportActionID,
        shouldShow: true,
        pendingAction: CONST.RED_BRICK_ROAD_PENDING_ACTION.ADD,
    };
}

/**
 * Builds an optimistic modified expense action with a randomly generated reportActionID.
 */
function buildOptimisticModifiedExpenseReportAction(
    transactionThread: OnyxInputOrEntry<Report>,
    oldTransaction: OnyxInputOrEntry<Transaction>,
    transactionChanges: TransactionChanges,
    isFromExpenseReport: boolean,
    policy: OnyxInputOrEntry<Policy>,
    updatedTransaction?: OnyxInputOrEntry<Transaction>,
    allowNegative = false,
): OptimisticModifiedExpenseReportAction {
    const originalMessage = getModifiedExpenseOriginalMessage(oldTransaction, transactionChanges, isFromExpenseReport, policy, updatedTransaction, allowNegative);
    const delegateAccountDetails = getPersonalDetailByEmail(delegateEmail);

    return {
        actionName: CONST.REPORT.ACTIONS.TYPE.MODIFIED_EXPENSE,
        actorAccountID: currentUserAccountID,
        automatic: false,
        avatar: getCurrentUserAvatar(),
        created: DateUtils.getDBTime(),
        isAttachmentOnly: false,
        message: [
            {
                // Currently we are composing the message from the originalMessage and message is only used in OldDot and not in the App
                text: 'You',
                style: 'strong',
                type: CONST.REPORT.MESSAGE.TYPE.TEXT,
            },
        ],
        originalMessage,
        person: [
            {
                style: 'strong',
                text: currentUserPersonalDetails?.displayName ?? String(currentUserAccountID),
                type: 'TEXT',
            },
        ],
        pendingAction: CONST.RED_BRICK_ROAD_PENDING_ACTION.ADD,
        reportActionID: rand64(),
        reportID: transactionThread?.reportID,
        shouldShow: true,
        delegateAccountID: delegateAccountDetails?.accountID,
    };
}

/**
 * Builds an optimistic DETACH_RECEIPT report action with a randomly generated reportActionID.
 */
function buildOptimisticDetachReceipt(reportID: string | undefined, transactionID: string, merchant: string = CONST.TRANSACTION.PARTIAL_TRANSACTION_MERCHANT) {
    return {
        actionName: CONST.REPORT.ACTIONS.TYPE.MANAGER_DETACH_RECEIPT,
        actorAccountID: currentUserAccountID,
        automatic: false,
        avatar: getCurrentUserAvatar(),
        created: DateUtils.getDBTime(),
        isAttachmentOnly: false,
        originalMessage: {
            transactionID,
            merchant: `${merchant}`,
        },
        message: [
            {
                type: 'COMMENT',
                html: `detached a receipt from expense '${merchant}'`,
                text: `detached a receipt from expense '${merchant}'`,
                whisperedTo: [],
            },
        ],
        person: [
            {
                style: 'strong',
                text: currentUserPersonalDetails?.displayName ?? String(currentUserAccountID),
                type: 'TEXT',
            },
        ],
        pendingAction: CONST.RED_BRICK_ROAD_PENDING_ACTION.ADD,
        reportActionID: rand64(),
        reportID,
        shouldShow: true,
    };
}

/**
 * Updates a report preview action that exists for an IOU report.
 *
 * @param [comment] - User comment for the IOU.
 * @param [transaction] - optimistic newest transaction of a report preview
 *
 */
function updateReportPreview(
    iouReport: OnyxEntry<Report>,
    reportPreviewAction: ReportAction<typeof CONST.REPORT.ACTIONS.TYPE.REPORT_PREVIEW>,
    isPayRequest = false,
    comment = '',
    transaction?: OnyxEntry<Transaction>,
): ReportAction<typeof CONST.REPORT.ACTIONS.TYPE.REPORT_PREVIEW> {
    const hasReceipt = hasReceiptTransactionUtils(transaction);
    const recentReceiptTransactions = reportPreviewAction?.childRecentReceiptTransactionIDs ?? {};
    const transactionsToKeep = getRecentTransactions(recentReceiptTransactions);
    const previousTransactionsArray = Object.entries(recentReceiptTransactions ?? {}).map(([key, value]) => (transactionsToKeep.includes(key) ? {[key]: value} : null));
    const previousTransactions: Record<string, string> = {};

    for (const obj of previousTransactionsArray) {
        for (const key in obj) {
            if (obj) {
                previousTransactions[key] = obj[key];
            }
        }
    }

    const message = getReportPreviewMessage(iouReport, reportPreviewAction);
    const originalMessage = getOriginalMessage(reportPreviewAction);
    return {
        ...reportPreviewAction,
        message: [
            {
                html: message,
                text: message,
                isEdited: false,
                type: CONST.REPORT.MESSAGE.TYPE.COMMENT,
            },
        ],
        childLastMoneyRequestComment: comment || reportPreviewAction?.childLastMoneyRequestComment,
        childMoneyRequestCount: (reportPreviewAction?.childMoneyRequestCount ?? 0) + (isPayRequest ? 0 : 1),
        childRecentReceiptTransactionIDs: hasReceipt
            ? {
                  ...(transaction && {[transaction.transactionID]: transaction?.created}),
                  ...previousTransactions,
              }
            : recentReceiptTransactions,
        // As soon as we add a transaction without a receipt to the report, it will have ready expenses,
        // so we remove the whisper
        originalMessage: originalMessage
            ? {
                  ...originalMessage,
                  whisperedTo: hasReceipt ? originalMessage.whisperedTo : [],
                  linkedReportID: originalMessage.linkedReportID,
              }
            : undefined,
    };
}

function buildOptimisticTaskReportAction(
    taskReportID: string,
    actionName: typeof CONST.REPORT.ACTIONS.TYPE.TASK_COMPLETED | typeof CONST.REPORT.ACTIONS.TYPE.TASK_REOPENED | typeof CONST.REPORT.ACTIONS.TYPE.TASK_CANCELLED,
    message = '',
    actorAccountID = currentUserAccountID,
    createdOffset = 0,
): OptimisticTaskReportAction {
    const originalMessage = {
        taskReportID,
        type: actionName,
        text: message,
        html: message,
        whisperedTo: [],
    };
    const delegateAccountDetails = getPersonalDetailByEmail(delegateEmail);

    return {
        actionName,
        actorAccountID,
        automatic: false,
        avatar: getCurrentUserAvatar(),
        isAttachmentOnly: false,
        originalMessage,
        message: [
            {
                text: message,
                taskReportID,
                type: CONST.REPORT.MESSAGE.TYPE.TEXT,
            },
        ],
        person: [
            {
                style: 'strong',
                text: currentUserPersonalDetails?.displayName ?? String(currentUserAccountID),
                type: 'TEXT',
            },
        ],
        reportActionID: rand64(),
        shouldShow: true,
        created: NetworkConnection.getDBTimeWithSkew(Date.now() + createdOffset),
        isFirstItem: false,
        pendingAction: CONST.RED_BRICK_ROAD_PENDING_ACTION.ADD,
        delegateAccountID: delegateAccountDetails?.accountID,
    };
}

function isWorkspaceChat(chatType: string) {
    return chatType === CONST.REPORT.CHAT_TYPE.POLICY_ADMINS || chatType === CONST.REPORT.CHAT_TYPE.POLICY_ANNOUNCE || chatType === CONST.REPORT.CHAT_TYPE.POLICY_EXPENSE_CHAT;
}

/**
 * Builds an optimistic chat report with a randomly generated reportID and as much information as we currently have
 */
type BuildOptimisticChatReportParams = {
    participantList: number[];
    reportName?: string;
    chatType?: ValueOf<typeof CONST.REPORT.CHAT_TYPE>;
    policyID?: string;
    ownerAccountID?: number;
    isOwnPolicyExpenseChat?: boolean;
    oldPolicyName?: string;
    visibility?: ValueOf<typeof CONST.REPORT.VISIBILITY>;
    writeCapability?: ValueOf<typeof CONST.REPORT.WRITE_CAPABILITIES>;
    notificationPreference?: NotificationPreference;
    parentReportActionID?: string;
    parentReportID?: string;
    description?: string;
    avatarUrl?: string;
    optimisticReportID?: string;
    isPinned?: boolean;
};

function buildOptimisticChatReport({
    participantList,
    reportName = CONST.REPORT.DEFAULT_REPORT_NAME,
    chatType,
    policyID = CONST.POLICY.OWNER_EMAIL_FAKE,
    ownerAccountID = CONST.REPORT.OWNER_ACCOUNT_ID_FAKE,
    isOwnPolicyExpenseChat = false,
    oldPolicyName = '',
    visibility,
    writeCapability,
    notificationPreference = CONST.REPORT.NOTIFICATION_PREFERENCE.ALWAYS,
    parentReportActionID = '',
    parentReportID = undefined,
    description = '',
    avatarUrl = '',
    optimisticReportID = '',
    isPinned = false,
}: BuildOptimisticChatReportParams): OptimisticChatReport {
    const isWorkspaceChatType = chatType && isWorkspaceChat(chatType);
    const participants = participantList.reduce((reportParticipants: Participants, accountID: number) => {
        const participant: ReportParticipant = {
            notificationPreference,
            ...(!isWorkspaceChatType && {role: accountID === currentUserAccountID ? CONST.REPORT.ROLE.ADMIN : CONST.REPORT.ROLE.MEMBER}),
        };
        // eslint-disable-next-line no-param-reassign
        reportParticipants[accountID] = participant;
        return reportParticipants;
    }, {} as Participants);
    const currentTime = DateUtils.getDBTime();
    const optimisticChatReport: OptimisticChatReport = {
        type: CONST.REPORT.TYPE.CHAT,
        chatType,
        isOwnPolicyExpenseChat,
        isPinned,
        lastActorAccountID: 0,
        lastMessageHtml: '',
        lastMessageText: undefined,
        lastReadTime: currentTime,
        lastVisibleActionCreated: currentTime,
        oldPolicyName,
        ownerAccountID: ownerAccountID || CONST.REPORT.OWNER_ACCOUNT_ID_FAKE,
        parentReportActionID,
        parentReportID,
        participants,
        policyID,
        reportID: optimisticReportID || generateReportID(),
        reportName,
        stateNum: 0,
        statusNum: 0,
        visibility,
        description,
        writeCapability,
        avatarUrl,
    };

    if (chatType === CONST.REPORT.CHAT_TYPE.INVOICE) {
        // TODO: update to support workspace as an invoice receiver when workspace-to-workspace invoice room implemented
        optimisticChatReport.invoiceReceiver = {
            type: 'individual',
            accountID: participantList.at(0) ?? -1,
        };
    }

    return optimisticChatReport;
}

function buildOptimisticGroupChatReport(
    participantAccountIDs: number[],
    reportName: string,
    avatarUri: string,
    optimisticReportID?: string,
    notificationPreference?: NotificationPreference,
) {
    return buildOptimisticChatReport({
        participantList: participantAccountIDs,
        reportName,
        chatType: CONST.REPORT.CHAT_TYPE.GROUP,
        notificationPreference,
        avatarUrl: avatarUri,
        optimisticReportID,
    });
}

/**
 * Returns the necessary reportAction onyx data to indicate that the chat has been created optimistically
 * @param [created] - Action created time
 */
function buildOptimisticCreatedReportAction(emailCreatingAction: string, created = DateUtils.getDBTime(), optimisticReportActionID?: string): OptimisticCreatedReportAction {
    return {
        reportActionID: optimisticReportActionID ?? rand64(),
        actionName: CONST.REPORT.ACTIONS.TYPE.CREATED,
        pendingAction: CONST.RED_BRICK_ROAD_PENDING_ACTION.ADD,
        actorAccountID: currentUserAccountID,
        message: [
            {
                type: CONST.REPORT.MESSAGE.TYPE.TEXT,
                style: 'strong',
                text: emailCreatingAction,
            },
            {
                type: CONST.REPORT.MESSAGE.TYPE.TEXT,
                style: 'normal',
                text: ' created this report',
            },
        ],
        person: [
            {
                type: CONST.REPORT.MESSAGE.TYPE.TEXT,
                style: 'strong',
                text: getCurrentUserDisplayNameOrEmail(),
            },
        ],
        automatic: false,
        avatar: getCurrentUserAvatar(),
        created,
        shouldShow: true,
    };
}

/**
 * Returns the necessary reportAction onyx data to indicate that the room has been renamed
 */
function buildOptimisticRenamedRoomReportAction(newName: string, oldName: string): OptimisticRenamedReportAction {
    const now = DateUtils.getDBTime();
    return {
        reportActionID: rand64(),
        actionName: CONST.REPORT.ACTIONS.TYPE.RENAMED,
        pendingAction: CONST.RED_BRICK_ROAD_PENDING_ACTION.ADD,
        actorAccountID: currentUserAccountID,
        message: [
            {
                type: CONST.REPORT.MESSAGE.TYPE.TEXT,
                style: 'strong',
                text: 'You',
            },
            {
                type: CONST.REPORT.MESSAGE.TYPE.TEXT,
                style: 'normal',
                text: ` renamed this report. New title is '${newName}' (previously '${oldName}').`,
            },
        ],
        person: [
            {
                type: CONST.REPORT.MESSAGE.TYPE.TEXT,
                style: 'strong',
                text: getCurrentUserDisplayNameOrEmail(),
            },
        ],
        originalMessage: {
            oldName,
            newName,
            html: `Room renamed to ${newName}`,
            lastModified: now,
        },
        automatic: false,
        avatar: getCurrentUserAvatar(),
        created: now,
        shouldShow: true,
    };
}

/**
 * Returns the necessary reportAction onyx data to indicate that the room description has been updated
 */
function buildOptimisticRoomDescriptionUpdatedReportAction(description: string): OptimisticRoomDescriptionUpdatedReportAction {
    const now = DateUtils.getDBTime();
    return {
        reportActionID: rand64(),
        actionName: CONST.REPORT.ACTIONS.TYPE.ROOM_CHANGE_LOG.UPDATE_ROOM_DESCRIPTION,
        pendingAction: CONST.RED_BRICK_ROAD_PENDING_ACTION.ADD,
        actorAccountID: currentUserAccountID,
        message: [
            {
                type: CONST.REPORT.MESSAGE.TYPE.COMMENT,
                text: description ? `set the room description to: ${Parser.htmlToText(description)}` : 'cleared the room description',
                html: description ? `<muted-text>set the room description to: ${description}</muted-text>` : '<muted-text>cleared the room description</muted-text>',
            },
        ],
        person: [
            {
                type: CONST.REPORT.MESSAGE.TYPE.TEXT,
                style: 'strong',
                text: getCurrentUserDisplayNameOrEmail(),
            },
        ],
        originalMessage: {
            description,
            lastModified: now,
        },
        created: now,
    };
}

/**
 * Returns the necessary reportAction onyx data to indicate that the transaction has been put on hold optimistically
 * @param [created] - Action created time
 */
function buildOptimisticHoldReportAction(created = DateUtils.getDBTime()): OptimisticHoldReportAction {
    return {
        reportActionID: rand64(),
        actionName: CONST.REPORT.ACTIONS.TYPE.HOLD,
        pendingAction: CONST.RED_BRICK_ROAD_PENDING_ACTION.ADD,
        actorAccountID: currentUserAccountID,
        message: [
            {
                type: CONST.REPORT.MESSAGE.TYPE.TEXT,
                style: 'normal',
                text: translateLocal('iou.heldExpense'),
            },
        ],
        person: [
            {
                type: CONST.REPORT.MESSAGE.TYPE.TEXT,
                style: 'strong',
                text: getCurrentUserDisplayNameOrEmail(),
            },
        ],
        automatic: false,
        avatar: getCurrentUserAvatar(),
        created,
        shouldShow: true,
    };
}

/**
 * Returns the necessary reportAction onyx data to indicate that the transaction has been put on hold optimistically
 * @param [created] - Action created time
 */
function buildOptimisticHoldReportActionComment(comment: string, created = DateUtils.getDBTime()): OptimisticHoldReportAction {
    return {
        reportActionID: rand64(),
        actionName: CONST.REPORT.ACTIONS.TYPE.ADD_COMMENT,
        pendingAction: CONST.RED_BRICK_ROAD_PENDING_ACTION.ADD,
        actorAccountID: currentUserAccountID,
        message: [
            {
                type: CONST.REPORT.MESSAGE.TYPE.COMMENT,
                text: comment,
                html: comment, // as discussed on https://github.com/Expensify/App/pull/39452 we will not support HTML for now
            },
        ],
        person: [
            {
                type: CONST.REPORT.MESSAGE.TYPE.TEXT,
                style: 'strong',
                text: getCurrentUserDisplayNameOrEmail(),
            },
        ],
        automatic: false,
        avatar: getCurrentUserAvatar(),
        created,
        shouldShow: true,
    };
}

/**
 * Returns the necessary reportAction onyx data to indicate that the transaction has been removed from hold optimistically
 * @param [created] - Action created time
 */
function buildOptimisticUnHoldReportAction(created = DateUtils.getDBTime()): OptimisticHoldReportAction {
    return {
        reportActionID: rand64(),
        actionName: CONST.REPORT.ACTIONS.TYPE.UNHOLD,
        pendingAction: CONST.RED_BRICK_ROAD_PENDING_ACTION.ADD,
        actorAccountID: currentUserAccountID,
        message: [
            {
                type: CONST.REPORT.MESSAGE.TYPE.TEXT,
                style: 'normal',
                text: translateLocal('iou.unheldExpense'),
            },
        ],
        person: [
            {
                type: CONST.REPORT.MESSAGE.TYPE.TEXT,
                style: 'normal',
                text: getCurrentUserDisplayNameOrEmail(),
            },
        ],
        automatic: false,
        avatar: getCurrentUserAvatar(),
        created,
        shouldShow: true,
    };
}

function buildOptimisticRetractedReportAction(created = DateUtils.getDBTime()): OptimisticRetractedReportAction {
    return {
        reportActionID: rand64(),
        actionName: CONST.REPORT.ACTIONS.TYPE.RETRACTED,
        actorAccountID: currentUserAccountID,
        pendingAction: CONST.RED_BRICK_ROAD_PENDING_ACTION.ADD,
        message: [
            {
                type: CONST.REPORT.MESSAGE.TYPE.COMMENT,
                text: 'retracted',
                html: `<muted-text>retracted</muted-text>`,
            },
        ],
        person: [
            {
                style: 'strong',
                text: getCurrentUserDisplayNameOrEmail(),
                type: CONST.REPORT.MESSAGE.TYPE.TEXT,
            },
        ],
        automatic: false,
        avatar: getCurrentUserAvatar(),
        created,
        shouldShow: true,
    };
}

function buildOptimisticReopenedReportAction(created = DateUtils.getDBTime()): OptimisticReopenedReportAction {
    return {
        reportActionID: rand64(),
        actionName: CONST.REPORT.ACTIONS.TYPE.REOPENED,
        actorAccountID: currentUserAccountID,
        pendingAction: CONST.RED_BRICK_ROAD_PENDING_ACTION.ADD,
        message: [
            {
                type: CONST.REPORT.MESSAGE.TYPE.COMMENT,
                text: 'reopened',
                html: '<muted-text>reopened</muted-text>',
            },
        ],
        person: [
            {
                style: 'strong',
                text: getCurrentUserDisplayNameOrEmail(),
                type: CONST.REPORT.MESSAGE.TYPE.TEXT,
            },
        ],
        automatic: false,
        avatar: getCurrentUserAvatar(),
        created,
        shouldShow: true,
    };
}

function buildOptimisticEditedTaskFieldReportAction({title, description}: Task): OptimisticEditedTaskReportAction {
    // We do not modify title & description in one request, so we need to create a different optimistic action for each field modification
    let field = '';
    let value = '';
    if (title !== undefined) {
        field = 'task title';
        value = title;
    } else if (description !== undefined) {
        field = 'description';
        value = description;
    }

    let changelog = 'edited this task';
    if (field && value) {
        changelog = `updated the ${field} to ${value}`;
    } else if (field) {
        changelog = `removed the ${field}`;
    }
    const delegateAccountDetails = getPersonalDetailByEmail(delegateEmail);

    return {
        reportActionID: rand64(),
        actionName: CONST.REPORT.ACTIONS.TYPE.TASK_EDITED,
        pendingAction: CONST.RED_BRICK_ROAD_PENDING_ACTION.ADD,
        actorAccountID: currentUserAccountID,
        message: [
            {
                type: CONST.REPORT.MESSAGE.TYPE.COMMENT,
                text: changelog,
                html: getParsedComment(changelog, undefined, undefined, title !== undefined ? [...CONST.TASK_TITLE_DISABLED_RULES] : undefined),
            },
        ],
        person: [
            {
                type: CONST.REPORT.MESSAGE.TYPE.TEXT,
                style: 'strong',
                text: getCurrentUserDisplayNameOrEmail(),
            },
        ],
        automatic: false,
        avatar: getCurrentUserAvatar(),
        created: DateUtils.getDBTime(),
        shouldShow: false,
        delegateAccountID: delegateAccountDetails?.accountID,
    };
}

function buildOptimisticCardAssignedReportAction(assigneeAccountID: number): OptimisticCardAssignedReportAction {
    return {
        actionName: CONST.REPORT.ACTIONS.TYPE.CARD_ASSIGNED,
        actorAccountID: currentUserAccountID,
        avatar: getCurrentUserAvatar(),
        created: DateUtils.getDBTime(),
        originalMessage: {assigneeAccountID, cardID: -1},
        message: [{type: CONST.REPORT.MESSAGE.TYPE.COMMENT, text: '', html: ''}],
        pendingAction: CONST.RED_BRICK_ROAD_PENDING_ACTION.ADD,
        person: [
            {
                type: CONST.REPORT.MESSAGE.TYPE.TEXT,
                style: 'strong',
                text: getCurrentUserDisplayNameOrEmail(),
            },
        ],
        reportActionID: rand64(),
        shouldShow: true,
    };
}

function buildOptimisticChangedTaskAssigneeReportAction(assigneeAccountID: number): OptimisticEditedTaskReportAction {
    const delegateAccountDetails = getPersonalDetailByEmail(delegateEmail);

    return {
        reportActionID: rand64(),
        actionName: CONST.REPORT.ACTIONS.TYPE.TASK_EDITED,
        pendingAction: CONST.RED_BRICK_ROAD_PENDING_ACTION.ADD,
        actorAccountID: currentUserAccountID,
        message: [
            {
                type: CONST.REPORT.MESSAGE.TYPE.COMMENT,
                text: `assigned to ${getDisplayNameForParticipant({accountID: assigneeAccountID})}`,
                html: `assigned to <mention-user accountID="${assigneeAccountID}"/>`,
            },
        ],
        person: [
            {
                type: CONST.REPORT.MESSAGE.TYPE.TEXT,
                style: 'strong',
                text: getCurrentUserDisplayNameOrEmail(),
            },
        ],
        automatic: false,
        avatar: getCurrentUserAvatar(),
        created: DateUtils.getDBTime(),
        shouldShow: false,
        delegateAccountID: delegateAccountDetails?.accountID,
    };
}

/**
 * Returns the necessary reportAction onyx data to indicate that a chat has been archived
 *
 * @param reason - A reason why the chat has been archived
 */
function buildOptimisticClosedReportAction(
    emailClosingReport: string,
    policyName: string,
    reason: ValueOf<typeof CONST.REPORT.ARCHIVE_REASON> = CONST.REPORT.ARCHIVE_REASON.DEFAULT,
): OptimisticClosedReportAction {
    return {
        actionName: CONST.REPORT.ACTIONS.TYPE.CLOSED,
        actorAccountID: currentUserAccountID,
        automatic: false,
        avatar: getCurrentUserAvatar(),
        created: DateUtils.getDBTime(),
        message: [
            {
                type: CONST.REPORT.MESSAGE.TYPE.TEXT,
                style: 'strong',
                text: emailClosingReport,
            },
            {
                type: CONST.REPORT.MESSAGE.TYPE.TEXT,
                style: 'normal',
                text: ' closed this report',
            },
        ],
        originalMessage: {
            policyName,
            reason,
        },
        pendingAction: CONST.RED_BRICK_ROAD_PENDING_ACTION.ADD,
        person: [
            {
                type: CONST.REPORT.MESSAGE.TYPE.TEXT,
                style: 'strong',
                text: getCurrentUserDisplayNameOrEmail(),
            },
        ],
        reportActionID: rand64(),
        shouldShow: true,
    };
}

/**
 * Returns an optimistic Dismissed Violation Report Action. Use the originalMessage customize this to the type of
 * violation being dismissed.
 */
function buildOptimisticDismissedViolationReportAction(
    originalMessage: ReportAction<typeof CONST.REPORT.ACTIONS.TYPE.DISMISSED_VIOLATION>['originalMessage'],
): OptimisticDismissedViolationReportAction {
    return {
        actionName: CONST.REPORT.ACTIONS.TYPE.DISMISSED_VIOLATION,
        actorAccountID: currentUserAccountID,
        avatar: getCurrentUserAvatar(),
        created: DateUtils.getDBTime(),
        message: [
            {
                type: CONST.REPORT.MESSAGE.TYPE.TEXT,
                style: 'normal',
                text: getDismissedViolationMessageText(originalMessage),
            },
        ],
        originalMessage,
        pendingAction: CONST.RED_BRICK_ROAD_PENDING_ACTION.ADD,
        person: [
            {
                type: CONST.REPORT.MESSAGE.TYPE.TEXT,
                style: 'strong',
                text: getCurrentUserDisplayNameOrEmail(),
            },
        ],
        reportActionID: rand64(),
        shouldShow: true,
    };
}

function buildOptimisticResolvedDuplicatesReportAction(): OptimisticDismissedViolationReportAction {
    return {
        actionName: CONST.REPORT.ACTIONS.TYPE.RESOLVED_DUPLICATES,
        actorAccountID: currentUserAccountID,
        avatar: getCurrentUserAvatar(),
        created: DateUtils.getDBTime(),
        message: [
            {
                type: CONST.REPORT.MESSAGE.TYPE.TEXT,
                style: 'normal',
                text: translateLocal('violations.resolvedDuplicates'),
            },
        ],
        pendingAction: CONST.RED_BRICK_ROAD_PENDING_ACTION.ADD,
        person: [
            {
                type: CONST.REPORT.MESSAGE.TYPE.TEXT,
                style: 'strong',
                text: getCurrentUserDisplayNameOrEmail(),
            },
        ],
        reportActionID: rand64(),
        shouldShow: true,
    };
}

function buildOptimisticChangeApproverReportAction(managerID: number, actorAccountID: number): OptimisticChangedApproverReportAction {
    const created = DateUtils.getDBTime();
    return {
        actionName: managerID === actorAccountID ? CONST.REPORT.ACTIONS.TYPE.TAKE_CONTROL : CONST.REPORT.ACTIONS.TYPE.REROUTE,
        actorAccountID,
        avatar: getCurrentUserAvatar(),
        created: DateUtils.getDBTime(),
        message: [
            {
                type: CONST.REPORT.MESSAGE.TYPE.COMMENT,
                text: `changed the approver to ${getDisplayNameForParticipant({accountID: managerID})}`,
                html: `changed the approver to <mention-user accountID="${managerID}"/>`,
            },
        ],
        person: [
            {
                type: CONST.REPORT.MESSAGE.TYPE.TEXT,
                style: 'strong',
                text: getCurrentUserDisplayNameOrEmail(),
            },
        ],
        originalMessage: {
            lastModified: created,
            mentionedAccountIDs: [managerID],
        },
        shouldShow: false,
        pendingAction: CONST.RED_BRICK_ROAD_PENDING_ACTION.ADD,
        isOptimisticAction: true,
        reportActionID: rand64(),
    };
}

function buildOptimisticAnnounceChat(policyID: string, accountIDs: number[]): OptimisticAnnounceChat {
    const announceReport = getRoom(CONST.REPORT.CHAT_TYPE.POLICY_ANNOUNCE, policyID);
    // This will be fixed as part of https://github.com/Expensify/Expensify/issues/507850
    // eslint-disable-next-line deprecation/deprecation
    const policy = getPolicy(policyID);
    const announceRoomOnyxData: AnnounceRoomOnyxData = {
        onyxOptimisticData: [],
        onyxSuccessData: [],
        onyxFailureData: [],
    };

    // Do not create #announce room if the room already exists or if there are less than 3 participants in workspace
    if (accountIDs.length < 3 || announceReport) {
        return {
            announceChatReportID: '',
            announceChatReportActionID: '',
            announceChatData: announceRoomOnyxData,
        };
    }

    const announceChatData = buildOptimisticChatReport({
        participantList: accountIDs,
        reportName: CONST.REPORT.WORKSPACE_CHAT_ROOMS.ANNOUNCE,
        chatType: CONST.REPORT.CHAT_TYPE.POLICY_ANNOUNCE,
        policyID,
        ownerAccountID: CONST.POLICY.OWNER_ACCOUNT_ID_FAKE,
        oldPolicyName: policy?.name,
        writeCapability: CONST.REPORT.WRITE_CAPABILITIES.ADMINS,
        notificationPreference: CONST.REPORT.NOTIFICATION_PREFERENCE.ALWAYS,
    });

    const announceCreatedAction = buildOptimisticCreatedReportAction(CONST.POLICY.OWNER_EMAIL_FAKE);
    announceRoomOnyxData.onyxOptimisticData.push(
        {
            onyxMethod: Onyx.METHOD.SET,
            key: `${ONYXKEYS.COLLECTION.REPORT}${announceChatData.reportID}`,
            value: {
                pendingFields: {
                    addWorkspaceRoom: CONST.RED_BRICK_ROAD_PENDING_ACTION.ADD,
                },
                ...announceChatData,
            },
        },
        {
            onyxMethod: Onyx.METHOD.SET,
            key: `${ONYXKEYS.COLLECTION.REPORT_DRAFT}${announceChatData.reportID}`,
            value: null,
        },
        {
            onyxMethod: Onyx.METHOD.SET,
            key: `${ONYXKEYS.COLLECTION.REPORT_ACTIONS}${announceChatData.reportID}`,
            value: {
                [announceCreatedAction.reportActionID]: announceCreatedAction,
            },
        },
    );
    announceRoomOnyxData.onyxSuccessData.push(
        {
            onyxMethod: Onyx.METHOD.MERGE,
            key: `${ONYXKEYS.COLLECTION.REPORT}${announceChatData.reportID}`,
            value: {
                pendingFields: {
                    addWorkspaceRoom: null,
                },
                pendingAction: null,
            },
        },
        {
            onyxMethod: Onyx.METHOD.MERGE,
            key: `${ONYXKEYS.COLLECTION.REPORT_METADATA}${announceChatData.reportID}`,
            value: {
                isOptimisticReport: false,
            },
        },
        {
            onyxMethod: Onyx.METHOD.MERGE,
            key: `${ONYXKEYS.COLLECTION.REPORT_ACTIONS}${announceChatData.reportID}`,
            value: {
                [announceCreatedAction.reportActionID]: {
                    pendingAction: null,
                },
            },
        },
    );
    announceRoomOnyxData.onyxFailureData.push(
        {
            onyxMethod: Onyx.METHOD.MERGE,
            key: `${ONYXKEYS.COLLECTION.REPORT}${announceChatData.reportID}`,
            value: {
                pendingFields: {
                    addWorkspaceRoom: null,
                },
                pendingAction: null,
            },
        },
        {
            onyxMethod: Onyx.METHOD.MERGE,
            key: `${ONYXKEYS.COLLECTION.REPORT_METADATA}${announceChatData.reportID}`,
            value: {
                isOptimisticReport: false,
            },
        },
        {
            onyxMethod: Onyx.METHOD.MERGE,
            key: `${ONYXKEYS.COLLECTION.REPORT_ACTIONS}${announceChatData.reportID}`,
            value: {
                [announceCreatedAction.reportActionID]: {
                    pendingAction: null,
                },
            },
        },
    );
    return {
        announceChatReportID: announceChatData.reportID,
        announceChatReportActionID: announceCreatedAction.reportActionID,
        announceChatData: announceRoomOnyxData,
    };
}

function shouldPinAdminRoomByDefault() {
    return !isExpensifyTeam(currentUserEmail);
}

function buildOptimisticWorkspaceChats(policyID: string, policyName: string, expenseReportId?: string): OptimisticWorkspaceChats {
    const pendingChatMembers = getPendingChatMembers(currentUserAccountID ? [currentUserAccountID] : [], [], CONST.RED_BRICK_ROAD_PENDING_ACTION.ADD);
    const adminsChatData = {
        ...buildOptimisticChatReport({
            participantList: currentUserAccountID ? [currentUserAccountID] : [],
            reportName: CONST.REPORT.WORKSPACE_CHAT_ROOMS.ADMINS,
            chatType: CONST.REPORT.CHAT_TYPE.POLICY_ADMINS,
            policyID,
            ownerAccountID: CONST.POLICY.OWNER_ACCOUNT_ID_FAKE,
            oldPolicyName: policyName,
            isPinned: shouldPinAdminRoomByDefault(),
        }),
    };
    const adminsChatReportID = adminsChatData.reportID;
    const adminsCreatedAction = buildOptimisticCreatedReportAction(CONST.POLICY.OWNER_EMAIL_FAKE);
    const adminsReportActionData = {
        [adminsCreatedAction.reportActionID]: adminsCreatedAction,
    };

    const expenseChatData = buildOptimisticChatReport({
        participantList: currentUserAccountID ? [currentUserAccountID] : [],
        reportName: '',
        chatType: CONST.REPORT.CHAT_TYPE.POLICY_EXPENSE_CHAT,
        policyID,
        ownerAccountID: currentUserAccountID,
        isOwnPolicyExpenseChat: true,
        oldPolicyName: policyName,
        optimisticReportID: expenseReportId,
    });

    const expenseChatReportID = expenseChatData.reportID;
    const expenseReportCreatedAction = buildOptimisticCreatedReportAction(currentUserEmail ?? '');
    const expenseReportActionData = {
        [expenseReportCreatedAction.reportActionID]: expenseReportCreatedAction,
    };

    return {
        adminsChatReportID,
        adminsChatData,
        adminsReportActionData,
        adminsCreatedReportActionID: adminsCreatedAction.reportActionID,
        expenseChatReportID,
        expenseChatData,
        expenseReportActionData,
        expenseCreatedReportActionID: expenseReportCreatedAction.reportActionID,
        pendingChatMembers,
    };
}

/**
 * Builds an optimistic Task Report with a randomly generated reportID
 *
 * @param ownerAccountID - Account ID of the person generating the Task.
 * @param assigneeAccountID - AccountID of the other person participating in the Task.
 * @param parentReportID - Report ID of the chat where the Task is.
 * @param title - Task title.
 * @param description - Task description.
 * @param policyID - PolicyID of the parent report
 */

function buildOptimisticTaskReport(
    ownerAccountID: number,
    parentReportID: string,
    assigneeAccountID = 0,
    title?: string,
    description?: string,
    policyID: string = CONST.POLICY.OWNER_EMAIL_FAKE,
    notificationPreference: NotificationPreference = CONST.REPORT.NOTIFICATION_PREFERENCE.HIDDEN,
    mediaAttributes?: Record<string, string>,
): OptimisticTaskReport {
    const participants: Participants = {
        [ownerAccountID]: {
            notificationPreference,
        },
    };

    if (assigneeAccountID) {
        participants[assigneeAccountID] = {notificationPreference};
    }

    return {
        reportID: generateReportID(),
        reportName: getParsedComment(title ?? '', undefined, undefined, [...CONST.TASK_TITLE_DISABLED_RULES]),
        description: getParsedComment(description ?? '', {}, mediaAttributes),
        ownerAccountID,
        participants,
        managerID: assigneeAccountID,
        type: CONST.REPORT.TYPE.TASK,
        parentReportID,
        policyID,
        stateNum: CONST.REPORT.STATE_NUM.OPEN,
        statusNum: CONST.REPORT.STATUS_NUM.OPEN,
        lastVisibleActionCreated: DateUtils.getDBTime(),
        hasParentAccess: true,
    };
}

/**
 * Builds an optimistic EXPORTED_TO_INTEGRATION report action
 *
 * @param integration - The connectionName of the integration
 * @param markedManually - Whether the integration was marked as manually exported
 */
function buildOptimisticExportIntegrationAction(integration: ConnectionName, markedManually = false): OptimisticExportIntegrationAction {
    const label = CONST.POLICY.CONNECTIONS.NAME_USER_FRIENDLY[integration];
    return {
        reportActionID: rand64(),
        actionName: CONST.REPORT.ACTIONS.TYPE.EXPORTED_TO_INTEGRATION,
        pendingAction: CONST.RED_BRICK_ROAD_PENDING_ACTION.ADD,
        actorAccountID: currentUserAccountID,
        message: [],
        person: [
            {
                type: CONST.REPORT.MESSAGE.TYPE.TEXT,
                style: 'strong',
                text: getCurrentUserDisplayNameOrEmail(),
            },
        ],
        automatic: false,
        avatar: getCurrentUserAvatar(),
        created: DateUtils.getDBTime(),
        shouldShow: true,
        originalMessage: {
            label,
            lastModified: DateUtils.getDBTime(),
            markedManually,
            inProgress: true,
        },
    };
}

/**
 * A helper method to create transaction thread
 *
 * @param reportAction - the parent IOU report action from which to create the thread
 * @param moneyRequestReport - the report which the report action belongs to
 */
function buildTransactionThread(
    reportAction: OnyxEntry<ReportAction | OptimisticIOUReportAction>,
    moneyRequestReport: OnyxEntry<Report>,
    existingTransactionThreadReportID?: string,
    optimisticTransactionThreadReportID?: string,
): OptimisticChatReport {
    const participantAccountIDs = [...new Set([currentUserAccountID, Number(reportAction?.actorAccountID)])].filter(Boolean) as number[];
    const existingTransactionThreadReport = getReportOrDraftReport(existingTransactionThreadReportID);

    if (existingTransactionThreadReportID && existingTransactionThreadReport) {
        return {
            ...existingTransactionThreadReport,
            parentReportActionID: reportAction?.reportActionID,
            parentReportID: moneyRequestReport?.reportID,
            reportName: getTransactionReportName({reportAction}),
            policyID: moneyRequestReport?.policyID,
        };
    }

    return buildOptimisticChatReport({
        participantList: participantAccountIDs,
        reportName: getTransactionReportName({reportAction}),
        policyID: moneyRequestReport?.policyID,
        ownerAccountID: CONST.POLICY.OWNER_ACCOUNT_ID_FAKE,
        notificationPreference: CONST.REPORT.NOTIFICATION_PREFERENCE.HIDDEN,
        parentReportActionID: reportAction?.reportActionID,
        parentReportID: moneyRequestReport?.reportID,
        optimisticReportID: optimisticTransactionThreadReportID,
    });
}

/**
 * Build optimistic expense entities:
 *
 * 1. CREATED action for the chatReport
 * 2. CREATED action for the iouReport
 * 3. IOU action for the iouReport linked to the transaction thread via `childReportID`
 * 4. Transaction Thread linked to the IOU action via `parentReportActionID`
 * 5. CREATED action for the Transaction Thread
 */
function buildOptimisticMoneyRequestEntities(
    optimisticMoneyRequestEntities: OptimisticMoneyRequestEntitiesWithoutTransactionThreadFlag,
): [OptimisticCreatedReportAction, OptimisticCreatedReportAction, OptimisticIOUReportAction, OptimisticChatReport, OptimisticCreatedReportAction | null];
function buildOptimisticMoneyRequestEntities(
    optimisticMoneyRequestEntities: OptimisticMoneyRequestEntitiesWithTransactionThreadFlag,
): [OptimisticCreatedReportAction, OptimisticCreatedReportAction, OptimisticIOUReportAction, OptimisticChatReport | undefined, OptimisticCreatedReportAction | null];
function buildOptimisticMoneyRequestEntities({
    iouReport,
    type,
    amount,
    currency,
    comment,
    payeeEmail,
    participants,
    transactionID,
    paymentType,
    isSettlingUp = false,
    isSendMoneyFlow = false,
    isOwnPolicyExpenseChat = false,
    isPersonalTrackingExpense,
    existingTransactionThreadReportID,
    linkedTrackedExpenseReportAction,
    optimisticCreatedReportActionID,
    shouldGenerateTransactionThreadReport = true,
}: OptimisticMoneyRequestEntities): [
    OptimisticCreatedReportAction,
    OptimisticCreatedReportAction,
    OptimisticIOUReportAction,
    OptimisticChatReport | undefined,
    OptimisticCreatedReportAction | null,
] {
    const createdActionForChat = buildOptimisticCreatedReportAction(payeeEmail, undefined, optimisticCreatedReportActionID);

    // The `CREATED` action must be optimistically generated before the IOU action so that it won't appear after the IOU action in the chat.
    const iouActionCreationTime = DateUtils.getDBTime();
    const createdActionForIOUReport = buildOptimisticCreatedReportAction(payeeEmail, DateUtils.subtractMillisecondsFromDateTime(iouActionCreationTime, 1));

    const iouAction = buildOptimisticIOUReportAction({
        type,
        amount,
        currency,
        comment,
        participants,
        transactionID,
        paymentType,
        iouReportID: iouReport.reportID,
        isPersonalTrackingExpense,
        isSettlingUp,
        isSendMoneyFlow,
        isOwnPolicyExpenseChat,
        created: iouActionCreationTime,
        linkedExpenseReportAction: linkedTrackedExpenseReportAction,
    });

    // Create optimistic transactionThread and the `CREATED` action for it, if existingTransactionThreadReportID is undefined
    const transactionThread = shouldGenerateTransactionThreadReport ? buildTransactionThread(iouAction, iouReport, existingTransactionThreadReportID) : undefined;
    const createdActionForTransactionThread = !!existingTransactionThreadReportID || !shouldGenerateTransactionThreadReport ? null : buildOptimisticCreatedReportAction(payeeEmail);

    // The IOU action and the transactionThread are co-dependent as parent-child, so we need to link them together
    iouAction.childReportID = existingTransactionThreadReportID ?? transactionThread?.reportID;

    return [createdActionForChat, createdActionForIOUReport, iouAction, transactionThread, createdActionForTransactionThread];
}

/**
 * Check if the report is empty, meaning it has no visible messages (i.e. only a "created" report action).
 * Added caching mechanism via derived values.
 */
function isEmptyReport(report: OnyxEntry<Report>, isReportArchived = false): boolean {
    if (!report) {
        return true;
    }

    // Get the `isEmpty` state from cached report attributes
    const attributes = reportAttributesDerivedValue?.[report.reportID];
    if (attributes) {
        return attributes.isEmpty;
    }

    return generateIsEmptyReport(report, isReportArchived);
}

/**
 * Check if the report is empty, meaning it has no visible messages (i.e. only a "created" report action).
 * No cache implementation which bypasses derived value check.
 */
function generateIsEmptyReport(report: OnyxEntry<Report>, isReportArchived = false): boolean {
    if (!report) {
        return true;
    }

    if (report.lastMessageText) {
        return false;
    }

    const lastVisibleMessage = getLastVisibleMessage(report.reportID, isReportArchived);
    return !lastVisibleMessage.lastMessageText;
}

// We need oneTransactionThreadReport to get the correct last visible action created
function isUnread(report: OnyxEntry<Report>, oneTransactionThreadReport: OnyxEntry<Report>, isReportArchived = false): boolean {
    if (!report) {
        return false;
    }

    if (isEmptyReport(report, isReportArchived)) {
        return false;
    }
    // lastVisibleActionCreated and lastReadTime are both datetime strings and can be compared directly
    const lastVisibleActionCreated = getReportLastVisibleActionCreated(report, oneTransactionThreadReport);
    const lastReadTime = report.lastReadTime ?? '';
    const lastMentionedTime = report.lastMentionedTime ?? '';

    // If the user was mentioned and the comment got deleted the lastMentionedTime will be more recent than the lastVisibleActionCreated
    return lastReadTime < (lastVisibleActionCreated ?? '') || lastReadTime < lastMentionedTime;
}

function isIOUOwnedByCurrentUser(report: OnyxEntry<Report>, allReportsDict?: OnyxCollection<Report>): boolean {
    const allAvailableReports = allReportsDict ?? allReports;
    if (!report || !allAvailableReports) {
        return false;
    }

    let reportToLook = report;
    if (report.iouReportID) {
        const iouReport = allAvailableReports[`${ONYXKEYS.COLLECTION.REPORT}${report.iouReportID}`];
        if (iouReport) {
            reportToLook = iouReport;
        }
    }

    return reportToLook.ownerAccountID === currentUserAccountID;
}

/**
 * Assuming the passed in report is a default room, lets us know whether we can see it or not, based on permissions and
 * the various subsets of users we've allowed to use default rooms.
 */
function canSeeDefaultRoom(report: OnyxEntry<Report>, betas: OnyxEntry<Beta[]>, isReportArchived = false): boolean {
    // Include archived rooms
    if (isArchivedNonExpenseReport(report, isReportArchived)) {
        return true;
    }

    // If the room has an assigned guide, it can be seen.
    if (hasExpensifyGuidesEmails(Object.keys(report?.participants ?? {}).map(Number))) {
        return true;
    }

    // Include any admins and announce rooms, since only non partner-managed domain rooms are on the beta now.
    if (isAdminRoom(report) || isAnnounceRoom(report)) {
        return true;
    }

    // For all other cases, just check that the user belongs to the default rooms beta
    return Permissions.isBetaEnabled(CONST.BETAS.DEFAULT_ROOMS, betas ?? []);
}

function canAccessReport(report: OnyxEntry<Report>, betas: OnyxEntry<Beta[]>, isReportArchived = false): boolean {
    // We hide default rooms (it's basically just domain rooms now) from people who aren't on the defaultRooms beta.
    if (isDefaultRoom(report) && !canSeeDefaultRoom(report, betas, isReportArchived)) {
        return false;
    }

    if (report?.errorFields?.notFound) {
        return false;
    }

    return true;
}

// eslint-disable-next-line rulesdir/no-negated-variables
function isReportNotFound(report: OnyxEntry<Report>): boolean {
    return !!report?.errorFields?.notFound;
}

/**
 * The <ReportActionsListItemRenderer> does not render some ancestor report actions in a thread.
 * So we exclude report-preview action, transaction-thread action unless it is a sent-money action and
 * trip-preview action that is the first ancestor report action in the hierarchy.
 *
 * @param ancestorReportAction - The ancestor report action we determine whether it should be excluded
 * @param isFirstAncestor - Whether it is the first report action in the hierarchy
 * @returns boolean - true if the ancestor report action should be excluded, false otherwise
 */
function shouldExcludeAncestorReportAction(ancestorReportAction: ReportAction, isFirstAncestor: boolean): boolean {
    if (isTripPreview(ancestorReportAction)) {
        return !isFirstAncestor;
    }

    // Exclude transaction threads except sent-money actions
    if (isTransactionThread(ancestorReportAction)) {
        return !isSentMoneyReportAction(ancestorReportAction);
    }

    return isReportPreviewAction(ancestorReportAction);
}

/**
 * Check if the report is the parent report of the currently viewed report or at least one child report has report action
 */
function shouldHideReport(report: OnyxEntry<Report>, currentReportId: string | undefined, isReportArchived = false): boolean {
    const currentReport = getReportOrDraftReport(currentReportId);
    const parentReport = getParentReport(!isEmptyObject(currentReport) ? currentReport : undefined);
    const reportActions = allReportActions?.[`${ONYXKEYS.COLLECTION.REPORT_ACTIONS}${report?.reportID}`] ?? {};
    const isChildReportHasComment = Object.values(reportActions ?? {})?.some(
        (reportAction) =>
            (reportAction?.childVisibleActionCount ?? 0) > 0 && shouldReportActionBeVisible(reportAction, reportAction.reportActionID, canUserPerformWriteAction(report, isReportArchived)),
    );
    return parentReport?.reportID !== report?.reportID && !isChildReportHasComment;
}

/**
 * Should we display a RBR on the LHN on this report due to violations?
 */
function shouldDisplayViolationsRBRInLHN(report: OnyxEntry<Report>, transactionViolations: OnyxCollection<TransactionViolation[]>): boolean {
    // We only show the RBR in the highest level, which is the expense chat
    if (!report || !isPolicyExpenseChat(report)) {
        return false;
    }

    // We only show the RBR to the submitter
    if (!isCurrentUserSubmitter(report)) {
        return false;
    }
    if (!report.policyID || !reportsByPolicyID) {
        return false;
    }

    // If any report has a violation, then it should have a RBR
    const potentialReports = Object.values(reportsByPolicyID[report.policyID] ?? {}) ?? [];
    return potentialReports.some((potentialReport) => {
        if (!potentialReport) {
            return false;
        }

        return (
            !isInvoiceReport(potentialReport) &&
            (hasViolations(potentialReport.reportID, transactionViolations, true) ||
                hasWarningTypeViolations(potentialReport.reportID, transactionViolations, true) ||
                hasNoticeTypeViolations(potentialReport.reportID, transactionViolations, true))
        );
    });
}

/**
 * Checks to see if a report contains a violation
 */
function hasViolations(
    reportID: string | undefined,
    transactionViolations: OnyxCollection<TransactionViolation[]>,
    shouldShowInReview?: boolean,
    reportTransactions?: SearchTransaction[],
): boolean {
    const transactions = reportTransactions ?? getReportTransactions(reportID);
    return transactions.some((transaction) => hasViolation(transaction, transactionViolations, shouldShowInReview));
}

/**
 * Checks to see if a report contains a violation of type `warning`
 */
function hasWarningTypeViolations(
    reportID: string | undefined,
    transactionViolations: OnyxCollection<TransactionViolation[]>,
    shouldShowInReview?: boolean,
    reportTransactions?: SearchTransaction[],
): boolean {
    const transactions = reportTransactions ?? getReportTransactions(reportID);
    return transactions.some((transaction) => hasWarningTypeViolation(transaction, transactionViolations, shouldShowInReview));
}

/**
 * Checks to see if a transaction contains receipt error
 */
function hasReceiptError(transaction: OnyxInputOrEntry<Transaction>): boolean {
    const errors = {
        ...(transaction?.errorFields?.route ?? transaction?.errorFields?.waypoints ?? transaction?.errors),
    };
    const errorEntries = Object.entries(errors ?? {});
    const errorMessages = mapValues(Object.fromEntries(errorEntries), (error) => error);
    return Object.values(errorMessages).some((error) => isReceiptError(error));
}

/**
 * Checks to see if a report contains receipt error
 */
function hasReceiptErrors(reportID: string | undefined): boolean {
    const transactions = getReportTransactions(reportID);
    return transactions.some(hasReceiptError);
}

/**
 * Checks to see if a report contains a violation of type `notice`
 */
function hasNoticeTypeViolations(
    reportID: string | undefined,
    transactionViolations: OnyxCollection<TransactionViolation[]>,
    shouldShowInReview?: boolean,
    reportTransactions?: SearchTransaction[],
): boolean {
    const transactions = reportTransactions ?? getReportTransactions(reportID);
    return transactions.some((transaction) => hasNoticeTypeViolation(transaction, transactionViolations, shouldShowInReview));
}

/**
 * Checks to see if a report contains any type of violation
 */
function hasAnyViolations(reportID: string | undefined, transactionViolations: OnyxCollection<TransactionViolation[]>, reportTransactions?: SearchTransaction[]) {
    return (
        hasViolations(reportID, transactionViolations, undefined, reportTransactions) ||
        hasNoticeTypeViolations(reportID, transactionViolations, true, reportTransactions) ||
        hasWarningTypeViolations(reportID, transactionViolations, true, reportTransactions)
    );
}

function hasReportViolations(reportID: string | undefined) {
    if (!reportID) {
        return false;
    }
    const reportViolations = allReportsViolations?.[`${ONYXKEYS.COLLECTION.REPORT_VIOLATIONS}${reportID}`];
    return Object.values(reportViolations ?? {}).some((violations) => !isEmptyObject(violations));
}

type ReportErrorsAndReportActionThatRequiresAttention = {
    errors: ErrorFields;
    reportAction?: OnyxEntry<ReportAction>;
};

function getAllReportActionsErrorsAndReportActionThatRequiresAttention(
    report: OnyxEntry<Report>,
    reportActions: OnyxEntry<ReportActions>,
    isReportArchived = false,
): ReportErrorsAndReportActionThatRequiresAttention {
    const reportActionsArray = Object.values(reportActions ?? {}).filter((action) => !isDeletedAction(action));
    const reportActionErrors: ErrorFields = {};
    let reportAction: OnyxEntry<ReportAction>;

    for (const action of reportActionsArray) {
        if (action && !isEmptyObject(action.errors)) {
            Object.assign(reportActionErrors, action.errors);

            if (!reportAction) {
                reportAction = action;
            }
        }
    }
    const parentReportAction: OnyxEntry<ReportAction> =
        !report?.parentReportID || !report?.parentReportActionID
            ? undefined
            : allReportActions?.[`${ONYXKEYS.COLLECTION.REPORT_ACTIONS}${report.parentReportID}`]?.[report.parentReportActionID];

    if (!isReportArchived) {
        if (wasActionTakenByCurrentUser(parentReportAction) && isTransactionThread(parentReportAction)) {
            const transactionID = isMoneyRequestAction(parentReportAction) ? getOriginalMessage(parentReportAction)?.IOUTransactionID : null;
            const transaction = allTransactions?.[`${ONYXKEYS.COLLECTION.TRANSACTION}${transactionID}`];
            if (hasMissingSmartscanFieldsTransactionUtils(transaction ?? null) && !isSettled(transaction?.reportID)) {
                reportActionErrors.smartscan = getMicroSecondOnyxErrorWithTranslationKey('iou.error.genericSmartscanFailureMessage');
                reportAction = undefined;
            }
        } else if ((isIOUReport(report) || isExpenseReport(report)) && report?.ownerAccountID === currentUserAccountID) {
            if (shouldShowRBRForMissingSmartscanFields(report?.reportID) && !isSettled(report?.reportID)) {
                reportActionErrors.smartscan = getMicroSecondOnyxErrorWithTranslationKey('iou.error.genericSmartscanFailureMessage');
                reportAction = getReportActionWithMissingSmartscanFields(report?.reportID);
            }
        } else if (hasSmartscanError(reportActionsArray)) {
            reportActionErrors.smartscan = getMicroSecondOnyxErrorWithTranslationKey('iou.error.genericSmartscanFailureMessage');
            reportAction = getReportActionWithSmartscanError(reportActionsArray);
        }
    }

    return {
        errors: reportActionErrors,
        reportAction,
    };
}

/**
 * Get an object of error messages keyed by microtime by combining all error objects related to the report.
 */
function getAllReportErrors(report: OnyxEntry<Report>, reportActions: OnyxEntry<ReportActions>, isReportArchived = false): Errors {
    const reportErrorFields = report?.errorFields ?? {};
    const {errors: reportActionErrors} = getAllReportActionsErrorsAndReportActionThatRequiresAttention(report, reportActions, isReportArchived);

    // All error objects related to the report. Each object in the sources contains error messages keyed by microtime
    const errorSources = {
        ...reportErrorFields,
        ...reportActionErrors,
    };

    const reportPolicy = allPolicies?.[`${ONYXKEYS.COLLECTION.POLICY}${report?.policyID}`];
    if (reportErrorFields.export && !getConnectedIntegration(reportPolicy)) {
        delete errorSources.export;
    }

    // Combine all error messages keyed by microtime into one object
    const errorSourcesArray = Object.values(errorSources ?? {});
    const allReportErrors = {};

    for (const errors of errorSourcesArray) {
        if (!isEmptyObject(errors)) {
            Object.assign(allReportErrors, errors);
        }
    }
    return allReportErrors;
}

function hasReportErrorsOtherThanFailedReceipt(
    report: Report,
    chatReport: OnyxEntry<Report>,
    doesReportHaveViolations: boolean,
    transactionViolations: OnyxCollection<TransactionViolation[]>,
    reportAttributes?: ReportAttributesDerivedValue['reports'],
) {
    const allReportErrors = reportAttributes?.[report?.reportID]?.reportErrors ?? {};
    const transactionReportActions = getAllReportActions(report.reportID);
    const oneTransactionThreadReportID = getOneTransactionThreadReportID(report, chatReport, transactionReportActions, undefined);
    let doesTransactionThreadReportHasViolations = false;
    if (oneTransactionThreadReportID) {
        const transactionReport = getReport(oneTransactionThreadReportID, allReports);
        doesTransactionThreadReportHasViolations = !!transactionReport && shouldDisplayViolationsRBRInLHN(transactionReport, transactionViolations);
    }
    return (
        doesTransactionThreadReportHasViolations ||
        doesReportHaveViolations ||
        Object.values(allReportErrors).some((error) => error?.[0] !== translateLocal('iou.error.genericSmartscanFailureMessage'))
    );
}

type ShouldReportBeInOptionListParams = {
    report: OnyxEntry<Report>;
    chatReport: OnyxEntry<Report>;
    currentReportId: string | undefined;
    isInFocusMode: boolean;
    betas: OnyxEntry<Beta[]>;
    excludeEmptyChats: boolean;
    doesReportHaveViolations: boolean;
    includeSelfDM?: boolean;
    login?: string;
    includeDomainEmail?: boolean;
    isReportArchived?: boolean;
};

function reasonForReportToBeInOptionList({
    report,
    chatReport,
    currentReportId,
    isInFocusMode,
    betas,
    excludeEmptyChats,
    doesReportHaveViolations,
    includeSelfDM = false,
    login,
    includeDomainEmail = false,
    isReportArchived = false,
}: ShouldReportBeInOptionListParams): ValueOf<typeof CONST.REPORT_IN_LHN_REASONS> | null {
    const isInDefaultMode = !isInFocusMode;
    // Exclude reports that have no data because there wouldn't be anything to show in the option item.
    // This can happen if data is currently loading from the server or a report is in various stages of being created.
    // This can also happen for anyone accessing a public room or archived room for which they don't have access to the underlying policy.
    // Optionally exclude reports that do not belong to currently active workspace

    const parentReportAction = isThread(report) ? allReportActions?.[`${ONYXKEYS.COLLECTION.REPORT_ACTIONS}${report.parentReportID}`]?.[report.parentReportActionID] : undefined;

    if (
        !report?.reportID ||
        !report?.type ||
        report?.reportName === undefined ||
        (!report?.participants &&
            // We omit sending back participants for chat rooms when searching for reports since they aren't needed to display the results and can get very large.
            // So we allow showing rooms with no participants–in any other circumstances we should never have these reports with no participants in Onyx.
            !isChatRoom(report) &&
            !isChatThread(report) &&
            !isReportArchived &&
            !isMoneyRequestReport(report) &&
            !isTaskReport(report) &&
            !isSelfDM(report) &&
            !isSystemChat(report) &&
            !isGroupChat(report))
    ) {
        return null;
    }

    const currentReportActions = allReportActions?.[`${ONYXKEYS.COLLECTION.REPORT_ACTIONS}${report?.reportID}`] ?? {};
    const reportActionValues = Object.values(currentReportActions);
    const hasOnlyCreatedAction = reportActionValues.length === 1 && reportActionValues.at(0)?.actionName === CONST.REPORT.ACTIONS.TYPE.CREATED;

    // Hide empty reports that have only a `CREATED` action, a total of 0, and are in a submitted state
    // These reports should be hidden because they appear empty to users and there is nothing actionable for them to do
    if (report?.total === 0 && report?.stateNum === CONST.REPORT.STATE_NUM.SUBMITTED && report?.statusNum === CONST.REPORT.STATUS_NUM.SUBMITTED && hasOnlyCreatedAction) {
        return null;
    }

    // We used to use the system DM for A/B testing onboarding tasks, but now only create them in the Concierge chat. We
    // still need to allow existing users who have tasks in the system DM to see them, but otherwise we don't need to
    // show that chat
    if (report?.participants?.[CONST.ACCOUNT_ID.NOTIFICATIONS] && isEmptyReport(report, isReportArchived)) {
        return null;
    }

    if (!canAccessReport(report, betas, isReportArchived)) {
        return null;
    }

    const parentReport = allReports?.[`${ONYXKEYS.COLLECTION.REPORT}${report.parentReportID}`];

    // If this is a transaction thread associated with a report that only has one transaction, omit it
    if (isOneTransactionThread(report, parentReport, parentReportAction)) {
        return null;
    }

    if ((Object.values(CONST.REPORT.UNSUPPORTED_TYPE) as string[]).includes(report?.type ?? '')) {
        return null;
    }

    // Include the currently viewed report. If we excluded the currently viewed report, then there
    // would be no way to highlight it in the options list and it would be confusing to users because they lose
    // a sense of context.
    if (report.reportID === currentReportId) {
        return CONST.REPORT_IN_LHN_REASONS.IS_FOCUSED;
    }

    // Retrieve the draft comment for the report and convert it to a boolean
    const hasDraftComment = hasValidDraftComment(report.reportID);

    // Include reports that are relevant to the user in any view mode. Criteria include having a draft or having a GBR showing.
    // eslint-disable-next-line @typescript-eslint/prefer-nullish-coalescing
    if (hasDraftComment) {
        return CONST.REPORT_IN_LHN_REASONS.HAS_DRAFT_COMMENT;
    }

    if (requiresAttentionFromCurrentUser(report, undefined, isReportArchived)) {
        return CONST.REPORT_IN_LHN_REASONS.HAS_GBR;
    }

    const isEmptyChat = isEmptyReport(report, isReportArchived);
    const canHideReport = shouldHideReport(report, currentReportId, isReportArchived);

    // Include reports if they are pinned
    if (report.isPinned) {
        return CONST.REPORT_IN_LHN_REASONS.PINNED_BY_USER;
    }

    const reportIsSettled = report.statusNum === CONST.REPORT.STATUS_NUM.REIMBURSED;

    // Always show IOU reports with violations unless they are reimbursed
    if (isExpenseRequest(report) && doesReportHaveViolations && !reportIsSettled) {
        return CONST.REPORT_IN_LHN_REASONS.HAS_IOU_VIOLATIONS;
    }

    // Hide only chat threads that haven't been commented on (other threads are actionable)
    if (isChatThread(report) && canHideReport && isEmptyChat) {
        return null;
    }

    // Include reports that have errors from trying to add a workspace
    // If we excluded it, then the red-brock-road pattern wouldn't work for the user to resolve the error
    if (report.errorFields?.addWorkspaceRoom) {
        return CONST.REPORT_IN_LHN_REASONS.HAS_ADD_WORKSPACE_ROOM_ERRORS;
    }

    // All unread chats (even archived ones) in GSD mode will be shown. This is because GSD mode is specifically for focusing the user on the most relevant chats, primarily, the unread ones
    if (isInFocusMode) {
        const oneTransactionThreadReportID = getOneTransactionThreadReportID(report, chatReport, allReportActions?.[`${ONYXKEYS.COLLECTION.REPORT_ACTIONS}${report.reportID}`]);
        const oneTransactionThreadReport = allReports?.[`${ONYXKEYS.COLLECTION.REPORT}${oneTransactionThreadReportID}`];
        return isUnread(report, oneTransactionThreadReport, isReportArchived) && getReportNotificationPreference(report) !== CONST.REPORT.NOTIFICATION_PREFERENCE.MUTE
            ? CONST.REPORT_IN_LHN_REASONS.IS_UNREAD
            : null;
    }

    // Archived reports should always be shown when in default (most recent) mode. This is because you should still be able to access and search for the chats to find them.
    if (isInDefaultMode && isArchivedNonExpenseReport(report, isReportArchived)) {
        return CONST.REPORT_IN_LHN_REASONS.IS_ARCHIVED;
    }

    // Hide chats between two users that haven't been commented on from the LNH
    if (excludeEmptyChats && isEmptyChat && isChatReport(report) && !isPolicyExpenseChat(report) && !isTripRoom(report) && !isSystemChat(report) && canHideReport) {
        return null;
    }

    if (isSelfDM(report)) {
        return includeSelfDM ? CONST.REPORT_IN_LHN_REASONS.IS_SELF_DM : null;
    }

    if (Str.isDomainEmail(login ?? '') && !includeDomainEmail) {
        return null;
    }

    // Hide chat threads where the parent message is pending removal
    if (!isEmptyObject(parentReportAction) && isPendingRemove(parentReportAction) && isThreadParentMessage(parentReportAction, report?.reportID)) {
        return null;
    }

    return CONST.REPORT_IN_LHN_REASONS.DEFAULT;
}

/**
 * Takes several pieces of data from Onyx and evaluates if a report should be shown in the option list (either when searching
 * for reports or the reports shown in the LHN).
 *
 * This logic is very specific and the order of the logic is very important. It should fail quickly in most cases and also
 * filter out the majority of reports before filtering out very specific minority of reports.
 */
function shouldReportBeInOptionList(params: ShouldReportBeInOptionListParams) {
    return reasonForReportToBeInOptionList(params) !== null;
}

/**
 * Attempts to find a report in onyx with the provided list of participants. Does not include threads, task, expense, room, and policy expense chat.
 */
function getChatByParticipants(newParticipantList: number[], reports: OnyxCollection<Report> = allReports, shouldIncludeGroupChats = false): OnyxEntry<Report> {
    const sortedNewParticipantList = newParticipantList.sort();
    return Object.values(reports ?? {}).find((report) => {
        const participantAccountIDs = Object.keys(report?.participants ?? {});

        // Skip if it's not a 1:1 chat
        if (!shouldIncludeGroupChats && !isOneOnOneChat(report) && !isSystemChat(report)) {
            return false;
        }

        // If we are looking for a group chat, then skip non-group chat report
        if (shouldIncludeGroupChats && !isGroupChat(report)) {
            return false;
        }

        const sortedParticipantsAccountIDs = participantAccountIDs.map(Number).sort();

        // Only return the chat if it has all the participants
        return deepEqual(sortedNewParticipantList, sortedParticipantsAccountIDs);
    });
}

/**
 * Attempts to find a policy expense report in onyx that is owned by ownerAccountID in a given policy
 */
function getPolicyExpenseChat(ownerAccountID: number | undefined, policyID: string | undefined, reports = allReports): OnyxEntry<Report> {
    if (!ownerAccountID || !policyID) {
        return;
    }

    return Object.values(reports ?? {}).find((report: OnyxEntry<Report>) => {
        // If the report has been deleted, then skip it
        if (!report) {
            return false;
        }

        return report.policyID === policyID && isPolicyExpenseChat(report) && !isThread(report) && report.ownerAccountID === ownerAccountID;
    });
}

function getAllPolicyReports(policyID: string): Array<OnyxEntry<Report>> {
    return Object.values(allReports ?? {}).filter((report) => report?.policyID === policyID);
}

/**
 * Returns true if Chronos is one of the chat participants (1:1)
 */
function chatIncludesChronos(report: OnyxInputOrEntry<Report> | SearchReport): boolean {
    const participantAccountIDs = Object.keys(report?.participants ?? {}).map(Number);
    return participantAccountIDs.includes(CONST.ACCOUNT_ID.CHRONOS);
}

function chatIncludesChronosWithID(reportOrID?: string | SearchReport): boolean {
    if (!reportOrID) {
        return false;
    }

    const report = typeof reportOrID === 'string' ? getReport(reportOrID, allReports) : reportOrID;
    return chatIncludesChronos(report);
}

/**
 * Can only flag if:
 *
 * - It was written by someone else and isn't a whisper
 * - It's a welcome message whisper
 * - It's an ADD_COMMENT that is not an attachment
 */
function canFlagReportAction(reportAction: OnyxInputOrEntry<ReportAction>, reportID: string | undefined): boolean {
    const isCurrentUserAction = reportAction?.actorAccountID === currentUserAccountID;
    if (isWhisperAction(reportAction)) {
        // Allow flagging whispers that are sent by other users
        if (!isCurrentUserAction && reportAction?.actorAccountID !== CONST.ACCOUNT_ID.CONCIERGE) {
            return true;
        }

        // Disallow flagging the rest of whisper as they are sent by us
        return false;
    }

    let report = getReportOrDraftReport(reportID);

    // If the childReportID exists in reportAction and is equal to the reportID,
    // the report action being evaluated is the parent report action in a thread, and we should get the parent report to evaluate instead.
    if (reportAction?.childReportID?.toString() === reportID?.toString()) {
        report = getReportOrDraftReport(report?.parentReportID);
    }

    return !!(
        !isCurrentUserAction &&
        reportAction?.actionName === CONST.REPORT.ACTIONS.TYPE.ADD_COMMENT &&
        !isDeletedAction(reportAction) &&
        !isCreatedTaskReportAction(reportAction) &&
        !isEmptyObject(report) &&
        report &&
        isAllowedToComment(report)
    );
}

/**
 * Whether flag comment page should show
 */
function shouldShowFlagComment(reportAction: OnyxInputOrEntry<ReportAction>, report: OnyxInputOrEntry<Report>, isReportArchived = false): boolean {
    return (
        canFlagReportAction(reportAction, report?.reportID) &&
        !isArchivedNonExpenseReport(report, isReportArchived) &&
        !chatIncludesChronos(report) &&
        !isConciergeChatReport(report) &&
        reportAction?.actorAccountID !== CONST.ACCOUNT_ID.CONCIERGE
    );
}

/**
 * Performs the markdown conversion, and replaces code points > 127 with C escape sequences
 * Used for compatibility with the backend auth validator for AddComment, and to account for MD in comments
 * @returns The comment's total length as seen from the backend
 */
function getCommentLength(textComment: string, parsingDetails?: ParsingDetails): number {
    return getParsedComment(textComment, parsingDetails)
        .replace(/[^ -~]/g, '\\u????')
        .trim().length;
}

function getRouteFromLink(url: string | null): string {
    if (!url) {
        return '';
    }

    // Get the reportID from URL
    let route = url;
    const localWebAndroidRegEx = /^(https:\/\/([0-9]{1,3})\.([0-9]{1,3})\.([0-9]{1,3})\.([0-9]{1,3}))/;
    linkingConfig.prefixes.forEach((prefix) => {
        if (route.startsWith(prefix)) {
            route = route.replace(prefix, '');
        } else if (localWebAndroidRegEx.test(route)) {
            route = route.replace(localWebAndroidRegEx, '');
        } else {
            return;
        }

        // Remove the port if it's a localhost URL
        if (/^:\d+/.test(route)) {
            route = route.replace(/:\d+/, '');
        }

        // Remove the leading slash if exists
        if (route.startsWith('/')) {
            route = route.replace('/', '');
        }
    });
    return route;
}

function parseReportRouteParams(route: string): ReportRouteParams {
    let parsingRoute = route;
    if (parsingRoute.at(0) === '/') {
        // remove the first slash
        parsingRoute = parsingRoute.slice(1);
    }

    if (!parsingRoute.startsWith(addTrailingForwardSlash(ROUTES.REPORT))) {
        return {reportID: '', isSubReportPageRoute: false};
    }

    const state = getStateFromPath(parsingRoute as Route);
    const focusedRoute = findFocusedRoute(state);

    const reportID = focusedRoute?.params && 'reportID' in focusedRoute.params ? (focusedRoute?.params?.reportID as string) : '';

    if (!reportID) {
        return {reportID: '', isSubReportPageRoute: false};
    }

    return {
        reportID,
        // We're checking the route start with `r/`, the sub report route is the route that we can open from report screen like `r/:reportID/details`
        isSubReportPageRoute: focusedRoute?.name !== SCREENS.REPORT,
    };
}

function getReportIDFromLink(url: string | null): string {
    const route = getRouteFromLink(url);
    const {reportID, isSubReportPageRoute} = parseReportRouteParams(route);
    if (isSubReportPageRoute) {
        // We allow the Sub-Report deep link routes (settings, details, etc.) to be handled by their respective component pages
        return '';
    }
    return reportID;
}

/**
 * Check if the chat report is linked to an iou that is waiting for the current user to add a credit bank account.
 */
function hasIOUWaitingOnCurrentUserBankAccount(chatReport: OnyxInputOrEntry<Report>): boolean {
    if (chatReport?.iouReportID) {
        const iouReport = getReport(chatReport.iouReportID, allReports);
        if (iouReport?.isWaitingOnBankAccount && iouReport?.ownerAccountID === currentUserAccountID) {
            return true;
        }
    }

    return false;
}

/**
 * Users can submit an expense:
 * - in policy expense chats only if they are in a role of a member in the chat (in other words, if it's their policy expense chat)
 * - in an open or submitted expense report tied to a policy expense chat the user owns
 *     - employee can submit expenses in a submitted expense report only if the policy has Instant Submit settings turned on
 * - in an IOU report, which is not settled yet
 * - in a 1:1 DM chat
 */
function canRequestMoney(report: OnyxEntry<Report>, policy: OnyxEntry<Policy>, otherParticipants: number[]): boolean {
    // User cannot submit expenses in a chat thread, task report or in a chat room
    if (isChatThread(report) || isTaskReport(report) || isChatRoom(report) || isSelfDM(report) || isGroupChat(report)) {
        return false;
    }

    // Users can only submit expenses in DMs if they are a 1:1 DM
    if (isDM(report)) {
        return otherParticipants.length === 1;
    }

    // Prevent requesting money if pending IOU report waiting for their bank account already exists
    if (hasIOUWaitingOnCurrentUserBankAccount(report)) {
        return false;
    }

    let isOwnPolicyExpenseChat = report?.isOwnPolicyExpenseChat ?? false;
    if (isExpenseReport(report) && getParentReport(report)) {
        isOwnPolicyExpenseChat = !!getParentReport(report)?.isOwnPolicyExpenseChat;
    }

    // In case there are no other participants than the current user and it's not user's own policy expense chat, they can't submit expenses from such report
    if (otherParticipants.length === 0 && !isOwnPolicyExpenseChat) {
        return false;
    }

    // Current user must be a manager or owner of this IOU
    if (isIOUReport(report) && currentUserAccountID !== report?.managerID && currentUserAccountID !== report?.ownerAccountID) {
        return false;
    }

    if (isMoneyRequestReport(report)) {
        return canAddTransaction(report);
    }

    // In the case of policy expense chat, users can only submit expenses from their own policy expense chat
    return !isPolicyExpenseChat(report) || isOwnPolicyExpenseChat;
}

function isGroupChatAdmin(report: OnyxEntry<Report>, accountID: number) {
    if (!report?.participants) {
        return false;
    }

    const reportParticipants = report.participants ?? {};
    const participant = reportParticipants[accountID];
    return participant?.role === CONST.REPORT.ROLE.ADMIN;
}

/**
 * Helper method to define what expense options we want to show for particular method.
 * There are 4 expense options: Submit, Split, Pay and Track expense:
 * - Submit option should show for:
 *     - DMs
 *     - own policy expense chats
 *     - open and processing expense reports tied to own policy expense chat
 *     - unsettled IOU reports
 * - Pay option should show for:
 *     - DMs
 * - Split options should show for:
 *     - DMs
 *     - chat/policy rooms with more than 1 participant
 *     - groups chats with 2 and more participants
 *     - corporate expense chats
 * - Track expense option should show for:
 *    - Self DMs
 *    - own policy expense chats
 *    - open and processing expense reports tied to own policy expense chat
 * - Send invoice option should show for:
 *    - invoice rooms if the user is an admin of the sender workspace
 * None of the options should show in chat threads or if there is some special Expensify account
 * as a participant of the report.
 */
function getMoneyRequestOptions(
    report: OnyxEntry<Report>,
    policy: OnyxEntry<Policy>,
    reportParticipants: number[],
    filterDeprecatedTypes = false,
    isReportArchived = false,
    isRestrictedToPreferredPolicy = false,
): IOUType[] {
    const teacherUnitePolicyID = environment === CONST.ENVIRONMENT.PRODUCTION ? CONST.TEACHERS_UNITE.PROD_POLICY_ID : CONST.TEACHERS_UNITE.TEST_POLICY_ID;
    const isTeachersUniteReport = report?.policyID === teacherUnitePolicyID;

    // In any thread, task report or trip room, we do not allow any new expenses
    if (isChatThread(report) || isTaskReport(report) || isInvoiceReport(report) || isSystemChat(report) || isReportArchived || isTripRoom(report)) {
        return [];
    }

    if (isInvoiceRoom(report)) {
        if (canSendInvoiceFromWorkspace(policy?.id) && isPolicyAdmin(report?.policyID, allPolicies)) {
            return [CONST.IOU.TYPE.INVOICE];
        }
        return [];
    }

    // We don't allow IOU actions if an Expensify account is a participant of the report, unless the policy that the report is on is owned by an Expensify account
    const doParticipantsIncludeExpensifyAccounts = lodashIntersection(reportParticipants, CONST.EXPENSIFY_ACCOUNT_IDS).length > 0;
    // This will be fixed as part of https://github.com/Expensify/Expensify/issues/507850
    // eslint-disable-next-line deprecation/deprecation
    const policyOwnerAccountID = getPolicy(report?.policyID)?.ownerAccountID;
    const isPolicyOwnedByExpensifyAccounts = policyOwnerAccountID ? CONST.EXPENSIFY_ACCOUNT_IDS.includes(policyOwnerAccountID) : false;
    if (doParticipantsIncludeExpensifyAccounts && !isPolicyOwnedByExpensifyAccounts) {
        // Allow create expense option for Manager McTest report
        if (reportParticipants.some((accountID) => accountID === CONST.ACCOUNT_ID.MANAGER_MCTEST) && Permissions.isBetaEnabled(CONST.BETAS.NEWDOT_MANAGER_MCTEST, allBetas)) {
            return [CONST.IOU.TYPE.SUBMIT];
        }
        return [];
    }

    const otherParticipants = reportParticipants.filter((accountID) => currentUserAccountID !== accountID);
    const hasSingleParticipantInReport = otherParticipants.length === 1;
    let options: IOUType[] = [];

    if (isSelfDM(report)) {
        options = [CONST.IOU.TYPE.TRACK];
    }

    if (canRequestMoney(report, policy, otherParticipants)) {
        // For Teachers Unite policy, don't show Create Expense option
        if (!isTeachersUniteReport) {
            options = [...options, CONST.IOU.TYPE.SUBMIT];
            if (!filterDeprecatedTypes) {
                options = [...options, CONST.IOU.TYPE.REQUEST];
            }
        }

        // If the user can request money from the workspace report, they can also track expenses
        if (isPolicyExpenseChat(report) || isExpenseReport(report)) {
            options = [...options, CONST.IOU.TYPE.TRACK];
        }
    }

    // For expense reports on Teachers Unite workspace, disable "Create report" option
    if (isExpenseReport(report) && report?.policyID === teacherUnitePolicyID) {
        options = options.filter((option) => option !== CONST.IOU.TYPE.SUBMIT);
    }

    // User created policy rooms and default rooms like #admins or #announce will always have the Split Expense option
    // unless there are no other participants at all (e.g. #admins room for a policy with only 1 admin)
    // DM chats will have the Split Expense option.
    // Your own expense chats will have the split expense option.
    // Only show Split Expense for TU policy
    if (
        (isChatRoom(report) && !isAnnounceRoom(report) && otherParticipants.length > 0) ||
        (isDM(report) && otherParticipants.length > 0) ||
        (isGroupChat(report) && otherParticipants.length > 0) ||
        (isPolicyExpenseChat(report) && report?.isOwnPolicyExpenseChat && isTeachersUniteReport)
    ) {
        options = [...options, CONST.IOU.TYPE.SPLIT];
    }

    // Pay someone option should be visible only in 1:1 DMs
    if (isDM(report) && hasSingleParticipantInReport) {
        options = [...options, CONST.IOU.TYPE.PAY];
        if (!filterDeprecatedTypes) {
            options = [...options, CONST.IOU.TYPE.SEND];
        }
    }

    // Apply preferred workspace restrictions if enabled
    if (isRestrictedToPreferredPolicy) {
        options = options.filter((option) => {
            // Remove PAY/SEND options for DMs
            if (option === CONST.IOU.TYPE.PAY || option === CONST.IOU.TYPE.SEND) {
                return !isDM(report);
            }

            // Remove SUBMIT/REQUEST/SPLIT options for DMs, group chats, user-created chat rooms, and IOU reports
            if (option === CONST.IOU.TYPE.SUBMIT || option === CONST.IOU.TYPE.REQUEST || option === CONST.IOU.TYPE.SPLIT) {
                return !isDM(report) && !isGroupChat(report) && !isUserCreatedPolicyRoom(report) && !isIOUReport(report);
            }

            // Keep other options (TRACK, INVOICE, etc.)
            return true;
        });
    }

    return options;
}

/**
 * This is a temporary function to help with the smooth transition with the oldDot.
 * This function will be removed once the transition occurs in oldDot to new links.
 */
// eslint-disable-next-line @typescript-eslint/naming-convention
function temporary_getMoneyRequestOptions(
    report: OnyxEntry<Report>,
    policy: OnyxEntry<Policy>,
    reportParticipants: number[],
    isReportArchived = false,
    isRestrictedToPreferredPolicy = false,
): Array<Exclude<IOUType, typeof CONST.IOU.TYPE.REQUEST | typeof CONST.IOU.TYPE.SEND | typeof CONST.IOU.TYPE.CREATE | typeof CONST.IOU.TYPE.SPLIT_EXPENSE>> {
    return getMoneyRequestOptions(report, policy, reportParticipants, true, isReportArchived, isRestrictedToPreferredPolicy) as Array<
        Exclude<IOUType, typeof CONST.IOU.TYPE.REQUEST | typeof CONST.IOU.TYPE.SEND | typeof CONST.IOU.TYPE.CREATE | typeof CONST.IOU.TYPE.SPLIT_EXPENSE>
    >;
}

/**
 * Invoice sender, invoice receiver and auto-invited admins cannot leave
 */
function canLeaveInvoiceRoom(report: OnyxEntry<Report>): boolean {
    if (!report || !report?.invoiceReceiver) {
        return false;
    }

    if (report?.statusNum === CONST.REPORT.STATUS_NUM.CLOSED) {
        return false;
    }
    // This will be fixed as part of https://github.com/Expensify/Expensify/issues/507850
    // eslint-disable-next-line deprecation/deprecation
    const isSenderPolicyAdmin = getPolicy(report.policyID)?.role === CONST.POLICY.ROLE.ADMIN;

    if (isSenderPolicyAdmin) {
        return false;
    }

    if (report.invoiceReceiver.type === CONST.REPORT.INVOICE_RECEIVER_TYPE.INDIVIDUAL) {
        return report?.invoiceReceiver?.accountID !== currentUserAccountID;
    }

    // This will be fixed as part of https://github.com/Expensify/Expensify/issues/507850
    // eslint-disable-next-line deprecation/deprecation
    const isReceiverPolicyAdmin = getPolicy(report.invoiceReceiver.policyID)?.role === CONST.POLICY.ROLE.ADMIN;

    if (isReceiverPolicyAdmin) {
        return false;
    }

    return true;
}

function isCurrentUserTheOnlyParticipant(participantAccountIDs?: number[]): boolean {
    return !!(participantAccountIDs?.length === 1 && participantAccountIDs?.at(0) === currentUserAccountID);
}

/**
 * Returns display names for those that can see the whisper.
 * However, it returns "you" if the current user is the only one who can see it besides the person that sent it.
 */
function getWhisperDisplayNames(participantAccountIDs?: number[]): string | undefined {
    const isWhisperOnlyVisibleToCurrentUser = isCurrentUserTheOnlyParticipant(participantAccountIDs);

    // When the current user is the only participant, the display name needs to be "you" because that's the only person reading it
    if (isWhisperOnlyVisibleToCurrentUser) {
        return translateLocal('common.youAfterPreposition');
    }

    return participantAccountIDs?.map((accountID) => getDisplayNameForParticipant({accountID, shouldUseShortForm: !isWhisperOnlyVisibleToCurrentUser})).join(', ');
}

/**
 * Show subscript on expense chats / threads and expense requests
 */
function shouldReportShowSubscript(report: OnyxEntry<Report>, isReportArchived = false): boolean {
    if (isArchivedNonExpenseReport(report, isReportArchived) && !isWorkspaceThread(report)) {
        return false;
    }

    if (isPolicyExpenseChat(report) && !isChatThread(report) && !isTaskReport(report) && !report?.isOwnPolicyExpenseChat) {
        return true;
    }

    if (isPolicyExpenseChat(report) && !isThread(report) && !isTaskReport(report)) {
        return true;
    }

    if (isExpenseRequest(report)) {
        return true;
    }

    if (isExpenseReport(report)) {
        return true;
    }

    if (isWorkspaceTaskReport(report)) {
        return true;
    }

    if (isWorkspaceThread(report)) {
        return true;
    }

    if (isInvoiceRoom(report) || isInvoiceReport(report)) {
        return true;
    }

    return false;
}

/**
 * Return true if reports data exists
 */
function isReportDataReady(): boolean {
    return !isEmptyObject(allReports) && Object.keys(allReports ?? {}).some((key) => allReports?.[key]?.reportID);
}

/**
 * Return true if reportID from path is valid
 */
function isValidReportIDFromPath(reportIDFromPath: string | undefined): boolean {
    return !!reportIDFromPath && !['', 'null', 'undefined', '0', '-1'].includes(reportIDFromPath);
}

/**
 * Return the errors we have when creating a chat, a workspace room, or a new empty report
 */
function getCreationReportErrors(report: OnyxEntry<Report>): Errors | null | undefined {
    // We are either adding a workspace room, creating a chat, or we're creating a report, it isn't possible for all of these to have errors for the same report at the same time, so
    // simply looking up the first truthy value will get the relevant property if it's set.
    return report?.errorFields?.addWorkspaceRoom ?? report?.errorFields?.createChat ?? report?.errorFields?.createReport;
}

/**
 * Return true if the expense report is marked for deletion.
 */
function isMoneyRequestReportPendingDeletion(reportOrID: OnyxEntry<Report> | string): boolean {
    const report = typeof reportOrID === 'string' ? getReport(reportOrID, allReports) : reportOrID;
    if (!isMoneyRequestReport(report)) {
        return false;
    }

    const parentReportAction = getReportAction(report?.parentReportID, report?.parentReportActionID);
    return parentReportAction?.pendingAction === CONST.RED_BRICK_ROAD_PENDING_ACTION.DELETE;
}

function navigateToLinkedReportAction(ancestor: Ancestor, isInNarrowPaneModal: boolean, canUserPerformWrite: boolean | undefined, isOffline: boolean) {
    if (isInNarrowPaneModal) {
        Navigation.navigate(
            ROUTES.SEARCH_REPORT.getRoute({
                reportID: ancestor.report.reportID,
                reportActionID: ancestor.reportAction.reportActionID,
                backTo: SCREENS.SEARCH.REPORT_RHP,
            }),
        );
        return;
    }

    // Pop the thread report screen before navigating to the chat report.
    Navigation.goBack(ROUTES.REPORT_WITH_ID.getRoute(ancestor.report.reportID));

    const isVisibleAction = shouldReportActionBeVisible(ancestor.reportAction, ancestor.reportAction.reportActionID, canUserPerformWrite);

    if (isVisibleAction && !isOffline) {
        // Pop the chat report screen before navigating to the linked report action.
        Navigation.goBack(ROUTES.REPORT_WITH_ID.getRoute(ancestor.report.reportID, ancestor.reportAction.reportActionID));
    }
}

function canUserPerformWriteAction(report: OnyxEntry<Report>, isReportArchived?: boolean) {
    const reportErrors = getCreationReportErrors(report);

    // If the expense report is marked for deletion, let us prevent any further write action.
    if (isMoneyRequestReportPendingDeletion(report)) {
        return false;
    }

    // This will get removed as part of https://github.com/Expensify/App/issues/59961
    // eslint-disable-next-line deprecation/deprecation
    const reportNameValuePairs = getReportNameValuePairs(report?.reportID);

    return (
        !isArchivedNonExpenseReport(report, isReportArchived ?? !!reportNameValuePairs?.private_isArchived) &&
        isEmptyObject(reportErrors) &&
        report &&
        isAllowedToComment(report) &&
        !isAnonymousUser &&
        canWriteInReport(report)
    );
}

/**
 * Returns ID of the original report from which the given reportAction is first created.
 */
function getOriginalReportID(reportID: string | undefined, reportAction: OnyxInputOrEntry<ReportAction>): string | undefined {
    if (!reportID) {
        return undefined;
    }
    const reportActions = allReportActions?.[`${ONYXKEYS.COLLECTION.REPORT_ACTIONS}${reportID}`];
    const currentReportAction = reportAction?.reportActionID ? reportActions?.[reportAction.reportActionID] : undefined;
    const report = allReports?.[`${ONYXKEYS.COLLECTION.REPORT}${reportID}`];
    const chatReport = allReports?.[`${ONYXKEYS.COLLECTION.REPORT}${report?.chatReportID}`];
    const transactionThreadReportID = getOneTransactionThreadReportID(report, chatReport, reportActions ?? ([] as ReportAction[]));
    const isThreadReportParentAction = reportAction?.childReportID?.toString() === reportID;
    if (Object.keys(currentReportAction ?? {}).length === 0) {
        return isThreadReportParentAction ? getReport(reportID, allReports)?.parentReportID : (transactionThreadReportID ?? reportID);
    }
    return reportID;
}

/**
 * Return the pendingAction and the errors resulting from either
 *
 * - creating a workspace room
 * - starting a chat
 * - paying the expense
 *
 * while being offline
 */
function getReportOfflinePendingActionAndErrors(report: OnyxEntry<Report>): ReportOfflinePendingActionAndErrors {
    // It shouldn't be possible for all of these actions to be pending (or to have errors) for the same report at the same time, so just take the first that exists
    const reportPendingAction = report?.pendingFields?.addWorkspaceRoom ?? report?.pendingFields?.createChat ?? report?.pendingFields?.reimbursed ?? report?.pendingFields?.createReport;
    const reportErrors = getCreationReportErrors(report);
    return {reportPendingAction, reportErrors};
}

/**
 * Check if the report can create the expense with type is iouType
 */
function canCreateRequest(
    report: OnyxEntry<Report>,
    policy: OnyxEntry<Policy>,
    iouType: ValueOf<typeof CONST.IOU.TYPE>,
    isReportArchived = false,
    isRestrictedToPreferredPolicy = false,
): boolean {
    const participantAccountIDs = Object.keys(report?.participants ?? {}).map(Number);

    if (!canUserPerformWriteAction(report, isReportArchived)) {
        return false;
    }

    const requestOptions = getMoneyRequestOptions(report, policy, participantAccountIDs, false, isReportArchived, isRestrictedToPreferredPolicy);
    requestOptions.push(CONST.IOU.TYPE.CREATE);

    return requestOptions.includes(iouType);
}

function getWorkspaceChats(policyID: string | undefined, accountIDs: number[], reports: OnyxCollection<Report> = allReports): Array<OnyxEntry<Report>> {
    return Object.values(reports ?? {}).filter(
        (report) => isPolicyExpenseChat(report) && !!policyID && report?.policyID === policyID && report?.ownerAccountID && accountIDs.includes(report?.ownerAccountID),
    );
}

/**
 * Gets all reports that relate to the policy
 *
 * @param policyID - the workspace ID to get all associated reports
 */
function getAllWorkspaceReports(policyID?: string): Array<OnyxEntry<Report>> {
    if (!policyID) {
        return [];
    }
    return Object.values(allReports ?? {}).filter((report) => report?.policyID === policyID);
}

/**
 * @param policy - the workspace the report is on, null if the user isn't a member of the workspace
 */
function shouldDisableRename(report: OnyxEntry<Report>, isReportArchived = false): boolean {
    if (
        isDefaultRoom(report) ||
        isReportArchived ||
        isPublicRoom(report) ||
        isThread(report) ||
        isMoneyRequest(report) ||
        isMoneyRequestReport(report) ||
        isPolicyExpenseChat(report) ||
        isInvoiceRoom(report) ||
        isInvoiceReport(report) ||
        isSystemChat(report)
    ) {
        return true;
    }

    if (isGroupChat(report)) {
        return false;
    }

    if (isDeprecatedGroupDM(report, isReportArchived) || isTaskReport(report)) {
        return true;
    }

    return false;
}

/**
 * @param policy - the workspace the report is on, null if the user isn't a member of the workspace
 */
function canEditWriteCapability(report: OnyxEntry<Report>, policy: OnyxEntry<Policy>, isReportArchived = false): boolean {
    return isPolicyAdminPolicyUtils(policy) && !isAdminRoom(report) && !isReportArchived && !isThread(report) && !isInvoiceRoom(report) && !isPolicyExpenseChat(report);
}

/**
 * @param policy - the workspace the room is on, null if the user isn't a member of the workspace
 * @param isReportArchived - whether the workspace room is archived
 */
function canEditRoomVisibility(policy: OnyxEntry<Policy>, isReportArchived: boolean): boolean {
    return !isReportArchived && isPolicyAdminPolicyUtils(policy);
}

/**
 * Returns the onyx data needed for the task assignee chat
 */
function getTaskAssigneeChatOnyxData(
    accountID: number,
    assigneeAccountID: number,
    taskReportID: string,
    assigneeChatReportID: string,
    parentReportID: string | undefined,
    title: string,
    assigneeChatReport: OnyxEntry<Report>,
): OnyxDataTaskAssigneeChat {
    // Set if we need to add a comment to the assignee chat notifying them that they have been assigned a task
    let optimisticAssigneeAddComment: OptimisticReportAction | undefined;
    // Set if this is a new chat that needs to be created for the assignee
    let optimisticChatCreatedReportAction: OptimisticCreatedReportAction | undefined;
    const assigneeChatReportMetadata = getReportMetadata(assigneeChatReportID);
    const currentTime = DateUtils.getDBTime();
    const optimisticData: OnyxUpdate[] = [];
    const successData: OnyxUpdate[] = [];
    const failureData: OnyxUpdate[] = [];

    // You're able to assign a task to someone you haven't chatted with before - so we need to optimistically create the chat and the chat reportActions
    // Only add the assignee chat report to onyx if we haven't already set it optimistically
    if (assigneeChatReportMetadata?.isOptimisticReport && assigneeChatReport?.pendingFields?.createChat !== CONST.RED_BRICK_ROAD_PENDING_ACTION.ADD) {
        optimisticChatCreatedReportAction = buildOptimisticCreatedReportAction(assigneeChatReportID);
        optimisticData.push(
            {
                onyxMethod: Onyx.METHOD.MERGE,
                key: `${ONYXKEYS.COLLECTION.REPORT}${assigneeChatReportID}`,
                value: {
                    pendingFields: {
                        createChat: CONST.RED_BRICK_ROAD_PENDING_ACTION.ADD,
                    },
                },
            },
            {
                onyxMethod: Onyx.METHOD.MERGE,
                key: `${ONYXKEYS.COLLECTION.REPORT_METADATA}${assigneeChatReportID}`,
                value: {
                    isOptimisticReport: true,
                },
            },
            {
                onyxMethod: Onyx.METHOD.MERGE,
                key: `${ONYXKEYS.COLLECTION.REPORT_ACTIONS}${assigneeChatReportID}`,
                value: {[optimisticChatCreatedReportAction.reportActionID]: optimisticChatCreatedReportAction as Partial<ReportAction>},
            },
        );

        successData.push(
            {
                onyxMethod: Onyx.METHOD.MERGE,
                key: `${ONYXKEYS.COLLECTION.REPORT}${assigneeChatReportID}`,
                value: {
                    pendingFields: {
                        createChat: null,
                    },
                    // BE will send a different participant. We clear the optimistic one to avoid duplicated entries
                    participants: {[assigneeAccountID]: null},
                },
            },
            {
                onyxMethod: Onyx.METHOD.MERGE,
                key: `${ONYXKEYS.COLLECTION.REPORT_METADATA}${assigneeChatReportID}`,
                value: {
                    isOptimisticReport: false,
                },
            },
            {
                onyxMethod: Onyx.METHOD.MERGE,
                key: `${ONYXKEYS.COLLECTION.REPORT_METADATA}${assigneeChatReportID}`,
                value: {
                    isOptimisticReport: false,
                },
            },
        );

        failureData.push(
            {
                onyxMethod: Onyx.METHOD.SET,
                key: `${ONYXKEYS.COLLECTION.REPORT}${assigneeChatReportID}`,
                value: null,
            },
            {
                onyxMethod: Onyx.METHOD.MERGE,
                key: `${ONYXKEYS.COLLECTION.REPORT_ACTIONS}${assigneeChatReportID}`,
                value: {[optimisticChatCreatedReportAction.reportActionID]: {pendingAction: null}},
            },
            // If we failed, we want to remove the optimistic personal details as it was likely due to an invalid login
            {
                onyxMethod: Onyx.METHOD.MERGE,
                key: ONYXKEYS.PERSONAL_DETAILS_LIST,
                value: {
                    [assigneeAccountID]: null,
                },
            },
        );
    }

    // If you're choosing to share the task in the same DM as the assignee then we don't need to create another reportAction indicating that you've been assigned
    if (assigneeChatReportID !== parentReportID) {
        // eslint-disable-next-line @typescript-eslint/prefer-nullish-coalescing
        const displayname = allPersonalDetails?.[assigneeAccountID]?.displayName || allPersonalDetails?.[assigneeAccountID]?.login || '';
        optimisticAssigneeAddComment = buildOptimisticTaskCommentReportAction(taskReportID, title, assigneeAccountID, `assigned to ${displayname}`, parentReportID);
        const lastAssigneeCommentText = formatReportLastMessageText(getReportActionText(optimisticAssigneeAddComment.reportAction as ReportAction));
        const optimisticAssigneeReport = {
            lastVisibleActionCreated: currentTime,
            lastMessageText: lastAssigneeCommentText,
            lastActorAccountID: accountID,
            lastReadTime: currentTime,
        };

        optimisticData.push(
            {
                onyxMethod: Onyx.METHOD.MERGE,
                key: `${ONYXKEYS.COLLECTION.REPORT_ACTIONS}${assigneeChatReportID}`,
                value: {[optimisticAssigneeAddComment.reportAction.reportActionID]: optimisticAssigneeAddComment.reportAction as ReportAction},
            },
            {
                onyxMethod: Onyx.METHOD.MERGE,
                key: `${ONYXKEYS.COLLECTION.REPORT}${assigneeChatReportID}`,
                value: optimisticAssigneeReport,
            },
        );
        successData.push({
            onyxMethod: Onyx.METHOD.MERGE,
            key: `${ONYXKEYS.COLLECTION.REPORT_ACTIONS}${assigneeChatReportID}`,
            value: {[optimisticAssigneeAddComment.reportAction.reportActionID]: {isOptimisticAction: null}},
        });
        failureData.push({
            onyxMethod: Onyx.METHOD.MERGE,
            key: `${ONYXKEYS.COLLECTION.REPORT_ACTIONS}${assigneeChatReportID}`,
            value: {[optimisticAssigneeAddComment.reportAction.reportActionID]: {pendingAction: null}},
        });
    }

    return {
        optimisticData,
        successData,
        failureData,
        optimisticAssigneeAddComment,
        optimisticChatCreatedReportAction,
    };
}

/**
 * Return iou report action display message
 */
function getIOUReportActionDisplayMessage(reportAction: OnyxEntry<ReportAction>, transaction?: OnyxEntry<Transaction>, report?: Report): string {
    if (!isMoneyRequestAction(reportAction)) {
        return '';
    }
    const originalMessage = getOriginalMessage(reportAction);
    const {IOUReportID, automaticAction, payAsBusiness} = originalMessage ?? {};
    const iouReport = getReportOrDraftReport(IOUReportID);
    const isInvoice = isInvoiceReport(iouReport);

    let translationKey: TranslationPaths;
    if (originalMessage?.type === CONST.IOU.REPORT_ACTION_TYPE.PAY) {
        const reportPolicy = allPolicies?.[`${ONYXKEYS.COLLECTION.POLICY}${report?.policyID}`];
        const last4Digits = reportPolicy?.achAccount?.accountNumber?.slice(-4) ?? '';

        switch (originalMessage.paymentType) {
            case CONST.IOU.PAYMENT_TYPE.ELSEWHERE:
                translationKey = hasMissingInvoiceBankAccount(IOUReportID) ? 'iou.payerSettledWithMissingBankAccount' : 'iou.paidElsewhere';
                break;
            case CONST.IOU.PAYMENT_TYPE.EXPENSIFY:
            case CONST.IOU.PAYMENT_TYPE.VBBA:
                if (isInvoice) {
                    return translateLocal(payAsBusiness ? 'iou.settleInvoiceBusiness' : 'iou.settleInvoicePersonal', {amount: '', last4Digits});
                }
                translationKey = 'iou.businessBankAccount';
                if (automaticAction && originalMessage.paymentType === CONST.IOU.PAYMENT_TYPE.EXPENSIFY) {
                    translationKey = 'iou.automaticallyPaidWithExpensify';
                } else {
                    translationKey = 'iou.automaticallyPaidWithBusinessBankAccount';
                }
                break;
            default:
                translationKey = 'iou.payerPaidAmount';
                break;
        }

        return translateLocal(translationKey, {amount: '', payer: '', last4Digits});
    }

    const amount = getTransactionAmount(transaction, !isEmptyObject(iouReport) && isExpenseReport(iouReport), transaction?.reportID === CONST.REPORT.UNREPORTED_REPORT_ID) ?? 0;
    const formattedAmount = convertToDisplayString(amount, getCurrency(transaction)) ?? '';
    const isRequestSettled = isSettled(IOUReportID);
    const isApproved = isReportApproved({report: iouReport});
    if (isRequestSettled) {
        return translateLocal('iou.payerSettled', {
            amount: formattedAmount,
        });
    }
    if (isApproved) {
        return translateLocal('iou.approvedAmount', {
            amount: formattedAmount,
        });
    }
    if (isSplitBillReportAction(reportAction)) {
        translationKey = 'iou.didSplitAmount';
    } else if (isTrackExpenseAction(reportAction)) {
        translationKey = 'iou.trackedAmount';
    } else {
        translationKey = 'iou.expenseAmount';
    }
    return translateLocal(translationKey, {
        formattedAmount,
        comment: getMerchantOrDescription(transaction),
    });
}

/**
 * Checks if a report is a group chat.
 *
 * A report is a group chat if it meets the following conditions:
 * - Not a chat thread.
 * - Not a task report.
 * - Not an expense / IOU report.
 * - Not an archived room.
 * - Not a public / admin / announce chat room (chat type doesn't match any of the specified types).
 * - More than 2 participants.
 *
 */
function isDeprecatedGroupDM(report: OnyxEntry<Report>, isReportArchived = false): boolean {
    return !!(
        report &&
        !isChatThread(report) &&
        !isTaskReport(report) &&
        !isInvoiceReport(report) &&
        !isMoneyRequestReport(report) &&
        !isReportArchived &&
        !Object.values(CONST.REPORT.CHAT_TYPE).some((chatType) => chatType === getChatType(report)) &&
        Object.keys(report.participants ?? {})
            .map(Number)
            .filter((accountID) => accountID !== currentUserAccountID).length > 1
    );
}

/**
 * A "root" group chat is the top level group chat and does not refer to any threads off of a Group Chat
 */
function isRootGroupChat(report: OnyxEntry<Report>, isReportArchived = false): boolean {
    return !isChatThread(report) && (isGroupChat(report) || isDeprecatedGroupDM(report, isReportArchived));
}

/**
 * Assume any report without a reportID is unusable.
 */
function isValidReport(report?: OnyxEntry<Report>): boolean {
    return !!report?.reportID;
}

/**
 * Check to see if we are a participant of this report.
 */
function isReportParticipant(accountID: number | undefined, report: OnyxEntry<Report>): boolean {
    if (!accountID) {
        return false;
    }

    const possibleAccountIDs = Object.keys(report?.participants ?? {}).map(Number);
    if (report?.ownerAccountID) {
        possibleAccountIDs.push(report?.ownerAccountID);
    }
    if (report?.managerID) {
        possibleAccountIDs.push(report?.managerID);
    }
    return possibleAccountIDs.includes(accountID);
}

/**
 * Check to see if the current user has access to view the report.
 */
function canCurrentUserOpenReport(report: OnyxEntry<Report>, isReportArchived = false): boolean {
    return (isReportParticipant(currentUserAccountID, report) || isPublicRoom(report)) && canAccessReport(report, allBetas, isReportArchived);
}

function shouldUseFullTitleToDisplay(report: OnyxEntry<Report>): boolean {
    return (
        isMoneyRequestReport(report) || isPolicyExpenseChat(report) || isChatRoom(report) || isChatThread(report) || isTaskReport(report) || isGroupChat(report) || isInvoiceReport(report)
    );
}

function getRoom(type: ValueOf<typeof CONST.REPORT.CHAT_TYPE>, policyID: string): OnyxEntry<Report> {
    const room = Object.values(allReports ?? {}).find((report) => report?.policyID === policyID && report?.chatType === type && !isThread(report));
    return room;
}

/**
 *  We only want policy members who are members of the report to be able to modify the report description, but not in thread chat.
 */
function canEditReportDescription(report: OnyxEntry<Report>, policy: OnyxEntry<Policy>, isReportArchived = false): boolean {
    return (
        !isMoneyRequestReport(report) &&
        !isReportArchived &&
        isChatRoom(report) &&
        !isChatThread(report) &&
        !isEmpty(policy) &&
        hasParticipantInArray(report, currentUserAccountID ? [currentUserAccountID] : []) &&
        !isAuditor(report)
    );
}

function getReportActionWithSmartscanError(reportActions: ReportAction[]): ReportAction | undefined {
    return reportActions.find((action) => {
        const isReportPreview = isReportPreviewAction(action);
        const isSplitReportAction = isSplitBillReportAction(action);
        if (!isSplitReportAction && !isReportPreview) {
            return false;
        }
        const IOUReportID = getIOUReportIDFromReportActionPreview(action);
        const isReportPreviewError = isReportPreview && shouldShowRBRForMissingSmartscanFields(IOUReportID) && !isSettled(IOUReportID);
        if (isReportPreviewError) {
            return true;
        }

        const transactionID = isMoneyRequestAction(action) ? getOriginalMessage(action)?.IOUTransactionID : undefined;
        const transaction = allTransactions?.[`${ONYXKEYS.COLLECTION.TRANSACTION}${transactionID}`] ?? {};
        const isSplitBillError = isSplitReportAction && hasMissingSmartscanFieldsTransactionUtils(transaction as Transaction);

        return isSplitBillError;
    });
}

/**
 * Checks if report action has error when smart scanning
 */
function hasSmartscanError(reportActions: ReportAction[]): boolean {
    return !!getReportActionWithSmartscanError(reportActions);
}

function shouldAutoFocusOnKeyPress(event: KeyboardEvent): boolean {
    if (event.key.length > 1) {
        return false;
    }

    // If a key is pressed in combination with Meta, Control or Alt do not focus
    if (event.ctrlKey || event.metaKey) {
        return false;
    }

    if (event.code === 'Space') {
        return false;
    }

    return true;
}

/**
 * Navigates to the appropriate screen based on the presence of a private note for the current user.
 */
function navigateToPrivateNotes(report: OnyxEntry<Report>, session: OnyxEntry<Session>, backTo?: string) {
    if (isEmpty(report) || isEmpty(session) || !session.accountID) {
        return;
    }
    const currentUserPrivateNote = report.privateNotes?.[session.accountID]?.note ?? '';
    if (isEmpty(currentUserPrivateNote)) {
        Navigation.navigate(ROUTES.PRIVATE_NOTES_EDIT.getRoute(report.reportID, session.accountID, backTo));
        return;
    }
    Navigation.navigate(ROUTES.PRIVATE_NOTES_LIST.getRoute(report.reportID, backTo));
}

/**
 * Get all held transactions of a iouReport
 */
function getAllHeldTransactions(iouReportID?: string): Transaction[] {
    const transactions = getReportTransactions(iouReportID);
    return transactions.filter((transaction) => isOnHoldTransactionUtils(transaction));
}

/**
 * Check if Report has any held expenses
 */
function hasHeldExpenses(iouReportID?: string, allReportTransactions?: SearchTransaction[]): boolean {
    const iouReportTransactions = getReportTransactions(iouReportID);
    const transactions = allReportTransactions ?? iouReportTransactions;
    return transactions.some((transaction) => isOnHoldTransactionUtils(transaction));
}

/**
 * Check if all expenses in the Report are on hold
 */
function hasOnlyHeldExpenses(iouReportID?: string, allReportTransactions?: SearchTransaction[]): boolean {
    const transactionsByIouReportID = getReportTransactions(iouReportID);
    const reportTransactions = allReportTransactions ?? transactionsByIouReportID;
    return reportTransactions.length > 0 && !reportTransactions.some((transaction) => !isOnHoldTransactionUtils(transaction));
}

/**
 * Checks if thread replies should be displayed
 */
function shouldDisplayThreadReplies(reportAction: OnyxInputOrEntry<ReportAction>, isThreadReportParentAction: boolean): boolean {
    const hasReplies = (reportAction?.childVisibleActionCount ?? 0) > 0;
    return hasReplies && !!reportAction?.childCommenterCount && !isThreadReportParentAction;
}

/**
 * Check if money report has any transactions updated optimistically
 */
function hasUpdatedTotal(report: OnyxInputOrEntry<Report>, policy: OnyxInputOrEntry<Policy>): boolean {
    if (!report) {
        return true;
    }

    const allReportTransactions = getReportTransactions(report.reportID);

    const hasPendingTransaction = allReportTransactions.some((transaction) => !!transaction.pendingAction);
    const hasTransactionWithDifferentCurrency = allReportTransactions.some((transaction) => transaction.currency !== report.currency);
    const hasDifferentWorkspaceCurrency = report.pendingFields?.createChat && isExpenseReport(report) && report.currency !== policy?.outputCurrency;
    const hasOptimisticHeldExpense = hasHeldExpenses(report.reportID) && report?.unheldTotal === undefined;

    return !(hasPendingTransaction && (hasTransactionWithDifferentCurrency || hasDifferentWorkspaceCurrency)) && !hasOptimisticHeldExpense && !report.pendingFields?.total;
}

/**
 * Return held and full amount formatted with used currency
 */
function getNonHeldAndFullAmount(iouReport: OnyxEntry<Report>, shouldExcludeNonReimbursables: boolean): NonHeldAndFullAmount {
    // if the report is an expense report, the total amount should be negated
    const coefficient = isExpenseReport(iouReport) ? -1 : 1;

    let total = iouReport?.total ?? 0;
    let unheldTotal = iouReport?.unheldTotal ?? 0;
    if (shouldExcludeNonReimbursables) {
        total -= iouReport?.nonReimbursableTotal ?? 0;
        unheldTotal -= iouReport?.unheldNonReimbursableTotal ?? 0;
    }

    const adjustedUnheldTotal = unheldTotal * coefficient;
    const adjustedTotal = total * coefficient;

    // For the "approve unheld" option to be valid, we need:
    // 1. There should be held expenses (unheld amount != total amount)
    // 2. For expense reports with negative totals, we need to ensure the unheld amount is valid
    //    by checking that the absolute values are meaningful and different
    const hasHeldExpensesLocal = unheldTotal !== total;
    const hasValidNonHeldAmount =
        hasHeldExpensesLocal &&
        // For normal cases (positive amounts or IOU reports)
        (adjustedUnheldTotal >= 0 ||
            // For expense reports with negative amounts, check if amounts are meaningful
            (isExpenseReport(iouReport) && Math.abs(adjustedUnheldTotal) > 0 && Math.abs(adjustedUnheldTotal) !== Math.abs(adjustedTotal)));

    return {
        nonHeldAmount: convertToDisplayString(adjustedUnheldTotal, iouReport?.currency),
        fullAmount: convertToDisplayString(adjustedTotal, iouReport?.currency),
        hasValidNonHeldAmount,
    };
}

/**
 * Disable reply in thread action if:
 *
 * - The action is listed in the thread-disabled list
 * - The action is a split expense action
 * - The action is deleted and is not threaded
 * - The report is archived and the action is not threaded
 * - The action is a whisper action and it's neither a report preview nor IOU action
 * - The action is the thread's first chat
 */
function shouldDisableThread(reportAction: OnyxInputOrEntry<ReportAction>, reportID: string, isThreadReportParentAction: boolean, isReportArchived = false): boolean {
    const isSplitBillAction = isSplitBillReportAction(reportAction);
    const isDeletedActionLocal = isDeletedAction(reportAction);
    const isReportPreviewActionLocal = isReportPreviewAction(reportAction);
    const isIOUAction = isMoneyRequestAction(reportAction);
    const isWhisperActionLocal = isWhisperAction(reportAction) || isActionableTrackExpense(reportAction);
    const isActionDisabled = CONST.REPORT.ACTIONS.THREAD_DISABLED.some((action: string) => action === reportAction?.actionName);

    return (
        isActionDisabled ||
        isSplitBillAction ||
        (isDeletedActionLocal && !reportAction?.childVisibleActionCount) ||
        (isReportArchived && !reportAction?.childVisibleActionCount) ||
        (isWhisperActionLocal && !isReportPreviewActionLocal && !isIOUAction) ||
        isThreadReportParentAction
    );
}

function getAllAncestorReportActionIDs(report: Report | null | undefined, includeTransactionThread = false): AncestorIDs {
    if (!report) {
        return {
            reportIDs: [],
            reportActionsIDs: [],
        };
    }

    const allAncestorIDs: AncestorIDs = {
        reportIDs: [],
        reportActionsIDs: [],
    };
    let parentReportID = report.parentReportID;
    let parentReportActionID = report.parentReportActionID;

    while (parentReportID) {
        const parentReport = getReportOrDraftReport(parentReportID);
        const parentReportAction = getReportAction(parentReportID, parentReportActionID);

        if (
            !parentReportAction ||
            (!includeTransactionThread && ((isTransactionThread(parentReportAction) && !isSentMoneyReportAction(parentReportAction)) || isReportPreviewAction(parentReportAction)))
        ) {
            break;
        }

        allAncestorIDs.reportIDs.push(parentReportID);
        if (parentReportActionID) {
            allAncestorIDs.reportActionsIDs.push(parentReportActionID);
        }

        if (!parentReport) {
            break;
        }

        parentReportID = parentReport?.parentReportID;
        parentReportActionID = parentReport?.parentReportActionID;
    }

    return allAncestorIDs;
}

/**
 * Get optimistic data of parent report action
 * @param report The report that is updated
 * @param lastVisibleActionCreated Last visible action created of the child report
 * @param type The type of action in the child report
 */
function getOptimisticDataForParentReportAction(report: Report | undefined, lastVisibleActionCreated: string, type: string): Array<OnyxUpdate | null> {
    if (!report || isEmptyObject(report)) {
        return [];
    }

    const ancestors = getAllAncestorReportActionIDs(report, true);
    const totalAncestor = ancestors.reportIDs.length;

    return Array.from(Array(totalAncestor), (_, index) => {
        const ancestorReport = getReportOrDraftReport(ancestors.reportIDs.at(index));

        if (!ancestorReport || isEmptyObject(ancestorReport)) {
            return null;
        }

        const ancestorReportAction = getReportAction(ancestorReport.reportID, ancestors.reportActionsIDs.at(index) ?? '');

        if (!ancestorReportAction?.reportActionID || isEmptyObject(ancestorReportAction)) {
            return null;
        }

        return {
            onyxMethod: Onyx.METHOD.MERGE,
            key: `${ONYXKEYS.COLLECTION.REPORT_ACTIONS}${ancestorReport.reportID}`,
            value: {
                [ancestorReportAction.reportActionID]: updateOptimisticParentReportAction(ancestorReportAction, lastVisibleActionCreated, type),
            },
        };
    });
}

function canBeAutoReimbursed(report: OnyxInputOrEntry<Report>, policy: OnyxInputOrEntry<Policy> | SearchPolicy): boolean {
    if (isEmptyObject(policy)) {
        return false;
    }
    type CurrencyType = TupleToUnion<typeof CONST.DIRECT_REIMBURSEMENT_CURRENCIES>;
    const reimbursableTotal = getMoneyRequestSpendBreakdown(report).totalDisplaySpend;
    const autoReimbursementLimit = policy?.autoReimbursement?.limit ?? policy?.autoReimbursementLimit ?? 0;
    const isAutoReimbursable =
        isReportInGroupPolicy(report) &&
        policy.reimbursementChoice === CONST.POLICY.REIMBURSEMENT_CHOICES.REIMBURSEMENT_YES &&
        autoReimbursementLimit >= reimbursableTotal &&
        reimbursableTotal > 0 &&
        CONST.DIRECT_REIMBURSEMENT_CURRENCIES.includes(report?.currency as CurrencyType);
    return isAutoReimbursable;
}

/** Check if the current user is an owner of the report */
function isReportOwner(report: OnyxInputOrEntry<Report>): boolean {
    return report?.ownerAccountID === currentUserPersonalDetails?.accountID;
}

function isAllowedToApproveExpenseReport(report: OnyxEntry<Report>, approverAccountID?: number, reportPolicy?: OnyxEntry<Policy> | SearchPolicy): boolean {
    // This will be fixed as part of https://github.com/Expensify/Expensify/issues/507850
    // eslint-disable-next-line deprecation/deprecation
    const policy = reportPolicy ?? getPolicy(report?.policyID);
    const isOwner = (approverAccountID ?? currentUserAccountID) === report?.ownerAccountID;
    return !(policy?.preventSelfApproval && isOwner);
}

function isAllowedToSubmitDraftExpenseReport(report: OnyxEntry<Report>): boolean {
    // This will be fixed as part of https://github.com/Expensify/Expensify/issues/507850
    // eslint-disable-next-line deprecation/deprecation
    const policy = getPolicy(report?.policyID);
    const submitToAccountID = getSubmitToAccountID(policy, report);

    return isAllowedToApproveExpenseReport(report, submitToAccountID);
}

/**
 * What missing payment method does this report action indicate, if any?
 */
function getIndicatedMissingPaymentMethod(
    userWalletTierName: string | undefined,
    reportId: string | undefined,
    reportAction: ReportAction,
    bankAccountList: OnyxEntry<BankAccountList>,
): MissingPaymentMethod | undefined {
    const isSubmitterOfUnsettledReport = reportId && isCurrentUserSubmitter(getReport(reportId, allReports)) && !isSettled(reportId);
    if (!reportId || !isSubmitterOfUnsettledReport || !isReimbursementQueuedAction(reportAction)) {
        return undefined;
    }
    const paymentType = getOriginalMessage(reportAction)?.paymentType;
    if (paymentType === CONST.IOU.PAYMENT_TYPE.EXPENSIFY) {
        return !userWalletTierName || userWalletTierName === CONST.WALLET.TIER_NAME.SILVER ? 'wallet' : undefined;
    }

    return !hasCreditBankAccount(bankAccountList) ? 'bankAccount' : undefined;
}

/**
 * Checks if report chat contains missing payment method
 */
function hasMissingPaymentMethod(userWalletTierName: string | undefined, iouReportID: string | undefined, bankAccountList: OnyxEntry<BankAccountList>): boolean {
    const reportActions = allReportActions?.[`${ONYXKEYS.COLLECTION.REPORT_ACTIONS}${iouReportID}`] ?? {};
    return Object.values(reportActions)
        .filter(Boolean)
        .some((action) => getIndicatedMissingPaymentMethod(userWalletTierName, iouReportID, action, bankAccountList) !== undefined);
}

/**
 * Used from expense actions to decide if we need to build an optimistic expense report.
 * Create a new report if:
 * - we don't have an iouReport set in the chatReport
 * - we have one, but it's waiting on the payee adding a bank account
 * - we have one, but we can't add more transactions to it due to: report is approved or settled
 */
function shouldCreateNewMoneyRequestReport(existingIOUReport: OnyxInputOrEntry<Report> | undefined, chatReport: OnyxInputOrEntry<Report>, isScanRequest: boolean): boolean {
    if (existingIOUReport && !!existingIOUReport.errorFields?.createChat) {
        return true;
    }

    const isASAPSubmitBetaEnabled = Permissions.isBetaEnabled(CONST.BETAS.ASAP_SUBMIT, allBetas);
    return !existingIOUReport || hasIOUWaitingOnCurrentUserBankAccount(chatReport) || !canAddTransaction(existingIOUReport) || (isScanRequest && isASAPSubmitBetaEnabled);
}

function getTripIDFromTransactionParentReportID(transactionParentReportID: string | undefined): string | undefined {
    return (getReportOrDraftReport(transactionParentReportID) as OnyxEntry<Report>)?.tripData?.tripID;
}

/**
 * Checks if report contains actions with errors
 */
function hasActionWithErrorsForTransaction(reportID: string | undefined, transaction: Transaction | undefined): boolean {
    if (!reportID) {
        return false;
    }
    const reportActions = allReportActions?.[`${ONYXKEYS.COLLECTION.REPORT_ACTIONS}${reportID}`] ?? {};
    return Object.values(reportActions)
        .filter(Boolean)
        .some((action) => {
            if (isMoneyRequestAction(action) && getOriginalMessage(action)?.IOUTransactionID) {
                if (getOriginalMessage(action)?.IOUTransactionID === transaction?.transactionID) {
                    return !isEmptyObject(action.errors);
                }
                return false;
            }
            return !isEmptyObject(action.errors);
        });
}

function isNonAdminOrOwnerOfPolicyExpenseChat(report: OnyxInputOrEntry<Report>, policy: OnyxInputOrEntry<Policy>): boolean {
    return isPolicyExpenseChat(report) && !(isPolicyAdminPolicyUtils(policy) || isPolicyOwner(policy, currentUserAccountID) || isReportOwner(report));
}

function isAdminOwnerApproverOrReportOwner(report: OnyxEntry<Report>, policy: OnyxEntry<Policy>): boolean {
    const isApprover = isMoneyRequestReport(report) && report?.managerID !== null && currentUserPersonalDetails?.accountID === report?.managerID;

    return isPolicyAdminPolicyUtils(policy) || isPolicyOwner(policy, currentUserAccountID) || isReportOwner(report) || isApprover;
}

/**
 * Whether the user can join a report
 */
function canJoinChat(report: OnyxEntry<Report>, parentReportAction: OnyxInputOrEntry<ReportAction>, policy: OnyxInputOrEntry<Policy>, isReportArchived = false): boolean {
    // We disabled thread functions for whisper action
    // So we should not show join option for existing thread on whisper message that has already been left, or manually leave it
    if (isWhisperAction(parentReportAction)) {
        return false;
    }

    // If the notification preference of the chat is not hidden that means we have already joined the chat
    if (!isHiddenForCurrentUser(report)) {
        return false;
    }

    const isExpenseChat = isMoneyRequestReport(report) || isMoneyRequest(report) || isInvoiceReport(report) || isTrackExpenseReport(report);
    // Anyone viewing these chat types is already a participant and therefore cannot join
    if (isRootGroupChat(report, isReportArchived) || isSelfDM(report) || isInvoiceRoom(report) || isSystemChat(report) || isExpenseChat) {
        return false;
    }

    // The user who is a member of the workspace has already joined the public announce room.
    if (isPublicAnnounceRoom(report) && !isEmptyObject(policy)) {
        return false;
    }

    if (isReportArchived) {
        return false;
    }

    return isChatThread(report) || isUserCreatedPolicyRoom(report) || isNonAdminOrOwnerOfPolicyExpenseChat(report, policy);
}

/**
 * Whether the user can leave a report
 */
function canLeaveChat(report: OnyxEntry<Report>, policy: OnyxEntry<Policy>, isReportArchived = false): boolean {
    if (isRootGroupChat(report, isReportArchived)) {
        return true;
    }

    if (isPolicyExpenseChat(report) && !report?.isOwnPolicyExpenseChat && !isPolicyAdminPolicyUtils(policy)) {
        return true;
    }

    if (isPublicRoom(report) && isAnonymousUserSession()) {
        return false;
    }

    if (isHiddenForCurrentUser(report)) {
        return false;
    }

    // Anyone viewing these chat types is already a participant and therefore cannot leave
    if (isSelfDM(report)) {
        return false;
    }

    // The user who is a member of the workspace cannot leave the public announce room.
    if (isPublicAnnounceRoom(report) && !isEmptyObject(policy)) {
        return false;
    }

    if (isInvoiceRoom(report)) {
        return canLeaveInvoiceRoom(report);
    }

    return (isChatThread(report) && !!getReportNotificationPreference(report)) || isUserCreatedPolicyRoom(report) || isNonAdminOrOwnerOfPolicyExpenseChat(report, policy);
}

function getReportActionActorAccountID(
    reportAction: OnyxEntry<ReportAction>,
    iouReport: OnyxEntry<Report>,
    report: OnyxEntry<Report>,
    delegatePersonalDetails?: PersonalDetails | undefined | null,
): number | undefined {
    switch (reportAction?.actionName) {
        case CONST.REPORT.ACTIONS.TYPE.REPORT_PREVIEW: {
            const ownerAccountID = iouReport?.ownerAccountID ?? reportAction?.childOwnerAccountID;
            const actorAccountID = iouReport?.managerID ?? reportAction?.childManagerAccountID;

            if (isPolicyExpenseChat(report) || delegatePersonalDetails) {
                return ownerAccountID;
            }

            return actorAccountID;
        }

        case CONST.REPORT.ACTIONS.TYPE.SUBMITTED:
        case CONST.REPORT.ACTIONS.TYPE.SUBMITTED_AND_CLOSED:
            return reportAction?.adminAccountID ?? reportAction?.actorAccountID;

        default:
            return reportAction?.actorAccountID;
    }
}

function createDraftWorkspaceAndNavigateToConfirmationScreen(transactionID: string, actionName: IOUAction): void {
    const isCategorizing = actionName === CONST.IOU.ACTION.CATEGORIZE;
    const {expenseChatReportID, policyID, policyName} = createDraftWorkspace(currentUserEmail);
    setMoneyRequestParticipants(transactionID, [
        {
            selected: true,
            accountID: 0,
            isPolicyExpenseChat: true,
            reportID: expenseChatReportID,
            policyID,
            searchText: policyName,
        },
    ]);
    if (isCategorizing) {
        Navigation.navigate(ROUTES.MONEY_REQUEST_STEP_CATEGORY.getRoute(actionName, CONST.IOU.TYPE.SUBMIT, transactionID, expenseChatReportID));
    } else {
        Navigation.navigate(ROUTES.MONEY_REQUEST_STEP_CONFIRMATION.getRoute(actionName, CONST.IOU.TYPE.SUBMIT, transactionID, expenseChatReportID, undefined, true));
    }
}

function createDraftTransactionAndNavigateToParticipantSelector(
    transactionID: string | undefined,
    reportID: string | undefined,
    actionName: IOUAction,
    reportActionID: string | undefined,
    isRestrictedToPreferredPolicy = false,
    preferredPolicyID?: string,
): void {
    if (!transactionID || !reportID) {
        return;
    }

    const transaction = allTransactions?.[`${ONYXKEYS.COLLECTION.TRANSACTION}${transactionID}`] ?? ({} as Transaction);
    const reportActions = allReportActions?.[`${ONYXKEYS.COLLECTION.REPORT_ACTIONS}${reportID}`] ?? ([] as ReportAction[]);

    if (!transaction || !reportActions) {
        return;
    }

    const linkedTrackedExpenseReportAction = Object.values(reportActions)
        .filter(Boolean)
        .find((action) => isMoneyRequestAction(action) && getOriginalMessage(action)?.IOUTransactionID === transactionID);

    const {created, amount, currency, merchant, mccGroup} = getTransactionDetails(transaction) ?? {};
    const comment = getTransactionCommentObject(transaction);

    removeDraftTransactions();

    createDraftTransaction({
        ...transaction,
        actionableWhisperReportActionID: reportActionID,
        linkedTrackedExpenseReportAction,
        linkedTrackedExpenseReportID: reportID,
        created,
        modifiedCreated: undefined,
        modifiedAmount: undefined,
        modifiedCurrency: undefined,
        amount,
        currency,
        comment,
        merchant,
        modifiedMerchant: '',
        mccGroup,
    } as Transaction);

    const filteredPolicies = Object.values(allPolicies ?? {}).filter((policy) => shouldShowPolicy(policy, false, currentUserEmail));

    if (actionName === CONST.IOU.ACTION.CATEGORIZE) {
        // This will be fixed as part of https://github.com/Expensify/Expensify/issues/507850
        // eslint-disable-next-line deprecation/deprecation
        const activePolicy = getPolicy(activePolicyID);
        if (activePolicy && shouldRestrictUserBillableActions(activePolicy.id)) {
            Navigation.navigate(ROUTES.RESTRICTED_ACTION.getRoute(activePolicy.id));
            return;
        }

        if (shouldShowPolicy(activePolicy, false, currentUserEmail)) {
            const policyExpenseReportID = getPolicyExpenseChat(currentUserAccountID, activePolicyID)?.reportID;
            setMoneyRequestParticipants(transactionID, [
                {
                    selected: true,
                    accountID: 0,
                    isPolicyExpenseChat: true,
                    reportID: policyExpenseReportID,
                    policyID: activePolicyID,
                    searchText: activePolicy?.name,
                },
            ]);
            if (policyExpenseReportID) {
                Navigation.navigate(ROUTES.MONEY_REQUEST_STEP_CATEGORY.getRoute(actionName, CONST.IOU.TYPE.SUBMIT, transactionID, policyExpenseReportID));
            } else {
                Log.warn('policyExpenseReportID is not valid during expense categorizing');
            }
            return;
        }
        if (filteredPolicies.length === 0 || filteredPolicies.length > 1) {
            Navigation.navigate(
                ROUTES.MONEY_REQUEST_UPGRADE.getRoute({
                    action: actionName,
                    iouType: CONST.IOU.TYPE.SUBMIT,
                    transactionID,
                    reportID,
                    backTo: '',
                    upgradePath: actionName === CONST.IOU.ACTION.CATEGORIZE ? CONST.UPGRADE_PATHS.CATEGORIES : '',
                    shouldSubmitExpense: true,
                }),
            );
            return;
        }

        const policyID = filteredPolicies.at(0)?.id;
        const policyExpenseReportID = getPolicyExpenseChat(currentUserAccountID, policyID)?.reportID;
        setMoneyRequestParticipants(transactionID, [
            {
                selected: true,
                accountID: 0,
                isPolicyExpenseChat: true,
                reportID: policyExpenseReportID,
                policyID,
                searchText: activePolicy?.name,
            },
        ]);
        if (policyExpenseReportID) {
            Navigation.navigate(ROUTES.MONEY_REQUEST_STEP_CATEGORY.getRoute(actionName, CONST.IOU.TYPE.SUBMIT, transactionID, policyExpenseReportID));
        } else {
            Log.warn('policyExpenseReportID is not valid during expense categorizing');
        }
        return;
    }

    if (actionName === CONST.IOU.ACTION.SHARE) {
        Navigation.navigate(ROUTES.MONEY_REQUEST_ACCOUNTANT.getRoute(actionName, CONST.IOU.TYPE.SUBMIT, transactionID, reportID, Navigation.getActiveRoute()));
        return;
    }

    if (actionName === CONST.IOU.ACTION.SUBMIT || (allPolicies && filteredPolicies.length > 0)) {
        // Check if user is restricted to preferred workspace for submit tracked expenses
        if (isRestrictedToPreferredPolicy && preferredPolicyID) {
            const policyExpenseReport = getPolicyExpenseChat(currentUserAccountID, preferredPolicyID);

            if (policyExpenseReport) {
                setMoneyRequestParticipantsFromReport(transactionID, policyExpenseReport).then(() => {
                    Navigation.navigate(ROUTES.MONEY_REQUEST_STEP_CONFIRMATION.getRoute(CONST.IOU.ACTION.SUBMIT, CONST.IOU.TYPE.SUBMIT, transactionID, policyExpenseReport.reportID));
                });
                return;
            }
        }

        Navigation.navigate(ROUTES.MONEY_REQUEST_STEP_PARTICIPANTS.getRoute(CONST.IOU.TYPE.SUBMIT, transactionID, reportID, undefined, actionName));
        return;
    }

    return createDraftWorkspaceAndNavigateToConfirmationScreen(transactionID, actionName);
}

/**
 * Check if a report has any forwarded actions
 */
function hasForwardedAction(reportID: string): boolean {
    const reportActions = getAllReportActions(reportID);
    return Object.values(reportActions).some((action) => action?.actionName === CONST.REPORT.ACTIONS.TYPE.FORWARDED);
}

function isReportOutstanding(
    iouReport: OnyxInputOrEntry<Report>,
    policyID: string | undefined,
    reportNameValuePairs: OnyxCollection<ReportNameValuePairs> = allReportNameValuePair,
    allowSubmitted = true,
): boolean {
    if (!iouReport || isEmptyObject(iouReport)) {
        return false;
    }
    const currentRoute = navigationRef.getCurrentRoute();
    const params = currentRoute?.params as MoneyRequestNavigatorParamList[typeof SCREENS.MONEY_REQUEST.STEP_CONFIRMATION] | ReportsSplitNavigatorParamList[typeof SCREENS.REPORT];
    const activeReport = allReports?.[`${ONYXKEYS.COLLECTION.REPORT}${params?.reportID}`];
    const policy = allPolicies?.[`${ONYXKEYS.COLLECTION.POLICY}${policyID}`];
    const reportNameValuePair = reportNameValuePairs?.[`${ONYXKEYS.COLLECTION.REPORT_NAME_VALUE_PAIRS}${iouReport.reportID}`];
    const shouldAllowSubmittedReport = allowSubmitted || isInstantSubmitEnabled(policy) || isProcessingReport(activeReport);
    return (
        isExpenseReport(iouReport) &&
        iouReport?.stateNum !== undefined &&
        iouReport?.statusNum !== undefined &&
        iouReport?.policyID === policyID &&
        (shouldAllowSubmittedReport ? iouReport?.stateNum <= CONST.REPORT.STATE_NUM.SUBMITTED : iouReport?.stateNum < CONST.REPORT.STATE_NUM.SUBMITTED) &&
        (shouldAllowSubmittedReport ? iouReport?.statusNum <= CONST.REPORT.STATE_NUM.SUBMITTED : iouReport?.statusNum < CONST.REPORT.STATE_NUM.SUBMITTED) &&
        !hasForwardedAction(iouReport.reportID) &&
        !isArchivedReport(reportNameValuePair)
    );
}

/**
 * Get outstanding expense reports for a given policy ID
 * @param policyID - The policy ID to filter reports by
 * @param reportOwnerAccountID - The accountID of the report owner
 * @param reports - Collection of reports to filter
 * @returns Array of outstanding expense reports
 */
function getOutstandingReportsForUser(
    policyID: string | undefined,
    reportOwnerAccountID: number | undefined,
    reports: OnyxCollection<Report> = allReports,
    reportNameValuePairs: OnyxCollection<ReportNameValuePairs> = allReportNameValuePair,
    allowSubmitted = true,
): Array<OnyxEntry<Report>> {
    if (!reports) {
        return [];
    }
    return Object.values(reports).filter(
        (report) =>
            report?.pendingFields?.preview !== CONST.RED_BRICK_ROAD_PENDING_ACTION.DELETE &&
            isReportOutstanding(report, policyID, reportNameValuePairs, allowSubmitted) &&
            report?.ownerAccountID === reportOwnerAccountID,
    );
}

/**
 * Sort outstanding reports by their name, while keeping the selected one at the beginning.
 * @param report1 Details of the first report to be compared.
 * @param report2 Details of the second report to be compared.
 * @param selectedReportID ID of the selected report which needs to be at the beginning.
 */
function sortOutstandingReportsBySelected(
    report1: OnyxEntry<Report>,
    report2: OnyxEntry<Report>,
    selectedReportID: string | undefined,
    localeCompare: LocaleContextProps['localeCompare'],
): number {
    if (report1?.reportID === selectedReportID) {
        return -1;
    }
    if (report2?.reportID === selectedReportID) {
        return 1;
    }
    return localeCompare(report1?.reportName?.toLowerCase() ?? '', report2?.reportName?.toLowerCase() ?? '');
}

/**
 * @returns the object to update `report.hasOutstandingChildRequest`
 */
function getOutstandingChildRequest(iouReport: OnyxInputOrEntry<Report>): OutstandingChildRequest {
    if (!iouReport || isEmptyObject(iouReport)) {
        return {};
    }

    if (!isExpenseReport(iouReport)) {
        const {reimbursableSpend} = getMoneyRequestSpendBreakdown(iouReport);
        return {
            hasOutstandingChildRequest: iouReport.managerID === currentUserAccountID && reimbursableSpend !== 0,
        };
    }

    // This will be fixed as part of https://github.com/Expensify/Expensify/issues/507850
    // eslint-disable-next-line deprecation/deprecation
    const policy = getPolicy(iouReport.policyID);
    const shouldBeManuallySubmitted = isPaidGroupPolicyPolicyUtils(policy) && !policy?.harvesting?.enabled;
    if (shouldBeManuallySubmitted) {
        return {
            hasOutstandingChildRequest: true,
        };
    }

    // We don't need to update hasOutstandingChildRequest in this case
    return {};
}

function canReportBeMentionedWithinPolicy(report: OnyxEntry<Report>, policyID: string | undefined): boolean {
    if (!policyID || report?.policyID !== policyID) {
        return false;
    }

    return isChatRoom(report) && !isInvoiceRoom(report) && !isThread(report);
}

function prepareOnboardingOnyxData(
    introSelected: OnyxEntry<IntroSelected>,
    engagementChoice: OnboardingPurpose,
    onboardingMessage: OnboardingMessage,
    adminsChatReportID?: string,
    onboardingPolicyID?: string,
    userReportedIntegration?: OnboardingAccounting,
    wasInvited?: boolean,
    companySize?: OnboardingCompanySize,
    selectedInterestedFeatures: string[] = [],
    isInvitedAccountant?: boolean,
) {
    if (engagementChoice === CONST.ONBOARDING_CHOICES.PERSONAL_SPEND) {
        // eslint-disable-next-line no-param-reassign
        onboardingMessage = getOnboardingMessages().onboardingMessages[CONST.ONBOARDING_CHOICES.PERSONAL_SPEND];
    }

    if (engagementChoice === CONST.ONBOARDING_CHOICES.EMPLOYER || engagementChoice === CONST.ONBOARDING_CHOICES.SUBMIT) {
        // eslint-disable-next-line no-param-reassign
        onboardingMessage = getOnboardingMessages().onboardingMessages[CONST.ONBOARDING_CHOICES.SUBMIT];
    }

    // Guides are assigned and tasks are posted in the #admins room for the MANAGE_TEAM and TRACK_WORKSPACE onboarding actions, except for emails that have a '+'.
    const shouldPostTasksInAdminsRoom = isPostingTasksInAdminsRoom(engagementChoice);
    const adminsChatReport = allReports?.[`${ONYXKEYS.COLLECTION.REPORT}${adminsChatReportID}`];
    const targetChatReport = shouldPostTasksInAdminsRoom
        ? (adminsChatReport ?? {reportID: adminsChatReportID, policyID: onboardingPolicyID})
        : getChatByParticipants([CONST.ACCOUNT_ID.CONCIERGE, currentUserAccountID ?? CONST.DEFAULT_NUMBER_ID], allReports, false);
    const {reportID: targetChatReportID = '', policyID: targetChatPolicyID = ''} = targetChatReport ?? {};

    if (!targetChatReportID) {
        Log.warn('Missing reportID for onboarding optimistic data');
        return;
    }

    const integrationName = userReportedIntegration ? CONST.ONBOARDING_ACCOUNTING_MAPPING[userReportedIntegration as keyof typeof CONST.ONBOARDING_ACCOUNTING_MAPPING] : '';
    // This will be fixed as part of https://github.com/Expensify/Expensify/issues/507850
    // eslint-disable-next-line deprecation/deprecation
    const assignedGuideEmail = getPolicy(targetChatPolicyID)?.assignedGuide?.email ?? 'Setup Specialist';
    const assignedGuidePersonalDetail = Object.values(allPersonalDetails ?? {}).find((personalDetail) => personalDetail?.login === assignedGuideEmail);
    let assignedGuideAccountID: number;
    let isOptimisticAssignedGuide = false;
    if (assignedGuidePersonalDetail && assignedGuidePersonalDetail.accountID) {
        isOptimisticAssignedGuide = assignedGuidePersonalDetail.isOptimisticPersonalDetail ?? false;
        assignedGuideAccountID = assignedGuidePersonalDetail.accountID;
    } else {
        assignedGuideAccountID = generateAccountID(assignedGuideEmail);
        isOptimisticAssignedGuide = !assignedGuidePersonalDetail;
        // eslint-disable-next-line rulesdir/prefer-actions-set-data
        Onyx.merge(ONYXKEYS.PERSONAL_DETAILS_LIST, {
            [assignedGuideAccountID]: {
                isOptimisticPersonalDetail: !assignedGuidePersonalDetail,
                login: assignedGuideEmail,
                displayName: assignedGuideEmail,
            },
        });
    }
    const actorAccountID = shouldPostTasksInAdminsRoom ? assignedGuideAccountID : CONST.ACCOUNT_ID.CONCIERGE;
    const firstAdminPolicy = getActivePolicies(allPolicies, currentUserEmail).find(
        (policy) => policy.type !== CONST.POLICY.TYPE.PERSONAL && getPolicyRole(policy, currentUserEmail) === CONST.POLICY.ROLE.ADMIN,
    );

    let testDriveURL: string;
    if (([CONST.ONBOARDING_CHOICES.MANAGE_TEAM, CONST.ONBOARDING_CHOICES.TEST_DRIVE_RECEIVER, CONST.ONBOARDING_CHOICES.TRACK_WORKSPACE] as OnboardingPurpose[]).includes(engagementChoice)) {
        testDriveURL = ROUTES.TEST_DRIVE_DEMO_ROOT;
    } else if (introSelected?.choice === CONST.ONBOARDING_CHOICES.SUBMIT && introSelected.inviteType === CONST.ONBOARDING_INVITE_TYPES.WORKSPACE) {
        testDriveURL = ROUTES.TEST_DRIVE_DEMO_ROOT;
    } else {
        testDriveURL = ROUTES.TEST_DRIVE_MODAL_ROOT.route;
    }

    const onboardingTaskParams: OnboardingTaskLinks = {
        integrationName,
        onboardingCompanySize: companySize ?? onboardingCompanySize,
        workspaceSettingsLink: `${environmentURL}/${ROUTES.WORKSPACE_INITIAL.getRoute(onboardingPolicyID ?? firstAdminPolicy?.id)}`,
        workspaceCategoriesLink: `${environmentURL}/${ROUTES.WORKSPACE_CATEGORIES.getRoute(onboardingPolicyID)}`,
        workspaceTagsLink: `${environmentURL}/${ROUTES.WORKSPACE_TAGS.getRoute(onboardingPolicyID)}`,
        workspaceMembersLink: `${environmentURL}/${ROUTES.WORKSPACE_MEMBERS.getRoute(onboardingPolicyID)}`,
        workspaceMoreFeaturesLink: `${environmentURL}/${ROUTES.WORKSPACE_MORE_FEATURES.getRoute(onboardingPolicyID)}`,
        workspaceConfirmationLink: `${environmentURL}/${ROUTES.WORKSPACE_CONFIRMATION.getRoute(ROUTES.WORKSPACES_LIST.route)}`,
        testDriveURL: `${environmentURL}/${testDriveURL}`,
        workspaceAccountingLink: `${environmentURL}/${ROUTES.POLICY_ACCOUNTING.getRoute(onboardingPolicyID)}`,
        corporateCardLink: `${environmentURL}/${ROUTES.WORKSPACE_COMPANY_CARDS.getRoute(onboardingPolicyID)}`,
    };

    // Text message
    const message = typeof onboardingMessage.message === 'function' ? onboardingMessage.message(onboardingTaskParams) : onboardingMessage.message;
    const textComment = buildOptimisticAddCommentReportAction(message, undefined, actorAccountID, 1);
    const textCommentAction: OptimisticAddCommentReportAction = textComment.reportAction;
    const textMessage: AddCommentOrAttachmentParams = {
        reportID: targetChatReportID,
        reportActionID: textCommentAction.reportActionID,
        reportComment: textComment.commentText,
    };

    let createWorkspaceTaskReportID;
    const tasksData = onboardingMessage.tasks
        .filter((task) => {
            if (engagementChoice === CONST.ONBOARDING_CHOICES.MANAGE_TEAM) {
                if (selectedInterestedFeatures?.length && TASK_TO_FEATURE[task.type] && !selectedInterestedFeatures.includes(TASK_TO_FEATURE[task.type])) {
                    return false;
                }
            }

            if (([CONST.ONBOARDING_TASK_TYPE.SETUP_CATEGORIES, CONST.ONBOARDING_TASK_TYPE.SETUP_TAGS] as string[]).includes(task.type) && userReportedIntegration) {
                return false;
            }

            if (([CONST.ONBOARDING_TASK_TYPE.ADD_ACCOUNTING_INTEGRATION, CONST.ONBOARDING_TASK_TYPE.SETUP_CATEGORIES_AND_TAGS] as string[]).includes(task.type) && !userReportedIntegration) {
                return false;
            }
            type SkipViewTourOnboardingChoices = 'newDotSubmit' | 'newDotSplitChat' | 'newDotPersonalSpend' | 'newDotEmployer';
            if (
                task.type === CONST.ONBOARDING_TASK_TYPE.VIEW_TOUR &&
                [
                    CONST.ONBOARDING_CHOICES.EMPLOYER,
                    CONST.ONBOARDING_CHOICES.PERSONAL_SPEND,
                    CONST.ONBOARDING_CHOICES.SUBMIT,
                    CONST.ONBOARDING_CHOICES.CHAT_SPLIT,
                    CONST.ONBOARDING_CHOICES.MANAGE_TEAM,
                ].includes(introSelected?.choice as SkipViewTourOnboardingChoices) &&
                engagementChoice === CONST.ONBOARDING_CHOICES.MANAGE_TEAM
            ) {
                return false;
            }

            // Exclude createWorkspace and viewTour tasks from #admin room, for test drive receivers,
            // since these users already have them in concierge
            if (
                introSelected?.choice === CONST.ONBOARDING_CHOICES.TEST_DRIVE_RECEIVER &&
                ([CONST.ONBOARDING_TASK_TYPE.CREATE_WORKSPACE, CONST.ONBOARDING_TASK_TYPE.VIEW_TOUR] as string[]).includes(task.type) &&
                shouldPostTasksInAdminsRoom
            ) {
                return false;
            }

            return true;
        })
        .map((task, index) => {
            const taskDescription = typeof task.description === 'function' ? task.description(onboardingTaskParams) : task.description;
            const taskTitle = typeof task.title === 'function' ? task.title(onboardingTaskParams) : task.title;
            const currentTask = buildOptimisticTaskReport(
                actorAccountID,
                targetChatReportID,
                currentUserAccountID,
                taskTitle,
                taskDescription,
                targetChatPolicyID,
                CONST.REPORT.NOTIFICATION_PREFERENCE.HIDDEN,
                task.mediaAttributes,
            );
            const emailCreatingAction =
                engagementChoice === CONST.ONBOARDING_CHOICES.MANAGE_TEAM ? (allPersonalDetails?.[actorAccountID]?.login ?? CONST.EMAIL.CONCIERGE) : CONST.EMAIL.CONCIERGE;
            const taskCreatedAction = buildOptimisticCreatedReportAction(emailCreatingAction);
            const taskReportAction = buildOptimisticTaskCommentReportAction(currentTask.reportID, taskTitle, 0, `task for ${taskTitle}`, targetChatReportID, actorAccountID, index + 3);
            currentTask.parentReportActionID = taskReportAction.reportAction.reportActionID;

            let isTaskAutoCompleted: boolean = task.autoCompleted;

            if (task.type === CONST.ONBOARDING_TASK_TYPE.VIEW_TOUR && onboarding?.selfTourViewed) {
                // If the user has already viewed the self tour, we mark the task as auto completed
                isTaskAutoCompleted = true;
            }

            if (task.type === CONST.ONBOARDING_TASK_TYPE.INVITE_ACCOUNTANT && isInvitedAccountant) {
                isTaskAutoCompleted = true;
            }

            const completedTaskReportAction = isTaskAutoCompleted
                ? buildOptimisticTaskReportAction(currentTask.reportID, CONST.REPORT.ACTIONS.TYPE.TASK_COMPLETED, 'marked as complete', actorAccountID, 2)
                : null;
            if (task.type === CONST.ONBOARDING_TASK_TYPE.CREATE_WORKSPACE) {
                createWorkspaceTaskReportID = currentTask.reportID;
            }

            return {
                task,
                currentTask,
                taskCreatedAction,
                taskReportAction,
                taskDescription: currentTask.description,
                completedTaskReportAction,
            };
        });

    // Sign-off welcome message
    const welcomeSignOffText =
        engagementChoice === CONST.ONBOARDING_CHOICES.MANAGE_TEAM ? translateLocal('onboarding.welcomeSignOffTitleManageTeam') : translateLocal('onboarding.welcomeSignOffTitle');
    const welcomeSignOffComment = buildOptimisticAddCommentReportAction(welcomeSignOffText, undefined, actorAccountID, tasksData.length + 3);
    const welcomeSignOffCommentAction: OptimisticAddCommentReportAction = welcomeSignOffComment.reportAction;
    const welcomeSignOffMessage = {
        reportID: targetChatReportID,
        reportActionID: welcomeSignOffCommentAction.reportActionID,
        reportComment: welcomeSignOffComment.commentText,
    };

    const tasksForParameters = tasksData.map<TaskForParameters>(({task, currentTask, taskCreatedAction, taskReportAction, taskDescription, completedTaskReportAction}) => ({
        type: 'task',
        task: task.type,
        taskReportID: currentTask.reportID,
        parentReportID: currentTask.parentReportID,
        parentReportActionID: taskReportAction.reportAction.reportActionID,
        createdTaskReportActionID: taskCreatedAction.reportActionID,
        completedTaskReportActionID: completedTaskReportAction?.reportActionID,
        title: currentTask.reportName ?? '',
        description: taskDescription ?? '',
    }));

    const hasOutstandingChildTask = tasksData.some((task) => !task.completedTaskReportAction);

    const tasksForOptimisticData = tasksData.reduce<OnyxUpdate[]>((acc, {currentTask, taskCreatedAction, taskReportAction, taskDescription, completedTaskReportAction}) => {
        acc.push(
            {
                onyxMethod: Onyx.METHOD.MERGE,
                key: `${ONYXKEYS.COLLECTION.REPORT_ACTIONS}${targetChatReportID}`,
                value: {
                    [taskReportAction.reportAction.reportActionID]: taskReportAction.reportAction as ReportAction,
                },
            },
            {
                onyxMethod: Onyx.METHOD.SET,
                key: `${ONYXKEYS.COLLECTION.REPORT}${currentTask.reportID}`,
                value: {
                    ...currentTask,
                    description: taskDescription,
                    pendingFields: {
                        createChat: CONST.RED_BRICK_ROAD_PENDING_ACTION.ADD,
                        reportName: CONST.RED_BRICK_ROAD_PENDING_ACTION.ADD,
                        description: CONST.RED_BRICK_ROAD_PENDING_ACTION.ADD,
                        managerID: CONST.RED_BRICK_ROAD_PENDING_ACTION.ADD,
                    },
                    managerID: currentUserAccountID,
                },
            },
            {
                onyxMethod: Onyx.METHOD.MERGE,
                key: `${ONYXKEYS.COLLECTION.REPORT_METADATA}${currentTask.reportID}`,
                value: {
                    isOptimisticReport: true,
                },
            },
            {
                onyxMethod: Onyx.METHOD.MERGE,
                key: `${ONYXKEYS.COLLECTION.REPORT_ACTIONS}${currentTask.reportID}`,
                value: {
                    [taskCreatedAction.reportActionID]: taskCreatedAction as ReportAction,
                },
            },
        );

        if (completedTaskReportAction) {
            acc.push({
                onyxMethod: Onyx.METHOD.MERGE,
                key: `${ONYXKEYS.COLLECTION.REPORT_ACTIONS}${currentTask.reportID}`,
                value: {
                    [completedTaskReportAction.reportActionID]: completedTaskReportAction as ReportAction,
                },
            });

            acc.push({
                onyxMethod: Onyx.METHOD.MERGE,
                key: `${ONYXKEYS.COLLECTION.REPORT}${currentTask.reportID}`,
                value: {
                    stateNum: CONST.REPORT.STATE_NUM.APPROVED,
                    statusNum: CONST.REPORT.STATUS_NUM.APPROVED,
                    managerID: currentUserAccountID,
                },
            });
        }

        return acc;
    }, []);

    const tasksForFailureData = tasksData.reduce<OnyxUpdate[]>((acc, {currentTask, taskReportAction}) => {
        acc.push(
            {
                onyxMethod: Onyx.METHOD.MERGE,
                key: `${ONYXKEYS.COLLECTION.REPORT_ACTIONS}${targetChatReportID}`,
                value: {
                    [taskReportAction.reportAction.reportActionID]: {
                        errors: getMicroSecondOnyxErrorWithTranslationKey('report.genericAddCommentFailureMessage'),
                    } as ReportAction,
                },
            },
            {
                onyxMethod: Onyx.METHOD.MERGE,
                key: `${ONYXKEYS.COLLECTION.REPORT}${currentTask.reportID}`,
                value: null,
            },
            {
                onyxMethod: Onyx.METHOD.MERGE,
                key: `${ONYXKEYS.COLLECTION.REPORT_ACTIONS}${currentTask.reportID}`,
                value: null,
            },
        );

        return acc;
    }, []);

    const tasksForSuccessData = tasksData.reduce<OnyxUpdate[]>((acc, {currentTask, taskCreatedAction, taskReportAction, completedTaskReportAction}) => {
        acc.push(
            {
                onyxMethod: Onyx.METHOD.MERGE,
                key: `${ONYXKEYS.COLLECTION.REPORT_ACTIONS}${targetChatReportID}`,
                value: {
                    [taskReportAction.reportAction.reportActionID]: {pendingAction: null, isOptimisticAction: null},
                },
            },
            {
                onyxMethod: Onyx.METHOD.MERGE,
                key: `${ONYXKEYS.COLLECTION.REPORT}${currentTask.reportID}`,
                value: {
                    pendingFields: {
                        createChat: null,
                        reportName: null,
                        description: null,
                        managerID: null,
                    },
                },
            },
            {
                onyxMethod: Onyx.METHOD.MERGE,
                key: `${ONYXKEYS.COLLECTION.REPORT_METADATA}${currentTask.reportID}`,
                value: {
                    isOptimisticReport: false,
                },
            },
            {
                onyxMethod: Onyx.METHOD.MERGE,
                key: `${ONYXKEYS.COLLECTION.REPORT_ACTIONS}${currentTask.reportID}`,
                value: {
                    [taskCreatedAction.reportActionID]: {pendingAction: null},
                },
            },
        );

        if (completedTaskReportAction) {
            acc.push({
                onyxMethod: Onyx.METHOD.MERGE,
                key: `${ONYXKEYS.COLLECTION.REPORT_ACTIONS}${currentTask.reportID}`,
                value: {
                    [completedTaskReportAction.reportActionID]: {pendingAction: null, isOptimisticAction: null},
                },
            });
        }

        return acc;
    }, []);

    const optimisticData: OnyxUpdate[] = [...tasksForOptimisticData];
    const lastVisibleActionCreated = welcomeSignOffCommentAction.created;
    optimisticData.push(
        {
            onyxMethod: Onyx.METHOD.MERGE,
            key: `${ONYXKEYS.COLLECTION.REPORT}${targetChatReportID}`,
            value: {
                hasOutstandingChildTask,
                lastVisibleActionCreated,
                lastActorAccountID: actorAccountID,
            },
        },
        {
            onyxMethod: Onyx.METHOD.MERGE,
            key: ONYXKEYS.NVP_INTRO_SELECTED,
            value: {
                choice: engagementChoice,
                createWorkspace: createWorkspaceTaskReportID,
            },
        },
    );

    optimisticData.push({
        onyxMethod: Onyx.METHOD.MERGE,
        key: `${ONYXKEYS.COLLECTION.REPORT_ACTIONS}${targetChatReportID}`,
        value: {
            [textCommentAction.reportActionID]: textCommentAction as ReportAction,
        },
    });

    if (!wasInvited) {
        optimisticData.push({
            onyxMethod: Onyx.METHOD.MERGE,
            key: ONYXKEYS.NVP_ONBOARDING,
            value: {hasCompletedGuidedSetupFlow: true},
        });
    }

    const successData: OnyxUpdate[] = [...tasksForSuccessData];

    successData.push({
        onyxMethod: Onyx.METHOD.MERGE,
        key: `${ONYXKEYS.COLLECTION.REPORT_ACTIONS}${targetChatReportID}`,
        value: {
            [textCommentAction.reportActionID]: {pendingAction: null, isOptimisticAction: null},
        },
    });

    let failureReport: Partial<Report> = {
        lastMessageText: '',
        lastVisibleActionCreated: '',
        hasOutstandingChildTask: false,
    };
    const report = allReports?.[`${ONYXKEYS.COLLECTION.REPORT}${targetChatReportID}`];
    const canUserPerformWriteAction1 = canUserPerformWriteAction(report);
    const {lastMessageText = ''} = getLastVisibleMessageActionUtils(targetChatReportID, canUserPerformWriteAction1);
    if (lastMessageText) {
        const lastVisibleAction = getLastVisibleAction(targetChatReportID, canUserPerformWriteAction1);
        const prevLastVisibleActionCreated = lastVisibleAction?.created;
        const lastActorAccountID = lastVisibleAction?.actorAccountID;
        failureReport = {
            lastMessageText,
            lastVisibleActionCreated: prevLastVisibleActionCreated,
            lastActorAccountID,
        };
    }

    const failureData: OnyxUpdate[] = [...tasksForFailureData];
    failureData.push(
        {
            onyxMethod: Onyx.METHOD.MERGE,
            key: `${ONYXKEYS.COLLECTION.REPORT}${targetChatReportID}`,
            value: failureReport,
        },

        {
            onyxMethod: Onyx.METHOD.MERGE,
            key: ONYXKEYS.NVP_INTRO_SELECTED,
            value: {
                choice: null,
                createWorkspace: null,
            },
        },
    );
    failureData.push({
        onyxMethod: Onyx.METHOD.MERGE,
        key: `${ONYXKEYS.COLLECTION.REPORT_ACTIONS}${targetChatReportID}`,
        value: {
            [textCommentAction.reportActionID]: {
                errors: getMicroSecondOnyxErrorWithTranslationKey('report.genericAddCommentFailureMessage'),
            } as ReportAction,
        },
    });

    if (!wasInvited) {
        failureData.push({
            onyxMethod: Onyx.METHOD.MERGE,
            key: ONYXKEYS.NVP_ONBOARDING,
            value: {hasCompletedGuidedSetupFlow: onboarding?.hasCompletedGuidedSetupFlow ?? null},
        });
    }

    if (userReportedIntegration) {
        const requiresControlPlan: AllConnectionName[] = [CONST.POLICY.CONNECTIONS.NAME.NETSUITE, CONST.POLICY.CONNECTIONS.NAME.QBD, CONST.POLICY.CONNECTIONS.NAME.SAGE_INTACCT];

        optimisticData.push({
            onyxMethod: Onyx.METHOD.MERGE,
            key: `${ONYXKEYS.COLLECTION.POLICY}${onboardingPolicyID}`,
            value: {
                areConnectionsEnabled: true,
                ...(requiresControlPlan.includes(userReportedIntegration as AllConnectionName)
                    ? {
                          type: CONST.POLICY.TYPE.CORPORATE,
                      }
                    : {}),
                pendingFields: {
                    areConnectionsEnabled: CONST.RED_BRICK_ROAD_PENDING_ACTION.UPDATE,
                },
            },
        });
        successData.push({
            onyxMethod: Onyx.METHOD.MERGE,
            key: `${ONYXKEYS.COLLECTION.POLICY}${onboardingPolicyID}`,
            value: {
                pendingFields: {
                    areConnectionsEnabled: null,
                },
            },
        });
        failureData.push({
            onyxMethod: Onyx.METHOD.MERGE,
            key: `${ONYXKEYS.COLLECTION.POLICY}${onboardingPolicyID}`,
            value: {
                // This will be fixed as part of https://github.com/Expensify/Expensify/issues/507850
                // eslint-disable-next-line deprecation/deprecation
                areConnectionsEnabled: getPolicy(onboardingPolicyID)?.areConnectionsEnabled,
                pendingFields: {
                    areConnectionsEnabled: null,
                },
            },
        });
    }

    const guidedSetupData: GuidedSetupData = [];

    guidedSetupData.push({type: 'message', ...textMessage});

    let selfDMParameters: SelfDMParameters = {};
    if (engagementChoice === CONST.ONBOARDING_CHOICES.PERSONAL_SPEND || engagementChoice === CONST.ONBOARDING_CHOICES.TRACK_WORKSPACE) {
        const selfDMReportID = findSelfDMReportID();
        let selfDMReport = allReports?.[`${ONYXKEYS.COLLECTION.REPORT}${selfDMReportID}`];
        let createdAction: ReportAction;
        if (!selfDMReport) {
            const currentTime = DateUtils.getDBTime();
            selfDMReport = buildOptimisticSelfDMReport(currentTime);
            createdAction = buildOptimisticCreatedReportAction(currentUserEmail ?? '', currentTime);
            selfDMParameters = {reportID: selfDMReport.reportID, createdReportActionID: createdAction.reportActionID};
            optimisticData.push(
                {
                    onyxMethod: Onyx.METHOD.SET,
                    key: `${ONYXKEYS.COLLECTION.REPORT}${selfDMReport.reportID}`,
                    value: {
                        ...selfDMReport,
                        pendingFields: {
                            createChat: CONST.RED_BRICK_ROAD_PENDING_ACTION.ADD,
                        },
                    },
                },
                {
                    onyxMethod: Onyx.METHOD.MERGE,
                    key: `${ONYXKEYS.COLLECTION.REPORT_METADATA}${selfDMReport.reportID}`,
                    value: {
                        isOptimisticReport: true,
                    },
                },
                {
                    onyxMethod: Onyx.METHOD.SET,
                    key: `${ONYXKEYS.COLLECTION.REPORT_ACTIONS}${selfDMReport.reportID}`,
                    value: {
                        [createdAction.reportActionID]: createdAction,
                    },
                },
            );

            successData.push(
                {
                    onyxMethod: Onyx.METHOD.MERGE,
                    key: `${ONYXKEYS.COLLECTION.REPORT}${selfDMReport.reportID}`,
                    value: {
                        pendingFields: {
                            createChat: null,
                        },
                    },
                },
                {
                    onyxMethod: Onyx.METHOD.MERGE,
                    key: `${ONYXKEYS.COLLECTION.REPORT_METADATA}${selfDMReport.reportID}`,
                    value: {
                        isOptimisticReport: false,
                    },
                },
                {
                    onyxMethod: Onyx.METHOD.MERGE,
                    key: `${ONYXKEYS.COLLECTION.REPORT_ACTIONS}${selfDMReport.reportID}`,
                    value: {
                        [createdAction.reportActionID]: {
                            pendingAction: null,
                        },
                    },
                },
            );
        }
    }

    guidedSetupData.push(...tasksForParameters);

    if (!introSelected?.choice || introSelected.choice === CONST.ONBOARDING_CHOICES.TEST_DRIVE_RECEIVER) {
        optimisticData.push({
            onyxMethod: Onyx.METHOD.MERGE,
            key: `${ONYXKEYS.COLLECTION.REPORT_ACTIONS}${targetChatReportID}`,
            value: {
                [welcomeSignOffCommentAction.reportActionID]: welcomeSignOffCommentAction as ReportAction,
            },
        });

        successData.push({
            onyxMethod: Onyx.METHOD.MERGE,
            key: `${ONYXKEYS.COLLECTION.REPORT_ACTIONS}${targetChatReportID}`,
            value: {
                [welcomeSignOffCommentAction.reportActionID]: {pendingAction: null, isOptimisticAction: null},
            },
        });

        failureData.push({
            onyxMethod: Onyx.METHOD.MERGE,
            key: `${ONYXKEYS.COLLECTION.REPORT_ACTIONS}${targetChatReportID}`,
            value: {
                [welcomeSignOffCommentAction.reportActionID]: {
                    errors: getMicroSecondOnyxErrorWithTranslationKey('report.genericAddCommentFailureMessage'),
                } as ReportAction,
            },
        });
        guidedSetupData.push({type: 'message', ...welcomeSignOffMessage});
    }

    if (isOptimisticAssignedGuide) {
        successData.push({
            onyxMethod: Onyx.METHOD.MERGE,
            key: ONYXKEYS.PERSONAL_DETAILS_LIST,
            value: {
                [assignedGuideAccountID]: null,
            },
        });

        failureData.push({
            onyxMethod: Onyx.METHOD.MERGE,
            key: ONYXKEYS.PERSONAL_DETAILS_LIST,
            value: {
                [assignedGuideAccountID]: null,
            },
        });
    }

    return {optimisticData, successData, failureData, guidedSetupData, actorAccountID, selfDMParameters};
}

/**
 * Whether a given report is used for onboarding tasks. In the past, it could be either the Concierge chat or the system
 * DM, and we saved the report ID in the user's `onboarding` NVP. As a fallback for users who don't have the NVP, we now
 * only use the Concierge chat.
 */
function isChatUsedForOnboarding(optionOrReport: OnyxEntry<Report> | OptionData, onboardingPurposeSelected?: OnboardingPurpose): boolean {
    // onboarding can be an empty object for old accounts and accounts created from olddot
    if (onboarding && !isEmptyObject(onboarding) && onboarding.chatReportID) {
        return onboarding.chatReportID === optionOrReport?.reportID;
    }
    if (isEmptyObject(onboarding)) {
        return (optionOrReport as OptionData)?.isConciergeChat ?? isConciergeChatReport(optionOrReport);
    }

    return isPostingTasksInAdminsRoom(onboardingPurposeSelected) ? isAdminRoom(optionOrReport) : ((optionOrReport as OptionData)?.isConciergeChat ?? isConciergeChatReport(optionOrReport));
}

/**
 * Whether onboarding tasks should be posted in the #admins room instead of Concierge.
 * Onboarding guides are assigned to signup with emails that do not contain a '+' and select the "Manage my team's expenses" intent.
 */
function isPostingTasksInAdminsRoom(engagementChoice?: OnboardingPurpose): boolean {
    return (
        engagementChoice !== undefined &&
        [CONST.ONBOARDING_CHOICES.MANAGE_TEAM, CONST.ONBOARDING_CHOICES.TRACK_WORKSPACE].includes(engagementChoice as 'newDotManageTeam' | 'newDotTrackWorkspace') &&
        !currentUserEmail?.includes('+')
    );
}

/**
 * Get the report used for the user's onboarding process. For most users it is the Concierge chat, however in the past
 * we also used the system DM for A/B tests.
 */
function getChatUsedForOnboarding(): OnyxEntry<Report> {
    return Object.values(allReports ?? {}).find((report) => isChatUsedForOnboarding(report));
}

/**
 * Checks if given field has any violations and returns name of the first encountered one
 */
function getFieldViolation(violations: OnyxEntry<ReportViolations>, reportField: PolicyReportField): ReportViolationName | undefined {
    if (!reportField) {
        return undefined;
    }

    if (!violations) {
        return (reportField.value ?? reportField.defaultValue) ? undefined : CONST.REPORT_VIOLATIONS.FIELD_REQUIRED;
    }

    const fieldViolation = Object.values(CONST.REPORT_VIOLATIONS).find((violation) => !!violations[violation] && violations[violation][reportField.fieldID]);

    // If the field has no value or no violation, we return 'fieldRequired' violation
    if (!fieldViolation) {
        return reportField.value ? undefined : CONST.REPORT_VIOLATIONS.FIELD_REQUIRED;
    }

    return fieldViolation;
}

/**
 * Returns translation for given field violation
 */
function getFieldViolationTranslation(reportField: PolicyReportField, violation?: ReportViolationName): string {
    if (!violation) {
        return '';
    }

    switch (violation) {
        case 'fieldRequired':
            return translateLocal('reportViolations.fieldRequired', {fieldName: reportField.name});
        default:
            return '';
    }
}

/**
 * Returns all violations for report
 */
function getReportViolations(reportID: string): ReportViolations | undefined {
    if (!allReportsViolations) {
        return undefined;
    }

    return allReportsViolations[`${ONYXKEYS.COLLECTION.REPORT_VIOLATIONS}${reportID}`];
}

function findPolicyExpenseChatByPolicyID(policyID: string): OnyxEntry<Report> {
    return Object.values(allReports ?? {}).find((report) => isPolicyExpenseChat(report) && report?.policyID === policyID);
}

/**
 * A function to get the report last message. This is usually used to restore the report message preview in LHN after report actions change.
 * @param reportID
 * @param actionsToMerge
 * @param canUserPerformWriteActionInReport
 * @returns containing the calculated message preview data of the report
 */
function getReportLastMessage(reportID: string, actionsToMerge?: ReportActions, isReportArchived = false) {
    let result: Partial<Report> = {
        lastMessageText: '',
        lastVisibleActionCreated: '',
    };

    const {lastMessageText = ''} = getLastVisibleMessage(reportID, isReportArchived, actionsToMerge);

    if (lastMessageText) {
        const report = getReport(reportID, allReports);
        const lastVisibleAction = getLastVisibleActionReportActionsUtils(reportID, canUserPerformWriteAction(report, isReportArchived), actionsToMerge);
        const lastVisibleActionCreated = lastVisibleAction?.created;
        const lastActorAccountID = lastVisibleAction?.actorAccountID;
        result = {
            lastMessageText,
            lastVisibleActionCreated,
            lastActorAccountID,
        };
    }

    return result;
}

function getReportLastVisibleActionCreated(report: OnyxEntry<Report>, oneTransactionThreadReport: OnyxEntry<Report>) {
    const reportLastVisibleActionCreated = report?.lastVisibleActionCreated ?? '';
    const threadLastVisibleActionCreated = oneTransactionThreadReport?.lastVisibleActionCreated ?? '';
    return reportLastVisibleActionCreated > threadLastVisibleActionCreated ? reportLastVisibleActionCreated : threadLastVisibleActionCreated;
}

function getSourceIDFromReportAction(reportAction: OnyxEntry<ReportAction>): string {
    const message = Array.isArray(reportAction?.message) ? (reportAction?.message?.at(-1) ?? null) : (reportAction?.message ?? null);
    const html = message?.html ?? '';
    const {sourceURL} = getAttachmentDetails(html);
    const sourceID = (sourceURL?.match(CONST.REGEX.ATTACHMENT_ID) ?? [])[1];
    return sourceID;
}

function getIntegrationIcon(connectionName?: ConnectionName) {
    if (connectionName === CONST.POLICY.CONNECTIONS.NAME.XERO) {
        return XeroSquare;
    }
    if (connectionName === CONST.POLICY.CONNECTIONS.NAME.QBO) {
        return QBOSquare;
    }
    if (connectionName === CONST.POLICY.CONNECTIONS.NAME.NETSUITE) {
        return NetSuiteSquare;
    }
    if (connectionName === CONST.POLICY.CONNECTIONS.NAME.SAGE_INTACCT) {
        return IntacctSquare;
    }
    if (connectionName === CONST.POLICY.CONNECTIONS.NAME.QBD) {
        return QBDSquare;
    }

    return undefined;
}

function getIntegrationExportIcon(connectionName?: ConnectionName) {
    if (connectionName === CONST.POLICY.CONNECTIONS.NAME.XERO) {
        return XeroExport;
    }
    if (connectionName === CONST.POLICY.CONNECTIONS.NAME.QBO || connectionName === CONST.POLICY.CONNECTIONS.NAME.QBD) {
        return QBOExport;
    }
    if (connectionName === CONST.POLICY.CONNECTIONS.NAME.NETSUITE) {
        return NetSuiteExport;
    }
    if (connectionName === CONST.POLICY.CONNECTIONS.NAME.SAGE_INTACCT) {
        return SageIntacctExport;
    }

    return undefined;
}

function canBeExported(report: OnyxEntry<Report>) {
    if (!report?.statusNum) {
        return false;
    }
    const isCorrectState = [CONST.REPORT.STATUS_NUM.APPROVED, CONST.REPORT.STATUS_NUM.CLOSED, CONST.REPORT.STATUS_NUM.REIMBURSED].some((status) => status === report.statusNum);
    return isExpenseReport(report) && isCorrectState;
}

function getIntegrationNameFromExportMessage(reportActions: OnyxEntry<ReportActions> | ReportAction[]) {
    if (!reportActions) {
        return '';
    }

    if (Array.isArray(reportActions)) {
        const exportIntegrationAction = reportActions.find((action) => isExportIntegrationAction(action));
        if (!exportIntegrationAction || !isExportIntegrationAction(exportIntegrationAction)) {
            return null;
        }

        const originalMessage = (getOriginalMessage(exportIntegrationAction) ?? {}) as OriginalMessageExportIntegration;
        const {label} = originalMessage;
        return label ?? null;
    }
}

function isExported(reportActions: OnyxEntry<ReportActions> | ReportAction[], report?: OnyxEntry<Report>): boolean {
    // If report object is provided and has the property, use it directly
    if (report?.isExportedToIntegration !== undefined) {
        return report.isExportedToIntegration;
    }

    // Fallback to checking actions for backward compatibility
    if (!reportActions) {
        return false;
    }

    let exportIntegrationActionsCount = 0;
    let integrationMessageActionsCount = 0;

    const reportActionList = Array.isArray(reportActions) ? reportActions : Object.values(reportActions);
    for (const action of reportActionList) {
        if (isExportIntegrationAction(action)) {
            const originalMessage = getOriginalMessage(action);
            // We consider any reports marked manually as exported to be exported, so we shortcut here.
            if (originalMessage?.markedManually) {
                return true;
            }
            // exportTemplate type is a CSV export, so we don't count it as an export integration action
            if (originalMessage?.type !== CONST.EXPORT_TEMPLATE) {
                exportIntegrationActionsCount++;
            }
        }
        if (isIntegrationMessageAction(action)) {
            integrationMessageActionsCount++;
        }
    }

    // We need to make sure that there was at least one successful export to consider the report exported.
    // We add one EXPORT_INTEGRATION action to the report when we start exporting it (with pendingAction: 'add') and then another EXPORT_INTEGRATION when the export finishes successfully.
    // If the export fails, we add an INTEGRATIONS_MESSAGE action to the report, but the initial EXPORT_INTEGRATION action is still present, so we compare the counts of these two actions to determine if the report was exported successfully.
    return exportIntegrationActionsCount > integrationMessageActionsCount;
}

function hasExportError(reportActions: OnyxEntry<ReportActions> | ReportAction[], report?: OnyxEntry<Report>) {
    // If report object is provided and has the property, use it directly
    if (report?.hasExportError !== undefined) {
        return report.hasExportError;
    }

    // Fallback to checking actions for backward compatibility
    if (!reportActions) {
        return false;
    }

    if (Array.isArray(reportActions)) {
        return reportActions.some((action) => isIntegrationMessageAction(action));
    }

    return Object.values(reportActions).some((action) => isIntegrationMessageAction(action));
}

function doesReportContainRequestsFromMultipleUsers(iouReport: OnyxEntry<Report>): boolean {
    const transactions = getReportTransactions(iouReport?.reportID);
    // eslint-disable-next-line @typescript-eslint/prefer-nullish-coalescing
    return isIOUReport(iouReport) && transactions.some((transaction) => (transaction?.modifiedAmount || transaction?.amount) < 0);
}

/**
 * Determines whether the report can be moved to the workspace.
 */
function isWorkspaceEligibleForReportChange(submitterEmail: string | undefined, newPolicy: OnyxEntry<Policy>): boolean {
    if (!submitterEmail || !newPolicy?.isPolicyExpenseChatEnabled) {
        return false;
    }

    return isPaidGroupPolicyPolicyUtils(newPolicy) && !!newPolicy.role;
}

function getApprovalChain(policy: OnyxEntry<Policy>, expenseReport: OnyxEntry<Report>): string[] {
    const approvalChain: string[] = [];
    const fullApprovalChain: string[] = [];
    const reportTotal = expenseReport?.total ?? 0;
    const submitterEmail = getLoginsByAccountIDs([expenseReport?.ownerAccountID ?? CONST.DEFAULT_NUMBER_ID]).at(0) ?? '';

    if (isSubmitAndClose(policy)) {
        return approvalChain;
    }

    // Get category/tag approver list
    const ruleApprovers = getRuleApprovers(policy, expenseReport);

    // Push rule approvers to approvalChain list before submitsTo/forwardsTo approvers
    ruleApprovers.forEach((ruleApprover) => {
        // Don't push submitter to approve as a rule approver
        if (fullApprovalChain.includes(ruleApprover) || ruleApprover === submitterEmail) {
            return;
        }
        fullApprovalChain.push(ruleApprover);
    });

    let nextApproverEmail = getManagerAccountEmail(policy, expenseReport);

    while (nextApproverEmail && !approvalChain.includes(nextApproverEmail)) {
        approvalChain.push(nextApproverEmail);
        nextApproverEmail = getForwardsToAccount(policy, nextApproverEmail, reportTotal);
    }

    approvalChain.forEach((approver) => {
        if (fullApprovalChain.includes(approver)) {
            return;
        }

        fullApprovalChain.push(approver);
    });

    if (fullApprovalChain.at(-1) === submitterEmail && policy?.preventSelfApproval) {
        fullApprovalChain.pop();
    }
    return fullApprovalChain;
}

/**
 * Checks if the user has missing bank account for the invoice room.
 */
function hasMissingInvoiceBankAccount(iouReportID: string | undefined): boolean {
    if (!iouReportID) {
        return false;
    }

    const invoiceReport = getReport(iouReportID, allReports);

    if (!isInvoiceReport(invoiceReport)) {
        return false;
    }

    // This will be fixed as part of https://github.com/Expensify/Expensify/issues/507850
    // eslint-disable-next-line deprecation/deprecation
    return invoiceReport?.ownerAccountID === currentUserAccountID && !getPolicy(invoiceReport?.policyID)?.invoice?.bankAccount?.transferBankAccountID && isSettled(iouReportID);
}

function hasInvoiceReports() {
    const reports = Object.values(allReports ?? {});
    return reports.some((report) => isInvoiceReport(report));
}

function shouldUnmaskChat(participantsContext: OnyxEntry<PersonalDetailsList>, report: OnyxInputOrEntry<Report>): boolean {
    if (!report?.participants) {
        return true;
    }

    if (isThread(report) && report?.chatType && report?.chatType === CONST.REPORT.CHAT_TYPE.POLICY_EXPENSE_CHAT) {
        return true;
    }

    if (isThread(report) && report?.type === CONST.REPORT.TYPE.EXPENSE) {
        return true;
    }

    if (isAdminRoom(report)) {
        return true;
    }

    const participantAccountIDs = Object.keys(report.participants);

    if (participantAccountIDs.length > 2) {
        return false;
    }

    if (participantsContext) {
        let teamInChat = false;
        let userInChat = false;

        for (const participantAccountID of participantAccountIDs) {
            const id = Number(participantAccountID);
            const contextAccountData = participantsContext[id];

            if (contextAccountData) {
                const login = contextAccountData.login ?? '';

                if (login.endsWith(CONST.EMAIL.EXPENSIFY_EMAIL_DOMAIN) || login.endsWith(CONST.EMAIL.EXPENSIFY_TEAM_EMAIL_DOMAIN)) {
                    teamInChat = true;
                } else {
                    userInChat = true;
                }
            }
        }

        // exclude teamOnly chat
        if (teamInChat && userInChat) {
            return true;
        }
    }

    return false;
}

function getReportMetadata(reportID: string | undefined) {
    return reportID ? allReportMetadataKeyValue[reportID] : undefined;
}

/**
 * Helper method to check if participant email is Manager McTest
 */
function isSelectedManagerMcTest(email: string | null | undefined): boolean {
    return email === CONST.EMAIL.MANAGER_MCTEST;
}

/**
 *  Helper method to check if the report is a test transaction report
 */
function isTestTransactionReport(report: OnyxEntry<Report>): boolean {
    const managerID = report?.managerID ?? CONST.DEFAULT_NUMBER_ID;
    const personalDetails = allPersonalDetails?.[managerID];
    return isSelectedManagerMcTest(personalDetails?.login);
}

function isWaitingForSubmissionFromCurrentUser(chatReport: OnyxEntry<Report>, policy: OnyxEntry<Policy>) {
    return chatReport?.isOwnPolicyExpenseChat && !policy?.harvesting?.enabled;
}

function getGroupChatDraft() {
    return newGroupChatDraft;
}

function getChatListItemReportName(action: ReportAction & {reportName?: string}, report: SearchReport | undefined): string {
    if (report && isInvoiceReport(report)) {
        const properInvoiceReport = report;
        properInvoiceReport.chatReportID = report.parentReportID;

        return getInvoiceReportName(properInvoiceReport);
    }

    if (action?.reportName) {
        return action.reportName;
    }

    if (report?.reportID) {
        return getReportName(getReport(report?.reportID, allReports));
    }

    return getReportName(report);
}

/**
 * Generates report attributes for a report
 * This function should be called only in reportAttributes.ts
 * DO NOT USE THIS FUNCTION ANYWHERE ELSE
 */
function generateReportAttributes({
    report,
    chatReport,
    reportActions,
    transactionViolations,
    isReportArchived = false,
}: {
    report: OnyxEntry<Report>;
    chatReport: OnyxEntry<Report>;
    reportActions?: OnyxCollection<ReportActions>;
    transactionViolations: OnyxCollection<TransactionViolation[]>;
    isReportArchived: boolean;
}) {
    const reportActionsList = reportActions?.[`${ONYXKEYS.COLLECTION.REPORT_ACTIONS}${report?.reportID}`];
    const parentReportActionsList = reportActions?.[`${ONYXKEYS.COLLECTION.REPORT_ACTIONS}${report?.parentReportID}`];
    const isReportSettled = isSettled(report);
    const isCurrentUserReportOwner = isReportOwner(report);
    const doesReportHasViolations = hasReportViolations(report?.reportID);
    const hasViolationsToDisplayInLHN = shouldDisplayViolationsRBRInLHN(report, transactionViolations);
    const hasAnyTypeOfViolations = hasViolationsToDisplayInLHN || (!isReportSettled && isCurrentUserReportOwner && doesReportHasViolations);
    const reportErrors = getAllReportErrors(report, reportActionsList, isReportArchived);
    const hasErrors = Object.entries(reportErrors ?? {}).length > 0;
    const oneTransactionThreadReportID = getOneTransactionThreadReportID(report, chatReport, reportActionsList);
    const parentReportAction = report?.parentReportActionID ? parentReportActionsList?.[report.parentReportActionID] : undefined;
    const requiresAttention = requiresAttentionFromCurrentUser(report, parentReportAction, isReportArchived);

    return {
        doesReportHasViolations,
        hasViolationsToDisplayInLHN,
        hasAnyViolations: hasAnyTypeOfViolations,
        reportErrors,
        hasErrors,
        oneTransactionThreadReportID,
        parentReportAction,
        requiresAttention,
    };
}

function getReportPersonalDetailsParticipants(report: Report, personalDetailsParam: OnyxEntry<PersonalDetailsList>, reportMetadata: OnyxEntry<ReportMetadata>, isRoomMembersList = false) {
    const chatParticipants = getParticipantsList(report, personalDetailsParam, isRoomMembersList, reportMetadata);
    return {
        chatParticipants,
        personalDetailsParticipants: chatParticipants.reduce<Record<number, PersonalDetails>>((acc, accountID) => {
            const details = personalDetailsParam?.[accountID];
            if (details) {
                acc[accountID] = details;
            }
            return acc;
        }, {}),
    };
}

function canRejectReportAction(currentUserLogin: string, report: Report, policy?: Policy): boolean {
    if (!Permissions.isBetaEnabled(CONST.BETAS.NEWDOT_REJECT, allBetas)) {
        return false;
    }

    const isReportApprover = isApproverUtils(policy, currentUserLogin);
    const isReportBeingProcessed = isProcessingReport(report);
    const isReportPayer = isPayer(getSession(), report, false, policy);
    const isIOU = isIOUReport(report);
    const isInvoice = isInvoiceReport(report);
    const isCurrentUserManager = report?.managerID === currentUserAccountID;

    const userCanReject = (isReportApprover && isCurrentUserManager) || isReportPayer;

    if (!userCanReject) {
        return false; // must be approver or payer
    }

    if (isIOU) {
        return false; // Disable IOU
    }

    if (isInvoice) {
        return false; // Disable invoice
    }

    if (isReportBeingProcessed) {
        return true; // non-IOU reports can be rejected while processing
    }

    return false;
}

function hasReportBeenReopened(report: OnyxEntry<Report>, reportActions?: OnyxEntry<ReportActions> | ReportAction[]): boolean {
    // If report object is provided and has the property, use it directly
    if (report?.hasReportBeenReopened !== undefined) {
        return report.hasReportBeenReopened;
    }

    // Fallback to checking actions for backward compatibility
    if (!reportActions) {
        return false;
    }

    const reportActionList = Array.isArray(reportActions) ? reportActions : Object.values(reportActions);
    return reportActionList.some((action) => isReopenedAction(action));
}

function hasReportBeenRetracted(report: OnyxEntry<Report>, reportActions?: OnyxEntry<ReportActions> | ReportAction[]): boolean {
    // If report object is provided and has the property, use it directly
    if (report?.hasReportBeenRetracted !== undefined) {
        return report.hasReportBeenRetracted;
    }

    // Fallback to checking actions for backward compatibility
    if (!reportActions) {
        return false;
    }

    const reportActionList = Array.isArray(reportActions) ? reportActions : Object.values(reportActions);
    return reportActionList.some((action) => isRetractedAction(action));
}

function getMoneyReportPreviewName(action: ReportAction, iouReport: OnyxEntry<Report>, isInvoice?: boolean, reportAttributes?: ReportAttributesDerivedValue['reports']) {
    if (isInvoice && isActionOfType(action, CONST.REPORT.ACTIONS.TYPE.REPORT_PREVIEW)) {
        const originalMessage = getOriginalMessage(action);
        return originalMessage && translateLocal('iou.invoiceReportName', originalMessage);
    }
    return getReportName(iouReport, undefined, undefined, undefined, undefined, reportAttributes) || action.childReportName;
}

function selectArchivedReportsIdSet(all: Record<string, OnyxInputOrEntry<ReportNameValuePairs>> | null | undefined): ArchivedReportsIDSet {
    const archivedIDs = new Set<string>();
    if (!all) {
        return archivedIDs;
    }

    const prefixLen = ONYXKEYS.COLLECTION.REPORT_NAME_VALUE_PAIRS.length;

    for (const [key, value] of Object.entries(all)) {
        if (isArchivedReport(value)) {
            archivedIDs.add(key.slice(prefixLen));
        }
    }

    return archivedIDs;
}

function selectFilteredReportActions(
    reportActions: Record<string, Record<string, OnyxInputOrEntry<ReportAction>> | undefined> | null | undefined,
): Record<string, ReportAction[]> | undefined {
    if (!reportActions) {
        return {};
    }

    return Object.fromEntries(
        Object.entries(reportActions).map(([reportId, actionsGroup]) => {
            const actions = Object.values(actionsGroup ?? {});
            const filteredActions = actions.filter((action): action is ReportAction => isExportIntegrationAction(action) || isIntegrationMessageAction(action));
            return [reportId, filteredActions];
        }),
    );
}

/**
 * Returns the necessary reportAction onyx data to indicate that the transaction has been rejected optimistically
 * @param [created] - Action created time
 */
function buildOptimisticRejectReportAction(created = DateUtils.getDBTime()): OptimisticRejectReportAction {
    return {
        reportActionID: rand64(),
        actionName: CONST.REPORT.ACTIONS.TYPE.REJECTEDTRANSACTION_THREAD,
        pendingAction: CONST.RED_BRICK_ROAD_PENDING_ACTION.ADD,
        actorAccountID: currentUserAccountID,
        message: [
            {
                type: CONST.REPORT.MESSAGE.TYPE.TEXT,
                style: 'normal',
                text: translateLocal('iou.reject.reportActions.rejectedExpense'),
            },
        ],
        person: [
            {
                type: CONST.REPORT.MESSAGE.TYPE.TEXT,
                style: 'strong',
                text: getCurrentUserDisplayNameOrEmail(),
            },
        ],
        automatic: false,
        avatar: getCurrentUserAvatar(),
        created,
        shouldShow: true,
    };
}

/**
 * Returns the necessary reportAction onyx data to indicate that the transaction has been rejected optimistically
 * @param [created] - Action created time
 */
function buildOptimisticRejectReportActionComment(comment: string, created = DateUtils.getDBTime()): OptimisticRejectReportAction {
    return {
        reportActionID: rand64(),
        actionName: CONST.REPORT.ACTIONS.TYPE.ADD_COMMENT,
        pendingAction: CONST.RED_BRICK_ROAD_PENDING_ACTION.ADD,
        actorAccountID: currentUserAccountID,
        message: [
            {
                type: CONST.REPORT.MESSAGE.TYPE.COMMENT,
                text: comment,
                html: comment,
            },
        ],
        person: [
            {
                type: CONST.REPORT.MESSAGE.TYPE.TEXT,
                style: 'strong',
                text: getCurrentUserDisplayNameOrEmail(),
            },
        ],
        automatic: false,
        avatar: getCurrentUserAvatar(),
        created,
        shouldShow: true,
    };
}

/**
 * Returns the necessary reportAction onyx data to indicate that the transaction has been marked as resolved optimistically
 * @param [created] - Action created time
 */
function buildOptimisticMarkedAsResolvedReportAction(created = DateUtils.getDBTime()): OptimisticRejectReportAction {
    return {
        reportActionID: rand64(),
        actionName: CONST.REPORT.ACTIONS.TYPE.REJECTED_TRANSACTION_MARKASRESOLVED,
        pendingAction: CONST.RED_BRICK_ROAD_PENDING_ACTION.ADD,
        actorAccountID: currentUserAccountID,
        message: [
            {
                type: CONST.REPORT.MESSAGE.TYPE.TEXT,
                style: 'normal',
                text: translateLocal('iou.reject.reportActions.markedAsResolved'),
            },
        ],
        person: [
            {
                type: CONST.REPORT.MESSAGE.TYPE.TEXT,
                style: 'strong',
                text: getCurrentUserDisplayNameOrEmail(),
            },
        ],
        automatic: false,
        avatar: getCurrentUserAvatar(),
        created,
        shouldShow: true,
    };
}

/**
 * Returns the translated, human-readable status of the report based on its state and status values.
 * The status is determined by the stateNum and statusNum of the report.
 * The mapping is as follows:
 * ========================================
 * State  |  Status  |  What to display?  |
 * 0	  |  0	     |  Draft             |
 * 1	  |  1	     |  Outstanding       |
 * 2	  |  2	     |  Done              |
 * 2	  |  3	     |  Approved          |
 * 2	  |  4	     |  Paid              |
 * 3	  |  4	     |  Paid              |
 * 6      |  4	     |  Paid              |
 * ========================================
 */

function getReportStatusTranslation(stateNum?: number, statusNum?: number): string {
    if (stateNum === undefined || statusNum === undefined) {
        return '';
    }

    if (stateNum === CONST.REPORT.STATE_NUM.OPEN && statusNum === CONST.REPORT.STATUS_NUM.OPEN) {
        return translateLocal('common.draft');
    }
    if (stateNum === CONST.REPORT.STATE_NUM.SUBMITTED && statusNum === CONST.REPORT.STATUS_NUM.SUBMITTED) {
        return translateLocal('common.outstanding');
    }
    if (stateNum === CONST.REPORT.STATE_NUM.APPROVED && statusNum === CONST.REPORT.STATUS_NUM.CLOSED) {
        return translateLocal('common.done');
    }
    if (stateNum === CONST.REPORT.STATE_NUM.APPROVED && statusNum === CONST.REPORT.STATUS_NUM.APPROVED) {
        return translateLocal('iou.approved');
    }
    if (
        (stateNum === CONST.REPORT.STATE_NUM.APPROVED && statusNum === CONST.REPORT.STATUS_NUM.REIMBURSED) ||
        (stateNum === CONST.REPORT.STATE_NUM.BILLING && statusNum === CONST.REPORT.STATUS_NUM.REIMBURSED) ||
        (stateNum === CONST.REPORT.STATE_NUM.AUTOREIMBURSED && statusNum === CONST.REPORT.STATUS_NUM.REIMBURSED)
    ) {
        return translateLocal('iou.settledExpensify');
    }

    return '';
}

<<<<<<< HEAD
function getReportURLForCurrentContext(reportID: string | undefined): string {
    if (!reportID) {
        return `${environmentURL}/r/`;
    }
    const isInSearchContext = isSearchTopmostFullScreenRoute();
    if (!isInSearchContext) {
        return `${environmentURL}/${ROUTES.REPORT_WITH_ID.getRoute(reportID)}`;
    }

    // Navigation can return routes with a leading slash or missing when still mounting.
    // Normalize everything to match the path shape used by ROUTES helpers.
    const normalizeRoute = (route?: string) => {
        if (!route) {
            return undefined;
        }
        return route.startsWith('/') ? route.substring(1) : route;
    };

    const activeRoute = normalizeRoute(Navigation.getActiveRoute());

    let backToRoute: string | undefined;

    if (activeRoute) {
        const [, queryString = ''] = activeRoute.split('?');
        if (queryString) {
            const params = new URLSearchParams(queryString);
            const encodedBackTo = params.get('backTo');
            if (encodedBackTo) {
                // Prefer the backTo param when present; it points to the exact search state we left.
                backToRoute = normalizeRoute(decodeURIComponent(encodedBackTo));
            }
        }

        if (!backToRoute && activeRoute.startsWith(ROUTES.SEARCH_ROOT.route)) {
            // Otherwise keep the current search route (preserves tab + filters) as the return target.
            backToRoute = activeRoute;
        }
    }

    if (!backToRoute?.startsWith(ROUTES.SEARCH_ROOT.route)) {
        // Fall back to the generic search home when we can't recover a valid route.
        backToRoute = ROUTES.SEARCH_ROOT.route;
    }

    const relativePath = ROUTES.SEARCH_MONEY_REQUEST_REPORT.getRoute({reportID, backTo: backToRoute});
    return `${environmentURL}/${relativePath}`;
=======
/**
 * Checks if a workspace member is leaving a workspace room
 * This is used to determine if we need to show special handling when a workspace member leaves a room
 */
function isWorkspaceMemberLeavingWorkspaceRoom(report: OnyxEntry<Report>, isPolicyEmployee: boolean, isPolicyAdminParam: boolean): boolean {
    if (!report) {
        return false;
    }
    // eslint-disable-next-line @typescript-eslint/prefer-nullish-coalescing
    const hasAccessPolicyExpenseChat = isPolicyExpenseChat(report) && (report.isOwnPolicyExpenseChat || isPolicyAdminParam);
    return (report.visibility === CONST.REPORT.VISIBILITY.RESTRICTED || hasAccessPolicyExpenseChat) && isPolicyEmployee;
>>>>>>> 89c45c98
}

export {
    areAllRequestsBeingSmartScanned,
    buildOptimisticAddCommentReportAction,
    buildOptimisticApprovedReportAction,
    buildOptimisticUnapprovedReportAction,
    buildOptimisticCancelPaymentReportAction,
    buildOptimisticChangedTaskAssigneeReportAction,
    buildOptimisticChatReport,
    buildOptimisticClosedReportAction,
    buildOptimisticCreatedReportAction,
    buildOptimisticDismissedViolationReportAction,
    buildOptimisticEditedTaskFieldReportAction,
    buildOptimisticExpenseReport,
    buildOptimisticEmptyReport,
    buildOptimisticGroupChatReport,
    buildOptimisticHoldReportAction,
    buildOptimisticHoldReportActionComment,
    buildOptimisticRetractedReportAction,
    buildOptimisticReopenedReportAction,
    buildOptimisticIOUReport,
    buildOptimisticIOUReportAction,
    buildOptimisticModifiedExpenseReportAction,
    buildOptimisticMoneyRequestEntities,
    buildOptimisticMovedReportAction,
    buildOptimisticChangePolicyReportAction,
    buildOptimisticRenamedRoomReportAction,
    buildOptimisticRoomDescriptionUpdatedReportAction,
    buildOptimisticReportPreview,
    buildOptimisticActionableTrackExpenseWhisper,
    buildOptimisticSubmittedReportAction,
    buildOptimisticTaskCommentReportAction,
    buildOptimisticTaskReport,
    buildOptimisticTaskReportAction,
    buildOptimisticUnHoldReportAction,
    buildOptimisticAnnounceChat,
    buildOptimisticWorkspaceChats,
    buildOptimisticCardAssignedReportAction,
    buildOptimisticDetachReceipt,
    buildOptimisticRejectReportAction,
    buildOptimisticRejectReportActionComment,
    buildOptimisticMarkedAsResolvedReportAction,
    buildParticipantsFromAccountIDs,
    buildReportNameFromParticipantNames,
    buildOptimisticChangeApproverReportAction,
    buildTransactionThread,
    canAccessReport,
    isReportNotFound,
    canAddTransaction,
    canDeleteTransaction,
    canBeAutoReimbursed,
    canCreateRequest,
    canCreateTaskInReport,
    canCurrentUserOpenReport,
    canDeleteMoneyRequestReport,
    canDeleteReportAction,
    canHoldUnholdReportAction,
    canEditReportPolicy,
    canEditFieldOfMoneyRequest,
    canEditMoneyRequest,
    canEditReportAction,
    canEditReportDescription,
    canEditRoomVisibility,
    canEditWriteCapability,
    canFlagReportAction,
    isNonAdminOrOwnerOfPolicyExpenseChat,
    canJoinChat,
    canLeaveChat,
    canReportBeMentionedWithinPolicy,
    canRequestMoney,
    canSeeDefaultRoom,
    canShowReportRecipientLocalTime,
    canUserPerformWriteAction,
    chatIncludesChronos,
    chatIncludesChronosWithID,
    chatIncludesConcierge,
    createDraftTransactionAndNavigateToParticipantSelector,
    doesReportBelongToWorkspace,
    shouldEnableNegative,
    findLastAccessedReport,
    findSelfDMReportID,
    formatReportLastMessageText,
    generateReportID,
    getCreationReportErrors,
    getAllAncestorReportActionIDs,
    getAllHeldTransactions,
    getAllPolicyReports,
    getAllWorkspaceReports,
    getAvailableReportFields,
    getBankAccountRoute,
    getChatByParticipants,
    getChatRoomSubtitle,
    getChildReportNotificationPreference,
    getCommentLength,
    getDefaultGroupAvatar,
    getDefaultWorkspaceAvatar,
    getDefaultWorkspaceAvatarTestID,
    getDeletedParentActionMessageForChatReport,
    getDisplayNameForParticipant,
    getDisplayNamesWithTooltips,
    getGroupChatName,
    prepareOnboardingOnyxData,
    getIOUReportActionDisplayMessage,
    getIOUReportActionMessage,
    getRejectedReportMessage,
    getWorkspaceNameUpdatedMessage,
    getDeletedTransactionMessage,
    getUpgradeWorkspaceMessage,
    getDowngradeWorkspaceMessage,
    getIcons,
    sortIconsByName,
    getIconsForParticipants,
    getIndicatedMissingPaymentMethod,
    getLastVisibleMessage,
    getMoneyRequestOptions,
    getMoneyRequestSpendBreakdown,
    getNonHeldAndFullAmount,
    getOptimisticDataForParentReportAction,
    getOriginalReportID,
    getOutstandingChildRequest,
    getParentNavigationSubtitle,
    getParsedComment,
    getParticipantsAccountIDsForDisplay,
    getParticipantsList,
    getParticipants,
    getPendingChatMembers,
    getPersonalDetailsForAccountID,
    getPolicyDescriptionText,
    getPolicyExpenseChat,
    getPolicyExpenseChatName,
    getPolicyName,
    getPolicyType,
    getReimbursementDeQueuedOrCanceledActionMessage,
    getReimbursementQueuedActionMessage,
    getReportActionActorAccountID,
    getReportDescription,
    getReportFieldKey,
    getReportIDFromLink,
    getSearchReportName,
    getReportTransactions,
    reportTransactionsSelector,
    getReportNotificationPreference,
    getReportOfflinePendingActionAndErrors,
    getReportParticipantsTitle,
    getReportPreviewMessage,
    getReportRecipientAccountIDs,
    getParentReport,
    getReportOrDraftReport,
    getRoom,
    getRootParentReport,
    getRouteFromLink,
    canDeleteCardTransactionByLiabilityType,
    getTaskAssigneeChatOnyxData,
    getTransactionDetails,
    getTransactionReportName,
    getDisplayedReportID,
    getTransactionsWithReceipts,
    getUserDetailTooltipText,
    getWhisperDisplayNames,
    getWorkspaceChats,
    getWorkspaceIcon,
    goBackToDetailsPage,
    goBackFromPrivateNotes,
    getInvoicePayerName,
    getInvoicesChatName,
    getPayeeName,
    hasActionWithErrorsForTransaction,
    hasAutomatedExpensifyAccountIDs,
    hasExpensifyGuidesEmails,
    hasHeldExpenses,
    hasIOUWaitingOnCurrentUserBankAccount,
    hasMissingPaymentMethod,
    hasMissingSmartscanFields,
    hasNonReimbursableTransactions,
    hasOnlyHeldExpenses,
    hasOnlyTransactionsWithPendingRoutes,
    hasReceiptError,
    hasReceiptErrors,
    hasReportNameError,
    getReportActionWithSmartscanError,
    hasSmartscanError,
    hasUpdatedTotal,
    hasViolations,
    hasWarningTypeViolations,
    hasNoticeTypeViolations,
    hasAnyViolations,
    isActionCreator,
    isAdminRoom,
    isAdminsOnlyPostingRoom,
    isAllowedToApproveExpenseReport,
    isAllowedToComment,
    isAnnounceRoom,
    isArchivedNonExpenseReport,
    isArchivedReport,
    isArchivedNonExpenseReportWithID,
    isClosedReport,
    isCanceledTaskReport,
    isChatReport,
    isChatRoom,
    isTripRoom,
    isChatThread,
    isChildReport,
    isClosedExpenseReportWithNoExpenses,
    isCompletedTaskReport,
    isConciergeChatReport,
    isControlPolicyExpenseChat,
    isControlPolicyExpenseReport,
    isCurrentUserSubmitter,
    isCurrentUserTheOnlyParticipant,
    isDM,
    isDefaultRoom,
    isDeprecatedGroupDM,
    isEmptyReport,
    generateIsEmptyReport,
    isRootGroupChat,
    isExpenseReport,
    isExpenseRequest,
    isFinancialReportsForBusinesses,
    isExpensifyOnlyParticipantInReport,
    isGroupChat,
    isGroupChatAdmin,
    isGroupPolicy,
    isReportInGroupPolicy,
    isHoldCreator,
    isIOUOwnedByCurrentUser,
    isIOUReport,
    isIOUReportUsingReport,
    isJoinRequestInAdminRoom,
    isDomainRoom,
    isMoneyRequest,
    isMoneyRequestReport,
    isMoneyRequestReportPendingDeletion,
    isOneOnOneChat,
    isOneTransactionThread,
    isOpenExpenseReport,
    isOpenTaskReport,
    isOptimisticPersonalDetail,
    isPaidGroupPolicy,
    isPaidGroupPolicyExpenseChat,
    isPaidGroupPolicyExpenseReport,
    isPayer,
    isPolicyAdmin,
    isPolicyExpenseChat,
    isPolicyExpenseChatAdmin,
    isProcessingReport,
    isOpenReport,
    requiresManualSubmission,
    isReportIDApproved,
    isAwaitingFirstLevelApproval,
    isPublicAnnounceRoom,
    isPublicRoom,
    isReportApproved,
    isReportManuallyReimbursed,
    isReportDataReady,
    isReportFieldDisabled,
    isReportFieldOfTypeTitle,
    isReportManager,
    isReportOwner,
    isReportParticipant,
    isSelfDM,
    isSelfDMOrSelfDMThread,
    isSettled,
    isSystemChat,
    isTaskReport,
    isThread,
    isTrackExpenseReport,
    isUnread,
    isUnreadWithMention,
    isUserCreatedPolicyRoom,
    isValidReport,
    isValidReportIDFromPath,
    isWaitingForAssigneeToCompleteAction,
    isWaitingForSubmissionFromCurrentUser,
    isWorkspaceMemberLeavingWorkspaceRoom,
    isInvoiceRoom,
    isInvoiceRoomWithID,
    isInvoiceReport,
    isNewDotInvoice,
    isOpenInvoiceReport,
    isReportTransactionThread,
    getDefaultNotificationPreferenceForReport,
    canWriteInReport,
    navigateToDetailsPage,
    navigateToPrivateNotes,
    navigateBackOnDeleteTransaction,
    parseReportRouteParams,
    parseReportActionHtmlToText,
    requiresAttentionFromCurrentUser,
    selectArchivedReportsIdSet,
    selectFilteredReportActions,
    shouldAutoFocusOnKeyPress,
    shouldCreateNewMoneyRequestReport,
    shouldDisableDetailPage,
    shouldDisableRename,
    shouldDisableThread,
    shouldDisplayThreadReplies,
    shouldDisplayViolationsRBRInLHN,
    shouldReportBeInOptionList,
    shouldReportShowSubscript,
    shouldShowFlagComment,
    sortOutstandingReportsBySelected,
    getReportActionWithMissingSmartscanFields,
    shouldShowRBRForMissingSmartscanFields,
    shouldUseFullTitleToDisplay,
    updateOptimisticParentReportAction,
    updateReportPreview,
    temporary_getMoneyRequestOptions,
    getTripIDFromTransactionParentReportID,
    buildOptimisticInvoiceReport,
    isCurrentUserInvoiceReceiver,
    isDraftReport,
    changeMoneyRequestHoldStatus,
    rejectMoneyRequestReason,
    isAdminOwnerApproverOrReportOwner,
    createDraftWorkspaceAndNavigateToConfirmationScreen,
    isChatUsedForOnboarding,
    buildOptimisticExportIntegrationAction,
    getChatUsedForOnboarding,
    getFieldViolationTranslation,
    getFieldViolation,
    getReportViolations,
    findPolicyExpenseChatByPolicyID,
    getIntegrationIcon,
    getIntegrationExportIcon,
    canBeExported,
    isExported,
    hasExportError,
    getHelpPaneReportType,
    hasOnlyNonReimbursableTransactions,
    getReportLastMessage,
    getReportLastVisibleActionCreated,
    getMostRecentlyVisitedReport,
    getSourceIDFromReportAction,
    getIntegrationNameFromExportMessage,
    // This will get removed as part of https://github.com/Expensify/App/issues/59961
    // eslint-disable-next-line deprecation/deprecation
    getReportNameValuePairs,
    hasReportViolations,
    isPayAtEndExpenseReport,
    getApprovalChain,
    isIndividualInvoiceRoom,
    hasOutstandingChildRequest,
    isAuditor,
    hasMissingInvoiceBankAccount,
    reasonForReportToBeInOptionList,
    getReasonAndReportActionThatRequiresAttention,
    buildOptimisticChangeFieldAction,
    isPolicyRelatedReport,
    hasReportErrorsOtherThanFailedReceipt,
    getAllReportErrors,
    getAllReportActionsErrorsAndReportActionThatRequiresAttention,
    hasInvoiceReports,
    shouldUnmaskChat,
    shouldExcludeAncestorReportAction,
    getReportMetadata,
    buildOptimisticSelfDMReport,
    isHiddenForCurrentUser,
    isSelectedManagerMcTest,
    isTestTransactionReport,
    getReportSubtitlePrefix,
    getPolicyChangeMessage,
    getMovedTransactionMessage,
    getUnreportedTransactionMessage,
    getExpenseReportStateAndStatus,
    navigateToLinkedReportAction,
    buildOptimisticUnreportedTransactionAction,
    isBusinessInvoiceRoom,
    buildOptimisticResolvedDuplicatesReportAction,
    getTitleReportField,
    getReportFieldsByPolicyID,
    getGroupChatDraft,
    getInvoiceReportName,
    getChatListItemReportName,
    buildOptimisticMovedTransactionAction,
    populateOptimisticReportFormula,
    getOutstandingReportsForUser,
    isReportOutstanding,
    generateReportAttributes,
    getReportPersonalDetailsParticipants,
    isAllowedToSubmitDraftExpenseReport,
    isWorkspaceEligibleForReportChange,
    pushTransactionViolationsOnyxData,
    navigateOnDeleteExpense,
    canRejectReportAction,
    hasReportBeenReopened,
    hasReportBeenRetracted,
    getMoneyReportPreviewName,
    getNextApproverAccountID,
    isWorkspaceTaskReport,
    isWorkspaceThread,
    isMoneyRequestReportEligibleForMerge,
    getReportStatusTranslation,
    getReportURLForCurrentContext,
    getMovedActionMessage,
    excludeParticipantsForDisplay,
    getReportName,
    doesReportContainRequestsFromMultipleUsers,
};
export type {
    Ancestor,
    DisplayNameWithTooltips,
    OptimisticAddCommentReportAction,
    OptimisticChatReport,
    OptimisticClosedReportAction,
    OptimisticConciergeCategoryOptionsAction,
    OptimisticCreatedReportAction,
    OptimisticExportIntegrationAction,
    OptimisticIOUReportAction,
    OptimisticTaskReportAction,
    OptionData,
    TransactionDetails,
    PartialReportAction,
    ParsingDetails,
    MissingPaymentMethod,
    OptimisticNewReport,
    SelfDMParameters,
};<|MERGE_RESOLUTION|>--- conflicted
+++ resolved
@@ -11895,7 +11895,19 @@
     return '';
 }
 
-<<<<<<< HEAD
+/**
+ * Checks if a workspace member is leaving a workspace room
+ * This is used to determine if we need to show special handling when a workspace member leaves a room
+ */
+function isWorkspaceMemberLeavingWorkspaceRoom(report: OnyxEntry<Report>, isPolicyEmployee: boolean, isPolicyAdminParam: boolean): boolean {
+    if (!report) {
+        return false;
+    }
+    // eslint-disable-next-line @typescript-eslint/prefer-nullish-coalescing
+    const hasAccessPolicyExpenseChat = isPolicyExpenseChat(report) && (report.isOwnPolicyExpenseChat || isPolicyAdminParam);
+    return (report.visibility === CONST.REPORT.VISIBILITY.RESTRICTED || hasAccessPolicyExpenseChat) && isPolicyEmployee;
+}
+
 function getReportURLForCurrentContext(reportID: string | undefined): string {
     if (!reportID) {
         return `${environmentURL}/r/`;
@@ -11942,19 +11954,6 @@
 
     const relativePath = ROUTES.SEARCH_MONEY_REQUEST_REPORT.getRoute({reportID, backTo: backToRoute});
     return `${environmentURL}/${relativePath}`;
-=======
-/**
- * Checks if a workspace member is leaving a workspace room
- * This is used to determine if we need to show special handling when a workspace member leaves a room
- */
-function isWorkspaceMemberLeavingWorkspaceRoom(report: OnyxEntry<Report>, isPolicyEmployee: boolean, isPolicyAdminParam: boolean): boolean {
-    if (!report) {
-        return false;
-    }
-    // eslint-disable-next-line @typescript-eslint/prefer-nullish-coalescing
-    const hasAccessPolicyExpenseChat = isPolicyExpenseChat(report) && (report.isOwnPolicyExpenseChat || isPolicyAdminParam);
-    return (report.visibility === CONST.REPORT.VISIBILITY.RESTRICTED || hasAccessPolicyExpenseChat) && isPolicyEmployee;
->>>>>>> 89c45c98
 }
 
 export {
