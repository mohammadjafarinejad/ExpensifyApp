--- conflicted
+++ resolved
@@ -807,27 +807,22 @@
 /**
  * Get the report or draft report given a reportID
  */
-<<<<<<< HEAD
-function getReportOrDraftReport(reportID: string | undefined, reports?: OnyxCollection<Report>, draftReports: OnyxCollection<Report> = allReportsDraft): OnyxEntry<Report> {
-    const allReports = reports ?? ReportConnection.getAllReports();
+function getReportOrDraftReport(reportID: string | undefined, reportsParam?: OnyxCollection<Report>, draftReports: OnyxCollection<Report> = allReportsDraft): OnyxEntry<Report> {
+    const reports = reportsParam ?? allReports;
 
     if (allReports) {
-        return allReports?.[`${ONYXKEYS.COLLECTION.REPORT}${reportID}`];
+        return reports?.[`${ONYXKEYS.COLLECTION.REPORT}${reportID}`];
     }
 
     return draftReports?.[`${ONYXKEYS.COLLECTION.REPORT_DRAFT}${reportID}`];
-=======
-function getReportOrDraftReport(reportID: string | undefined): OnyxEntry<Report> {
-    return allReports?.[`${ONYXKEYS.COLLECTION.REPORT}${reportID}`] ?? allReportsDraft?.[`${ONYXKEYS.COLLECTION.REPORT_DRAFT}${reportID}`];
->>>>>>> 65291817
-}
-
-function getReportTransactions(reportID: string | undefined): Transaction[] {
+}
+
+function getReportTransactions(reportID: string | undefined, allReportsTransactions: Record<string, Transaction[]> = reportsTransactions): Transaction[] {
     if (!reportID) {
         return [];
     }
 
-    return reportsTransactions[reportID] ?? [];
+    return allReportsTransactions[reportID] ?? [];
 }
 
 /**
@@ -842,25 +837,16 @@
 /**
  * Returns the report
  */
-<<<<<<< HEAD
-function getReport(reportID: string, reports?: OnyxCollection<Report>): OnyxEntry<Report> {
-    const allReports = reports ?? ReportConnection.getAllReports();
-=======
-function getReport(reportID: string | undefined): OnyxEntry<Report> {
->>>>>>> 65291817
-    return allReports?.[`${ONYXKEYS.COLLECTION.REPORT}${reportID}`];
+function getReport(reportID: string, reportsParam?: OnyxCollection<Report>): OnyxEntry<Report> {
+    const reports = reportsParam ?? allReports;
+    return reports?.[`${ONYXKEYS.COLLECTION.REPORT}${reportID}`];
 }
 
 /**
  * Returns the report
  */
-<<<<<<< HEAD
 function getReportNameValuePairs(reportID?: string, reportNameValuePairs: OnyxCollection<ReportNameValuePairs> = allReportNameValuePair): OnyxEntry<ReportNameValuePairs> {
-    return reportNameValuePairs?.[`${ONYXKEYS.COLLECTION.REPORT_NAME_VALUE_PAIRS}${reportID ?? -1}`];
-=======
-function getReportNameValuePairs(reportID?: string): OnyxEntry<ReportNameValuePairs> {
-    return allReportNameValuePair?.[`${ONYXKEYS.COLLECTION.REPORT_NAME_VALUE_PAIRS}${reportID}`];
->>>>>>> 65291817
+    return reportNameValuePairs?.[`${ONYXKEYS.COLLECTION.REPORT_NAME_VALUE_PAIRS}${reportID}`];
 }
 
 /**
@@ -1044,7 +1030,6 @@
 /**
  * Checks if the supplied report has been approved
  */
-<<<<<<< HEAD
 function isReportApproved({
     reportOrID,
     parentReportAction = undefined,
@@ -1055,10 +1040,6 @@
     reports?: OnyxCollection<Report>;
 }): boolean {
     const report = typeof reportOrID === 'string' ? getReport(reportOrID, reports) ?? null : reportOrID;
-=======
-function isReportApproved(reportOrID: OnyxInputOrEntry<Report> | string, parentReportAction: OnyxEntry<ReportAction> = undefined): boolean {
-    const report = typeof reportOrID === 'string' ? getReport(reportOrID) ?? null : reportOrID;
->>>>>>> 65291817
     if (!report) {
         return parentReportAction?.childStateNum === CONST.REPORT.STATE_NUM.APPROVED && parentReportAction?.childStatusNum === CONST.REPORT.STATUS_NUM.APPROVED;
     }
@@ -1102,15 +1083,10 @@
  * Whether the Money Request report is settled
  */
 function isSettled(reportOrID: OnyxInputOrEntry<Report> | SearchReport | string | undefined, reports?: OnyxCollection<Report>): boolean {
-    const allReports = reports ?? ReportConnection.getAllReports();
     if (!reportOrID) {
         return false;
     }
-<<<<<<< HEAD
-    const report = typeof reportOrID === 'string' ? allReports?.[`${ONYXKEYS.COLLECTION.REPORT}${reportOrID}`] ?? null : reportOrID;
-=======
-    const report = typeof reportOrID === 'string' ? getReport(reportOrID) ?? null : reportOrID;
->>>>>>> 65291817
+    const report = typeof reportOrID === 'string' ? getReport(reportOrID, reports) ?? null : reportOrID;
     if (!report) {
         return false;
     }
@@ -1194,17 +1170,11 @@
 }
 
 function isInvoiceRoomWithID(reportID?: string): boolean {
-<<<<<<< HEAD
-    // eslint-disable-next-line @typescript-eslint/prefer-nullish-coalescing
-    const report = getReport(reportID || '-1');
-    return isInvoiceRoom(report);
-=======
     if (!reportID) {
         return false;
     }
-
-    return isInvoiceRoom(getReport(reportID));
->>>>>>> 65291817
+    const report = getReport(reportID);
+    return isInvoiceRoom(report);
 }
 
 /**
@@ -1332,11 +1302,7 @@
     if (!isTaskReport(report)) {
         return false;
     }
-<<<<<<< HEAD
-    const parentReport = getReport(report?.parentReportID ?? '-1');
-=======
     const parentReport = report?.parentReportID ? getReport(report?.parentReportID) : undefined;
->>>>>>> 65291817
     return isPolicyExpenseChat(parentReport);
 }
 
@@ -1631,13 +1597,8 @@
     }
 
     // eslint-disable-next-line @typescript-eslint/prefer-nullish-coalescing
-<<<<<<< HEAD
-    const report = getReport(reportID || '-1');
-    return isArchivedRoom(report, getReportNameValuePairs(reportID));
-=======
     const report = typeof reportOrID === 'string' ? getReport(reportOrID) : reportOrID;
     return isArchivedRoom(report);
->>>>>>> 65291817
 }
 
 /**
@@ -1785,11 +1746,7 @@
 function isExpenseRequest(report: OnyxInputOrEntry<Report>): report is Thread {
     if (isThread(report)) {
         const parentReportAction = allReportActions?.[`${ONYXKEYS.COLLECTION.REPORT_ACTIONS}${report.parentReportID}`]?.[report.parentReportActionID];
-<<<<<<< HEAD
-        const parentReport = getReport(report.parentReportID);
-=======
         const parentReport = getReport(report?.parentReportID);
->>>>>>> 65291817
         return isExpenseReport(parentReport) && !isEmptyObject(parentReportAction) && ReportActionsUtils.isTransactionThread(parentReportAction);
     }
     return false;
@@ -1802,11 +1759,7 @@
 function isIOURequest(report: OnyxInputOrEntry<Report>): boolean {
     if (isThread(report)) {
         const parentReportAction = allReportActions?.[`${ONYXKEYS.COLLECTION.REPORT_ACTIONS}${report.parentReportID}`]?.[report.parentReportActionID];
-<<<<<<< HEAD
-        const parentReport = getReport(report.parentReportID);
-=======
         const parentReport = getReport(report?.parentReportID);
->>>>>>> 65291817
         return isIOUReport(parentReport) && !isEmptyObject(parentReportAction) && ReportActionsUtils.isTransactionThread(parentReportAction);
     }
     return false;
@@ -1836,13 +1789,8 @@
 /**
  * Checks if a report is an IOU or expense report.
  */
-<<<<<<< HEAD
 function isMoneyRequestReport(reportOrID: OnyxInputOrEntry<Report> | SearchReport | string, reports?: OnyxCollection<Report>): boolean {
     const report = typeof reportOrID === 'string' ? getReport(reportOrID, reports) ?? null : reportOrID;
-=======
-function isMoneyRequestReport(reportOrID: OnyxInputOrEntry<Report> | SearchReport | string): boolean {
-    const report = typeof reportOrID === 'string' ? getReport(reportOrID) ?? null : reportOrID;
->>>>>>> 65291817
     return isIOUReport(report) || isExpenseReport(report);
 }
 
@@ -1976,11 +1924,7 @@
         return isAwaitingFirstLevelApproval(moneyRequestReport);
     }
 
-<<<<<<< HEAD
-    if (isReportApproved({reportOrID: moneyRequestReport}) || isSettled(moneyRequestReport?.reportID)) {
-=======
-    if (isReportApproved(moneyRequestReport) || isClosedReport(moneyRequestReport) || isSettled(moneyRequestReport?.reportID)) {
->>>>>>> 65291817
+    if (isReportApproved({reportOrID: moneyRequestReport}) || isClosedReport(moneyRequestReport) || isSettled(moneyRequestReport?.reportID)) {
         return false;
     }
 
@@ -2076,11 +2020,7 @@
     // In 1:1 chat threads, the participants will be the same as parent report. If a report is specifically a 1:1 chat thread then we will
     // get parent report and use its participants array.
     if (isThread(report) && !(isTaskReport(report) || isMoneyRequestReport(report))) {
-<<<<<<< HEAD
-        const parentReport = getReport(report.parentReportID);
-=======
         const parentReport = getReport(report?.parentReportID);
->>>>>>> 65291817
         if (isOneOnOneChat(parentReport)) {
             finalReport = parentReport;
         }
@@ -2761,7 +2701,6 @@
 /**
  * Returns the preview message for `REIMBURSEMENT_QUEUED` action
  */
-<<<<<<< HEAD
 function getReimbursementQueuedActionMessage({
     reportAction,
     reportOrID,
@@ -2770,22 +2709,13 @@
     personalDetails,
 }: {
     reportAction: OnyxEntry<ReportAction<typeof CONST.REPORT.ACTIONS.TYPE.REIMBURSEMENT_QUEUED>>;
-    reportOrID: OnyxEntry<Report> | string;
+    reportOrID: OnyxEntry<Report> | string | SearchReport;
     shouldUseShortDisplayName?: boolean;
     reports?: OnyxCollection<Report>;
     personalDetails?: Partial<PersonalDetailsList>;
 }): string {
     const report = typeof reportOrID === 'string' ? getReport(reportOrID, reports) : reportOrID;
     const submitterDisplayName = getDisplayNameForParticipant({accountID: report?.ownerAccountID, shouldUseShortForm: shouldUseShortDisplayName, personalDetailsData: personalDetails}) ?? '';
-=======
-function getReimbursementQueuedActionMessage(
-    reportAction: OnyxEntry<ReportAction<typeof CONST.REPORT.ACTIONS.TYPE.REIMBURSEMENT_QUEUED>>,
-    reportOrID: OnyxEntry<Report> | string | SearchReport,
-    shouldUseShortDisplayName = true,
-): string {
-    const report = typeof reportOrID === 'string' ? getReport(reportOrID) : reportOrID;
-    const submitterDisplayName = getDisplayNameForParticipant(report?.ownerAccountID, shouldUseShortDisplayName) ?? '';
->>>>>>> 65291817
     const originalMessage = ReportActionsUtils.getOriginalMessage(reportAction);
     let messageKey: TranslationPaths;
     if (originalMessage?.paymentType === CONST.IOU.PAYMENT_TYPE.EXPENSIFY) {
@@ -3061,30 +2991,19 @@
 /**
  * Checks if the report contains at least one Non-Reimbursable transaction
  */
-<<<<<<< HEAD
 function hasNonReimbursableTransactions(iouReportID: string | undefined, reportsTransactionsParam: Record<string, Transaction[]> = reportsTransactions): boolean {
-    const transactions = reportsTransactionsParam[iouReportID ?? ''] ?? [];
-=======
-function hasNonReimbursableTransactions(iouReportID: string | undefined): boolean {
-    const transactions = getReportTransactions(iouReportID);
->>>>>>> 65291817
+    const transactions = getReportTransactions(iouReportID, reportsTransactionsParam);
     return transactions.filter((transaction) => transaction.reimbursable === false).length > 0;
 }
 
-function getMoneyRequestSpendBreakdown(report: OnyxInputOrEntry<Report>, allReportsDict?: OnyxCollection<Report>): SpendBreakdown {
-<<<<<<< HEAD
-    const allAvailableReports = allReportsDict ?? ReportConnection.getAllReports();
-    let moneyRequestReport;
-    if (isMoneyRequestReport(report, allReportsDict) || isInvoiceReport(report)) {
-=======
-    const allAvailableReports = allReportsDict ?? allReports;
+function getMoneyRequestSpendBreakdown(report: OnyxInputOrEntry<Report>, reportsParam?: OnyxCollection<Report>): SpendBreakdown {
+    const reports = reportsParam ?? allReports;
     let moneyRequestReport: OnyxEntry<Report>;
-    if (report && (isMoneyRequestReport(report) || isInvoiceReport(report))) {
->>>>>>> 65291817
+    if (report && (isMoneyRequestReport(report, reports) || isInvoiceReport(report))) {
         moneyRequestReport = report;
     }
-    if (allAvailableReports && report?.iouReportID) {
-        moneyRequestReport = allAvailableReports[`${ONYXKEYS.COLLECTION.REPORT}${report.iouReportID}`];
+    if (reports && report?.iouReportID) {
+        moneyRequestReport = reports[`${ONYXKEYS.COLLECTION.REPORT}${report.iouReportID}`];
     }
     if (moneyRequestReport) {
         let nonReimbursableSpend = moneyRequestReport.nonReimbursableTotal ?? 0;
@@ -3131,11 +3050,7 @@
     reports?: OnyxCollection<Report>;
 }): string | undefined {
     const ownerAccountID = report?.ownerAccountID;
-<<<<<<< HEAD
-    const personalDetails = personalDetailsList?.[ownerAccountID ?? -1];
-=======
-    const personalDetails = ownerAccountID ? allPersonalDetails?.[ownerAccountID] : undefined;
->>>>>>> 65291817
+    const personalDetails = ownerAccountID ? personalDetailsList?.[ownerAccountID] : undefined;
     const login = personalDetails ? personalDetails.login : null;
     // eslint-disable-next-line @typescript-eslint/prefer-nullish-coalescing
     const reportOwnerDisplayName = getDisplayNameForParticipant({accountID: ownerAccountID}) || login || report?.reportName;
@@ -3232,13 +3147,8 @@
 /**
  * Get the report fields attached to the policy given policyID
  */
-<<<<<<< HEAD
-function getReportFieldsByPolicyID(policyID: string, policies: OnyxCollection<Policy> = allPolicies): Record<string, PolicyReportField> {
+function getReportFieldsByPolicyID(policyID: string | undefined, policies: OnyxCollection<Policy> = allPolicies): Record<string, PolicyReportField> {
     const policyReportFields = Object.entries(policies ?? {}).find(([key]) => key.replace(ONYXKEYS.COLLECTION.POLICY, '') === policyID);
-=======
-function getReportFieldsByPolicyID(policyID: string | undefined): Record<string, PolicyReportField> {
-    const policyReportFields = Object.entries(allPolicies ?? {}).find(([key]) => key.replace(ONYXKEYS.COLLECTION.POLICY, '') === policyID);
->>>>>>> 65291817
     const fieldList = policyReportFields?.[1]?.fieldList;
 
     if (!policyReportFields || !fieldList) {
@@ -3288,7 +3198,6 @@
 /**
  * Get the title for an IOU or expense chat which will be showing the payer and the amount
  */
-<<<<<<< HEAD
 function getMoneyRequestReportName({
     report,
     policy,
@@ -3300,15 +3209,9 @@
     invoiceReceiverPolicy?: OnyxEntry<Policy>;
     policies?: OnyxCollection<Policy>;
 }): string {
-    const isReportSettled = isSettled(report?.reportID ?? '-1');
-    const reportFields = isReportSettled ? report?.fieldList : getReportFieldsByPolicyID(report?.policyID ?? '-1', policies);
-    const titleReportField = getFormulaTypeReportField(reportFields ?? {});
-=======
-function getMoneyRequestReportName(report: OnyxEntry<Report>, policy?: OnyxEntry<Policy>, invoiceReceiverPolicy?: OnyxEntry<Policy>): string {
     const isReportSettled = isSettled(report?.reportID);
-    const reportFields = isReportSettled ? report?.fieldList : getReportFieldsByPolicyID(report?.policyID);
+    const reportFields = isReportSettled ? report?.fieldList : getReportFieldsByPolicyID(report?.policyID, policies);
     const titleReportField = Object.values(reportFields ?? {}).find((reportField) => reportField?.fieldID === CONST.REPORT_FIELD_TITLE_FIELD_ID);
->>>>>>> 65291817
 
     if (titleReportField && report?.reportName && isPaidGroupPolicyExpenseReport(report)) {
         return report.reportName;
@@ -3575,13 +3478,8 @@
     }
 
     const isRequestSettled = isSettled(moneyRequestReport?.reportID);
-<<<<<<< HEAD
     const isApproved = isReportApproved({reportOrID: moneyRequestReport});
-    const transactionID = moneyRequestReport ? ReportActionsUtils.getOriginalMessage(reportAction)?.IOUTransactionID : 0;
-=======
-    const isApproved = isReportApproved(moneyRequestReport);
     const transactionID = moneyRequestReport ? ReportActionsUtils.getOriginalMessage(reportAction)?.IOUTransactionID : undefined;
->>>>>>> 65291817
     const transaction = allTransactions?.[`${ONYXKEYS.COLLECTION.TRANSACTION}${transactionID}`] ?? ({} as Transaction);
 
     const parentReportAction = isThread(moneyRequestReport)
@@ -3678,13 +3576,8 @@
  *
  * NOTE: This method is only meant to be used inside this action file. Do not export and use it elsewhere. Use withOnyx or Onyx.connect() instead.
  */
-<<<<<<< HEAD
 function getLinkedTransaction(reportAction: OnyxEntry<ReportAction | OptimisticIOUReportAction>, transactions: OnyxCollection<Transaction> = allTransactions): OnyxEntry<Transaction> {
-    let transactionID = '';
-=======
-function getLinkedTransaction(reportAction: OnyxEntry<ReportAction | OptimisticIOUReportAction>): OnyxEntry<Transaction> {
     let transactionID;
->>>>>>> 65291817
 
     if (ReportActionsUtils.isMoneyRequestAction(reportAction)) {
         transactionID = ReportActionsUtils.getOriginalMessage(reportAction)?.IOUTransactionID;
@@ -3918,11 +3811,7 @@
     }
 
     if (report.isWaitingOnBankAccount) {
-<<<<<<< HEAD
-        const submitterDisplayName = getDisplayNameForParticipant({accountID: report.ownerAccountID ?? -1, shouldUseShortForm: true}) ?? '';
-=======
-        const submitterDisplayName = getDisplayNameForParticipant(report.ownerAccountID, true) ?? '';
->>>>>>> 65291817
+        const submitterDisplayName = getDisplayNameForParticipant({accountID: report.ownerAccountID, shouldUseShortForm: true}) ?? '';
         return Localize.translateLocal('iou.waitingOnBankAccount', {submitterDisplayName});
     }
 
@@ -4077,15 +3966,10 @@
     }
 
     const originalMessage = isChangeLogObject(ReportActionsUtils.getOriginalMessage(parentReportAction));
-    const personalDetails = PersonalDetailsUtils.getPersonalDetailsByIDs(originalMessage?.targetAccountIDs ?? [], 0);
-
-<<<<<<< HEAD
-    const participants = participantAccountIDs.map((id: number) => {
-        const name = getDisplayNameForParticipant({accountID: id});
-=======
+    const personalDetails = PersonalDetailsUtils.getPersonalDetailsByIDs({accountIDs: originalMessage?.targetAccountIDs ?? [], currentUserAccountID: 0});
+
     const participants = personalDetails.map((personalDetail) => {
         const name = PersonalDetailsUtils.getEffectiveDisplayName(personalDetail);
->>>>>>> 65291817
         if (name && name?.length > 0) {
             return name;
         }
@@ -4329,18 +4213,14 @@
         }
 
         const isAttachment = ReportActionsUtils.isReportActionAttachment(!isEmptyObject(parentReportAction) ? parentReportAction : undefined);
-<<<<<<< HEAD
         const reportActionMessage = getReportActionMessage({
             reportAction: parentReportAction,
             reportID: report?.parentReportID,
-            childReportID: report?.reportID ?? '',
+            childReportID: report?.reportID,
             reports,
             draftReports,
             personalDetails,
         }).replace(/(\n+|\r\n|\n|\r)/gm, ' ');
-=======
-        const reportActionMessage = getReportActionMessage(parentReportAction, report?.parentReportID, report?.reportID).replace(/(\n+|\r\n|\n|\r)/gm, ' ');
->>>>>>> 65291817
         if (isAttachment && reportActionMessage) {
             return `[${Localize.translateLocal('common.attachment')}]`;
         }
@@ -4358,7 +4238,7 @@
             return `${reportActionMessage} (${Localize.translateLocal('common.archived')})`;
         }
         if (!isEmptyObject(parentReportAction) && ReportActionsUtils.isModifiedExpenseAction(parentReportAction)) {
-            const modifiedMessage = ModifiedExpenseMessage.getForReportAction({reportID: report?.reportID, reportAction: parentReportAction, reports, policyTagLists});
+            const modifiedMessage = ModifiedExpenseMessage.getForReportAction({reportOrID: report?.reportID, reportAction: parentReportAction, reportsParam: reports, policyTagLists});
             return formatReportLastMessageText(modifiedMessage);
         }
         if (isTripRoom(report)) {
@@ -4396,11 +4276,7 @@
     }
 
     if (isInvoiceReport(report)) {
-<<<<<<< HEAD
-        formattedName = getMoneyRequestReportName({report, policy, invoiceReceiverPolicy, policies});
-=======
-        formattedName = report?.reportName ?? getMoneyRequestReportName(report, policy, invoiceReceiverPolicy);
->>>>>>> 65291817
+        formattedName = report?.reportName ?? getMoneyRequestReportName({report, policy, invoiceReceiverPolicy, policies});
     }
 
     if (isInvoiceRoom(report)) {
@@ -5082,11 +4958,7 @@
     // The amount for Expense reports are stored as negative value in the database
     const storedTotal = total * -1;
     const storedNonReimbursableTotal = nonReimbursableTotal * -1;
-<<<<<<< HEAD
     const policyName = getPolicyName({report: getReport(chatReportID)});
-=======
-    const policyName = getPolicyName(getReport(chatReportID));
->>>>>>> 65291817
     const formattedTotal = CurrencyUtils.convertToDisplayString(storedTotal, currency);
     const policy = getPolicy(policyID);
 
@@ -5193,13 +5065,12 @@
  * We pass the reportID as older FORWARDED actions do not have the amount & currency stored in the message
  * so we retrieve the amount from the report instead
  */
-<<<<<<< HEAD
-function getIOUForwardedMessage(reportAction: ReportAction<typeof CONST.REPORT.ACTIONS.TYPE.FORWARDED>, reportOrID: OnyxInputOrEntry<Report> | string, reports?: OnyxCollection<Report>) {
+function getIOUForwardedMessage(
+    reportAction: ReportAction<typeof CONST.REPORT.ACTIONS.TYPE.FORWARDED>,
+    reportOrID: OnyxInputOrEntry<Report> | string | SearchReport,
+    reports?: OnyxCollection<Report>,
+) {
     const expenseReport = typeof reportOrID === 'string' ? getReport(reportOrID, reports) : reportOrID;
-=======
-function getIOUForwardedMessage(reportAction: ReportAction<typeof CONST.REPORT.ACTIONS.TYPE.FORWARDED>, reportOrID: OnyxInputOrEntry<Report> | string | SearchReport) {
-    const expenseReport = typeof reportOrID === 'string' ? getReport(reportOrID) : reportOrID;
->>>>>>> 65291817
     const originalMessage = ReportActionsUtils.getOriginalMessage(reportAction) as OriginalMessageIOU;
     let formattedAmount;
 
@@ -7147,18 +7018,12 @@
     return participantAccountIDs.includes(CONST.ACCOUNT_ID.CHRONOS);
 }
 
-<<<<<<< HEAD
-function chatIncludesChronosWithID(reportID?: string): boolean {
-    // eslint-disable-next-line @typescript-eslint/prefer-nullish-coalescing
-    const report = getReport(reportID || '-1');
-=======
 function chatIncludesChronosWithID(reportOrID?: string | SearchReport): boolean {
     if (!reportOrID) {
         return false;
     }
 
     const report = typeof reportOrID === 'string' ? getReport(reportOrID) : reportOrID;
->>>>>>> 65291817
     return chatIncludesChronos(report);
 }
 
@@ -8893,6 +8758,10 @@
  * Checks if the user has missing bank account for the invoice room.
  */
 function hasMissingInvoiceBankAccount(iouReportID: string | undefined): boolean {
+    if (!iouReportID) {
+        return false;
+    }
+
     const invoiceReport = getReport(iouReportID);
 
     if (!isInvoiceReport(invoiceReport)) {
