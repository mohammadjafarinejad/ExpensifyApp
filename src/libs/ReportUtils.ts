--- conflicted
+++ resolved
@@ -728,11 +728,8 @@
     originalAmount: number;
     originalCurrency: string;
     postedDate: string;
-<<<<<<< HEAD
     transactionID: string;
-=======
     distance?: number;
->>>>>>> f14fa0cd
 };
 
 type OptimisticIOUReport = Pick<
@@ -4103,11 +4100,8 @@
         originalAmount: getOriginalAmount(transaction),
         originalCurrency: getOriginalCurrency(transaction),
         postedDate: getFormattedPostedDate(transaction),
-<<<<<<< HEAD
         transactionID: transaction.transactionID,
-=======
         ...(isManualDistanceRequest && {distance: transaction.comment?.customUnit?.quantity ?? undefined}),
->>>>>>> f14fa0cd
     };
 }
 
