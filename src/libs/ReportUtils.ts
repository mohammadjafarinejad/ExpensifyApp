--- conflicted
+++ resolved
@@ -7785,8 +7785,7 @@
 /**
  * Return held and full amount formatted with used currency
  */
-<<<<<<< HEAD
-function getNonHeldAndFullAmount(iouReport: OnyxEntry<Report>, shouldExcludeNonReimbursables: boolean): string[] {
+function getNonHeldAndFullAmount(iouReport: OnyxEntry<Report>, shouldExcludeNonReimbursables: boolean): NonHeldAndFullAmount {
     // if the report is an expense report, the total amount should be negated
     const coefficient = isExpenseReport(iouReport) ? -1 : 1;
 
@@ -7797,31 +7796,11 @@
         unheldTotal -= iouReport?.unheldNonReimbursableTotal ?? 0;
     }
 
-    return [CurrencyUtils.convertToDisplayString(unheldTotal * coefficient, iouReport?.currency), CurrencyUtils.convertToDisplayString(total * coefficient, iouReport?.currency)];
-=======
-function getNonHeldAndFullAmount(iouReport: OnyxEntry<Report>, policy: OnyxEntry<Policy>): NonHeldAndFullAmount {
-    const reportTransactions = reportsTransactions[iouReport?.reportID ?? ''] ?? [];
-    const hasPendingTransaction = reportTransactions.some((transaction) => !!transaction.pendingAction);
-
-    // if the report is an expense report, the total amount should be negated
-    const coefficient = isExpenseReport(iouReport) ? -1 : 1;
-
-    if (hasUpdatedTotal(iouReport, policy) && hasPendingTransaction) {
-        const unheldTotal = reportTransactions.reduce((currentVal, transaction) => currentVal + (!TransactionUtils.isOnHold(transaction) ? transaction.amount : 0), 0);
-
-        return {
-            nonHeldAmount: CurrencyUtils.convertToDisplayString(unheldTotal * coefficient, iouReport?.currency),
-            fullAmount: CurrencyUtils.convertToDisplayString((iouReport?.total ?? 0) * coefficient, iouReport?.currency),
-            hasValidNonHeldAmount: unheldTotal * coefficient >= 0,
-        };
-    }
-
     return {
-        nonHeldAmount: CurrencyUtils.convertToDisplayString((iouReport?.unheldTotal ?? 0) * coefficient, iouReport?.currency),
-        fullAmount: CurrencyUtils.convertToDisplayString((iouReport?.total ?? 0) * coefficient, iouReport?.currency),
-        hasValidNonHeldAmount: (iouReport?.unheldTotal ?? 0) * coefficient >= 0,
+        nonHeldAmount: CurrencyUtils.convertToDisplayString(unheldTotal * coefficient, iouReport?.currency),
+        fullAmount: CurrencyUtils.convertToDisplayString(total * coefficient, iouReport?.currency),
+        hasValidNonHeldAmount: unheldTotal * coefficient >= 0,
     };
->>>>>>> 99da1ac8
 }
 
 /**
