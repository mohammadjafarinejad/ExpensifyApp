--- conflicted
+++ resolved
@@ -140,24 +140,20 @@
  * markdown ranges that can be used by RNMarkdownTextInput.
  * It is simpler version of search parser that can be run on UI.
  */
-<<<<<<< HEAD
 function parseForLiveMarkdown(
     input: string,
+    userLogins: string[],
     details: SharedValue<{login: string | undefined; userDisplayName: string | undefined}>,
     map: SubstitutionMap,
     currencyList: SharedValue<string[]>,
     categoryList: SharedValue<string[]>,
     tagList: SharedValue<string[]>,
 ) {
-=======
-function parseForLiveMarkdown(input: string, userLogins: string[], userDisplayName: string) {
->>>>>>> f60c6476
     'worklet';
 
     const parsedAutocomplete = parse(input) as SearchAutocompleteResult;
     const ranges = parsedAutocomplete.ranges;
 
-<<<<<<< HEAD
     const typeList = Object.values(CONST.SEARCH.DATA_TYPES) as string[];
     const expenseTypeList = Object.values(CONST.SEARCH.TRANSACTION_TYPE) as string[];
     const statusList = Object.values({...CONST.SEARCH.STATUS.TRIP, ...CONST.SEARCH.STATUS.INVOICE, ...CONST.SEARCH.STATUS.CHAT, ...CONST.SEARCH.STATUS.TRIP}) as string[];
@@ -191,19 +187,12 @@
                 type = 'syntax';
             }
 
+            if ((range.key === CONST.SEARCH.SYNTAX_FILTER_KEYS.TO || CONST.SEARCH.SYNTAX_FILTER_KEYS.FROM) && (userLogins.includes(range.value) || range.value === userDisplayName)) {
+                type = 'mention-here';
+            }
+
             return {...range, type};
         }) as MarkdownRange[];
-=======
-    return ranges.map((range) => {
-        let type = 'mention-user';
-
-        if ((range.key === CONST.SEARCH.SYNTAX_FILTER_KEYS.TO || CONST.SEARCH.SYNTAX_FILTER_KEYS.FROM) && (userLogins.includes(range.value) || range.value === userDisplayName)) {
-            type = 'mention-here';
-        }
-
-        return {...range, type};
-    }) as MarkdownRange[];
->>>>>>> f60c6476
 }
 
 export {
