--- conflicted
+++ resolved
@@ -191,7 +191,6 @@
             return datePresetList.includes(range.value) || !Number.isNaN(new Date(range.value).getTime());
         case CONST.SEARCH.SYNTAX_FILTER_KEYS.HAS:
             return hasList.includes(range.value);
-<<<<<<< HEAD
         case CONST.SEARCH.SYNTAX_FILTER_KEYS.MERCHANT:
         case CONST.SEARCH.SYNTAX_FILTER_KEYS.DESCRIPTION:
         case CONST.SEARCH.SYNTAX_FILTER_KEYS.TITLE:
@@ -204,10 +203,8 @@
         case CONST.SEARCH.SYNTAX_FILTER_KEYS.AMOUNT:
             // This uses the same regex as the AmountWithoutCurrencyInput component (allowing for 3 digit decimals as some currencies support that)
             return /^-?(?!.*[.,].*[.,])\d{0,8}(?:[.,]\d{0,3})?$/.test(range.value);
-=======
         case CONST.SEARCH.SYNTAX_FILTER_KEYS.IS:
             return isList.includes(range.value);
->>>>>>> 3a005921
         default:
             return false;
     }
