import cloneDeep from 'lodash/cloneDeep';
import type {OnyxCollection} from 'react-native-onyx';
import type {ValueOf} from 'type-fest';
import type {LocaleContextProps} from '@components/LocaleContextProvider';
import type {
    ASTNode,
    QueryFilter,
    QueryFilters,
    SearchAmountFilterKeys,
    SearchDateFilterKeys,
    SearchDatePreset,
    SearchFilterKey,
    SearchQueryJSON,
    SearchQueryString,
    SearchStatus,
    SearchWithdrawalType,
    UserFriendlyKey,
    UserFriendlyValue,
} from '@components/Search/types';
import CONST from '@src/CONST';
import NAVIGATORS from '@src/NAVIGATORS';
import type {OnyxCollectionKey, OnyxCollectionValuesMapping} from '@src/ONYXKEYS';
import ONYXKEYS from '@src/ONYXKEYS';
import SCREENS from '@src/SCREENS';
import type {SearchAdvancedFiltersForm} from '@src/types/form';
import FILTER_KEYS, {ALLOWED_TYPE_FILTERS, AMOUNT_FILTER_KEYS, DATE_FILTER_KEYS} from '@src/types/form/SearchAdvancedFiltersForm';
import type {SearchAdvancedFiltersKey} from '@src/types/form/SearchAdvancedFiltersForm';
import type * as OnyxTypes from '@src/types/onyx';
import type {SearchDataTypes} from '@src/types/onyx/SearchResults';
import {getCardFeedsForDisplay} from './CardFeedUtils';
import {getCardDescription} from './CardUtils';
import {convertToBackendAmount, convertToFrontendAmountAsInteger} from './CurrencyUtils';
import Log from './Log';
import {validateAmount} from './MoneyRequestUtils';
import {getPreservedNavigatorState} from './Navigation/AppNavigator/createSplitNavigator/usePreserveNavigatorState';
import navigationRef from './Navigation/navigationRef';
import type {SearchFullscreenNavigatorParamList} from './Navigation/types';
import {getPersonalDetailByEmail} from './PersonalDetailsUtils';
import {getCleanedTagName, getTagNamesFromTagsLists} from './PolicyUtils';
import {getReportName} from './ReportUtils';
import {parse as parseSearchQuery} from './SearchParser/searchParser';
import {hashText} from './UserUtils';
import {isValidDate} from './ValidationUtils';

type FilterKeys = keyof typeof CONST.SEARCH.SYNTAX_FILTER_KEYS;

// This map contains chars that match each operator
const operatorToCharMap = {
    [CONST.SEARCH.SYNTAX_OPERATORS.EQUAL_TO]: ':' as const,
    [CONST.SEARCH.SYNTAX_OPERATORS.LOWER_THAN]: '<' as const,
    [CONST.SEARCH.SYNTAX_OPERATORS.LOWER_THAN_OR_EQUAL_TO]: '<=' as const,
    [CONST.SEARCH.SYNTAX_OPERATORS.GREATER_THAN]: '>' as const,
    [CONST.SEARCH.SYNTAX_OPERATORS.GREATER_THAN_OR_EQUAL_TO]: '>=' as const,
    [CONST.SEARCH.SYNTAX_OPERATORS.AND]: ',' as const,
    [CONST.SEARCH.SYNTAX_OPERATORS.OR]: ' ' as const,
};

// Create reverse lookup maps for O(1) performance
const createKeyToUserFriendlyMap = () => {
    const map = new Map<string, string>();

    // Map SYNTAX_FILTER_KEYS values to their user-friendly names
    Object.entries(CONST.SEARCH.SYNTAX_FILTER_KEYS).forEach(([keyName, keyValue]) => {
        if (!(keyName in CONST.SEARCH.SEARCH_USER_FRIENDLY_KEYS)) {
            return;
        }
        map.set(keyValue, CONST.SEARCH.SEARCH_USER_FRIENDLY_KEYS[keyName as keyof typeof CONST.SEARCH.SEARCH_USER_FRIENDLY_KEYS]);
    });

    // Map SYNTAX_ROOT_KEYS values to their user-friendly names
    Object.entries(CONST.SEARCH.SYNTAX_ROOT_KEYS).forEach(([keyName, keyValue]) => {
        if (!(keyName in CONST.SEARCH.SEARCH_USER_FRIENDLY_KEYS)) {
            return;
        }
        map.set(keyValue, CONST.SEARCH.SEARCH_USER_FRIENDLY_KEYS[keyName as keyof typeof CONST.SEARCH.SEARCH_USER_FRIENDLY_KEYS]);
    });

    return map;
};

// Create the maps once at module initialization for performance
const keyToUserFriendlyMap = createKeyToUserFriendlyMap();

/**
 * Lookup a key in the keyToUserFriendlyMap and return the user-friendly key.
 *
 * @example
 * getUserFriendlyKey("taxRate") // returns "tax-rate"
 */
function getUserFriendlyKey(keyName: SearchFilterKey | typeof CONST.SEARCH.SYNTAX_ROOT_KEYS.SORT_BY | typeof CONST.SEARCH.SYNTAX_ROOT_KEYS.SORT_ORDER): UserFriendlyKey {
    return (keyToUserFriendlyMap.get(keyName) ?? keyName) as UserFriendlyKey;
}

/**
 * Converts a filter value from backend value to user friendly display text.
 *
 * @example
 * getUserFriendlyValues("perDiem") // returns "per-diem"
 */
function getUserFriendlyValue(value: string | undefined): UserFriendlyValue {
    return CONST.SEARCH.SEARCH_USER_FRIENDLY_VALUES_MAP[value as keyof typeof CONST.SEARCH.SEARCH_USER_FRIENDLY_VALUES_MAP] ?? value;
}

/**
 * @private
 * Returns string value wrapped in quotes "", if the value contains space or &nbsp; (no-breaking space).
 */
function sanitizeSearchValue(str: string) {
    if (str.includes(' ') || str.includes(`\xA0`)) {
        return `"${str}"`;
    }
    return str;
}

/**
 * @private
 * Returns date filter value for QueryString.
 */
function buildDateFilterQuery(filterValues: Partial<SearchAdvancedFiltersForm>, filterKey: SearchDateFilterKeys) {
    const negatedDate = filterValues[`${filterKey}${CONST.SEARCH.NOT_MODIFIER}`];
    const dateOn = filterValues[`${filterKey}${CONST.SEARCH.DATE_MODIFIERS.ON}`];
    const dateAfter = filterValues[`${filterKey}${CONST.SEARCH.DATE_MODIFIERS.AFTER}`];
    const dateBefore = filterValues[`${filterKey}${CONST.SEARCH.DATE_MODIFIERS.BEFORE}`];

    const dateFilters = [];

    if (dateOn) {
        dateFilters.push(`${filterKey}:${dateOn}`);
    }
    if (dateAfter) {
        dateFilters.push(`${filterKey}>${dateAfter}`);
    }
    if (dateBefore) {
        dateFilters.push(`${filterKey}<${dateBefore}`);
    }
    if (negatedDate) {
        dateFilters.push(`-${filterKey}:${negatedDate}`);
    }

    return dateFilters.join(' ');
}

/**
 * @private
 * Returns amount filter value for QueryString.
 */
function buildAmountFilterQuery(filterKey: SearchAmountFilterKeys, filterValues: Partial<SearchAdvancedFiltersForm>) {
    const negatedAmount = filterValues[`${filterKey}${CONST.SEARCH.NOT_MODIFIER}`];
    const equalTo = filterValues[`${filterKey}${CONST.SEARCH.AMOUNT_MODIFIERS.EQUAL_TO}`];
    const lessThan = filterValues[`${filterKey}${CONST.SEARCH.AMOUNT_MODIFIERS.LESS_THAN}`];
    const greaterThan = filterValues[`${filterKey}${CONST.SEARCH.AMOUNT_MODIFIERS.GREATER_THAN}`];

    const amountStrings = [];

    if (equalTo) {
        amountStrings.push(`${filterKey}:${equalTo}`);
    }

    if (greaterThan) {
        amountStrings.push(`${filterKey}>${greaterThan}`);
    }

    if (lessThan) {
        amountStrings.push(`${filterKey}<${lessThan}`);
    }

    if (negatedAmount) {
        amountStrings.push(`-${filterKey}:${negatedAmount}`);
    }

    return amountStrings.join(' ');
}

/**
 * @private
 * Returns string of correctly formatted filter values from QueryFilters object.
 */
function buildFilterValuesString(filterName: string, queryFilters: QueryFilter[]) {
    const delimiter = filterName === CONST.SEARCH.SYNTAX_FILTER_KEYS.KEYWORD ? ' ' : ',';
    const allowedOps: string[] = [CONST.SEARCH.SYNTAX_OPERATORS.EQUAL_TO, CONST.SEARCH.SYNTAX_OPERATORS.NOT_EQUAL_TO];

    let filterValueString = '';
    queryFilters.forEach((queryFilter, index) => {
        const previousValueHasSameOp = allowedOps.includes(queryFilter.operator) && queryFilters?.at(index - 1)?.operator === queryFilter.operator;
        const nextValueHasSameOp = allowedOps.includes(queryFilter.operator) && queryFilters?.at(index + 1)?.operator === queryFilter.operator;

        // If the previous queryFilter has the same operator (this rule applies only to eq and neq operators) then append the current value
        if (index !== 0 && (previousValueHasSameOp || nextValueHasSameOp)) {
            filterValueString += `${delimiter}${sanitizeSearchValue(queryFilter.value.toString())}`;
        } else if (filterName === CONST.SEARCH.SYNTAX_FILTER_KEYS.KEYWORD) {
            filterValueString += `${delimiter}${sanitizeSearchValue(queryFilter.value.toString())}`;
        } else if (queryFilter.operator === CONST.SEARCH.SYNTAX_OPERATORS.NOT_EQUAL_TO) {
            filterValueString += ` -${filterName}:${sanitizeSearchValue(queryFilter.value.toString())}`;
        } else {
            filterValueString += ` ${filterName}${operatorToCharMap[queryFilter.operator]}${sanitizeSearchValue(queryFilter.value.toString())}`;
        }
    });

    return filterValueString;
}

/**
 * @private
 * Traverses the AST and returns filters as a QueryFilters object.
 */
function getFilters(queryJSON: SearchQueryJSON) {
    const filters = [] as QueryFilters;
    const filterKeys = Object.values(CONST.SEARCH.SYNTAX_FILTER_KEYS);

    function traverse(node: ASTNode) {
        if (!node.operator) {
            return;
        }

        if (typeof node.left === 'object' && node.left) {
            traverse(node.left);
        }

        if (typeof node.right === 'object' && node.right && !Array.isArray(node.right)) {
            traverse(node.right);
        }

        const nodeKey = node.left as ValueOf<typeof CONST.SEARCH.SYNTAX_FILTER_KEYS>;
        if (!filterKeys.includes(nodeKey)) {
            return;
        }

        const filterArray = [];
        if (!Array.isArray(node.right)) {
            filterArray.push({
                operator: node.operator,
                value: node.right as string | number,
            });
        } else {
            node.right.forEach((element) => {
                filterArray.push({
                    operator: node.operator,
                    value: element,
                });
            });
        }
        filters.push({key: nodeKey, filters: filterArray});
    }

    if (queryJSON.filters) {
        traverse(queryJSON.filters);
    }

    return filters;
}

/**
 * @private
 * Returns an updated filter value for some query filters.
 * - for `AMOUNT` it formats value to "backend" amount
 * - for personal filters it tries to substitute any user emails with accountIDs
 */
function getUpdatedFilterValue(filterName: ValueOf<typeof CONST.SEARCH.SYNTAX_FILTER_KEYS>, filterValue: string | string[]) {
    if (AMOUNT_FILTER_KEYS.includes(filterName as SearchAmountFilterKeys)) {
        if (typeof filterValue === 'string') {
            const backendAmount = convertToBackendAmount(Number(filterValue));
            return Number.isNaN(backendAmount) ? filterValue : backendAmount.toString();
        }
        return filterValue.map((amount) => {
            const backendAmount = convertToBackendAmount(Number(amount));
            return Number.isNaN(backendAmount) ? amount : backendAmount.toString();
        });
    }

    if (
        filterName === CONST.SEARCH.SYNTAX_FILTER_KEYS.FROM ||
        filterName === CONST.SEARCH.SYNTAX_FILTER_KEYS.TO ||
        filterName === CONST.SEARCH.SYNTAX_FILTER_KEYS.PAYER ||
        filterName === CONST.SEARCH.SYNTAX_FILTER_KEYS.EXPORTER ||
        filterName === CONST.SEARCH.SYNTAX_FILTER_KEYS.ATTENDEE
    ) {
        if (typeof filterValue === 'string') {
            return getPersonalDetailByEmail(filterValue)?.accountID.toString() ?? filterValue;
        }

        return filterValue.map((email) => getPersonalDetailByEmail(email)?.accountID.toString() ?? email);
    }

    if (filterName === CONST.SEARCH.SYNTAX_FILTER_KEYS.REPORT_ID || filterName === CONST.SEARCH.SYNTAX_FILTER_KEYS.WITHDRAWAL_ID) {
        const cleanIDs = (value: string) =>
            value
                .split(',')
                .map((id) => id.trim())
                .filter((id) => id.length > 0)
                .join(',');

        if (typeof filterValue === 'string') {
            return cleanIDs(filterValue);
        }
        return filterValue.map(cleanIDs);
    }

    return filterValue;
}

/**
 * @private
 * This is a custom collator only for getQueryHashes function.
 * The reason for this is that the computation of hashes should not depend on the locale.
 * This is used to ensure that hashes stay consistent.
 */
const customCollator = new Intl.Collator('en', {usage: 'sort', sensitivity: 'variant', numeric: true, caseFirst: 'upper'});

/**
 * @private
 * Computes and returns a numerical hash for a given queryJSON.
 * Sorts the query keys and values to ensure that hashes stay consistent.
 */
function getQueryHashes(query: SearchQueryJSON): {primaryHash: number; recentSearchHash: number; similarSearchHash: number} {
    let orderedQuery = '';
    orderedQuery += `${CONST.SEARCH.SYNTAX_ROOT_KEYS.TYPE}:${query.type}`;
    orderedQuery += ` ${CONST.SEARCH.SYNTAX_ROOT_KEYS.STATUS}:${Array.isArray(query.status) ? query.status.join(',') : query.status}`;
    orderedQuery += ` ${CONST.SEARCH.SYNTAX_ROOT_KEYS.GROUP_BY}:${query.groupBy}`;

    const filterSet = new Set<string>(orderedQuery);

    // Certain filters shouldn't affect whether two searchers are similar or not, since they dont
    // actually filter out results
    const similarSearchIgnoredFilters = new Set<SearchFilterKey>([CONST.SEARCH.SYNTAX_FILTER_KEYS.GROUP_CURRENCY]);

    // Certain filters' values are significant in deciding which search we are on, so we want to include
    // their value when computing the similarSearchHash
    const similarSearchValueBasedFilters = new Set<SearchFilterKey>([CONST.SEARCH.SYNTAX_FILTER_KEYS.ACTION]);

    query.flatFilters
        .map((filter) => {
            const filterKey = filter.key;
            const filters = cloneDeep(filter.filters);
            filters.sort((a, b) => customCollator.compare(a.value.toString(), b.value.toString()));
            return {filterString: buildFilterValuesString(filterKey, filters), filterKey};
        })
        .sort((a, b) => customCollator.compare(a.filterString, b.filterString))
        .forEach(({filterString, filterKey}) => {
            if (!similarSearchIgnoredFilters.has(filterKey)) {
                filterSet.add(filterKey);
            }

            if (similarSearchValueBasedFilters.has(filterKey)) {
                filterSet.add(filterString.trim());
            }

            orderedQuery += ` ${filterString}`;
        });

    const similarSearchHash = hashText(Array.from(filterSet).join(''), 2 ** 32);
    const recentSearchHash = hashText(orderedQuery, 2 ** 32);

    orderedQuery += ` ${CONST.SEARCH.SYNTAX_ROOT_KEYS.SORT_BY}:${query.sortBy}`;
    orderedQuery += ` ${CONST.SEARCH.SYNTAX_ROOT_KEYS.SORT_ORDER}:${query.sortOrder}`;
    if (query.policyID) {
        orderedQuery += ` ${CONST.SEARCH.SYNTAX_FILTER_KEYS.POLICY_ID}:${Array.isArray(query.policyID) ? query.policyID.join(',') : query.policyID} `;
    }
    const primaryHash = hashText(orderedQuery, 2 ** 32);

    return {primaryHash, recentSearchHash, similarSearchHash};
}

/**
 * Returns whether a given string is a date preset (e.g. Last month)
 */
function isSearchDatePreset(date: string | undefined): date is SearchDatePreset {
    return Object.values(CONST.SEARCH.DATE_PRESETS).some((datePreset) => datePreset === date);
}

/**
 * Returns whether a given search filter is supported in a given search data type
 */
function isFilterSupported(filter: SearchAdvancedFiltersKey, type: SearchDataTypes) {
    return ALLOWED_TYPE_FILTERS[type].some((supportedFilter) => supportedFilter === filter);
}

/**
 * Normalizes the value into a single string.
 * - If it's an array, returns the first element.
 * - Otherwise, returns the value as is.

 * @param value - The raw field value from SearchQueryJSON
 * @returns The normalized field value
 */
function normalizeValue<T>(value: T | T[]): T {
    if (Array.isArray(value)) {
        return value.at(0) as T;
    }

    return value;
}

/**
 * Parses a given search query string into a structured `SearchQueryJSON` format.
 * This format of query is most commonly shared between components and also sent to backend to retrieve search results.
 *
 * In a way this is the reverse of buildSearchQueryString()
 */
function buildSearchQueryJSON(query: SearchQueryString) {
    try {
        const result = parseSearchQuery(query) as SearchQueryJSON;
        const flatFilters = getFilters(result);

        // Add the full input and hash to the results
        result.inputQuery = query;
        result.flatFilters = flatFilters;
        const {primaryHash, recentSearchHash, similarSearchHash} = getQueryHashes(result);
        result.hash = primaryHash;
        result.recentSearchHash = recentSearchHash;
        result.similarSearchHash = similarSearchHash;

        if (result.policyID && typeof result.policyID === 'string') {
            // Ensure policyID is always an array for consistency
            result.policyID = [result.policyID];
        }

        if (result.groupBy) {
            result.groupBy = normalizeValue(result.groupBy);
        }

        if (result.type) {
            result.type = normalizeValue(result.type);
        }

        return result;
    } catch (e) {
        console.error(`Error when parsing SearchQuery: "${query}"`, e);
    }
}

/**
 * Formats a given `SearchQueryJSON` object into the string version of query.
 * This format of query is the most basic string format and is used as the query param `q` in search URLs.
 *
 * In a way this is the reverse of buildSearchQueryJSON()
 */
function buildSearchQueryString(queryJSON?: SearchQueryJSON) {
    const queryParts: string[] = [];
    const defaultQueryJSON = buildSearchQueryJSON('');

    for (const [, key] of Object.entries(CONST.SEARCH.SYNTAX_ROOT_KEYS)) {
        const existingFieldValue = queryJSON?.[key];
        const queryFieldValue = existingFieldValue ?? defaultQueryJSON?.[key];

        if (queryFieldValue) {
            if (Array.isArray(queryFieldValue)) {
                queryParts.push(`${key}:${queryFieldValue.join(',')}`);
            } else {
                queryParts.push(`${key}:${queryFieldValue}`);
            }
        }
    }

    if (queryJSON?.policyID) {
        queryParts.push(`${CONST.SEARCH.SYNTAX_FILTER_KEYS.POLICY_ID}:${Array.isArray(queryJSON.policyID) ? queryJSON.policyID.join(',') : queryJSON.policyID}`);
    }

    if (!queryJSON) {
        return queryParts.join(' ');
    }

    const filters = queryJSON.flatFilters;

    for (const filter of filters) {
        const filterValueString = buildFilterValuesString(filter.key, filter.filters);
        queryParts.push(filterValueString.trim());
    }

    return queryParts.join(' ');
}

/**
 * Formats a given object with search filter values into the string version of the query.
 * Main usage is to consume data format that comes from AdvancedFilters Onyx Form Data, and generate query string.
 *
 * Reverse operation of buildFilterFormValuesFromQuery()
 */
function buildQueryStringFromFilterFormValues(filterValues: Partial<SearchAdvancedFiltersForm>) {
    const supportedFilterValues = {...filterValues};

    // When switching types/setting the type, ensure we aren't polluting our query with filters that are
    // only available for the previous type. Remove all filters that are not allowed for the new type
    const providedFilterKeys = Object.keys(supportedFilterValues) as SearchAdvancedFiltersKey[];
    providedFilterKeys.forEach((filter) => {
        if (isFilterSupported(filter, supportedFilterValues.type ?? CONST.SEARCH.DATA_TYPES.EXPENSE)) {
            return;
        }

        supportedFilterValues[filter] = undefined;
    });

    // We separate type and status filters from other filters to maintain hashes consistency for saved searches
    const {type, status, groupBy, ...otherFilters} = supportedFilterValues;
    const filtersString: string[] = [];

    filtersString.push(`${CONST.SEARCH.SYNTAX_ROOT_KEYS.SORT_BY}:${CONST.SEARCH.TABLE_COLUMNS.DATE}`);
    filtersString.push(`${CONST.SEARCH.SYNTAX_ROOT_KEYS.SORT_ORDER}:${CONST.SEARCH.SORT_ORDER.DESC}`);

    if (type) {
        const sanitizedType = sanitizeSearchValue(type);
        filtersString.push(`${CONST.SEARCH.SYNTAX_ROOT_KEYS.TYPE}:${sanitizedType}`);
    }

    if (groupBy) {
        const sanitizedGroupBy = sanitizeSearchValue(groupBy);
        filtersString.push(`${CONST.SEARCH.SYNTAX_ROOT_KEYS.GROUP_BY}:${sanitizedGroupBy}`);
    }

    if (status && typeof status === 'string') {
        const sanitizedStatus = sanitizeSearchValue(status);
        filtersString.push(`${CONST.SEARCH.SYNTAX_ROOT_KEYS.STATUS}:${sanitizedStatus}`);
    }

    if (status && Array.isArray(status)) {
        const filterValueArray = [...new Set<string>(status)];
        filtersString.push(`${CONST.SEARCH.SYNTAX_ROOT_KEYS.STATUS}:${filterValueArray.map(sanitizeSearchValue).join(',')}`);
    }

    const mappedFilters = Object.entries(otherFilters)
        .map(([filterKey, filterValue]) => {
            const isNegated = filterKey.endsWith(CONST.SEARCH.NOT_MODIFIER);

            if (isNegated) {
                // eslint-disable-next-line no-param-reassign
                filterKey = filterKey.replace(CONST.SEARCH.NOT_MODIFIER, '');
            }

            const prefix = isNegated ? '-' : '';

            if (
                (filterKey === FILTER_KEYS.MERCHANT ||
                    filterKey === FILTER_KEYS.DESCRIPTION ||
                    filterKey === FILTER_KEYS.REIMBURSABLE ||
                    filterKey === FILTER_KEYS.BILLABLE ||
                    filterKey === FILTER_KEYS.TITLE ||
                    filterKey === FILTER_KEYS.PAYER ||
                    filterKey === FILTER_KEYS.GROUP_CURRENCY ||
                    filterKey === FILTER_KEYS.WITHDRAWAL_TYPE ||
                    filterKey === FILTER_KEYS.ACTION) &&
                filterValue
            ) {
                const keyInCorrectForm = (Object.keys(CONST.SEARCH.SYNTAX_FILTER_KEYS) as FilterKeys[]).find((key) => CONST.SEARCH.SYNTAX_FILTER_KEYS[key] === filterKey);
                if (keyInCorrectForm) {
                    return `${prefix}${CONST.SEARCH.SYNTAX_FILTER_KEYS[keyInCorrectForm]}:${sanitizeSearchValue(filterValue as string)}`;
                }
            }
            if ((filterKey === FILTER_KEYS.REPORT_ID || filterKey === FILTER_KEYS.WITHDRAWAL_ID) && filterValue) {
                const reportIDs = (filterValue as string)
                    .split(',')
                    .map((id) => sanitizeSearchValue(id.trim()))
                    .filter((id) => id.length > 0);

                const keyInCorrectForm = (Object.keys(CONST.SEARCH.SYNTAX_FILTER_KEYS) as FilterKeys[]).find((key) => CONST.SEARCH.SYNTAX_FILTER_KEYS[key] === filterKey);
                if (keyInCorrectForm && reportIDs.length > 0) {
                    return `${prefix}${CONST.SEARCH.SYNTAX_FILTER_KEYS[keyInCorrectForm]}:${reportIDs.join(',')}`;
                }
            }

            if (filterKey === FILTER_KEYS.KEYWORD && filterValue) {
                const value = (filterValue as string).split(' ').map(sanitizeSearchValue).join(' ');
                return `${value}`;
            }

            if (
                (filterKey === FILTER_KEYS.CATEGORY ||
                    filterKey === FILTER_KEYS.CARD_ID ||
                    filterKey === FILTER_KEYS.TAX_RATE ||
                    filterKey === FILTER_KEYS.EXPENSE_TYPE ||
                    filterKey === FILTER_KEYS.TAG ||
                    filterKey === FILTER_KEYS.CURRENCY ||
                    filterKey === FILTER_KEYS.PURCHASE_CURRENCY ||
                    filterKey === FILTER_KEYS.FROM ||
                    filterKey === FILTER_KEYS.TO ||
                    filterKey === FILTER_KEYS.FEED ||
                    filterKey === FILTER_KEYS.IN ||
                    filterKey === FILTER_KEYS.ASSIGNEE ||
                    filterKey === FILTER_KEYS.POLICY_ID ||
                    filterKey === FILTER_KEYS.HAS ||
                    filterKey === FILTER_KEYS.IS ||
                    filterKey === FILTER_KEYS.EXPORTER ||
                    filterKey === FILTER_KEYS.ATTENDEE) &&
                Array.isArray(filterValue) &&
                filterValue.length > 0
            ) {
                const filterValueArray = [...new Set<string>(filterValue)];
                const keyInCorrectForm = (Object.keys(CONST.SEARCH.SYNTAX_FILTER_KEYS) as FilterKeys[]).find((key) => CONST.SEARCH.SYNTAX_FILTER_KEYS[key] === filterKey);

                if (keyInCorrectForm) {
                    return `${prefix}${CONST.SEARCH.SYNTAX_FILTER_KEYS[keyInCorrectForm]}:${filterValueArray.map(sanitizeSearchValue).join(',')}`;
                }
            }

            return undefined;
        })
        .filter((filter): filter is string => !!filter);

    filtersString.push(...mappedFilters);

    DATE_FILTER_KEYS.forEach((dateKey) => {
        const dateFilter = buildDateFilterQuery(supportedFilterValues, dateKey);
        filtersString.push(dateFilter);
    });

    AMOUNT_FILTER_KEYS.forEach((filterKey) => {
        const amountFilter = buildAmountFilterQuery(filterKey, supportedFilterValues);
        filtersString.push(amountFilter);
    });

    return filtersString.filter(Boolean).join(' ').trim();
}

function getAllPolicyValues<T extends OnyxCollectionKey>(
    policyID: string[] | undefined,
    key: T,
    policyData: OnyxCollection<OnyxCollectionValuesMapping[T]>,
): Array<OnyxCollectionValuesMapping[T]> {
    if (!policyData || !policyID) {
        return [];
    }

    return policyID.map((id) => policyData?.[`${key}${id}`]).filter((data) => !!data) as Array<OnyxCollectionValuesMapping[T]>;
}

/**
 * Generates object with search filter values, in a format that can be consumed by SearchAdvancedFiltersForm.
 * Main usage of this is to generate the initial values for AdvancedFilters from existing query.
 *
 * Reverse operation of buildQueryStringFromFilterFormValues()
 */
function buildFilterFormValuesFromQuery(
    queryJSON: SearchQueryJSON,
    policyCategories: OnyxCollection<OnyxTypes.PolicyCategories>,
    policyTags: OnyxCollection<OnyxTypes.PolicyTagLists>,
    currencyList: OnyxTypes.CurrencyList,
    personalDetails: OnyxTypes.PersonalDetailsList | undefined,
    cardList: OnyxTypes.CardList,
    reports: OnyxCollection<OnyxTypes.Report>,
    taxRates: Record<string, string[]>,
) {
    const filters = queryJSON.flatFilters;
    const filtersForm = {} as Partial<SearchAdvancedFiltersForm>;
    const policyID = queryJSON.policyID;

    for (const queryFilter of filters) {
        const filterList = queryFilter.filters;
        const filterKey = queryFilter.key as SearchAdvancedFiltersKey;
        const filterValues = filterList.map((item) => item.value.toString());

        const isNegated = filterList.some((item) => item.operator === CONST.SEARCH.SYNTAX_OPERATORS.NOT_EQUAL_TO);
        const key = isNegated ? (`${filterKey}${CONST.SEARCH.NOT_MODIFIER}` as const) : filterKey;

        if (filterKey === CONST.SEARCH.SYNTAX_FILTER_KEYS.WITHDRAWAL_ID || filterKey === CONST.SEARCH.SYNTAX_FILTER_KEYS.REPORT_ID) {
            filtersForm[key as typeof filterKey] = filterValues.join(',');
        }
        if (
            filterKey === CONST.SEARCH.SYNTAX_FILTER_KEYS.MERCHANT ||
            filterKey === CONST.SEARCH.SYNTAX_FILTER_KEYS.DESCRIPTION ||
            filterKey === CONST.SEARCH.SYNTAX_FILTER_KEYS.TITLE ||
            filterKey === CONST.SEARCH.SYNTAX_FILTER_KEYS.ACTION
        ) {
            filtersForm[key as typeof filterKey] = filterValues.at(0);
        }
        if (filterKey === CONST.SEARCH.SYNTAX_FILTER_KEYS.EXPENSE_TYPE) {
            const validExpenseTypes = new Set(Object.values(CONST.SEARCH.TRANSACTION_TYPE));
            filtersForm[key as typeof filterKey] = filterValues.filter((expenseType) => validExpenseTypes.has(expenseType as ValueOf<typeof CONST.SEARCH.TRANSACTION_TYPE>));
        }
        if (filterKey === CONST.SEARCH.SYNTAX_FILTER_KEYS.HAS) {
            const validHasTypes = new Set(Object.values(CONST.SEARCH.HAS_VALUES));
            filtersForm[key as typeof filterKey] = filterValues.filter((hasType) => validHasTypes.has(hasType as ValueOf<typeof CONST.SEARCH.HAS_VALUES>));
        }
        if (filterKey === CONST.SEARCH.SYNTAX_FILTER_KEYS.IS) {
            const validIsTypes = new Set(Object.values(CONST.SEARCH.IS_VALUES));
            filtersForm[key as typeof filterKey] = filterValues.filter((isType) => validIsTypes.has(isType as ValueOf<typeof CONST.SEARCH.IS_VALUES>));
        }
        if (filterKey === CONST.SEARCH.SYNTAX_FILTER_KEYS.WITHDRAWAL_TYPE) {
            const validWithdrawalTypes = new Set(Object.values(CONST.SEARCH.WITHDRAWAL_TYPE));
            filtersForm[key as typeof filterKey] = filterValues
                .filter((withdrawalType): withdrawalType is SearchWithdrawalType => validWithdrawalTypes.has(withdrawalType as ValueOf<typeof CONST.SEARCH.WITHDRAWAL_TYPE>))
                .at(0);
        }
        if (filterKey === CONST.SEARCH.SYNTAX_FILTER_KEYS.CARD_ID) {
            filtersForm[key as typeof filterKey] = filterValues.filter((card) => cardList[card]);
        }
        if (filterKey === CONST.SEARCH.SYNTAX_FILTER_KEYS.FEED) {
            filtersForm[key as typeof filterKey] = filterValues.filter((feed) => feed);
        }
        if (filterKey === CONST.SEARCH.SYNTAX_FILTER_KEYS.TAX_RATE) {
            const allTaxRates = new Set(Object.values(taxRates).flat());
            filtersForm[key as typeof filterKey] = filterValues.filter((tax) => allTaxRates.has(tax));
        }
        if (filterKey === CONST.SEARCH.SYNTAX_FILTER_KEYS.IN) {
            filtersForm[key as typeof filterKey] = filterValues.filter((id) => reports?.[`${ONYXKEYS.COLLECTION.REPORT}${id}`]?.reportID);
        }
        if (
            filterKey === CONST.SEARCH.SYNTAX_FILTER_KEYS.FROM ||
            filterKey === CONST.SEARCH.SYNTAX_FILTER_KEYS.TO ||
            filterKey === CONST.SEARCH.SYNTAX_FILTER_KEYS.ASSIGNEE ||
            filterKey === CONST.SEARCH.SYNTAX_FILTER_KEYS.EXPORTER ||
            filterKey === CONST.SEARCH.SYNTAX_FILTER_KEYS.ATTENDEE
        ) {
<<<<<<< HEAD
            // eslint-disable-next-line @typescript-eslint/prefer-optional-chain
            filtersForm[filterKey] = filterValues.filter((id) => personalDetails && personalDetails[id]);
        }

        if (filterKey === CONST.SEARCH.SYNTAX_FILTER_KEYS.PAYER) {
            // eslint-disable-next-line @typescript-eslint/prefer-optional-chain
            filtersForm[filterKey] = filterValues.find((id) => personalDetails && personalDetails[id]);
=======
            filtersForm[key as typeof filterKey] = filterValues.filter((id) => personalDetails?.[id]);
        }

        if (filterKey === CONST.SEARCH.SYNTAX_FILTER_KEYS.PAYER) {
            filtersForm[key as typeof filterKey] = filterValues.find((id) => personalDetails?.[id]);
>>>>>>> 7ab25fec
        }
        if (filterKey === CONST.SEARCH.SYNTAX_FILTER_KEYS.CURRENCY || filterKey === CONST.SEARCH.SYNTAX_FILTER_KEYS.PURCHASE_CURRENCY) {
            const validCurrency = new Set(Object.keys(currencyList));
            filtersForm[key as typeof filterKey] = filterValues.filter((currency) => validCurrency.has(currency));
        }
        if (filterKey === CONST.SEARCH.SYNTAX_FILTER_KEYS.GROUP_CURRENCY) {
            const validCurrency = new Set(Object.keys(currencyList));
            filtersForm[filterKey] = filterValues.filter((currency) => validCurrency.has(currency)).at(0);
        }
        if (filterKey === CONST.SEARCH.SYNTAX_FILTER_KEYS.TAG) {
            const tags = policyID
                ? getAllPolicyValues(policyID, ONYXKEYS.COLLECTION.POLICY_TAGS, policyTags)
                      .map((tagList) => getTagNamesFromTagsLists(tagList ?? {}))
                      .flat()
                : Object.values(policyTags ?? {})
                      .filter((item) => !!item)
                      .map((tagList) => getTagNamesFromTagsLists(tagList ?? {}))
                      .flat();
            const uniqueTags = new Set(tags);
            uniqueTags.add(CONST.SEARCH.TAG_EMPTY_VALUE);
            filtersForm[key as typeof filterKey] = filterValues.filter((name) => uniqueTags.has(name));
        }
        if (filterKey === CONST.SEARCH.SYNTAX_FILTER_KEYS.CATEGORY) {
            const categories = policyID
                ? getAllPolicyValues(policyID, ONYXKEYS.COLLECTION.POLICY_CATEGORIES, policyCategories)
                      .map((item) => Object.values(item ?? {}).map((category) => category.name))
                      .flat()
                : Object.values(policyCategories ?? {})
                      .map((item) => Object.values(item ?? {}).map((category) => category.name))
                      .flat();
            const uniqueCategories = new Set(categories);
            const emptyCategories = CONST.SEARCH.CATEGORY_EMPTY_VALUE.split(',');
            const hasEmptyCategoriesInFilter = emptyCategories.every((category) => filterValues.includes(category));
            // We split CATEGORY_EMPTY_VALUE into individual values to detect both are present in filterValues.
            // If empty categories are found, append the CATEGORY_EMPTY_VALUE to filtersForm.
            filtersForm[key as typeof filterKey] = filterValues.filter((name) => uniqueCategories.has(name)).concat(hasEmptyCategoriesInFilter ? [CONST.SEARCH.CATEGORY_EMPTY_VALUE] : []);
        }
        if (filterKey === CONST.SEARCH.SYNTAX_FILTER_KEYS.KEYWORD) {
            filtersForm[key as typeof filterKey] = filterValues
                ?.map((filter) => {
                    if (filter.includes(' ')) {
                        return `"${filter}"`;
                    }
                    return filter;
                })
                .join(' ');
        }

        if (DATE_FILTER_KEYS.includes(filterKey as SearchDateFilterKeys)) {
            const negatedKey = `${filterKey}${CONST.SEARCH.NOT_MODIFIER}` as `${SearchDateFilterKeys}${typeof CONST.SEARCH.NOT_MODIFIER}`;
            const beforeKey = `${filterKey}${CONST.SEARCH.DATE_MODIFIERS.BEFORE}` as `${SearchDateFilterKeys}${typeof CONST.SEARCH.DATE_MODIFIERS.BEFORE}`;
            const afterKey = `${filterKey}${CONST.SEARCH.DATE_MODIFIERS.AFTER}` as `${SearchDateFilterKeys}${typeof CONST.SEARCH.DATE_MODIFIERS.AFTER}`;
            const onKey = `${filterKey}${CONST.SEARCH.DATE_MODIFIERS.ON}` as `${SearchDateFilterKeys}${typeof CONST.SEARCH.DATE_MODIFIERS.ON}`;

            const beforeFilter = filterList.find((filter) => filter.operator === CONST.SEARCH.SYNTAX_OPERATORS.LOWER_THAN && isValidDate(filter.value.toString()));
            const afterFilter = filterList.find((filter) => filter.operator === CONST.SEARCH.SYNTAX_OPERATORS.GREATER_THAN && isValidDate(filter.value.toString()));

            // The `On` and `Not on` filter could be either a date or a date preset (e.g. Last month)
            const negatedFilter = filterList.find((filter) => {
                return filter.operator === CONST.SEARCH.SYNTAX_OPERATORS.NOT_EQUAL_TO && (isValidDate(filter.value.toString()) || isSearchDatePreset(filter.value.toString()));
            });
            const onFilter = filterList.find((filter) => {
                return filter.operator === CONST.SEARCH.SYNTAX_OPERATORS.EQUAL_TO && (isValidDate(filter.value.toString()) || isSearchDatePreset(filter.value.toString()));
            });

            filtersForm[beforeKey] = beforeFilter?.value.toString() ?? filtersForm[beforeKey];
            filtersForm[afterKey] = afterFilter?.value.toString() ?? filtersForm[afterKey];
            filtersForm[onKey] = onFilter?.value.toString() ?? filtersForm[onKey];
            filtersForm[negatedKey] = negatedFilter?.value.toString() ?? filtersForm[negatedKey];
        }

        if (AMOUNT_FILTER_KEYS.includes(filterKey as SearchAmountFilterKeys)) {
            const negatedKey = `${filterKey}${CONST.SEARCH.NOT_MODIFIER}` as `${SearchAmountFilterKeys}${typeof CONST.SEARCH.NOT_MODIFIER}`;
            const equalToKey = `${filterKey}${CONST.SEARCH.AMOUNT_MODIFIERS.EQUAL_TO}` as `${SearchAmountFilterKeys}${typeof CONST.SEARCH.AMOUNT_MODIFIERS.EQUAL_TO}`;
            const lessThanKey = `${filterKey}${CONST.SEARCH.AMOUNT_MODIFIERS.LESS_THAN}` as `${SearchAmountFilterKeys}${typeof CONST.SEARCH.AMOUNT_MODIFIERS.LESS_THAN}`;
            const greaterThanKey = `${filterKey}${CONST.SEARCH.AMOUNT_MODIFIERS.GREATER_THAN}` as `${SearchAmountFilterKeys}${typeof CONST.SEARCH.AMOUNT_MODIFIERS.GREATER_THAN}`;

            // backend amount is an integer and is 2 digits longer than frontend amount
            filtersForm[equalToKey] =
                filterList
                    .find((filter) => filter.operator === CONST.SEARCH.SYNTAX_OPERATORS.EQUAL_TO && validateAmount(filter.value.toString(), 0, CONST.IOU.AMOUNT_MAX_LENGTH + 2))
                    ?.value.toString() ?? filtersForm[equalToKey];
            filtersForm[lessThanKey] =
                filterList
                    .find((filter) => filter.operator === CONST.SEARCH.SYNTAX_OPERATORS.LOWER_THAN && validateAmount(filter.value.toString(), 0, CONST.IOU.AMOUNT_MAX_LENGTH + 2))
                    ?.value.toString() ?? filtersForm[lessThanKey];
            filtersForm[greaterThanKey] =
                filterList
                    .find((filter) => filter.operator === CONST.SEARCH.SYNTAX_OPERATORS.GREATER_THAN && validateAmount(filter.value.toString(), 0, CONST.IOU.AMOUNT_MAX_LENGTH + 2))
                    ?.value.toString() ?? filtersForm[greaterThanKey];
            filtersForm[negatedKey] =
                filterList
                    .find((filter) => filter.operator === CONST.SEARCH.SYNTAX_OPERATORS.NOT_EQUAL_TO && validateAmount(filter.value.toString(), 0, CONST.IOU.AMOUNT_MAX_LENGTH + 2))
                    ?.value.toString() ?? filtersForm[negatedKey];
        }

        if (filterKey === CONST.SEARCH.SYNTAX_FILTER_KEYS.BILLABLE || filterKey === CONST.SEARCH.SYNTAX_FILTER_KEYS.REIMBURSABLE) {
            const validBooleanTypes = Object.values(CONST.SEARCH.BOOLEAN);
            filtersForm[key as typeof filterKey] = validBooleanTypes.find((value) => filterValues.at(0) === value);
        }
    }

    const [typeKey, typeValue] = Object.entries(CONST.SEARCH.DATA_TYPES).find(([, value]) => value === queryJSON.type) ?? [];
    filtersForm[FILTER_KEYS.TYPE] = typeValue ? queryJSON.type : CONST.SEARCH.DATA_TYPES.EXPENSE;

    if (typeKey) {
        if (Array.isArray(queryJSON.status)) {
            const validStatuses = queryJSON.status.filter((status) => Object.values(CONST.SEARCH.STATUS[typeKey as keyof typeof CONST.SEARCH.DATA_TYPES]).includes(status));

            if (validStatuses.length) {
                filtersForm[FILTER_KEYS.STATUS] = queryJSON.status.join(',');
            } else {
                filtersForm[FILTER_KEYS.STATUS] = CONST.SEARCH.STATUS.EXPENSE.ALL;
            }
        } else {
            filtersForm[FILTER_KEYS.STATUS] = queryJSON.status;
        }
    }

    if (queryJSON.policyID) {
        filtersForm[FILTER_KEYS.POLICY_ID] = queryJSON.policyID;
    }

    if (queryJSON.groupBy) {
        filtersForm[FILTER_KEYS.GROUP_BY] = queryJSON.groupBy;
    }

    return filtersForm;
}

/**
 * Returns the human-readable "pretty" string for a specified filter value.
 */
function getFilterDisplayValue(
    filterName: string,
    filterValue: string,
    personalDetails: OnyxTypes.PersonalDetailsList | undefined,
    reports: OnyxCollection<OnyxTypes.Report>,
    cardList: OnyxTypes.CardList,
    cardFeeds: OnyxCollection<OnyxTypes.CardFeeds>,
    policies: OnyxCollection<OnyxTypes.Policy>,
    currentUserAccountID: number,
) {
    if (
        filterName === CONST.SEARCH.SYNTAX_FILTER_KEYS.FROM ||
        filterName === CONST.SEARCH.SYNTAX_FILTER_KEYS.TO ||
        filterName === CONST.SEARCH.SYNTAX_FILTER_KEYS.ASSIGNEE ||
        filterName === CONST.SEARCH.SYNTAX_FILTER_KEYS.PAYER ||
        filterName === CONST.SEARCH.SYNTAX_FILTER_KEYS.EXPORTER ||
        filterName === CONST.SEARCH.SYNTAX_FILTER_KEYS.ATTENDEE
    ) {
        // login can be an empty string
        // eslint-disable-next-line @typescript-eslint/prefer-nullish-coalescing
        return filterValue === currentUserAccountID.toString() ? CONST.SEARCH.ME : personalDetails?.[filterValue]?.displayName || filterValue;
    }
    if (filterName === CONST.SEARCH.SYNTAX_FILTER_KEYS.CARD_ID) {
        const cardID = parseInt(filterValue, 10);
        if (Number.isNaN(cardID)) {
            return filterValue;
        }
        return getCardDescription(cardList?.[cardID]) || filterValue;
    }
    if (filterName === CONST.SEARCH.SYNTAX_FILTER_KEYS.IN) {
        return getReportName(reports?.[`${ONYXKEYS.COLLECTION.REPORT}${filterValue}`]) || filterValue;
    }
    if (filterName === CONST.SEARCH.SYNTAX_FILTER_KEYS.AMOUNT || filterName === CONST.SEARCH.SYNTAX_FILTER_KEYS.TOTAL || filterName === CONST.SEARCH.SYNTAX_FILTER_KEYS.PURCHASE_AMOUNT) {
        const frontendAmount = convertToFrontendAmountAsInteger(Number(filterValue));
        return Number.isNaN(frontendAmount) ? filterValue : frontendAmount.toString();
    }
    if (filterName === CONST.SEARCH.SYNTAX_FILTER_KEYS.TAG) {
        return getCleanedTagName(filterValue);
    }
    if (filterName === CONST.SEARCH.SYNTAX_FILTER_KEYS.FEED) {
        const cardFeedsForDisplay = getCardFeedsForDisplay(cardFeeds, cardList);
        return cardFeedsForDisplay[filterValue]?.name ?? filterValue;
    }
    if (filterName === CONST.SEARCH.SYNTAX_FILTER_KEYS.POLICY_ID) {
        return policies?.[`${ONYXKEYS.COLLECTION.POLICY}${filterValue}`]?.name ?? filterValue;
    }
    return filterValue;
}

/**
 * Formats a given `SearchQueryJSON` object into the human-readable string version of query.
 * This format of query is the one which we want to display to users.
 * We try to replace every numeric id value with a display version of this value,
 * So: user IDs get turned into emails, report ids into report names etc.
 */
function buildUserReadableQueryString(
    queryJSON: SearchQueryJSON,
    PersonalDetails: OnyxTypes.PersonalDetailsList | undefined,
    reports: OnyxCollection<OnyxTypes.Report>,
    taxRates: Record<string, string[]>,
    cardList: OnyxTypes.CardList,
    cardFeeds: OnyxCollection<OnyxTypes.CardFeeds>,
    policies: OnyxCollection<OnyxTypes.Policy>,
    currentUserAccountID: number,
) {
    const {type, status, groupBy, policyID} = queryJSON;
    const filters = queryJSON.flatFilters;

    let title = status
        ? `type:${getUserFriendlyValue(type)} status:${Array.isArray(status) ? status.map(getUserFriendlyValue).join(',') : getUserFriendlyValue(status)}`
        : `type:${getUserFriendlyValue(type)}`;

    if (groupBy) {
        title += ` group-by:${getUserFriendlyValue(groupBy)}`;
    }

    if (policyID && policyID.length > 0) {
        title += ` workspace:${policyID.map((id) => sanitizeSearchValue(policies?.[`${ONYXKEYS.COLLECTION.POLICY}${id}`]?.name ?? id)).join(',')}`;
    }

    for (const filterObject of filters) {
        const key = filterObject.key;
        const queryFilter = filterObject.filters;

        let displayQueryFilters: QueryFilter[] = [];
        if (key === CONST.SEARCH.SYNTAX_FILTER_KEYS.TAX_RATE) {
            const taxRateIDs = queryFilter.map((filter) => filter.value.toString());
            const taxRateNames = taxRateIDs
                .map((id) => {
                    const taxRate = Object.entries(taxRates)
                        .filter(([, IDs]) => IDs.includes(id))
                        .map(([name]) => name);
                    return taxRate.length > 0 ? taxRate : id;
                })
                .flat();

            const uniqueTaxRateNames = [...new Set(taxRateNames)];

            displayQueryFilters = uniqueTaxRateNames.map((taxRate) => ({
                operator: queryFilter.at(0)?.operator ?? CONST.SEARCH.SYNTAX_OPERATORS.AND,
                value: taxRate,
            }));
        } else if (key === CONST.SEARCH.SYNTAX_FILTER_KEYS.FEED) {
            displayQueryFilters = queryFilter.reduce((acc, filter) => {
                const feedKey = filter.value.toString();
                const cardFeedsForDisplay = getCardFeedsForDisplay(cardFeeds, cardList);
                const plaidFeedName = feedKey?.split(CONST.BANK_ACCOUNT.SETUP_TYPE.PLAID)?.at(1);
                const regularBank = feedKey?.split('_')?.at(1) ?? CONST.DEFAULT_NUMBER_ID;
                const idPrefix = feedKey?.split('_')?.at(0) ?? CONST.DEFAULT_NUMBER_ID;
                const plaidValue = cardFeedsForDisplay[`${idPrefix}_${CONST.BANK_ACCOUNT.SETUP_TYPE.PLAID}${plaidFeedName}` as OnyxTypes.CompanyCardFeed]?.name;
                if (plaidFeedName) {
                    if (plaidValue) {
                        acc.push({operator: filter.operator, value: plaidValue});
                    }
                    return acc;
                }
                const value = cardFeedsForDisplay[`${idPrefix}_${regularBank}` as OnyxTypes.CompanyCardFeed]?.name ?? feedKey;
                acc.push({operator: filter.operator, value});

                return acc;
            }, [] as QueryFilter[]);
        } else if (key === CONST.SEARCH.SYNTAX_FILTER_KEYS.CARD_ID) {
            displayQueryFilters = queryFilter.reduce((acc, filter) => {
                const cardValue = filter.value.toString();
                const cardID = parseInt(cardValue, 10);

                if (cardList?.[cardID]) {
                    if (Number.isNaN(cardID)) {
                        acc.push({operator: filter.operator, value: cardID});
                    } else {
                        acc.push({operator: filter.operator, value: getCardDescription(cardList?.[cardID]) || cardID});
                    }
                }
                return acc;
            }, [] as QueryFilter[]);
        } else {
            displayQueryFilters = queryFilter.map((filter) => ({
                operator: filter.operator,
                value: getFilterDisplayValue(key, getUserFriendlyValue(filter.value.toString()), PersonalDetails, reports, cardList, cardFeeds, policies, currentUserAccountID),
            }));
        }
        title += buildFilterValuesString(getUserFriendlyKey(key), displayQueryFilters);
    }

    return title;
}

/**
 * Returns properly built QueryString for a canned query, with the optional policyID.
 */
function buildCannedSearchQuery({
    type = CONST.SEARCH.DATA_TYPES.EXPENSE,
    status,
    policyID,
    cardID,
    groupBy,
}: {
    type?: SearchDataTypes;
    status?: SearchStatus;
    policyID?: string;
    cardID?: string;
    groupBy?: string;
} = {}): SearchQueryString {
    let queryString = status ? `type:${type} status:${Array.isArray(status) ? status.join(',') : status}` : `type:${type}`;

    if (groupBy) {
        queryString += ` group-by:${groupBy}`;
    }

    if (policyID) {
        queryString += ` policyID:${policyID}`;
    }

    if (cardID) {
        queryString += ` expense-type:card card:${cardID}`;
    }

    // Parse the query to fill all default query fields with values
    const normalizedQueryJSON = buildSearchQueryJSON(queryString);
    return buildSearchQueryString(normalizedQueryJSON);
}

/**
 * Returns whether a given search query is a Canned query.
 *
 * Canned queries are simple predefined queries, that are defined only using type and status and no additional filters.
 * In addition, they can contain an optional policyID.
 * For example: "type:trip" is a canned query.
 */
function isCannedSearchQuery(queryJSON: SearchQueryJSON) {
    return !queryJSON.filters && !queryJSON.policyID && !queryJSON.status;
}

function isDefaultExpensesQuery(queryJSON: SearchQueryJSON) {
    return queryJSON.type === CONST.SEARCH.DATA_TYPES.EXPENSE && !queryJSON.status && !queryJSON.filters && !queryJSON.groupBy && !queryJSON.policyID;
}

/**
 * Always show `No category` and `No tag` as the first option
 */
const sortOptionsWithEmptyValue = (a: string, b: string, localeCompare: LocaleContextProps['localeCompare']) => {
    if (a === CONST.SEARCH.CATEGORY_EMPTY_VALUE || a === CONST.SEARCH.TAG_EMPTY_VALUE) {
        return -1;
    }
    if (b === CONST.SEARCH.CATEGORY_EMPTY_VALUE || b === CONST.SEARCH.TAG_EMPTY_VALUE) {
        return 1;
    }
    return localeCompare(a, b);
};

/**
 *  Given a search query, this function will standardize the query by replacing display values with their corresponding IDs.
 */
function traverseAndUpdatedQuery(queryJSON: SearchQueryJSON, computeNodeValue: (left: ValueOf<typeof CONST.SEARCH.SYNTAX_FILTER_KEYS>, right: string | string[]) => string | string[]) {
    const standardQuery = cloneDeep(queryJSON);
    const filters = standardQuery.filters;
    const traverse = (node: ASTNode) => {
        if (!node.operator) {
            return;
        }
        if (typeof node.left === 'object') {
            traverse(node.left);
        }
        if (typeof node.right === 'object' && !Array.isArray(node.right)) {
            traverse(node.right);
        }

        if (typeof node.left !== 'object' && (Array.isArray(node.right) || typeof node.right === 'string')) {
            // eslint-disable-next-line no-param-reassign
            node.right = computeNodeValue(node.left, node.right);
        }
    };

    if (filters) {
        traverse(filters);
    }

    standardQuery.flatFilters = getFilters(standardQuery);
    return standardQuery;
}

/**
 * Returns new string query, after parsing it and traversing to update some filter values.
 * If there are any personal emails, it will try to substitute them with accountIDs
 */
function getQueryWithUpdatedValues(query: string) {
    const queryJSON = buildSearchQueryJSON(query);

    if (!queryJSON) {
        Log.alert(`${CONST.ERROR.ENSURE_BUG_BOT} user query failed to parse`, {}, false);
        return;
    }

    const standardizedQuery = traverseAndUpdatedQuery(queryJSON, getUpdatedFilterValue);
    return buildSearchQueryString(standardizedQuery);
}

function getCurrentSearchQueryJSON() {
    const rootState = navigationRef.getRootState();
    const lastSearchNavigator = rootState?.routes?.findLast((route) => route.name === NAVIGATORS.SEARCH_FULLSCREEN_NAVIGATOR);

    let lastSearchNavigatorState = lastSearchNavigator?.state;
    if (!lastSearchNavigatorState) {
        lastSearchNavigatorState = lastSearchNavigator && lastSearchNavigator.key ? getPreservedNavigatorState(lastSearchNavigator?.key) : undefined;
    }
    if (!lastSearchNavigatorState) {
        return;
    }

    const lastSearchRoute = lastSearchNavigatorState.routes.findLast((route) => route.name === SCREENS.SEARCH.ROOT);
    if (!lastSearchRoute || !lastSearchRoute.params) {
        return;
    }

    const {q: searchParams} = lastSearchRoute.params as SearchFullscreenNavigatorParamList[typeof SCREENS.SEARCH.ROOT];
    const queryJSON = buildSearchQueryJSON(searchParams);
    if (!queryJSON) {
        return;
    }

    return queryJSON;
}

/**
 * Extracts the query text without the filter parts.
 * This is used to determine if a user's core search terms have changed,
 * ignoring any filter modifications.
 *
 * @param searchQuery - The complete search query string
 * @returns The query without filters (core search terms only)
 */
function getQueryWithoutFilters(searchQuery: string) {
    const queryJSON = buildSearchQueryJSON(searchQuery);
    if (!queryJSON) {
        return '';
    }

    const keywordFilter = queryJSON.flatFilters.find((filter) => filter.key === 'keyword');

    return keywordFilter?.filters.map((filter) => filter.value).join(' ') ?? '';
}

function shouldHighlight(referenceText: string, searchText: string) {
    if (!referenceText || !searchText) {
        return false;
    }

    const escapedText = searchText
        .toLowerCase()
        .trim()
        .replace(/[.*+?^${}()|[\]\\]/g, '\\$&');
    const pattern = new RegExp(`(^|\\s)${escapedText}(?=\\s|$)`, 'i');

    return pattern.test(referenceText.toLowerCase());
}

export {
    isSearchDatePreset,
    isFilterSupported,
    buildSearchQueryJSON,
    buildSearchQueryString,
    buildUserReadableQueryString,
    getFilterDisplayValue,
    buildQueryStringFromFilterFormValues,
    buildFilterFormValuesFromQuery,
    buildCannedSearchQuery,
    isCannedSearchQuery,
    sanitizeSearchValue,
    getQueryWithUpdatedValues,
    getCurrentSearchQueryJSON,
    getQueryWithoutFilters,
    isDefaultExpensesQuery,
    sortOptionsWithEmptyValue,
    shouldHighlight,
    getAllPolicyValues,
    getUserFriendlyValue,
    getUserFriendlyKey,
};<|MERGE_RESOLUTION|>--- conflicted
+++ resolved
@@ -698,21 +698,11 @@
             filterKey === CONST.SEARCH.SYNTAX_FILTER_KEYS.EXPORTER ||
             filterKey === CONST.SEARCH.SYNTAX_FILTER_KEYS.ATTENDEE
         ) {
-<<<<<<< HEAD
-            // eslint-disable-next-line @typescript-eslint/prefer-optional-chain
-            filtersForm[filterKey] = filterValues.filter((id) => personalDetails && personalDetails[id]);
-        }
-
-        if (filterKey === CONST.SEARCH.SYNTAX_FILTER_KEYS.PAYER) {
-            // eslint-disable-next-line @typescript-eslint/prefer-optional-chain
-            filtersForm[filterKey] = filterValues.find((id) => personalDetails && personalDetails[id]);
-=======
             filtersForm[key as typeof filterKey] = filterValues.filter((id) => personalDetails?.[id]);
         }
 
         if (filterKey === CONST.SEARCH.SYNTAX_FILTER_KEYS.PAYER) {
             filtersForm[key as typeof filterKey] = filterValues.find((id) => personalDetails?.[id]);
->>>>>>> 7ab25fec
         }
         if (filterKey === CONST.SEARCH.SYNTAX_FILTER_KEYS.CURRENCY || filterKey === CONST.SEARCH.SYNTAX_FILTER_KEYS.PURCHASE_CURRENCY) {
             const validCurrency = new Set(Object.keys(currencyList));
