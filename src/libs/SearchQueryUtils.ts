--- conflicted
+++ resolved
@@ -8,17 +8,10 @@
 import FILTER_KEYS from '@src/types/form/SearchAdvancedFiltersForm';
 import type * as OnyxTypes from '@src/types/onyx';
 import type {SearchDataTypes} from '@src/types/onyx/SearchResults';
-<<<<<<< HEAD
+import {getCardDescription} from './CardUtils';
 import {convertToBackendAmount, convertToFrontendAmountAsInteger} from './CurrencyUtils';
 import localeCompare from './LocaleCompare';
 import {validateAmount} from './MoneyRequestUtils';
-import {getPersonalDetailByEmail} from './PersonalDetailsUtils';
-=======
-import * as CardUtils from './CardUtils';
-import * as CurrencyUtils from './CurrencyUtils';
-import localeCompare from './LocaleCompare';
-import {validateAmount} from './MoneyRequestUtils';
->>>>>>> 03639a9a
 import {getTagNamesFromTagsLists} from './PolicyUtils';
 import {getReportName} from './ReportUtils';
 import {parse} from './SearchParser/searchParser';
@@ -170,54 +163,6 @@
 }
 
 /**
-<<<<<<< HEAD
- * Given a filter name and its value, this function returns the corresponding ID found in Onyx data.
- * Returns a function that can be used as a computeNodeValue callback for traversing the filters tree
- */
-function getFindIDFromDisplayValue(cardList: OnyxTypes.CardList, taxRates: Record<string, string[]>) {
-    return (filterName: ValueOf<typeof CONST.SEARCH.SYNTAX_FILTER_KEYS>, filter: string | string[]) => {
-        if (filterName === CONST.SEARCH.SYNTAX_FILTER_KEYS.FROM || filterName === CONST.SEARCH.SYNTAX_FILTER_KEYS.TO) {
-            if (typeof filter === 'string') {
-                const email = filter;
-                return getPersonalDetailByEmail(email)?.accountID.toString() ?? filter;
-            }
-            const emails = filter;
-            return emails.map((email) => getPersonalDetailByEmail(email)?.accountID.toString() ?? email);
-        }
-        if (filterName === CONST.SEARCH.SYNTAX_FILTER_KEYS.TAX_RATE) {
-            const names = Array.isArray(filter) ? filter : ([filter] as string[]);
-            return names.map((name) => taxRates[name] ?? name).flat();
-        }
-        if (filterName === CONST.SEARCH.SYNTAX_FILTER_KEYS.CARD_ID) {
-            if (typeof filter === 'string') {
-                const bank = filter;
-                const ids =
-                    Object.values(cardList)
-                        .filter((card) => card.bank === bank)
-                        .map((card) => card.cardID.toString()) ?? filter;
-                return ids.length > 0 ? ids : bank;
-            }
-            const banks = filter;
-            return banks
-                .map(
-                    (bank) =>
-                        Object.values(cardList)
-                            .filter((card) => card.bank === bank)
-                            .map((card) => card.cardID.toString()) ?? bank,
-                )
-                .flat();
-        }
-        if (filterName === CONST.SEARCH.SYNTAX_FILTER_KEYS.AMOUNT) {
-            return getUpdatedAmountValue(filterName, filter);
-        }
-
-        return filter;
-    };
-}
-
-/**
-=======
->>>>>>> 03639a9a
  * Returns an updated amount value for query filters, correctly formatted to "backend" amount
  */
 function getUpdatedAmountValue(filterName: ValueOf<typeof CONST.SEARCH.SYNTAX_FILTER_KEYS>, filter: string | string[]) {
@@ -554,22 +499,14 @@
         if (Number.isNaN(cardID)) {
             return filterValue;
         }
-        return CardUtils.getCardDescription(cardID) || filterValue;
+        return getCardDescription(cardID) || filterValue;
     }
     if (filterName === CONST.SEARCH.SYNTAX_FILTER_KEYS.IN) {
-<<<<<<< HEAD
-        return getReportName(reports?.[`${ONYXKEYS.COLLECTION.REPORT}${filter}`]) || filter;
+        return getReportName(reports?.[`${ONYXKEYS.COLLECTION.REPORT}${filterValue}`]) || filterValue;
     }
     if (filterName === CONST.SEARCH.SYNTAX_FILTER_KEYS.AMOUNT) {
-        const frontendAmount = convertToFrontendAmountAsInteger(Number(filter));
-        return Number.isNaN(frontendAmount) ? filter : frontendAmount.toString();
-=======
-        return ReportUtils.getReportName(reports?.[`${ONYXKEYS.COLLECTION.REPORT}${filterValue}`]) || filterValue;
-    }
-    if (filterName === CONST.SEARCH.SYNTAX_FILTER_KEYS.AMOUNT) {
-        const frontendAmount = CurrencyUtils.convertToFrontendAmountAsInteger(Number(filterValue));
+        const frontendAmount = convertToFrontendAmountAsInteger(Number(filterValue));
         return Number.isNaN(frontendAmount) ? filterValue : frontendAmount.toString();
->>>>>>> 03639a9a
     }
     return filterValue;
 }
