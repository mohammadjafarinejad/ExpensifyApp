--- conflicted
+++ resolved
@@ -581,14 +581,6 @@
 
     const [typeKey, typeValue] = Object.entries(CONST.SEARCH.DATA_TYPES).find(([, value]) => value === queryJSON.type) ?? [];
     filtersForm[FILTER_KEYS.TYPE] = typeValue ? queryJSON.type : CONST.SEARCH.DATA_TYPES.EXPENSE;
-<<<<<<< HEAD
-
-    const [statusKey] =
-        Object.entries(CONST.SEARCH.STATUS).find(([, value]) =>
-            Array.isArray(queryJSON.status) ? queryJSON.status.some((status) => Object.values(value).includes(status)) : Object.values(value).includes(queryJSON.status),
-        ) ?? [];
-=======
->>>>>>> c78e36d1
 
     if (typeKey) {
         if (Array.isArray(queryJSON.status)) {
