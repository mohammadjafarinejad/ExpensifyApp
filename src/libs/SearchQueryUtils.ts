import cloneDeep from 'lodash/cloneDeep';
import type {OnyxCollection} from 'react-native-onyx';
import type {ValueOf} from 'type-fest';
import type {ASTNode, QueryFilter, QueryFilters, SearchDateFilterKeys, SearchFilterKey, SearchQueryJSON, SearchQueryString, SearchStatus, UserFriendlyKey} from '@components/Search/types';
import CONST from '@src/CONST';
import NAVIGATORS from '@src/NAVIGATORS';
import ONYXKEYS from '@src/ONYXKEYS';
import SCREENS from '@src/SCREENS';
import type {SearchAdvancedFiltersForm} from '@src/types/form';
import FILTER_KEYS, {ALLOWED_TYPE_FILTERS, DATE_FILTER_KEYS} from '@src/types/form/SearchAdvancedFiltersForm';
import type * as OnyxTypes from '@src/types/onyx';
import type {SearchDataTypes} from '@src/types/onyx/SearchResults';
import type {CardFeedNamesWithType} from './CardFeedUtils';
import {getWorkspaceCardFeedKey} from './CardFeedUtils';
import {getCardDescription} from './CardUtils';
import {convertToBackendAmount, convertToFrontendAmountAsInteger} from './CurrencyUtils';
import localeCompare from './LocaleCompare';
import Log from './Log';
import {validateAmount} from './MoneyRequestUtils';
import navigationRef from './Navigation/navigationRef';
import type {SearchFullscreenNavigatorParamList} from './Navigation/types';
import {getPersonalDetailByEmail} from './PersonalDetailsUtils';
import {getCleanedTagName, getTagNamesFromTagsLists} from './PolicyUtils';
import {getReportName} from './ReportUtils';
import {parse as parseSearchQuery} from './SearchParser/searchParser';
import {hashText} from './UserUtils';
import {isValidDate} from './ValidationUtils';

type FilterKeys = keyof typeof CONST.SEARCH.SYNTAX_FILTER_KEYS;

// This map contains chars that match each operator
const operatorToCharMap = {
    [CONST.SEARCH.SYNTAX_OPERATORS.EQUAL_TO]: ':' as const,
    [CONST.SEARCH.SYNTAX_OPERATORS.LOWER_THAN]: '<' as const,
    [CONST.SEARCH.SYNTAX_OPERATORS.LOWER_THAN_OR_EQUAL_TO]: '<=' as const,
    [CONST.SEARCH.SYNTAX_OPERATORS.GREATER_THAN]: '>' as const,
    [CONST.SEARCH.SYNTAX_OPERATORS.GREATER_THAN_OR_EQUAL_TO]: '>=' as const,
    [CONST.SEARCH.SYNTAX_OPERATORS.NOT_EQUAL_TO]: '!=' as const,
    [CONST.SEARCH.SYNTAX_OPERATORS.AND]: ',' as const,
    [CONST.SEARCH.SYNTAX_OPERATORS.OR]: ' ' as const,
};

/**
 * A mapping object that maps filter names from the internal codebase format to user-friendly names.
 */
const UserFriendlyKeyMap: Record<SearchFilterKey | typeof CONST.SEARCH.SYNTAX_ROOT_KEYS.SORT_BY | typeof CONST.SEARCH.SYNTAX_ROOT_KEYS.SORT_ORDER, UserFriendlyKey> = {
    type: 'type',
    status: 'status',
    sortBy: 'sort-by',
    sortOrder: 'sort-order',
    policyID: 'workspace',
    date: 'date',
    amount: 'amount',
    expenseType: 'expense-type',
    currency: 'currency',
    merchant: 'merchant',
    description: 'description',
    from: 'from',
    to: 'to',
    payer: 'payer',
    exporter: 'exporter',
    category: 'category',
    tag: 'tag',
    taxRate: 'tax-rate',
    cardID: 'card',
    feed: 'feed',
    // cspell:disable-next-line
    reportID: 'reportid',
    keyword: 'keyword',
    in: 'in',
    submitted: 'submitted',
    approved: 'approved',
    paid: 'paid',
    exported: 'exported',
    posted: 'posted',
    groupBy: 'group-by',
    title: 'title',
    assignee: 'assignee',
    billable: 'billable',
    reimbursable: 'reimbursable',
<<<<<<< HEAD
    exportStatus: 'export-status',
=======
    action: 'action',
>>>>>>> 5aaf2aeb
};
/**
 * @private
 * Returns string value wrapped in quotes "", if the value contains space or &nbsp; (no-breaking space).
 */
function sanitizeSearchValue(str: string) {
    if (str.includes(' ') || str.includes(`\xA0`)) {
        return `"${str}"`;
    }
    return str;
}

/**
 * @private
 * Returns date filter value for QueryString.
 */
function buildDateFilterQuery(filterValues: Partial<SearchAdvancedFiltersForm>, filterKey: SearchDateFilterKeys) {
    const dateBefore = filterValues[`${filterKey}${CONST.SEARCH.DATE_MODIFIERS.BEFORE}`];
    const dateAfter = filterValues[`${filterKey}${CONST.SEARCH.DATE_MODIFIERS.AFTER}`];
    const dateOn = filterValues[`${filterKey}${CONST.SEARCH.DATE_MODIFIERS.ON}`];

    const dateFilters = [];

    if (dateBefore) {
        dateFilters.push(`${filterKey}<${dateBefore}`);
    }
    if (dateAfter) {
        dateFilters.push(`${filterKey}>${dateAfter}`);
    }
    if (dateOn) {
        dateFilters.push(`${filterKey}:${dateOn}`);
    }

    return dateFilters.join(' ');
}

/**
 * @private
 * Returns amount filter value for QueryString.
 */
function buildAmountFilterQuery(filterValues: Partial<SearchAdvancedFiltersForm>) {
    const lessThan = filterValues[FILTER_KEYS.LESS_THAN];
    const greaterThan = filterValues[FILTER_KEYS.GREATER_THAN];

    let amountFilter = '';
    if (greaterThan) {
        amountFilter += `${CONST.SEARCH.SYNTAX_FILTER_KEYS.AMOUNT}>${greaterThan}`;
    }
    if (lessThan && greaterThan) {
        amountFilter += ' ';
    }
    if (lessThan) {
        amountFilter += `${CONST.SEARCH.SYNTAX_FILTER_KEYS.AMOUNT}<${lessThan}`;
    }

    return amountFilter;
}

/**
 * @private
 * Returns string of correctly formatted filter values from QueryFilters object.
 */
function buildFilterValuesString(filterName: string, queryFilters: QueryFilter[]) {
    const delimiter = filterName === CONST.SEARCH.SYNTAX_FILTER_KEYS.KEYWORD ? ' ' : ',';
    let filterValueString = '';
    queryFilters.forEach((queryFilter, index) => {
        // If the previous queryFilter has the same operator (this rule applies only to eq and neq operators) then append the current value
        if (
            index !== 0 &&
            ((queryFilter.operator === 'eq' && queryFilters?.at(index - 1)?.operator === 'eq') || (queryFilter.operator === 'neq' && queryFilters.at(index - 1)?.operator === 'neq'))
        ) {
            filterValueString += `${delimiter}${sanitizeSearchValue(queryFilter.value.toString())}`;
        } else if (filterName === CONST.SEARCH.SYNTAX_FILTER_KEYS.KEYWORD) {
            filterValueString += `${delimiter}${sanitizeSearchValue(queryFilter.value.toString())}`;
        } else {
            filterValueString += ` ${filterName}${operatorToCharMap[queryFilter.operator]}${sanitizeSearchValue(queryFilter.value.toString())}`;
        }
    });

    return filterValueString;
}

/**
 * @private
 * Traverses the AST and returns filters as a QueryFilters object.
 */
function getFilters(queryJSON: SearchQueryJSON) {
    const filters = [] as QueryFilters;
    const filterKeys = Object.values(CONST.SEARCH.SYNTAX_FILTER_KEYS);

    function traverse(node: ASTNode) {
        if (!node.operator) {
            return;
        }

        if (typeof node.left === 'object' && node.left) {
            traverse(node.left);
        }

        if (typeof node.right === 'object' && node.right && !Array.isArray(node.right)) {
            traverse(node.right);
        }

        const nodeKey = node.left as ValueOf<typeof CONST.SEARCH.SYNTAX_FILTER_KEYS>;
        if (!filterKeys.includes(nodeKey)) {
            return;
        }

        const filterArray = [];
        if (!Array.isArray(node.right)) {
            filterArray.push({
                operator: node.operator,
                value: node.right as string | number,
            });
        } else {
            node.right.forEach((element) => {
                filterArray.push({
                    operator: node.operator,
                    value: element,
                });
            });
        }
        filters.push({key: nodeKey, filters: filterArray});
    }

    if (queryJSON.filters) {
        traverse(queryJSON.filters);
    }

    return filters;
}

/**
 * @private
 * Returns an updated filter value for some query filters.
 * - for `AMOUNT` it formats value to "backend" amount
 * - for personal filters it tries to substitute any user emails with accountIDs
 */
function getUpdatedFilterValue(filterName: ValueOf<typeof CONST.SEARCH.SYNTAX_FILTER_KEYS>, filterValue: string | string[]) {
    if (
        filterName === CONST.SEARCH.SYNTAX_FILTER_KEYS.FROM ||
        filterName === CONST.SEARCH.SYNTAX_FILTER_KEYS.TO ||
        filterName === CONST.SEARCH.SYNTAX_FILTER_KEYS.PAYER ||
        filterName === CONST.SEARCH.SYNTAX_FILTER_KEYS.EXPORTER
    ) {
        if (typeof filterValue === 'string') {
            return getPersonalDetailByEmail(filterValue)?.accountID.toString() ?? filterValue;
        }

        return filterValue.map((email) => getPersonalDetailByEmail(email)?.accountID.toString() ?? email);
    }

    if (filterName === CONST.SEARCH.SYNTAX_FILTER_KEYS.AMOUNT) {
        if (typeof filterValue === 'string') {
            const backendAmount = convertToBackendAmount(Number(filterValue));
            return Number.isNaN(backendAmount) ? filterValue : backendAmount.toString();
        }
        return filterValue.map((amount) => {
            const backendAmount = convertToBackendAmount(Number(amount));
            return Number.isNaN(backendAmount) ? amount : backendAmount.toString();
        });
    }

    return filterValue;
}

/**
 * @private
 * Computes and returns a numerical hash for a given queryJSON.
 * Sorts the query keys and values to ensure that hashes stay consistent.
 */
function getQueryHashes(query: SearchQueryJSON): {primaryHash: number; recentSearchHash: number} {
    let orderedQuery = '';
    orderedQuery += `${CONST.SEARCH.SYNTAX_ROOT_KEYS.TYPE}:${query.type}`;
    orderedQuery += ` ${CONST.SEARCH.SYNTAX_ROOT_KEYS.STATUS}:${Array.isArray(query.status) ? query.status.join(',') : query.status}`;
    orderedQuery += ` ${CONST.SEARCH.SYNTAX_ROOT_KEYS.GROUP_BY}:${query.groupBy}`;

    query.flatFilters
        .map((filter) => {
            const filters = cloneDeep(filter.filters);
            filters.sort((a, b) => localeCompare(a.value.toString(), b.value.toString()));
            return buildFilterValuesString(filter.key, filters);
        })
        .sort()
        .forEach((filterString) => (orderedQuery += ` ${filterString}`));

    const recentSearchHash = hashText(orderedQuery, 2 ** 32);

    orderedQuery += ` ${CONST.SEARCH.SYNTAX_ROOT_KEYS.SORT_BY}:${query.sortBy}`;
    orderedQuery += ` ${CONST.SEARCH.SYNTAX_ROOT_KEYS.SORT_ORDER}:${query.sortOrder}`;
    if (query.policyID) {
        orderedQuery += ` ${CONST.SEARCH.SYNTAX_FILTER_KEYS.POLICY_ID}:${query.policyID} `;
    }
    const primaryHash = hashText(orderedQuery, 2 ** 32);

    return {primaryHash, recentSearchHash};
}

/**
 * Parses a given search query string into a structured `SearchQueryJSON` format.
 * This format of query is most commonly shared between components and also sent to backend to retrieve search results.
 *
 * In a way this is the reverse of buildSearchQueryString()
 */
function buildSearchQueryJSON(query: SearchQueryString) {
    try {
        const result = parseSearchQuery(query) as SearchQueryJSON;
        const flatFilters = getFilters(result);

        // Add the full input and hash to the results
        result.inputQuery = query;
        result.flatFilters = flatFilters;
        const {primaryHash, recentSearchHash} = getQueryHashes(result);
        result.hash = primaryHash;
        result.recentSearchHash = recentSearchHash;

        return result;
    } catch (e) {
        console.error(`Error when parsing SearchQuery: "${query}"`, e);
    }
}

/**
 * Formats a given `SearchQueryJSON` object into the string version of query.
 * This format of query is the most basic string format and is used as the query param `q` in search URLs.
 *
 * In a way this is the reverse of buildSearchQueryJSON()
 */
function buildSearchQueryString(queryJSON?: SearchQueryJSON) {
    const queryParts: string[] = [];
    const defaultQueryJSON = buildSearchQueryJSON('');

    for (const [, key] of Object.entries(CONST.SEARCH.SYNTAX_ROOT_KEYS)) {
        const existingFieldValue = queryJSON?.[key];
        const queryFieldValue = existingFieldValue ?? defaultQueryJSON?.[key];

        if (queryFieldValue) {
            if (Array.isArray(queryFieldValue)) {
                queryParts.push(`${key}:${queryFieldValue.join(',')}`);
            } else {
                queryParts.push(`${key}:${queryFieldValue}`);
            }
        }
    }

    if (queryJSON?.policyID) {
        queryParts.push(`${CONST.SEARCH.SYNTAX_FILTER_KEYS.POLICY_ID}:${queryJSON.policyID}`);
    }

    if (!queryJSON) {
        return queryParts.join(' ');
    }

    const filters = queryJSON.flatFilters;

    for (const filter of filters) {
        const filterValueString = buildFilterValuesString(filter.key, filter.filters);
        queryParts.push(filterValueString.trim());
    }

    return queryParts.join(' ');
}

/**
 * Formats a given object with search filter values into the string version of the query.
 * Main usage is to consume data format that comes from AdvancedFilters Onyx Form Data, and generate query string.
 *
 * Reverse operation of buildFilterFormValuesFromQuery()
 */
function buildQueryStringFromFilterFormValues(filterValues: Partial<SearchAdvancedFiltersForm>) {
    // We separate type and status filters from other filters to maintain hashes consistency for saved searches
    const {type, status, policyID, groupBy, ...otherFilters} = filterValues;
    const filtersString: string[] = [];

    // When switching types/setting the type, ensure we aren't polluting our query with filters that are
    // only available for the previous type. Remove all filters that are not allowed for the new type
    if (type) {
        const allowedFilters: string[] = ALLOWED_TYPE_FILTERS[type];
        const providedFilterKeys = Object.keys(otherFilters) as Array<keyof typeof otherFilters>;

        providedFilterKeys.forEach((filter) => {
            if (allowedFilters.includes(filter)) {
                return;
            }

            otherFilters[filter] = undefined;
        });
    }

    filtersString.push(`${CONST.SEARCH.SYNTAX_ROOT_KEYS.SORT_BY}:${CONST.SEARCH.TABLE_COLUMNS.DATE}`);
    filtersString.push(`${CONST.SEARCH.SYNTAX_ROOT_KEYS.SORT_ORDER}:${CONST.SEARCH.SORT_ORDER.DESC}`);

    if (type) {
        const sanitizedType = sanitizeSearchValue(type);
        filtersString.push(`${CONST.SEARCH.SYNTAX_ROOT_KEYS.TYPE}:${sanitizedType}`);
    }

    // If the type is not an expense, then we need to remove remove grouping, because we cannot
    // group other data types
    if (groupBy && type === CONST.SEARCH.DATA_TYPES.EXPENSE) {
        const sanitizedGroupBy = sanitizeSearchValue(groupBy);
        filtersString.push(`${CONST.SEARCH.SYNTAX_ROOT_KEYS.GROUP_BY}:${sanitizedGroupBy}`);
    }

    if (status && typeof status === 'string') {
        const sanitizedStatus = sanitizeSearchValue(status);
        filtersString.push(`${CONST.SEARCH.SYNTAX_ROOT_KEYS.STATUS}:${sanitizedStatus}`);
    }

    if (status && Array.isArray(status)) {
        const filterValueArray = [...new Set<string>(status)];
        filtersString.push(`${CONST.SEARCH.SYNTAX_ROOT_KEYS.STATUS}:${filterValueArray.map(sanitizeSearchValue).join(',')}`);
    }

    if (policyID) {
        const sanitizedPolicyID = sanitizeSearchValue(policyID);
        filtersString.push(`${CONST.SEARCH.SYNTAX_FILTER_KEYS.POLICY_ID}:${sanitizedPolicyID}`);
    }

    const mappedFilters = Object.entries(otherFilters)
        .map(([filterKey, filterValue]) => {
            if (
                (filterKey === FILTER_KEYS.MERCHANT ||
                    filterKey === FILTER_KEYS.DESCRIPTION ||
                    filterKey === FILTER_KEYS.REPORT_ID ||
                    filterKey === FILTER_KEYS.REIMBURSABLE ||
                    filterKey === FILTER_KEYS.BILLABLE ||
                    filterKey === FILTER_KEYS.TITLE ||
                    filterKey === FILTER_KEYS.PAYER ||
<<<<<<< HEAD
                    filterKey === FILTER_KEYS.EXPORT_STATUS) &&
=======
                    filterKey === FILTER_KEYS.ACTION) &&
>>>>>>> 5aaf2aeb
                filterValue
            ) {
                const keyInCorrectForm = (Object.keys(CONST.SEARCH.SYNTAX_FILTER_KEYS) as FilterKeys[]).find((key) => CONST.SEARCH.SYNTAX_FILTER_KEYS[key] === filterKey);
                if (keyInCorrectForm) {
                    return `${CONST.SEARCH.SYNTAX_FILTER_KEYS[keyInCorrectForm]}:${sanitizeSearchValue(filterValue as string)}`;
                }
            }

            if (filterKey === FILTER_KEYS.KEYWORD && filterValue) {
                const value = (filterValue as string).split(' ').map(sanitizeSearchValue).join(' ');
                return `${value}`;
            }

            if (
                (filterKey === FILTER_KEYS.CATEGORY ||
                    filterKey === FILTER_KEYS.CARD_ID ||
                    filterKey === FILTER_KEYS.TAX_RATE ||
                    filterKey === FILTER_KEYS.EXPENSE_TYPE ||
                    filterKey === FILTER_KEYS.TAG ||
                    filterKey === FILTER_KEYS.CURRENCY ||
                    filterKey === FILTER_KEYS.FROM ||
                    filterKey === FILTER_KEYS.TO ||
                    filterKey === FILTER_KEYS.FEED ||
                    filterKey === FILTER_KEYS.IN ||
                    filterKey === FILTER_KEYS.ASSIGNEE ||
                    filterKey === FILTER_KEYS.EXPORTER) &&
                Array.isArray(filterValue) &&
                filterValue.length > 0
            ) {
                const filterValueArray = [...new Set<string>(filterValue)];
                const keyInCorrectForm = (Object.keys(CONST.SEARCH.SYNTAX_FILTER_KEYS) as FilterKeys[]).find((key) => CONST.SEARCH.SYNTAX_FILTER_KEYS[key] === filterKey);

                if (keyInCorrectForm) {
                    return `${CONST.SEARCH.SYNTAX_FILTER_KEYS[keyInCorrectForm]}:${filterValueArray.map(sanitizeSearchValue).join(',')}`;
                }
            }

            return undefined;
        })
        .filter((filter): filter is string => !!filter);

    filtersString.push(...mappedFilters);

    DATE_FILTER_KEYS.forEach((dateKey) => {
        const dateFilter = buildDateFilterQuery(filterValues, dateKey);
        filtersString.push(dateFilter);
    });

    const amountFilter = buildAmountFilterQuery(filterValues);
    filtersString.push(amountFilter);

    return filtersString.filter(Boolean).join(' ').trim();
}

/**
 * Generates object with search filter values, in a format that can be consumed by SearchAdvancedFiltersForm.
 * Main usage of this is to generate the initial values for AdvancedFilters from existing query.
 *
 * Reverse operation of buildQueryStringFromFilterFormValues()
 */
function buildFilterFormValuesFromQuery(
    queryJSON: SearchQueryJSON,
    policyCategories: OnyxCollection<OnyxTypes.PolicyCategories>,
    policyTags: OnyxCollection<OnyxTypes.PolicyTagLists>,
    currencyList: OnyxTypes.CurrencyList,
    personalDetails: OnyxTypes.PersonalDetailsList | undefined,
    cardList: OnyxTypes.CardList,
    reports: OnyxCollection<OnyxTypes.Report>,
    taxRates: Record<string, string[]>,
) {
    const filters = queryJSON.flatFilters;
    const filtersForm = {} as Partial<SearchAdvancedFiltersForm>;
    const policyID = queryJSON.policyID;

    for (const queryFilter of filters) {
        const filterKey = queryFilter.key;
        const filterList = queryFilter.filters;
        const filterValues = filterList.map((item) => item.value.toString());
        if (
            filterKey === CONST.SEARCH.SYNTAX_FILTER_KEYS.REPORT_ID ||
            filterKey === CONST.SEARCH.SYNTAX_FILTER_KEYS.MERCHANT ||
            filterKey === CONST.SEARCH.SYNTAX_FILTER_KEYS.DESCRIPTION ||
            filterKey === CONST.SEARCH.SYNTAX_FILTER_KEYS.TITLE ||
<<<<<<< HEAD
            filterKey === CONST.SEARCH.SYNTAX_FILTER_KEYS.EXPORT_STATUS
=======
            filterKey === CONST.SEARCH.SYNTAX_FILTER_KEYS.ACTION
>>>>>>> 5aaf2aeb
        ) {
            filtersForm[filterKey] = filterValues.at(0);
        }
        if (filterKey === CONST.SEARCH.SYNTAX_FILTER_KEYS.EXPENSE_TYPE) {
            const validExpenseTypes = new Set(Object.values(CONST.SEARCH.TRANSACTION_TYPE));
            filtersForm[filterKey] = filterValues.filter((expenseType) => validExpenseTypes.has(expenseType as ValueOf<typeof CONST.SEARCH.TRANSACTION_TYPE>));
        }
        if (filterKey === CONST.SEARCH.SYNTAX_FILTER_KEYS.CARD_ID) {
            filtersForm[filterKey] = filterValues.filter((card) => cardList[card]);
        }
        if (filterKey === CONST.SEARCH.SYNTAX_FILTER_KEYS.FEED) {
            filtersForm[filterKey] = filterValues.filter((feed) => feed);
        }
        if (filterKey === CONST.SEARCH.SYNTAX_FILTER_KEYS.TAX_RATE) {
            const allTaxRates = new Set(Object.values(taxRates).flat());
            filtersForm[filterKey] = filterValues.filter((tax) => allTaxRates.has(tax));
        }
        if (filterKey === CONST.SEARCH.SYNTAX_FILTER_KEYS.IN) {
            filtersForm[filterKey] = filterValues.filter((id) => reports?.[`${ONYXKEYS.COLLECTION.REPORT}${id}`]?.reportID);
        }
        if (
            filterKey === CONST.SEARCH.SYNTAX_FILTER_KEYS.FROM ||
            filterKey === CONST.SEARCH.SYNTAX_FILTER_KEYS.TO ||
            filterKey === CONST.SEARCH.SYNTAX_FILTER_KEYS.ASSIGNEE ||
            filterKey === CONST.SEARCH.SYNTAX_FILTER_KEYS.EXPORTER
        ) {
            filtersForm[filterKey] = filterValues.filter((id) => personalDetails && personalDetails[id]);
        }

        if (filterKey === CONST.SEARCH.SYNTAX_FILTER_KEYS.PAYER) {
            filtersForm[filterKey] = filterValues.find((id) => personalDetails && personalDetails[id]);
        }
        if (filterKey === CONST.SEARCH.SYNTAX_FILTER_KEYS.CURRENCY) {
            const validCurrency = new Set(Object.keys(currencyList));
            filtersForm[filterKey] = filterValues.filter((currency) => validCurrency.has(currency));
        }
        if (filterKey === CONST.SEARCH.SYNTAX_FILTER_KEYS.TAG) {
            const tags = policyID
                ? getTagNamesFromTagsLists(policyTags?.[`${ONYXKEYS.COLLECTION.POLICY_TAGS}${policyID}`] ?? {})
                : Object.values(policyTags ?? {})
                      .filter((item) => !!item)
                      .map((tagList) => getTagNamesFromTagsLists(tagList ?? {}))
                      .flat();
            const uniqueTags = new Set(tags);
            uniqueTags.add(CONST.SEARCH.TAG_EMPTY_VALUE);
            filtersForm[filterKey] = filterValues.filter((name) => uniqueTags.has(name));
        }
        if (filterKey === CONST.SEARCH.SYNTAX_FILTER_KEYS.CATEGORY) {
            const categories = policyID
                ? Object.values(policyCategories?.[`${ONYXKEYS.COLLECTION.POLICY_CATEGORIES}${policyID}`] ?? {}).map((category) => category.name)
                : Object.values(policyCategories ?? {})
                      .map((item) => Object.values(item ?? {}).map((category) => category.name))
                      .flat();
            const uniqueCategories = new Set(categories);
            const emptyCategories = CONST.SEARCH.CATEGORY_EMPTY_VALUE.split(',');
            const hasEmptyCategoriesInFilter = emptyCategories.every((category) => filterValues.includes(category));
            // We split CATEGORY_EMPTY_VALUE into individual values to detect both are present in filterValues.
            // If empty categories are found, append the CATEGORY_EMPTY_VALUE to filtersForm.
            filtersForm[filterKey] = filterValues.filter((name) => uniqueCategories.has(name)).concat(hasEmptyCategoriesInFilter ? [CONST.SEARCH.CATEGORY_EMPTY_VALUE] : []);
        }
        if (filterKey === CONST.SEARCH.SYNTAX_FILTER_KEYS.KEYWORD) {
            filtersForm[filterKey] = filterValues
                ?.map((filter) => {
                    if (filter.includes(' ')) {
                        return `"${filter}"`;
                    }
                    return filter;
                })
                .join(' ');
        }
        if (DATE_FILTER_KEYS.includes(filterKey as SearchDateFilterKeys)) {
            const beforeKey = `${filterKey}${CONST.SEARCH.DATE_MODIFIERS.BEFORE}` as `${SearchDateFilterKeys}${typeof CONST.SEARCH.DATE_MODIFIERS.BEFORE}`;
            const afterKey = `${filterKey}${CONST.SEARCH.DATE_MODIFIERS.AFTER}` as `${SearchDateFilterKeys}${typeof CONST.SEARCH.DATE_MODIFIERS.AFTER}`;
            const onKey = `${filterKey}${CONST.SEARCH.DATE_MODIFIERS.ON}` as `${SearchDateFilterKeys}${typeof CONST.SEARCH.DATE_MODIFIERS.ON}`;
            filtersForm[beforeKey] = filterList.find((filter) => filter.operator === 'lt' && isValidDate(filter.value.toString()))?.value.toString() ?? filtersForm[beforeKey];
            filtersForm[afterKey] = filterList.find((filter) => filter.operator === 'gt' && isValidDate(filter.value.toString()))?.value.toString() ?? filtersForm[afterKey];
            filtersForm[onKey] = filterList.find((filter) => filter.operator === 'eq' && isValidDate(filter.value.toString()))?.value.toString() ?? filtersForm[onKey];

            // When using 'exported', we use the 'on' filter to set the value to either a date, or 'never'
            if (filterKey === CONST.SEARCH.SYNTAX_FILTER_KEYS.EXPORTED) {
                const on = filterList.find((filter) => filter.operator === 'eq' && (isValidDate(filter.value.toString()) || filter.value.toString() === CONST.SEARCH.NEVER));
                filtersForm[onKey] = on?.value.toString() ?? filtersForm[onKey];
            }
        }
        if (filterKey === CONST.SEARCH.SYNTAX_FILTER_KEYS.AMOUNT) {
            // backend amount is an integer and is 2 digits longer than frontend amount
            filtersForm[FILTER_KEYS.LESS_THAN] =
                filterList.find((filter) => filter.operator === 'lt' && validateAmount(filter.value.toString(), 0, CONST.IOU.AMOUNT_MAX_LENGTH + 2))?.value.toString() ??
                filtersForm[FILTER_KEYS.LESS_THAN];
            filtersForm[FILTER_KEYS.GREATER_THAN] =
                filterList.find((filter) => filter.operator === 'gt' && validateAmount(filter.value.toString(), 0, CONST.IOU.AMOUNT_MAX_LENGTH + 2))?.value.toString() ??
                filtersForm[FILTER_KEYS.GREATER_THAN];
        }
        if (filterKey === CONST.SEARCH.SYNTAX_FILTER_KEYS.BILLABLE || filterKey === CONST.SEARCH.SYNTAX_FILTER_KEYS.REIMBURSABLE) {
            const validBooleanTypes = Object.values(CONST.SEARCH.BOOLEAN);
            filtersForm[filterKey] = validBooleanTypes.find((value) => filterValues.at(0) === value);
        }
    }

    const [typeKey, typeValue] = Object.entries(CONST.SEARCH.DATA_TYPES).find(([, value]) => value === queryJSON.type) ?? [];
    filtersForm[FILTER_KEYS.TYPE] = typeValue ? queryJSON.type : CONST.SEARCH.DATA_TYPES.EXPENSE;

    if (typeKey) {
        if (Array.isArray(queryJSON.status)) {
            const validStatuses = queryJSON.status.filter((status) => Object.values(CONST.SEARCH.STATUS[typeKey as keyof typeof CONST.SEARCH.DATA_TYPES]).includes(status));

            if (validStatuses.length) {
                filtersForm[FILTER_KEYS.STATUS] = queryJSON.status.join(',');
            } else {
                filtersForm[FILTER_KEYS.STATUS] = CONST.SEARCH.STATUS.EXPENSE.ALL;
            }
        } else {
            filtersForm[FILTER_KEYS.STATUS] = queryJSON.status;
        }
    } else {
        filtersForm[FILTER_KEYS.STATUS] = CONST.SEARCH.STATUS.EXPENSE.ALL;
    }

    if (queryJSON.policyID) {
        filtersForm[FILTER_KEYS.POLICY_ID] = queryJSON.policyID;
    }

    if (queryJSON.groupBy) {
        filtersForm[FILTER_KEYS.GROUP_BY] = queryJSON.groupBy;
    }

    return filtersForm;
}

/**
 * Returns the human-readable "pretty" string for a specified filter value.
 */
function getFilterDisplayValue(
    filterName: string,
    filterValue: string,
    personalDetails: OnyxTypes.PersonalDetailsList | undefined,
    reports: OnyxCollection<OnyxTypes.Report>,
    cardList: OnyxTypes.CardList,
    cardFeedNamesWithType: CardFeedNamesWithType,
    policies: OnyxCollection<OnyxTypes.Policy>,
) {
    if (
        filterName === CONST.SEARCH.SYNTAX_FILTER_KEYS.FROM ||
        filterName === CONST.SEARCH.SYNTAX_FILTER_KEYS.TO ||
        filterName === CONST.SEARCH.SYNTAX_FILTER_KEYS.ASSIGNEE ||
        filterName === CONST.SEARCH.SYNTAX_FILTER_KEYS.PAYER ||
        filterName === CONST.SEARCH.SYNTAX_FILTER_KEYS.EXPORTER
    ) {
        // login can be an empty string
        // eslint-disable-next-line @typescript-eslint/prefer-nullish-coalescing
        return personalDetails?.[filterValue]?.displayName || filterValue;
    }
    if (filterName === CONST.SEARCH.SYNTAX_FILTER_KEYS.CARD_ID) {
        const cardID = parseInt(filterValue, 10);
        if (Number.isNaN(cardID)) {
            return filterValue;
        }
        return getCardDescription(cardID, cardList) || filterValue;
    }
    if (filterName === CONST.SEARCH.SYNTAX_FILTER_KEYS.IN) {
        return getReportName(reports?.[`${ONYXKEYS.COLLECTION.REPORT}${filterValue}`]) || filterValue;
    }
    if (filterName === CONST.SEARCH.SYNTAX_FILTER_KEYS.AMOUNT) {
        const frontendAmount = convertToFrontendAmountAsInteger(Number(filterValue));
        return Number.isNaN(frontendAmount) ? filterValue : frontendAmount.toString();
    }
    if (filterName === CONST.SEARCH.SYNTAX_FILTER_KEYS.TAG) {
        return getCleanedTagName(filterValue);
    }
    if (filterName === CONST.SEARCH.SYNTAX_FILTER_KEYS.FEED) {
        const workspaceFeedKey = getWorkspaceCardFeedKey(filterValue);

        const workspaceValue = cardFeedNamesWithType[workspaceFeedKey];
        const domainValue = cardFeedNamesWithType[filterValue];

        if (workspaceValue && workspaceValue.type === 'workspace') {
            return workspaceValue.name;
        }

        if (domainValue && domainValue.type === 'domain') {
            return domainValue.name;
        }
    }
    if (filterName === CONST.SEARCH.SYNTAX_FILTER_KEYS.POLICY_ID) {
        return policies?.[`${ONYXKEYS.COLLECTION.POLICY}${filterValue}`]?.name ?? filterValue;
    }
    return filterValue;
}

/**
 * Formats a given `SearchQueryJSON` object into the human-readable string version of query.
 * This format of query is the one which we want to display to users.
 * We try to replace every numeric id value with a display version of this value,
 * So: user IDs get turned into emails, report ids into report names etc.
 */
function buildUserReadableQueryString(
    queryJSON: SearchQueryJSON,
    PersonalDetails: OnyxTypes.PersonalDetailsList | undefined,
    reports: OnyxCollection<OnyxTypes.Report>,
    taxRates: Record<string, string[]>,
    cardList: OnyxTypes.CardList,
    cardFeedNamesWithType: CardFeedNamesWithType,
    policies: OnyxCollection<OnyxTypes.Policy>,
) {
    const {type, status, groupBy, policyID} = queryJSON;
    const filters = queryJSON.flatFilters;

    let title = `type:${type} status:${Array.isArray(status) ? status.join(',') : status}`;

    if (groupBy) {
        title += ` group-by:${groupBy}`;
    }

    if (policyID) {
        const workspace = policies?.[`${ONYXKEYS.COLLECTION.POLICY}${policyID}`]?.name ?? policyID;
        title += ` workspace:${sanitizeSearchValue(workspace)}`;
    }

    for (const filterObject of filters) {
        const key = filterObject.key;
        const queryFilter = filterObject.filters;

        let displayQueryFilters: QueryFilter[] = [];
        if (key === CONST.SEARCH.SYNTAX_FILTER_KEYS.TAX_RATE) {
            const taxRateIDs = queryFilter.map((filter) => filter.value.toString());
            const taxRateNames = taxRateIDs
                .map((id) => {
                    const taxRate = Object.entries(taxRates)
                        .filter(([, IDs]) => IDs.includes(id))
                        .map(([name]) => name);
                    return taxRate.length > 0 ? taxRate : id;
                })
                .flat();

            const uniqueTaxRateNames = [...new Set(taxRateNames)];

            displayQueryFilters = uniqueTaxRateNames.map((taxRate) => ({
                operator: queryFilter.at(0)?.operator ?? CONST.SEARCH.SYNTAX_OPERATORS.AND,
                value: taxRate,
            }));
        } else {
            displayQueryFilters = queryFilter.map((filter) => ({
                operator: filter.operator,
                value: getFilterDisplayValue(key, filter.value.toString(), PersonalDetails, reports, cardList, cardFeedNamesWithType, policies),
            }));
        }
        title += buildFilterValuesString(getUserFriendlyKey(key), displayQueryFilters);
    }

    return title;
}

/**
 * Returns properly built QueryString for a canned query, with the optional policyID.
 */
function buildCannedSearchQuery({
    type = CONST.SEARCH.DATA_TYPES.EXPENSE,
    status = CONST.SEARCH.STATUS.EXPENSE.ALL,
    policyID,
    cardID,
    groupBy,
}: {
    type?: SearchDataTypes;
    status?: SearchStatus;
    policyID?: string;
    cardID?: string;
    groupBy?: string;
} = {}): SearchQueryString {
    let queryString = `type:${type} status:${Array.isArray(status) ? status.join(',') : status}`;

    if (groupBy) {
        queryString += ` group-by:${groupBy}`;
    }

    if (policyID) {
        queryString += ` policyID:${policyID}`;
    }

    if (cardID) {
        queryString += ` expense-type:card card:${cardID}`;
    }

    // Parse the query to fill all default query fields with values
    const normalizedQueryJSON = buildSearchQueryJSON(queryString);
    return buildSearchQueryString(normalizedQueryJSON);
}

/**
 * Returns whether a given search query is a Canned query.
 *
 * Canned queries are simple predefined queries, that are defined only using type and status and no additional filters.
 * In addition, they can contain an optional policyID.
 * For example: "type:trip status:all" is a canned query.
 */
function isCannedSearchQuery(queryJSON: SearchQueryJSON) {
    return !queryJSON.filters && !queryJSON.policyID;
}

function isDefaultExpensesQuery(queryJSON: SearchQueryJSON) {
    return queryJSON.type === CONST.SEARCH.DATA_TYPES.EXPENSE && queryJSON.status === CONST.SEARCH.STATUS.EXPENSE.ALL && !queryJSON.filters && !queryJSON.groupBy && !queryJSON.policyID;
}

/**
 * Always show `No category` and `No tag` as the first option
 */
const sortOptionsWithEmptyValue = (a: string, b: string) => {
    if (a === CONST.SEARCH.CATEGORY_EMPTY_VALUE || a === CONST.SEARCH.TAG_EMPTY_VALUE) {
        return -1;
    }
    if (b === CONST.SEARCH.CATEGORY_EMPTY_VALUE || b === CONST.SEARCH.TAG_EMPTY_VALUE) {
        return 1;
    }
    return localeCompare(a, b);
};

/**
 *  Given a search query, this function will standardize the query by replacing display values with their corresponding IDs.
 */
function traverseAndUpdatedQuery(queryJSON: SearchQueryJSON, computeNodeValue: (left: ValueOf<typeof CONST.SEARCH.SYNTAX_FILTER_KEYS>, right: string | string[]) => string | string[]) {
    const standardQuery = cloneDeep(queryJSON);
    const filters = standardQuery.filters;
    const traverse = (node: ASTNode) => {
        if (!node.operator) {
            return;
        }
        if (typeof node.left === 'object') {
            traverse(node.left);
        }
        if (typeof node.right === 'object' && !Array.isArray(node.right)) {
            traverse(node.right);
        }

        if (typeof node.left !== 'object' && (Array.isArray(node.right) || typeof node.right === 'string')) {
            // eslint-disable-next-line no-param-reassign
            node.right = computeNodeValue(node.left, node.right);
        }
    };

    if (filters) {
        traverse(filters);
    }

    standardQuery.flatFilters = getFilters(standardQuery);
    return standardQuery;
}

/**
 * Returns new string query, after parsing it and traversing to update some filter values.
 * If there are any personal emails, it will try to substitute them with accountIDs
 */
function getQueryWithUpdatedValues(query: string) {
    const queryJSON = buildSearchQueryJSON(query);

    if (!queryJSON) {
        Log.alert(`${CONST.ERROR.ENSURE_BUG_BOT} user query failed to parse`, {}, false);
        return;
    }

    const standardizedQuery = traverseAndUpdatedQuery(queryJSON, getUpdatedFilterValue);
    return buildSearchQueryString(standardizedQuery);
}

function getCurrentSearchQueryJSON() {
    const rootState = navigationRef.getRootState();
    const lastPolicyRoute = rootState?.routes?.findLast((route) => route.name === NAVIGATORS.REPORTS_SPLIT_NAVIGATOR || route.name === NAVIGATORS.SEARCH_FULLSCREEN_NAVIGATOR);

    if (!lastPolicyRoute) {
        return;
    }

    const lastSearchRoute = lastPolicyRoute.state?.routes.findLast((route) => route.name === SCREENS.SEARCH.ROOT);
    if (!lastSearchRoute || !lastSearchRoute.params) {
        return;
    }

    const {q: searchParams} = lastSearchRoute.params as SearchFullscreenNavigatorParamList[typeof SCREENS.SEARCH.ROOT];
    const queryJSON = buildSearchQueryJSON(searchParams);
    if (!queryJSON) {
        return;
    }

    return queryJSON;
}

/**
 * Extracts the query text without the filter parts.
 * This is used to determine if a user's core search terms have changed,
 * ignoring any filter modifications.
 *
 * @param searchQuery - The complete search query string
 * @returns The query without filters (core search terms only)
 */
function getQueryWithoutFilters(searchQuery: string) {
    const queryJSON = buildSearchQueryJSON(searchQuery);
    if (!queryJSON) {
        return '';
    }

    const keywordFilter = queryJSON.flatFilters.find((filter) => filter.key === 'keyword');

    return keywordFilter?.filters.map((filter) => filter.value).join(' ') ?? '';
}

/**
 * Converts a filter key from old naming (camelCase) to user friendly naming (kebab-case).
 *
 * There are two types of keys used in the context of Search.
 * The `camelCase` naming (ex: `sortBy`, `taxRate`) is more friendly to developers, but not nice to show to people. This was the default key naming in the past.
 * The "user friendly" naming (ex: `sort-by`, `tax-rate`) was introduced at a later point, to offer better experience for the users.
 * Currently search parsers support both versions as an input, but output the `camelCase` form. Whenever we display some query to the user however, we always do it in the newer pretty format.
 *
 * @example
 * getUserFriendlyKey("taxRate") // returns "tax-rate"
 */
function getUserFriendlyKey(keyName: SearchFilterKey | typeof CONST.SEARCH.SYNTAX_ROOT_KEYS.SORT_BY | typeof CONST.SEARCH.SYNTAX_ROOT_KEYS.SORT_ORDER): UserFriendlyKey {
    return UserFriendlyKeyMap[keyName];
}

function shouldHighlight(referenceText: string, searchText: string) {
    if (!referenceText || !searchText) {
        return false;
    }

    const escapedText = searchText
        .toLowerCase()
        .trim()
        .replace(/[.*+?^${}()|[\]\\]/g, '\\$&');
    const pattern = new RegExp(`(^|\\s)${escapedText}(?=\\s|$)`, 'i');

    return pattern.test(referenceText.toLowerCase());
}

export {
    buildSearchQueryJSON,
    buildSearchQueryString,
    buildUserReadableQueryString,
    getFilterDisplayValue,
    buildQueryStringFromFilterFormValues,
    buildFilterFormValuesFromQuery,
    buildCannedSearchQuery,
    isCannedSearchQuery,
    sanitizeSearchValue,
    getQueryWithUpdatedValues,
    getCurrentSearchQueryJSON,
    getQueryWithoutFilters,
    getUserFriendlyKey,
    isDefaultExpensesQuery,
    sortOptionsWithEmptyValue,
    shouldHighlight,
};<|MERGE_RESOLUTION|>--- conflicted
+++ resolved
@@ -78,11 +78,7 @@
     assignee: 'assignee',
     billable: 'billable',
     reimbursable: 'reimbursable',
-<<<<<<< HEAD
-    exportStatus: 'export-status',
-=======
     action: 'action',
->>>>>>> 5aaf2aeb
 };
 /**
  * @private
@@ -412,11 +408,7 @@
                     filterKey === FILTER_KEYS.BILLABLE ||
                     filterKey === FILTER_KEYS.TITLE ||
                     filterKey === FILTER_KEYS.PAYER ||
-<<<<<<< HEAD
-                    filterKey === FILTER_KEYS.EXPORT_STATUS) &&
-=======
                     filterKey === FILTER_KEYS.ACTION) &&
->>>>>>> 5aaf2aeb
                 filterValue
             ) {
                 const keyInCorrectForm = (Object.keys(CONST.SEARCH.SYNTAX_FILTER_KEYS) as FilterKeys[]).find((key) => CONST.SEARCH.SYNTAX_FILTER_KEYS[key] === filterKey);
@@ -500,11 +492,7 @@
             filterKey === CONST.SEARCH.SYNTAX_FILTER_KEYS.MERCHANT ||
             filterKey === CONST.SEARCH.SYNTAX_FILTER_KEYS.DESCRIPTION ||
             filterKey === CONST.SEARCH.SYNTAX_FILTER_KEYS.TITLE ||
-<<<<<<< HEAD
-            filterKey === CONST.SEARCH.SYNTAX_FILTER_KEYS.EXPORT_STATUS
-=======
             filterKey === CONST.SEARCH.SYNTAX_FILTER_KEYS.ACTION
->>>>>>> 5aaf2aeb
         ) {
             filtersForm[filterKey] = filterValues.at(0);
         }
