--- conflicted
+++ resolved
@@ -1037,54 +1037,6 @@
     return queryJSON;
 }
 
-<<<<<<< HEAD
-function getTodoSearchQuery(action: TodoSearchType, userAccountID: number | undefined) {
-    switch (action) {
-        case CONST.SEARCH.SEARCH_KEYS.SUBMIT:
-            return buildQueryStringFromFilterFormValues({
-                type: CONST.SEARCH.DATA_TYPES.EXPENSE,
-                groupBy: CONST.SEARCH.GROUP_BY.REPORTS,
-                status: CONST.SEARCH.STATUS.EXPENSE.DRAFTS,
-                from: [`${userAccountID}`],
-            });
-        case CONST.SEARCH.SEARCH_KEYS.APPROVE:
-            return buildQueryStringFromFilterFormValues({
-                type: CONST.SEARCH.DATA_TYPES.EXPENSE,
-                groupBy: CONST.SEARCH.GROUP_BY.REPORTS,
-                action: CONST.SEARCH.ACTION_FILTERS.APPROVE,
-                to: [`${userAccountID}`],
-            });
-        case CONST.SEARCH.SEARCH_KEYS.PAY:
-            return buildQueryStringFromFilterFormValues({
-                type: CONST.SEARCH.DATA_TYPES.EXPENSE,
-                groupBy: CONST.SEARCH.GROUP_BY.REPORTS,
-                action: CONST.SEARCH.ACTION_FILTERS.PAY,
-                reimbursable: CONST.SEARCH.BOOLEAN.YES,
-                payer: userAccountID?.toString(),
-            });
-        case CONST.SEARCH.SEARCH_KEYS.EXPORT:
-            return buildQueryStringFromFilterFormValues({
-                groupBy: CONST.SEARCH.GROUP_BY.REPORTS,
-                action: CONST.SEARCH.ACTION_FILTERS.EXPORT,
-                exporter: [`${userAccountID}`],
-                exportedOn: CONST.SEARCH.DATE_PRESETS.NEVER,
-            });
-
-        default:
-            return '';
-    }
-}
-
-function getUnapprovedCashSearchQuery() {
-    return buildQueryStringFromFilterFormValues({
-        type: CONST.SEARCH.DATA_TYPES.EXPENSE,
-        status: [CONST.SEARCH.STATUS.EXPENSE.DRAFTS, CONST.SEARCH.STATUS.EXPENSE.OUTSTANDING],
-        reimbursable: CONST.SEARCH.BOOLEAN.YES,
-    });
-}
-
-=======
->>>>>>> 374af8c0
 /**
  * Extracts the query text without the filter parts.
  * This is used to determine if a user's core search terms have changed,
@@ -1137,11 +1089,6 @@
     sortOptionsWithEmptyValue,
     shouldHighlight,
     getAllPolicyValues,
-<<<<<<< HEAD
-    getTodoSearchQuery,
-    getUnapprovedCashSearchQuery,
-=======
->>>>>>> 374af8c0
     getUserFriendlyValue,
     getUserFriendlyKey,
     getGroupByValue,
