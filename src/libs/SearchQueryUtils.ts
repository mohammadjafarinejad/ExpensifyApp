import cloneDeep from 'lodash/cloneDeep';
import type {OnyxCollection} from 'react-native-onyx';
import type {ValueOf} from 'type-fest';
import type {LocaleContextProps} from '@components/LocaleContextProvider';
import type {
    ASTNode,
    QueryFilter,
    QueryFilters,
    SearchDateFilterKeys,
    SearchAmountFilterKeys,
    SearchDatePreset,
    SearchFilterKey,
    SearchQueryJSON,
    SearchQueryString,
    SearchStatus,
    SearchWithdrawalType,
    UserFriendlyKey,
    UserFriendlyValue,
} from '@components/Search/types';
import CONST from '@src/CONST';
import NAVIGATORS from '@src/NAVIGATORS';
import type {OnyxCollectionKey, OnyxCollectionValuesMapping} from '@src/ONYXKEYS';
import ONYXKEYS from '@src/ONYXKEYS';
import SCREENS from '@src/SCREENS';
import type {SearchAdvancedFiltersForm} from '@src/types/form';
import FILTER_KEYS, {ALLOWED_TYPE_FILTERS, DATE_FILTER_KEYS} from '@src/types/form/SearchAdvancedFiltersForm';
import type {SearchAdvancedFiltersKey} from '@src/types/form/SearchAdvancedFiltersForm';
import type * as OnyxTypes from '@src/types/onyx';
import type {SearchDataTypes} from '@src/types/onyx/SearchResults';
import {getCardFeedsForDisplay} from './CardFeedUtils';
import {getCardDescription} from './CardUtils';
import {convertToBackendAmount, convertToFrontendAmountAsInteger} from './CurrencyUtils';
import Log from './Log';
import {validateAmount} from './MoneyRequestUtils';
import navigationRef from './Navigation/navigationRef';
import type {SearchFullscreenNavigatorParamList} from './Navigation/types';
import {getPersonalDetailByEmail} from './PersonalDetailsUtils';
import {getCleanedTagName, getTagNamesFromTagsLists} from './PolicyUtils';
import {getReportName} from './ReportUtils';
import {parse as parseSearchQuery} from './SearchParser/searchParser';
import {hashText} from './UserUtils';
import {isValidDate} from './ValidationUtils';

type FilterKeys = keyof typeof CONST.SEARCH.SYNTAX_FILTER_KEYS;

type TodoSearchType = typeof CONST.SEARCH.SEARCH_KEYS.SUBMIT | typeof CONST.SEARCH.SEARCH_KEYS.APPROVE | typeof CONST.SEARCH.SEARCH_KEYS.PAY | typeof CONST.SEARCH.SEARCH_KEYS.EXPORT;

// This map contains chars that match each operator
const operatorToCharMap = {
    [CONST.SEARCH.SYNTAX_OPERATORS.EQUAL_TO]: ':' as const,
    [CONST.SEARCH.SYNTAX_OPERATORS.LOWER_THAN]: '<' as const,
    [CONST.SEARCH.SYNTAX_OPERATORS.LOWER_THAN_OR_EQUAL_TO]: '<=' as const,
    [CONST.SEARCH.SYNTAX_OPERATORS.GREATER_THAN]: '>' as const,
    [CONST.SEARCH.SYNTAX_OPERATORS.GREATER_THAN_OR_EQUAL_TO]: '>=' as const,
    [CONST.SEARCH.SYNTAX_OPERATORS.NOT_EQUAL_TO]: '!=' as const,
    [CONST.SEARCH.SYNTAX_OPERATORS.AND]: ',' as const,
    [CONST.SEARCH.SYNTAX_OPERATORS.OR]: ' ' as const,
};

// Create reverse lookup maps for O(1) performance
const createKeyToUserFriendlyMap = () => {
    const map = new Map<string, string>();

    // Map SYNTAX_FILTER_KEYS values to their user-friendly names
    Object.entries(CONST.SEARCH.SYNTAX_FILTER_KEYS).forEach(([keyName, keyValue]) => {
        if (!(keyName in CONST.SEARCH.SEARCH_USER_FRIENDLY_KEYS)) {
            return;
        }
        map.set(keyValue, CONST.SEARCH.SEARCH_USER_FRIENDLY_KEYS[keyName as keyof typeof CONST.SEARCH.SEARCH_USER_FRIENDLY_KEYS]);
    });

    // Map SYNTAX_ROOT_KEYS values to their user-friendly names
    Object.entries(CONST.SEARCH.SYNTAX_ROOT_KEYS).forEach(([keyName, keyValue]) => {
        if (!(keyName in CONST.SEARCH.SEARCH_USER_FRIENDLY_KEYS)) {
            return;
        }
        map.set(keyValue, CONST.SEARCH.SEARCH_USER_FRIENDLY_KEYS[keyName as keyof typeof CONST.SEARCH.SEARCH_USER_FRIENDLY_KEYS]);
    });

    return map;
};

// Create the maps once at module initialization for performance
const keyToUserFriendlyMap = createKeyToUserFriendlyMap();

/**
 * Lookup a key in the keyToUserFriendlyMap and return the user-friendly key.
 *
 * @example
 * getUserFriendlyKey("taxRate") // returns "tax-rate"
 */
<<<<<<< HEAD
const UserFriendlyKeyMap: Record<SearchFilterKey | typeof CONST.SEARCH.SYNTAX_ROOT_KEYS.SORT_BY | typeof CONST.SEARCH.SYNTAX_ROOT_KEYS.SORT_ORDER, UserFriendlyKey> = {
    type: 'type',
    status: 'status',
    sortBy: 'sort-by',
    sortOrder: 'sort-order',
    policyID: 'workspace',
    date: 'date',
    amount: 'amount',
    expenseType: 'expense-type',
    currency: 'currency',
    groupCurrency: 'group-currency',
    merchant: 'merchant',
    description: 'description',
    from: 'from',
    to: 'to',
    payer: 'payer',
    exporter: 'exporter',
    category: 'category',
    tag: 'tag',
    taxRate: 'tax-rate',
    cardID: 'card',
    feed: 'feed',
    // cspell:disable-next-line
    reportID: 'reportid',
    keyword: 'keyword',
    in: 'in',
    submitted: 'submitted',
    approved: 'approved',
    paid: 'paid',
    exported: 'exported',
    posted: 'posted',
    total: 'total',
    withdrawalType: 'withdrawal-type',
    withdrawn: 'withdrawn',
    groupBy: 'group-by',
    title: 'title',
    assignee: 'assignee',
    billable: 'billable',
    reimbursable: 'reimbursable',
    action: 'action',
};
=======
function getUserFriendlyKey(keyName: SearchFilterKey | typeof CONST.SEARCH.SYNTAX_ROOT_KEYS.SORT_BY | typeof CONST.SEARCH.SYNTAX_ROOT_KEYS.SORT_ORDER): UserFriendlyKey {
    return (keyToUserFriendlyMap.get(keyName) ?? keyName) as UserFriendlyKey;
}

/**
 * Converts a filter value from backend value to user friendly display text.
 *
 * @example
 * getUserFriendlyValues("perDiem") // returns "per-diem"
 */
function getUserFriendlyValue(value: string): UserFriendlyValue {
    return CONST.SEARCH.SEARCH_USER_FRIENDLY_VALUES_MAP[value as keyof typeof CONST.SEARCH.SEARCH_USER_FRIENDLY_VALUES_MAP] ?? value;
}

>>>>>>> 6745da2f
/**
 * @private
 * Returns string value wrapped in quotes "", if the value contains space or &nbsp; (no-breaking space).
 */
function sanitizeSearchValue(str: string) {
    if (str.includes(' ') || str.includes(`\xA0`)) {
        return `"${str}"`;
    }
    return str;
}

/**
 * @private
 * Returns date filter value for QueryString.
 */
function buildDateFilterQuery(filterValues: Partial<SearchAdvancedFiltersForm>, filterKey: SearchDateFilterKeys) {
    const dateOn = filterValues[`${filterKey}${CONST.SEARCH.DATE_MODIFIERS.ON}`];
    const dateAfter = filterValues[`${filterKey}${CONST.SEARCH.DATE_MODIFIERS.AFTER}`];
    const dateBefore = filterValues[`${filterKey}${CONST.SEARCH.DATE_MODIFIERS.BEFORE}`];

    const dateFilters = [];

    if (dateOn) {
        dateFilters.push(`${filterKey}:${dateOn}`);
    }
    if (dateAfter) {
        dateFilters.push(`${filterKey}>${dateAfter}`);
    }
    if (dateBefore) {
        dateFilters.push(`${filterKey}<${dateBefore}`);
    }

    return dateFilters.join(' ');
}

/**
 * @private
 * Returns amount filter value for QueryString.
 */
function buildAmountFilterQuery(filterKey: SearchAmountFilterKeys, filterValues: Partial<SearchAdvancedFiltersForm>) {
    const lessThan = filterValues[`${filterKey}${CONST.SEARCH.AMOUNT_MODIFIERS.LESS_THAN}`];
    const greaterThan = filterValues[`${filterKey}${CONST.SEARCH.AMOUNT_MODIFIERS.GREATER_THAN}`];

    let amountFilter = '';
    if (greaterThan) {
        amountFilter += `${filterKey}>${greaterThan}`;
    }
    if (lessThan && greaterThan) {
        amountFilter += ' ';
    }
    if (lessThan) {
        amountFilter += `${filterKey}<${lessThan}`;
    }

    return amountFilter;
}

/**
 * @private
 * Returns string of correctly formatted filter values from QueryFilters object.
 */
function buildFilterValuesString(filterName: string, queryFilters: QueryFilter[]) {
    const delimiter = filterName === CONST.SEARCH.SYNTAX_FILTER_KEYS.KEYWORD ? ' ' : ',';
    let filterValueString = '';
    queryFilters.forEach((queryFilter, index) => {
        // If the previous queryFilter has the same operator (this rule applies only to eq and neq operators) then append the current value
        if (
            index !== 0 &&
            ((queryFilter.operator === 'eq' && queryFilters?.at(index - 1)?.operator === 'eq') || (queryFilter.operator === 'neq' && queryFilters.at(index - 1)?.operator === 'neq'))
        ) {
            filterValueString += `${delimiter}${sanitizeSearchValue(queryFilter.value.toString())}`;
        } else if (filterName === CONST.SEARCH.SYNTAX_FILTER_KEYS.KEYWORD) {
            filterValueString += `${delimiter}${sanitizeSearchValue(queryFilter.value.toString())}`;
        } else {
            filterValueString += ` ${filterName}${operatorToCharMap[queryFilter.operator]}${sanitizeSearchValue(queryFilter.value.toString())}`;
        }
    });

    return filterValueString;
}

/**
 * @private
 * Traverses the AST and returns filters as a QueryFilters object.
 */
function getFilters(queryJSON: SearchQueryJSON) {
    const filters = [] as QueryFilters;
    const filterKeys = Object.values(CONST.SEARCH.SYNTAX_FILTER_KEYS);

    function traverse(node: ASTNode) {
        if (!node.operator) {
            return;
        }

        if (typeof node.left === 'object' && node.left) {
            traverse(node.left);
        }

        if (typeof node.right === 'object' && node.right && !Array.isArray(node.right)) {
            traverse(node.right);
        }

        const nodeKey = node.left as ValueOf<typeof CONST.SEARCH.SYNTAX_FILTER_KEYS>;
        if (!filterKeys.includes(nodeKey)) {
            return;
        }

        const filterArray = [];
        if (!Array.isArray(node.right)) {
            filterArray.push({
                operator: node.operator,
                value: node.right as string | number,
            });
        } else {
            node.right.forEach((element) => {
                filterArray.push({
                    operator: node.operator,
                    value: element,
                });
            });
        }
        filters.push({key: nodeKey, filters: filterArray});
    }

    if (queryJSON.filters) {
        traverse(queryJSON.filters);
    }

    return filters;
}

/**
 * @private
 * Returns an updated filter value for some query filters.
 * - for `AMOUNT` it formats value to "backend" amount
 * - for personal filters it tries to substitute any user emails with accountIDs
 */
function getUpdatedFilterValue(filterName: ValueOf<typeof CONST.SEARCH.SYNTAX_FILTER_KEYS>, filterValue: string | string[]) {
    if (
        filterName === CONST.SEARCH.SYNTAX_FILTER_KEYS.FROM ||
        filterName === CONST.SEARCH.SYNTAX_FILTER_KEYS.TO ||
        filterName === CONST.SEARCH.SYNTAX_FILTER_KEYS.PAYER ||
        filterName === CONST.SEARCH.SYNTAX_FILTER_KEYS.EXPORTER
    ) {
        if (typeof filterValue === 'string') {
            return getPersonalDetailByEmail(filterValue)?.accountID.toString() ?? filterValue;
        }

        return filterValue.map((email) => getPersonalDetailByEmail(email)?.accountID.toString() ?? email);
    }

    if (filterName === CONST.SEARCH.SYNTAX_FILTER_KEYS.AMOUNT || filterName === CONST.SEARCH.SYNTAX_FILTER_KEYS.TOTAL) {
        if (typeof filterValue === 'string') {
            const backendAmount = convertToBackendAmount(Number(filterValue));
            return Number.isNaN(backendAmount) ? filterValue : backendAmount.toString();
        }
        return filterValue.map((amount) => {
            const backendAmount = convertToBackendAmount(Number(amount));
            return Number.isNaN(backendAmount) ? amount : backendAmount.toString();
        });
    }

    if (filterName === CONST.SEARCH.SYNTAX_FILTER_KEYS.REPORT_ID) {
        const cleanReportIDs = (value: string) =>
            value
                .split(',')
                .map((id) => id.trim())
                .filter((id) => id.length > 0)
                .join(',');

        if (typeof filterValue === 'string') {
            return cleanReportIDs(filterValue);
        }
        return filterValue.map(cleanReportIDs);
    }

    return filterValue;
}

/**
 * @private
 * This is a custom collator only for getQueryHashes function.
 * The reason for this is that the computation of hashes should not depend on the locale.
 * This is used to ensure that hashes stay consistent.
 */
const customCollator = new Intl.Collator('en', {usage: 'sort', sensitivity: 'variant', numeric: true, caseFirst: 'upper'});

/**
 * @private
 * Computes and returns a numerical hash for a given queryJSON.
 * Sorts the query keys and values to ensure that hashes stay consistent.
 */
function getQueryHashes(query: SearchQueryJSON): {primaryHash: number; recentSearchHash: number; similarSearchHash: number} {
    let orderedQuery = '';
    orderedQuery += `${CONST.SEARCH.SYNTAX_ROOT_KEYS.TYPE}:${query.type}`;
    orderedQuery += ` ${CONST.SEARCH.SYNTAX_ROOT_KEYS.STATUS}:${Array.isArray(query.status) ? query.status.join(',') : query.status}`;
    orderedQuery += ` ${CONST.SEARCH.SYNTAX_ROOT_KEYS.GROUP_BY}:${query.groupBy}`;

    let similarSearchHashInput = orderedQuery;

    query.flatFilters
        .map((filter) => {
            similarSearchHashInput += filter.key;

            const filters = cloneDeep(filter.filters);
            filters.sort((a, b) => customCollator.compare(a.value.toString(), b.value.toString()));
            return buildFilterValuesString(filter.key, filters);
        })
        .sort()
        .forEach((filterString) => (orderedQuery += ` ${filterString}`));

    const similarSearchHash = hashText(similarSearchHashInput, 2 ** 32);
    const recentSearchHash = hashText(orderedQuery, 2 ** 32);

    orderedQuery += ` ${CONST.SEARCH.SYNTAX_ROOT_KEYS.SORT_BY}:${query.sortBy}`;
    orderedQuery += ` ${CONST.SEARCH.SYNTAX_ROOT_KEYS.SORT_ORDER}:${query.sortOrder}`;
    if (query.policyID) {
        orderedQuery += ` ${CONST.SEARCH.SYNTAX_FILTER_KEYS.POLICY_ID}:${Array.isArray(query.policyID) ? query.policyID.join(',') : query.policyID} `;
    }
    const primaryHash = hashText(orderedQuery, 2 ** 32);

    return {primaryHash, recentSearchHash, similarSearchHash};
}

/**
 * Returns whether a given string is a date preset (e.g. Last month)
 */
function isSearchDatePreset(date: string | undefined): date is SearchDatePreset {
    return Object.values(CONST.SEARCH.DATE_PRESETS).some((datePreset) => datePreset === date);
}

/**
 * Returns whether a given search filter is supported in a given search data type
 */
function isFilterSupported(filter: SearchAdvancedFiltersKey, type: SearchDataTypes) {
    return ALLOWED_TYPE_FILTERS[type].some((supportedFilter) => supportedFilter === filter);
}

/**
 * Parses a given search query string into a structured `SearchQueryJSON` format.
 * This format of query is most commonly shared between components and also sent to backend to retrieve search results.
 *
 * In a way this is the reverse of buildSearchQueryString()
 */
function buildSearchQueryJSON(query: SearchQueryString) {
    try {
        const result = parseSearchQuery(query) as SearchQueryJSON;
        const flatFilters = getFilters(result);

        // Add the full input and hash to the results
        result.inputQuery = query;
        result.flatFilters = flatFilters;
        const {primaryHash, recentSearchHash, similarSearchHash} = getQueryHashes(result);
        result.hash = primaryHash;
        result.recentSearchHash = recentSearchHash;
        result.similarSearchHash = similarSearchHash;

        if (result.policyID && typeof result.policyID === 'string') {
            // Ensure policyID is always an array for consistency
            result.policyID = [result.policyID];
        }

        return result;
    } catch (e) {
        console.error(`Error when parsing SearchQuery: "${query}"`, e);
    }
}

/**
 * Formats a given `SearchQueryJSON` object into the string version of query.
 * This format of query is the most basic string format and is used as the query param `q` in search URLs.
 *
 * In a way this is the reverse of buildSearchQueryJSON()
 */
function buildSearchQueryString(queryJSON?: SearchQueryJSON) {
    const queryParts: string[] = [];
    const defaultQueryJSON = buildSearchQueryJSON('');

    for (const [, key] of Object.entries(CONST.SEARCH.SYNTAX_ROOT_KEYS)) {
        const existingFieldValue = queryJSON?.[key];
        const queryFieldValue = existingFieldValue ?? defaultQueryJSON?.[key];

        if (queryFieldValue) {
            if (Array.isArray(queryFieldValue)) {
                queryParts.push(`${key}:${queryFieldValue.join(',')}`);
            } else {
                queryParts.push(`${key}:${queryFieldValue}`);
            }
        }
    }

    if (queryJSON?.policyID) {
        queryParts.push(`${CONST.SEARCH.SYNTAX_FILTER_KEYS.POLICY_ID}:${Array.isArray(queryJSON.policyID) ? queryJSON.policyID.join(',') : queryJSON.policyID}`);
    }

    if (!queryJSON) {
        return queryParts.join(' ');
    }

    const filters = queryJSON.flatFilters;

    for (const filter of filters) {
        const filterValueString = buildFilterValuesString(filter.key, filter.filters);
        queryParts.push(filterValueString.trim());
    }

    return queryParts.join(' ');
}

/**
 * Formats a given object with search filter values into the string version of the query.
 * Main usage is to consume data format that comes from AdvancedFilters Onyx Form Data, and generate query string.
 *
 * Reverse operation of buildFilterFormValuesFromQuery()
 */
function buildQueryStringFromFilterFormValues(filterValues: Partial<SearchAdvancedFiltersForm>) {
    const supportedFilterValues = {...filterValues};

    // When switching types/setting the type, ensure we aren't polluting our query with filters that are
    // only available for the previous type. Remove all filters that are not allowed for the new type
    const providedFilterKeys = Object.keys(supportedFilterValues) as SearchAdvancedFiltersKey[];
    providedFilterKeys.forEach((filter) => {
        if (isFilterSupported(filter, supportedFilterValues.type ?? CONST.SEARCH.DATA_TYPES.EXPENSE)) {
            return;
        }

        supportedFilterValues[filter] = undefined;
    });

    // We separate type and status filters from other filters to maintain hashes consistency for saved searches
    const {type, status, groupBy, ...otherFilters} = supportedFilterValues;
    const filtersString: string[] = [];

    filtersString.push(`${CONST.SEARCH.SYNTAX_ROOT_KEYS.SORT_BY}:${CONST.SEARCH.TABLE_COLUMNS.DATE}`);
    filtersString.push(`${CONST.SEARCH.SYNTAX_ROOT_KEYS.SORT_ORDER}:${CONST.SEARCH.SORT_ORDER.DESC}`);

    if (type) {
        const sanitizedType = sanitizeSearchValue(type);
        filtersString.push(`${CONST.SEARCH.SYNTAX_ROOT_KEYS.TYPE}:${sanitizedType}`);
    }

    if (groupBy) {
        const sanitizedGroupBy = sanitizeSearchValue(groupBy);
        filtersString.push(`${CONST.SEARCH.SYNTAX_ROOT_KEYS.GROUP_BY}:${sanitizedGroupBy}`);
    }

    if (status && typeof status === 'string') {
        const sanitizedStatus = sanitizeSearchValue(status);
        filtersString.push(`${CONST.SEARCH.SYNTAX_ROOT_KEYS.STATUS}:${sanitizedStatus}`);
    }

    if (status && Array.isArray(status)) {
        const filterValueArray = [...new Set<string>(status)];
        filtersString.push(`${CONST.SEARCH.SYNTAX_ROOT_KEYS.STATUS}:${filterValueArray.map(sanitizeSearchValue).join(',')}`);
    }

    const mappedFilters = Object.entries(otherFilters)
        .map(([filterKey, filterValue]) => {
            if (
                (filterKey === FILTER_KEYS.MERCHANT ||
                    filterKey === FILTER_KEYS.DESCRIPTION ||
                    filterKey === FILTER_KEYS.REIMBURSABLE ||
                    filterKey === FILTER_KEYS.BILLABLE ||
                    filterKey === FILTER_KEYS.TITLE ||
                    filterKey === FILTER_KEYS.PAYER ||
                    filterKey === FILTER_KEYS.GROUP_CURRENCY ||
                    filterKey === FILTER_KEYS.WITHDRAWAL_TYPE ||
                    filterKey === FILTER_KEYS.ACTION) &&
                filterValue
            ) {
                const keyInCorrectForm = (Object.keys(CONST.SEARCH.SYNTAX_FILTER_KEYS) as FilterKeys[]).find((key) => CONST.SEARCH.SYNTAX_FILTER_KEYS[key] === filterKey);
                if (keyInCorrectForm) {
                    return `${CONST.SEARCH.SYNTAX_FILTER_KEYS[keyInCorrectForm]}:${sanitizeSearchValue(filterValue as string)}`;
                }
            }
            if (filterKey === FILTER_KEYS.REPORT_ID && filterValue) {
                const reportIDs = (filterValue as string)
                    .split(',')
                    .map((id) => id.trim())
                    .filter((id) => id.length > 0);

                const keyInCorrectForm = (Object.keys(CONST.SEARCH.SYNTAX_FILTER_KEYS) as FilterKeys[]).find((key) => CONST.SEARCH.SYNTAX_FILTER_KEYS[key] === filterKey);
                if (keyInCorrectForm && reportIDs.length > 0) {
                    return `${CONST.SEARCH.SYNTAX_FILTER_KEYS[keyInCorrectForm]}:${reportIDs.join(',')}`;
                }
            }

            if (filterKey === FILTER_KEYS.KEYWORD && filterValue) {
                const value = (filterValue as string).split(' ').map(sanitizeSearchValue).join(' ');
                return `${value}`;
            }

            if (
                (filterKey === FILTER_KEYS.CATEGORY ||
                    filterKey === FILTER_KEYS.CARD_ID ||
                    filterKey === FILTER_KEYS.TAX_RATE ||
                    filterKey === FILTER_KEYS.EXPENSE_TYPE ||
                    filterKey === FILTER_KEYS.TAG ||
                    filterKey === FILTER_KEYS.CURRENCY ||
                    filterKey === FILTER_KEYS.FROM ||
                    filterKey === FILTER_KEYS.TO ||
                    filterKey === FILTER_KEYS.FEED ||
                    filterKey === FILTER_KEYS.IN ||
                    filterKey === FILTER_KEYS.ASSIGNEE ||
                    filterKey === FILTER_KEYS.POLICY_ID ||
                    filterKey === FILTER_KEYS.EXPORTER) &&
                Array.isArray(filterValue) &&
                filterValue.length > 0
            ) {
                const filterValueArray = [...new Set<string>(filterValue)];
                const keyInCorrectForm = (Object.keys(CONST.SEARCH.SYNTAX_FILTER_KEYS) as FilterKeys[]).find((key) => CONST.SEARCH.SYNTAX_FILTER_KEYS[key] === filterKey);

                if (keyInCorrectForm) {
                    return `${CONST.SEARCH.SYNTAX_FILTER_KEYS[keyInCorrectForm]}:${filterValueArray.map(sanitizeSearchValue).join(',')}`;
                }
            }

            return undefined;
        })
        .filter((filter): filter is string => !!filter);

    filtersString.push(...mappedFilters);

    DATE_FILTER_KEYS.forEach((dateKey) => {
        const dateFilter = buildDateFilterQuery(supportedFilterValues, dateKey);
        filtersString.push(dateFilter);
    });

    [CONST.SEARCH.SYNTAX_FILTER_KEYS.TOTAL, CONST.SEARCH.SYNTAX_FILTER_KEYS.AMOUNT].forEach((filterKey) => {
        const amountFilter = buildAmountFilterQuery(filterKey, supportedFilterValues);
        filtersString.push(amountFilter);
    });

    return filtersString.filter(Boolean).join(' ').trim();
}

function getAllPolicyValues<T extends OnyxCollectionKey>(
    policyID: string[] | undefined,
    key: T,
    policyData: OnyxCollection<OnyxCollectionValuesMapping[T]>,
): Array<OnyxCollectionValuesMapping[T]> {
    if (!policyData || !policyID) {
        return [];
    }

    return policyID.map((id) => policyData?.[`${key}${id}`]).filter((data) => !!data) as Array<OnyxCollectionValuesMapping[T]>;
}

/**
 * Generates object with search filter values, in a format that can be consumed by SearchAdvancedFiltersForm.
 * Main usage of this is to generate the initial values for AdvancedFilters from existing query.
 *
 * Reverse operation of buildQueryStringFromFilterFormValues()
 */
function buildFilterFormValuesFromQuery(
    queryJSON: SearchQueryJSON,
    policyCategories: OnyxCollection<OnyxTypes.PolicyCategories>,
    policyTags: OnyxCollection<OnyxTypes.PolicyTagLists>,
    currencyList: OnyxTypes.CurrencyList,
    personalDetails: OnyxTypes.PersonalDetailsList | undefined,
    cardList: OnyxTypes.CardList,
    reports: OnyxCollection<OnyxTypes.Report>,
    taxRates: Record<string, string[]>,
) {
    const filters = queryJSON.flatFilters;
    const filtersForm = {} as Partial<SearchAdvancedFiltersForm>;
    const policyID = queryJSON.policyID;

    for (const queryFilter of filters) {
        const filterKey = queryFilter.key;
        const filterList = queryFilter.filters;
        const filterValues = filterList.map((item) => item.value.toString());
        if (
            filterKey === CONST.SEARCH.SYNTAX_FILTER_KEYS.REPORT_ID ||
            filterKey === CONST.SEARCH.SYNTAX_FILTER_KEYS.MERCHANT ||
            filterKey === CONST.SEARCH.SYNTAX_FILTER_KEYS.DESCRIPTION ||
            filterKey === CONST.SEARCH.SYNTAX_FILTER_KEYS.TITLE ||
            filterKey === CONST.SEARCH.SYNTAX_FILTER_KEYS.ACTION
        ) {
            filtersForm[filterKey] = filterValues.at(0);
        }
        if (filterKey === CONST.SEARCH.SYNTAX_FILTER_KEYS.EXPENSE_TYPE) {
            const validExpenseTypes = new Set(Object.values(CONST.SEARCH.TRANSACTION_TYPE));
            filtersForm[filterKey] = filterValues.filter((expenseType) => validExpenseTypes.has(expenseType as ValueOf<typeof CONST.SEARCH.TRANSACTION_TYPE>));
        }
        if (filterKey === CONST.SEARCH.SYNTAX_FILTER_KEYS.WITHDRAWAL_TYPE) {
            const validWithdrawalTypes = new Set(Object.values(CONST.SEARCH.WITHDRAWAL_TYPE));
            filtersForm[filterKey] = filterValues
                .filter((withdrawalType): withdrawalType is SearchWithdrawalType => validWithdrawalTypes.has(withdrawalType as ValueOf<typeof CONST.SEARCH.WITHDRAWAL_TYPE>))
                .at(0);
        }
        if (filterKey === CONST.SEARCH.SYNTAX_FILTER_KEYS.CARD_ID) {
            filtersForm[filterKey] = filterValues.filter((card) => cardList[card]);
        }
        if (filterKey === CONST.SEARCH.SYNTAX_FILTER_KEYS.FEED) {
            filtersForm[filterKey] = filterValues.filter((feed) => feed);
        }
        if (filterKey === CONST.SEARCH.SYNTAX_FILTER_KEYS.TAX_RATE) {
            const allTaxRates = new Set(Object.values(taxRates).flat());
            filtersForm[filterKey] = filterValues.filter((tax) => allTaxRates.has(tax));
        }
        if (filterKey === CONST.SEARCH.SYNTAX_FILTER_KEYS.IN) {
            filtersForm[filterKey] = filterValues.filter((id) => reports?.[`${ONYXKEYS.COLLECTION.REPORT}${id}`]?.reportID);
        }
        if (
            filterKey === CONST.SEARCH.SYNTAX_FILTER_KEYS.FROM ||
            filterKey === CONST.SEARCH.SYNTAX_FILTER_KEYS.TO ||
            filterKey === CONST.SEARCH.SYNTAX_FILTER_KEYS.ASSIGNEE ||
            filterKey === CONST.SEARCH.SYNTAX_FILTER_KEYS.EXPORTER
        ) {
            filtersForm[filterKey] = filterValues.filter((id) => personalDetails && personalDetails[id]);
        }

        if (filterKey === CONST.SEARCH.SYNTAX_FILTER_KEYS.PAYER) {
            filtersForm[filterKey] = filterValues.find((id) => personalDetails && personalDetails[id]);
        }
        if (filterKey === CONST.SEARCH.SYNTAX_FILTER_KEYS.CURRENCY) {
            const validCurrency = new Set(Object.keys(currencyList));
            filtersForm[filterKey] = filterValues.filter((currency) => validCurrency.has(currency));
        }
        if (filterKey === CONST.SEARCH.SYNTAX_FILTER_KEYS.GROUP_CURRENCY) {
            const validCurrency = new Set(Object.keys(currencyList));
            filtersForm[filterKey] = filterValues.filter((currency) => validCurrency.has(currency)).at(0);
        }
        if (filterKey === CONST.SEARCH.SYNTAX_FILTER_KEYS.TAG) {
            const tags = policyID
                ? getAllPolicyValues(policyID, ONYXKEYS.COLLECTION.POLICY_TAGS, policyTags)
                      .map((tagList) => getTagNamesFromTagsLists(tagList ?? {}))
                      .flat()
                : Object.values(policyTags ?? {})
                      .filter((item) => !!item)
                      .map((tagList) => getTagNamesFromTagsLists(tagList ?? {}))
                      .flat();
            const uniqueTags = new Set(tags);
            uniqueTags.add(CONST.SEARCH.TAG_EMPTY_VALUE);
            filtersForm[filterKey] = filterValues.filter((name) => uniqueTags.has(name));
        }
        if (filterKey === CONST.SEARCH.SYNTAX_FILTER_KEYS.CATEGORY) {
            const categories = policyID
                ? getAllPolicyValues(policyID, ONYXKEYS.COLLECTION.POLICY_CATEGORIES, policyCategories)
                      .map((item) => Object.values(item ?? {}).map((category) => category.name))
                      .flat()
                : Object.values(policyCategories ?? {})
                      .map((item) => Object.values(item ?? {}).map((category) => category.name))
                      .flat();
            const uniqueCategories = new Set(categories);
            const emptyCategories = CONST.SEARCH.CATEGORY_EMPTY_VALUE.split(',');
            const hasEmptyCategoriesInFilter = emptyCategories.every((category) => filterValues.includes(category));
            // We split CATEGORY_EMPTY_VALUE into individual values to detect both are present in filterValues.
            // If empty categories are found, append the CATEGORY_EMPTY_VALUE to filtersForm.
            filtersForm[filterKey] = filterValues.filter((name) => uniqueCategories.has(name)).concat(hasEmptyCategoriesInFilter ? [CONST.SEARCH.CATEGORY_EMPTY_VALUE] : []);
        }
        if (filterKey === CONST.SEARCH.SYNTAX_FILTER_KEYS.KEYWORD) {
            filtersForm[filterKey] = filterValues
                ?.map((filter) => {
                    if (filter.includes(' ')) {
                        return `"${filter}"`;
                    }
                    return filter;
                })
                .join(' ');
        }
        if (DATE_FILTER_KEYS.includes(filterKey as SearchDateFilterKeys)) {
            const beforeKey = `${filterKey}${CONST.SEARCH.DATE_MODIFIERS.BEFORE}` as `${SearchDateFilterKeys}${typeof CONST.SEARCH.DATE_MODIFIERS.BEFORE}`;
            const afterKey = `${filterKey}${CONST.SEARCH.DATE_MODIFIERS.AFTER}` as `${SearchDateFilterKeys}${typeof CONST.SEARCH.DATE_MODIFIERS.AFTER}`;
            const onKey = `${filterKey}${CONST.SEARCH.DATE_MODIFIERS.ON}` as `${SearchDateFilterKeys}${typeof CONST.SEARCH.DATE_MODIFIERS.ON}`;

            const beforeFilter = filterList.find((filter) => filter.operator === 'lt' && isValidDate(filter.value.toString()));
            const afterFilter = filterList.find((filter) => filter.operator === 'gt' && isValidDate(filter.value.toString()));
            // The `On` filter could be either a date or a date preset (e.g. Last month)
            const onFilter = filterList.find((filter) => filter.operator === 'eq' && (isValidDate(filter.value.toString()) || isSearchDatePreset(filter.value.toString())));

            filtersForm[beforeKey] = beforeFilter?.value.toString() ?? filtersForm[beforeKey];
            filtersForm[afterKey] = afterFilter?.value.toString() ?? filtersForm[afterKey];
            filtersForm[onKey] = onFilter?.value.toString() ?? filtersForm[onKey];
        }
        if (filterKey === CONST.SEARCH.SYNTAX_FILTER_KEYS.AMOUNT || filterKey === CONST.SEARCH.SYNTAX_FILTER_KEYS.TOTAL) {
            // backend amount is an integer and is 2 digits longer than frontend amount
            filtersForm[`${filterKey}${CONST.SEARCH.AMOUNT_MODIFIERS.LESS_THAN}`] =
                filterList.find((filter) => filter.operator === 'lt' && validateAmount(filter.value.toString(), 0, CONST.IOU.AMOUNT_MAX_LENGTH + 2))?.value.toString() ??
                filtersForm[`${filterKey}${CONST.SEARCH.AMOUNT_MODIFIERS.LESS_THAN}`];
            filtersForm[`${filterKey}${CONST.SEARCH.AMOUNT_MODIFIERS.GREATER_THAN}`] =
                filterList.find((filter) => filter.operator === 'gt' && validateAmount(filter.value.toString(), 0, CONST.IOU.AMOUNT_MAX_LENGTH + 2))?.value.toString() ??
                filtersForm[`${filterKey}${CONST.SEARCH.AMOUNT_MODIFIERS.GREATER_THAN}`];
        }
        if (filterKey === CONST.SEARCH.SYNTAX_FILTER_KEYS.BILLABLE || filterKey === CONST.SEARCH.SYNTAX_FILTER_KEYS.REIMBURSABLE) {
            const validBooleanTypes = Object.values(CONST.SEARCH.BOOLEAN);
            filtersForm[filterKey] = validBooleanTypes.find((value) => filterValues.at(0) === value);
        }
    }

    const [typeKey, typeValue] = Object.entries(CONST.SEARCH.DATA_TYPES).find(([, value]) => value === queryJSON.type) ?? [];
    filtersForm[FILTER_KEYS.TYPE] = typeValue ? queryJSON.type : CONST.SEARCH.DATA_TYPES.EXPENSE;

    if (typeKey) {
        if (Array.isArray(queryJSON.status)) {
            const validStatuses = queryJSON.status.filter((status) => Object.values(CONST.SEARCH.STATUS[typeKey as keyof typeof CONST.SEARCH.DATA_TYPES]).includes(status));

            if (validStatuses.length) {
                filtersForm[FILTER_KEYS.STATUS] = queryJSON.status.join(',');
            } else {
                filtersForm[FILTER_KEYS.STATUS] = CONST.SEARCH.STATUS.EXPENSE.ALL;
            }
        } else {
            filtersForm[FILTER_KEYS.STATUS] = queryJSON.status;
        }
    }

    if (queryJSON.policyID) {
        filtersForm[FILTER_KEYS.POLICY_ID] = queryJSON.policyID;
    }

    if (queryJSON.groupBy) {
        filtersForm[FILTER_KEYS.GROUP_BY] = queryJSON.groupBy;
    }

    return filtersForm;
}

/**
 * Returns the human-readable "pretty" string for a specified filter value.
 */
function getFilterDisplayValue(
    filterName: string,
    filterValue: string,
    personalDetails: OnyxTypes.PersonalDetailsList | undefined,
    reports: OnyxCollection<OnyxTypes.Report>,
    cardList: OnyxTypes.CardList,
    cardFeeds: OnyxCollection<OnyxTypes.CardFeeds>,
    policies: OnyxCollection<OnyxTypes.Policy>,
) {
    if (
        filterName === CONST.SEARCH.SYNTAX_FILTER_KEYS.FROM ||
        filterName === CONST.SEARCH.SYNTAX_FILTER_KEYS.TO ||
        filterName === CONST.SEARCH.SYNTAX_FILTER_KEYS.ASSIGNEE ||
        filterName === CONST.SEARCH.SYNTAX_FILTER_KEYS.PAYER ||
        filterName === CONST.SEARCH.SYNTAX_FILTER_KEYS.EXPORTER
    ) {
        // login can be an empty string
        // eslint-disable-next-line @typescript-eslint/prefer-nullish-coalescing
        return personalDetails?.[filterValue]?.displayName || filterValue;
    }
    if (filterName === CONST.SEARCH.SYNTAX_FILTER_KEYS.CARD_ID) {
        const cardID = parseInt(filterValue, 10);
        if (Number.isNaN(cardID)) {
            return filterValue;
        }
        return getCardDescription(cardList?.[cardID]) || filterValue;
    }
    if (filterName === CONST.SEARCH.SYNTAX_FILTER_KEYS.IN) {
        return getReportName(reports?.[`${ONYXKEYS.COLLECTION.REPORT}${filterValue}`]) || filterValue;
    }
    if (filterName === CONST.SEARCH.SYNTAX_FILTER_KEYS.AMOUNT || filterName === CONST.SEARCH.SYNTAX_FILTER_KEYS.TOTAL) {
        const frontendAmount = convertToFrontendAmountAsInteger(Number(filterValue));
        return Number.isNaN(frontendAmount) ? filterValue : frontendAmount.toString();
    }
    if (filterName === CONST.SEARCH.SYNTAX_FILTER_KEYS.TAG) {
        return getCleanedTagName(filterValue);
    }
    if (filterName === CONST.SEARCH.SYNTAX_FILTER_KEYS.FEED) {
        const cardFeedsForDisplay = getCardFeedsForDisplay(cardFeeds, cardList);
        return cardFeedsForDisplay[filterValue]?.name ?? filterValue;
    }
    if (filterName === CONST.SEARCH.SYNTAX_FILTER_KEYS.POLICY_ID) {
        return policies?.[`${ONYXKEYS.COLLECTION.POLICY}${filterValue}`]?.name ?? filterValue;
    }
    return filterValue;
}

/**
 * Formats a given `SearchQueryJSON` object into the human-readable string version of query.
 * This format of query is the one which we want to display to users.
 * We try to replace every numeric id value with a display version of this value,
 * So: user IDs get turned into emails, report ids into report names etc.
 */
function buildUserReadableQueryString(
    queryJSON: SearchQueryJSON,
    PersonalDetails: OnyxTypes.PersonalDetailsList | undefined,
    reports: OnyxCollection<OnyxTypes.Report>,
    taxRates: Record<string, string[]>,
    cardList: OnyxTypes.CardList,
    cardFeeds: OnyxCollection<OnyxTypes.CardFeeds>,
    policies: OnyxCollection<OnyxTypes.Policy>,
) {
    const {type, status, groupBy, policyID} = queryJSON;
    const filters = queryJSON.flatFilters;

    let title = status ? `type:${type} status:${Array.isArray(status) ? status.join(',') : status}` : `type:${type}`;

    if (groupBy) {
        title += ` group-by:${groupBy}`;
    }

    if (policyID && policyID.length > 0) {
        title += ` workspace:${policyID.map((id) => sanitizeSearchValue(policies?.[`${ONYXKEYS.COLLECTION.POLICY}${id}`]?.name ?? id)).join(',')}`;
    }

    for (const filterObject of filters) {
        const key = filterObject.key;
        const queryFilter = filterObject.filters;

        let displayQueryFilters: QueryFilter[] = [];
        if (key === CONST.SEARCH.SYNTAX_FILTER_KEYS.TAX_RATE) {
            const taxRateIDs = queryFilter.map((filter) => filter.value.toString());
            const taxRateNames = taxRateIDs
                .map((id) => {
                    const taxRate = Object.entries(taxRates)
                        .filter(([, IDs]) => IDs.includes(id))
                        .map(([name]) => name);
                    return taxRate.length > 0 ? taxRate : id;
                })
                .flat();

            const uniqueTaxRateNames = [...new Set(taxRateNames)];

            displayQueryFilters = uniqueTaxRateNames.map((taxRate) => ({
                operator: queryFilter.at(0)?.operator ?? CONST.SEARCH.SYNTAX_OPERATORS.AND,
                value: taxRate,
            }));
        } else if (key === CONST.SEARCH.SYNTAX_FILTER_KEYS.FEED) {
            displayQueryFilters = queryFilter.reduce((acc, filter) => {
                const feedKey = filter.value.toString();
                const cardFeedsForDisplay = getCardFeedsForDisplay(cardFeeds, cardList);
                const plaidFeedName = feedKey?.split(CONST.BANK_ACCOUNT.SETUP_TYPE.PLAID)?.at(1);
                const regularBank = feedKey?.split('_')?.at(1) ?? CONST.DEFAULT_NUMBER_ID;
                const idPrefix = feedKey?.split('_')?.at(0) ?? CONST.DEFAULT_NUMBER_ID;
                const plaidValue = cardFeedsForDisplay[`${idPrefix}_${CONST.BANK_ACCOUNT.SETUP_TYPE.PLAID}${plaidFeedName}` as OnyxTypes.CompanyCardFeed]?.name;
                if (plaidFeedName) {
                    if (plaidValue) {
                        acc.push({operator: filter.operator, value: plaidValue});
                    }
                    return acc;
                }
                const value = cardFeedsForDisplay[`${idPrefix}_${regularBank}` as OnyxTypes.CompanyCardFeed]?.name ?? feedKey;
                acc.push({operator: filter.operator, value});

                return acc;
            }, [] as QueryFilter[]);
        } else if (key === CONST.SEARCH.SYNTAX_FILTER_KEYS.CARD_ID) {
            displayQueryFilters = queryFilter.reduce((acc, filter) => {
                const cardValue = filter.value.toString();
                const cardID = parseInt(cardValue, 10);

                if (cardList?.[cardID]) {
                    if (Number.isNaN(cardID)) {
                        acc.push({operator: filter.operator, value: cardID});
                    } else {
                        acc.push({operator: filter.operator, value: getCardDescription(cardList?.[cardID]) || cardID});
                    }
                }
                return acc;
            }, [] as QueryFilter[]);
        } else {
            displayQueryFilters = queryFilter.map((filter) => ({
                operator: filter.operator,
                value: getFilterDisplayValue(key, getUserFriendlyValue(filter.value.toString()), PersonalDetails, reports, cardList, cardFeeds, policies),
            }));
        }
        title += buildFilterValuesString(getUserFriendlyKey(key), displayQueryFilters);
    }

    return title;
}

/**
 * Returns properly built QueryString for a canned query, with the optional policyID.
 */
function buildCannedSearchQuery({
    type = CONST.SEARCH.DATA_TYPES.EXPENSE,
    status,
    policyID,
    cardID,
    groupBy,
}: {
    type?: SearchDataTypes;
    status?: SearchStatus;
    policyID?: string;
    cardID?: string;
    groupBy?: string;
} = {}): SearchQueryString {
    let queryString = status ? `type:${type} status:${Array.isArray(status) ? status.join(',') : status}` : `type:${type}`;

    if (groupBy) {
        queryString += ` group-by:${groupBy}`;
    }

    if (policyID) {
        queryString += ` policyID:${policyID}`;
    }

    if (cardID) {
        queryString += ` expense-type:card card:${cardID}`;
    }

    // Parse the query to fill all default query fields with values
    const normalizedQueryJSON = buildSearchQueryJSON(queryString);
    return buildSearchQueryString(normalizedQueryJSON);
}

/**
 * Returns whether a given search query is a Canned query.
 *
 * Canned queries are simple predefined queries, that are defined only using type and status and no additional filters.
 * In addition, they can contain an optional policyID.
 * For example: "type:trip" is a canned query.
 */
function isCannedSearchQuery(queryJSON: SearchQueryJSON) {
    return !queryJSON.filters && !queryJSON.policyID;
}

function isDefaultExpensesQuery(queryJSON: SearchQueryJSON) {
    return queryJSON.type === CONST.SEARCH.DATA_TYPES.EXPENSE && !queryJSON.status && !queryJSON.filters && !queryJSON.groupBy && !queryJSON.policyID;
}

/**
 * Always show `No category` and `No tag` as the first option
 */
const sortOptionsWithEmptyValue = (a: string, b: string, localeCompare: LocaleContextProps['localeCompare']) => {
    if (a === CONST.SEARCH.CATEGORY_EMPTY_VALUE || a === CONST.SEARCH.TAG_EMPTY_VALUE) {
        return -1;
    }
    if (b === CONST.SEARCH.CATEGORY_EMPTY_VALUE || b === CONST.SEARCH.TAG_EMPTY_VALUE) {
        return 1;
    }
    return localeCompare(a, b);
};

/**
 *  Given a search query, this function will standardize the query by replacing display values with their corresponding IDs.
 */
function traverseAndUpdatedQuery(queryJSON: SearchQueryJSON, computeNodeValue: (left: ValueOf<typeof CONST.SEARCH.SYNTAX_FILTER_KEYS>, right: string | string[]) => string | string[]) {
    const standardQuery = cloneDeep(queryJSON);
    const filters = standardQuery.filters;
    const traverse = (node: ASTNode) => {
        if (!node.operator) {
            return;
        }
        if (typeof node.left === 'object') {
            traverse(node.left);
        }
        if (typeof node.right === 'object' && !Array.isArray(node.right)) {
            traverse(node.right);
        }

        if (typeof node.left !== 'object' && (Array.isArray(node.right) || typeof node.right === 'string')) {
            // eslint-disable-next-line no-param-reassign
            node.right = computeNodeValue(node.left, node.right);
        }
    };

    if (filters) {
        traverse(filters);
    }

    standardQuery.flatFilters = getFilters(standardQuery);
    return standardQuery;
}

/**
 * Returns new string query, after parsing it and traversing to update some filter values.
 * If there are any personal emails, it will try to substitute them with accountIDs
 */
function getQueryWithUpdatedValues(query: string) {
    const queryJSON = buildSearchQueryJSON(query);

    if (!queryJSON) {
        Log.alert(`${CONST.ERROR.ENSURE_BUG_BOT} user query failed to parse`, {}, false);
        return;
    }

    const standardizedQuery = traverseAndUpdatedQuery(queryJSON, getUpdatedFilterValue);
    return buildSearchQueryString(standardizedQuery);
}

function getCurrentSearchQueryJSON() {
    const rootState = navigationRef.getRootState();
    const lastPolicyRoute = rootState?.routes?.findLast((route) => route.name === NAVIGATORS.REPORTS_SPLIT_NAVIGATOR || route.name === NAVIGATORS.SEARCH_FULLSCREEN_NAVIGATOR);

    if (!lastPolicyRoute) {
        return;
    }

    const lastSearchRoute = lastPolicyRoute.state?.routes.findLast((route) => route.name === SCREENS.SEARCH.ROOT);
    if (!lastSearchRoute || !lastSearchRoute.params) {
        return;
    }

    const {q: searchParams} = lastSearchRoute.params as SearchFullscreenNavigatorParamList[typeof SCREENS.SEARCH.ROOT];
    const queryJSON = buildSearchQueryJSON(searchParams);
    if (!queryJSON) {
        return;
    }

    return queryJSON;
}

function getTodoSearchQuery(action: TodoSearchType, userAccountID: number | undefined) {
    switch (action) {
        case CONST.SEARCH.SEARCH_KEYS.SUBMIT:
            return buildQueryStringFromFilterFormValues({
                type: CONST.SEARCH.DATA_TYPES.EXPENSE,
                groupBy: CONST.SEARCH.GROUP_BY.REPORTS,
                status: CONST.SEARCH.STATUS.EXPENSE.DRAFTS,
                from: [`${userAccountID}`],
            });
        case CONST.SEARCH.SEARCH_KEYS.APPROVE:
            return buildQueryStringFromFilterFormValues({
                type: CONST.SEARCH.DATA_TYPES.EXPENSE,
                groupBy: CONST.SEARCH.GROUP_BY.REPORTS,
                action: CONST.SEARCH.ACTION_FILTERS.APPROVE,
                to: [`${userAccountID}`],
            });
        case CONST.SEARCH.SEARCH_KEYS.PAY:
            return buildQueryStringFromFilterFormValues({
                type: CONST.SEARCH.DATA_TYPES.EXPENSE,
                groupBy: CONST.SEARCH.GROUP_BY.REPORTS,
                action: CONST.SEARCH.ACTION_FILTERS.PAY,
                reimbursable: CONST.SEARCH.BOOLEAN.YES,
                payer: userAccountID?.toString(),
            });
        case CONST.SEARCH.SEARCH_KEYS.EXPORT:
            return buildQueryStringFromFilterFormValues({
                groupBy: CONST.SEARCH.GROUP_BY.REPORTS,
                action: CONST.SEARCH.ACTION_FILTERS.EXPORT,
                exporter: [`${userAccountID}`],
                exportedOn: CONST.SEARCH.DATE_PRESETS.NEVER,
            });

        default:
            return '';
    }
}

/**
 * Extracts the query text without the filter parts.
 * This is used to determine if a user's core search terms have changed,
 * ignoring any filter modifications.
 *
 * @param searchQuery - The complete search query string
 * @returns The query without filters (core search terms only)
 */
function getQueryWithoutFilters(searchQuery: string) {
    const queryJSON = buildSearchQueryJSON(searchQuery);
    if (!queryJSON) {
        return '';
    }

    const keywordFilter = queryJSON.flatFilters.find((filter) => filter.key === 'keyword');

    return keywordFilter?.filters.map((filter) => filter.value).join(' ') ?? '';
}

function shouldHighlight(referenceText: string, searchText: string) {
    if (!referenceText || !searchText) {
        return false;
    }

    const escapedText = searchText
        .toLowerCase()
        .trim()
        .replace(/[.*+?^${}()|[\]\\]/g, '\\$&');
    const pattern = new RegExp(`(^|\\s)${escapedText}(?=\\s|$)`, 'i');

    return pattern.test(referenceText.toLowerCase());
}

export {
    isSearchDatePreset,
    isFilterSupported,
    buildSearchQueryJSON,
    buildSearchQueryString,
    buildUserReadableQueryString,
    getFilterDisplayValue,
    buildQueryStringFromFilterFormValues,
    buildFilterFormValuesFromQuery,
    buildCannedSearchQuery,
    isCannedSearchQuery,
    sanitizeSearchValue,
    getQueryWithUpdatedValues,
    getCurrentSearchQueryJSON,
    getQueryWithoutFilters,
    isDefaultExpensesQuery,
    sortOptionsWithEmptyValue,
    shouldHighlight,
    getAllPolicyValues,
    getTodoSearchQuery,
    getUserFriendlyValue,
    getUserFriendlyKey,
};<|MERGE_RESOLUTION|>--- conflicted
+++ resolved
@@ -89,49 +89,6 @@
  * @example
  * getUserFriendlyKey("taxRate") // returns "tax-rate"
  */
-<<<<<<< HEAD
-const UserFriendlyKeyMap: Record<SearchFilterKey | typeof CONST.SEARCH.SYNTAX_ROOT_KEYS.SORT_BY | typeof CONST.SEARCH.SYNTAX_ROOT_KEYS.SORT_ORDER, UserFriendlyKey> = {
-    type: 'type',
-    status: 'status',
-    sortBy: 'sort-by',
-    sortOrder: 'sort-order',
-    policyID: 'workspace',
-    date: 'date',
-    amount: 'amount',
-    expenseType: 'expense-type',
-    currency: 'currency',
-    groupCurrency: 'group-currency',
-    merchant: 'merchant',
-    description: 'description',
-    from: 'from',
-    to: 'to',
-    payer: 'payer',
-    exporter: 'exporter',
-    category: 'category',
-    tag: 'tag',
-    taxRate: 'tax-rate',
-    cardID: 'card',
-    feed: 'feed',
-    // cspell:disable-next-line
-    reportID: 'reportid',
-    keyword: 'keyword',
-    in: 'in',
-    submitted: 'submitted',
-    approved: 'approved',
-    paid: 'paid',
-    exported: 'exported',
-    posted: 'posted',
-    total: 'total',
-    withdrawalType: 'withdrawal-type',
-    withdrawn: 'withdrawn',
-    groupBy: 'group-by',
-    title: 'title',
-    assignee: 'assignee',
-    billable: 'billable',
-    reimbursable: 'reimbursable',
-    action: 'action',
-};
-=======
 function getUserFriendlyKey(keyName: SearchFilterKey | typeof CONST.SEARCH.SYNTAX_ROOT_KEYS.SORT_BY | typeof CONST.SEARCH.SYNTAX_ROOT_KEYS.SORT_ORDER): UserFriendlyKey {
     return (keyToUserFriendlyMap.get(keyName) ?? keyName) as UserFriendlyKey;
 }
@@ -146,7 +103,6 @@
     return CONST.SEARCH.SEARCH_USER_FRIENDLY_VALUES_MAP[value as keyof typeof CONST.SEARCH.SEARCH_USER_FRIENDLY_VALUES_MAP] ?? value;
 }
 
->>>>>>> 6745da2f
 /**
  * @private
  * Returns string value wrapped in quotes "", if the value contains space or &nbsp; (no-breaking space).
