import type {TextStyle, ViewStyle} from 'react-native';
import type {OnyxCollection, OnyxEntry} from 'react-native-onyx';
import type {ValueOf} from 'type-fest';
import type {LocaleContextProps} from '@components/LocaleContextProvider';
import DotLottieAnimations from '@components/LottieAnimations';
import type DotLottieAnimation from '@components/LottieAnimations/types';
import type {MenuItemWithLink} from '@components/MenuItemList';
import type {MultiSelectItem} from '@components/Search/FilterDropdowns/MultiSelectPopup';
import type {SingleSelectItem} from '@components/Search/FilterDropdowns/SingleSelectPopup';
import type {
    SearchAction,
    SearchColumnType,
    SearchDateFilterKeys,
    SearchDatePreset,
    SearchGroupBy,
    SearchQueryJSON,
    SearchStatus,
    SearchWithdrawalType,
    SingularSearchStatus,
    SortOrder,
} from '@components/Search/types';
import ChatListItem from '@components/SelectionListWithSections/ChatListItem';
import TaskListItem from '@components/SelectionListWithSections/Search/TaskListItem';
import TransactionGroupListItem from '@components/SelectionListWithSections/Search/TransactionGroupListItem';
import TransactionListItem from '@components/SelectionListWithSections/Search/TransactionListItem';
import type {
    ListItem,
    ReportActionListItemType,
    SearchListItem,
    TaskListItemType,
    TransactionCardGroupListItemType,
    TransactionGroupListItemType,
    TransactionListItemType,
    TransactionMemberGroupListItemType,
    TransactionReportGroupListItemType,
    TransactionWithdrawalIDGroupListItemType,
} from '@components/SelectionListWithSections/types';
import * as Expensicons from '@src/components/Icon/Expensicons';
import CONST from '@src/CONST';
import type {TranslationPaths} from '@src/languages/types';
import ONYXKEYS from '@src/ONYXKEYS';
import ROUTES from '@src/ROUTES';
import type * as OnyxTypes from '@src/types/onyx';
import type {ConnectionName} from '@src/types/onyx/Policy';
import type {SaveSearchItem} from '@src/types/onyx/SaveSearch';
import type SearchResults from '@src/types/onyx/SearchResults';
import type {
    ListItemDataType,
    ListItemType,
    SearchCardGroup,
    SearchDataTypes,
    SearchMemberGroup,
    SearchPersonalDetails,
    SearchPolicy,
    SearchReport,
    SearchTask,
    SearchTransaction,
    SearchTransactionAction,
    SearchWithdrawalIDGroup,
} from '@src/types/onyx/SearchResults';
import type IconAsset from '@src/types/utils/IconAsset';
import {hasSynchronizationErrorMessage} from './actions/connections';
import {canApproveIOU, canIOUBePaid, canSubmitReport} from './actions/IOU';
import {createNewReport, createTransactionThreadReport, openReport} from './actions/Report';
import {updateSearchResultsWithTransactionThreadReportID} from './actions/Search';
import type {CardFeedForDisplay} from './CardFeedUtils';
import {getCardFeedsForDisplay} from './CardFeedUtils';
import {convertToDisplayString, getCurrencySymbol} from './CurrencyUtils';
import DateUtils from './DateUtils';
import interceptAnonymousUser from './interceptAnonymousUser';
// eslint-disable-next-line @typescript-eslint/no-deprecated
import {translateLocal} from './Localize';
import Navigation from './Navigation/Navigation';
import Parser from './Parser';
import {getDisplayNameOrDefault} from './PersonalDetailsUtils';
import {arePaymentsEnabled, canSendInvoice, getGroupPaidPoliciesWithExpenseChatEnabled, getPolicy, isPaidGroupPolicy, isPolicyPayer} from './PolicyUtils';
import {
    getOriginalMessage,
    getReportActionHtml,
    isCreatedAction,
    isDeletedAction,
    isMoneyRequestAction,
    isResolvedActionableWhisper,
    isWhisperActionTargetedToOthers,
    shouldReportActionBeVisible,
} from './ReportActionsUtils';
import {canReview} from './ReportPreviewActionUtils';
import {isExportAction} from './ReportPrimaryActionUtils';
import {
    canUserPerformWriteAction,
    getIcons,
    getPersonalDetailsForAccountID,
    getReportName,
    getReportOrDraftReport,
    getSearchReportName,
    hasAnyViolations,
    hasInvoiceReports,
    hasOnlyHeldExpenses,
    isAllowedToApproveExpenseReport as isAllowedToApproveExpenseReportUtils,
    isArchivedReport,
    isClosedReport,
    isInvoiceReport,
    isMoneyRequestReport,
    isOpenExpenseReport,
    isOpenReport,
    isSettled,
} from './ReportUtils';
import {buildCannedSearchQuery, buildQueryStringFromFilterFormValues, buildSearchQueryJSON, buildSearchQueryString, getCurrentSearchQueryJSON} from './SearchQueryUtils';
import StringUtils from './StringUtils';
import {shouldRestrictUserBillableActions} from './SubscriptionUtils';
import {
    getCategory,
    getDescription,
    getTag,
    getTaxAmount,
    getAmount as getTransactionAmount,
    getCreated as getTransactionCreatedDate,
    getMerchant as getTransactionMerchant,
    isPendingCardOrScanningTransaction,
    isScanning,
    isUnreportedAndHasInvalidDistanceRateTransaction,
    isViolationDismissed,
} from './TransactionUtils';
import shouldShowTransactionYear from './TransactionUtils/shouldShowTransactionYear';
import ViolationsUtils from './Violations/ViolationsUtils';

const transactionColumnNamesToSortingProperty = {
    [CONST.SEARCH.TABLE_COLUMNS.TO]: 'formattedTo' as const,
    [CONST.SEARCH.TABLE_COLUMNS.FROM]: 'formattedFrom' as const,
    [CONST.SEARCH.TABLE_COLUMNS.DATE]: 'date' as const,
    [CONST.SEARCH.TABLE_COLUMNS.TAG]: 'tag' as const,
    [CONST.SEARCH.TABLE_COLUMNS.MERCHANT]: 'formattedMerchant' as const,
    [CONST.SEARCH.TABLE_COLUMNS.TOTAL_AMOUNT]: 'formattedTotal' as const,
    [CONST.SEARCH.TABLE_COLUMNS.CATEGORY]: 'category' as const,
    [CONST.SEARCH.TABLE_COLUMNS.TYPE]: 'transactionType' as const,
    [CONST.SEARCH.TABLE_COLUMNS.ACTION]: 'action' as const,
    [CONST.SEARCH.TABLE_COLUMNS.DESCRIPTION]: 'comment' as const,
    [CONST.SEARCH.TABLE_COLUMNS.TAX_AMOUNT]: null,
    [CONST.SEARCH.TABLE_COLUMNS.RECEIPT]: null,
    [CONST.SEARCH.TABLE_COLUMNS.IN]: 'parentReportID' as const,
};

const taskColumnNamesToSortingProperty = {
    [CONST.SEARCH.TABLE_COLUMNS.DATE]: 'created' as const,
    [CONST.SEARCH.TABLE_COLUMNS.DESCRIPTION]: 'description' as const,
    [CONST.SEARCH.TABLE_COLUMNS.TITLE]: 'reportName' as const,
    [CONST.SEARCH.TABLE_COLUMNS.FROM]: 'formattedCreatedBy' as const,
    [CONST.SEARCH.TABLE_COLUMNS.ASSIGNEE]: 'formattedAssignee' as const,
    [CONST.SEARCH.TABLE_COLUMNS.IN]: 'parentReportID' as const,
};

const expenseStatusActionMapping = {
    [CONST.SEARCH.STATUS.EXPENSE.DRAFTS]: (expenseReport: SearchReport) =>
        expenseReport?.stateNum === CONST.REPORT.STATE_NUM.OPEN && expenseReport.statusNum === CONST.REPORT.STATUS_NUM.OPEN,
    [CONST.SEARCH.STATUS.EXPENSE.OUTSTANDING]: (expenseReport: SearchReport) =>
        expenseReport?.stateNum === CONST.REPORT.STATE_NUM.SUBMITTED && expenseReport.statusNum === CONST.REPORT.STATUS_NUM.SUBMITTED,
    [CONST.SEARCH.STATUS.EXPENSE.APPROVED]: (expenseReport: SearchReport) =>
        expenseReport?.stateNum === CONST.REPORT.STATE_NUM.APPROVED && expenseReport.statusNum === CONST.REPORT.STATUS_NUM.APPROVED,
    [CONST.SEARCH.STATUS.EXPENSE.PAID]: (expenseReport: SearchReport) =>
        (expenseReport?.stateNum ?? 0) >= CONST.REPORT.STATE_NUM.APPROVED && expenseReport.statusNum === CONST.REPORT.STATUS_NUM.REIMBURSED,
    [CONST.SEARCH.STATUS.EXPENSE.DONE]: (expenseReport: SearchReport) =>
        expenseReport?.stateNum === CONST.REPORT.STATE_NUM.APPROVED && expenseReport.statusNum === CONST.REPORT.STATUS_NUM.CLOSED,
    [CONST.SEARCH.STATUS.EXPENSE.UNREPORTED]: (expenseReport: SearchReport) => !expenseReport,
    [CONST.SEARCH.STATUS.EXPENSE.ALL]: () => true,
};

function isValidExpenseStatus(status: unknown): status is ValueOf<typeof CONST.SEARCH.STATUS.EXPENSE> {
    return typeof status === 'string' && status in expenseStatusActionMapping;
}

function getExpenseStatusOptions(): Array<MultiSelectItem<SingularSearchStatus>> {
    return [
        // eslint-disable-next-line @typescript-eslint/no-deprecated
        {text: translateLocal('common.unreported'), value: CONST.SEARCH.STATUS.EXPENSE.UNREPORTED},
        // eslint-disable-next-line @typescript-eslint/no-deprecated
        {text: translateLocal('common.draft'), value: CONST.SEARCH.STATUS.EXPENSE.DRAFTS},
        // eslint-disable-next-line @typescript-eslint/no-deprecated
        {text: translateLocal('common.outstanding'), value: CONST.SEARCH.STATUS.EXPENSE.OUTSTANDING},
        // eslint-disable-next-line @typescript-eslint/no-deprecated
        {text: translateLocal('iou.approved'), value: CONST.SEARCH.STATUS.EXPENSE.APPROVED},
        // eslint-disable-next-line @typescript-eslint/no-deprecated
        {text: translateLocal('iou.settledExpensify'), value: CONST.SEARCH.STATUS.EXPENSE.PAID},
        // eslint-disable-next-line @typescript-eslint/no-deprecated
        {text: translateLocal('iou.done'), value: CONST.SEARCH.STATUS.EXPENSE.DONE},
    ];
}

function getExpenseReportedStatusOptions(): Array<MultiSelectItem<SingularSearchStatus>> {
    return [
        // eslint-disable-next-line @typescript-eslint/no-deprecated
        {text: translateLocal('common.draft'), value: CONST.SEARCH.STATUS.EXPENSE.DRAFTS},
        // eslint-disable-next-line @typescript-eslint/no-deprecated
        {text: translateLocal('common.outstanding'), value: CONST.SEARCH.STATUS.EXPENSE.OUTSTANDING},
        // eslint-disable-next-line @typescript-eslint/no-deprecated
        {text: translateLocal('iou.approved'), value: CONST.SEARCH.STATUS.EXPENSE.APPROVED},
        // eslint-disable-next-line @typescript-eslint/no-deprecated
        {text: translateLocal('iou.settledExpensify'), value: CONST.SEARCH.STATUS.EXPENSE.PAID},
        // eslint-disable-next-line @typescript-eslint/no-deprecated
        {text: translateLocal('iou.done'), value: CONST.SEARCH.STATUS.EXPENSE.DONE},
    ];
}

function getInvoiceStatusOptions(): Array<MultiSelectItem<SingularSearchStatus>> {
    return [
        // eslint-disable-next-line @typescript-eslint/no-deprecated
        {text: translateLocal('common.outstanding'), value: CONST.SEARCH.STATUS.INVOICE.OUTSTANDING},
        // eslint-disable-next-line @typescript-eslint/no-deprecated
        {text: translateLocal('iou.settledExpensify'), value: CONST.SEARCH.STATUS.INVOICE.PAID},
    ];
}

function getTripStatusOptions(): Array<MultiSelectItem<SingularSearchStatus>> {
    return [
        // eslint-disable-next-line @typescript-eslint/no-deprecated
        {text: translateLocal('search.filters.current'), value: CONST.SEARCH.STATUS.TRIP.CURRENT},
        // eslint-disable-next-line @typescript-eslint/no-deprecated
        {text: translateLocal('search.filters.past'), value: CONST.SEARCH.STATUS.TRIP.PAST},
    ];
}

function getTaskStatusOptions(): Array<MultiSelectItem<SingularSearchStatus>> {
    return [
        // eslint-disable-next-line @typescript-eslint/no-deprecated
        {text: translateLocal('common.outstanding'), value: CONST.SEARCH.STATUS.TASK.OUTSTANDING},
        // eslint-disable-next-line @typescript-eslint/no-deprecated
        {text: translateLocal('search.filters.completed'), value: CONST.SEARCH.STATUS.TASK.COMPLETED},
    ];
}

const emptyPersonalDetails = {
    accountID: CONST.REPORT.OWNER_ACCOUNT_ID_FAKE,
    avatar: '',
    displayName: undefined,
    login: undefined,
};

type ReportKey = `${typeof ONYXKEYS.COLLECTION.REPORT}${string}`;

type TransactionKey = `${typeof ONYXKEYS.COLLECTION.TRANSACTION}${string}`;

type ReportActionKey = `${typeof ONYXKEYS.COLLECTION.REPORT_ACTIONS}${string}`;

type PolicyKey = `${typeof ONYXKEYS.COLLECTION.POLICY}${string}`;

type ViolationKey = `${typeof ONYXKEYS.COLLECTION.TRANSACTION_VIOLATIONS}${string}`;

type SearchGroupKey = `${typeof CONST.SEARCH.GROUP_PREFIX}${string}`;

type SearchKey = ValueOf<typeof CONST.SEARCH.SEARCH_KEYS>;

type SavedSearchMenuItem = MenuItemWithLink & {
    key: string;
    hash: string;
    query: string;
    styles?: Array<ViewStyle | TextStyle>;
};

type SearchTypeMenuSection = {
    translationPath: TranslationPaths;
    menuItems: SearchTypeMenuItem[];
};

type SearchTypeMenuItem = {
    key: SearchKey;
    translationPath: TranslationPaths;
    type: SearchDataTypes;
    icon: IconAsset;
    searchQuery: string;
    searchQueryJSON: SearchQueryJSON | undefined;
    hash: number;
    similarSearchHash: number;
    emptyState?: {
        headerMedia: DotLottieAnimation;
        title: TranslationPaths;
        subtitle: TranslationPaths;
        buttons?: Array<{
            buttonText: TranslationPaths;
            buttonAction: () => void;
            success?: boolean;
            icon?: IconAsset;
            isDisabled?: boolean;
        }>;
    };
};

type SearchDateModifier = ValueOf<typeof CONST.SEARCH.DATE_MODIFIERS>;

type SearchDateModifierLower = Lowercase<SearchDateModifier>;

type ArchivedReportsIDSet = ReadonlySet<string>;

/**
 * Returns a list of all possible searches in the LHN, along with their query & hash.
 * *NOTE* When rendering the LHN, you should use the "createTypeMenuSections" method, which
 * contains the conditionals for rendering each of these.
 *
 * Keep all suggested search declarations in this object.
 * If you are updating this function, do not add more params unless absolutely necessary for the searches. The amount of data needed to
 * get the list of searches should be as minimal as possible.
 *
 * These searches should be as static as possible, and should not contain conditionals, or any other logic.
 *
 * If you are trying to access data about a specific search, you do NOT need to subscribe to the data (such as feeds) if it does not
 * affect the specific query you are looking for
 */
function getSuggestedSearches(accountID: number = CONST.DEFAULT_NUMBER_ID, defaultFeedID?: string): Record<ValueOf<typeof CONST.SEARCH.SEARCH_KEYS>, SearchTypeMenuItem> {
    return {
        [CONST.SEARCH.SEARCH_KEYS.EXPENSES]: {
            key: CONST.SEARCH.SEARCH_KEYS.EXPENSES,
            translationPath: 'common.expenses',
            type: CONST.SEARCH.DATA_TYPES.EXPENSE,
            icon: Expensicons.Receipt,
            searchQuery: buildCannedSearchQuery(),
            get searchQueryJSON() {
                return buildSearchQueryJSON(this.searchQuery);
            },
            get hash() {
                return this.searchQueryJSON?.hash ?? CONST.DEFAULT_NUMBER_ID;
            },
            get similarSearchHash() {
                return this.searchQueryJSON?.similarSearchHash ?? CONST.DEFAULT_NUMBER_ID;
            },
        },
        [CONST.SEARCH.SEARCH_KEYS.REPORTS]: {
            key: CONST.SEARCH.SEARCH_KEYS.REPORTS,
            translationPath: 'common.reports',
            type: CONST.SEARCH.DATA_TYPES.EXPENSE,
            icon: Expensicons.Document,
            searchQuery: buildCannedSearchQuery({groupBy: CONST.SEARCH.GROUP_BY.REPORTS}),
            get searchQueryJSON() {
                return buildSearchQueryJSON(this.searchQuery);
            },
            get hash() {
                return this.searchQueryJSON?.hash ?? CONST.DEFAULT_NUMBER_ID;
            },
            get similarSearchHash() {
                return this.searchQueryJSON?.similarSearchHash ?? CONST.DEFAULT_NUMBER_ID;
            },
        },
        [CONST.SEARCH.SEARCH_KEYS.CHATS]: {
            key: CONST.SEARCH.SEARCH_KEYS.CHATS,
            translationPath: 'common.chats',
            type: CONST.SEARCH.DATA_TYPES.CHAT,
            icon: Expensicons.ChatBubbles,
            searchQuery: buildCannedSearchQuery({type: CONST.SEARCH.DATA_TYPES.CHAT}),
            get searchQueryJSON() {
                return buildSearchQueryJSON(this.searchQuery);
            },
            get hash() {
                return this.searchQueryJSON?.hash ?? CONST.DEFAULT_NUMBER_ID;
            },
            get similarSearchHash() {
                return this.searchQueryJSON?.similarSearchHash ?? CONST.DEFAULT_NUMBER_ID;
            },
        },
        [CONST.SEARCH.SEARCH_KEYS.SUBMIT]: {
            key: CONST.SEARCH.SEARCH_KEYS.SUBMIT,
            translationPath: 'common.submit',
            type: CONST.SEARCH.DATA_TYPES.EXPENSE,
            icon: Expensicons.Pencil,
            searchQuery: buildQueryStringFromFilterFormValues({
                type: CONST.SEARCH.DATA_TYPES.EXPENSE,
                groupBy: CONST.SEARCH.GROUP_BY.REPORTS,
                action: CONST.SEARCH.ACTION_FILTERS.SUBMIT,
                from: [`${accountID}`],
            }),
            get searchQueryJSON() {
                return buildSearchQueryJSON(this.searchQuery);
            },
            get hash() {
                return this.searchQueryJSON?.hash ?? CONST.DEFAULT_NUMBER_ID;
            },
            get similarSearchHash() {
                return this.searchQueryJSON?.similarSearchHash ?? CONST.DEFAULT_NUMBER_ID;
            },
        },
        [CONST.SEARCH.SEARCH_KEYS.APPROVE]: {
            key: CONST.SEARCH.SEARCH_KEYS.APPROVE,
            translationPath: 'search.bulkActions.approve',
            type: CONST.SEARCH.DATA_TYPES.EXPENSE,
            icon: Expensicons.ThumbsUp,
            searchQuery: buildQueryStringFromFilterFormValues({
                type: CONST.SEARCH.DATA_TYPES.EXPENSE,
                groupBy: CONST.SEARCH.GROUP_BY.REPORTS,
                action: CONST.SEARCH.ACTION_FILTERS.APPROVE,
                to: [`${accountID}`],
            }),
            get searchQueryJSON() {
                return buildSearchQueryJSON(this.searchQuery);
            },
            get hash() {
                return this.searchQueryJSON?.hash ?? CONST.DEFAULT_NUMBER_ID;
            },
            get similarSearchHash() {
                return this.searchQueryJSON?.similarSearchHash ?? CONST.DEFAULT_NUMBER_ID;
            },
        },
        [CONST.SEARCH.SEARCH_KEYS.PAY]: {
            key: CONST.SEARCH.SEARCH_KEYS.PAY,
            translationPath: 'search.bulkActions.pay',
            type: CONST.SEARCH.DATA_TYPES.EXPENSE,
            icon: Expensicons.MoneyBag,
            searchQuery: buildQueryStringFromFilterFormValues({
                type: CONST.SEARCH.DATA_TYPES.EXPENSE,
                groupBy: CONST.SEARCH.GROUP_BY.REPORTS,
                action: CONST.SEARCH.ACTION_FILTERS.PAY,
                reimbursable: CONST.SEARCH.BOOLEAN.YES,
                payer: accountID?.toString(),
            }),
            get searchQueryJSON() {
                return buildSearchQueryJSON(this.searchQuery);
            },
            get hash() {
                return this.searchQueryJSON?.hash ?? CONST.DEFAULT_NUMBER_ID;
            },
            get similarSearchHash() {
                return this.searchQueryJSON?.similarSearchHash ?? CONST.DEFAULT_NUMBER_ID;
            },
        },
        [CONST.SEARCH.SEARCH_KEYS.EXPORT]: {
            key: CONST.SEARCH.SEARCH_KEYS.EXPORT,
            translationPath: 'common.export',
            type: CONST.SEARCH.DATA_TYPES.EXPENSE,
            icon: Expensicons.CheckCircle,
            searchQuery: buildQueryStringFromFilterFormValues({
                groupBy: CONST.SEARCH.GROUP_BY.REPORTS,
                action: CONST.SEARCH.ACTION_FILTERS.EXPORT,
                exporter: [`${accountID}`],
                exportedOn: CONST.SEARCH.DATE_PRESETS.NEVER,
            }),
            get searchQueryJSON() {
                return buildSearchQueryJSON(this.searchQuery);
            },
            get hash() {
                return this.searchQueryJSON?.hash ?? CONST.DEFAULT_NUMBER_ID;
            },
            get similarSearchHash() {
                return this.searchQueryJSON?.similarSearchHash ?? CONST.DEFAULT_NUMBER_ID;
            },
        },
        [CONST.SEARCH.SEARCH_KEYS.STATEMENTS]: {
            key: CONST.SEARCH.SEARCH_KEYS.STATEMENTS,
            translationPath: 'search.statements',
            type: CONST.SEARCH.DATA_TYPES.EXPENSE,
            icon: Expensicons.CreditCard,
            searchQuery: buildQueryStringFromFilterFormValues({
                type: CONST.SEARCH.DATA_TYPES.EXPENSE,
                feed: defaultFeedID ? [defaultFeedID] : [''],
                groupBy: CONST.SEARCH.GROUP_BY.CARD,
                postedOn: CONST.SEARCH.DATE_PRESETS.LAST_STATEMENT,
            }),
            get searchQueryJSON() {
                return buildSearchQueryJSON(this.searchQuery);
            },
            get hash() {
                return this.searchQueryJSON?.hash ?? CONST.DEFAULT_NUMBER_ID;
            },
            get similarSearchHash() {
                return this.searchQueryJSON?.similarSearchHash ?? CONST.DEFAULT_NUMBER_ID;
            },
        },
        [CONST.SEARCH.SEARCH_KEYS.UNAPPROVED_CASH]: {
            key: CONST.SEARCH.SEARCH_KEYS.UNAPPROVED_CASH,
            translationPath: 'search.unapprovedCash',
            type: CONST.SEARCH.DATA_TYPES.EXPENSE,
            icon: Expensicons.MoneyHourglass,
            searchQuery: buildQueryStringFromFilterFormValues({
                type: CONST.SEARCH.DATA_TYPES.EXPENSE,
                status: [CONST.SEARCH.STATUS.EXPENSE.DRAFTS, CONST.SEARCH.STATUS.EXPENSE.OUTSTANDING],
                groupBy: CONST.SEARCH.GROUP_BY.FROM,
                reimbursable: CONST.SEARCH.BOOLEAN.YES,
            }),
            get searchQueryJSON() {
                return buildSearchQueryJSON(this.searchQuery);
            },
            get hash() {
                return this.searchQueryJSON?.hash ?? CONST.DEFAULT_NUMBER_ID;
            },
            get similarSearchHash() {
                return this.searchQueryJSON?.similarSearchHash ?? CONST.DEFAULT_NUMBER_ID;
            },
        },
        [CONST.SEARCH.SEARCH_KEYS.UNAPPROVED_CARD]: {
            key: CONST.SEARCH.SEARCH_KEYS.UNAPPROVED_CARD,
            translationPath: 'search.unapprovedCard',
            type: CONST.SEARCH.DATA_TYPES.EXPENSE,
            icon: Expensicons.CreditCardHourglass,
            searchQuery: buildQueryStringFromFilterFormValues({
                type: CONST.SEARCH.DATA_TYPES.EXPENSE,
                feed: defaultFeedID ? [defaultFeedID] : [''],
                groupBy: CONST.SEARCH.GROUP_BY.CARD,
                status: [CONST.SEARCH.STATUS.EXPENSE.DRAFTS, CONST.SEARCH.STATUS.EXPENSE.OUTSTANDING],
            }),
            get searchQueryJSON() {
                return buildSearchQueryJSON(this.searchQuery);
            },
            get hash() {
                return this.searchQueryJSON?.hash ?? CONST.DEFAULT_NUMBER_ID;
            },
            get similarSearchHash() {
                return this.searchQueryJSON?.similarSearchHash ?? CONST.DEFAULT_NUMBER_ID;
            },
        },
        [CONST.SEARCH.SEARCH_KEYS.RECONCILIATION]: {
            key: CONST.SEARCH.SEARCH_KEYS.RECONCILIATION,
            translationPath: 'search.reconciliation',
            type: CONST.SEARCH.DATA_TYPES.EXPENSE,
            icon: Expensicons.Bank,
            searchQuery: buildQueryStringFromFilterFormValues({
                type: CONST.SEARCH.DATA_TYPES.EXPENSE,
                withdrawalType: CONST.SEARCH.WITHDRAWAL_TYPE.REIMBURSEMENT,
                withdrawnOn: CONST.SEARCH.DATE_PRESETS.LAST_MONTH,
                groupBy: CONST.SEARCH.GROUP_BY.WITHDRAWAL_ID,
            }),
            get searchQueryJSON() {
                return buildSearchQueryJSON(this.searchQuery);
            },
            get hash() {
                return this.searchQueryJSON?.hash ?? CONST.DEFAULT_NUMBER_ID;
            },
            get similarSearchHash() {
                return this.searchQueryJSON?.similarSearchHash ?? CONST.DEFAULT_NUMBER_ID;
            },
        },
    };
}

/**
 * Check if a user has any expense reports assigned to them for approval
 */
function hasPendingApprovalTasks(reports: OnyxCollection<OnyxTypes.Report>, currentUserAccountID?: number): boolean {
    if (!reports || !currentUserAccountID) {
        return false;
    }

    const hasPending = Object.values(reports).some((report) => {
        if (!report) {
            return false;
        }

        const isExpenseReport = report.type === CONST.REPORT.TYPE.EXPENSE;
        const isSubmitted = report.stateNum === CONST.REPORT.STATE_NUM.SUBMITTED && report.statusNum === CONST.REPORT.STATUS_NUM.SUBMITTED;
        const isAssignedToUser = report.managerID === currentUserAccountID;

        if (isExpenseReport && isSubmitted && isAssignedToUser) {
            return true;
        }

        return false;
    });

    return hasPending;
}

function getSuggestedSearchesVisibility(
    currentUserEmail: string | undefined,
    cardFeedsByPolicy: Record<string, CardFeedForDisplay[]>,
    policies: OnyxCollection<OnyxTypes.Policy>,
    defaultExpensifyCard: CardFeedForDisplay | undefined,
    reports?: OnyxCollection<OnyxTypes.Report>,
    currentUserAccountID?: number,
): Record<ValueOf<typeof CONST.SEARCH.SEARCH_KEYS>, boolean> {
    let shouldShowSubmitSuggestion = false;
    let shouldShowPaySuggestion = false;
    let shouldShowApproveSuggestion = false;
    let shouldShowExportSuggestion = false;
    let shouldShowStatementsSuggestion = false;
    let shouldShowUnapprovedCashSuggestion = false;
    let shouldShowUnapprovedCardSuggestion = false;
    let shouldShowReconciliationSuggestion = false;

    Object.values(policies ?? {}).some((policy) => {
        if (!policy) {
            return false;
        }

        const isPaidPolicy = isPaidGroupPolicy(policy);
        const isPayer = isPolicyPayer(policy, currentUserEmail);
        const isAdmin = policy.role === CONST.POLICY.ROLE.ADMIN;
        const isExporter = policy.exporter === currentUserEmail;
        const isApprover = policy.approver === currentUserEmail;
        const isApprovalEnabled = policy.approvalMode ? policy.approvalMode !== CONST.POLICY.APPROVAL_MODE.OPTIONAL : false;

        const hasExportError = (Object.keys(policy.connections ?? {}) as ConnectionName[]).some((connection) => {
            return hasSynchronizationErrorMessage(policy, connection, false);
        });
        const isPaymentEnabled = arePaymentsEnabled(policy);
        const hasVBBA = !!policy.achAccount?.bankAccountID && policy.achAccount.state === CONST.BANK_ACCOUNT.STATE.OPEN;
        const hasReimburser = !!policy.achAccount?.reimburser;
        const hasCardFeed = cardFeedsByPolicy[policy.id]?.length > 0;
        const isECardEnabled = !!policy.areExpensifyCardsEnabled;
        const isSubmittedTo = Object.values(policy.employeeList ?? {}).some((employee) => {
            return employee.submitsTo === currentUserEmail || employee.forwardsTo === currentUserEmail;
        });

        const isEligibleForSubmitSuggestion = isPaidPolicy;
        const isEligibleForPaySuggestion = isPaidPolicy && isPayer;

        const hasPendingApprovals = hasPendingApprovalTasks(reports, currentUserAccountID);
        const isEligibleForApproveSuggestion = isPaidPolicy && isApprovalEnabled && (isApprover || isSubmittedTo || hasPendingApprovals);

        const isEligibleForExportSuggestion = isExporter && !hasExportError;
        const isEligibleForStatementsSuggestion = isPaidPolicy && !!policy.areCompanyCardsEnabled && hasCardFeed;
        const isEligibleForUnapprovedCashSuggestion = isPaidPolicy && isAdmin && isApprovalEnabled && isPaymentEnabled;
        const isEligibleForUnapprovedCardSuggestion = isPaidPolicy && isAdmin && isApprovalEnabled && (hasCardFeed || !!defaultExpensifyCard);
        const isEligibleForReconciliationSuggestion = isPaidPolicy && isAdmin && ((isPaymentEnabled && hasVBBA && hasReimburser) || isECardEnabled);

        shouldShowSubmitSuggestion ||= isEligibleForSubmitSuggestion;
        shouldShowPaySuggestion ||= isEligibleForPaySuggestion;
        shouldShowApproveSuggestion ||= isEligibleForApproveSuggestion;
        shouldShowExportSuggestion ||= isEligibleForExportSuggestion;
        shouldShowStatementsSuggestion ||= isEligibleForStatementsSuggestion;
        shouldShowUnapprovedCashSuggestion ||= isEligibleForUnapprovedCashSuggestion;
        shouldShowUnapprovedCardSuggestion ||= isEligibleForUnapprovedCardSuggestion;
        shouldShowReconciliationSuggestion ||= isEligibleForReconciliationSuggestion;

        // We don't need to check the rest of the policies if we already determined that all suggestions should be displayed
        return (
            shouldShowSubmitSuggestion &&
            shouldShowPaySuggestion &&
            shouldShowApproveSuggestion &&
            shouldShowExportSuggestion &&
            shouldShowStatementsSuggestion &&
            shouldShowUnapprovedCashSuggestion &&
            shouldShowUnapprovedCardSuggestion &&
            shouldShowReconciliationSuggestion
        );
    });

    return {
        [CONST.SEARCH.SEARCH_KEYS.EXPENSES]: true,
        [CONST.SEARCH.SEARCH_KEYS.REPORTS]: true,
        [CONST.SEARCH.SEARCH_KEYS.CHATS]: true,
        [CONST.SEARCH.SEARCH_KEYS.SUBMIT]: shouldShowSubmitSuggestion,
        [CONST.SEARCH.SEARCH_KEYS.PAY]: shouldShowPaySuggestion,
        [CONST.SEARCH.SEARCH_KEYS.APPROVE]: shouldShowApproveSuggestion,
        [CONST.SEARCH.SEARCH_KEYS.EXPORT]: shouldShowExportSuggestion,
        [CONST.SEARCH.SEARCH_KEYS.STATEMENTS]: shouldShowStatementsSuggestion,
        [CONST.SEARCH.SEARCH_KEYS.UNAPPROVED_CASH]: shouldShowUnapprovedCashSuggestion,
        [CONST.SEARCH.SEARCH_KEYS.UNAPPROVED_CARD]: shouldShowUnapprovedCardSuggestion,
        [CONST.SEARCH.SEARCH_KEYS.RECONCILIATION]: shouldShowReconciliationSuggestion,
    };
}

/**
 * @private
 *
 * Returns a list of properties that are common to every Search ListItem
 */
function getTransactionItemCommonFormattedProperties(
    transactionItem: SearchTransaction,
    from: SearchPersonalDetails,
    to: SearchPersonalDetails,
    policy: SearchPolicy,
    formatPhoneNumber: LocaleContextProps['formatPhoneNumber'],
): Pick<TransactionListItemType, 'formattedFrom' | 'formattedTo' | 'formattedTotal' | 'formattedMerchant' | 'date'> {
    const isExpenseReport = transactionItem.reportType === CONST.REPORT.TYPE.EXPENSE;

    const fromName = getDisplayNameOrDefault(from);
    const formattedFrom = formatPhoneNumber(fromName);

    // Sometimes the search data personal detail for the 'to' account might not hold neither the display name nor the login
    // so for those cases we fallback to the display name of the personal detail data from onyx.
    let toName = getDisplayNameOrDefault(to, '', false);
    if (!toName && to?.accountID) {
        toName = getDisplayNameOrDefault(getPersonalDetailsForAccountID(to?.accountID));
    }

    const formattedTo = formatPhoneNumber(toName);
    const formattedTotal = getTransactionAmount(transactionItem, isExpenseReport);
    const date = transactionItem?.modifiedCreated ? transactionItem.modifiedCreated : transactionItem?.created;
    const merchant = getTransactionMerchant(transactionItem, policy as OnyxTypes.Policy);
    const formattedMerchant = merchant === CONST.TRANSACTION.PARTIAL_TRANSACTION_MERCHANT ? '' : merchant;

    return {
        formattedFrom,
        formattedTo,
        date,
        formattedTotal,
        formattedMerchant,
    };
}

/**
 * @private
 */
function isReportEntry(key: string): key is ReportKey {
    return key.startsWith(ONYXKEYS.COLLECTION.REPORT);
}

/**
 * @private
 */
function isGroupEntry(key: string): key is SearchGroupKey {
    return key.startsWith(CONST.SEARCH.GROUP_PREFIX);
}

/**
 * @private
 */
function isPolicyEntry(key: string): key is PolicyKey {
    return key.startsWith(ONYXKEYS.COLLECTION.POLICY);
}

function isViolationEntry(key: string): key is ViolationKey {
    return key.startsWith(ONYXKEYS.COLLECTION.TRANSACTION_VIOLATIONS);
}

/**
 * @private
 */
function isReportActionEntry(key: string): key is ReportActionKey {
    return key.startsWith(ONYXKEYS.COLLECTION.REPORT_ACTIONS);
}

/**
 * @private
 */
function isTransactionEntry(key: string): key is TransactionKey {
    return key.startsWith(ONYXKEYS.COLLECTION.TRANSACTION);
}

/**
 * Determines whether to display the merchant field based on the transactions in the search results.
 */
function getShouldShowMerchant(data: OnyxTypes.SearchResults['data']): boolean {
    return Object.keys(data).some((key) => {
        if (isTransactionEntry(key)) {
            const item = data[key];
            const merchant = item.modifiedMerchant ? item.modifiedMerchant : (item.merchant ?? '');
            return merchant !== '' && merchant !== CONST.TRANSACTION.PARTIAL_TRANSACTION_MERCHANT;
        }
        return false;
    });
}

/**
 * Type guard that checks if something is a TransactionGroupListItemType
 */
function isTransactionGroupListItemType(item: ListItem): item is TransactionGroupListItemType {
    return 'transactions' in item;
}

/**
 * Type guard that checks if something is a TransactionReportGroupListItemType
 */
function isTransactionReportGroupListItemType(item: ListItem): item is TransactionReportGroupListItemType {
    return isTransactionGroupListItemType(item) && 'groupedBy' in item && item.groupedBy === CONST.SEARCH.GROUP_BY.REPORTS;
}

/**
 * Type guard that checks if something is a TransactionMemberGroupListItemType
 */
function isTransactionMemberGroupListItemType(item: ListItem): item is TransactionMemberGroupListItemType {
    return isTransactionGroupListItemType(item) && 'groupedBy' in item && item.groupedBy === CONST.SEARCH.GROUP_BY.FROM;
}

/**
 * Type guard that checks if something is a TransactionCardGroupListItemType
 */
function isTransactionCardGroupListItemType(item: ListItem): item is TransactionCardGroupListItemType {
    return isTransactionGroupListItemType(item) && 'groupedBy' in item && item.groupedBy === CONST.SEARCH.GROUP_BY.CARD;
}

/**
 * Type guard that checks if something is a TransactionWithdrawalIDGroupListItemType
 */
function isTransactionWithdrawalIDGroupListItemType(item: ListItem): item is TransactionWithdrawalIDGroupListItemType {
    return isTransactionGroupListItemType(item) && 'groupedBy' in item && item.groupedBy === CONST.SEARCH.GROUP_BY.WITHDRAWAL_ID;
}

/**
 * Type guard that checks if something is a TransactionListItemType
 */
function isTransactionListItemType(item: SearchListItem): item is TransactionListItemType {
    const transactionListItem = item as TransactionListItemType;
    return transactionListItem.transactionID !== undefined;
}

/**
 * Type guard that check if something is a TaskListItemType
 */
function isTaskListItemType(item: SearchListItem): item is TaskListItemType {
    return 'type' in item && item.type === CONST.REPORT.TYPE.TASK;
}

/**
 * Type guard that checks if something is a ReportActionListItemType
 */
function isReportActionListItemType(item: SearchListItem): item is ReportActionListItemType {
    const reportActionListItem = item as ReportActionListItemType;
    return reportActionListItem.reportActionID !== undefined;
}

function isAmountTooLong(amount: number, maxLength = 8): boolean {
    return Math.abs(amount).toString().length >= maxLength;
}

function isTransactionAmountTooLong(transactionItem: TransactionListItemType | SearchTransaction | OnyxTypes.Transaction) {
    // eslint-disable-next-line @typescript-eslint/prefer-nullish-coalescing
    const amount = Math.abs(transactionItem.modifiedAmount || transactionItem.amount);
    return isAmountTooLong(amount);
}

function isTransactionTaxAmountTooLong(transactionItem: TransactionListItemType | SearchTransaction | OnyxTypes.Transaction) {
    const reportType = (transactionItem as TransactionListItemType)?.reportType;
    const isFromExpenseReport = reportType === CONST.REPORT.TYPE.EXPENSE;
    const taxAmount = getTaxAmount(transactionItem, isFromExpenseReport);
    return isAmountTooLong(taxAmount);
}

function getWideAmountIndicators(data: TransactionListItemType[] | TransactionGroupListItemType[] | TaskListItemType[] | OnyxTypes.SearchResults['data']): {
    shouldShowAmountInWideColumn: boolean;
    shouldShowTaxAmountInWideColumn: boolean;
} {
    let isAmountWide = false;
    let isTaxAmountWide = false;

    const processTransaction = (transaction: TransactionListItemType | SearchTransaction) => {
        isAmountWide ||= isTransactionAmountTooLong(transaction);
        isTaxAmountWide ||= isTransactionTaxAmountTooLong(transaction);
    };

    if (Array.isArray(data)) {
        data.some((item) => {
            if (isTransactionGroupListItemType(item)) {
                const transactions = item.transactions ?? [];
                for (const transaction of transactions) {
                    processTransaction(transaction);
                    if (isAmountWide && isTaxAmountWide) {
                        break;
                    }
                }
            } else if (isTransactionListItemType(item)) {
                processTransaction(item);
            }
            return isAmountWide && isTaxAmountWide;
        });
    } else {
        Object.keys(data).some((key) => {
            if (isTransactionEntry(key)) {
                const item = data[key];
                processTransaction(item);
            }
            return isAmountWide && isTaxAmountWide;
        });
    }

    return {
        shouldShowAmountInWideColumn: isAmountWide,
        shouldShowTaxAmountInWideColumn: isTaxAmountWide,
    };
}

/**
 * Checks if the date of transactions or reports indicate the need to display the year because they are from a past year.
 */
function shouldShowYear(data: TransactionListItemType[] | TransactionGroupListItemType[] | TaskListItemType[] | OnyxTypes.SearchResults['data']) {
    const currentYear = new Date().getFullYear();

    if (Array.isArray(data)) {
        return data.some((item: TransactionListItemType | TransactionGroupListItemType | TaskListItemType) => {
            if (isTaskListItemType(item)) {
                const taskYear = new Date(item.created).getFullYear();
                return taskYear !== currentYear;
            }

            if (isTransactionGroupListItemType(item)) {
                // If the item is a TransactionGroupListItemType, iterate over its transactions and check them
                return item.transactions.some((transaction) => {
                    const transactionYear = new Date(getTransactionCreatedDate(transaction)).getFullYear();
                    return transactionYear !== currentYear;
                });
            }

            const createdYear = new Date(item?.modifiedCreated ? item.modifiedCreated : item?.created || '').getFullYear();
            return createdYear !== currentYear;
        });
    }

    for (const key in data) {
        if (isTransactionEntry(key)) {
            const item = data[key];
            if (shouldShowTransactionYear(item)) {
                return true;
            }
        } else if (isReportActionEntry(key)) {
            const item = data[key];
            for (const action of Object.values(item)) {
                const date = action.created;

                if (DateUtils.doesDateBelongToAPastYear(date)) {
                    return true;
                }
            }
        } else if (isReportEntry(key)) {
            const item = data[key];
            const date = item.created;

            if (date && DateUtils.doesDateBelongToAPastYear(date)) {
                return true;
            }
        }
    }
    return false;
}

/**
 * @private
 * Extracts all transaction violations from the search data.
 */
function getViolations(data: OnyxTypes.SearchResults['data']): OnyxCollection<OnyxTypes.TransactionViolation[]> {
    return Object.fromEntries(Object.entries(data).filter(([key]) => isViolationEntry(key))) as OnyxCollection<OnyxTypes.TransactionViolation[]>;
}

/**
 * @private
 * Generates a display name for IOU reports considering the personal details of the payer and the transaction details.
 */
function getIOUReportName(data: OnyxTypes.SearchResults['data'], reportItem: SearchReport) {
    const payerPersonalDetails = reportItem.managerID ? data.personalDetailsList?.[reportItem.managerID] : emptyPersonalDetails;
    // For cases where the data personal detail for manager ID do not exist in search data.personalDetailsList
    // we fallback to the display name of the personal detail data from onyx.
    const payerName = payerPersonalDetails?.displayName ?? payerPersonalDetails?.login ?? getDisplayNameOrDefault(getPersonalDetailsForAccountID(reportItem.managerID));
    const formattedAmount = convertToDisplayString(reportItem.total ?? 0, reportItem.currency ?? CONST.CURRENCY.USD);
    if (reportItem.action === CONST.SEARCH.ACTION_TYPES.PAID) {
        // eslint-disable-next-line @typescript-eslint/no-deprecated
        return translateLocal('iou.payerPaidAmount', {
            payer: payerName,
            amount: formattedAmount,
        });
    }
<<<<<<< HEAD

=======
>>>>>>> 9284d173
    // eslint-disable-next-line @typescript-eslint/no-deprecated
    return translateLocal('iou.payerOwesAmount', {
        payer: payerName,
        amount: formattedAmount,
    });
}

function getTransactionViolations(
    allViolations: OnyxCollection<OnyxTypes.TransactionViolation[]>,
    transaction: SearchTransaction,
    currentUserEmail: string,
): OnyxTypes.TransactionViolation[] {
    const transactionViolations = allViolations?.[`${ONYXKEYS.COLLECTION.TRANSACTION_VIOLATIONS}${transaction.transactionID}`];
    if (!transactionViolations) {
        return [];
    }
    return transactionViolations.filter((violation) => !isViolationDismissed(transaction, violation, currentUserEmail));
}

/**
 * @private
 * Organizes data into List Sections for display, for the TransactionListItemType of Search Results.
 *
 * Do not use directly, use only via `getSections()` facade.
 */
function getTransactionsSections(
    data: OnyxTypes.SearchResults['data'],
    currentSearch: SearchKey,
    currentAccountID: number | undefined,
    currentUserEmail: string,
    formatPhoneNumber: LocaleContextProps['formatPhoneNumber'],
): TransactionListItemType[] {
    const shouldShowMerchant = getShouldShowMerchant(data);
    const doesDataContainAPastYearTransaction = shouldShowYear(data);
    const {shouldShowAmountInWideColumn, shouldShowTaxAmountInWideColumn} = getWideAmountIndicators(data);

    // Pre-filter transaction keys to avoid repeated checks
    const transactionKeys = Object.keys(data).filter(isTransactionEntry);
    // Get violations - optimize by using a Map for faster lookups
    const allViolations = getViolations(data);

    // Use Map for faster lookups of personal details
    const personalDetailsMap = new Map(Object.entries(data.personalDetailsList || {}));

    const transactionsSections: TransactionListItemType[] = [];

    const queryJSON = getCurrentSearchQueryJSON();

    for (const key of transactionKeys) {
        const transactionItem = data[key];
        const report = data[`${ONYXKEYS.COLLECTION.REPORT}${transactionItem.reportID}`];

        let shouldShow = true;
        if (queryJSON && !transactionItem.isActionLoading) {
            if (queryJSON.type === CONST.SEARCH.DATA_TYPES.EXPENSE) {
                const status = queryJSON.status;
                if (Array.isArray(status)) {
                    shouldShow = status.some((expenseStatus) => {
                        return isValidExpenseStatus(expenseStatus) ? expenseStatusActionMapping[expenseStatus](report) : false;
                    });
                } else {
                    shouldShow = isValidExpenseStatus(status) ? expenseStatusActionMapping[status](report) : false;
                }
            }
        }

        if (!transactionItem.transactionID) {
            shouldShow = false;
        }

        if (shouldShow) {
            const policy = data[`${ONYXKEYS.COLLECTION.POLICY}${report?.policyID}`];
            const shouldShowBlankTo = !report || isOpenExpenseReport(report);
            const transactionViolations = getTransactionViolations(allViolations, transactionItem, currentUserEmail);
            // Use Map.get() for faster lookups with default values
            const from = personalDetailsMap.get(transactionItem.accountID.toString()) ?? emptyPersonalDetails;
            const to = transactionItem.managerID && !shouldShowBlankTo ? (personalDetailsMap.get(transactionItem.managerID.toString()) ?? emptyPersonalDetails) : emptyPersonalDetails;

            const {formattedFrom, formattedTo, formattedTotal, formattedMerchant, date} = getTransactionItemCommonFormattedProperties(transactionItem, from, to, policy, formatPhoneNumber);

            const allActions = getActions(data, allViolations, key, currentSearch, currentAccountID, currentUserEmail);
            const transactionSection: TransactionListItemType = {
                ...transactionItem,
                keyForList: transactionItem.transactionID,
                action: allActions.at(0) ?? CONST.SEARCH.ACTION_TYPES.VIEW,
                allActions,
                report,
                from,
                to,
                formattedFrom,
                formattedTo: shouldShowBlankTo ? '' : formattedTo,
                formattedTotal,
                formattedMerchant,
                date,
                shouldShowMerchant,
                shouldShowYear: doesDataContainAPastYearTransaction,
                isAmountColumnWide: shouldShowAmountInWideColumn,
                isTaxAmountColumnWide: shouldShowTaxAmountInWideColumn,
                violations: transactionViolations,
            };

            transactionsSections.push(transactionSection);
        }
    }
    return transactionsSections;
}

/**
 * @private
 * Retrieves all transactions associated with a specific report ID from the search data.

 */
function getTransactionsForReport(data: OnyxTypes.SearchResults['data'], reportID: string): SearchTransaction[] {
    return Object.entries(data)
        .filter(([key, value]) => isTransactionEntry(key) && (value as SearchTransaction)?.reportID === reportID)
        .map(([, value]) => value as SearchTransaction);
}

/**
 * @private
 * Retrieves a report from the search data based on the provided key.
 */
function getReportFromKey(data: OnyxTypes.SearchResults['data'], key: string): OnyxTypes.Report | undefined {
    if (isTransactionEntry(key)) {
        const transaction = data[key];
        return data[`${ONYXKEYS.COLLECTION.REPORT}${transaction?.reportID}`] as OnyxTypes.Report;
    }
    if (isReportEntry(key)) {
        return data[key] as OnyxTypes.Report;
    }
    return undefined;
}

/**
 * @private
 * Retrieves the chat report associated with a given report.
 */
function getChatReport(data: OnyxTypes.SearchResults['data'], report: OnyxTypes.Report) {
    return data[`${ONYXKEYS.COLLECTION.REPORT}${report?.chatReportID}`] ?? {};
}

/**
 * @private
 * Retrieves the policy associated with a given report.
 */
function getPolicyFromKey(data: OnyxTypes.SearchResults['data'], report: OnyxTypes.Report) {
    return data[`${ONYXKEYS.COLLECTION.POLICY}${report?.policyID}`] ?? {};
}

/**
 * @private
 * Retrieves the report name-value pairs associated with a given report.
 */
function getReportNameValuePairsFromKey(data: OnyxTypes.SearchResults['data'], report: OnyxTypes.Report) {
    return data[`${ONYXKEYS.COLLECTION.REPORT_NAME_VALUE_PAIRS}${report?.reportID}`] ?? undefined;
}

/**
 * @private
 * Determines the permission flags for a user reviewing a report.
 */
function getReviewerPermissionFlags(
    report: OnyxTypes.Report,
    policy: OnyxTypes.Policy,
    currentAccountID: number | undefined,
): {
    isSubmitter: boolean;
    isAdmin: boolean;
    isApprover: boolean;
} {
    return {
        isSubmitter: report.ownerAccountID === currentAccountID,
        isAdmin: policy.role === CONST.POLICY.ROLE.ADMIN,
        isApprover: report.managerID === currentAccountID,
    };
}

/**
 * Returns the action that can be taken on a given transaction or report
 *
 * Do not use directly, use only via `getSections()` facade.
 */
function getActions(
    data: OnyxTypes.SearchResults['data'],
    allViolations: OnyxCollection<OnyxTypes.TransactionViolation[]>,
    key: string,
    currentSearch: SearchKey,
    currentAccountID: number | undefined,
    currentUserEmail: string,
    reportActions: OnyxTypes.ReportAction[] = [],
): SearchTransactionAction[] {
    const isTransaction = isTransactionEntry(key);
    const report = getReportFromKey(data, key);

    if (currentSearch === CONST.SEARCH.SEARCH_KEYS.EXPORT) {
        return [CONST.SEARCH.ACTION_TYPES.EXPORT_TO_ACCOUNTING];
    }

    if (!isTransaction && !isReportEntry(key)) {
        return [CONST.SEARCH.ACTION_TYPES.VIEW];
    }

    const transaction = isTransaction ? data[key] : undefined;
    if (isUnreportedAndHasInvalidDistanceRateTransaction(transaction)) {
        return [CONST.SEARCH.ACTION_TYPES.REVIEW];
    }
    // Tracked and unreported expenses don't have a report, so we return early.
    if (!report) {
        return [CONST.SEARCH.ACTION_TYPES.VIEW];
    }

    const policy = getPolicyFromKey(data, report) as OnyxTypes.Policy;
    const isExportAvailable = isExportAction(report, policy, reportActions) && !isTransaction;

    if (isSettled(report) && !isExportAvailable) {
        return [CONST.SEARCH.ACTION_TYPES.PAID];
    }

    // We need to check both options for a falsy value since the transaction might not have an error but the report associated with it might. We return early if there are any errors for performance reasons, so we don't need to compute any other possible actions.
    // eslint-disable-next-line @typescript-eslint/prefer-nullish-coalescing
    if (transaction?.errors || report?.errors) {
        return [CONST.SEARCH.ACTION_TYPES.REVIEW];
    }

    // We don't need to run the logic if this is not a transaction or iou/expense report, so let's shortcut the logic for performance reasons
    if (!isMoneyRequestReport(report) && !isInvoiceReport(report)) {
        return [CONST.SEARCH.ACTION_TYPES.VIEW];
    }

    const allActions: SearchTransactionAction[] = [];
    let allReportTransactions: SearchTransaction[];
    if (isReportEntry(key)) {
        allReportTransactions = getTransactionsForReport(data, report.reportID);
    } else {
        allReportTransactions = transaction ? [transaction] : [];
    }

    const {isSubmitter, isAdmin, isApprover} = getReviewerPermissionFlags(report, policy, currentAccountID);

    const reportNVP = getReportNameValuePairsFromKey(data, report);
    const isIOUReportArchived = isArchivedReport(reportNVP);

    const chatReportRNVP = data[`${ONYXKEYS.COLLECTION.REPORT_NAME_VALUE_PAIRS}${report.chatReportID}`] ?? undefined;
    const isChatReportArchived = isArchivedReport(chatReportRNVP);

    const hasAnyViolationsForReport = hasAnyViolations(report.reportID, allViolations, allReportTransactions);
    const hasVisibleViolationsForReport = hasAnyViolationsForReport && ViolationsUtils.hasVisibleViolationsForUser(report, allViolations, currentUserEmail, policy, allReportTransactions);

    // Only check for violations if we need to (when user has permission to review)
    if ((isSubmitter || isApprover || isAdmin) && hasVisibleViolationsForReport) {
        if (isSubmitter && !isApprover && !isAdmin && !canReview(report, allViolations, isIOUReportArchived || isChatReportArchived, currentUserEmail, policy, allReportTransactions)) {
            allActions.push(CONST.SEARCH.ACTION_TYPES.VIEW);
        } else {
            allActions.push(CONST.SEARCH.ACTION_TYPES.REVIEW);
        }
    }
    // Submit/Approve/Pay can only be taken on transactions if the transaction is the only one on the report, otherwise `View` is the only option.
    // If this condition is not met, return early for performance reasons
    if (isTransaction && !transaction?.isFromOneTransactionReport) {
        return allActions.length > 0 ? allActions : [CONST.SEARCH.ACTION_TYPES.VIEW];
    }

    const invoiceReceiverPolicy: SearchPolicy | undefined =
        isInvoiceReport(report) && report?.invoiceReceiver?.type === CONST.REPORT.INVOICE_RECEIVER_TYPE.BUSINESS
            ? data[`${ONYXKEYS.COLLECTION.POLICY}${report?.invoiceReceiver?.policyID}`]
            : undefined;

    const chatReport = getChatReport(data, report);
    const canBePaid = canIOUBePaid(report, chatReport, policy, allReportTransactions, false, chatReportRNVP, invoiceReceiverPolicy);

    if (canBePaid && !hasOnlyHeldExpenses(report.reportID, allReportTransactions)) {
        allActions.push(CONST.SEARCH.ACTION_TYPES.PAY);
    }

    if (isExportAvailable) {
        allActions.push(CONST.SEARCH.ACTION_TYPES.EXPORT_TO_ACCOUNTING);
    }

    if (isClosedReport(report)) {
        return allActions.length > 0 ? allActions : [CONST.SEARCH.ACTION_TYPES.DONE];
    }

    const hasOnlyPendingCardOrScanningTransactions = allReportTransactions.length > 0 && allReportTransactions.every(isPendingCardOrScanningTransaction);

    const isAllowedToApproveExpenseReport = isAllowedToApproveExpenseReportUtils(report, undefined, policy);
    if (
        canApproveIOU(report, policy, allReportTransactions) &&
        isAllowedToApproveExpenseReport &&
        !hasOnlyPendingCardOrScanningTransactions &&
        !hasOnlyHeldExpenses(report.reportID, allReportTransactions)
    ) {
        allActions.push(CONST.SEARCH.ACTION_TYPES.APPROVE);
    }

    // We check for isAllowedToApproveExpenseReport because if the policy has preventSelfApprovals enabled, we disable the Submit action and in that case we want to show the View action instead
    if (canSubmitReport(report, policy, allReportTransactions, allViolations, isIOUReportArchived || isChatReportArchived) && isAllowedToApproveExpenseReport) {
        allActions.push(CONST.SEARCH.ACTION_TYPES.SUBMIT);
    }

    if (reportNVP?.exportFailedTime) {
        return allActions.length > 0 ? allActions : [CONST.SEARCH.ACTION_TYPES.REVIEW];
    }

    return allActions.length > 0 ? allActions : [CONST.SEARCH.ACTION_TYPES.VIEW];
}

/**
 * @private
 * Organizes data into List Sections for display, for the TaskListItemType of Search Results.
 *
 * Do not use directly, use only via `getSections()` facade.
 */
function getTaskSections(
    data: OnyxTypes.SearchResults['data'],
    formatPhoneNumber: LocaleContextProps['formatPhoneNumber'],
    archivedReportsIDList?: ArchivedReportsIDSet,
): TaskListItemType[] {
    return (
        Object.keys(data)
            .filter(isReportEntry)
            // Ensure that the reports that were passed are tasks, and not some other
            // type of report that was sent as the parent
            .filter((key) => isTaskListItemType(data[key] as SearchListItem))
            .map((key) => {
                const taskItem = data[key] as SearchTask;
                const personalDetails = data.personalDetailsList;

                const assignee = personalDetails?.[taskItem.managerID] ?? emptyPersonalDetails;
                const createdBy = personalDetails?.[taskItem.accountID] ?? emptyPersonalDetails;
                const formattedAssignee = formatPhoneNumber(getDisplayNameOrDefault(assignee));
                const formattedCreatedBy = formatPhoneNumber(getDisplayNameOrDefault(createdBy));

                const report = getReportOrDraftReport(taskItem.reportID) ?? taskItem;
                const parentReport = getReportOrDraftReport(taskItem.parentReportID);

                const doesDataContainAPastYearTransaction = shouldShowYear(data);
                const reportName = StringUtils.lineBreaksToSpaces(Parser.htmlToText(taskItem.reportName));
                const description = StringUtils.lineBreaksToSpaces(Parser.htmlToText(taskItem.description));

                const result: TaskListItemType = {
                    ...taskItem,
                    reportName,
                    description,
                    assignee,
                    formattedAssignee,
                    createdBy,
                    formattedCreatedBy,
                    keyForList: taskItem.reportID,
                    shouldShowYear: doesDataContainAPastYearTransaction,
                };

                if (parentReport && personalDetails) {
                    // This will be fixed as part of https://github.com/Expensify/Expensify/issues/507850
                    // eslint-disable-next-line @typescript-eslint/no-deprecated
                    const policy = getPolicy(parentReport.policyID);
                    const isParentReportArchived = archivedReportsIDList?.has(parentReport?.reportID);
                    const parentReportName = getReportName(parentReport, policy, undefined, undefined, undefined, undefined, undefined, isParentReportArchived);
                    const icons = getIcons(parentReport, personalDetails, null, '', -1, policy, undefined, isParentReportArchived);
                    const parentReportIcon = icons?.at(0);

                    result.parentReportName = parentReportName;
                    result.parentReportIcon = parentReportIcon;
                }

                if (report) {
                    result.report = report;
                }

                return result;
            })
    );
}

/** Creates transaction thread report and navigates to it from the search page */
function createAndOpenSearchTransactionThread(item: TransactionListItemType, iouReportAction: OnyxEntry<OnyxTypes.ReportAction>, hash: number, backTo: string) {
    // We know that iou report action exists, but it wasn't loaded yet. We need to load iou report to have the necessary data in the onyx.
    const iouReportID = item.report?.reportID ?? item.reportID;
    if (!iouReportAction && iouReportID && iouReportID !== CONST.REPORT.UNREPORTED_REPORT_ID) {
        openReport(iouReportID);
    }
    const transactionThreadReport = createTransactionThreadReport(item.report, iouReportAction ?? ({reportActionID: item.moneyRequestReportActionID} as OnyxTypes.ReportAction));
    if (transactionThreadReport?.reportID) {
        updateSearchResultsWithTransactionThreadReportID(hash, item.transactionID, transactionThreadReport?.reportID);
    }
    Navigation.navigate(ROUTES.SEARCH_REPORT.getRoute({reportID: transactionThreadReport?.reportID, backTo}));
}

/**
 * @private
 * Organizes data into List Sections for display, for the ReportActionListItemType of Search Results.
 *
 * Do not use directly, use only via `getSections()` facade.
 */
function getReportActionsSections(data: OnyxTypes.SearchResults['data']): ReportActionListItemType[] {
    const reportActionItems: ReportActionListItemType[] = [];

    const transactions = Object.keys(data)
        .filter(isTransactionEntry)
        .map((key) => data[key]);

    const reports = Object.keys(data)
        .filter(isReportEntry)
        .map((key) => data[key]);

    const policies = Object.keys(data)
        .filter(isPolicyEntry)
        .map((key) => data[key]);

    for (const key in data) {
        if (isReportActionEntry(key)) {
            const reportActions = Object.values(data[key]);
            const freeTrialMessages = reportActions.filter((action) => {
                const html = getReportActionHtml(action);
                return Parser.htmlToMarkdown(html) === CONST.FREE_TRIAL_MARKDOWN;
            });
            const isDuplicateFreeTrialMessage = freeTrialMessages.length > 1;
            const filteredReportActions = reportActions.filter((action) => !isDuplicateFreeTrialMessage || action.reportActionID !== freeTrialMessages.at(0)?.reportActionID);
            for (const reportAction of filteredReportActions) {
                const from = data.personalDetailsList?.[reportAction.accountID];
                const report = data[`${ONYXKEYS.COLLECTION.REPORT}${reportAction.reportID}`] ?? {};
                const policy = data[`${ONYXKEYS.COLLECTION.POLICY}${report.policyID}`] ?? {};
                const originalMessage = isMoneyRequestAction(reportAction) ? getOriginalMessage<typeof CONST.REPORT.ACTIONS.TYPE.IOU>(reportAction) : undefined;
                const isSendingMoney = isMoneyRequestAction(reportAction) && originalMessage?.type === CONST.IOU.REPORT_ACTION_TYPE.PAY && originalMessage?.IOUDetails;
                const isReportArchived = isArchivedReport(data[`${ONYXKEYS.COLLECTION.REPORT_NAME_VALUE_PAIRS}${report.reportID}`]);
                const invoiceReceiverPolicy: SearchPolicy | undefined =
                    report?.invoiceReceiver?.type === CONST.REPORT.INVOICE_RECEIVER_TYPE.BUSINESS ? data[`${ONYXKEYS.COLLECTION.POLICY}${report.invoiceReceiver.policyID}`] : undefined;
                if (
                    !shouldReportActionBeVisible(reportAction, reportAction.reportActionID, canUserPerformWriteAction(report, isReportArchived)) ||
                    isDeletedAction(reportAction) ||
                    isResolvedActionableWhisper(reportAction) ||
                    reportAction.actionName === CONST.REPORT.ACTIONS.TYPE.CLOSED ||
                    isCreatedAction(reportAction) ||
                    isWhisperActionTargetedToOthers(reportAction) ||
                    (isMoneyRequestAction(reportAction) && !!report?.isWaitingOnBankAccount && originalMessage?.type === CONST.IOU.REPORT_ACTION_TYPE.PAY && !isSendingMoney)
                ) {
                    continue;
                }

                reportActionItems.push({
                    ...reportAction,
                    from,
                    reportName: getSearchReportName({report, policy, personalDetails: data.personalDetailsList, transactions, invoiceReceiverPolicy, reports, policies, isReportArchived}),
                    formattedFrom: from?.displayName ?? from?.login ?? '',
                    date: reportAction.created,
                    keyForList: reportAction.reportActionID,
                });
            }
        }
    }
    return reportActionItems;
}

/**
 * @private
 * Organizes data into List Sections grouped by report for display, for the TransactionGroupListItemType of Search Results.
 *
 * Do not use directly, use only via `getSections()` facade.
 */
function getReportSections(
    data: OnyxTypes.SearchResults['data'],
    currentSearch: SearchKey,
    currentAccountID: number | undefined,
    currentUserEmail: string,
    formatPhoneNumber: LocaleContextProps['formatPhoneNumber'],
    reportActions: Record<string, OnyxTypes.ReportAction[]> = {},
): TransactionGroupListItemType[] {
    const shouldShowMerchant = getShouldShowMerchant(data);

    const doesDataContainAPastYearTransaction = shouldShowYear(data);
    const {shouldShowAmountInWideColumn, shouldShowTaxAmountInWideColumn} = getWideAmountIndicators(data);

    // Get violations - optimize by using a Map for faster lookups
    const allViolations = getViolations(data);

    const queryJSON = getCurrentSearchQueryJSON();
    const reportIDToTransactions: Record<string, TransactionReportGroupListItemType> = {};

    const {reportKeys, transactionKeys} = Object.keys(data).reduce(
        (acc, key) => {
            if (isReportEntry(key)) {
                acc.reportKeys.push(key);
            } else if (isTransactionEntry(key)) {
                acc.transactionKeys.push(key);
            }
            return acc;
        },
        {reportKeys: [] as string[], transactionKeys: [] as string[]},
    );

    const orderedKeys: string[] = [...reportKeys, ...transactionKeys];

    for (const key of orderedKeys) {
        if (isReportEntry(key) && (data[key].type === CONST.REPORT.TYPE.IOU || data[key].type === CONST.REPORT.TYPE.EXPENSE || data[key].type === CONST.REPORT.TYPE.INVOICE)) {
            const reportItem = {...data[key]};
            const reportKey = `${ONYXKEYS.COLLECTION.REPORT}${reportItem.reportID}`;
            const transactions = reportIDToTransactions[reportKey]?.transactions ?? [];
            const isIOUReport = reportItem.type === CONST.REPORT.TYPE.IOU;
            const actions = reportActions[`${ONYXKEYS.COLLECTION.REPORT_ACTIONS}${reportItem.reportID}`];

            let shouldShow = true;
            if (queryJSON && !reportItem.isActionLoading) {
                if (queryJSON.type === CONST.SEARCH.DATA_TYPES.EXPENSE) {
                    const status = queryJSON.status;

                    if (Array.isArray(status)) {
                        shouldShow = status.some((expenseStatus) => {
                            return isValidExpenseStatus(expenseStatus) ? expenseStatusActionMapping[expenseStatus](reportItem) : false;
                        });
                    } else {
                        shouldShow = isValidExpenseStatus(status) ? expenseStatusActionMapping[status](reportItem) : false;
                    }
                }
            }

            if (shouldShow) {
                const reportPendingAction = reportItem?.pendingAction ?? reportItem?.pendingFields?.preview;
                const shouldShowBlankTo = !reportItem || isOpenExpenseReport(reportItem);
                const allActions = getActions(data, allViolations, key, currentSearch, currentAccountID, currentUserEmail, actions);
                reportIDToTransactions[reportKey] = {
                    ...reportItem,
                    action: allActions.at(0) ?? CONST.SEARCH.ACTION_TYPES.VIEW,
                    allActions,
                    groupedBy: CONST.SEARCH.GROUP_BY.REPORTS,
                    keyForList: String(reportItem.reportID),
                    from: transactions.length > 0 ? data.personalDetailsList[data?.[reportKey as ReportKey]?.accountID ?? CONST.DEFAULT_NUMBER_ID] : emptyPersonalDetails,
                    to: !shouldShowBlankTo && reportItem.managerID ? data.personalDetailsList?.[reportItem.managerID] : emptyPersonalDetails,
                    transactions,
                    ...(reportPendingAction ? {pendingAction: reportPendingAction} : {}),
                };

                if (isIOUReport) {
                    reportIDToTransactions[reportKey].reportName = getIOUReportName(data, reportIDToTransactions[reportKey]);
                }
            }
        } else if (isTransactionEntry(key)) {
            const transactionItem = {...data[key]};
            const reportKey = `${ONYXKEYS.COLLECTION.REPORT}${transactionItem.reportID}`;
            const report = data[`${ONYXKEYS.COLLECTION.REPORT}${transactionItem.reportID}`];
            const policy = data[`${ONYXKEYS.COLLECTION.POLICY}${report?.policyID}`];
            const shouldShowBlankTo = !report || isOpenExpenseReport(report);
            const transactionViolations = getTransactionViolations(allViolations, transactionItem, currentUserEmail);
            const actions = Object.values(reportActions[`${ONYXKEYS.COLLECTION.REPORT_ACTIONS}${transactionItem.reportID}`] ?? {});

            const from = data.personalDetailsList?.[transactionItem.accountID];
            const to = transactionItem.managerID && !shouldShowBlankTo ? (data.personalDetailsList?.[transactionItem.managerID] ?? emptyPersonalDetails) : emptyPersonalDetails;

            const {formattedFrom, formattedTo, formattedTotal, formattedMerchant, date} = getTransactionItemCommonFormattedProperties(transactionItem, from, to, policy, formatPhoneNumber);

            const allActions = getActions(data, allViolations, key, currentSearch, currentAccountID, currentUserEmail, actions);
            const transaction = {
                ...transactionItem,
                action: allActions.at(0) ?? CONST.SEARCH.ACTION_TYPES.VIEW,
                allActions,
                report,
                from,
                to,
                formattedFrom,
                formattedTo: shouldShowBlankTo ? '' : formattedTo,
                formattedTotal,
                formattedMerchant,
                date,
                shouldShowMerchant,
                shouldShowYear: doesDataContainAPastYearTransaction,
                keyForList: transactionItem.transactionID,
                violations: transactionViolations,
                isAmountColumnWide: shouldShowAmountInWideColumn,
                isTaxAmountColumnWide: shouldShowTaxAmountInWideColumn,
            };
            if (reportIDToTransactions[reportKey]?.transactions) {
                reportIDToTransactions[reportKey].transactions.push(transaction);
                reportIDToTransactions[reportKey].from = data.personalDetailsList[data?.[reportKey as ReportKey]?.accountID ?? CONST.DEFAULT_NUMBER_ID];
            } else if (reportIDToTransactions[reportKey]) {
                reportIDToTransactions[reportKey].transactions = [transaction];
                reportIDToTransactions[reportKey].from = data.personalDetailsList[data?.[reportKey as ReportKey]?.accountID ?? CONST.DEFAULT_NUMBER_ID];
            }
        }
    }

    return Object.values(reportIDToTransactions);
}

/**
 * @private
 * Organizes data into List Sections grouped by member for display, for the TransactionGroupListItemType of Search Results.
 *
 * Do not use directly, use only via `getSections()` facade.
 */
function getMemberSections(data: OnyxTypes.SearchResults['data'], queryJSON: SearchQueryJSON | undefined): TransactionMemberGroupListItemType[] {
    const memberSections: Record<string, TransactionMemberGroupListItemType> = {};

    for (const key in data) {
        if (isGroupEntry(key)) {
            const memberGroup = data[key] as SearchMemberGroup;
            const personalDetails = data.personalDetailsList[memberGroup.accountID];
            let transactionsQueryJSON: SearchQueryJSON | undefined;
            if (queryJSON && memberGroup.accountID) {
                const newFlatFilters = queryJSON.flatFilters.filter((filter) => filter.key !== CONST.SEARCH.SYNTAX_FILTER_KEYS.FROM);
                newFlatFilters.push({key: CONST.SEARCH.SYNTAX_FILTER_KEYS.FROM, filters: [{operator: CONST.SEARCH.SYNTAX_OPERATORS.EQUAL_TO, value: memberGroup.accountID}]});
                const newQueryJSON: SearchQueryJSON = {...queryJSON, groupBy: undefined, flatFilters: newFlatFilters};
                const newQuery = buildSearchQueryString(newQueryJSON);
                transactionsQueryJSON = buildSearchQueryJSON(newQuery);
            }

            memberSections[key] = {
                groupedBy: CONST.SEARCH.GROUP_BY.FROM,
                transactions: [],
                transactionsQueryJSON,
                ...personalDetails,
                ...memberGroup,
            };
        }
    }

    return Object.values(memberSections);
}

/**
 * @private
 * Organizes data into List Sections grouped by card for display, for the TransactionGroupListItemType of Search Results.
 *
 * Do not use directly, use only via `getSections()` facade.
 */
function getCardSections(data: OnyxTypes.SearchResults['data'], queryJSON: SearchQueryJSON | undefined): TransactionCardGroupListItemType[] {
    const cardSections: Record<string, TransactionCardGroupListItemType> = {};

    for (const key in data) {
        if (isGroupEntry(key)) {
            const cardGroup = data[key] as SearchCardGroup;
            const personalDetails = data.personalDetailsList[cardGroup.accountID];

            let transactionsQueryJSON: SearchQueryJSON | undefined;
            if (queryJSON && cardGroup.cardID) {
                const newFlatFilters = queryJSON.flatFilters.filter((filter) => filter.key !== CONST.SEARCH.SYNTAX_FILTER_KEYS.CARD_ID);
                newFlatFilters.push({key: CONST.SEARCH.SYNTAX_FILTER_KEYS.CARD_ID, filters: [{operator: CONST.SEARCH.SYNTAX_OPERATORS.EQUAL_TO, value: cardGroup.cardID}]});
                const newQueryJSON: SearchQueryJSON = {...queryJSON, groupBy: undefined, flatFilters: newFlatFilters};
                const newQuery = buildSearchQueryString(newQueryJSON);
                transactionsQueryJSON = buildSearchQueryJSON(newQuery);
            }

            cardSections[key] = {
                groupedBy: CONST.SEARCH.GROUP_BY.CARD,
                transactions: [],
                transactionsQueryJSON,
                ...personalDetails,
                ...cardGroup,
            };
        }
    }

    return Object.values(cardSections);
}

/**
 * @private
 * Organizes data into List Sections grouped by card for display, for the TransactionWithdrawalIDGroupListItemType of Search Results.
 *
 * Do not use directly, use only via `getSections()` facade.
 */
function getWithdrawalIDSections(data: OnyxTypes.SearchResults['data'], queryJSON: SearchQueryJSON | undefined): TransactionWithdrawalIDGroupListItemType[] {
    const withdrawalIDSections: Record<string, TransactionWithdrawalIDGroupListItemType> = {};

    for (const key in data) {
        if (isGroupEntry(key)) {
            const withdrawalIDGroup = data[key] as SearchWithdrawalIDGroup;
            let transactionsQueryJSON: SearchQueryJSON | undefined;
            if (queryJSON && withdrawalIDGroup.entryID) {
                const newFlatFilters = queryJSON.flatFilters.filter((filter) => filter.key !== CONST.SEARCH.SYNTAX_FILTER_KEYS.WITHDRAWAL_ID);
                newFlatFilters.push({key: CONST.SEARCH.SYNTAX_FILTER_KEYS.WITHDRAWAL_ID, filters: [{operator: CONST.SEARCH.SYNTAX_OPERATORS.EQUAL_TO, value: withdrawalIDGroup.entryID}]});
                const newQueryJSON: SearchQueryJSON = {...queryJSON, groupBy: undefined, flatFilters: newFlatFilters};
                const newQuery = buildSearchQueryString(newQueryJSON);
                transactionsQueryJSON = buildSearchQueryJSON(newQuery);
            }

            withdrawalIDSections[key] = {
                groupedBy: CONST.SEARCH.GROUP_BY.WITHDRAWAL_ID,
                transactions: [],
                transactionsQueryJSON,
                ...withdrawalIDGroup,
            };
        }
    }

    return Object.values(withdrawalIDSections);
}

/**
 * Returns the appropriate list item component based on the type and status of the search data.
 */
function getListItem(type: SearchDataTypes, status: SearchStatus, groupBy?: SearchGroupBy): ListItemType<typeof type, typeof status> {
    if (type === CONST.SEARCH.DATA_TYPES.CHAT) {
        return ChatListItem;
    }
    if (type === CONST.SEARCH.DATA_TYPES.TASK) {
        return TaskListItem;
    }
    if (groupBy) {
        return TransactionGroupListItem;
    }
    return TransactionListItem;
}

/**
 * Organizes data into appropriate list sections for display based on the type of search results.
 */
function getSections(
    type: SearchDataTypes,
    data: OnyxTypes.SearchResults['data'],
    currentAccountID: number | undefined,
    currentUserEmail: string,
    formatPhoneNumber: LocaleContextProps['formatPhoneNumber'],
    groupBy?: SearchGroupBy,
    reportActions: Record<string, OnyxTypes.ReportAction[]> = {},
    currentSearch: SearchKey = CONST.SEARCH.SEARCH_KEYS.EXPENSES,
    archivedReportsIDList?: ArchivedReportsIDSet,
    queryJSON?: SearchQueryJSON,
) {
    if (type === CONST.SEARCH.DATA_TYPES.CHAT) {
        return getReportActionsSections(data);
    }
    if (type === CONST.SEARCH.DATA_TYPES.TASK) {
        return getTaskSections(data, formatPhoneNumber, archivedReportsIDList);
    }

    if (groupBy) {
        // Disabling the default-case lint rule here is actually safer as this forces us to make the switch cases exhaustive
        // eslint-disable-next-line default-case
        switch (groupBy) {
            case CONST.SEARCH.GROUP_BY.REPORTS:
                return getReportSections(data, currentSearch, currentAccountID, currentUserEmail, formatPhoneNumber, reportActions);
            case CONST.SEARCH.GROUP_BY.FROM:
                return getMemberSections(data, queryJSON);
            case CONST.SEARCH.GROUP_BY.CARD:
                return getCardSections(data, queryJSON);
            case CONST.SEARCH.GROUP_BY.WITHDRAWAL_ID:
                return getWithdrawalIDSections(data, queryJSON);
        }
    }

    return getTransactionsSections(data, currentSearch, currentAccountID, currentUserEmail, formatPhoneNumber);
}

/**
 * Sorts sections of data based on a specified column and sort order for displaying sorted results.
 */
function getSortedSections(
    type: SearchDataTypes,
    status: SearchStatus,
    data: ListItemDataType<typeof type, typeof status>,
    localeCompare: LocaleContextProps['localeCompare'],
    sortBy?: SearchColumnType,
    sortOrder?: SortOrder,
    groupBy?: SearchGroupBy,
) {
    if (type === CONST.SEARCH.DATA_TYPES.CHAT) {
        return getSortedReportActionData(data as ReportActionListItemType[], localeCompare);
    }
    if (type === CONST.SEARCH.DATA_TYPES.TASK) {
        return getSortedTaskData(data as TaskListItemType[], localeCompare, sortBy, sortOrder);
    }

    if (groupBy) {
        // Disabling the default-case lint rule here is actually safer as this forces us to make the switch cases exhaustive
        // eslint-disable-next-line default-case
        switch (groupBy) {
            case CONST.SEARCH.GROUP_BY.REPORTS:
                return getSortedReportData(data as TransactionReportGroupListItemType[], localeCompare);
            case CONST.SEARCH.GROUP_BY.FROM:
                return getSortedMemberData(data as TransactionMemberGroupListItemType[], localeCompare);
            case CONST.SEARCH.GROUP_BY.CARD:
                return getSortedCardData(data as TransactionCardGroupListItemType[], localeCompare);
            case CONST.SEARCH.GROUP_BY.WITHDRAWAL_ID:
                return getSortedWithdrawalIDData(data as TransactionWithdrawalIDGroupListItemType[], localeCompare);
        }
    }

    return getSortedTransactionData(data as TransactionListItemType[], localeCompare, sortBy, sortOrder);
}

/**
 * Compares two values based on a specified sorting order and column.
 * Handles both string and numeric comparisons.
 */
function compareValues(a: unknown, b: unknown, sortOrder: SortOrder, sortBy: string, localeCompare: LocaleContextProps['localeCompare'], shouldCompareOriginalValue = false): number {
    const isAsc = sortOrder === CONST.SEARCH.SORT_ORDER.ASC;

    if (a === undefined || b === undefined) {
        return 0;
    }

    if (typeof a === 'string' && typeof b === 'string') {
        return isAsc ? localeCompare(a, b) : localeCompare(b, a);
    }

    if (typeof a === 'number' && typeof b === 'number') {
        const aValue = sortBy === CONST.SEARCH.TABLE_COLUMNS.TOTAL_AMOUNT && !shouldCompareOriginalValue ? Math.abs(a) : a;
        const bValue = sortBy === CONST.SEARCH.TABLE_COLUMNS.TOTAL_AMOUNT && !shouldCompareOriginalValue ? Math.abs(b) : b;
        return isAsc ? aValue - bValue : bValue - aValue;
    }

    return 0;
}

/**
 * @private
 * Sorts transaction sections based on a specified column and sort order.
 */
function getSortedTransactionData(data: TransactionListItemType[], localeCompare: LocaleContextProps['localeCompare'], sortBy?: SearchColumnType, sortOrder?: SortOrder) {
    if (!sortBy || !sortOrder) {
        return data;
    }

    const sortingProperty = transactionColumnNamesToSortingProperty[sortBy as keyof typeof transactionColumnNamesToSortingProperty];

    if (!sortingProperty) {
        return data;
    }

    return data.sort((a, b) => {
        const aValue = sortingProperty === 'comment' ? a.comment?.comment : a[sortingProperty as keyof TransactionListItemType];
        const bValue = sortingProperty === 'comment' ? b.comment?.comment : b[sortingProperty as keyof TransactionListItemType];

        return compareValues(aValue, bValue, sortOrder, sortingProperty, localeCompare);
    });
}

function getSortedTaskData(data: TaskListItemType[], localeCompare: LocaleContextProps['localeCompare'], sortBy?: SearchColumnType, sortOrder?: SortOrder) {
    if (!sortBy || !sortOrder) {
        return data;
    }

    const sortingProperty = taskColumnNamesToSortingProperty[sortBy as keyof typeof taskColumnNamesToSortingProperty];

    if (!sortingProperty) {
        return data;
    }

    return data.sort((a, b) => {
        const aValue = a[sortingProperty as keyof TaskListItemType];
        const bValue = b[sortingProperty as keyof TaskListItemType];

        return compareValues(aValue, bValue, sortOrder, sortingProperty, localeCompare);
    });
}

/**
 * @private
 * Sorts report sections based on a specified column and sort order.
 */
function getSortedReportData(data: TransactionReportGroupListItemType[], localeCompare: LocaleContextProps['localeCompare']) {
    for (const report of data) {
        report.transactions = getSortedTransactionData(report.transactions, localeCompare, CONST.SEARCH.TABLE_COLUMNS.DATE, CONST.SEARCH.SORT_ORDER.DESC);
    }

    return data.sort((a, b) => {
        if (!a.created || !b.created) {
            return 0;
        }

        return localeCompare(b.created.toLowerCase(), a.created.toLowerCase());
    });
}

/**
 * @private
 * Sorts member sections based on a specified column and sort order.
 */
function getSortedMemberData(data: TransactionMemberGroupListItemType[], localeCompare: LocaleContextProps['localeCompare']) {
    return data.sort((a, b) => localeCompare(a.displayName ?? a.login ?? '', b.displayName ?? b.login ?? ''));
}

/**
 * @private
 * Sorts card sections based on a specified column and sort order.
 */
function getSortedCardData(data: TransactionCardGroupListItemType[], localeCompare: LocaleContextProps['localeCompare']) {
    return data.sort((a, b) => localeCompare(a.displayName ?? a.login ?? '', b.displayName ?? b.login ?? ''));
}

/**
 * @private
 * Sorts withdrawal ID sections based on a specified column and sort order.
 */
function getSortedWithdrawalIDData(data: TransactionWithdrawalIDGroupListItemType[], localeCompare: LocaleContextProps['localeCompare']) {
    return data.sort((a, b) => localeCompare(b.debitPosted, a.debitPosted));
}

/**
 * @private
 * Sorts report actions sections based on a specified column and sort order.
 */
function getSortedReportActionData(data: ReportActionListItemType[], localeCompare: LocaleContextProps['localeCompare']) {
    return data.sort((a, b) => {
        const aValue = a?.created;
        const bValue = b?.created;

        if (aValue === undefined || bValue === undefined) {
            return 0;
        }

        return localeCompare(bValue.toLowerCase(), aValue.toLowerCase());
    });
}

/**
 * Checks if the search results contain any data, useful for determining if the search results are empty.
 */
function isSearchResultsEmpty(searchResults: SearchResults, groupBy?: SearchGroupBy) {
    if (groupBy && groupBy !== CONST.SEARCH.GROUP_BY.REPORTS) {
        return !Object.keys(searchResults?.data).some((key) => isGroupEntry(key));
    }
    return !Object.keys(searchResults?.data).some(
        (key) =>
            key.startsWith(ONYXKEYS.COLLECTION.TRANSACTION) &&
            (searchResults?.data[key as keyof typeof searchResults.data] as SearchTransaction)?.pendingAction !== CONST.RED_BRICK_ROAD_PENDING_ACTION.DELETE,
    );
}

/**
 * Returns the corresponding translation key for expense type
 */
function getExpenseTypeTranslationKey(expenseType: ValueOf<typeof CONST.SEARCH.TRANSACTION_TYPE>): TranslationPaths {
    // eslint-disable-next-line default-case
    switch (expenseType) {
        case CONST.SEARCH.TRANSACTION_TYPE.DISTANCE:
            return 'common.distance';
        case CONST.SEARCH.TRANSACTION_TYPE.CARD:
            return 'common.card';
        case CONST.SEARCH.TRANSACTION_TYPE.CASH:
            return 'iou.cash';
        case CONST.SEARCH.TRANSACTION_TYPE.PER_DIEM:
            return 'common.perDiem';
    }
}

/**
 * Constructs and configures the overflow menu for search items, handling interactions such as renaming or deleting items.
 */
function getOverflowMenu(itemName: string, hash: number, inputQuery: string, showDeleteModal: (hash: number) => void, isMobileMenu?: boolean, closeMenu?: () => void) {
    return [
        {
            // eslint-disable-next-line @typescript-eslint/no-deprecated
            text: translateLocal('common.rename'),
            onSelected: () => {
                if (isMobileMenu && closeMenu) {
                    closeMenu();
                }
                Navigation.navigate(ROUTES.SEARCH_SAVED_SEARCH_RENAME.getRoute({name: encodeURIComponent(itemName), jsonQuery: inputQuery}));
            },
            icon: Expensicons.Pencil,
            shouldShowRightIcon: false,
            shouldShowRightComponent: false,
            shouldCallAfterModalHide: true,
        },
        {
            // eslint-disable-next-line @typescript-eslint/no-deprecated
            text: translateLocal('common.delete'),
            onSelected: () => {
                if (isMobileMenu && closeMenu) {
                    closeMenu();
                }
                showDeleteModal(hash);
            },
            icon: Expensicons.Trashcan,
            shouldShowRightIcon: false,
            shouldShowRightComponent: false,
            shouldCallAfterModalHide: true,
            shouldCloseAllModals: true,
        },
    ];
}

/**
 * Checks if the passed username is a correct standard username, and not a placeholder
 */
function isCorrectSearchUserName(displayName?: string) {
    return displayName && displayName.toUpperCase() !== CONST.REPORT.OWNER_EMAIL_FAKE;
}

// eslint-disable-next-line @typescript-eslint/max-params
function createTypeMenuSections(
    currentUserEmail: string | undefined,
    currentUserAccountID: number | undefined,
    cardFeedsByPolicy: Record<string, CardFeedForDisplay[]>,
    defaultCardFeed: CardFeedForDisplay | undefined,
    policies: OnyxCollection<OnyxTypes.Policy>,
    activePolicyID: string | undefined,
    savedSearches: OnyxEntry<OnyxTypes.SaveSearch>,
    isOffline: boolean,
    defaultExpensifyCard: CardFeedForDisplay | undefined,
    isASAPSubmitBetaEnabled: boolean,
    hasViolations: boolean,
    reports?: OnyxCollection<OnyxTypes.Report>,
): SearchTypeMenuSection[] {
    const typeMenuSections: SearchTypeMenuSection[] = [];

    const suggestedSearches = getSuggestedSearches(currentUserAccountID, defaultCardFeed?.id);
    const suggestedSearchesVisibility = getSuggestedSearchesVisibility(currentUserEmail, cardFeedsByPolicy, policies, defaultExpensifyCard, reports, currentUserAccountID);

    // Todo section
    {
        const todoSection: SearchTypeMenuSection = {
            translationPath: 'common.todo',
            menuItems: [],
        };

        if (suggestedSearchesVisibility[CONST.SEARCH.SEARCH_KEYS.SUBMIT]) {
            const groupPoliciesWithChatEnabled = getGroupPaidPoliciesWithExpenseChatEnabled(policies);
            todoSection.menuItems.push({
                ...suggestedSearches[CONST.SEARCH.SEARCH_KEYS.SUBMIT],
                emptyState: {
                    headerMedia: DotLottieAnimations.Fireworks,
                    title: 'search.searchResults.emptySubmitResults.title',
                    subtitle: 'search.searchResults.emptySubmitResults.subtitle',
                    buttons:
                        groupPoliciesWithChatEnabled.length > 0
                            ? [
                                  {
                                      success: true,
                                      buttonText: 'report.newReport.createReport',
                                      buttonAction: () => {
                                          interceptAnonymousUser(() => {
                                              const activePolicy = policies?.[`${ONYXKEYS.COLLECTION.POLICY}${activePolicyID}`];
                                              const personalDetails = getPersonalDetailsForAccountID(currentUserAccountID) as OnyxTypes.PersonalDetails;

                                              let workspaceIDForReportCreation: string | undefined;

                                              // If the user's default workspace is a paid group workspace with chat enabled, we create a report with it by default
                                              if (activePolicy && activePolicy.isPolicyExpenseChatEnabled && isPaidGroupPolicy(activePolicy)) {
                                                  workspaceIDForReportCreation = activePolicy.id;
                                              } else if (groupPoliciesWithChatEnabled.length === 1) {
                                                  workspaceIDForReportCreation = groupPoliciesWithChatEnabled.at(0)?.id;
                                              }

                                              if (workspaceIDForReportCreation && !shouldRestrictUserBillableActions(workspaceIDForReportCreation) && personalDetails) {
                                                  const createdReportID = createNewReport(personalDetails, isASAPSubmitBetaEnabled, hasViolations, workspaceIDForReportCreation);
                                                  Navigation.setNavigationActionToMicrotaskQueue(() => {
                                                      Navigation.navigate(ROUTES.SEARCH_MONEY_REQUEST_REPORT.getRoute({reportID: createdReportID, backTo: Navigation.getActiveRoute()}));
                                                  });
                                                  return;
                                              }

                                              // If the user's default workspace is personal and the user has more than one group workspace, which is paid and has chat enabled, or a chosen workspace is past the grace period, we need to redirect them to the workspace selection screen
                                              Navigation.navigate(ROUTES.NEW_REPORT_WORKSPACE_SELECTION.getRoute());
                                          });
                                      },
                                  },
                              ]
                            : [],
                },
            });
        }
        if (suggestedSearchesVisibility[CONST.SEARCH.SEARCH_KEYS.APPROVE]) {
            todoSection.menuItems.push({
                ...suggestedSearches[CONST.SEARCH.SEARCH_KEYS.APPROVE],
                emptyState: {
                    headerMedia: DotLottieAnimations.Fireworks,
                    title: 'search.searchResults.emptyApproveResults.title',
                    subtitle: 'search.searchResults.emptyApproveResults.subtitle',
                },
            });
        }
        if (suggestedSearchesVisibility[CONST.SEARCH.SEARCH_KEYS.PAY]) {
            todoSection.menuItems.push({
                ...suggestedSearches[CONST.SEARCH.SEARCH_KEYS.PAY],
                emptyState: {
                    headerMedia: DotLottieAnimations.Fireworks,
                    title: 'search.searchResults.emptyPayResults.title',
                    subtitle: 'search.searchResults.emptyPayResults.subtitle',
                },
            });
        }
        if (suggestedSearchesVisibility[CONST.SEARCH.SEARCH_KEYS.EXPORT]) {
            todoSection.menuItems.push({
                ...suggestedSearches[CONST.SEARCH.SEARCH_KEYS.EXPORT],
                emptyState: {
                    headerMedia: DotLottieAnimations.Fireworks,
                    title: 'search.searchResults.emptyExportResults.title',
                    subtitle: 'search.searchResults.emptyExportResults.subtitle',
                },
            });
        }

        if (todoSection.menuItems.length > 0) {
            typeMenuSections.push(todoSection);
        }
    }

    // Accounting section
    {
        const accountingSection: SearchTypeMenuSection = {
            translationPath: 'workspace.common.accounting',
            menuItems: [],
        };

        if (suggestedSearchesVisibility[CONST.SEARCH.SEARCH_KEYS.STATEMENTS]) {
            accountingSection.menuItems.push({
                ...suggestedSearches[CONST.SEARCH.SEARCH_KEYS.STATEMENTS],
                emptyState: {
                    headerMedia: DotLottieAnimations.Fireworks,
                    title: 'search.searchResults.emptyStatementsResults.title',
                    subtitle: 'search.searchResults.emptyStatementsResults.subtitle',
                },
            });
        }
        if (suggestedSearchesVisibility[CONST.SEARCH.SEARCH_KEYS.UNAPPROVED_CASH]) {
            accountingSection.menuItems.push({
                ...suggestedSearches[CONST.SEARCH.SEARCH_KEYS.UNAPPROVED_CASH],
                emptyState: {
                    headerMedia: DotLottieAnimations.Fireworks,
                    title: 'search.searchResults.emptyUnapprovedResults.title',
                    subtitle: 'search.searchResults.emptyUnapprovedResults.subtitle',
                },
            });
        }
        if (suggestedSearchesVisibility[CONST.SEARCH.SEARCH_KEYS.UNAPPROVED_CARD]) {
            accountingSection.menuItems.push({
                ...suggestedSearches[CONST.SEARCH.SEARCH_KEYS.UNAPPROVED_CARD],
                emptyState: {
                    headerMedia: DotLottieAnimations.Fireworks,
                    title: 'search.searchResults.emptyUnapprovedResults.title',
                    subtitle: 'search.searchResults.emptyUnapprovedResults.subtitle',
                },
            });
        }
        if (suggestedSearchesVisibility[CONST.SEARCH.SEARCH_KEYS.RECONCILIATION]) {
            accountingSection.menuItems.push({
                ...suggestedSearches[CONST.SEARCH.SEARCH_KEYS.RECONCILIATION],
                emptyState: {
                    headerMedia: DotLottieAnimations.Fireworks,
                    title: 'search.searchResults.emptyStatementsResults.title',
                    subtitle: 'search.searchResults.emptyStatementsResults.subtitle',
                },
            });
        }

        if (accountingSection.menuItems.length > 0) {
            typeMenuSections.push(accountingSection);
        }
    }

    // Saved section
    {
        const shouldShowSavedSearchesMenuItemTitle = Object.values(savedSearches ?? {}).filter((s) => s.pendingAction !== CONST.RED_BRICK_ROAD_PENDING_ACTION.DELETE || isOffline).length > 0;

        if (shouldShowSavedSearchesMenuItemTitle) {
            const savedSection: SearchTypeMenuSection = {
                translationPath: 'search.savedSearchesMenuItemTitle',
                menuItems: [],
            };

            typeMenuSections.push(savedSection);
        }
    }

    // Explore section
    {
        const exploreSection: SearchTypeMenuSection = {
            translationPath: 'common.explore',
            menuItems: [],
        };

        if (suggestedSearchesVisibility[CONST.SEARCH.SEARCH_KEYS.EXPENSES]) {
            exploreSection.menuItems.push(suggestedSearches[CONST.SEARCH.SEARCH_KEYS.EXPENSES]);
        }
        if (suggestedSearchesVisibility[CONST.SEARCH.SEARCH_KEYS.REPORTS]) {
            exploreSection.menuItems.push(suggestedSearches[CONST.SEARCH.SEARCH_KEYS.REPORTS]);
        }
        if (suggestedSearchesVisibility[CONST.SEARCH.SEARCH_KEYS.CHATS]) {
            exploreSection.menuItems.push(suggestedSearches[CONST.SEARCH.SEARCH_KEYS.CHATS]);
        }

        if (exploreSection.menuItems.length > 0) {
            typeMenuSections.push(exploreSection);
        }
    }

    return typeMenuSections;
}

function createBaseSavedSearchMenuItem(item: SaveSearchItem, key: string, index: number, title: string, isFocused: boolean): SavedSearchMenuItem {
    return {
        key,
        title,
        hash: key,
        query: item.query,
        shouldShowRightComponent: true,
        focused: isFocused,
        pendingAction: item.pendingAction,
        disabled: item.pendingAction === CONST.RED_BRICK_ROAD_PENDING_ACTION.DELETE,
        shouldIconUseAutoWidthStyle: true,
    };
}

/**
 * Whether to show the empty state or not
 */
function shouldShowEmptyState(isDataLoaded: boolean, dataLength: number, type: SearchDataTypes) {
    return !isDataLoaded || dataLength === 0 || !Object.values(CONST.SEARCH.DATA_TYPES).includes(type);
}

function isSearchDataLoaded(searchResults: SearchResults | undefined, queryJSON: SearchQueryJSON | undefined) {
    const {status} = queryJSON ?? {};

    const sortedSearchResultStatus = !Array.isArray(searchResults?.search?.status)
        ? searchResults?.search?.status?.split(',').sort().join(',')
        : searchResults?.search?.status?.sort().join(',');
    const sortedQueryJSONStatus = Array.isArray(status) ? status.sort().join(',') : status;
    const isDataLoaded = searchResults?.data !== undefined && searchResults?.search?.type === queryJSON?.type && sortedSearchResultStatus === sortedQueryJSONStatus;

    return isDataLoaded;
}

function getStatusOptions(type: SearchDataTypes, groupBy: SearchGroupBy | undefined) {
    switch (type) {
        case CONST.SEARCH.DATA_TYPES.INVOICE:
            return getInvoiceStatusOptions();
        case CONST.SEARCH.DATA_TYPES.TRIP:
            return getTripStatusOptions();
        case CONST.SEARCH.DATA_TYPES.TASK:
            return getTaskStatusOptions();
        case CONST.SEARCH.DATA_TYPES.EXPENSE:
        default:
            return groupBy === CONST.SEARCH.GROUP_BY.REPORTS ? getExpenseReportedStatusOptions() : getExpenseStatusOptions();
    }
}

function getHasOptions(type: SearchDataTypes) {
    switch (type) {
        case CONST.SEARCH.DATA_TYPES.EXPENSE:
            return [
                // eslint-disable-next-line @typescript-eslint/no-deprecated
                {text: translateLocal('common.receipt'), value: CONST.SEARCH.HAS_VALUES.RECEIPT},
                // eslint-disable-next-line @typescript-eslint/no-deprecated
                {text: translateLocal('common.attachment'), value: CONST.SEARCH.HAS_VALUES.ATTACHMENT},
                // eslint-disable-next-line @typescript-eslint/no-deprecated
                {text: translateLocal('common.tag'), value: CONST.SEARCH.HAS_VALUES.TAG},
                // eslint-disable-next-line @typescript-eslint/no-deprecated
                {text: translateLocal('common.category'), value: CONST.SEARCH.HAS_VALUES.CATEGORY},
            ];
        case CONST.SEARCH.DATA_TYPES.CHAT:
            return [
                // eslint-disable-next-line @typescript-eslint/no-deprecated
                {text: translateLocal('common.link'), value: CONST.SEARCH.HAS_VALUES.LINK},
                // eslint-disable-next-line @typescript-eslint/no-deprecated
                {text: translateLocal('common.attachment'), value: CONST.SEARCH.HAS_VALUES.ATTACHMENT},
            ];
        default:
            return [];
    }
}

function getTypeOptions(policies: OnyxCollection<OnyxTypes.Policy>, currentUserLogin?: string) {
    const typeOptions: Array<SingleSelectItem<SearchDataTypes>> = [
        // eslint-disable-next-line @typescript-eslint/no-deprecated
        {text: translateLocal('common.expense'), value: CONST.SEARCH.DATA_TYPES.EXPENSE},
        // eslint-disable-next-line @typescript-eslint/no-deprecated
        {text: translateLocal('common.chat'), value: CONST.SEARCH.DATA_TYPES.CHAT},
        // eslint-disable-next-line @typescript-eslint/no-deprecated
        {text: translateLocal('common.invoice'), value: CONST.SEARCH.DATA_TYPES.INVOICE},
        // eslint-disable-next-line @typescript-eslint/no-deprecated
        {text: translateLocal('common.trip'), value: CONST.SEARCH.DATA_TYPES.TRIP},
        // eslint-disable-next-line @typescript-eslint/no-deprecated
        {text: translateLocal('common.task'), value: CONST.SEARCH.DATA_TYPES.TASK},
    ];
    const shouldHideInvoiceOption = !canSendInvoice(policies, currentUserLogin) && !hasInvoiceReports();

    // Remove the invoice option if the user is not allowed to send invoices
    return shouldHideInvoiceOption ? typeOptions.filter((typeOption) => typeOption.value !== CONST.SEARCH.DATA_TYPES.INVOICE) : typeOptions;
}

function getGroupByOptions() {
    // eslint-disable-next-line @typescript-eslint/no-deprecated
    return Object.values(CONST.SEARCH.GROUP_BY).map<SingleSelectItem<SearchGroupBy>>((value) => ({text: translateLocal(`search.filters.groupBy.${value}`), value}));
}

function getGroupCurrencyOptions(currencyList: OnyxTypes.CurrencyList) {
    return Object.keys(currencyList).reduce(
        (options, currencyCode) => {
            if (!currencyList?.[currencyCode]?.retired) {
                options.push({text: `${currencyCode} - ${getCurrencySymbol(currencyCode)}`, value: currencyCode});
            }

            return options;
        },
        [] as Array<SingleSelectItem<string>>,
    );
}

function getFeedOptions(allCardFeeds: OnyxCollection<OnyxTypes.CardFeeds>, allCards: OnyxTypes.CardList) {
    return Object.values(getCardFeedsForDisplay(allCardFeeds, allCards)).map<SingleSelectItem<string>>((cardFeed) => ({
        text: cardFeed.name,
        value: cardFeed.id,
    }));
}

function getDatePresets(filterKey: SearchDateFilterKeys, hasFeed: boolean): SearchDatePreset[] {
    const defaultPresets = [CONST.SEARCH.DATE_PRESETS.THIS_MONTH, CONST.SEARCH.DATE_PRESETS.LAST_MONTH, CONST.SEARCH.DATE_PRESETS.NEVER] as SearchDatePreset[];

    switch (filterKey) {
        case CONST.SEARCH.SYNTAX_FILTER_KEYS.POSTED:
            return [CONST.SEARCH.DATE_PRESETS.THIS_MONTH, CONST.SEARCH.DATE_PRESETS.LAST_MONTH, ...(hasFeed ? [CONST.SEARCH.DATE_PRESETS.LAST_STATEMENT] : [])];
        case CONST.SEARCH.SYNTAX_FILTER_KEYS.DATE:
            return [CONST.SEARCH.DATE_PRESETS.THIS_MONTH, CONST.SEARCH.DATE_PRESETS.LAST_MONTH];
        default:
            return defaultPresets;
    }
}

function getWithdrawalTypeOptions(translate: LocaleContextProps['translate']) {
    return Object.values(CONST.SEARCH.WITHDRAWAL_TYPE).map<SingleSelectItem<SearchWithdrawalType>>((value) => ({text: translate(`search.filters.withdrawalType.${value}`), value}));
}

function getActionOptions(translate: LocaleContextProps['translate']) {
    return Object.values(CONST.SEARCH.ACTION_FILTERS).map<SingleSelectItem<SearchAction>>((value) => ({text: translate(`search.filters.action.${value}`), value}));
}

/**
 * Determines what columns to show based on available data
 * @param isExpenseReportView: true when we are inside an expense report view, false if we're in the Reports page.
 */
function getColumnsToShow(
    currentAccountID: number | undefined,
    data: OnyxTypes.SearchResults['data'] | OnyxTypes.Transaction[],
    isExpenseReportView = false,
    isTaskView = false,
): Record<SearchColumnType, boolean> {
    if (isTaskView) {
        return {
            [CONST.SEARCH.TABLE_COLUMNS.DATE]: true,
            [CONST.SEARCH.TABLE_COLUMNS.TITLE]: true,
            [CONST.SEARCH.TABLE_COLUMNS.DESCRIPTION]: true,
            [CONST.SEARCH.TABLE_COLUMNS.FROM]: true,
            [CONST.SEARCH.TABLE_COLUMNS.IN]: true,
            [CONST.SEARCH.TABLE_COLUMNS.ASSIGNEE]: true,
            [CONST.SEARCH.TABLE_COLUMNS.ACTION]: true,
            [CONST.SEARCH.TABLE_COLUMNS.RECEIPT]: false,
            [CONST.SEARCH.TABLE_COLUMNS.MERCHANT]: false,
            [CONST.SEARCH.TABLE_COLUMNS.TO]: false,
            [CONST.SEARCH.TABLE_COLUMNS.CATEGORY]: false,
            [CONST.SEARCH.TABLE_COLUMNS.TAG]: false,
            [CONST.SEARCH.TABLE_COLUMNS.TAX_AMOUNT]: false,
            [CONST.SEARCH.TABLE_COLUMNS.TOTAL_AMOUNT]: false,
            [CONST.SEARCH.TABLE_COLUMNS.COMMENTS]: false,
            [CONST.SEARCH.TABLE_COLUMNS.TYPE]: false,
            [CONST.SEARCH.TABLE_COLUMNS.CARD]: false,
            [CONST.SEARCH.TABLE_COLUMNS.WITHDRAWAL_ID]: false,
        };
    }

    const columns: Record<string, boolean> = isExpenseReportView
        ? {
              [CONST.REPORT.TRANSACTION_LIST.COLUMNS.RECEIPT]: true,
              [CONST.REPORT.TRANSACTION_LIST.COLUMNS.TYPE]: true,
              [CONST.REPORT.TRANSACTION_LIST.COLUMNS.DATE]: true,
              [CONST.REPORT.TRANSACTION_LIST.COLUMNS.MERCHANT]: false,
              [CONST.REPORT.TRANSACTION_LIST.COLUMNS.DESCRIPTION]: false,
              [CONST.REPORT.TRANSACTION_LIST.COLUMNS.CATEGORY]: false,
              [CONST.REPORT.TRANSACTION_LIST.COLUMNS.TAG]: false,
              [CONST.REPORT.TRANSACTION_LIST.COLUMNS.COMMENTS]: true,
              [CONST.REPORT.TRANSACTION_LIST.COLUMNS.TOTAL_AMOUNT]: true,
          }
        : {
              [CONST.SEARCH.TABLE_COLUMNS.RECEIPT]: true,
              [CONST.SEARCH.TABLE_COLUMNS.TYPE]: true,
              [CONST.SEARCH.TABLE_COLUMNS.DATE]: true,
              [CONST.SEARCH.TABLE_COLUMNS.MERCHANT]: false,
              [CONST.SEARCH.TABLE_COLUMNS.DESCRIPTION]: false,
              [CONST.SEARCH.TABLE_COLUMNS.FROM]: false,
              [CONST.SEARCH.TABLE_COLUMNS.TO]: false,
              [CONST.SEARCH.TABLE_COLUMNS.CATEGORY]: false,
              [CONST.SEARCH.TABLE_COLUMNS.TAG]: false,
              [CONST.SEARCH.TABLE_COLUMNS.TAX_AMOUNT]: false,
              [CONST.SEARCH.TABLE_COLUMNS.TOTAL_AMOUNT]: true,
              [CONST.SEARCH.TABLE_COLUMNS.ACTION]: true,
              [CONST.SEARCH.TABLE_COLUMNS.TITLE]: true,
          };

    const updateColumns = (transaction: OnyxTypes.Transaction | SearchTransaction) => {
        const merchant = transaction.modifiedMerchant ? transaction.modifiedMerchant : (transaction.merchant ?? '');
        if ((merchant !== '' && merchant !== CONST.TRANSACTION.PARTIAL_TRANSACTION_MERCHANT) || isScanning(transaction)) {
            columns[CONST.REPORT.TRANSACTION_LIST.COLUMNS.MERCHANT] = true;
        }

        if (getDescription(transaction) !== '') {
            columns[CONST.REPORT.TRANSACTION_LIST.COLUMNS.DESCRIPTION] = true;
        }

        const category = getCategory(transaction);
        const categoryEmptyValues = CONST.SEARCH.CATEGORY_EMPTY_VALUE.split(',');
        if (category !== '' && !categoryEmptyValues.includes(category)) {
            columns[CONST.REPORT.TRANSACTION_LIST.COLUMNS.CATEGORY] = true;
        }

        const tag = getTag(transaction);
        if (tag !== '' && tag !== CONST.SEARCH.TAG_EMPTY_VALUE) {
            columns[CONST.REPORT.TRANSACTION_LIST.COLUMNS.TAG] = true;
        }

        if (isExpenseReportView) {
            return;
        }

        // Handle From&To columns that are only shown in the Reports page
        // if From or To differ from current user in any transaction, show the columns
        const accountID = (transaction as SearchTransaction).accountID;
        if (accountID !== currentAccountID) {
            columns[CONST.REPORT.TRANSACTION_LIST.COLUMNS.FROM] = true;
        }

        const managerID = (transaction as SearchTransaction).managerID;
        if (managerID && managerID !== currentAccountID && !columns[CONST.REPORT.TRANSACTION_LIST.COLUMNS.TO]) {
            const report = (data as OnyxTypes.SearchResults['data'])[`${ONYXKEYS.COLLECTION.REPORT}${transaction.reportID}`];
            columns[CONST.REPORT.TRANSACTION_LIST.COLUMNS.TO] = !!report && !isOpenReport(report);
        }
    };

    if (Array.isArray(data)) {
        data.forEach(updateColumns);
    } else {
        Object.keys(data).forEach((key) => {
            if (!isTransactionEntry(key)) {
                return;
            }
            updateColumns(data[key]);
        });
    }

    return columns;
}

export {
    getSuggestedSearches,
    getListItem,
    getSections,
    getSuggestedSearchesVisibility,
    getShouldShowMerchant,
    getSortedSections,
    isTransactionGroupListItemType,
    isTransactionReportGroupListItemType,
    isTransactionMemberGroupListItemType,
    isTransactionCardGroupListItemType,
    isTransactionWithdrawalIDGroupListItemType,
    isSearchResultsEmpty,
    isTransactionListItemType,
    isReportActionListItemType,
    shouldShowYear,
    getExpenseTypeTranslationKey,
    getOverflowMenu,
    isCorrectSearchUserName,
    isReportActionEntry,
    isTaskListItemType,
    getActions,
    createTypeMenuSections,
    createBaseSavedSearchMenuItem,
    shouldShowEmptyState,
    compareValues,
    isSearchDataLoaded,
    getStatusOptions,
    getTypeOptions,
    getGroupByOptions,
    getGroupCurrencyOptions,
    getFeedOptions,
    getWideAmountIndicators,
    isTransactionAmountTooLong,
    isTransactionTaxAmountTooLong,
    getDatePresets,
    createAndOpenSearchTransactionThread,
    getWithdrawalTypeOptions,
    getActionOptions,
    getColumnsToShow,
    getHasOptions,
};
export type {SavedSearchMenuItem, SearchTypeMenuSection, SearchTypeMenuItem, SearchDateModifier, SearchDateModifierLower, SearchKey, ArchivedReportsIDSet};<|MERGE_RESOLUTION|>--- conflicted
+++ resolved
@@ -930,10 +930,6 @@
             amount: formattedAmount,
         });
     }
-<<<<<<< HEAD
-
-=======
->>>>>>> 9284d173
     // eslint-disable-next-line @typescript-eslint/no-deprecated
     return translateLocal('iou.payerOwesAmount', {
         payer: payerName,
