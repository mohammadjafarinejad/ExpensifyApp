import type {TextStyle, ViewStyle} from 'react-native';
import type {OnyxCollection, OnyxEntry} from 'react-native-onyx';
import type {ValueOf} from 'type-fest';
import type {LocaleContextProps} from '@components/LocaleContextProvider';
import DotLottieAnimations from '@components/LottieAnimations';
import type DotLottieAnimation from '@components/LottieAnimations/types';
import type {MenuItemWithLink} from '@components/MenuItemList';
import type {MultiSelectItem} from '@components/Search/FilterDropdowns/MultiSelectPopup';
import type {SingleSelectItem} from '@components/Search/FilterDropdowns/SingleSelectPopup';
import type {
    SearchAction,
    SearchColumnType,
    SearchDateFilterKeys,
    SearchDatePreset,
    SearchGroupBy,
    SearchQueryJSON,
    SearchStatus,
    SearchWithdrawalType,
    SingularSearchStatus,
    SortOrder,
} from '@components/Search/types';
import ChatListItem from '@components/SelectionList/ChatListItem';
import TaskListItem from '@components/SelectionList/Search/TaskListItem';
import TransactionGroupListItem from '@components/SelectionList/Search/TransactionGroupListItem';
import TransactionListItem from '@components/SelectionList/Search/TransactionListItem';
import type {
    ListItem,
    ReportActionListItemType,
    SearchListItem,
    TaskListItemType,
    TransactionCardGroupListItemType,
    TransactionGroupListItemType,
    TransactionListItemType,
    TransactionMemberGroupListItemType,
    TransactionReportGroupListItemType,
    TransactionWithdrawalIDGroupListItemType,
} from '@components/SelectionList/types';
import * as Expensicons from '@src/components/Icon/Expensicons';
import CONST from '@src/CONST';
import type {TranslationPaths} from '@src/languages/types';
import ONYXKEYS from '@src/ONYXKEYS';
import ROUTES from '@src/ROUTES';
import type * as OnyxTypes from '@src/types/onyx';
import type {SaveSearchItem} from '@src/types/onyx/SaveSearch';
import type SearchResults from '@src/types/onyx/SearchResults';
import type {
    ListItemDataType,
    ListItemType,
    SearchCardGroup,
    SearchDataTypes,
    SearchMemberGroup,
    SearchPersonalDetails,
    SearchPolicy,
    SearchReport,
    SearchTask,
    SearchTransaction,
    SearchTransactionAction,
    SearchWithdrawalIDGroup,
} from '@src/types/onyx/SearchResults';
import type IconAsset from '@src/types/utils/IconAsset';
import {canApproveIOU, canIOUBePaid, canSubmitReport} from './actions/IOU';
import {createNewReport} from './actions/Report';
import type {CardFeedForDisplay} from './CardFeedUtils';
import {getCardFeedsForDisplay} from './CardFeedUtils';
import {convertToDisplayString, getCurrencySymbol} from './CurrencyUtils';
import DateUtils from './DateUtils';
import interceptAnonymousUser from './interceptAnonymousUser';
import {translateLocal} from './Localize';
import Navigation from './Navigation/Navigation';
import Parser from './Parser';
import {getDisplayNameOrDefault} from './PersonalDetailsUtils';
import {arePaymentsEnabled, canSendInvoice, getGroupPaidPoliciesWithExpenseChatEnabled, getPolicy, isPaidGroupPolicy, isPolicyPayer} from './PolicyUtils';
import {getOriginalMessage, isCreatedAction, isDeletedAction, isMoneyRequestAction, isResolvedActionableWhisper, isWhisperActionTargetedToOthers} from './ReportActionsUtils';
import {canReview} from './ReportPreviewActionUtils';
import {isExportAction} from './ReportPrimaryActionUtils';
import {
    getIcons,
    getPersonalDetailsForAccountID,
    getReportName,
    getReportOrDraftReport,
    getSearchReportName,
    hasAnyViolations,
    hasInvoiceReports,
    hasOnlyHeldExpenses,
    isAllowedToApproveExpenseReport as isAllowedToApproveExpenseReportUtils,
    isArchivedReport,
    isClosedReport,
    isInvoiceReport,
    isMoneyRequestReport,
    isOpenExpenseReport,
    isOpenReport,
    isSettled,
} from './ReportUtils';
import {buildCannedSearchQuery, buildQueryStringFromFilterFormValues, buildSearchQueryJSON, getCurrentSearchQueryJSON} from './SearchQueryUtils';
import StringUtils from './StringUtils';
import {shouldRestrictUserBillableActions} from './SubscriptionUtils';
import {
    getCategory,
    getDescription,
    getTag,
    getTaxAmount,
    getAmount as getTransactionAmount,
    getCreated as getTransactionCreatedDate,
    getMerchant as getTransactionMerchant,
    isPendingCardOrScanningTransaction,
    isScanning,
    isUnreportedAndHasInvalidDistanceRateTransaction,
    isViolationDismissed,
} from './TransactionUtils';
import shouldShowTransactionYear from './TransactionUtils/shouldShowTransactionYear';

const transactionColumnNamesToSortingProperty = {
    [CONST.SEARCH.TABLE_COLUMNS.TO]: 'formattedTo' as const,
    [CONST.SEARCH.TABLE_COLUMNS.FROM]: 'formattedFrom' as const,
    [CONST.SEARCH.TABLE_COLUMNS.DATE]: 'date' as const,
    [CONST.SEARCH.TABLE_COLUMNS.TAG]: 'tag' as const,
    [CONST.SEARCH.TABLE_COLUMNS.MERCHANT]: 'formattedMerchant' as const,
    [CONST.SEARCH.TABLE_COLUMNS.TOTAL_AMOUNT]: 'formattedTotal' as const,
    [CONST.SEARCH.TABLE_COLUMNS.CATEGORY]: 'category' as const,
    [CONST.SEARCH.TABLE_COLUMNS.TYPE]: 'transactionType' as const,
    [CONST.SEARCH.TABLE_COLUMNS.ACTION]: 'action' as const,
    [CONST.SEARCH.TABLE_COLUMNS.DESCRIPTION]: 'comment' as const,
    [CONST.SEARCH.TABLE_COLUMNS.TAX_AMOUNT]: null,
    [CONST.SEARCH.TABLE_COLUMNS.RECEIPT]: null,
    [CONST.SEARCH.TABLE_COLUMNS.IN]: 'parentReportID' as const,
};

const taskColumnNamesToSortingProperty = {
    [CONST.SEARCH.TABLE_COLUMNS.DATE]: 'created' as const,
    [CONST.SEARCH.TABLE_COLUMNS.DESCRIPTION]: 'description' as const,
    [CONST.SEARCH.TABLE_COLUMNS.TITLE]: 'reportName' as const,
    [CONST.SEARCH.TABLE_COLUMNS.FROM]: 'formattedCreatedBy' as const,
    [CONST.SEARCH.TABLE_COLUMNS.ASSIGNEE]: 'formattedAssignee' as const,
    [CONST.SEARCH.TABLE_COLUMNS.IN]: 'parentReportID' as const,
};

const expenseStatusActionMapping = {
    [CONST.SEARCH.STATUS.EXPENSE.DRAFTS]: (expenseReport: SearchReport) =>
        expenseReport?.stateNum === CONST.REPORT.STATE_NUM.OPEN && expenseReport.statusNum === CONST.REPORT.STATUS_NUM.OPEN,
    [CONST.SEARCH.STATUS.EXPENSE.OUTSTANDING]: (expenseReport: SearchReport) =>
        expenseReport?.stateNum === CONST.REPORT.STATE_NUM.SUBMITTED && expenseReport.statusNum === CONST.REPORT.STATUS_NUM.SUBMITTED,
    [CONST.SEARCH.STATUS.EXPENSE.APPROVED]: (expenseReport: SearchReport) =>
        expenseReport?.stateNum === CONST.REPORT.STATE_NUM.APPROVED && expenseReport.statusNum === CONST.REPORT.STATUS_NUM.APPROVED,
    [CONST.SEARCH.STATUS.EXPENSE.PAID]: (expenseReport: SearchReport) =>
        (expenseReport?.stateNum ?? 0) >= CONST.REPORT.STATE_NUM.APPROVED && expenseReport.statusNum === CONST.REPORT.STATUS_NUM.REIMBURSED,
    [CONST.SEARCH.STATUS.EXPENSE.DONE]: (expenseReport: SearchReport) =>
        expenseReport?.stateNum === CONST.REPORT.STATE_NUM.APPROVED && expenseReport.statusNum === CONST.REPORT.STATUS_NUM.CLOSED,
    [CONST.SEARCH.STATUS.EXPENSE.UNREPORTED]: (expenseReport: SearchReport) => !expenseReport,
    [CONST.SEARCH.STATUS.EXPENSE.ALL]: () => true,
};

function isValidExpenseStatus(status: unknown): status is ValueOf<typeof CONST.SEARCH.STATUS.EXPENSE> {
    return typeof status === 'string' && status in expenseStatusActionMapping;
}

function getExpenseStatusOptions(): Array<MultiSelectItem<SingularSearchStatus>> {
    return [
        {text: translateLocal('common.unreported'), value: CONST.SEARCH.STATUS.EXPENSE.UNREPORTED},
        {text: translateLocal('common.draft'), value: CONST.SEARCH.STATUS.EXPENSE.DRAFTS},
        {text: translateLocal('common.outstanding'), value: CONST.SEARCH.STATUS.EXPENSE.OUTSTANDING},
        {text: translateLocal('iou.approved'), value: CONST.SEARCH.STATUS.EXPENSE.APPROVED},
        {text: translateLocal('iou.settledExpensify'), value: CONST.SEARCH.STATUS.EXPENSE.PAID},
        {text: translateLocal('iou.done'), value: CONST.SEARCH.STATUS.EXPENSE.DONE},
    ];
}

function getExpenseReportedStatusOptions(): Array<MultiSelectItem<SingularSearchStatus>> {
    return [
        {text: translateLocal('common.draft'), value: CONST.SEARCH.STATUS.EXPENSE.DRAFTS},
        {text: translateLocal('common.outstanding'), value: CONST.SEARCH.STATUS.EXPENSE.OUTSTANDING},
        {text: translateLocal('iou.approved'), value: CONST.SEARCH.STATUS.EXPENSE.APPROVED},
        {text: translateLocal('iou.settledExpensify'), value: CONST.SEARCH.STATUS.EXPENSE.PAID},
        {text: translateLocal('iou.done'), value: CONST.SEARCH.STATUS.EXPENSE.DONE},
    ];
}

function getChatStatusOptions(): Array<MultiSelectItem<SingularSearchStatus>> {
    return [
        {text: translateLocal('common.unread'), value: CONST.SEARCH.STATUS.CHAT.UNREAD},
        {text: translateLocal('common.sent'), value: CONST.SEARCH.STATUS.CHAT.SENT},
        {text: translateLocal('common.attachments'), value: CONST.SEARCH.STATUS.CHAT.ATTACHMENTS},
        {text: translateLocal('common.links'), value: CONST.SEARCH.STATUS.CHAT.LINKS},
        {text: translateLocal('search.filters.pinned'), value: CONST.SEARCH.STATUS.CHAT.PINNED},
    ];
}

function getInvoiceStatusOptions(): Array<MultiSelectItem<SingularSearchStatus>> {
    return [
        {text: translateLocal('common.outstanding'), value: CONST.SEARCH.STATUS.INVOICE.OUTSTANDING},
        {text: translateLocal('iou.settledExpensify'), value: CONST.SEARCH.STATUS.INVOICE.PAID},
    ];
}

function getTripStatusOptions(): Array<MultiSelectItem<SingularSearchStatus>> {
    return [
        {text: translateLocal('search.filters.current'), value: CONST.SEARCH.STATUS.TRIP.CURRENT},
        {text: translateLocal('search.filters.past'), value: CONST.SEARCH.STATUS.TRIP.PAST},
    ];
}

function getTaskStatusOptions(): Array<MultiSelectItem<SingularSearchStatus>> {
    return [
        {text: translateLocal('common.outstanding'), value: CONST.SEARCH.STATUS.TASK.OUTSTANDING},
        {text: translateLocal('search.filters.completed'), value: CONST.SEARCH.STATUS.TASK.COMPLETED},
    ];
}

const emptyPersonalDetails = {
    accountID: CONST.REPORT.OWNER_ACCOUNT_ID_FAKE,
    avatar: '',
    displayName: undefined,
    login: undefined,
};

type ReportKey = `${typeof ONYXKEYS.COLLECTION.REPORT}${string}`;

type TransactionKey = `${typeof ONYXKEYS.COLLECTION.TRANSACTION}${string}`;

type ReportActionKey = `${typeof ONYXKEYS.COLLECTION.REPORT_ACTIONS}${string}`;

type PolicyKey = `${typeof ONYXKEYS.COLLECTION.POLICY}${string}`;

type ViolationKey = `${typeof ONYXKEYS.COLLECTION.TRANSACTION_VIOLATIONS}${string}`;

type SearchGroupKey = `${typeof CONST.SEARCH.GROUP_PREFIX}${string}`;

type SearchKey = ValueOf<typeof CONST.SEARCH.SEARCH_KEYS>;

type SavedSearchMenuItem = MenuItemWithLink & {
    key: string;
    hash: string;
    query: string;
    styles?: Array<ViewStyle | TextStyle>;
};

type SearchTypeMenuSection = {
    translationPath: TranslationPaths;
    menuItems: SearchTypeMenuItem[];
};

type SearchTypeMenuItem = {
    key: SearchKey;
    translationPath: TranslationPaths;
    type: SearchDataTypes;
    icon: IconAsset;
    searchQuery: string;
    searchQueryJSON: SearchQueryJSON | undefined;
    hash: number;
    similarSearchHash: number;
    emptyState?: {
        headerMedia: DotLottieAnimation;
        title: TranslationPaths;
        subtitle: TranslationPaths;
        buttons?: Array<{
            buttonText: TranslationPaths;
            buttonAction: () => void;
            success?: boolean;
            icon?: IconAsset;
            isDisabled?: boolean;
        }>;
    };
};

type SearchDateModifier = ValueOf<typeof CONST.SEARCH.DATE_MODIFIERS>;

type SearchDateModifierLower = Lowercase<SearchDateModifier>;

type ArchivedReportsIDSet = ReadonlySet<string>;

/**
 * Returns a list of all possible searches in the LHN, along with their query & hash.
 * *NOTE* When rendering the LHN, you should use the "createTypeMenuSections" method, which
 * contains the conditionals for rendering each of these.
 *
 * Keep all suggested search declarations in this object.
 * If you are updating this function, do not add more params unless absolutely necessary for the searches. The amount of data needed to
 * get the list of searches should be as minimal as possible.
 *
 * These searches should be as static as possible, and should not contain conditionals, or any other logic.
 *
 * If you are trying to access data about a specific search, you do NOT need to subscribe to the data (such as feeds) if it does not
 * affect the specific query you are looking for
 */
function getSuggestedSearches(accountID: number = CONST.DEFAULT_NUMBER_ID, defaultFeedID?: string): Record<ValueOf<typeof CONST.SEARCH.SEARCH_KEYS>, SearchTypeMenuItem> {
    return {
        [CONST.SEARCH.SEARCH_KEYS.EXPENSES]: {
            key: CONST.SEARCH.SEARCH_KEYS.EXPENSES,
            translationPath: 'common.expenses',
            type: CONST.SEARCH.DATA_TYPES.EXPENSE,
            icon: Expensicons.Receipt,
            searchQuery: buildCannedSearchQuery(),
            get searchQueryJSON() {
                return buildSearchQueryJSON(this.searchQuery);
            },
            get hash() {
                return this.searchQueryJSON?.hash ?? CONST.DEFAULT_NUMBER_ID;
            },
            get similarSearchHash() {
                return this.searchQueryJSON?.similarSearchHash ?? CONST.DEFAULT_NUMBER_ID;
            },
        },
        [CONST.SEARCH.SEARCH_KEYS.REPORTS]: {
            key: CONST.SEARCH.SEARCH_KEYS.REPORTS,
            translationPath: 'common.reports',
            type: CONST.SEARCH.DATA_TYPES.EXPENSE,
            icon: Expensicons.Document,
            searchQuery: buildCannedSearchQuery({groupBy: CONST.SEARCH.GROUP_BY.REPORTS}),
            get searchQueryJSON() {
                return buildSearchQueryJSON(this.searchQuery);
            },
            get hash() {
                return this.searchQueryJSON?.hash ?? CONST.DEFAULT_NUMBER_ID;
            },
            get similarSearchHash() {
                return this.searchQueryJSON?.similarSearchHash ?? CONST.DEFAULT_NUMBER_ID;
            },
        },
        [CONST.SEARCH.SEARCH_KEYS.CHATS]: {
            key: CONST.SEARCH.SEARCH_KEYS.CHATS,
            translationPath: 'common.chats',
            type: CONST.SEARCH.DATA_TYPES.CHAT,
            icon: Expensicons.ChatBubbles,
            searchQuery: buildCannedSearchQuery({type: CONST.SEARCH.DATA_TYPES.CHAT}),
            get searchQueryJSON() {
                return buildSearchQueryJSON(this.searchQuery);
            },
            get hash() {
                return this.searchQueryJSON?.hash ?? CONST.DEFAULT_NUMBER_ID;
            },
            get similarSearchHash() {
                return this.searchQueryJSON?.similarSearchHash ?? CONST.DEFAULT_NUMBER_ID;
            },
        },
        [CONST.SEARCH.SEARCH_KEYS.SUBMIT]: {
            key: CONST.SEARCH.SEARCH_KEYS.SUBMIT,
            translationPath: 'common.submit',
            type: CONST.SEARCH.DATA_TYPES.EXPENSE,
            icon: Expensicons.Pencil,
            searchQuery: buildQueryStringFromFilterFormValues({
                type: CONST.SEARCH.DATA_TYPES.EXPENSE,
                groupBy: CONST.SEARCH.GROUP_BY.REPORTS,
                status: CONST.SEARCH.STATUS.EXPENSE.DRAFTS,
                from: [`${accountID}`],
            }),
            get searchQueryJSON() {
                return buildSearchQueryJSON(this.searchQuery);
            },
            get hash() {
                return this.searchQueryJSON?.hash ?? CONST.DEFAULT_NUMBER_ID;
            },
            get similarSearchHash() {
                return this.searchQueryJSON?.similarSearchHash ?? CONST.DEFAULT_NUMBER_ID;
            },
        },
        [CONST.SEARCH.SEARCH_KEYS.APPROVE]: {
            key: CONST.SEARCH.SEARCH_KEYS.APPROVE,
            translationPath: 'search.bulkActions.approve',
            type: CONST.SEARCH.DATA_TYPES.EXPENSE,
            icon: Expensicons.ThumbsUp,
            searchQuery: buildQueryStringFromFilterFormValues({
                type: CONST.SEARCH.DATA_TYPES.EXPENSE,
                groupBy: CONST.SEARCH.GROUP_BY.REPORTS,
                action: CONST.SEARCH.ACTION_FILTERS.APPROVE,
                to: [`${accountID}`],
            }),
            get searchQueryJSON() {
                return buildSearchQueryJSON(this.searchQuery);
            },
            get hash() {
                return this.searchQueryJSON?.hash ?? CONST.DEFAULT_NUMBER_ID;
            },
            get similarSearchHash() {
                return this.searchQueryJSON?.similarSearchHash ?? CONST.DEFAULT_NUMBER_ID;
            },
        },
        [CONST.SEARCH.SEARCH_KEYS.PAY]: {
            key: CONST.SEARCH.SEARCH_KEYS.PAY,
            translationPath: 'search.bulkActions.pay',
            type: CONST.SEARCH.DATA_TYPES.EXPENSE,
            icon: Expensicons.MoneyBag,
            searchQuery: buildQueryStringFromFilterFormValues({
                type: CONST.SEARCH.DATA_TYPES.EXPENSE,
                groupBy: CONST.SEARCH.GROUP_BY.REPORTS,
                action: CONST.SEARCH.ACTION_FILTERS.PAY,
                reimbursable: CONST.SEARCH.BOOLEAN.YES,
                payer: accountID?.toString(),
            }),
            get searchQueryJSON() {
                return buildSearchQueryJSON(this.searchQuery);
            },
            get hash() {
                return this.searchQueryJSON?.hash ?? CONST.DEFAULT_NUMBER_ID;
            },
            get similarSearchHash() {
                return this.searchQueryJSON?.similarSearchHash ?? CONST.DEFAULT_NUMBER_ID;
            },
        },
        [CONST.SEARCH.SEARCH_KEYS.EXPORT]: {
            key: CONST.SEARCH.SEARCH_KEYS.EXPORT,
            translationPath: 'common.export',
            type: CONST.SEARCH.DATA_TYPES.EXPENSE,
            icon: Expensicons.CheckCircle,
            searchQuery: buildQueryStringFromFilterFormValues({
                groupBy: CONST.SEARCH.GROUP_BY.REPORTS,
                action: CONST.SEARCH.ACTION_FILTERS.EXPORT,
                exporter: [`${accountID}`],
                exportedOn: CONST.SEARCH.DATE_PRESETS.NEVER,
            }),
            get searchQueryJSON() {
                return buildSearchQueryJSON(this.searchQuery);
            },
            get hash() {
                return this.searchQueryJSON?.hash ?? CONST.DEFAULT_NUMBER_ID;
            },
            get similarSearchHash() {
                return this.searchQueryJSON?.similarSearchHash ?? CONST.DEFAULT_NUMBER_ID;
            },
        },
        [CONST.SEARCH.SEARCH_KEYS.STATEMENTS]: {
            key: CONST.SEARCH.SEARCH_KEYS.STATEMENTS,
            translationPath: 'search.statements',
            type: CONST.SEARCH.DATA_TYPES.EXPENSE,
            icon: Expensicons.CreditCard,
            searchQuery: buildQueryStringFromFilterFormValues({
                type: CONST.SEARCH.DATA_TYPES.EXPENSE,
                feed: defaultFeedID ? [defaultFeedID] : [''],
                postedOn: CONST.SEARCH.DATE_PRESETS.LAST_STATEMENT,
            }),
            get searchQueryJSON() {
                return buildSearchQueryJSON(this.searchQuery);
            },
            get hash() {
                return this.searchQueryJSON?.hash ?? CONST.DEFAULT_NUMBER_ID;
            },
            get similarSearchHash() {
                return this.searchQueryJSON?.similarSearchHash ?? CONST.DEFAULT_NUMBER_ID;
            },
        },
        [CONST.SEARCH.SEARCH_KEYS.UNAPPROVED_CASH]: {
            key: CONST.SEARCH.SEARCH_KEYS.UNAPPROVED_CASH,
            translationPath: 'search.unapprovedCash',
            type: CONST.SEARCH.DATA_TYPES.EXPENSE,
            icon: Expensicons.MoneyHourglass,
            searchQuery: buildQueryStringFromFilterFormValues({
                type: CONST.SEARCH.DATA_TYPES.EXPENSE,
                status: [CONST.SEARCH.STATUS.EXPENSE.DRAFTS, CONST.SEARCH.STATUS.EXPENSE.OUTSTANDING],
                reimbursable: CONST.SEARCH.BOOLEAN.YES,
            }),
            get searchQueryJSON() {
                return buildSearchQueryJSON(this.searchQuery);
            },
            get hash() {
                return this.searchQueryJSON?.hash ?? CONST.DEFAULT_NUMBER_ID;
            },
            get similarSearchHash() {
                return this.searchQueryJSON?.similarSearchHash ?? CONST.DEFAULT_NUMBER_ID;
            },
        },
        [CONST.SEARCH.SEARCH_KEYS.UNAPPROVED_CARD]: {
            key: CONST.SEARCH.SEARCH_KEYS.UNAPPROVED_CARD,
            translationPath: 'search.unapprovedCard',
            type: CONST.SEARCH.DATA_TYPES.EXPENSE,
            icon: Expensicons.CreditCardHourglass,
            searchQuery: buildQueryStringFromFilterFormValues({
                type: CONST.SEARCH.DATA_TYPES.EXPENSE,
                feed: defaultFeedID ? [defaultFeedID] : [''],
                status: [CONST.SEARCH.STATUS.EXPENSE.DRAFTS, CONST.SEARCH.STATUS.EXPENSE.OUTSTANDING],
            }),
            get searchQueryJSON() {
                return buildSearchQueryJSON(this.searchQuery);
            },
            get hash() {
                return this.searchQueryJSON?.hash ?? CONST.DEFAULT_NUMBER_ID;
            },
            get similarSearchHash() {
                return this.searchQueryJSON?.similarSearchHash ?? CONST.DEFAULT_NUMBER_ID;
            },
        },
        [CONST.SEARCH.SEARCH_KEYS.RECONCILIATION]: {
            key: CONST.SEARCH.SEARCH_KEYS.RECONCILIATION,
            translationPath: 'search.reconciliation',
            type: CONST.SEARCH.DATA_TYPES.EXPENSE,
            icon: Expensicons.Bank,
            searchQuery: buildQueryStringFromFilterFormValues({
                type: CONST.SEARCH.DATA_TYPES.EXPENSE,
                withdrawalType: CONST.SEARCH.WITHDRAWAL_TYPE.REIMBURSEMENT,
                withdrawnOn: CONST.SEARCH.DATE_PRESETS.LAST_MONTH,
            }),
            get searchQueryJSON() {
                return buildSearchQueryJSON(this.searchQuery);
            },
            get hash() {
                return this.searchQueryJSON?.hash ?? CONST.DEFAULT_NUMBER_ID;
            },
            get similarSearchHash() {
                return this.searchQueryJSON?.similarSearchHash ?? CONST.DEFAULT_NUMBER_ID;
            },
        },
    };
}

function getSuggestedSearchesVisibility(
    currentUserEmail: string | undefined,
    cardFeedsByPolicy: Record<string, CardFeedForDisplay[]>,
    policies: OnyxCollection<OnyxTypes.Policy>,
): Record<ValueOf<typeof CONST.SEARCH.SEARCH_KEYS>, boolean> {
    let shouldShowSubmitSuggestion = false;
    let shouldShowPaySuggestion = false;
    let shouldShowApproveSuggestion = false;
    let shouldShowExportSuggestion = false;
    let shouldShowStatementsSuggestion = false;
    let shouldShowUnapprovedCashSuggestion = false;
    let shouldShowUnapprovedCardSuggestion = false;
    let shouldShowReconciliationSuggestion = false;

    Object.values(policies ?? {}).some((policy) => {
        if (!policy) {
            return false;
        }

        const isPaidPolicy = isPaidGroupPolicy(policy);
        const isPayer = isPolicyPayer(policy, currentUserEmail);
        const isAdmin = policy.role === CONST.POLICY.ROLE.ADMIN;
        const isExporter = policy.exporter === currentUserEmail;
        const isApprover = policy.approver === currentUserEmail;
        const isApprovalEnabled = policy.approvalMode ? policy.approvalMode !== CONST.POLICY.APPROVAL_MODE.OPTIONAL : false;
        const isPaymentEnabled = arePaymentsEnabled(policy);
        const hasVBBA = !!policy.achAccount?.bankAccountID && policy.achAccount.state === CONST.BANK_ACCOUNT.STATE.OPEN;
        const hasReimburser = !!policy.achAccount?.reimburser;
        const hasCardFeed = cardFeedsByPolicy[policy.id]?.length > 0;
        const isECardEnabled = !!policy.areExpensifyCardsEnabled;
        const isSubmittedTo = Object.values(policy.employeeList ?? {}).some((employee) => {
            return employee.submitsTo === currentUserEmail || employee.forwardsTo === currentUserEmail;
        });

        const isEligibleForSubmitSuggestion = isPaidPolicy;
        const isEligibleForPaySuggestion = isPaidPolicy && isPayer;
        const isEligibleForApproveSuggestion = isPaidPolicy && isApprovalEnabled && (isApprover || isSubmittedTo);
        const isEligibleForExportSuggestion = isExporter;
        const isEligibleForStatementsSuggestion = isPaidPolicy && !!policy.areCompanyCardsEnabled && hasCardFeed;
        const isEligibleForUnapprovedCashSuggestion = isPaidPolicy && isAdmin && isApprovalEnabled && isPaymentEnabled;
        const isEligibleForUnapprovedCardSuggestion = isPaidPolicy && isAdmin && isApprovalEnabled && (hasCardFeed || isECardEnabled);
        const isEligibleForReconciliationSuggestion = isPaidPolicy && isAdmin && ((isPaymentEnabled && hasVBBA && hasReimburser) || isECardEnabled);

        shouldShowSubmitSuggestion ||= isEligibleForSubmitSuggestion;
        shouldShowPaySuggestion ||= isEligibleForPaySuggestion;
        shouldShowApproveSuggestion ||= isEligibleForApproveSuggestion;
        shouldShowExportSuggestion ||= isEligibleForExportSuggestion;
        shouldShowStatementsSuggestion ||= isEligibleForStatementsSuggestion;
        shouldShowUnapprovedCashSuggestion ||= isEligibleForUnapprovedCashSuggestion;
        shouldShowUnapprovedCardSuggestion ||= isEligibleForUnapprovedCardSuggestion;
        shouldShowReconciliationSuggestion ||= isEligibleForReconciliationSuggestion;

        // We don't need to check the rest of the policies if we already determined that all suggestions should be displayed
        return (
            shouldShowSubmitSuggestion &&
            shouldShowPaySuggestion &&
            shouldShowApproveSuggestion &&
            shouldShowExportSuggestion &&
            shouldShowStatementsSuggestion &&
            shouldShowUnapprovedCashSuggestion &&
            shouldShowUnapprovedCardSuggestion &&
            shouldShowReconciliationSuggestion
        );
    });

    return {
        [CONST.SEARCH.SEARCH_KEYS.EXPENSES]: true,
        [CONST.SEARCH.SEARCH_KEYS.REPORTS]: true,
        [CONST.SEARCH.SEARCH_KEYS.CHATS]: true,
        [CONST.SEARCH.SEARCH_KEYS.SUBMIT]: shouldShowSubmitSuggestion,
        [CONST.SEARCH.SEARCH_KEYS.PAY]: shouldShowPaySuggestion,
        [CONST.SEARCH.SEARCH_KEYS.APPROVE]: shouldShowApproveSuggestion,
        [CONST.SEARCH.SEARCH_KEYS.EXPORT]: shouldShowExportSuggestion,
        [CONST.SEARCH.SEARCH_KEYS.STATEMENTS]: shouldShowStatementsSuggestion,
        [CONST.SEARCH.SEARCH_KEYS.UNAPPROVED_CASH]: shouldShowUnapprovedCashSuggestion,
        [CONST.SEARCH.SEARCH_KEYS.UNAPPROVED_CARD]: shouldShowUnapprovedCardSuggestion,
        [CONST.SEARCH.SEARCH_KEYS.RECONCILIATION]: shouldShowReconciliationSuggestion,
    };
}

/**
 * @private
 *
 * Returns a list of properties that are common to every Search ListItem
 */
function getTransactionItemCommonFormattedProperties(
    transactionItem: SearchTransaction,
    from: SearchPersonalDetails,
    to: SearchPersonalDetails,
    policy: SearchPolicy,
    formatPhoneNumber: LocaleContextProps['formatPhoneNumber'],
): Pick<TransactionListItemType, 'formattedFrom' | 'formattedTo' | 'formattedTotal' | 'formattedMerchant' | 'date'> {
    const isExpenseReport = transactionItem.reportType === CONST.REPORT.TYPE.EXPENSE;

    const fromName = getDisplayNameOrDefault(from);
    const formattedFrom = formatPhoneNumber(fromName);

    // Sometimes the search data personal detail for the 'to' account might not hold neither the display name nor the login
    // so for those cases we fallback to the display name of the personal detail data from onyx.
    let toName = getDisplayNameOrDefault(to, '', false);
    if (!toName && to?.accountID) {
        toName = getDisplayNameOrDefault(getPersonalDetailsForAccountID(to?.accountID));
    }

    const formattedTo = formatPhoneNumber(toName);
    const formattedTotal = getTransactionAmount(transactionItem, isExpenseReport);
    const date = transactionItem?.modifiedCreated ? transactionItem.modifiedCreated : transactionItem?.created;
    const merchant = getTransactionMerchant(transactionItem, policy as OnyxTypes.Policy);
    const formattedMerchant = merchant === CONST.TRANSACTION.PARTIAL_TRANSACTION_MERCHANT ? '' : merchant;

    return {
        formattedFrom,
        formattedTo,
        date,
        formattedTotal,
        formattedMerchant,
    };
}

/**
 * @private
 */
function isReportEntry(key: string): key is ReportKey {
    return key.startsWith(ONYXKEYS.COLLECTION.REPORT);
}

/**
 * @private
 */
function isGroupEntry(key: string): key is SearchGroupKey {
    return key.startsWith(CONST.SEARCH.GROUP_PREFIX);
}

/**
 * @private
 */
function isPolicyEntry(key: string): key is PolicyKey {
    return key.startsWith(ONYXKEYS.COLLECTION.POLICY);
}

function isViolationEntry(key: string): key is ViolationKey {
    return key.startsWith(ONYXKEYS.COLLECTION.TRANSACTION_VIOLATIONS);
}

/**
 * @private
 */
function isReportActionEntry(key: string): key is ReportActionKey {
    return key.startsWith(ONYXKEYS.COLLECTION.REPORT_ACTIONS);
}

/**
 * @private
 */
function isTransactionEntry(key: string): key is TransactionKey {
    return key.startsWith(ONYXKEYS.COLLECTION.TRANSACTION);
}

/**
 * Determines whether to display the merchant field based on the transactions in the search results.
 */
function getShouldShowMerchant(data: OnyxTypes.SearchResults['data']): boolean {
    return Object.keys(data).some((key) => {
        if (isTransactionEntry(key)) {
            const item = data[key];
            const merchant = item.modifiedMerchant ? item.modifiedMerchant : (item.merchant ?? '');
            return merchant !== '' && merchant !== CONST.TRANSACTION.PARTIAL_TRANSACTION_MERCHANT;
        }
        return false;
    });
}

/**
 * Type guard that checks if something is a TransactionGroupListItemType
 */
function isTransactionGroupListItemType(item: ListItem): item is TransactionGroupListItemType {
    return 'transactions' in item;
}

/**
 * Type guard that checks if something is a TransactionReportGroupListItemType
 */
function isTransactionReportGroupListItemType(item: ListItem): item is TransactionReportGroupListItemType {
    return isTransactionGroupListItemType(item) && 'groupedBy' in item && item.groupedBy === CONST.SEARCH.GROUP_BY.REPORTS;
}

/**
 * Type guard that checks if something is a TransactionMemberGroupListItemType
 */
function isTransactionMemberGroupListItemType(item: ListItem): item is TransactionMemberGroupListItemType {
    return isTransactionGroupListItemType(item) && 'groupedBy' in item && item.groupedBy === CONST.SEARCH.GROUP_BY.FROM;
}

/**
 * Type guard that checks if something is a TransactionCardGroupListItemType
 */
function isTransactionCardGroupListItemType(item: ListItem): item is TransactionCardGroupListItemType {
    return isTransactionGroupListItemType(item) && 'groupedBy' in item && item.groupedBy === CONST.SEARCH.GROUP_BY.CARD;
}

/**
 * Type guard that checks if something is a TransactionWithdrawalIDGroupListItemType
 */
function isTransactionWithdrawalIDGroupListItemType(item: ListItem): item is TransactionWithdrawalIDGroupListItemType {
    return isTransactionGroupListItemType(item) && 'groupedBy' in item && item.groupedBy === CONST.SEARCH.GROUP_BY.WITHDRAWAL_ID;
}

/**
 * Type guard that checks if something is a TransactionListItemType
 */
function isTransactionListItemType(item: SearchListItem): item is TransactionListItemType {
    const transactionListItem = item as TransactionListItemType;
    return transactionListItem.transactionID !== undefined;
}

/**
 * Type guard that check if something is a TaskListItemType
 */
function isTaskListItemType(item: SearchListItem): item is TaskListItemType {
    return 'type' in item && item.type === CONST.REPORT.TYPE.TASK;
}

/**
 * Type guard that checks if something is a ReportActionListItemType
 */
function isReportActionListItemType(item: SearchListItem): item is ReportActionListItemType {
    const reportActionListItem = item as ReportActionListItemType;
    return reportActionListItem.reportActionID !== undefined;
}

function isAmountTooLong(amount: number, maxLength = 8): boolean {
    return Math.abs(amount).toString().length >= maxLength;
}

function isTransactionAmountTooLong(transactionItem: TransactionListItemType | SearchTransaction | OnyxTypes.Transaction) {
    // eslint-disable-next-line @typescript-eslint/prefer-nullish-coalescing
    const amount = Math.abs(transactionItem.modifiedAmount || transactionItem.amount);
    return isAmountTooLong(amount);
}

function isTransactionTaxAmountTooLong(transactionItem: TransactionListItemType | SearchTransaction | OnyxTypes.Transaction) {
    const reportType = (transactionItem as TransactionListItemType)?.reportType;
    const isFromExpenseReport = reportType === CONST.REPORT.TYPE.EXPENSE;
    const taxAmount = getTaxAmount(transactionItem, isFromExpenseReport);
    return isAmountTooLong(taxAmount);
}

function getWideAmountIndicators(data: TransactionListItemType[] | TransactionGroupListItemType[] | TaskListItemType[] | OnyxTypes.SearchResults['data']): {
    shouldShowAmountInWideColumn: boolean;
    shouldShowTaxAmountInWideColumn: boolean;
} {
    let isAmountWide = false;
    let isTaxAmountWide = false;

    const processTransaction = (transaction: TransactionListItemType | SearchTransaction) => {
        isAmountWide ||= isTransactionAmountTooLong(transaction);
        isTaxAmountWide ||= isTransactionTaxAmountTooLong(transaction);
    };

    if (Array.isArray(data)) {
        data.some((item) => {
            if (isTransactionGroupListItemType(item)) {
                const transactions = item.transactions ?? [];
                for (const transaction of transactions) {
                    processTransaction(transaction);
                    if (isAmountWide && isTaxAmountWide) {
                        break;
                    }
                }
            } else if (isTransactionListItemType(item)) {
                processTransaction(item);
            }
            return isAmountWide && isTaxAmountWide;
        });
    } else {
        Object.keys(data).some((key) => {
            if (isTransactionEntry(key)) {
                const item = data[key];
                processTransaction(item);
            }
            return isAmountWide && isTaxAmountWide;
        });
    }

    return {
        shouldShowAmountInWideColumn: isAmountWide,
        shouldShowTaxAmountInWideColumn: isTaxAmountWide,
    };
}

/**
 * Checks if the date of transactions or reports indicate the need to display the year because they are from a past year.
 */
function shouldShowYear(data: TransactionListItemType[] | TransactionGroupListItemType[] | TaskListItemType[] | OnyxTypes.SearchResults['data']) {
    const currentYear = new Date().getFullYear();

    if (Array.isArray(data)) {
        return data.some((item: TransactionListItemType | TransactionGroupListItemType | TaskListItemType) => {
            if (isTaskListItemType(item)) {
                const taskYear = new Date(item.created).getFullYear();
                return taskYear !== currentYear;
            }

            if (isTransactionGroupListItemType(item)) {
                // If the item is a TransactionGroupListItemType, iterate over its transactions and check them
                return item.transactions.some((transaction) => {
                    const transactionYear = new Date(getTransactionCreatedDate(transaction)).getFullYear();
                    return transactionYear !== currentYear;
                });
            }

            const createdYear = new Date(item?.modifiedCreated ? item.modifiedCreated : item?.created || '').getFullYear();
            return createdYear !== currentYear;
        });
    }

    for (const key in data) {
        if (isTransactionEntry(key)) {
            const item = data[key];
            if (shouldShowTransactionYear(item)) {
                return true;
            }
        } else if (isReportActionEntry(key)) {
            const item = data[key];
            for (const action of Object.values(item)) {
                const date = action.created;

                if (DateUtils.doesDateBelongToAPastYear(date)) {
                    return true;
                }
            }
        } else if (isReportEntry(key)) {
            const item = data[key];
            const date = item.created;

            if (date && DateUtils.doesDateBelongToAPastYear(date)) {
                return true;
            }
        }
    }
    return false;
}

/**
 * @private
 * Extracts all transaction violations from the search data.
 */
function getViolations(data: OnyxTypes.SearchResults['data']): OnyxCollection<OnyxTypes.TransactionViolation[]> {
    return Object.fromEntries(Object.entries(data).filter(([key]) => isViolationEntry(key))) as OnyxCollection<OnyxTypes.TransactionViolation[]>;
}

/**
 * @private
 * Generates a display name for IOU reports considering the personal details of the payer and the transaction details.
 */
function getIOUReportName(data: OnyxTypes.SearchResults['data'], reportItem: SearchReport) {
    const payerPersonalDetails = reportItem.managerID ? data.personalDetailsList?.[reportItem.managerID] : emptyPersonalDetails;
    // For cases where the data personal detail for manager ID do not exist in search data.personalDetailsList
    // we fallback to the display name of the personal detail data from onyx.
    const payerName = payerPersonalDetails?.displayName ?? payerPersonalDetails?.login ?? getDisplayNameOrDefault(getPersonalDetailsForAccountID(reportItem.managerID));
    const formattedAmount = convertToDisplayString(reportItem.total ?? 0, reportItem.currency ?? CONST.CURRENCY.USD);
    if (reportItem.action === CONST.SEARCH.ACTION_TYPES.PAID) {
        return translateLocal('iou.payerPaidAmount', {
            payer: payerName,
            amount: formattedAmount,
        });
    }

    return translateLocal('iou.payerOwesAmount', {
        payer: payerName,
        amount: formattedAmount,
    });
}

function getTransactionViolations(allViolations: OnyxCollection<OnyxTypes.TransactionViolation[]>, transaction: SearchTransaction): OnyxTypes.TransactionViolation[] {
    const transactionViolations = allViolations?.[`${ONYXKEYS.COLLECTION.TRANSACTION_VIOLATIONS}${transaction.transactionID}`];
    if (!transactionViolations) {
        return [];
    }
    return transactionViolations.filter((violation) => !isViolationDismissed(transaction, violation));
}

/**
 * @private
 * Organizes data into List Sections for display, for the TransactionListItemType of Search Results.
 *
 * Do not use directly, use only via `getSections()` facade.
 */
function getTransactionsSections(
    data: OnyxTypes.SearchResults['data'],
    currentSearch: SearchKey,
    currentAccountID: number | undefined,
    formatPhoneNumber: LocaleContextProps['formatPhoneNumber'],
): TransactionListItemType[] {
    const shouldShowMerchant = getShouldShowMerchant(data);
    const doesDataContainAPastYearTransaction = shouldShowYear(data);
    const {shouldShowAmountInWideColumn, shouldShowTaxAmountInWideColumn} = getWideAmountIndicators(data);

    // Pre-filter transaction keys to avoid repeated checks
    const transactionKeys = Object.keys(data).filter(isTransactionEntry);
    // Get violations - optimize by using a Map for faster lookups
    const allViolations = getViolations(data);

    // Use Map for faster lookups of personal details
    const personalDetailsMap = new Map(Object.entries(data.personalDetailsList || {}));

    const transactionsSections: TransactionListItemType[] = [];

    const queryJSON = getCurrentSearchQueryJSON();

    for (const key of transactionKeys) {
        const transactionItem = data[key];
        const report = data[`${ONYXKEYS.COLLECTION.REPORT}${transactionItem.reportID}`];

        let shouldShow = true;
        if (queryJSON && !transactionItem.isActionLoading) {
            if (queryJSON.type === CONST.SEARCH.DATA_TYPES.EXPENSE) {
                const status = queryJSON.status;
                if (Array.isArray(status)) {
                    shouldShow = status.some((expenseStatus) => {
                        return isValidExpenseStatus(expenseStatus) ? expenseStatusActionMapping[expenseStatus](report) : false;
                    });
                } else {
                    shouldShow = isValidExpenseStatus(status) ? expenseStatusActionMapping[status](report) : false;
                }
            }
        }

        if (shouldShow) {
            const policy = data[`${ONYXKEYS.COLLECTION.POLICY}${report?.policyID}`];
            const shouldShowBlankTo = !report || isOpenExpenseReport(report);
            const transactionViolations = getTransactionViolations(allViolations, transactionItem);
            // Use Map.get() for faster lookups with default values
            const from = personalDetailsMap.get(transactionItem.accountID.toString()) ?? emptyPersonalDetails;
            const to = transactionItem.managerID && !shouldShowBlankTo ? (personalDetailsMap.get(transactionItem.managerID.toString()) ?? emptyPersonalDetails) : emptyPersonalDetails;

            const {formattedFrom, formattedTo, formattedTotal, formattedMerchant, date} = getTransactionItemCommonFormattedProperties(transactionItem, from, to, policy, formatPhoneNumber);

            const allActions = getActions(data, allViolations, key, currentSearch, currentAccountID);
            const transactionSection: TransactionListItemType = {
                action: allActions.at(0) ?? CONST.SEARCH.ACTION_TYPES.VIEW,
                allActions,
                report,
                from,
                to,
                formattedFrom,
                formattedTo: shouldShowBlankTo ? '' : formattedTo,
                formattedTotal,
                formattedMerchant,
                date,
                shouldShowMerchant,
                keyForList: transactionItem.transactionID,
                shouldShowYear: doesDataContainAPastYearTransaction,
                isAmountColumnWide: shouldShowAmountInWideColumn,
                isTaxAmountColumnWide: shouldShowTaxAmountInWideColumn,
                violations: transactionViolations,
                filename: transactionItem.filename,
                // Manually copying all the properties from transactionItem
                transactionID: transactionItem.transactionID,
                created: transactionItem.created,
                modifiedCreated: transactionItem.modifiedCreated,
                amount: transactionItem.amount,
                canDelete: transactionItem.canDelete,
                canHold: transactionItem.canHold,
                canUnhold: transactionItem.canUnhold,
                modifiedAmount: transactionItem.modifiedAmount,
                currency: transactionItem.currency,
                modifiedCurrency: transactionItem.modifiedCurrency,
                merchant: transactionItem.merchant,
                modifiedMerchant: transactionItem.modifiedMerchant,
                comment: transactionItem.comment,
                category: transactionItem.category,
                transactionType: transactionItem.transactionType,
                reportType: transactionItem.reportType,
                policyID: transactionItem.policyID,
                parentTransactionID: transactionItem.parentTransactionID,
                hasEReceipt: transactionItem.hasEReceipt,
                accountID: transactionItem.accountID,
                managerID: transactionItem.managerID,
                reportID: transactionItem.reportID,
                ...(transactionItem.pendingAction ? {pendingAction: transactionItem.pendingAction} : {}),
                transactionThreadReportID: transactionItem.transactionThreadReportID,
                isFromOneTransactionReport: transactionItem.isFromOneTransactionReport,
                tag: transactionItem.tag,
                receipt: transactionItem.receipt,
                taxAmount: transactionItem.taxAmount,
                description: transactionItem.description,
                mccGroup: transactionItem.mccGroup,
                modifiedMCCGroup: transactionItem.modifiedMCCGroup,
                moneyRequestReportActionID: transactionItem.moneyRequestReportActionID,
                pendingAction: transactionItem.pendingAction,
                errors: transactionItem.errors,
                isActionLoading: transactionItem.isActionLoading,
                hasViolation: transactionItem.hasViolation,
                cardID: transactionItem.cardID,
                cardName: transactionItem.cardName,
                convertedAmount: transactionItem.convertedAmount,
                convertedCurrency: transactionItem.convertedCurrency,
            };

            transactionsSections.push(transactionSection);
        }
    }
    return transactionsSections;
}

/**
 * @private
 * Retrieves all transactions associated with a specific report ID from the search data.

 */
function getTransactionsForReport(data: OnyxTypes.SearchResults['data'], reportID: string): SearchTransaction[] {
    return Object.entries(data)
        .filter(([key, value]) => isTransactionEntry(key) && (value as SearchTransaction)?.reportID === reportID)
        .map(([, value]) => value as SearchTransaction);
}

/**
 * @private
 * Retrieves a report from the search data based on the provided key.
 */
function getReportFromKey(data: OnyxTypes.SearchResults['data'], key: string): OnyxTypes.Report | undefined {
    if (isTransactionEntry(key)) {
        const transaction = data[key];
        return data[`${ONYXKEYS.COLLECTION.REPORT}${transaction?.reportID}`] as OnyxTypes.Report;
    }
    if (isReportEntry(key)) {
        return data[key] as OnyxTypes.Report;
    }
    return undefined;
}

/**
 * @private
 * Retrieves the chat report associated with a given report.
 */
function getChatReport(data: OnyxTypes.SearchResults['data'], report: OnyxTypes.Report) {
    return data[`${ONYXKEYS.COLLECTION.REPORT}${report?.chatReportID}`] ?? {};
}

/**
 * @private
 * Retrieves the policy associated with a given report.
 */
function getPolicyFromKey(data: OnyxTypes.SearchResults['data'], report: OnyxTypes.Report) {
    return data[`${ONYXKEYS.COLLECTION.POLICY}${report?.policyID}`] ?? {};
}

/**
 * @private
 * Retrieves the report name-value pairs associated with a given report.
 */
function getReportNameValuePairsFromKey(data: OnyxTypes.SearchResults['data'], report: OnyxTypes.Report) {
    return data[`${ONYXKEYS.COLLECTION.REPORT_NAME_VALUE_PAIRS}${report?.reportID}`] ?? undefined;
}

/**
 * @private
 * Determines the permission flags for a user reviewing a report.
 */
function getReviewerPermissionFlags(
    report: OnyxTypes.Report,
    policy: OnyxTypes.Policy,
    currentAccountID: number | undefined,
): {
    isSubmitter: boolean;
    isAdmin: boolean;
    isApprover: boolean;
} {
    return {
        isSubmitter: report.ownerAccountID === currentAccountID,
        isAdmin: policy.role === CONST.POLICY.ROLE.ADMIN,
        isApprover: report.managerID === currentAccountID,
    };
}

/**
 * Returns the action that can be taken on a given transaction or report
 *
 * Do not use directly, use only via `getSections()` facade.
 */
function getActions(
    data: OnyxTypes.SearchResults['data'],
    allViolations: OnyxCollection<OnyxTypes.TransactionViolation[]>,
    key: string,
    currentSearch: SearchKey,
    currentAccountID: number | undefined,
    reportActions: OnyxTypes.ReportAction[] = [],
): SearchTransactionAction[] {
    const isTransaction = isTransactionEntry(key);
    const report = getReportFromKey(data, key);

    if (currentSearch === CONST.SEARCH.SEARCH_KEYS.EXPORT) {
        return [CONST.SEARCH.ACTION_TYPES.EXPORT_TO_ACCOUNTING];
    }

    if (!isTransaction && !isReportEntry(key)) {
        return [CONST.SEARCH.ACTION_TYPES.VIEW];
    }

    const transaction = isTransaction ? data[key] : undefined;
    if (isUnreportedAndHasInvalidDistanceRateTransaction(transaction)) {
        return [CONST.SEARCH.ACTION_TYPES.REVIEW];
    }
    // Tracked and unreported expenses don't have a report, so we return early.
    if (!report) {
        return [CONST.SEARCH.ACTION_TYPES.VIEW];
    }

    const policy = getPolicyFromKey(data, report) as OnyxTypes.Policy;
    const isExportAvailable = isExportAction(report, policy, reportActions) && !isTransaction;

    if (isSettled(report) && !isExportAvailable) {
        return [CONST.SEARCH.ACTION_TYPES.PAID];
    }

    // We need to check both options for a falsy value since the transaction might not have an error but the report associated with it might. We return early if there are any errors for performance reasons, so we don't need to compute any other possible actions.
    // eslint-disable-next-line @typescript-eslint/prefer-nullish-coalescing
    if (transaction?.errors || report?.errors) {
        return [CONST.SEARCH.ACTION_TYPES.REVIEW];
    }

    // We don't need to run the logic if this is not a transaction or iou/expense report, so let's shortcut the logic for performance reasons
    if (!isMoneyRequestReport(report) && !isInvoiceReport(report)) {
        return [CONST.SEARCH.ACTION_TYPES.VIEW];
    }

    const allActions: SearchTransactionAction[] = [];
    let allReportTransactions: SearchTransaction[];
    if (isReportEntry(key)) {
        allReportTransactions = getTransactionsForReport(data, report.reportID);
    } else {
        allReportTransactions = transaction ? [transaction] : [];
    }

    const {isSubmitter, isAdmin, isApprover} = getReviewerPermissionFlags(report, policy, currentAccountID);

    const reportNVP = getReportNameValuePairsFromKey(data, report);
    const isIOUReportArchived = isArchivedReport(reportNVP);

    const chatReportRNVP = data[`${ONYXKEYS.COLLECTION.REPORT_NAME_VALUE_PAIRS}${report.chatReportID}`] ?? undefined;
    const isChatReportArchived = isArchivedReport(chatReportRNVP);

    // Only check for violations if we need to (when user has permission to review)
    if ((isSubmitter || isApprover || isAdmin) && hasAnyViolations(report.reportID, allViolations, allReportTransactions)) {
        if (isSubmitter && !isApprover && !isAdmin && !canReview(report, allViolations, isIOUReportArchived || isChatReportArchived, policy, allReportTransactions)) {
            allActions.push(CONST.SEARCH.ACTION_TYPES.VIEW);
        } else {
            allActions.push(CONST.SEARCH.ACTION_TYPES.REVIEW);
        }
    }
    // Submit/Approve/Pay can only be taken on transactions if the transaction is the only one on the report, otherwise `View` is the only option.
    // If this condition is not met, return early for performance reasons
    if (isTransaction && !transaction?.isFromOneTransactionReport) {
        return allActions.length > 0 ? allActions : [CONST.SEARCH.ACTION_TYPES.VIEW];
    }

    const invoiceReceiverPolicy: SearchPolicy | undefined =
        isInvoiceReport(report) && report?.invoiceReceiver?.type === CONST.REPORT.INVOICE_RECEIVER_TYPE.BUSINESS
            ? data[`${ONYXKEYS.COLLECTION.POLICY}${report?.invoiceReceiver?.policyID}`]
            : undefined;

    const chatReport = getChatReport(data, report);
    const canBePaid = canIOUBePaid(report, chatReport, policy, allReportTransactions, false, chatReportRNVP, invoiceReceiverPolicy);

    if (canBePaid && !hasOnlyHeldExpenses(report.reportID, allReportTransactions)) {
        allActions.push(CONST.SEARCH.ACTION_TYPES.PAY);
    }

    if (isExportAvailable) {
        allActions.push(CONST.SEARCH.ACTION_TYPES.EXPORT_TO_ACCOUNTING);
    }

    if (isClosedReport(report)) {
        return allActions.length > 0 ? allActions : [CONST.SEARCH.ACTION_TYPES.DONE];
    }

    const hasOnlyPendingCardOrScanningTransactions = allReportTransactions.length > 0 && allReportTransactions.every(isPendingCardOrScanningTransaction);

    const isAllowedToApproveExpenseReport = isAllowedToApproveExpenseReportUtils(report, undefined, policy);
    if (
        canApproveIOU(report, policy, allReportTransactions) &&
        isAllowedToApproveExpenseReport &&
        !hasOnlyPendingCardOrScanningTransactions &&
        !hasOnlyHeldExpenses(report.reportID, allReportTransactions)
    ) {
        allActions.push(CONST.SEARCH.ACTION_TYPES.APPROVE);
    }

    // We check for isAllowedToApproveExpenseReport because if the policy has preventSelfApprovals enabled, we disable the Submit action and in that case we want to show the View action instead
    if (canSubmitReport(report, policy, allReportTransactions, allViolations, isIOUReportArchived || isChatReportArchived) && isAllowedToApproveExpenseReport) {
        allActions.push(CONST.SEARCH.ACTION_TYPES.SUBMIT);
    }

    if (reportNVP?.exportFailedTime) {
        return allActions.length > 0 ? allActions : [CONST.SEARCH.ACTION_TYPES.REVIEW];
    }

    return allActions.length > 0 ? allActions : [CONST.SEARCH.ACTION_TYPES.VIEW];
}

/**
 * @private
 * Organizes data into List Sections for display, for the TaskListItemType of Search Results.
 *
 * Do not use directly, use only via `getSections()` facade.
 */
function getTaskSections(
    data: OnyxTypes.SearchResults['data'],
    formatPhoneNumber: LocaleContextProps['formatPhoneNumber'],
    archivedReportsIDList?: ArchivedReportsIDSet,
): TaskListItemType[] {
    return (
        Object.keys(data)
            .filter(isReportEntry)
            // Ensure that the reports that were passed are tasks, and not some other
            // type of report that was sent as the parent
            .filter((key) => isTaskListItemType(data[key] as SearchListItem))
            .map((key) => {
                const taskItem = data[key] as SearchTask;
                const personalDetails = data.personalDetailsList;

                const assignee = personalDetails?.[taskItem.managerID] ?? emptyPersonalDetails;
                const createdBy = personalDetails?.[taskItem.accountID] ?? emptyPersonalDetails;
                const formattedAssignee = formatPhoneNumber(getDisplayNameOrDefault(assignee));
                const formattedCreatedBy = formatPhoneNumber(getDisplayNameOrDefault(createdBy));

                const report = getReportOrDraftReport(taskItem.reportID) ?? taskItem;
                const parentReport = getReportOrDraftReport(taskItem.parentReportID);

                const doesDataContainAPastYearTransaction = shouldShowYear(data);
                const reportName = StringUtils.lineBreaksToSpaces(Parser.htmlToText(taskItem.reportName));
                const description = StringUtils.lineBreaksToSpaces(Parser.htmlToText(taskItem.description));

                const result: TaskListItemType = {
                    ...taskItem,
                    reportName,
                    description,
                    assignee,
                    formattedAssignee,
                    createdBy,
                    formattedCreatedBy,
                    keyForList: taskItem.reportID,
                    shouldShowYear: doesDataContainAPastYearTransaction,
                };

                if (parentReport && personalDetails) {
                    // This will be fixed as part of https://github.com/Expensify/Expensify/issues/507850
                    // eslint-disable-next-line deprecation/deprecation
                    const policy = getPolicy(parentReport.policyID);
                    const parentReportName = getReportName(parentReport, policy, undefined, undefined);
                    const isParentReportArchived = archivedReportsIDList?.has(parentReport?.reportID);
                    const icons = getIcons(parentReport, personalDetails, null, '', -1, policy, undefined, isParentReportArchived);
                    const parentReportIcon = icons?.at(0);

                    result.parentReportName = parentReportName;
                    result.parentReportIcon = parentReportIcon;
                }

                if (report) {
                    result.report = report;
                }

                return result;
            })
    );
}

/**
 * @private
 * Organizes data into List Sections for display, for the ReportActionListItemType of Search Results.
 *
 * Do not use directly, use only via `getSections()` facade.
 */
function getReportActionsSections(data: OnyxTypes.SearchResults['data']): ReportActionListItemType[] {
    const reportActionItems: ReportActionListItemType[] = [];

    const transactions = Object.keys(data)
        .filter(isTransactionEntry)
        .map((key) => data[key]);

    const reports = Object.keys(data)
        .filter(isReportEntry)
        .map((key) => data[key]);

    const policies = Object.keys(data)
        .filter(isPolicyEntry)
        .map((key) => data[key]);

    for (const key in data) {
        if (isReportActionEntry(key)) {
            const reportActions = data[key];
            for (const reportAction of Object.values(reportActions)) {
                const from = data.personalDetailsList?.[reportAction.accountID];
                const report = data[`${ONYXKEYS.COLLECTION.REPORT}${reportAction.reportID}`] ?? {};
                const policy = data[`${ONYXKEYS.COLLECTION.POLICY}${report.policyID}`] ?? {};
                const originalMessage = isMoneyRequestAction(reportAction) ? getOriginalMessage<typeof CONST.REPORT.ACTIONS.TYPE.IOU>(reportAction) : undefined;
                const isSendingMoney = isMoneyRequestAction(reportAction) && originalMessage?.type === CONST.IOU.REPORT_ACTION_TYPE.PAY && originalMessage?.IOUDetails;

                const invoiceReceiverPolicy: SearchPolicy | undefined =
                    report?.invoiceReceiver?.type === CONST.REPORT.INVOICE_RECEIVER_TYPE.BUSINESS ? data[`${ONYXKEYS.COLLECTION.POLICY}${report.invoiceReceiver.policyID}`] : undefined;
                if (
                    isDeletedAction(reportAction) ||
                    isResolvedActionableWhisper(reportAction) ||
                    reportAction.actionName === CONST.REPORT.ACTIONS.TYPE.CLOSED ||
                    isCreatedAction(reportAction) ||
                    isWhisperActionTargetedToOthers(reportAction) ||
                    (isMoneyRequestAction(reportAction) && !!report?.isWaitingOnBankAccount && originalMessage?.type === CONST.IOU.REPORT_ACTION_TYPE.PAY && !isSendingMoney)
                ) {
                    continue;
                }

                reportActionItems.push({
                    ...reportAction,
                    from,
                    reportName: getSearchReportName({report, policy, personalDetails: data.personalDetailsList, transactions, invoiceReceiverPolicy, reports, policies}),
                    formattedFrom: from?.displayName ?? from?.login ?? '',
                    date: reportAction.created,
                    keyForList: reportAction.reportActionID,
                });
            }
        }
    }
    return reportActionItems;
}

/**
 * @private
 * Organizes data into List Sections grouped by report for display, for the TransactionGroupListItemType of Search Results.
 *
 * Do not use directly, use only via `getSections()` facade.
 */
function getReportSections(
    data: OnyxTypes.SearchResults['data'],
    currentSearch: SearchKey,
    currentAccountID: number | undefined,
    formatPhoneNumber: LocaleContextProps['formatPhoneNumber'],
    reportActions: Record<string, OnyxTypes.ReportAction[]> = {},
): TransactionGroupListItemType[] {
    const shouldShowMerchant = getShouldShowMerchant(data);

    const doesDataContainAPastYearTransaction = shouldShowYear(data);
    const {shouldShowAmountInWideColumn, shouldShowTaxAmountInWideColumn} = getWideAmountIndicators(data);

    // Get violations - optimize by using a Map for faster lookups
    const allViolations = getViolations(data);

    const queryJSON = getCurrentSearchQueryJSON();
    const reportIDToTransactions: Record<string, TransactionReportGroupListItemType> = {};

    for (const key in data) {
        if (isReportEntry(key) && (data[key].type === CONST.REPORT.TYPE.IOU || data[key].type === CONST.REPORT.TYPE.EXPENSE || data[key].type === CONST.REPORT.TYPE.INVOICE)) {
            const reportItem = {...data[key]};
            const reportKey = `${ONYXKEYS.COLLECTION.REPORT}${reportItem.reportID}`;
            const transactions = reportIDToTransactions[reportKey]?.transactions ?? [];
            const isIOUReport = reportItem.type === CONST.REPORT.TYPE.IOU;
            const actions = reportActions[`${ONYXKEYS.COLLECTION.REPORT_ACTIONS}${reportItem.reportID}`];

            let shouldShow = true;
            if (queryJSON && !reportItem.isActionLoading) {
                if (queryJSON.type === CONST.SEARCH.DATA_TYPES.EXPENSE) {
                    const status = queryJSON.status;

                    if (Array.isArray(status)) {
                        shouldShow = status.some((expenseStatus) => {
                            return isValidExpenseStatus(expenseStatus) ? expenseStatusActionMapping[expenseStatus](reportItem) : false;
                        });
                    } else {
                        shouldShow = isValidExpenseStatus(status) ? expenseStatusActionMapping[status](reportItem) : false;
                    }
                }
            }

            if (shouldShow) {
                const reportPendingAction = reportItem?.pendingAction ?? reportItem?.pendingFields?.preview;
                const shouldShowBlankTo = !reportItem || isOpenExpenseReport(reportItem);
                const allActions = getActions(data, allViolations, key, currentSearch, currentAccountID, actions);
                reportIDToTransactions[reportKey] = {
                    ...reportItem,
                    action: allActions.at(0) ?? CONST.SEARCH.ACTION_TYPES.VIEW,
                    allActions,
                    groupedBy: CONST.SEARCH.GROUP_BY.REPORTS,
                    keyForList: reportItem.reportID,
                    from: transactions.length > 0 ? data.personalDetailsList[data?.[reportKey as ReportKey]?.accountID ?? CONST.DEFAULT_NUMBER_ID] : emptyPersonalDetails,
                    to: !shouldShowBlankTo && reportItem.managerID ? data.personalDetailsList?.[reportItem.managerID] : emptyPersonalDetails,
                    transactions,
                    ...(reportPendingAction ? {pendingAction: reportPendingAction} : {}),
                };

                if (isIOUReport) {
                    reportIDToTransactions[reportKey].reportName = getIOUReportName(data, reportIDToTransactions[reportKey]);
                }
            }
        } else if (isTransactionEntry(key)) {
            const transactionItem = {...data[key]};
            const reportKey = `${ONYXKEYS.COLLECTION.REPORT}${transactionItem.reportID}`;
            const report = data[`${ONYXKEYS.COLLECTION.REPORT}${transactionItem.reportID}`];
            const policy = data[`${ONYXKEYS.COLLECTION.POLICY}${report?.policyID}`];
            const shouldShowBlankTo = !report || isOpenExpenseReport(report);
            const transactionViolations = getTransactionViolations(allViolations, transactionItem);
            const actions = Object.values(reportActions[`${ONYXKEYS.COLLECTION.REPORT_ACTIONS}${transactionItem.reportID}`] ?? {});

            const from = data.personalDetailsList?.[transactionItem.accountID];
            const to = transactionItem.managerID && !shouldShowBlankTo ? (data.personalDetailsList?.[transactionItem.managerID] ?? emptyPersonalDetails) : emptyPersonalDetails;

            const {formattedFrom, formattedTo, formattedTotal, formattedMerchant, date} = getTransactionItemCommonFormattedProperties(transactionItem, from, to, policy, formatPhoneNumber);

            const allActions = getActions(data, allViolations, key, currentSearch, currentAccountID, actions);
            const transaction = {
                ...transactionItem,
                action: allActions.at(0) ?? CONST.SEARCH.ACTION_TYPES.VIEW,
                allActions,
                report,
                from,
                to,
                formattedFrom,
                formattedTo: shouldShowBlankTo ? '' : formattedTo,
                formattedTotal,
                formattedMerchant,
                date,
                shouldShowMerchant,
                shouldShowYear: doesDataContainAPastYearTransaction,
                keyForList: transactionItem.transactionID,
                violations: transactionViolations,
                isAmountColumnWide: shouldShowAmountInWideColumn,
                isTaxAmountColumnWide: shouldShowTaxAmountInWideColumn,
            };
            if (reportIDToTransactions[reportKey]?.transactions) {
                reportIDToTransactions[reportKey].transactions.push(transaction);
                reportIDToTransactions[reportKey].from = data.personalDetailsList[data?.[reportKey as ReportKey]?.accountID ?? CONST.DEFAULT_NUMBER_ID];
            } else if (reportIDToTransactions[reportKey]) {
                reportIDToTransactions[reportKey].transactions = [transaction];
                reportIDToTransactions[reportKey].from = data.personalDetailsList[data?.[reportKey as ReportKey]?.accountID ?? CONST.DEFAULT_NUMBER_ID];
            } else {
                reportIDToTransactions[reportKey] = {} as TransactionReportGroupListItemType;
                reportIDToTransactions[reportKey].transactions = [transaction];
                reportIDToTransactions[reportKey].from = data.personalDetailsList[data?.[reportKey as ReportKey]?.accountID ?? CONST.DEFAULT_NUMBER_ID];
            }
        }
    }

    return Object.values(reportIDToTransactions);
}

/**
 * @private
 * Organizes data into List Sections grouped by member for display, for the TransactionGroupListItemType of Search Results.
 *
 * Do not use directly, use only via `getSections()` facade.
 */
function getMemberSections(data: OnyxTypes.SearchResults['data']): TransactionMemberGroupListItemType[] {
    const memberSections: Record<string, TransactionMemberGroupListItemType> = {};

    for (const key in data) {
        if (isGroupEntry(key)) {
            const memberGroup = data[key] as SearchMemberGroup;
            const personalDetails = data.personalDetailsList[memberGroup.accountID];

            memberSections[key] = {
                groupedBy: CONST.SEARCH.GROUP_BY.FROM,
                transactions: [],
                ...personalDetails,
                ...memberGroup,
            };
        }
    }

    return Object.values(memberSections);
}

/**
 * @private
 * Organizes data into List Sections grouped by card for display, for the TransactionGroupListItemType of Search Results.
 *
 * Do not use directly, use only via `getSections()` facade.
 */
function getCardSections(data: OnyxTypes.SearchResults['data']): TransactionCardGroupListItemType[] {
    const cardSections: Record<string, TransactionCardGroupListItemType> = {};

    for (const key in data) {
        if (isGroupEntry(key)) {
            const cardGroup = data[key] as SearchCardGroup;
            const personalDetails = data.personalDetailsList[cardGroup.accountID];

            cardSections[key] = {
                groupedBy: CONST.SEARCH.GROUP_BY.CARD,
                transactions: [],
                ...personalDetails,
                ...cardGroup,
            };
        }
    }

    return Object.values(cardSections);
}

/**
 * @private
 * Organizes data into List Sections grouped by card for display, for the TransactionWithdrawalIDGroupListItemType of Search Results.
 *
 * Do not use directly, use only via `getSections()` facade.
 */
function getWithdrawalIDSections(data: OnyxTypes.SearchResults['data']): TransactionWithdrawalIDGroupListItemType[] {
    const withdrawalIDSections: Record<string, TransactionWithdrawalIDGroupListItemType> = {};

    for (const key in data) {
        if (isGroupEntry(key)) {
            const withdrawalIDGroup = data[key] as SearchWithdrawalIDGroup;

            withdrawalIDSections[key] = {
                groupedBy: CONST.SEARCH.GROUP_BY.WITHDRAWAL_ID,
                transactions: [],
                ...withdrawalIDGroup,
            };
        }
    }

    return Object.values(withdrawalIDSections);
}

/**
 * Returns the appropriate list item component based on the type and status of the search data.
 */
function getListItem(type: SearchDataTypes, status: SearchStatus, groupBy?: SearchGroupBy): ListItemType<typeof type, typeof status> {
    if (type === CONST.SEARCH.DATA_TYPES.CHAT) {
        return ChatListItem;
    }
    if (type === CONST.SEARCH.DATA_TYPES.TASK) {
        return TaskListItem;
    }
    if (groupBy) {
        return TransactionGroupListItem;
    }
    return TransactionListItem;
}

/**
 * Organizes data into appropriate list sections for display based on the type of search results.
 */
function getSections(
    type: SearchDataTypes,
    data: OnyxTypes.SearchResults['data'],
    currentAccountID: number | undefined,
    formatPhoneNumber: LocaleContextProps['formatPhoneNumber'],
    groupBy?: SearchGroupBy,
    reportActions: Record<string, OnyxTypes.ReportAction[]> = {},
    currentSearch: SearchKey = CONST.SEARCH.SEARCH_KEYS.EXPENSES,
    archivedReportsIDList?: ArchivedReportsIDSet,
) {
    if (type === CONST.SEARCH.DATA_TYPES.CHAT) {
        return getReportActionsSections(data);
    }
    if (type === CONST.SEARCH.DATA_TYPES.TASK) {
        return getTaskSections(data, formatPhoneNumber, archivedReportsIDList);
    }

    if (groupBy) {
        // Disabling the default-case lint rule here is actually safer as this forces us to make the switch cases exhaustive
        // eslint-disable-next-line default-case
        switch (groupBy) {
            case CONST.SEARCH.GROUP_BY.REPORTS:
                return getReportSections(data, currentSearch, currentAccountID, formatPhoneNumber, reportActions);
            case CONST.SEARCH.GROUP_BY.FROM:
                return getMemberSections(data);
            case CONST.SEARCH.GROUP_BY.CARD:
                return getCardSections(data);
            case CONST.SEARCH.GROUP_BY.WITHDRAWAL_ID:
                return getWithdrawalIDSections(data);
        }
    }

    return getTransactionsSections(data, currentSearch, currentAccountID, formatPhoneNumber);
}

/**
 * Sorts sections of data based on a specified column and sort order for displaying sorted results.
 */
function getSortedSections(
    type: SearchDataTypes,
    status: SearchStatus,
    data: ListItemDataType<typeof type, typeof status>,
    localeCompare: LocaleContextProps['localeCompare'],
    sortBy?: SearchColumnType,
    sortOrder?: SortOrder,
    groupBy?: SearchGroupBy,
) {
    if (type === CONST.SEARCH.DATA_TYPES.CHAT) {
        return getSortedReportActionData(data as ReportActionListItemType[], localeCompare);
    }
    if (type === CONST.SEARCH.DATA_TYPES.TASK) {
        return getSortedTaskData(data as TaskListItemType[], localeCompare, sortBy, sortOrder);
    }

    if (groupBy) {
        // Disabling the default-case lint rule here is actually safer as this forces us to make the switch cases exhaustive
        // eslint-disable-next-line default-case
        switch (groupBy) {
            case CONST.SEARCH.GROUP_BY.REPORTS:
                return getSortedReportData(data as TransactionReportGroupListItemType[], localeCompare);
            case CONST.SEARCH.GROUP_BY.FROM:
                return getSortedMemberData(data as TransactionMemberGroupListItemType[], localeCompare);
            case CONST.SEARCH.GROUP_BY.CARD:
                return getSortedCardData(data as TransactionCardGroupListItemType[], localeCompare);
            case CONST.SEARCH.GROUP_BY.WITHDRAWAL_ID:
                return getSortedWithdrawalIDData(data as TransactionWithdrawalIDGroupListItemType[], localeCompare);
        }
    }

    return getSortedTransactionData(data as TransactionListItemType[], localeCompare, sortBy, sortOrder);
}

/**
 * Compares two values based on a specified sorting order and column.
 * Handles both string and numeric comparisons, with special handling for absolute values when sorting by total amount.
 */
function compareValues(a: unknown, b: unknown, sortOrder: SortOrder, sortBy: string, localeCompare: LocaleContextProps['localeCompare']): number {
    const isAsc = sortOrder === CONST.SEARCH.SORT_ORDER.ASC;

    if (a === undefined || b === undefined) {
        return 0;
    }

    if (typeof a === 'string' && typeof b === 'string') {
        return isAsc ? localeCompare(a, b) : localeCompare(b, a);
    }

    if (typeof a === 'number' && typeof b === 'number') {
        const aValue = sortBy === CONST.SEARCH.TABLE_COLUMNS.TOTAL_AMOUNT ? Math.abs(a) : a;
        const bValue = sortBy === CONST.SEARCH.TABLE_COLUMNS.TOTAL_AMOUNT ? Math.abs(b) : b;
        return isAsc ? aValue - bValue : bValue - aValue;
    }

    return 0;
}

/**
 * @private
 * Sorts transaction sections based on a specified column and sort order.
 */
function getSortedTransactionData(data: TransactionListItemType[], localeCompare: LocaleContextProps['localeCompare'], sortBy?: SearchColumnType, sortOrder?: SortOrder) {
    if (!sortBy || !sortOrder) {
        return data;
    }

    const sortingProperty = transactionColumnNamesToSortingProperty[sortBy as keyof typeof transactionColumnNamesToSortingProperty];

    if (!sortingProperty) {
        return data;
    }

    return data.sort((a, b) => {
        const aValue = sortingProperty === 'comment' ? a.comment?.comment : a[sortingProperty as keyof TransactionListItemType];
        const bValue = sortingProperty === 'comment' ? b.comment?.comment : b[sortingProperty as keyof TransactionListItemType];

        return compareValues(aValue, bValue, sortOrder, sortingProperty, localeCompare);
    });
}

function getSortedTaskData(data: TaskListItemType[], localeCompare: LocaleContextProps['localeCompare'], sortBy?: SearchColumnType, sortOrder?: SortOrder) {
    if (!sortBy || !sortOrder) {
        return data;
    }

    const sortingProperty = taskColumnNamesToSortingProperty[sortBy as keyof typeof taskColumnNamesToSortingProperty];

    if (!sortingProperty) {
        return data;
    }

    return data.sort((a, b) => {
        const aValue = a[sortingProperty as keyof TaskListItemType];
        const bValue = b[sortingProperty as keyof TaskListItemType];

        return compareValues(aValue, bValue, sortOrder, sortingProperty, localeCompare);
    });
}

/**
 * @private
 * Sorts report sections based on a specified column and sort order.
 */
function getSortedReportData(data: TransactionReportGroupListItemType[], localeCompare: LocaleContextProps['localeCompare']) {
    for (const report of data) {
        report.transactions = getSortedTransactionData(report.transactions, localeCompare, CONST.SEARCH.TABLE_COLUMNS.DATE, CONST.SEARCH.SORT_ORDER.DESC);
    }
    return data.sort((a, b) => {
        const aNewestTransaction = a.transactions?.at(0)?.modifiedCreated ? a.transactions?.at(0)?.modifiedCreated : a.transactions?.at(0)?.created;
        const bNewestTransaction = b.transactions?.at(0)?.modifiedCreated ? b.transactions?.at(0)?.modifiedCreated : b.transactions?.at(0)?.created;

        if (!aNewestTransaction || !bNewestTransaction) {
            return 0;
        }

        return localeCompare(bNewestTransaction.toLowerCase(), aNewestTransaction.toLowerCase());
    });
}

/**
 * @private
 * Sorts member sections based on a specified column and sort order.
 */
function getSortedMemberData(data: TransactionMemberGroupListItemType[], localeCompare: LocaleContextProps['localeCompare']) {
    return data.sort((a, b) => localeCompare(a.displayName ?? a.login ?? '', b.displayName ?? b.login ?? ''));
}

/**
 * @private
 * Sorts card sections based on a specified column and sort order.
 */
function getSortedCardData(data: TransactionCardGroupListItemType[], localeCompare: LocaleContextProps['localeCompare']) {
    return data.sort((a, b) => localeCompare(a.displayName ?? a.login ?? '', b.displayName ?? b.login ?? ''));
}

/**
 * @private
 * Sorts withdrawal ID sections based on a specified column and sort order.
 */
function getSortedWithdrawalIDData(data: TransactionWithdrawalIDGroupListItemType[], localeCompare: LocaleContextProps['localeCompare']) {
    return data.sort((a, b) => localeCompare(b.debitPosted, a.debitPosted));
}

/**
 * @private
 * Sorts report actions sections based on a specified column and sort order.
 */
function getSortedReportActionData(data: ReportActionListItemType[], localeCompare: LocaleContextProps['localeCompare']) {
    return data.sort((a, b) => {
        const aValue = a?.created;
        const bValue = b?.created;

        if (aValue === undefined || bValue === undefined) {
            return 0;
        }

        return localeCompare(bValue.toLowerCase(), aValue.toLowerCase());
    });
}

/**
 * Checks if the search results contain any data, useful for determining if the search results are empty.
 */
function isSearchResultsEmpty(searchResults: SearchResults) {
    return !Object.keys(searchResults?.data).some((key) => key.startsWith(ONYXKEYS.COLLECTION.TRANSACTION));
}

/**
 * Returns the corresponding translation key for expense type
 */
function getExpenseTypeTranslationKey(expenseType: ValueOf<typeof CONST.SEARCH.TRANSACTION_TYPE>): TranslationPaths {
    // eslint-disable-next-line default-case
    switch (expenseType) {
        case CONST.SEARCH.TRANSACTION_TYPE.DISTANCE:
            return 'common.distance';
        case CONST.SEARCH.TRANSACTION_TYPE.CARD:
            return 'common.card';
        case CONST.SEARCH.TRANSACTION_TYPE.CASH:
            return 'iou.cash';
        case CONST.SEARCH.TRANSACTION_TYPE.PER_DIEM:
            return 'common.perDiem';
    }
}

/**
 * Constructs and configures the overflow menu for search items, handling interactions such as renaming or deleting items.
 */
function getOverflowMenu(itemName: string, hash: number, inputQuery: string, showDeleteModal: (hash: number) => void, isMobileMenu?: boolean, closeMenu?: () => void) {
    return [
        {
            text: translateLocal('common.rename'),
            onSelected: () => {
                if (isMobileMenu && closeMenu) {
                    closeMenu();
                }
                Navigation.navigate(ROUTES.SEARCH_SAVED_SEARCH_RENAME.getRoute({name: encodeURIComponent(itemName), jsonQuery: inputQuery}));
            },
            icon: Expensicons.Pencil,
            shouldShowRightIcon: false,
            shouldShowRightComponent: false,
            shouldCallAfterModalHide: true,
        },
        {
            text: translateLocal('common.delete'),
            onSelected: () => {
                if (isMobileMenu && closeMenu) {
                    closeMenu();
                }
                showDeleteModal(hash);
            },
            icon: Expensicons.Trashcan,
            shouldShowRightIcon: false,
            shouldShowRightComponent: false,
            shouldCallAfterModalHide: true,
            shouldCloseAllModals: true,
        },
    ];
}

/**
 * Checks if the passed username is a correct standard username, and not a placeholder
 */
function isCorrectSearchUserName(displayName?: string) {
    return displayName && displayName.toUpperCase() !== CONST.REPORT.OWNER_EMAIL_FAKE;
}

function createTypeMenuSections(
    currentUserEmail: string | undefined,
    currentUserAccountID: number | undefined,
    cardFeedsByPolicy: Record<string, CardFeedForDisplay[]>,
    defaultCardFeed: CardFeedForDisplay | undefined,
    policies: OnyxCollection<OnyxTypes.Policy>,
<<<<<<< HEAD
    activePolicyID: string | undefined,
=======
    savedSearches: OnyxEntry<OnyxTypes.SaveSearch>,
    isOffline: boolean,
>>>>>>> 34c2f92b
): SearchTypeMenuSection[] {
    const typeMenuSections: SearchTypeMenuSection[] = [];

    const suggestedSearches = getSuggestedSearches(currentUserAccountID, defaultCardFeed?.id);
    const suggestedSearchesVisibility = getSuggestedSearchesVisibility(currentUserEmail, cardFeedsByPolicy, policies);

    // Todo section
    {
        const todoSection: SearchTypeMenuSection = {
            translationPath: 'common.todo',
            menuItems: [],
        };

        if (suggestedSearchesVisibility[CONST.SEARCH.SEARCH_KEYS.SUBMIT]) {
            const groupPoliciesWithChatEnabled = getGroupPaidPoliciesWithExpenseChatEnabled(policies);
            todoSection.menuItems.push({
                ...suggestedSearches[CONST.SEARCH.SEARCH_KEYS.SUBMIT],
                emptyState: {
                    headerMedia: DotLottieAnimations.Fireworks,
                    title: 'search.searchResults.emptySubmitResults.title',
                    subtitle: 'search.searchResults.emptySubmitResults.subtitle',
                    buttons:
                        groupPoliciesWithChatEnabled.length > 0
                            ? [
                                  {
                                      success: true,
                                      buttonText: 'report.newReport.createReport',
                                      buttonAction: () => {
                                          interceptAnonymousUser(() => {
                                              const activePolicy = policies?.[activePolicyID ?? ''];
                                              const personalDetails = getPersonalDetailsForAccountID(currentUserAccountID) as OnyxTypes.PersonalDetails;

                                              let workspaceIDForReportCreation: string | undefined;

                                              // If the user's default workspace is a paid group workspace with chat enabled, we create a report with it by default
                                              if (activePolicy && activePolicy.isPolicyExpenseChatEnabled && isPaidGroupPolicy(activePolicy)) {
                                                  workspaceIDForReportCreation = activePolicy.id;
                                              } else if (groupPoliciesWithChatEnabled.length === 1) {
                                                  workspaceIDForReportCreation = groupPoliciesWithChatEnabled.at(0)?.id;
                                              }

                                              if (workspaceIDForReportCreation && !shouldRestrictUserBillableActions(workspaceIDForReportCreation) && personalDetails) {
                                                  const createdReportID = createNewReport(personalDetails, workspaceIDForReportCreation);
                                                  Navigation.setNavigationActionToMicrotaskQueue(() => {
                                                      Navigation.navigate(ROUTES.SEARCH_MONEY_REQUEST_REPORT.getRoute({reportID: createdReportID, backTo: Navigation.getActiveRoute()}));
                                                  });
                                                  return;
                                              }

                                              // If the user's default workspace is personal and the user has more than one group workspace, which is paid and has chat enabled, or a chosen workspace is past the grace period, we need to redirect them to the workspace selection screen
                                              Navigation.navigate(ROUTES.NEW_REPORT_WORKSPACE_SELECTION);
                                          });
                                      },
                                  },
                              ]
                            : [],
                },
            });
        }
        if (suggestedSearchesVisibility[CONST.SEARCH.SEARCH_KEYS.APPROVE]) {
            todoSection.menuItems.push({
                ...suggestedSearches[CONST.SEARCH.SEARCH_KEYS.APPROVE],
                emptyState: {
                    headerMedia: DotLottieAnimations.Fireworks,
                    title: 'search.searchResults.emptyApproveResults.title',
                    subtitle: 'search.searchResults.emptyApproveResults.subtitle',
                },
            });
        }
        if (suggestedSearchesVisibility[CONST.SEARCH.SEARCH_KEYS.PAY]) {
            todoSection.menuItems.push({
                ...suggestedSearches[CONST.SEARCH.SEARCH_KEYS.PAY],
                emptyState: {
                    headerMedia: DotLottieAnimations.Fireworks,
                    title: 'search.searchResults.emptyPayResults.title',
                    subtitle: 'search.searchResults.emptyPayResults.subtitle',
                },
            });
        }
        if (suggestedSearchesVisibility[CONST.SEARCH.SEARCH_KEYS.EXPORT]) {
            todoSection.menuItems.push({
                ...suggestedSearches[CONST.SEARCH.SEARCH_KEYS.EXPORT],
                emptyState: {
                    headerMedia: DotLottieAnimations.Fireworks,
                    title: 'search.searchResults.emptyExportResults.title',
                    subtitle: 'search.searchResults.emptyExportResults.subtitle',
                },
            });
        }

        if (todoSection.menuItems.length > 0) {
            typeMenuSections.push(todoSection);
        }
    }

    // Accounting section
    {
        const accountingSection: SearchTypeMenuSection = {
            translationPath: 'workspace.common.accounting',
            menuItems: [],
        };

        if (suggestedSearchesVisibility[CONST.SEARCH.SEARCH_KEYS.STATEMENTS]) {
            accountingSection.menuItems.push({
                ...suggestedSearches[CONST.SEARCH.SEARCH_KEYS.STATEMENTS],
                emptyState: {
                    headerMedia: DotLottieAnimations.Fireworks,
                    title: 'search.searchResults.emptyStatementsResults.title',
                    subtitle: 'search.searchResults.emptyStatementsResults.subtitle',
                },
            });
        }
        if (suggestedSearchesVisibility[CONST.SEARCH.SEARCH_KEYS.UNAPPROVED_CASH]) {
            accountingSection.menuItems.push({
                ...suggestedSearches[CONST.SEARCH.SEARCH_KEYS.UNAPPROVED_CASH],
                emptyState: {
                    headerMedia: DotLottieAnimations.Fireworks,
                    title: 'search.searchResults.emptyUnapprovedResults.title',
                    subtitle: 'search.searchResults.emptyUnapprovedResults.subtitle',
                },
            });
        }
        if (suggestedSearchesVisibility[CONST.SEARCH.SEARCH_KEYS.UNAPPROVED_CARD]) {
            accountingSection.menuItems.push({
                ...suggestedSearches[CONST.SEARCH.SEARCH_KEYS.UNAPPROVED_CARD],
                emptyState: {
                    headerMedia: DotLottieAnimations.Fireworks,
                    title: 'search.searchResults.emptyUnapprovedResults.title',
                    subtitle: 'search.searchResults.emptyUnapprovedResults.subtitle',
                },
            });
        }
        if (suggestedSearchesVisibility[CONST.SEARCH.SEARCH_KEYS.RECONCILIATION]) {
            accountingSection.menuItems.push({
                ...suggestedSearches[CONST.SEARCH.SEARCH_KEYS.RECONCILIATION],
                emptyState: {
                    headerMedia: DotLottieAnimations.Fireworks,
                    title: 'search.searchResults.emptyStatementsResults.title',
                    subtitle: 'search.searchResults.emptyStatementsResults.subtitle',
                },
            });
        }

        if (accountingSection.menuItems.length > 0) {
            typeMenuSections.push(accountingSection);
        }
    }

    // Saved section
    {
        const shouldShowSavedSearchesMenuItemTitle = Object.values(savedSearches ?? {}).filter((s) => s.pendingAction !== CONST.RED_BRICK_ROAD_PENDING_ACTION.DELETE || isOffline).length > 0;

        if (shouldShowSavedSearchesMenuItemTitle) {
            const savedSection: SearchTypeMenuSection = {
                translationPath: 'search.savedSearchesMenuItemTitle',
                menuItems: [],
            };

            typeMenuSections.push(savedSection);
        }
    }

    // Explore section
    {
        const exploreSection: SearchTypeMenuSection = {
            translationPath: 'common.explore',
            menuItems: [],
        };

        if (suggestedSearchesVisibility[CONST.SEARCH.SEARCH_KEYS.EXPENSES]) {
            exploreSection.menuItems.push(suggestedSearches[CONST.SEARCH.SEARCH_KEYS.EXPENSES]);
        }
        if (suggestedSearchesVisibility[CONST.SEARCH.SEARCH_KEYS.REPORTS]) {
            exploreSection.menuItems.push(suggestedSearches[CONST.SEARCH.SEARCH_KEYS.REPORTS]);
        }
        if (suggestedSearchesVisibility[CONST.SEARCH.SEARCH_KEYS.CHATS]) {
            exploreSection.menuItems.push(suggestedSearches[CONST.SEARCH.SEARCH_KEYS.CHATS]);
        }

        if (exploreSection.menuItems.length > 0) {
            typeMenuSections.push(exploreSection);
        }
    }

    return typeMenuSections;
}

function createBaseSavedSearchMenuItem(item: SaveSearchItem, key: string, index: number, title: string, isFocused: boolean): SavedSearchMenuItem {
    return {
        key,
        title,
        hash: key,
        query: item.query,
        shouldShowRightComponent: true,
        focused: isFocused,
        pendingAction: item.pendingAction,
        disabled: item.pendingAction === CONST.RED_BRICK_ROAD_PENDING_ACTION.DELETE,
        shouldIconUseAutoWidthStyle: true,
    };
}

/**
 * Whether to show the empty state or not
 */
function shouldShowEmptyState(isDataLoaded: boolean, dataLength: number, type: SearchDataTypes) {
    return !isDataLoaded || dataLength === 0 || !Object.values(CONST.SEARCH.DATA_TYPES).includes(type);
}

function isSearchDataLoaded(searchResults: SearchResults | undefined, queryJSON: SearchQueryJSON | undefined) {
    const {status} = queryJSON ?? {};

    const sortedSearchResultStatus = !Array.isArray(searchResults?.search?.status)
        ? searchResults?.search?.status?.split(',').sort().join(',')
        : searchResults?.search?.status?.sort().join(',');
    const sortedQueryJSONStatus = Array.isArray(status) ? status.sort().join(',') : status;
    const isDataLoaded = searchResults?.data !== undefined && searchResults?.search?.type === queryJSON?.type && sortedSearchResultStatus === sortedQueryJSONStatus;

    return isDataLoaded;
}

function getStatusOptions(type: SearchDataTypes, groupBy: SearchGroupBy | undefined) {
    switch (type) {
        case CONST.SEARCH.DATA_TYPES.CHAT:
            return getChatStatusOptions();
        case CONST.SEARCH.DATA_TYPES.INVOICE:
            return getInvoiceStatusOptions();
        case CONST.SEARCH.DATA_TYPES.TRIP:
            return getTripStatusOptions();
        case CONST.SEARCH.DATA_TYPES.TASK:
            return getTaskStatusOptions();
        case CONST.SEARCH.DATA_TYPES.EXPENSE:
        default:
            return groupBy === CONST.SEARCH.GROUP_BY.REPORTS ? getExpenseReportedStatusOptions() : getExpenseStatusOptions();
    }
}

function getTypeOptions(policies: OnyxCollection<OnyxTypes.Policy>, currentUserLogin?: string) {
    const typeOptions: Array<SingleSelectItem<SearchDataTypes>> = [
        {text: translateLocal('common.expense'), value: CONST.SEARCH.DATA_TYPES.EXPENSE},
        {text: translateLocal('common.chat'), value: CONST.SEARCH.DATA_TYPES.CHAT},
        {text: translateLocal('common.invoice'), value: CONST.SEARCH.DATA_TYPES.INVOICE},
        {text: translateLocal('common.trip'), value: CONST.SEARCH.DATA_TYPES.TRIP},
        {text: translateLocal('common.task'), value: CONST.SEARCH.DATA_TYPES.TASK},
    ];
    const shouldHideInvoiceOption = !canSendInvoice(policies, currentUserLogin) && !hasInvoiceReports();

    // Remove the invoice option if the user is not allowed to send invoices
    return shouldHideInvoiceOption ? typeOptions.filter((typeOption) => typeOption.value !== CONST.SEARCH.DATA_TYPES.INVOICE) : typeOptions;
}

function getGroupByOptions() {
    return Object.values(CONST.SEARCH.GROUP_BY).map<SingleSelectItem<SearchGroupBy>>((value) => ({text: translateLocal(`search.filters.groupBy.${value}`), value}));
}

function getGroupCurrencyOptions(currencyList: OnyxTypes.CurrencyList) {
    return Object.keys(currencyList).reduce(
        (options, currencyCode) => {
            if (!currencyList?.[currencyCode]?.retired) {
                options.push({text: `${currencyCode} - ${getCurrencySymbol(currencyCode)}`, value: currencyCode});
            }

            return options;
        },
        [] as Array<SingleSelectItem<string>>,
    );
}

function getFeedOptions(allCardFeeds: OnyxCollection<OnyxTypes.CardFeeds>, allCards: OnyxTypes.CardList) {
    return Object.values(getCardFeedsForDisplay(allCardFeeds, allCards)).map<SingleSelectItem<string>>((cardFeed) => ({
        text: cardFeed.name,
        value: cardFeed.id,
    }));
}

function getDatePresets(filterKey: SearchDateFilterKeys, hasFeed: boolean): SearchDatePreset[] {
    const defaultPresets = [CONST.SEARCH.DATE_PRESETS.THIS_MONTH, CONST.SEARCH.DATE_PRESETS.LAST_MONTH] as SearchDatePreset[];

    switch (filterKey) {
        case CONST.SEARCH.SYNTAX_FILTER_KEYS.POSTED:
            return [...defaultPresets, ...(hasFeed ? [CONST.SEARCH.DATE_PRESETS.LAST_STATEMENT] : [])];
        case CONST.SEARCH.SYNTAX_FILTER_KEYS.EXPORTED:
            return [...defaultPresets, CONST.SEARCH.DATE_PRESETS.NEVER];
        default:
            return defaultPresets;
    }
}

function getWithdrawalTypeOptions(translate: LocaleContextProps['translate']) {
    return Object.values(CONST.SEARCH.WITHDRAWAL_TYPE).map<SingleSelectItem<SearchWithdrawalType>>((value) => ({text: translate(`search.filters.withdrawalType.${value}`), value}));
}

function getActionOptions(translate: LocaleContextProps['translate']) {
    return Object.values(CONST.SEARCH.ACTION_FILTERS).map<SingleSelectItem<SearchAction>>((value) => ({text: translate(`search.filters.action.${value}`), value}));
}

/**
 * Determines what columns to show based on available data
 * @param isExpenseReportView: true when we are inside an expense report view, false if we're in the Reports page.
 */
function getColumnsToShow(
    currentAccountID: number | undefined,
    data: OnyxTypes.SearchResults['data'] | OnyxTypes.Transaction[],
    isExpenseReportView = false,
    isTaskView = false,
): Record<SearchColumnType, boolean> {
    if (isTaskView) {
        return {
            [CONST.SEARCH.TABLE_COLUMNS.DATE]: true,
            [CONST.SEARCH.TABLE_COLUMNS.TITLE]: true,
            [CONST.SEARCH.TABLE_COLUMNS.DESCRIPTION]: true,
            [CONST.SEARCH.TABLE_COLUMNS.FROM]: true,
            [CONST.SEARCH.TABLE_COLUMNS.IN]: true,
            [CONST.SEARCH.TABLE_COLUMNS.ASSIGNEE]: true,
            [CONST.SEARCH.TABLE_COLUMNS.ACTION]: true,
            [CONST.SEARCH.TABLE_COLUMNS.RECEIPT]: false,
            [CONST.SEARCH.TABLE_COLUMNS.MERCHANT]: false,
            [CONST.SEARCH.TABLE_COLUMNS.TO]: false,
            [CONST.SEARCH.TABLE_COLUMNS.CATEGORY]: false,
            [CONST.SEARCH.TABLE_COLUMNS.TAG]: false,
            [CONST.SEARCH.TABLE_COLUMNS.TAX_AMOUNT]: false,
            [CONST.SEARCH.TABLE_COLUMNS.TOTAL_AMOUNT]: false,
            [CONST.SEARCH.TABLE_COLUMNS.COMMENTS]: false,
            [CONST.SEARCH.TABLE_COLUMNS.TYPE]: false,
            [CONST.SEARCH.TABLE_COLUMNS.CARD]: false,
            [CONST.SEARCH.TABLE_COLUMNS.WITHDRAWAL_ID]: false,
        };
    }

    const columns: Record<string, boolean> = isExpenseReportView
        ? {
              [CONST.REPORT.TRANSACTION_LIST.COLUMNS.RECEIPT]: true,
              [CONST.REPORT.TRANSACTION_LIST.COLUMNS.TYPE]: true,
              [CONST.REPORT.TRANSACTION_LIST.COLUMNS.DATE]: true,
              [CONST.REPORT.TRANSACTION_LIST.COLUMNS.MERCHANT]: false,
              [CONST.REPORT.TRANSACTION_LIST.COLUMNS.DESCRIPTION]: false,
              [CONST.REPORT.TRANSACTION_LIST.COLUMNS.CATEGORY]: false,
              [CONST.REPORT.TRANSACTION_LIST.COLUMNS.TAG]: false,
              [CONST.REPORT.TRANSACTION_LIST.COLUMNS.COMMENTS]: true,
              [CONST.REPORT.TRANSACTION_LIST.COLUMNS.TOTAL_AMOUNT]: true,
          }
        : {
              [CONST.SEARCH.TABLE_COLUMNS.RECEIPT]: true,
              [CONST.SEARCH.TABLE_COLUMNS.TYPE]: true,
              [CONST.SEARCH.TABLE_COLUMNS.DATE]: true,
              [CONST.SEARCH.TABLE_COLUMNS.MERCHANT]: false,
              [CONST.SEARCH.TABLE_COLUMNS.DESCRIPTION]: false,
              [CONST.SEARCH.TABLE_COLUMNS.FROM]: false,
              [CONST.SEARCH.TABLE_COLUMNS.TO]: false,
              [CONST.SEARCH.TABLE_COLUMNS.CATEGORY]: false,
              [CONST.SEARCH.TABLE_COLUMNS.TAG]: false,
              [CONST.SEARCH.TABLE_COLUMNS.TAX_AMOUNT]: false,
              [CONST.SEARCH.TABLE_COLUMNS.TOTAL_AMOUNT]: true,
              [CONST.SEARCH.TABLE_COLUMNS.ACTION]: true,
              [CONST.SEARCH.TABLE_COLUMNS.TITLE]: true,
          };

    const updateColumns = (transaction: OnyxTypes.Transaction | SearchTransaction) => {
        const merchant = transaction.modifiedMerchant ? transaction.modifiedMerchant : (transaction.merchant ?? '');
        if ((merchant !== '' && merchant !== CONST.TRANSACTION.PARTIAL_TRANSACTION_MERCHANT) || isScanning(transaction)) {
            columns[CONST.REPORT.TRANSACTION_LIST.COLUMNS.MERCHANT] = true;
        }

        if (getDescription(transaction) !== '') {
            columns[CONST.REPORT.TRANSACTION_LIST.COLUMNS.DESCRIPTION] = true;
        }

        const category = getCategory(transaction);
        const categoryEmptyValues = CONST.SEARCH.CATEGORY_EMPTY_VALUE.split(',');
        if (category !== '' && !categoryEmptyValues.includes(category)) {
            columns[CONST.REPORT.TRANSACTION_LIST.COLUMNS.CATEGORY] = true;
        }

        const tag = getTag(transaction);
        if (tag !== '' && tag !== CONST.SEARCH.TAG_EMPTY_VALUE) {
            columns[CONST.REPORT.TRANSACTION_LIST.COLUMNS.TAG] = true;
        }

        if (isExpenseReportView) {
            return;
        }

        // Handle From&To columns that are only shown in the Reports page
        // if From or To differ from current user in any transaction, show the columns
        const accountID = (transaction as SearchTransaction).accountID;
        if (accountID !== currentAccountID) {
            columns[CONST.REPORT.TRANSACTION_LIST.COLUMNS.FROM] = true;
        }

        const managerID = (transaction as SearchTransaction).managerID;
        if (managerID && managerID !== currentAccountID && !columns[CONST.REPORT.TRANSACTION_LIST.COLUMNS.TO]) {
            const report = (data as OnyxTypes.SearchResults['data'])[`${ONYXKEYS.COLLECTION.REPORT}${transaction.reportID}`];
            columns[CONST.REPORT.TRANSACTION_LIST.COLUMNS.TO] = !!report && !isOpenReport(report);
        }
    };

    if (Array.isArray(data)) {
        data.forEach(updateColumns);
    } else {
        Object.keys(data).forEach((key) => {
            if (!isTransactionEntry(key)) {
                return;
            }
            updateColumns(data[key]);
        });
    }

    return columns;
}

export {
    getSuggestedSearches,
    getListItem,
    getSections,
    getShouldShowMerchant,
    getSortedSections,
    isTransactionGroupListItemType,
    isTransactionReportGroupListItemType,
    isTransactionMemberGroupListItemType,
    isTransactionCardGroupListItemType,
    isTransactionWithdrawalIDGroupListItemType,
    isSearchResultsEmpty,
    isTransactionListItemType,
    isReportActionListItemType,
    shouldShowYear,
    getExpenseTypeTranslationKey,
    getOverflowMenu,
    isCorrectSearchUserName,
    isReportActionEntry,
    isTaskListItemType,
    getActions,
    createTypeMenuSections,
    createBaseSavedSearchMenuItem,
    shouldShowEmptyState,
    compareValues,
    isSearchDataLoaded,
    getStatusOptions,
    getTypeOptions,
    getGroupByOptions,
    getGroupCurrencyOptions,
    getFeedOptions,
    getWideAmountIndicators,
    isTransactionAmountTooLong,
    isTransactionTaxAmountTooLong,
    getDatePresets,
    getWithdrawalTypeOptions,
    getActionOptions,
    getColumnsToShow,
};
export type {SavedSearchMenuItem, SearchTypeMenuSection, SearchTypeMenuItem, SearchDateModifier, SearchDateModifierLower, SearchKey, ArchivedReportsIDSet};<|MERGE_RESOLUTION|>--- conflicted
+++ resolved
@@ -1809,12 +1809,9 @@
     cardFeedsByPolicy: Record<string, CardFeedForDisplay[]>,
     defaultCardFeed: CardFeedForDisplay | undefined,
     policies: OnyxCollection<OnyxTypes.Policy>,
-<<<<<<< HEAD
     activePolicyID: string | undefined,
-=======
     savedSearches: OnyxEntry<OnyxTypes.SaveSearch>,
     isOffline: boolean,
->>>>>>> 34c2f92b
 ): SearchTypeMenuSection[] {
     const typeMenuSections: SearchTypeMenuSection[] = [];
 
