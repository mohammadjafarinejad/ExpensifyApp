--- conflicted
+++ resolved
@@ -225,7 +225,7 @@
  * *NOTE* When rendering the LHN, you should use the "createTypeMenuSections" method, which
  * contains the conditionals for rendering each of these.
  */
-function getSuggestedSearches(session?: OnyxTypes.Session): Record<SuggestedSearchKey, SearchTypeMenuItem> {
+function getSuggestedSearches(accountID: number = CONST.DEFAULT_NUMBER_ID): Record<SuggestedSearchKey, SearchTypeMenuItem> {
     return {
         [CONST.SEARCH.SUGGESTED_SEARCH_KEYS.EXPENSES]: {
             key: CONST.SEARCH.SUGGESTED_SEARCH_KEYS.EXPENSES,
@@ -266,7 +266,7 @@
                 type: CONST.SEARCH.DATA_TYPES.EXPENSE,
                 groupBy: CONST.SEARCH.GROUP_BY.REPORTS,
                 status: CONST.SEARCH.STATUS.EXPENSE.DRAFTS,
-                from: [`${session?.accountID}`],
+                from: [`${accountID}`],
             }),
             get hash() {
                 return buildSearchQueryJSON(this.searchQuery)?.hash ?? CONST.DEFAULT_NUMBER_ID;
@@ -281,7 +281,7 @@
                 type: CONST.SEARCH.DATA_TYPES.EXPENSE,
                 groupBy: CONST.SEARCH.GROUP_BY.REPORTS,
                 action: CONST.SEARCH.ACTION_FILTERS.APPROVE,
-                to: [`${session?.accountID}`],
+                from: [`${accountID}`],
             }),
             get hash() {
                 return buildSearchQueryJSON(this.searchQuery)?.hash ?? CONST.DEFAULT_NUMBER_ID;
@@ -297,7 +297,7 @@
                 groupBy: CONST.SEARCH.GROUP_BY.REPORTS,
                 action: CONST.SEARCH.ACTION_FILTERS.PAY,
                 reimbursable: CONST.SEARCH.BOOLEAN.YES,
-                payer: session?.accountID?.toString(),
+                payer: `${accountID}`,
             }),
             get hash() {
                 return buildSearchQueryJSON(this.searchQuery)?.hash ?? CONST.DEFAULT_NUMBER_ID;
@@ -312,8 +312,23 @@
                 type: CONST.SEARCH.DATA_TYPES.EXPENSE,
                 groupBy: CONST.SEARCH.GROUP_BY.REPORTS,
                 action: CONST.SEARCH.ACTION_FILTERS.EXPORT,
-                exporter: [`${session?.accountID}`],
+                exporter: [`${accountID}`],
                 exportedOn: CONST.SEARCH.DATE_PRESETS.NEVER,
+            }),
+            get hash() {
+                return buildSearchQueryJSON(this.searchQuery)?.hash ?? CONST.DEFAULT_NUMBER_ID;
+            },
+        },
+        [CONST.SEARCH.SUGGESTED_SEARCH_KEYS.STATEMENTS]: {
+            key: CONST.SEARCH.SUGGESTED_SEARCH_KEYS.STATEMENTS,
+            translationPath: 'search.statements',
+            type: CONST.SEARCH.DATA_TYPES.EXPENSE,
+            icon: Expensicons.CreditCard,
+            searchQuery: buildQueryStringFromFilterFormValues({
+                type: CONST.SEARCH.DATA_TYPES.EXPENSE,
+                groupBy: CONST.SEARCH.GROUP_BY.CARDS,
+                // feed: defaultFeed ? [defaultFeed] : undefined,
+                postedOn: CONST.SEARCH.DATE_PRESETS.LAST_STATEMENT,
             }),
             get hash() {
                 return buildSearchQueryJSON(this.searchQuery)?.hash ?? CONST.DEFAULT_NUMBER_ID;
@@ -343,7 +358,7 @@
                 type: CONST.SEARCH.DATA_TYPES.EXPENSE,
                 groupBy: CONST.SEARCH.GROUP_BY.MEMBERS,
                 // s77rt this should be update to use the default feed
-                feed: [CONST.COMPANY_CARDS.BANKS.BANK_OF_AMERICA],
+                // feed: defaultFeed ? [defaultFeed] : undefined,
                 status: [CONST.SEARCH.STATUS.EXPENSE.DRAFTS, CONST.SEARCH.STATUS.EXPENSE.OUTSTANDING],
             }),
             get hash() {
@@ -359,7 +374,7 @@
                 type: CONST.SEARCH.DATA_TYPES.EXPENSE,
                 groupBy: CONST.SEARCH.GROUP_BY.MEMBERS,
                 // s77rt this should be update to use the default feed
-                feed: [CONST.COMPANY_CARDS.BANKS.BANK_OF_AMERICA],
+                // feed: defaultFeed ? [defaultFeed] : undefined,
                 status: [CONST.SEARCH.STATUS.EXPENSE.DRAFTS, CONST.SEARCH.STATUS.EXPENSE.OUTSTANDING],
             }),
             get hash() {
@@ -1464,19 +1479,14 @@
     return displayName && displayName.toUpperCase() !== CONST.REPORT.OWNER_EMAIL_FAKE;
 }
 
-<<<<<<< HEAD
-function createTypeMenuSections(session: OnyxTypes.Session | undefined, hasCardFeed: boolean, policies: OnyxCollection<OnyxTypes.Policy> = {}): SearchTypeMenuSection[] {
-    const email = session?.email;
-    const suggestedSearches = getSuggestedSearches(session);
-
-=======
 function createTypeMenuSections(
-    currentUserLogin: string | undefined,
+    currentUserEmail: string | undefined,
     currentUserAccountID: number | undefined,
     feeds: OnyxCollection<OnyxTypes.CardFeeds>,
     policies: OnyxCollection<OnyxTypes.Policy> = {},
 ): SearchTypeMenuSection[] {
->>>>>>> 97cb3ffc
+    const suggestedSearches = getSuggestedSearches(currentUserAccountID);
+
     // Start building the sections by requiring the following sections to always be present
     const typeMenuSections: SearchTypeMenuSection[] = [
         {
@@ -1498,7 +1508,7 @@
         }
 
         const reimburser = policy.reimburser;
-        const isReimburser = reimburser === currentUserLogin;
+        const isReimburser = reimburser === currentUserEmail;
         const isAdmin = policy.role === CONST.POLICY.ROLE.ADMIN;
 
         if (policy.reimbursementChoice === CONST.POLICY.REIMBURSEMENT_CHOICES.REIMBURSEMENT_YES) {
@@ -1513,7 +1523,7 @@
     });
 
     const showApproveSuggestion = Object.values(policies).some((policy): policy is OnyxTypes.Policy => {
-        if (!policy || !currentUserLogin || !isPaidGroupPolicy(policy)) {
+        if (!policy || !currentUserEmail || !isPaidGroupPolicy(policy)) {
             return false;
         }
 
@@ -1521,20 +1531,20 @@
             return false;
         }
 
-        const isPolicyApprover = policy.approver === currentUserLogin;
+        const isPolicyApprover = policy.approver === currentUserEmail;
         const isSubmittedTo = Object.values(policy.employeeList ?? {}).some((employee) => {
-            return employee.submitsTo === currentUserLogin || employee.forwardsTo === currentUserLogin;
+            return employee.submitsTo === currentUserEmail || employee.forwardsTo === currentUserEmail;
         });
 
         return isPolicyApprover || isSubmittedTo;
     });
 
     const showExportSuggestion = Object.values(policies).some((policy): policy is OnyxTypes.Policy => {
-        if (!policy || !currentUserLogin) {
+        if (!policy || !currentUserEmail) {
             return false;
         }
 
-        return policy.exporter === currentUserLogin;
+        return policy.exporter === currentUserEmail;
     });
     // We suggest specific filters for users based on their access in specific policies. Show the todo section
     // only if any of these items are available
@@ -1590,18 +1600,6 @@
                               ]
                             : [],
                 },
-<<<<<<< HEAD
-=======
-                getSearchQuery: () => {
-                    const queryString = buildQueryStringFromFilterFormValues({
-                        type: CONST.SEARCH.DATA_TYPES.EXPENSE,
-                        groupBy: CONST.SEARCH.GROUP_BY.REPORTS,
-                        status: CONST.SEARCH.STATUS.EXPENSE.DRAFTS,
-                        from: [`${currentUserAccountID}`],
-                    });
-                    return queryString;
-                },
->>>>>>> 97cb3ffc
             });
         }
 
@@ -1613,18 +1611,6 @@
                     title: 'search.searchResults.emptyApproveResults.title',
                     subtitle: 'search.searchResults.emptyApproveResults.subtitle',
                 },
-<<<<<<< HEAD
-=======
-                getSearchQuery: () => {
-                    const queryString = buildQueryStringFromFilterFormValues({
-                        type: CONST.SEARCH.DATA_TYPES.EXPENSE,
-                        groupBy: CONST.SEARCH.GROUP_BY.REPORTS,
-                        action: CONST.SEARCH.ACTION_FILTERS.APPROVE,
-                        to: [`${currentUserAccountID}`],
-                    });
-                    return queryString;
-                },
->>>>>>> 97cb3ffc
             });
         }
 
@@ -1636,19 +1622,6 @@
                     title: 'search.searchResults.emptyPayResults.title',
                     subtitle: 'search.searchResults.emptyPayResults.subtitle',
                 },
-<<<<<<< HEAD
-=======
-                getSearchQuery: () => {
-                    const queryString = buildQueryStringFromFilterFormValues({
-                        type: CONST.SEARCH.DATA_TYPES.EXPENSE,
-                        groupBy: CONST.SEARCH.GROUP_BY.REPORTS,
-                        action: CONST.SEARCH.ACTION_FILTERS.PAY,
-                        reimbursable: CONST.SEARCH.BOOLEAN.YES,
-                        payer: currentUserAccountID?.toString(),
-                    });
-                    return queryString;
-                },
->>>>>>> 97cb3ffc
             });
         }
 
@@ -1660,19 +1633,6 @@
                     title: 'search.searchResults.emptyExportResults.title',
                     subtitle: 'search.searchResults.emptyExportResults.subtitle',
                 },
-<<<<<<< HEAD
-=======
-                getSearchQuery: () => {
-                    const queryString = buildQueryStringFromFilterFormValues({
-                        type: CONST.SEARCH.DATA_TYPES.EXPENSE,
-                        groupBy: CONST.SEARCH.GROUP_BY.REPORTS,
-                        action: CONST.SEARCH.ACTION_FILTERS.EXPORT,
-                        exporter: [`${currentUserAccountID}`],
-                        exportedOn: CONST.SEARCH.DATE_PRESETS.NEVER,
-                    });
-                    return queryString;
-                },
->>>>>>> 97cb3ffc
             });
         }
 
@@ -1725,23 +1685,11 @@
 
     if (shouldShowStatementsSuggestion) {
         accountingSection.menuItems.push({
-            key: CONST.SEARCH.SUGGESTED_SEARCH_KEYS.STATEMENTS,
-            translationPath: 'search.statements',
-            type: CONST.SEARCH.DATA_TYPES.EXPENSE,
-            icon: Expensicons.CreditCard,
+            ...suggestedSearches[CONST.SEARCH.SUGGESTED_SEARCH_KEYS.STATEMENTS],
             emptyState: {
                 headerMedia: DotLottieAnimations.GenericEmptyState,
                 title: 'search.searchResults.emptyStatementsResults.title',
                 subtitle: 'search.searchResults.emptyStatementsResults.subtitle',
-            },
-            getSearchQuery: () => {
-                const queryString = buildQueryStringFromFilterFormValues({
-                    type: CONST.SEARCH.DATA_TYPES.EXPENSE,
-                    groupBy: CONST.SEARCH.GROUP_BY.CARDS,
-                    feed: defaultFeed ? [defaultFeed] : undefined,
-                    postedOn: CONST.SEARCH.DATE_PRESETS.LAST_STATEMENT,
-                });
-                return queryString;
             },
         });
     }
@@ -1763,18 +1711,6 @@
                     title: 'search.searchResults.emptyUnapprovedResults.title',
                     subtitle: 'search.searchResults.emptyUnapprovedResults.subtitle',
                 },
-<<<<<<< HEAD
-=======
-                getSearchQuery: () => {
-                    const queryString = buildQueryStringFromFilterFormValues({
-                        type: CONST.SEARCH.DATA_TYPES.EXPENSE,
-                        groupBy: CONST.SEARCH.GROUP_BY.MEMBERS,
-                        feed: defaultFeed ? [defaultFeed] : undefined,
-                        status: [CONST.SEARCH.STATUS.EXPENSE.DRAFTS, CONST.SEARCH.STATUS.EXPENSE.OUTSTANDING],
-                    });
-                    return queryString;
-                },
->>>>>>> 97cb3ffc
             },
         );
     } else if (showShowUnapprovedCashSuggestion) {
@@ -1794,18 +1730,6 @@
                 title: 'search.searchResults.emptyUnapprovedResults.title',
                 subtitle: 'search.searchResults.emptyUnapprovedResults.subtitle',
             },
-<<<<<<< HEAD
-=======
-            getSearchQuery: () => {
-                const queryString = buildQueryStringFromFilterFormValues({
-                    type: CONST.SEARCH.DATA_TYPES.EXPENSE,
-                    groupBy: CONST.SEARCH.GROUP_BY.MEMBERS,
-                    feed: defaultFeed ? [defaultFeed] : undefined,
-                    status: [CONST.SEARCH.STATUS.EXPENSE.DRAFTS, CONST.SEARCH.STATUS.EXPENSE.OUTSTANDING],
-                });
-                return queryString;
-            },
->>>>>>> 97cb3ffc
         });
     }
 
