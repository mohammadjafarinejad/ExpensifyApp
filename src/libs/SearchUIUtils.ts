--- conflicted
+++ resolved
@@ -1402,13 +1402,8 @@
                     ...reportItem,
                     action: allActions.at(0) ?? CONST.SEARCH.ACTION_TYPES.VIEW,
                     allActions,
-<<<<<<< HEAD
-                    keyForList: reportItem.reportID,
+                    keyForList: String(reportItem.reportID),
                     groupedBy: CONST.SEARCH.DATA_TYPES.EXPENSE_REPORT,
-=======
-                    groupedBy: CONST.SEARCH.GROUP_BY.REPORTS,
-                    keyForList: String(reportItem.reportID),
->>>>>>> 66636725
                     from: transactions.length > 0 ? data.personalDetailsList[data?.[reportKey as ReportKey]?.accountID ?? CONST.DEFAULT_NUMBER_ID] : emptyPersonalDetails,
                     to: !shouldShowBlankTo && reportItem.managerID ? data.personalDetailsList?.[reportItem.managerID] : emptyPersonalDetails,
                     transactions,
