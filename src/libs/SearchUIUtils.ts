import type {TextStyle, ViewStyle} from 'react-native';
import Onyx from 'react-native-onyx';
import type {OnyxCollection} from 'react-native-onyx';
import type {ValueOf} from 'type-fest';
import DotLottieAnimations from '@components/LottieAnimations';
import type DotLottieAnimation from '@components/LottieAnimations/types';
import type {MenuItemWithLink} from '@components/MenuItemList';
import type {SearchColumnType, SearchQueryJSON, SearchQueryString, SearchStatus, SortOrder} from '@components/Search/types';
import ChatListItem from '@components/SelectionList/ChatListItem';
import ReportListItem from '@components/SelectionList/Search/ReportListItem';
import TaskListItem from '@components/SelectionList/Search/TaskListItem';
import TransactionListItem from '@components/SelectionList/Search/TransactionListItem';
import type {ListItem, ReportActionListItemType, ReportListItemType, SearchListItem, TaskListItemType, TransactionListItemType} from '@components/SelectionList/types';
import * as Expensicons from '@src/components/Icon/Expensicons';
import CONST from '@src/CONST';
import type {TranslationPaths} from '@src/languages/types';
import ONYXKEYS from '@src/ONYXKEYS';
import ROUTES from '@src/ROUTES';
import type * as OnyxTypes from '@src/types/onyx';
import type {SaveSearchItem} from '@src/types/onyx/SaveSearch';
import type SearchResults from '@src/types/onyx/SearchResults';
import type {
    ListItemDataType,
    ListItemType,
    SearchDataTypes,
    SearchPersonalDetails,
    SearchPolicy,
    SearchReport,
    SearchTask,
    SearchTransaction,
    SearchTransactionAction,
} from '@src/types/onyx/SearchResults';
import type IconAsset from '@src/types/utils/IconAsset';
import {canApproveIOU, canIOUBePaid, canSubmitReport} from './actions/IOU';
import {createNewReport} from './actions/Report';
import {convertToDisplayString} from './CurrencyUtils';
import DateUtils from './DateUtils';
import interceptAnonymousUser from './interceptAnonymousUser';
import {formatPhoneNumber} from './LocalePhoneNumber';
import {translateLocal} from './Localize';
import Navigation from './Navigation/Navigation';
import Parser from './Parser';
import {getDisplayNameOrDefault} from './PersonalDetailsUtils';
import {getActivePolicy, getGroupPaidPoliciesWithExpenseChatEnabled, getPolicy, isPaidGroupPolicy} from './PolicyUtils';
import {getOriginalMessage, isCreatedAction, isDeletedAction, isMoneyRequestAction, isResolvedActionableWhisper, isWhisperActionTargetedToOthers} from './ReportActionsUtils';
import {isExportAction} from './ReportPrimaryActionUtils';
import {
    getIcons,
    getPersonalDetailsForAccountID,
    getReportName,
    getReportOrDraftReport,
    getSearchReportName,
    hasOnlyHeldExpenses,
    hasViolations,
    isAllowedToApproveExpenseReport as isAllowedToApproveExpenseReportUtils,
    isArchivedReport,
    isClosedReport,
    isInvoiceReport,
    isMoneyRequestReport,
    isOpenExpenseReport,
    isSettled,
} from './ReportUtils';
import {buildCannedSearchQuery, buildQueryStringFromFilterFormValues} from './SearchQueryUtils';
import StringUtils from './StringUtils';
import {shouldRestrictUserBillableActions} from './SubscriptionUtils';
import {
    getAmount as getTransactionAmount,
    getCreated as getTransactionCreatedDate,
    getMerchant as getTransactionMerchant,
    isPendingCardOrScanningTransaction,
    isViolationDismissed,
} from './TransactionUtils';
import shouldShowTransactionYear from './TransactionUtils/shouldShowTransactionYear';

const transactionColumnNamesToSortingProperty = {
    [CONST.SEARCH.TABLE_COLUMNS.TO]: 'formattedTo' as const,
    [CONST.SEARCH.TABLE_COLUMNS.FROM]: 'formattedFrom' as const,
    [CONST.SEARCH.TABLE_COLUMNS.DATE]: 'date' as const,
    [CONST.SEARCH.TABLE_COLUMNS.TAG]: 'tag' as const,
    [CONST.SEARCH.TABLE_COLUMNS.MERCHANT]: 'formattedMerchant' as const,
    [CONST.SEARCH.TABLE_COLUMNS.TOTAL_AMOUNT]: 'formattedTotal' as const,
    [CONST.SEARCH.TABLE_COLUMNS.CATEGORY]: 'category' as const,
    [CONST.SEARCH.TABLE_COLUMNS.TYPE]: 'transactionType' as const,
    [CONST.SEARCH.TABLE_COLUMNS.ACTION]: 'action' as const,
    [CONST.SEARCH.TABLE_COLUMNS.DESCRIPTION]: 'comment' as const,
    [CONST.SEARCH.TABLE_COLUMNS.TAX_AMOUNT]: null,
    [CONST.SEARCH.TABLE_COLUMNS.RECEIPT]: null,
    [CONST.SEARCH.TABLE_COLUMNS.IN]: 'parentReportID' as const,
};

const taskColumnNamesToSortingProperty = {
    [CONST.SEARCH.TABLE_COLUMNS.DATE]: 'created' as const,
    [CONST.SEARCH.TABLE_COLUMNS.DESCRIPTION]: 'description' as const,
    [CONST.SEARCH.TABLE_COLUMNS.TITLE]: 'reportName' as const,
    [CONST.SEARCH.TABLE_COLUMNS.FROM]: 'formattedCreatedBy' as const,
    [CONST.SEARCH.TABLE_COLUMNS.ASSIGNEE]: 'formattedAssignee' as const,
    [CONST.SEARCH.TABLE_COLUMNS.IN]: 'parentReportID' as const,
};

let currentAccountID: number | undefined;
Onyx.connect({
    key: ONYXKEYS.SESSION,
    callback: (session) => {
        currentAccountID = session?.accountID;
    },
});

const emptyPersonalDetails = {
    accountID: CONST.REPORT.OWNER_ACCOUNT_ID_FAKE,
    avatar: '',
    displayName: undefined,
    login: undefined,
};

type ReportKey = `${typeof ONYXKEYS.COLLECTION.REPORT}${string}`;

type TransactionKey = `${typeof ONYXKEYS.COLLECTION.TRANSACTION}${string}`;

type ReportActionKey = `${typeof ONYXKEYS.COLLECTION.REPORT_ACTIONS}${string}`;

type PolicyKey = `${typeof ONYXKEYS.COLLECTION.POLICY}${string}`;
type ViolationKey = `${typeof ONYXKEYS.COLLECTION.TRANSACTION_VIOLATIONS}${string}`;

type SavedSearchMenuItem = MenuItemWithLink & {
    key: string;
    hash: string;
    query: string;
    styles?: Array<ViewStyle | TextStyle>;
};

type SearchTypeMenuSection = {
    translationPath: TranslationPaths;
    menuItems: SearchTypeMenuItem[];
};

type SearchTypeMenuItem = {
    translationPath: TranslationPaths;
    type: SearchDataTypes;
    icon: IconAsset;
    emptyState?: {
        headerMedia: DotLottieAnimation;
        title: TranslationPaths;
        subtitle: TranslationPaths;
        buttons?: Array<{
            buttonText: TranslationPaths;
            buttonAction: () => void;
            success?: boolean;
            icon?: IconAsset;
            isDisabled?: boolean;
        }>;
    };
    getSearchQuery: (policyID?: string) => SearchQueryString;
};

type SearchDateModifier = ValueOf<typeof CONST.SEARCH.DATE_MODIFIERS>;

type SearchDateModifierLower = Lowercase<SearchDateModifier>;

/**
 * @private
 *
 * Returns a list of properties that are common to every Search ListItem
 */
function getTransactionItemCommonFormattedProperties(
    transactionItem: SearchTransaction,
    from: SearchPersonalDetails,
    to: SearchPersonalDetails,
    policy: SearchPolicy,
): Pick<TransactionListItemType, 'formattedFrom' | 'formattedTo' | 'formattedTotal' | 'formattedMerchant' | 'date'> {
    const isExpenseReport = transactionItem.reportType === CONST.REPORT.TYPE.EXPENSE;

    const fromName = getDisplayNameOrDefault(from);
    const formattedFrom = formatPhoneNumber(fromName);

    // Sometimes the search data personal detail for the 'to' account might not hold neither the display name nor the login
    // so for those cases we fallback to the display name of the personal detail data from onyx.
    let toName = getDisplayNameOrDefault(to, '', false);
    if (!toName && to?.accountID) {
        toName = getDisplayNameOrDefault(getPersonalDetailsForAccountID(to?.accountID));
    }

    const formattedTo = formatPhoneNumber(toName);
    const formattedTotal = getTransactionAmount(transactionItem, isExpenseReport);
    const date = transactionItem?.modifiedCreated ? transactionItem.modifiedCreated : transactionItem?.created;
    const merchant = getTransactionMerchant(transactionItem, policy as OnyxTypes.Policy);
    const formattedMerchant = merchant === CONST.TRANSACTION.PARTIAL_TRANSACTION_MERCHANT ? '' : merchant;

    return {
        formattedFrom,
        formattedTo,
        date,
        formattedTotal,
        formattedMerchant,
    };
}

/**
 * @private
 */
function isReportEntry(key: string): key is ReportKey {
    return key.startsWith(ONYXKEYS.COLLECTION.REPORT);
}

/**
 * @private
 */
function isTransactionEntry(key: string): key is TransactionKey {
    return key.startsWith(ONYXKEYS.COLLECTION.TRANSACTION);
}

/**
 * @private
 */
function isPolicyEntry(key: string): key is PolicyKey {
    return key.startsWith(ONYXKEYS.COLLECTION.POLICY);
}

function isViolationEntry(key: string): key is ViolationKey {
    return key.startsWith(ONYXKEYS.COLLECTION.TRANSACTION_VIOLATIONS);
}

/**
 * @private
 */
function isReportActionEntry(key: string): key is ReportActionKey {
    return key.startsWith(ONYXKEYS.COLLECTION.REPORT_ACTIONS);
}

/**
 * Determines whether to display the merchant field based on the transactions in the search results.
 */
function getShouldShowMerchant(data: OnyxTypes.SearchResults['data']): boolean {
    return Object.keys(data).some((key) => {
        if (isTransactionEntry(key)) {
            const item = data[key];
            const merchant = item.modifiedMerchant ? item.modifiedMerchant : (item.merchant ?? '');
            return merchant !== '' && merchant !== CONST.TRANSACTION.PARTIAL_TRANSACTION_MERCHANT;
        }
        return false;
    });
}

/**
 * Type guard that checks if something is a ReportListItemType
 */
function isReportListItemType(item: ListItem): item is ReportListItemType {
    return 'transactions' in item;
}

/**
 * Type guard that checks if something is a TransactionListItemType
 */
function isTransactionListItemType(item: SearchListItem): item is TransactionListItemType {
    const transactionListItem = item as TransactionListItemType;
    return transactionListItem.transactionID !== undefined;
}

/**
 * Type guard that check if something is a TaskListItemType
 */
function isTaskListItemType(item: SearchListItem): item is TaskListItemType {
    return 'type' in item && item.type === CONST.REPORT.TYPE.TASK;
}

/**
 * Type guard that checks if something is a ReportActionListItemType
 */
function isReportActionListItemType(item: SearchListItem): item is ReportActionListItemType {
    const reportActionListItem = item as ReportActionListItemType;
    return reportActionListItem.reportActionID !== undefined;
}

/**
 * Checks if the date of transactions or reports indicate the need to display the year because they are from a past year.
 */
function shouldShowYear(data: TransactionListItemType[] | ReportListItemType[] | TaskListItemType[] | OnyxTypes.SearchResults['data']) {
    const currentYear = new Date().getFullYear();

    if (Array.isArray(data)) {
        return data.some((item: TransactionListItemType | ReportListItemType | TaskListItemType) => {
            if (isTaskListItemType(item)) {
                const taskYear = new Date(item.created).getFullYear();
                return taskYear !== currentYear;
            }

            if (isReportListItemType(item)) {
                // If the item is a ReportListItemType, iterate over its transactions and check them
                return item.transactions.some((transaction) => {
                    const transactionYear = new Date(getTransactionCreatedDate(transaction)).getFullYear();
                    return transactionYear !== currentYear;
                });
            }

            const createdYear = new Date(item?.modifiedCreated ? item.modifiedCreated : item?.created || '').getFullYear();
            return createdYear !== currentYear;
        });
    }

    for (const key in data) {
        if (isTransactionEntry(key)) {
            const item = data[key];
            if (shouldShowTransactionYear(item)) {
                return true;
            }
        } else if (isReportActionEntry(key)) {
            const item = data[key];
            for (const action of Object.values(item)) {
                const date = action.created;

                if (DateUtils.doesDateBelongToAPastYear(date)) {
                    return true;
                }
            }
        } else if (isReportEntry(key)) {
            const item = data[key];
            const date = item.created;

            if (date && DateUtils.doesDateBelongToAPastYear(date)) {
                return true;
            }
        }
    }
    return false;
}

/**
 * @private
 * Extracts all transaction violations from the search data.
 */
function getViolations(data: OnyxTypes.SearchResults['data']): OnyxCollection<OnyxTypes.TransactionViolation[]> {
    return Object.fromEntries(Object.entries(data).filter(([key]) => isViolationEntry(key))) as OnyxCollection<OnyxTypes.TransactionViolation[]>;
}

/**
 * @private
 * Generates a display name for IOU reports considering the personal details of the payer and the transaction details.
 */
function getIOUReportName(data: OnyxTypes.SearchResults['data'], reportItem: SearchReport) {
    const payerPersonalDetails = reportItem.managerID ? data.personalDetailsList?.[reportItem.managerID] : emptyPersonalDetails;
    // For cases where the data personal detail for manager ID do not exist in search data.personalDetailsList
    // we fallback to the display name of the personal detail data from onyx.
    const payerName = payerPersonalDetails?.displayName ?? payerPersonalDetails?.login ?? getDisplayNameOrDefault(getPersonalDetailsForAccountID(reportItem.managerID));
    const formattedAmount = convertToDisplayString(reportItem.total ?? 0, reportItem.currency ?? CONST.CURRENCY.USD);
    if (reportItem.action === CONST.SEARCH.ACTION_TYPES.PAID) {
        return translateLocal('iou.payerPaidAmount', {
            payer: payerName,
            amount: formattedAmount,
        });
    }

    return translateLocal('iou.payerOwesAmount', {
        payer: payerName,
        amount: formattedAmount,
    });
}

function getTransactionViolations(allViolations: OnyxCollection<OnyxTypes.TransactionViolation[]>, transaction: SearchTransaction): OnyxTypes.TransactionViolation[] {
    const transactionViolations = allViolations?.[`${ONYXKEYS.COLLECTION.TRANSACTION_VIOLATIONS}${transaction.transactionID}`];
    if (!transactionViolations) {
        return [];
    }
    return transactionViolations.filter((violation) => !isViolationDismissed(transaction, violation));
}

/**
 * @private
 * Organizes data into List Sections for display, for the TransactionListItemType of Search Results.
 *
 * Do not use directly, use only via `getSections()` facade.
 */
function getTransactionsSections(
    data: OnyxTypes.SearchResults['data'],
    metadata: OnyxTypes.SearchResults['search'],
    reportActions: Record<string, OnyxTypes.ReportActions | undefined> = {},
): TransactionListItemType[] {
    const shouldShowMerchant = getShouldShowMerchant(data);
    const doesDataContainAPastYearTransaction = shouldShowYear(data);
    const shouldShowCategory = metadata?.columnsToShow?.shouldShowCategoryColumn;
    const shouldShowTag = metadata?.columnsToShow?.shouldShowTagColumn;
    const shouldShowTax = metadata?.columnsToShow?.shouldShowTaxColumn;

    // Pre-filter transaction keys to avoid repeated checks
    const transactionKeys = Object.keys(data).filter(isTransactionEntry);
    // Get violations - optimize by using a Map for faster lookups
    const allViolations = getViolations(data);

    // Use Map for faster lookups of personal details
    const personalDetailsMap = new Map(Object.entries(data.personalDetailsList || {}));

    const transactionsSections: TransactionListItemType[] = [];

    for (const key of transactionKeys) {
        const transactionItem = data[key];
        const report = data[`${ONYXKEYS.COLLECTION.REPORT}${transactionItem.reportID}`];
        const policy = data[`${ONYXKEYS.COLLECTION.POLICY}${report?.policyID}`];
        const shouldShowBlankTo = !report || isOpenExpenseReport(report);
        const actions = Object.values(reportActions[`${ONYXKEYS.COLLECTION.REPORT_ACTIONS}${transactionItem.reportID}`] ?? {});

        const transactionViolations = getTransactionViolations(allViolations, transactionItem);
        // Use Map.get() for faster lookups with default values
        const from = personalDetailsMap.get(transactionItem.accountID.toString()) ?? emptyPersonalDetails;
        const to = transactionItem.managerID && !shouldShowBlankTo ? (personalDetailsMap.get(transactionItem.managerID.toString()) ?? emptyPersonalDetails) : emptyPersonalDetails;

        const {formattedFrom, formattedTo, formattedTotal, formattedMerchant, date} = getTransactionItemCommonFormattedProperties(transactionItem, from, to, policy);

        const transactionSection: TransactionListItemType = {
            action: getAction(data, allViolations, key, actions),
            from,
            to,
            formattedFrom,
            formattedTo: shouldShowBlankTo ? '' : formattedTo,
            formattedTotal,
            formattedMerchant,
            date,
            shouldShowMerchant,
            shouldShowCategory,
            shouldShowTag,
            shouldShowTax,
            keyForList: transactionItem.transactionID,
            shouldShowYear: doesDataContainAPastYearTransaction,
            violations: transactionViolations,

            // Manually copying all the properties from transactionItem
            transactionID: transactionItem.transactionID,
            created: transactionItem.created,
            modifiedCreated: transactionItem.modifiedCreated,
            amount: transactionItem.amount,
            canDelete: transactionItem.canDelete,
            canHold: transactionItem.canHold,
            canUnhold: transactionItem.canUnhold,
            modifiedAmount: transactionItem.modifiedAmount,
            currency: transactionItem.currency,
            modifiedCurrency: transactionItem.modifiedCurrency,
            merchant: transactionItem.merchant,
            modifiedMerchant: transactionItem.modifiedMerchant,
            comment: transactionItem.comment,
            category: transactionItem.category,
            transactionType: transactionItem.transactionType,
            reportType: transactionItem.reportType,
            policyID: transactionItem.policyID,
            parentTransactionID: transactionItem.parentTransactionID,
            hasEReceipt: transactionItem.hasEReceipt,
            accountID: transactionItem.accountID,
            managerID: transactionItem.managerID,
            reportID: transactionItem.reportID,
            ...(transactionItem.pendingAction ? {pendingAction: transactionItem.pendingAction} : {}),
            transactionThreadReportID: transactionItem.transactionThreadReportID,
            isFromOneTransactionReport: transactionItem.isFromOneTransactionReport,
            tag: transactionItem.tag,
            receipt: transactionItem.receipt,
            taxAmount: transactionItem.taxAmount,
            description: transactionItem.description,
            mccGroup: transactionItem.mccGroup,
            modifiedMCCGroup: transactionItem.modifiedMCCGroup,
            moneyRequestReportActionID: transactionItem.moneyRequestReportActionID,
            pendingAction: transactionItem.pendingAction,
            errors: transactionItem.errors,
            isActionLoading: transactionItem.isActionLoading,
            hasViolation: transactionItem.hasViolation,
        };

        transactionsSections.push(transactionSection);
    }
    return transactionsSections;
}

/**
 * @private
 * Retrieves all transactions associated with a specific report ID from the search data.

 */
function getTransactionsForReport(data: OnyxTypes.SearchResults['data'], reportID: string): SearchTransaction[] {
    return Object.entries(data)
        .filter(([key, value]) => isTransactionEntry(key) && (value as SearchTransaction)?.reportID === reportID)
        .map(([, value]) => value as SearchTransaction);
}

/**
 * @private
 * Retrieves a report from the search data based on the provided key.
 */
function getReportFromKey(data: OnyxTypes.SearchResults['data'], key: string): OnyxTypes.Report | undefined {
    if (isTransactionEntry(key)) {
        const transaction = data[key];
        return data[`${ONYXKEYS.COLLECTION.REPORT}${transaction?.reportID}`] as OnyxTypes.Report;
    }
    if (isReportEntry(key)) {
        return data[key] as OnyxTypes.Report;
    }
    return undefined;
}

/**
 * @private
 * Retrieves the chat report associated with a given report.
 */
function getChatReport(data: OnyxTypes.SearchResults['data'], report: OnyxTypes.Report) {
    return data[`${ONYXKEYS.COLLECTION.REPORT}${report?.chatReportID}`] ?? {};
}

/**
 * @private
 * Retrieves the policy associated with a given report.
 */
function getPolicyFromKey(data: OnyxTypes.SearchResults['data'], report: OnyxTypes.Report) {
    return data[`${ONYXKEYS.COLLECTION.POLICY}${report?.policyID}`] ?? {};
}

/**
 * @private
 * Retrieves the report name-value pairs associated with a given report.
 */
function getReportNameValuePairsFromKey(data: OnyxTypes.SearchResults['data'], report: OnyxTypes.Report) {
    return data[`${ONYXKEYS.COLLECTION.REPORT_NAME_VALUE_PAIRS}${report?.reportID}`] ?? undefined;
}

/**
 * @private
 * Determines the permission flags for a user reviewing a report.
 */
function getReviewerPermissionFlags(
    report: OnyxTypes.Report,
    policy: OnyxTypes.Policy,
): {
    isSubmitter: boolean;
    isAdmin: boolean;
    isApprover: boolean;
} {
    return {
        isSubmitter: report.ownerAccountID === currentAccountID,
        isAdmin: policy.role === CONST.POLICY.ROLE.ADMIN,
        isApprover: report.managerID === currentAccountID,
    };
}

/**
 * Returns the action that can be taken on a given transaction or report
 *
 * Do not use directly, use only via `getSections()` facade.
 */
function getAction(
    data: OnyxTypes.SearchResults['data'],
    allViolations: OnyxCollection<OnyxTypes.TransactionViolation[]>,
    key: string,
    reportActions: OnyxTypes.ReportAction[] = [],
): SearchTransactionAction {
    const isTransaction = isTransactionEntry(key);
    const report = getReportFromKey(data, key);

    if (!isTransaction && !isReportEntry(key)) {
        return CONST.SEARCH.ACTION_TYPES.VIEW;
    }
    // Tracked and unreported expenses don't have a report, so we return early.
    if (!report) {
        return CONST.SEARCH.ACTION_TYPES.VIEW;
    }

    const policy = getPolicyFromKey(data, report) as OnyxTypes.Policy;
    const isExportAvailable = isExportAction(report, policy, reportActions);

    if (isSettled(report) && !isExportAvailable) {
        return CONST.SEARCH.ACTION_TYPES.PAID;
    }
<<<<<<< HEAD

    if (isClosedReport(report) && !isExportAvailable) {
        return CONST.SEARCH.ACTION_TYPES.DONE;
    }
=======
>>>>>>> a7e43b57

    const transaction = isTransaction ? data[key] : undefined;
    // We need to check both options for a falsy value since the transaction might not have an error but the report associated with it might. We return early if there are any errors for performance reasons, so we don't need to compute any other possible actions.
    // eslint-disable-next-line @typescript-eslint/prefer-nullish-coalescing
    if (transaction?.errors || report?.errors) {
        return CONST.SEARCH.ACTION_TYPES.REVIEW;
    }

    // We don't need to run the logic if this is not a transaction or iou/expense report, so let's shortcut the logic for performance reasons
    if (!isMoneyRequestReport(report) && !isInvoiceReport(report)) {
        return CONST.SEARCH.ACTION_TYPES.VIEW;
    }

    let allReportTransactions: SearchTransaction[];
    if (isReportEntry(key)) {
        allReportTransactions = getTransactionsForReport(data, report.reportID);
    } else {
        allReportTransactions = transaction ? [transaction] : [];
    }

    const {isSubmitter, isAdmin, isApprover} = getReviewerPermissionFlags(report, policy);

    // Only check for violations if we need to (when user has permission to review)
    if ((isSubmitter || isApprover || isAdmin) && hasViolations(report.reportID, allViolations, undefined, allReportTransactions)) {
        return CONST.SEARCH.ACTION_TYPES.REVIEW;
    }
    // Submit/Approve/Pay can only be taken on transactions if the transaction is the only one on the report, otherwise `View` is the only option.
    // If this condition is not met, return early for performance reasons
    if (isTransaction && !transaction?.isFromOneTransactionReport) {
        return CONST.SEARCH.ACTION_TYPES.VIEW;
    }

    const invoiceReceiverPolicy: SearchPolicy | undefined =
        isInvoiceReport(report) && report?.invoiceReceiver?.type === CONST.REPORT.INVOICE_RECEIVER_TYPE.BUSINESS
            ? data[`${ONYXKEYS.COLLECTION.POLICY}${report?.invoiceReceiver?.policyID}`]
            : undefined;

    const chatReport = getChatReport(data, report);
    const chatReportRNVP = data[`${ONYXKEYS.COLLECTION.REPORT_NAME_VALUE_PAIRS}${report.chatReportID}`] ?? undefined;
    const canBePaid = canIOUBePaid(report, chatReport, policy, allReportTransactions, false, chatReportRNVP, invoiceReceiverPolicy);

    if (canBePaid && !hasOnlyHeldExpenses(report.reportID, allReportTransactions)) {
        return CONST.SEARCH.ACTION_TYPES.PAY;
    }

<<<<<<< HEAD
    if (isExportAvailable) {
        return CONST.SEARCH.ACTION_TYPES.EXPORT_TO_ACCOUNTING;
=======
    if (isClosedReport(report)) {
        return CONST.SEARCH.ACTION_TYPES.DONE;
>>>>>>> a7e43b57
    }

    const hasOnlyPendingCardOrScanningTransactions = allReportTransactions.length > 0 && allReportTransactions.every(isPendingCardOrScanningTransaction);

    const isAllowedToApproveExpenseReport = isAllowedToApproveExpenseReportUtils(report, undefined, policy);
    if (
        canApproveIOU(report, policy, allReportTransactions) &&
        isAllowedToApproveExpenseReport &&
        !hasOnlyPendingCardOrScanningTransactions &&
        !hasOnlyHeldExpenses(report.reportID, allReportTransactions)
    ) {
        return CONST.SEARCH.ACTION_TYPES.APPROVE;
    }

    const reportNVP = getReportNameValuePairsFromKey(data, report);
    const isArchived = isArchivedReport(reportNVP);

    // We check for isAllowedToApproveExpenseReport because if the policy has preventSelfApprovals enabled, we disable the Submit action and in that case we want to show the View action instead
    if (canSubmitReport(report, policy, allReportTransactions, allViolations, isArchived) && isAllowedToApproveExpenseReport) {
        return CONST.SEARCH.ACTION_TYPES.SUBMIT;
    }

    if (reportNVP?.exportFailedTime) {
        return CONST.SEARCH.ACTION_TYPES.REVIEW;
    }

    return CONST.SEARCH.ACTION_TYPES.VIEW;
}

/**
 * @private
 * Organizes data into List Sections for display, for the TaskListItemType of Search Results.
 *
 * Do not use directly, use only via `getSections()` facade.
 */
function getTaskSections(data: OnyxTypes.SearchResults['data']): TaskListItemType[] {
    return (
        Object.keys(data)
            .filter(isReportEntry)
            // Ensure that the reports that were passed are tasks, and not some other
            // type of report that was sent as the parent
            .filter((key) => isTaskListItemType(data[key] as SearchListItem))
            .map((key) => {
                const taskItem = data[key] as SearchTask;
                const personalDetails = data.personalDetailsList;

                const assignee = personalDetails?.[taskItem.managerID] ?? emptyPersonalDetails;
                const createdBy = personalDetails?.[taskItem.accountID] ?? emptyPersonalDetails;
                const formattedAssignee = formatPhoneNumber(getDisplayNameOrDefault(assignee));
                const formattedCreatedBy = formatPhoneNumber(getDisplayNameOrDefault(createdBy));

                const report = getReportOrDraftReport(taskItem.reportID) ?? taskItem;
                const parentReport = getReportOrDraftReport(taskItem.parentReportID);

                const doesDataContainAPastYearTransaction = shouldShowYear(data);
                const reportName = StringUtils.lineBreaksToSpaces(Parser.htmlToText(taskItem.reportName));
                const description = StringUtils.lineBreaksToSpaces(Parser.htmlToText(taskItem.description));

                const result: TaskListItemType = {
                    ...taskItem,
                    reportName,
                    description,
                    assignee,
                    formattedAssignee,
                    createdBy,
                    formattedCreatedBy,
                    keyForList: taskItem.reportID,
                    shouldShowYear: doesDataContainAPastYearTransaction,
                };

                if (parentReport && personalDetails) {
                    // This will be fixed as part of https://github.com/Expensify/Expensify/issues/507850
                    // eslint-disable-next-line deprecation/deprecation
                    const policy = getPolicy(parentReport.policyID);
                    const parentReportName = getReportName(parentReport, policy, undefined, undefined);
                    const icons = getIcons(parentReport, personalDetails, null, '', -1, policy);
                    const parentReportIcon = icons?.at(0);

                    result.parentReportName = parentReportName;
                    result.parentReportIcon = parentReportIcon;
                }

                if (report) {
                    result.report = report;
                }

                return result;
            })
    );
}

/**
 * @private
 * Organizes data into List Sections for display, for the ReportActionListItemType of Search Results.
 *
 * Do not use directly, use only via `getSections()` facade.
 */
function getReportActionsSections(data: OnyxTypes.SearchResults['data']): ReportActionListItemType[] {
    const reportActionItems: ReportActionListItemType[] = [];

    const transactions = Object.keys(data)
        .filter(isTransactionEntry)
        .map((key) => data[key]);

    const reports = Object.keys(data)
        .filter(isReportEntry)
        .map((key) => data[key]);

    const policies = Object.keys(data)
        .filter(isPolicyEntry)
        .map((key) => data[key]);

    for (const key in data) {
        if (isReportActionEntry(key)) {
            const reportActions = data[key];
            for (const reportAction of Object.values(reportActions)) {
                const from = data.personalDetailsList?.[reportAction.accountID];
                const report = data[`${ONYXKEYS.COLLECTION.REPORT}${reportAction.reportID}`] ?? {};
                const policy = data[`${ONYXKEYS.COLLECTION.POLICY}${report.policyID}`] ?? {};
                const originalMessage = isMoneyRequestAction(reportAction) ? getOriginalMessage<typeof CONST.REPORT.ACTIONS.TYPE.IOU>(reportAction) : undefined;
                const isSendingMoney = isMoneyRequestAction(reportAction) && originalMessage?.type === CONST.IOU.REPORT_ACTION_TYPE.PAY && originalMessage?.IOUDetails;

                const invoiceReceiverPolicy: SearchPolicy | undefined =
                    report?.invoiceReceiver?.type === CONST.REPORT.INVOICE_RECEIVER_TYPE.BUSINESS ? data[`${ONYXKEYS.COLLECTION.POLICY}${report.invoiceReceiver.policyID}`] : undefined;
                if (
                    isDeletedAction(reportAction) ||
                    isResolvedActionableWhisper(reportAction) ||
                    reportAction.actionName === CONST.REPORT.ACTIONS.TYPE.CLOSED ||
                    isCreatedAction(reportAction) ||
                    isWhisperActionTargetedToOthers(reportAction) ||
                    (isMoneyRequestAction(reportAction) && !!report?.isWaitingOnBankAccount && originalMessage?.type === CONST.IOU.REPORT_ACTION_TYPE.PAY && !isSendingMoney)
                ) {
                    // eslint-disable-next-line no-continue
                    continue;
                }

                reportActionItems.push({
                    ...reportAction,
                    from,
                    reportName: getSearchReportName({report, policy, personalDetails: data.personalDetailsList, transactions, invoiceReceiverPolicy, reports, policies}),
                    formattedFrom: from?.displayName ?? from?.login ?? '',
                    date: reportAction.created,
                    keyForList: reportAction.reportActionID,
                });
            }
        }
    }
    return reportActionItems;
}

/**
 * @private
 * Organizes data into List Sections for display, for the ReportListItemType of Search Results.
 *
 * Do not use directly, use only via `getSections()` facade.
 */
function getReportSections(
    data: OnyxTypes.SearchResults['data'],
    metadata: OnyxTypes.SearchResults['search'],
    reportActions: Record<string, OnyxTypes.ReportActions | undefined> = {},
): ReportListItemType[] {
    const shouldShowMerchant = getShouldShowMerchant(data);

    const doesDataContainAPastYearTransaction = shouldShowYear(data);
    // Get violations - optimize by using a Map for faster lookups
    const allViolations = getViolations(data);

    const reportIDToTransactions: Record<string, ReportListItemType> = {};
    for (const key in data) {
        if (isReportEntry(key) && (data[key].type === CONST.REPORT.TYPE.IOU || data[key].type === CONST.REPORT.TYPE.EXPENSE || data[key].type === CONST.REPORT.TYPE.INVOICE)) {
            const reportItem = {...data[key]};
            const reportKey = `${ONYXKEYS.COLLECTION.REPORT}${reportItem.reportID}`;
            const transactions = reportIDToTransactions[reportKey]?.transactions ?? [];
            const isIOUReport = reportItem.type === CONST.REPORT.TYPE.IOU;
            const actions = Object.values(reportActions[`${ONYXKEYS.COLLECTION.REPORT_ACTIONS}${reportItem.reportID}`] ?? {});

            reportIDToTransactions[reportKey] = {
                ...reportItem,
                action: getAction(data, allViolations, key, actions),
                keyForList: reportItem.reportID,
                from: data.personalDetailsList?.[reportItem.accountID ?? CONST.DEFAULT_NUMBER_ID],
                to: reportItem.managerID ? data.personalDetailsList?.[reportItem.managerID] : emptyPersonalDetails,
                transactions,
            };

            if (isIOUReport) {
                reportIDToTransactions[reportKey].reportName = getIOUReportName(data, reportIDToTransactions[reportKey]);
            }
        } else if (isTransactionEntry(key)) {
            const transactionItem = {...data[key]};
            const reportKey = `${ONYXKEYS.COLLECTION.REPORT}${transactionItem.reportID}`;
            const report = data[`${ONYXKEYS.COLLECTION.REPORT}${transactionItem.reportID}`];
            const policy = data[`${ONYXKEYS.COLLECTION.POLICY}${report?.policyID}`];
            const shouldShowBlankTo = !report || isOpenExpenseReport(report);
            const transactionViolations = getTransactionViolations(allViolations, transactionItem);
            const actions = Object.values(reportActions[`${ONYXKEYS.COLLECTION.REPORT_ACTIONS}${transactionItem.reportID}`] ?? {});

            const from = data.personalDetailsList?.[transactionItem.accountID];
            const to = transactionItem.managerID && !shouldShowBlankTo ? (data.personalDetailsList?.[transactionItem.managerID] ?? emptyPersonalDetails) : emptyPersonalDetails;

            const {formattedFrom, formattedTo, formattedTotal, formattedMerchant, date} = getTransactionItemCommonFormattedProperties(transactionItem, from, to, policy);

            const transaction = {
                ...transactionItem,
                action: getAction(data, allViolations, key, actions),
                from,
                to,
                formattedFrom,
                formattedTo: shouldShowBlankTo ? '' : formattedTo,
                formattedTotal,
                formattedMerchant,
                date,
                shouldShowMerchant,
                shouldShowCategory: metadata?.columnsToShow?.shouldShowCategoryColumn,
                shouldShowTag: metadata?.columnsToShow?.shouldShowTagColumn,
                shouldShowTax: metadata?.columnsToShow?.shouldShowTaxColumn,
                keyForList: transactionItem.transactionID,
                shouldShowYear: doesDataContainAPastYearTransaction,
                violations: transactionViolations,
            };
            if (reportIDToTransactions[reportKey]?.transactions) {
                reportIDToTransactions[reportKey].transactions.push(transaction);
            } else if (reportIDToTransactions[reportKey]) {
                reportIDToTransactions[reportKey].transactions = [transaction];
            }
        }
    }

    return Object.values(reportIDToTransactions);
}

/**
 * Returns the appropriate list item component based on the type and status of the search data.
 */
function getListItem(type: SearchDataTypes, status: SearchStatus, shouldGroupByReports = false): ListItemType<typeof type, typeof status> {
    if (type === CONST.SEARCH.DATA_TYPES.CHAT) {
        return ChatListItem;
    }
    if (type === CONST.SEARCH.DATA_TYPES.TASK) {
        return TaskListItem;
    }
    if (!shouldGroupByReports) {
        return TransactionListItem;
    }
    return ReportListItem;
}

/**
 * Organizes data into appropriate list sections for display based on the type of search results.
 */
function getSections(
    type: SearchDataTypes,
    data: OnyxTypes.SearchResults['data'],
    metadata: OnyxTypes.SearchResults['search'],
    shouldGroupByReports = false,
    reportActions: Record<string, OnyxTypes.ReportActions | undefined> = {},
) {
    if (type === CONST.SEARCH.DATA_TYPES.CHAT) {
        return getReportActionsSections(data);
    }
    if (type === CONST.SEARCH.DATA_TYPES.TASK) {
        return getTaskSections(data);
    }
    if (!shouldGroupByReports) {
        return getTransactionsSections(data, metadata, reportActions);
    }

    return getReportSections(data, metadata, reportActions);
}

/**
 * Sorts sections of data based on a specified column and sort order for displaying sorted results.
 */
function getSortedSections(
    type: SearchDataTypes,
    status: SearchStatus,
    data: ListItemDataType<typeof type, typeof status>,
    sortBy?: SearchColumnType,
    sortOrder?: SortOrder,
    shouldGroupByReports = false,
) {
    if (type === CONST.SEARCH.DATA_TYPES.CHAT) {
        return getSortedReportActionData(data as ReportActionListItemType[]);
    }
    if (type === CONST.SEARCH.DATA_TYPES.TASK) {
        return getSortedTaskData(data as TaskListItemType[], sortBy, sortOrder);
    }
    if (!shouldGroupByReports) {
        return getSortedTransactionData(data as TransactionListItemType[], sortBy, sortOrder);
    }
    return getSortedReportData(data as ReportListItemType[]);
}

/**
 * Compares two values based on a specified sorting order and column.
 * Handles both string and numeric comparisons, with special handling for absolute values when sorting by total amount.
 */
function compareValues(a: unknown, b: unknown, sortOrder: SortOrder, sortBy: string): number {
    const isAsc = sortOrder === CONST.SEARCH.SORT_ORDER.ASC;

    if (a === undefined || b === undefined) {
        return 0;
    }

    if (typeof a === 'string' && typeof b === 'string') {
        return isAsc ? a.localeCompare(b) : b.localeCompare(a);
    }

    if (typeof a === 'number' && typeof b === 'number') {
        const aValue = sortBy === CONST.SEARCH.TABLE_COLUMNS.TOTAL_AMOUNT ? Math.abs(a) : a;
        const bValue = sortBy === CONST.SEARCH.TABLE_COLUMNS.TOTAL_AMOUNT ? Math.abs(b) : b;
        return isAsc ? aValue - bValue : bValue - aValue;
    }

    return 0;
}

/**
 * @private
 * Sorts transaction sections based on a specified column and sort order.
 */
function getSortedTransactionData(data: TransactionListItemType[], sortBy?: SearchColumnType, sortOrder?: SortOrder) {
    if (!sortBy || !sortOrder) {
        return data;
    }

    const sortingProperty = transactionColumnNamesToSortingProperty[sortBy as keyof typeof transactionColumnNamesToSortingProperty];

    if (!sortingProperty) {
        return data;
    }

    return data.sort((a, b) => {
        const aValue = sortingProperty === 'comment' ? a.comment?.comment : a[sortingProperty as keyof TransactionListItemType];
        const bValue = sortingProperty === 'comment' ? b.comment?.comment : b[sortingProperty as keyof TransactionListItemType];

        return compareValues(aValue, bValue, sortOrder, sortingProperty);
    });
}

function getSortedTaskData(data: TaskListItemType[], sortBy?: SearchColumnType, sortOrder?: SortOrder) {
    if (!sortBy || !sortOrder) {
        return data;
    }

    const sortingProperty = taskColumnNamesToSortingProperty[sortBy as keyof typeof taskColumnNamesToSortingProperty];

    if (!sortingProperty) {
        return data;
    }

    return data.sort((a, b) => {
        const aValue = a[sortingProperty as keyof TaskListItemType];
        const bValue = b[sortingProperty as keyof TaskListItemType];

        return compareValues(aValue, bValue, sortOrder, sortingProperty);
    });
}

/**
 * @private
 * Sorts report sections based on a specified column and sort order.
 */
function getSortedReportData(data: ReportListItemType[]) {
    for (const report of data) {
        report.transactions = getSortedTransactionData(report.transactions, CONST.SEARCH.TABLE_COLUMNS.DATE, CONST.SEARCH.SORT_ORDER.DESC);
    }
    return data.sort((a, b) => {
        const aNewestTransaction = a.transactions?.at(0)?.modifiedCreated ? a.transactions?.at(0)?.modifiedCreated : a.transactions?.at(0)?.created;
        const bNewestTransaction = b.transactions?.at(0)?.modifiedCreated ? b.transactions?.at(0)?.modifiedCreated : b.transactions?.at(0)?.created;

        if (!aNewestTransaction || !bNewestTransaction) {
            return 0;
        }

        return bNewestTransaction.toLowerCase().localeCompare(aNewestTransaction);
    });
}

/**
 * @private
 * Sorts report actions sections based on a specified column and sort order.
 */
function getSortedReportActionData(data: ReportActionListItemType[]) {
    return data.sort((a, b) => {
        const aValue = a?.created;
        const bValue = b?.created;

        if (aValue === undefined || bValue === undefined) {
            return 0;
        }

        return bValue.toLowerCase().localeCompare(aValue);
    });
}

/**
 * Checks if the search results contain any data, useful for determining if the search results are empty.
 */
function isSearchResultsEmpty(searchResults: SearchResults) {
    return !Object.keys(searchResults?.data).some((key) => key.startsWith(ONYXKEYS.COLLECTION.TRANSACTION));
}

/**
 * Returns the corresponding translation key for expense type
 */
function getExpenseTypeTranslationKey(expenseType: ValueOf<typeof CONST.SEARCH.TRANSACTION_TYPE>): TranslationPaths {
    // eslint-disable-next-line default-case
    switch (expenseType) {
        case CONST.SEARCH.TRANSACTION_TYPE.DISTANCE:
            return 'common.distance';
        case CONST.SEARCH.TRANSACTION_TYPE.CARD:
            return 'common.card';
        case CONST.SEARCH.TRANSACTION_TYPE.CASH:
            return 'iou.cash';
        case CONST.SEARCH.TRANSACTION_TYPE.PER_DIEM:
            return 'common.perDiem';
    }
}

/**
 * Constructs and configures the overflow menu for search items, handling interactions such as renaming or deleting items.
 */
function getOverflowMenu(itemName: string, hash: number, inputQuery: string, showDeleteModal: (hash: number) => void, isMobileMenu?: boolean, closeMenu?: () => void) {
    return [
        {
            text: translateLocal('common.rename'),
            onSelected: () => {
                if (isMobileMenu && closeMenu) {
                    closeMenu();
                }
                Navigation.navigate(ROUTES.SEARCH_SAVED_SEARCH_RENAME.getRoute({name: encodeURIComponent(itemName), jsonQuery: inputQuery}));
            },
            icon: Expensicons.Pencil,
            shouldShowRightIcon: false,
            shouldShowRightComponent: false,
            shouldCallAfterModalHide: true,
        },
        {
            text: translateLocal('common.delete'),
            onSelected: () => {
                if (isMobileMenu && closeMenu) {
                    closeMenu();
                }
                showDeleteModal(hash);
            },
            icon: Expensicons.Trashcan,
            shouldShowRightIcon: false,
            shouldShowRightComponent: false,
            shouldCallAfterModalHide: true,
            shouldCloseAllModals: true,
        },
    ];
}

/**
 * Checks if the passed username is a correct standard username, and not a placeholder
 */
function isCorrectSearchUserName(displayName?: string) {
    return displayName && displayName.toUpperCase() !== CONST.REPORT.OWNER_EMAIL_FAKE;
}

function createTypeMenuSections(session: OnyxTypes.Session | undefined, policies: OnyxCollection<OnyxTypes.Policy> = {}): SearchTypeMenuSection[] {
    const email = session?.email;

    // Start building the sections by requiring the following sections to always be present
    const typeMenuSections: SearchTypeMenuSection[] = [
        {
            translationPath: 'common.explore',
            menuItems: [
                {
                    translationPath: 'common.expenses',
                    type: CONST.SEARCH.DATA_TYPES.EXPENSE,
                    icon: Expensicons.Receipt,
                    getSearchQuery: (policyID?: string) => {
                        const queryString = buildCannedSearchQuery({policyID});
                        return queryString;
                    },
                },
                {
                    translationPath: 'common.reports',
                    type: CONST.SEARCH.DATA_TYPES.EXPENSE,
                    icon: Expensicons.Document,
                    getSearchQuery: (policyID?: string) => {
                        const queryString = buildCannedSearchQuery({groupBy: CONST.SEARCH.GROUP_BY.REPORTS, policyID});
                        return queryString;
                    },
                },
                {
                    translationPath: 'common.chats',
                    type: CONST.SEARCH.DATA_TYPES.CHAT,
                    icon: Expensicons.ChatBubbles,
                    getSearchQuery: (policyID?: string) => {
                        const queryString = buildCannedSearchQuery({type: CONST.SEARCH.DATA_TYPES.CHAT, status: CONST.SEARCH.STATUS.CHAT.ALL, policyID});
                        return queryString;
                    },
                },
            ],
        },
    ];

    // Begin adding conditional sections, based on the policies the user has access to
    const showSubmitSuggestion = Object.values(policies).filter((p) => isPaidGroupPolicy(p)).length > 0;

    const showApproveSuggestion =
        Object.values(policies).filter<OnyxTypes.Policy>((policy): policy is OnyxTypes.Policy => {
            if (!policy || !email || !isPaidGroupPolicy(policy)) {
                return false;
            }

            const isPolicyApprover = policy.approver === email;
            const isSubmittedTo = Object.values(policy.employeeList ?? {}).some((employee) => {
                return employee.submitsTo === email || employee.forwardsTo === email;
            });

            return isPolicyApprover || isSubmittedTo;
        }).length > 0;

    const showPaySuggestion =
        Object.values(policies).filter<OnyxTypes.Policy>((policy): policy is OnyxTypes.Policy => {
            if (!policy || !isPaidGroupPolicy(policy)) {
                return false;
            }

            const reimburser = policy.reimburser;
            const isReimburser = reimburser === email;
            const isAdmin = policy.role === CONST.POLICY.ROLE.ADMIN;

            if (policy.reimbursementChoice === CONST.POLICY.REIMBURSEMENT_CHOICES.REIMBURSEMENT_YES) {
                return reimburser ? isReimburser : isAdmin;
            }

            if (policy.reimbursementChoice === CONST.POLICY.REIMBURSEMENT_CHOICES.REIMBURSEMENT_MANUAL) {
                return isAdmin;
            }

            return false;
        }).length > 0;

    const showExportSuggestion =
        Object.values(policies).filter<OnyxTypes.Policy>((policy): policy is OnyxTypes.Policy => {
            if (!policy || !email) {
                return false;
            }

            return policy.exporter === email;
        }).length > 0;

    // We suggest specific filters for users based on their access in specific policies. Show the todo section
    // only if any of these items are available
    const showTodoSection = showSubmitSuggestion || showApproveSuggestion || showPaySuggestion || showExportSuggestion;

    if (showTodoSection && session) {
        const section: SearchTypeMenuSection = {
            translationPath: 'common.todo',
            menuItems: [],
        };

        if (showSubmitSuggestion) {
            section.menuItems.push({
                translationPath: 'common.submit',
                type: CONST.SEARCH.DATA_TYPES.EXPENSE,
                icon: Expensicons.Pencil,
                emptyState: {
                    headerMedia: DotLottieAnimations.Fireworks,
                    title: 'search.searchResults.emptySubmitResults.title',
                    subtitle: 'search.searchResults.emptySubmitResults.subtitle',
                    buttons: [
                        {
                            success: true,
                            buttonText: 'report.newReport.createReport',
                            buttonAction: () => {
                                interceptAnonymousUser(() => {
                                    const activePolicy = getActivePolicy();
                                    const groupPoliciesWithChatEnabled = getGroupPaidPoliciesWithExpenseChatEnabled();
                                    const personalDetails = getPersonalDetailsForAccountID(session.accountID) as OnyxTypes.PersonalDetails;

                                    let workspaceIDForReportCreation: string | undefined;

                                    // If the user's default workspace is a paid group workspace with chat enabled, we create a report with it by default
                                    if (activePolicy && activePolicy.isPolicyExpenseChatEnabled && isPaidGroupPolicy(activePolicy)) {
                                        workspaceIDForReportCreation = activePolicy.id;
                                    } else if (groupPoliciesWithChatEnabled.length === 1) {
                                        workspaceIDForReportCreation = groupPoliciesWithChatEnabled.at(0)?.id;
                                    }

                                    if (workspaceIDForReportCreation && !shouldRestrictUserBillableActions(workspaceIDForReportCreation) && personalDetails) {
                                        const createdReportID = createNewReport(personalDetails, workspaceIDForReportCreation);
                                        Navigation.setNavigationActionToMicrotaskQueue(() => {
                                            Navigation.navigate(ROUTES.SEARCH_MONEY_REQUEST_REPORT.getRoute({reportID: createdReportID, backTo: Navigation.getActiveRoute()}));
                                        });
                                        return;
                                    }

                                    // If the user's default workspace is personal and the user has more than one group workspace, which is paid and has chat enabled, or a chosen workspace is past the grace period, we need to redirect them to the workspace selection screen
                                    Navigation.navigate(ROUTES.NEW_REPORT_WORKSPACE_SELECTION);
                                });
                            },
                        },
                    ],
                },
                getSearchQuery: () => {
                    const queryString = buildQueryStringFromFilterFormValues({
                        type: CONST.SEARCH.DATA_TYPES.EXPENSE,
                        groupBy: CONST.SEARCH.GROUP_BY.REPORTS,
                        status: CONST.SEARCH.STATUS.EXPENSE.DRAFTS,
                        from: [`${session.accountID}`],
                    });
                    return queryString;
                },
            });
        }

        if (showApproveSuggestion) {
            section.menuItems.push({
                translationPath: 'search.bulkActions.approve',
                type: CONST.SEARCH.DATA_TYPES.EXPENSE,
                icon: Expensicons.ThumbsUp,
                emptyState: {
                    headerMedia: DotLottieAnimations.Fireworks,
                    title: 'search.searchResults.emptyApproveResults.title',
                    subtitle: 'search.searchResults.emptyApproveResults.subtitle',
                },
                getSearchQuery: () => {
                    const queryString = buildQueryStringFromFilterFormValues({
                        type: CONST.SEARCH.DATA_TYPES.EXPENSE,
                        groupBy: CONST.SEARCH.GROUP_BY.REPORTS,
                        status: CONST.SEARCH.STATUS.EXPENSE.OUTSTANDING,
                        to: [`${session.accountID}`],
                    });
                    return queryString;
                },
            });
        }

        if (showPaySuggestion) {
            section.menuItems.push({
                translationPath: 'search.bulkActions.pay',
                type: CONST.SEARCH.DATA_TYPES.EXPENSE,
                icon: Expensicons.MoneyBag,
                emptyState: {
                    headerMedia: DotLottieAnimations.Fireworks,
                    title: 'search.searchResults.emptyPayResults.title',
                    subtitle: 'search.searchResults.emptyPayResults.subtitle',
                },
                getSearchQuery: () => {
                    const queryString = buildQueryStringFromFilterFormValues({
                        type: CONST.SEARCH.DATA_TYPES.EXPENSE,
                        groupBy: CONST.SEARCH.GROUP_BY.REPORTS,
                        status: [CONST.SEARCH.STATUS.EXPENSE.APPROVED, CONST.SEARCH.STATUS.EXPENSE.DONE],
                        payer: session.accountID?.toString(),
                    });
                    return queryString;
                },
            });
        }

        if (showExportSuggestion) {
            section.menuItems.push({
                translationPath: 'common.export',
                type: CONST.SEARCH.DATA_TYPES.EXPENSE,
                icon: Expensicons.CheckCircle,
                emptyState: {
                    headerMedia: DotLottieAnimations.Fireworks,
                    title: 'search.searchResults.emptyExportResults.title',
                    subtitle: 'search.searchResults.emptyExportResults.subtitle',
                },
                getSearchQuery: () => {
                    const queryString = buildQueryStringFromFilterFormValues({
                        type: CONST.SEARCH.DATA_TYPES.EXPENSE,
                        groupBy: CONST.SEARCH.GROUP_BY.REPORTS,
                        exporter: [`${session.accountID}`],
                        status: [CONST.SEARCH.STATUS.EXPENSE.APPROVED, CONST.SEARCH.STATUS.EXPENSE.PAID, CONST.SEARCH.STATUS.EXPENSE.DONE],
                        exportedOn: CONST.SEARCH.NEVER,
                    });
                    return queryString;
                },
            });
        }

        typeMenuSections.push(section);
    }

    return typeMenuSections;
}

function createBaseSavedSearchMenuItem(item: SaveSearchItem, key: string, index: number, title: string, isFocused: boolean): SavedSearchMenuItem {
    return {
        key,
        title,
        hash: key,
        query: item.query,
        shouldShowRightComponent: true,
        focused: isFocused,
        pendingAction: item.pendingAction,
        disabled: item.pendingAction === CONST.RED_BRICK_ROAD_PENDING_ACTION.DELETE,
        shouldIconUseAutoWidthStyle: true,
    };
}

/**
 * Whether to show the empty state or not
 */
function shouldShowEmptyState(isDataLoaded: boolean, dataLength: number, type: SearchDataTypes) {
    return !isDataLoaded || dataLength === 0 || !Object.values(CONST.SEARCH.DATA_TYPES).includes(type);
}

function isSearchDataLoaded(currentSearchResults: SearchResults | undefined, lastNonEmptySearchResults: SearchResults | undefined, queryJSON: SearchQueryJSON | undefined) {
    const searchResults = currentSearchResults?.data ? currentSearchResults : lastNonEmptySearchResults;
    const {status} = queryJSON ?? {};

    const isDataLoaded =
        searchResults?.data !== undefined &&
        searchResults?.search?.type === queryJSON?.type &&
        (Array.isArray(status) ? searchResults?.search?.status === status.join(',') : searchResults?.search?.status === status);

    return isDataLoaded;
}

export {
    getListItem,
    getSections,
    getShouldShowMerchant,
    getSortedSections,
    isReportListItemType,
    isSearchResultsEmpty,
    isTransactionListItemType,
    isReportActionListItemType,
    shouldShowYear,
    getExpenseTypeTranslationKey,
    getOverflowMenu,
    isCorrectSearchUserName,
    isReportActionEntry,
    isTaskListItemType,
    getAction,
    createTypeMenuSections,
    createBaseSavedSearchMenuItem,
    shouldShowEmptyState,
    compareValues,
    isSearchDataLoaded,
};
export type {SavedSearchMenuItem, SearchTypeMenuSection, SearchTypeMenuItem, SearchDateModifier, SearchDateModifierLower};<|MERGE_RESOLUTION|>--- conflicted
+++ resolved
@@ -561,13 +561,6 @@
     if (isSettled(report) && !isExportAvailable) {
         return CONST.SEARCH.ACTION_TYPES.PAID;
     }
-<<<<<<< HEAD
-
-    if (isClosedReport(report) && !isExportAvailable) {
-        return CONST.SEARCH.ACTION_TYPES.DONE;
-    }
-=======
->>>>>>> a7e43b57
 
     const transaction = isTransaction ? data[key] : undefined;
     // We need to check both options for a falsy value since the transaction might not have an error but the report associated with it might. We return early if there are any errors for performance reasons, so we don't need to compute any other possible actions.
@@ -613,13 +606,12 @@
         return CONST.SEARCH.ACTION_TYPES.PAY;
     }
 
-<<<<<<< HEAD
     if (isExportAvailable) {
         return CONST.SEARCH.ACTION_TYPES.EXPORT_TO_ACCOUNTING;
-=======
+    }
+
     if (isClosedReport(report)) {
         return CONST.SEARCH.ACTION_TYPES.DONE;
->>>>>>> a7e43b57
     }
 
     const hasOnlyPendingCardOrScanningTransactions = allReportTransactions.length > 0 && allReportTransactions.every(isPendingCardOrScanningTransaction);
