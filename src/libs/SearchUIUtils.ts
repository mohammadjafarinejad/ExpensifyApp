--- conflicted
+++ resolved
@@ -38,13 +38,7 @@
 import {canSendInvoice} from './PolicyUtils';
 import {getOriginalMessage, isCreatedAction, isDeletedAction, isMoneyRequestAction, isResolvedActionableWhisper, isWhisperActionTargetedToOthers} from './ReportActionsUtils';
 import {
-<<<<<<< HEAD
-    getIcons,
     getPersonalDetailsForAccountID,
-    getReportName,
-    getReportOrDraftReport,
-=======
->>>>>>> 03dfc95f
     getSearchReportName,
     hasInvoiceReports,
     hasOnlyHeldExpenses,
