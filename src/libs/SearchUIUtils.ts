import type {TextStyle, ViewStyle} from 'react-native';
import type {OnyxCollection} from 'react-native-onyx';
import type {ValueOf} from 'type-fest';
import type {LocaleContextProps} from '@components/LocaleContextProvider';
import DotLottieAnimations from '@components/LottieAnimations';
import type DotLottieAnimation from '@components/LottieAnimations/types';
import type {MenuItemWithLink} from '@components/MenuItemList';
import type {MultiSelectItem} from '@components/Search/FilterDropdowns/MultiSelectPopup';
import type {SingleSelectItem} from '@components/Search/FilterDropdowns/SingleSelectPopup';
import type {SearchColumnType, SearchDateFilterKeys, SearchDatePreset, SearchGroupBy, SearchQueryJSON, SearchStatus, SingularSearchStatus, SortOrder} from '@components/Search/types';
import ChatListItem from '@components/SelectionList/ChatListItem';
import TaskListItem from '@components/SelectionList/Search/TaskListItem';
import TransactionGroupListItem from '@components/SelectionList/Search/TransactionGroupListItem';
import TransactionListItem from '@components/SelectionList/Search/TransactionListItem';
import type {
    ListItem,
    ReportActionListItemType,
    SearchListItem,
    TaskListItemType,
    TransactionCardGroupListItemType,
    TransactionGroupListItemType,
    TransactionListItemType,
    TransactionMemberGroupListItemType,
    TransactionReportGroupListItemType,
} from '@components/SelectionList/types';
import * as Expensicons from '@src/components/Icon/Expensicons';
import CONST from '@src/CONST';
import type {TranslationPaths} from '@src/languages/types';
import ONYXKEYS from '@src/ONYXKEYS';
import ROUTES from '@src/ROUTES';
import type * as OnyxTypes from '@src/types/onyx';
import type {SaveSearchItem} from '@src/types/onyx/SaveSearch';
import type SearchResults from '@src/types/onyx/SearchResults';
import type {
    ListItemDataType,
    ListItemType,
    SearchDataTypes,
    SearchPersonalDetails,
    SearchPolicy,
    SearchReport,
    SearchTask,
    SearchTransaction,
    SearchTransactionAction,
} from '@src/types/onyx/SearchResults';
import type IconAsset from '@src/types/utils/IconAsset';
import {canApproveIOU, canIOUBePaid, canSubmitReport} from './actions/IOU';
import {createNewReport} from './actions/Report';
import type {CardFeedForDisplay} from './CardFeedUtils';
import {getCardFeedsForDisplay} from './CardFeedUtils';
import {convertToDisplayString} from './CurrencyUtils';
import DateUtils from './DateUtils';
import interceptAnonymousUser from './interceptAnonymousUser';
import {translateLocal} from './Localize';
import Navigation from './Navigation/Navigation';
import Parser from './Parser';
import {getDisplayNameOrDefault} from './PersonalDetailsUtils';
import {arePaymentsEnabled, canSendInvoice, getActivePolicy, getGroupPaidPoliciesWithExpenseChatEnabled, getPolicy, isPaidGroupPolicy, isPolicyPayer} from './PolicyUtils';
import {getOriginalMessage, isCreatedAction, isDeletedAction, isMoneyRequestAction, isResolvedActionableWhisper, isWhisperActionTargetedToOthers} from './ReportActionsUtils';
import {canReview} from './ReportPreviewActionUtils';
import {isExportAction} from './ReportPrimaryActionUtils';
import {
    getIcons,
    getPersonalDetailsForAccountID,
    getReportName,
    getReportOrDraftReport,
    getSearchReportName,
    hasAnyViolations,
    hasInvoiceReports,
    hasOnlyHeldExpenses,
    isAllowedToApproveExpenseReport as isAllowedToApproveExpenseReportUtils,
    isArchivedReport,
    isClosedReport,
    isInvoiceReport,
    isMoneyRequestReport,
    isOpenExpenseReport,
    isSettled,
} from './ReportUtils';
import {buildCannedSearchQuery, buildQueryStringFromFilterFormValues, buildSearchQueryJSON, getTodoSearchQuery} from './SearchQueryUtils';
import StringUtils from './StringUtils';
import {shouldRestrictUserBillableActions} from './SubscriptionUtils';
import {
    getTaxAmount,
    getAmount as getTransactionAmount,
    getCreated as getTransactionCreatedDate,
    getMerchant as getTransactionMerchant,
    isPendingCardOrScanningTransaction,
    isUnreportedAndHasInvalidDistanceRateTransaction,
    isViolationDismissed,
} from './TransactionUtils';
import shouldShowTransactionYear from './TransactionUtils/shouldShowTransactionYear';

const transactionColumnNamesToSortingProperty = {
    [CONST.SEARCH.TABLE_COLUMNS.TO]: 'formattedTo' as const,
    [CONST.SEARCH.TABLE_COLUMNS.FROM]: 'formattedFrom' as const,
    [CONST.SEARCH.TABLE_COLUMNS.DATE]: 'date' as const,
    [CONST.SEARCH.TABLE_COLUMNS.TAG]: 'tag' as const,
    [CONST.SEARCH.TABLE_COLUMNS.MERCHANT]: 'formattedMerchant' as const,
    [CONST.SEARCH.TABLE_COLUMNS.TOTAL_AMOUNT]: 'formattedTotal' as const,
    [CONST.SEARCH.TABLE_COLUMNS.CATEGORY]: 'category' as const,
    [CONST.SEARCH.TABLE_COLUMNS.TYPE]: 'transactionType' as const,
    [CONST.SEARCH.TABLE_COLUMNS.ACTION]: 'action' as const,
    [CONST.SEARCH.TABLE_COLUMNS.DESCRIPTION]: 'comment' as const,
    [CONST.SEARCH.TABLE_COLUMNS.TAX_AMOUNT]: null,
    [CONST.SEARCH.TABLE_COLUMNS.RECEIPT]: null,
    [CONST.SEARCH.TABLE_COLUMNS.IN]: 'parentReportID' as const,
};

const taskColumnNamesToSortingProperty = {
    [CONST.SEARCH.TABLE_COLUMNS.DATE]: 'created' as const,
    [CONST.SEARCH.TABLE_COLUMNS.DESCRIPTION]: 'description' as const,
    [CONST.SEARCH.TABLE_COLUMNS.TITLE]: 'reportName' as const,
    [CONST.SEARCH.TABLE_COLUMNS.FROM]: 'formattedCreatedBy' as const,
    [CONST.SEARCH.TABLE_COLUMNS.ASSIGNEE]: 'formattedAssignee' as const,
    [CONST.SEARCH.TABLE_COLUMNS.IN]: 'parentReportID' as const,
};

function getExpenseStatusOptions(): Array<MultiSelectItem<SingularSearchStatus>> {
    return [
        {text: translateLocal('common.unreported'), value: CONST.SEARCH.STATUS.EXPENSE.UNREPORTED},
        {text: translateLocal('common.drafts'), value: CONST.SEARCH.STATUS.EXPENSE.DRAFTS},
        {text: translateLocal('common.outstanding'), value: CONST.SEARCH.STATUS.EXPENSE.OUTSTANDING},
        {text: translateLocal('iou.approved'), value: CONST.SEARCH.STATUS.EXPENSE.APPROVED},
        {text: translateLocal('iou.settledExpensify'), value: CONST.SEARCH.STATUS.EXPENSE.PAID},
        {text: translateLocal('iou.done'), value: CONST.SEARCH.STATUS.EXPENSE.DONE},
    ];
}

function getExpenseReportedStatusOptions(): Array<MultiSelectItem<SingularSearchStatus>> {
    return [
        {text: translateLocal('common.drafts'), value: CONST.SEARCH.STATUS.EXPENSE.DRAFTS},
        {text: translateLocal('common.outstanding'), value: CONST.SEARCH.STATUS.EXPENSE.OUTSTANDING},
        {text: translateLocal('iou.approved'), value: CONST.SEARCH.STATUS.EXPENSE.APPROVED},
        {text: translateLocal('iou.settledExpensify'), value: CONST.SEARCH.STATUS.EXPENSE.PAID},
        {text: translateLocal('iou.done'), value: CONST.SEARCH.STATUS.EXPENSE.DONE},
    ];
}

function getChatStatusOptions(): Array<MultiSelectItem<SingularSearchStatus>> {
    return [
        {text: translateLocal('common.unread'), value: CONST.SEARCH.STATUS.CHAT.UNREAD},
        {text: translateLocal('common.sent'), value: CONST.SEARCH.STATUS.CHAT.SENT},
        {text: translateLocal('common.attachments'), value: CONST.SEARCH.STATUS.CHAT.ATTACHMENTS},
        {text: translateLocal('common.links'), value: CONST.SEARCH.STATUS.CHAT.LINKS},
        {text: translateLocal('search.filters.pinned'), value: CONST.SEARCH.STATUS.CHAT.PINNED},
    ];
}

function getInvoiceStatusOptions(): Array<MultiSelectItem<SingularSearchStatus>> {
    return [
        {text: translateLocal('common.outstanding'), value: CONST.SEARCH.STATUS.INVOICE.OUTSTANDING},
        {text: translateLocal('iou.settledExpensify'), value: CONST.SEARCH.STATUS.INVOICE.PAID},
    ];
}

function getTripStatusOptions(): Array<MultiSelectItem<SingularSearchStatus>> {
    return [
        {text: translateLocal('search.filters.current'), value: CONST.SEARCH.STATUS.TRIP.CURRENT},
        {text: translateLocal('search.filters.past'), value: CONST.SEARCH.STATUS.TRIP.PAST},
    ];
}

function getTaskStatusOptions(): Array<MultiSelectItem<SingularSearchStatus>> {
    return [
        {text: translateLocal('common.outstanding'), value: CONST.SEARCH.STATUS.TASK.OUTSTANDING},
        {text: translateLocal('search.filters.completed'), value: CONST.SEARCH.STATUS.TASK.COMPLETED},
    ];
}

const emptyPersonalDetails = {
    accountID: CONST.REPORT.OWNER_ACCOUNT_ID_FAKE,
    avatar: '',
    displayName: undefined,
    login: undefined,
};

type ReportKey = `${typeof ONYXKEYS.COLLECTION.REPORT}${string}`;

type TransactionKey = `${typeof ONYXKEYS.COLLECTION.TRANSACTION}${string}`;

type ReportActionKey = `${typeof ONYXKEYS.COLLECTION.REPORT_ACTIONS}${string}`;

type PolicyKey = `${typeof ONYXKEYS.COLLECTION.POLICY}${string}`;

type ViolationKey = `${typeof ONYXKEYS.COLLECTION.TRANSACTION_VIOLATIONS}${string}`;

type SearchKey = ValueOf<typeof CONST.SEARCH.SEARCH_KEYS>;

type SavedSearchMenuItem = MenuItemWithLink & {
    key: string;
    hash: string;
    query: string;
    styles?: Array<ViewStyle | TextStyle>;
};

type SearchTypeMenuSection = {
    translationPath: TranslationPaths;
    menuItems: SearchTypeMenuItem[];
};

type SearchTypeMenuItem = {
    key: SearchKey;
    translationPath: TranslationPaths;
    type: SearchDataTypes;
    icon: IconAsset;
    hash: number;
    searchQuery: string;
    emptyState?: {
        headerMedia: DotLottieAnimation;
        title: TranslationPaths;
        subtitle: TranslationPaths;
        buttons?: Array<{
            buttonText: TranslationPaths;
            buttonAction: () => void;
            success?: boolean;
            icon?: IconAsset;
            isDisabled?: boolean;
        }>;
    };
};

type SearchDateModifier = ValueOf<typeof CONST.SEARCH.DATE_MODIFIERS>;

type SearchDateModifierLower = Lowercase<SearchDateModifier>;

type ArchivedReportsIDSet = ReadonlySet<string>;

/**
 * Returns a list of all possible searches in the LHN, along with their query & hash.
 * *NOTE* When rendering the LHN, you should use the "createTypeMenuSections" method, which
 * contains the conditionals for rendering each of these.
 *
 * If you are updating this function, do not add more params unless absolutely necessary for the searches. The amount of data needed to
 * get the list of searches should be as minimal as possible.
 *
 * These searches should be as static as possible, and should not contain conditionals, or any other logic
 */
function getSuggestedSearches(defaultFeedID: string | undefined, accountID: number = CONST.DEFAULT_NUMBER_ID): Record<ValueOf<typeof CONST.SEARCH.SEARCH_KEYS>, SearchTypeMenuItem> {
    return {
        [CONST.SEARCH.SEARCH_KEYS.EXPENSES]: {
            key: CONST.SEARCH.SEARCH_KEYS.EXPENSES,
            translationPath: 'common.expenses',
            type: CONST.SEARCH.DATA_TYPES.EXPENSE,
            icon: Expensicons.Receipt,
            searchQuery: buildCannedSearchQuery(),
            get hash() {
                return buildSearchQueryJSON(this.searchQuery)?.hash ?? CONST.DEFAULT_NUMBER_ID;
            },
        },
        [CONST.SEARCH.SEARCH_KEYS.REPORTS]: {
            key: CONST.SEARCH.SEARCH_KEYS.REPORTS,
            translationPath: 'common.reports',
            type: CONST.SEARCH.DATA_TYPES.EXPENSE,
            icon: Expensicons.Document,
            searchQuery: buildCannedSearchQuery({groupBy: CONST.SEARCH.GROUP_BY.REPORTS}),
            get hash() {
                return buildSearchQueryJSON(this.searchQuery)?.hash ?? CONST.DEFAULT_NUMBER_ID;
            },
        },
        [CONST.SEARCH.SEARCH_KEYS.CHATS]: {
            key: CONST.SEARCH.SEARCH_KEYS.CHATS,
            translationPath: 'common.chats',
            type: CONST.SEARCH.DATA_TYPES.CHAT,
            icon: Expensicons.ChatBubbles,
            searchQuery: buildCannedSearchQuery({type: CONST.SEARCH.DATA_TYPES.CHAT}),
            get hash() {
                return buildSearchQueryJSON(this.searchQuery)?.hash ?? CONST.DEFAULT_NUMBER_ID;
            },
        },
        [CONST.SEARCH.SEARCH_KEYS.SUBMIT]: {
            key: CONST.SEARCH.SEARCH_KEYS.SUBMIT,
            translationPath: 'common.submit',
            type: CONST.SEARCH.DATA_TYPES.EXPENSE,
            icon: Expensicons.Pencil,
            searchQuery: getTodoSearchQuery(CONST.SEARCH.SEARCH_KEYS.SUBMIT, accountID),
            get hash() {
                return buildSearchQueryJSON(this.searchQuery)?.hash ?? CONST.DEFAULT_NUMBER_ID;
            },
        },
        [CONST.SEARCH.SEARCH_KEYS.APPROVE]: {
            key: CONST.SEARCH.SEARCH_KEYS.APPROVE,
            translationPath: 'search.bulkActions.approve',
            type: CONST.SEARCH.DATA_TYPES.EXPENSE,
            icon: Expensicons.ThumbsUp,
            searchQuery: getTodoSearchQuery(CONST.SEARCH.SEARCH_KEYS.APPROVE, accountID),
            get hash() {
                return buildSearchQueryJSON(this.searchQuery)?.hash ?? CONST.DEFAULT_NUMBER_ID;
            },
        },
        [CONST.SEARCH.SEARCH_KEYS.PAY]: {
            key: CONST.SEARCH.SEARCH_KEYS.PAY,
            translationPath: 'search.bulkActions.pay',
            type: CONST.SEARCH.DATA_TYPES.EXPENSE,
            icon: Expensicons.MoneyBag,
            searchQuery: getTodoSearchQuery(CONST.SEARCH.SEARCH_KEYS.PAY, accountID),
            get hash() {
                return buildSearchQueryJSON(this.searchQuery)?.hash ?? CONST.DEFAULT_NUMBER_ID;
            },
        },
        [CONST.SEARCH.SEARCH_KEYS.EXPORT]: {
            key: CONST.SEARCH.SEARCH_KEYS.EXPORT,
            translationPath: 'common.export',
            type: CONST.SEARCH.DATA_TYPES.EXPENSE,
            icon: Expensicons.CheckCircle,
            searchQuery: getTodoSearchQuery(CONST.SEARCH.SEARCH_KEYS.EXPORT, accountID),
            get hash() {
                return buildSearchQueryJSON(this.searchQuery)?.hash ?? CONST.DEFAULT_NUMBER_ID;
            },
        },
        [CONST.SEARCH.SEARCH_KEYS.STATEMENTS]: {
            key: CONST.SEARCH.SEARCH_KEYS.STATEMENTS,
            translationPath: 'search.statements',
            type: CONST.SEARCH.DATA_TYPES.EXPENSE,
            icon: Expensicons.CreditCard,
            searchQuery: buildQueryStringFromFilterFormValues({
                type: CONST.SEARCH.DATA_TYPES.EXPENSE,
                feed: defaultFeedID ? [defaultFeedID] : [''],
                postedOn: CONST.SEARCH.DATE_PRESETS.LAST_STATEMENT,
            }),
            get hash() {
                return buildSearchQueryJSON(this.searchQuery)?.hash ?? CONST.DEFAULT_NUMBER_ID;
            },
        },
        [CONST.SEARCH.SEARCH_KEYS.UNAPPROVED_CASH]: {
            key: CONST.SEARCH.SEARCH_KEYS.UNAPPROVED_CASH,
            translationPath: 'search.unapprovedCash',
            type: CONST.SEARCH.DATA_TYPES.EXPENSE,
            icon: Expensicons.MoneyHourglass,
            searchQuery: buildQueryStringFromFilterFormValues({
                type: CONST.SEARCH.DATA_TYPES.EXPENSE,
                status: [CONST.SEARCH.STATUS.EXPENSE.DRAFTS, CONST.SEARCH.STATUS.EXPENSE.OUTSTANDING],
                reimbursable: CONST.SEARCH.BOOLEAN.YES,
            }),
            get hash() {
                return buildSearchQueryJSON(this.searchQuery)?.hash ?? CONST.DEFAULT_NUMBER_ID;
            },
        },
        [CONST.SEARCH.SEARCH_KEYS.UNAPPROVED_CARD]: {
            key: CONST.SEARCH.SEARCH_KEYS.UNAPPROVED_CARD,
            translationPath: 'search.unapprovedCard',
            type: CONST.SEARCH.DATA_TYPES.EXPENSE,
            icon: Expensicons.CreditCardHourglass,
            searchQuery: buildQueryStringFromFilterFormValues({
                type: CONST.SEARCH.DATA_TYPES.EXPENSE,
                feed: defaultFeedID ? [defaultFeedID] : [''],
                status: [CONST.SEARCH.STATUS.EXPENSE.DRAFTS, CONST.SEARCH.STATUS.EXPENSE.OUTSTANDING],
            }),
            get hash() {
                return buildSearchQueryJSON(this.searchQuery)?.hash ?? CONST.DEFAULT_NUMBER_ID;
            },
        },
    };
}

function getSuggestedSearchesVisibility(
    currentUserEmail: string | undefined,
    cardFeedsByPolicy: Record<string, CardFeedForDisplay[]>,
    policies: OnyxCollection<OnyxTypes.Policy>,
): Record<ValueOf<typeof CONST.SEARCH.SEARCH_KEYS>, boolean> {
    let shouldShowSubmitSuggestion = false;
    let shouldShowPaySuggestion = false;
    let shouldShowApproveSuggestion = false;
    let shouldShowExportSuggestion = false;
    let shouldShowStatementsSuggestion = false;
    let shouldShowUnapprovedCashSuggestion = false;
    let shouldShowUnapprovedCardSuggestion = false;
    let shouldShowReconciliationSuggestion = false;

    Object.values(policies ?? {}).some((policy) => {
        if (!policy) {
            return false;
        }

        const isPaidPolicy = isPaidGroupPolicy(policy);
        const isPayer = isPolicyPayer(policy, currentUserEmail);
        const isAdmin = policy.role === CONST.POLICY.ROLE.ADMIN;
        const isExporter = policy.exporter === currentUserEmail;
        const isApprover = policy.approver === currentUserEmail;
        const isApprovalEnabled = policy.approvalMode ? policy.approvalMode !== CONST.POLICY.APPROVAL_MODE.OPTIONAL : false;
        const isPaymentEnabled = arePaymentsEnabled(policy);
        const isSubmittedTo = Object.values(policy.employeeList ?? {}).some((employee) => {
            return employee.submitsTo === currentUserEmail || employee.forwardsTo === currentUserEmail;
        });

        const isEligibleForSubmitSuggestion = isPaidPolicy;
        const isEligibleForPaySuggestion = isPaidPolicy && isPayer;
        const isEligibleForApproveSuggestion = isPaidPolicy && isApprovalEnabled && (isApprover || isSubmittedTo);
        const isEligibleForExportSuggestion = isExporter;
        const isEligibleForStatementsSuggestion = isPaidPolicy && !!policy.areCompanyCardsEnabled && cardFeedsByPolicy[policy.id]?.length > 0;
        const isEligibleForUnapprovedCashSuggestion = isPaidPolicy && isAdmin && isApprovalEnabled && isPaymentEnabled;
        const isEligibleForUnapprovedCardSuggestion = isPaidPolicy && isAdmin && isApprovalEnabled && cardFeedsByPolicy[policy.id]?.length > 0;
        const isEligibleForReconciliationSuggestion = isPaidPolicy && false; // s77rt TODO

        shouldShowSubmitSuggestion ||= isEligibleForSubmitSuggestion;
        shouldShowPaySuggestion ||= isEligibleForPaySuggestion;
        shouldShowApproveSuggestion ||= isEligibleForApproveSuggestion;
        shouldShowExportSuggestion ||= isEligibleForExportSuggestion;
        shouldShowStatementsSuggestion ||= isEligibleForStatementsSuggestion;
        shouldShowUnapprovedCashSuggestion ||= isEligibleForUnapprovedCashSuggestion;
        shouldShowUnapprovedCardSuggestion ||= isEligibleForUnapprovedCardSuggestion;
        shouldShowReconciliationSuggestion ||= isEligibleForReconciliationSuggestion;

        // We don't need to check the rest of the policies if we already determined that all suggestions should be displayed
        return (
            shouldShowSubmitSuggestion &&
            shouldShowPaySuggestion &&
            shouldShowApproveSuggestion &&
            shouldShowExportSuggestion &&
            shouldShowStatementsSuggestion &&
            shouldShowUnapprovedCashSuggestion &&
            shouldShowUnapprovedCardSuggestion &&
            shouldShowReconciliationSuggestion
        );
    });

    return {
        [CONST.SEARCH.SEARCH_KEYS.EXPENSES]: true,
        [CONST.SEARCH.SEARCH_KEYS.REPORTS]: true,
        [CONST.SEARCH.SEARCH_KEYS.CHATS]: true,
        [CONST.SEARCH.SEARCH_KEYS.SUBMIT]: shouldShowSubmitSuggestion,
        [CONST.SEARCH.SEARCH_KEYS.PAY]: shouldShowPaySuggestion,
        [CONST.SEARCH.SEARCH_KEYS.APPROVE]: shouldShowApproveSuggestion,
        [CONST.SEARCH.SEARCH_KEYS.EXPORT]: shouldShowExportSuggestion,
        [CONST.SEARCH.SEARCH_KEYS.STATEMENTS]: shouldShowStatementsSuggestion,
        [CONST.SEARCH.SEARCH_KEYS.UNAPPROVED_CASH]: shouldShowUnapprovedCashSuggestion,
        [CONST.SEARCH.SEARCH_KEYS.UNAPPROVED_CARD]: shouldShowUnapprovedCardSuggestion,
    };
}

/**
 * @private
 *
 * Returns a list of properties that are common to every Search ListItem
 */
function getTransactionItemCommonFormattedProperties(
    transactionItem: SearchTransaction,
    from: SearchPersonalDetails,
    to: SearchPersonalDetails,
    policy: SearchPolicy,
    formatPhoneNumber: LocaleContextProps['formatPhoneNumber'],
): Pick<TransactionListItemType, 'formattedFrom' | 'formattedTo' | 'formattedTotal' | 'formattedMerchant' | 'date'> {
    const isExpenseReport = transactionItem.reportType === CONST.REPORT.TYPE.EXPENSE;

    const fromName = getDisplayNameOrDefault(from);
    const formattedFrom = formatPhoneNumber(fromName);

    // Sometimes the search data personal detail for the 'to' account might not hold neither the display name nor the login
    // so for those cases we fallback to the display name of the personal detail data from onyx.
    let toName = getDisplayNameOrDefault(to, '', false);
    if (!toName && to?.accountID) {
        toName = getDisplayNameOrDefault(getPersonalDetailsForAccountID(to?.accountID));
    }

    const formattedTo = formatPhoneNumber(toName);
    const formattedTotal = getTransactionAmount(transactionItem, isExpenseReport);
    const date = transactionItem?.modifiedCreated ? transactionItem.modifiedCreated : transactionItem?.created;
    const merchant = getTransactionMerchant(transactionItem, policy as OnyxTypes.Policy);
    const formattedMerchant = merchant === CONST.TRANSACTION.PARTIAL_TRANSACTION_MERCHANT ? '' : merchant;

    return {
        formattedFrom,
        formattedTo,
        date,
        formattedTotal,
        formattedMerchant,
    };
}

/**
 * @private
 */
function isReportEntry(key: string): key is ReportKey {
    return key.startsWith(ONYXKEYS.COLLECTION.REPORT);
}

/**
 * @private
 */
function isTransactionEntry(key: string): key is TransactionKey {
    return key.startsWith(ONYXKEYS.COLLECTION.TRANSACTION);
}

/**
 * @private
 */
function isPolicyEntry(key: string): key is PolicyKey {
    return key.startsWith(ONYXKEYS.COLLECTION.POLICY);
}

function isViolationEntry(key: string): key is ViolationKey {
    return key.startsWith(ONYXKEYS.COLLECTION.TRANSACTION_VIOLATIONS);
}

/**
 * @private
 */
function isReportActionEntry(key: string): key is ReportActionKey {
    return key.startsWith(ONYXKEYS.COLLECTION.REPORT_ACTIONS);
}

/**
 * Determines whether to display the merchant field based on the transactions in the search results.
 */
function getShouldShowMerchant(data: OnyxTypes.SearchResults['data']): boolean {
    return Object.keys(data).some((key) => {
        if (isTransactionEntry(key)) {
            const item = data[key];
            const merchant = item.modifiedMerchant ? item.modifiedMerchant : (item.merchant ?? '');
            return merchant !== '' && merchant !== CONST.TRANSACTION.PARTIAL_TRANSACTION_MERCHANT;
        }
        return false;
    });
}

/**
 * Type guard that checks if something is a TransactionGroupListItemType
 */
function isTransactionGroupListItemType(item: ListItem): item is TransactionGroupListItemType {
    return 'transactions' in item;
}

/**
 * Type guard that checks if something is a TransactionReportGroupListItemType
 */
function isTransactionReportGroupListItemType(item: ListItem): item is TransactionReportGroupListItemType {
    return isTransactionGroupListItemType(item) && 'groupedBy' in item && item.groupedBy === CONST.SEARCH.GROUP_BY.REPORTS;
}

/**
 * Type guard that checks if something is a TransactionMemberGroupListItemType
 */
function isTransactionMemberGroupListItemType(item: ListItem): item is TransactionMemberGroupListItemType {
    return isTransactionGroupListItemType(item) && 'groupedBy' in item && item.groupedBy === CONST.SEARCH.GROUP_BY.MEMBERS;
}

/**
 * Type guard that checks if something is a TransactionCardGroupListItemType
 */
function isTransactionCardGroupListItemType(item: ListItem): item is TransactionCardGroupListItemType {
    return isTransactionGroupListItemType(item) && 'groupedBy' in item && item.groupedBy === CONST.SEARCH.GROUP_BY.CARDS;
}

/**
 * Type guard that checks if something is a TransactionListItemType
 */
function isTransactionListItemType(item: SearchListItem): item is TransactionListItemType {
    const transactionListItem = item as TransactionListItemType;
    return transactionListItem.transactionID !== undefined;
}

/**
 * Type guard that check if something is a TaskListItemType
 */
function isTaskListItemType(item: SearchListItem): item is TaskListItemType {
    return 'type' in item && item.type === CONST.REPORT.TYPE.TASK;
}

/**
 * Type guard that checks if something is a ReportActionListItemType
 */
function isReportActionListItemType(item: SearchListItem): item is ReportActionListItemType {
    const reportActionListItem = item as ReportActionListItemType;
    return reportActionListItem.reportActionID !== undefined;
}

function isAmountTooLong(amount: number, maxLength = 8): boolean {
    return Math.abs(amount).toString().length >= maxLength;
}

function isTransactionAmountTooLong(transactionItem: TransactionListItemType | SearchTransaction | OnyxTypes.Transaction) {
    // eslint-disable-next-line @typescript-eslint/prefer-nullish-coalescing
    const amount = Math.abs(transactionItem.modifiedAmount || transactionItem.amount);
    return isAmountTooLong(amount);
}

function isTransactionTaxAmountTooLong(transactionItem: TransactionListItemType | SearchTransaction | OnyxTypes.Transaction) {
    const reportType = (transactionItem as TransactionListItemType)?.reportType;
    const isFromExpenseReport = reportType === CONST.REPORT.TYPE.EXPENSE;
    const taxAmount = getTaxAmount(transactionItem, isFromExpenseReport);
    return isAmountTooLong(taxAmount);
}

function getWideAmountIndicators(data: TransactionListItemType[] | TransactionGroupListItemType[] | TaskListItemType[] | OnyxTypes.SearchResults['data']): {
    shouldShowAmountInWideColumn: boolean;
    shouldShowTaxAmountInWideColumn: boolean;
} {
    let isAmountWide = false;
    let isTaxAmountWide = false;

    const processTransaction = (transaction: TransactionListItemType | SearchTransaction) => {
        isAmountWide ||= isTransactionAmountTooLong(transaction);
        isTaxAmountWide ||= isTransactionTaxAmountTooLong(transaction);
    };

    if (Array.isArray(data)) {
        data.some((item) => {
            if (isTransactionGroupListItemType(item)) {
                const transactions = item.transactions ?? [];
                for (const transaction of transactions) {
                    processTransaction(transaction);
                    if (isAmountWide && isTaxAmountWide) {
                        break;
                    }
                }
            } else if (isTransactionListItemType(item)) {
                processTransaction(item);
            }
            return isAmountWide && isTaxAmountWide;
        });
    } else {
        Object.keys(data).some((key) => {
            if (isTransactionEntry(key)) {
                const item = data[key];
                processTransaction(item);
            }
            return isAmountWide && isTaxAmountWide;
        });
    }

    return {
        shouldShowAmountInWideColumn: isAmountWide,
        shouldShowTaxAmountInWideColumn: isTaxAmountWide,
    };
}

/**
 * Checks if the date of transactions or reports indicate the need to display the year because they are from a past year.
 */
function shouldShowYear(data: TransactionListItemType[] | TransactionGroupListItemType[] | TaskListItemType[] | OnyxTypes.SearchResults['data']) {
    const currentYear = new Date().getFullYear();

    if (Array.isArray(data)) {
        return data.some((item: TransactionListItemType | TransactionGroupListItemType | TaskListItemType) => {
            if (isTaskListItemType(item)) {
                const taskYear = new Date(item.created).getFullYear();
                return taskYear !== currentYear;
            }

            if (isTransactionGroupListItemType(item)) {
                // If the item is a TransactionGroupListItemType, iterate over its transactions and check them
                return item.transactions.some((transaction) => {
                    const transactionYear = new Date(getTransactionCreatedDate(transaction)).getFullYear();
                    return transactionYear !== currentYear;
                });
            }

            const createdYear = new Date(item?.modifiedCreated ? item.modifiedCreated : item?.created || '').getFullYear();
            return createdYear !== currentYear;
        });
    }

    for (const key in data) {
        if (isTransactionEntry(key)) {
            const item = data[key];
            if (shouldShowTransactionYear(item)) {
                return true;
            }
        } else if (isReportActionEntry(key)) {
            const item = data[key];
            for (const action of Object.values(item)) {
                const date = action.created;

                if (DateUtils.doesDateBelongToAPastYear(date)) {
                    return true;
                }
            }
        } else if (isReportEntry(key)) {
            const item = data[key];
            const date = item.created;

            if (date && DateUtils.doesDateBelongToAPastYear(date)) {
                return true;
            }
        }
    }
    return false;
}

/**
 * @private
 * Extracts all transaction violations from the search data.
 */
function getViolations(data: OnyxTypes.SearchResults['data']): OnyxCollection<OnyxTypes.TransactionViolation[]> {
    return Object.fromEntries(Object.entries(data).filter(([key]) => isViolationEntry(key))) as OnyxCollection<OnyxTypes.TransactionViolation[]>;
}

/**
 * @private
 * Generates a display name for IOU reports considering the personal details of the payer and the transaction details.
 */
function getIOUReportName(data: OnyxTypes.SearchResults['data'], reportItem: SearchReport) {
    const payerPersonalDetails = reportItem.managerID ? data.personalDetailsList?.[reportItem.managerID] : emptyPersonalDetails;
    // For cases where the data personal detail for manager ID do not exist in search data.personalDetailsList
    // we fallback to the display name of the personal detail data from onyx.
    const payerName = payerPersonalDetails?.displayName ?? payerPersonalDetails?.login ?? getDisplayNameOrDefault(getPersonalDetailsForAccountID(reportItem.managerID));
    const formattedAmount = convertToDisplayString(reportItem.total ?? 0, reportItem.currency ?? CONST.CURRENCY.USD);
    if (reportItem.action === CONST.SEARCH.ACTION_TYPES.PAID) {
        return translateLocal('iou.payerPaidAmount', {
            payer: payerName,
            amount: formattedAmount,
        });
    }

    return translateLocal('iou.payerOwesAmount', {
        payer: payerName,
        amount: formattedAmount,
    });
}

function getTransactionViolations(allViolations: OnyxCollection<OnyxTypes.TransactionViolation[]>, transaction: SearchTransaction): OnyxTypes.TransactionViolation[] {
    const transactionViolations = allViolations?.[`${ONYXKEYS.COLLECTION.TRANSACTION_VIOLATIONS}${transaction.transactionID}`];
    if (!transactionViolations) {
        return [];
    }
    return transactionViolations.filter((violation) => !isViolationDismissed(transaction, violation));
}

/**
 * @private
 * Organizes data into List Sections for display, for the TransactionListItemType of Search Results.
 *
 * Do not use directly, use only via `getSections()` facade.
 */
function getTransactionsSections(
    data: OnyxTypes.SearchResults['data'],
    metadata: OnyxTypes.SearchResults['search'],
    currentSearch: SearchKey,
<<<<<<< HEAD
    currentAccountID: number | undefined,
=======
    formatPhoneNumber: LocaleContextProps['formatPhoneNumber'],
>>>>>>> 161d1ffd
): TransactionListItemType[] {
    const shouldShowMerchant = getShouldShowMerchant(data);
    const doesDataContainAPastYearTransaction = shouldShowYear(data);
    const {shouldShowAmountInWideColumn, shouldShowTaxAmountInWideColumn} = getWideAmountIndicators(data);

    const shouldShowCategory = metadata?.columnsToShow?.shouldShowCategoryColumn;
    const shouldShowTag = metadata?.columnsToShow?.shouldShowTagColumn;
    const shouldShowTax = metadata?.columnsToShow?.shouldShowTaxColumn;

    // Pre-filter transaction keys to avoid repeated checks
    const transactionKeys = Object.keys(data).filter(isTransactionEntry);
    // Get violations - optimize by using a Map for faster lookups
    const allViolations = getViolations(data);

    // Use Map for faster lookups of personal details
    const personalDetailsMap = new Map(Object.entries(data.personalDetailsList || {}));

    const transactionsSections: TransactionListItemType[] = [];

    for (const key of transactionKeys) {
        const transactionItem = data[key];
        const report = data[`${ONYXKEYS.COLLECTION.REPORT}${transactionItem.reportID}`];
        const policy = data[`${ONYXKEYS.COLLECTION.POLICY}${report?.policyID}`];
        const shouldShowBlankTo = !report || isOpenExpenseReport(report);

        const transactionViolations = getTransactionViolations(allViolations, transactionItem);
        // Use Map.get() for faster lookups with default values
        const from = personalDetailsMap.get(transactionItem.accountID.toString()) ?? emptyPersonalDetails;
        const to = transactionItem.managerID && !shouldShowBlankTo ? (personalDetailsMap.get(transactionItem.managerID.toString()) ?? emptyPersonalDetails) : emptyPersonalDetails;

        const {formattedFrom, formattedTo, formattedTotal, formattedMerchant, date} = getTransactionItemCommonFormattedProperties(transactionItem, from, to, policy, formatPhoneNumber);

        const transactionSection: TransactionListItemType = {
            action: getAction(data, allViolations, key, currentSearch, currentAccountID),
            report,
            from,
            to,
            formattedFrom,
            formattedTo: shouldShowBlankTo ? '' : formattedTo,
            formattedTotal,
            formattedMerchant,
            date,
            shouldShowMerchant,
            shouldShowCategory,
            shouldShowTag,
            shouldShowTax,
            keyForList: transactionItem.transactionID,
            shouldShowYear: doesDataContainAPastYearTransaction,
            isAmountColumnWide: shouldShowAmountInWideColumn,
            isTaxAmountColumnWide: shouldShowTaxAmountInWideColumn,
            violations: transactionViolations,

            // Manually copying all the properties from transactionItem
            transactionID: transactionItem.transactionID,
            created: transactionItem.created,
            modifiedCreated: transactionItem.modifiedCreated,
            amount: transactionItem.amount,
            canDelete: transactionItem.canDelete,
            canHold: transactionItem.canHold,
            canUnhold: transactionItem.canUnhold,
            modifiedAmount: transactionItem.modifiedAmount,
            currency: transactionItem.currency,
            modifiedCurrency: transactionItem.modifiedCurrency,
            merchant: transactionItem.merchant,
            modifiedMerchant: transactionItem.modifiedMerchant,
            comment: transactionItem.comment,
            category: transactionItem.category,
            transactionType: transactionItem.transactionType,
            reportType: transactionItem.reportType,
            policyID: transactionItem.policyID,
            parentTransactionID: transactionItem.parentTransactionID,
            hasEReceipt: transactionItem.hasEReceipt,
            accountID: transactionItem.accountID,
            managerID: transactionItem.managerID,
            reportID: transactionItem.reportID,
            ...(transactionItem.pendingAction ? {pendingAction: transactionItem.pendingAction} : {}),
            transactionThreadReportID: transactionItem.transactionThreadReportID,
            isFromOneTransactionReport: transactionItem.isFromOneTransactionReport,
            tag: transactionItem.tag,
            receipt: transactionItem.receipt,
            taxAmount: transactionItem.taxAmount,
            description: transactionItem.description,
            mccGroup: transactionItem.mccGroup,
            modifiedMCCGroup: transactionItem.modifiedMCCGroup,
            moneyRequestReportActionID: transactionItem.moneyRequestReportActionID,
            pendingAction: transactionItem.pendingAction,
            errors: transactionItem.errors,
            isActionLoading: transactionItem.isActionLoading,
            hasViolation: transactionItem.hasViolation,
        };

        transactionsSections.push(transactionSection);
    }
    return transactionsSections;
}

/**
 * @private
 * Retrieves all transactions associated with a specific report ID from the search data.

 */
function getTransactionsForReport(data: OnyxTypes.SearchResults['data'], reportID: string): SearchTransaction[] {
    return Object.entries(data)
        .filter(([key, value]) => isTransactionEntry(key) && (value as SearchTransaction)?.reportID === reportID)
        .map(([, value]) => value as SearchTransaction);
}

/**
 * @private
 * Retrieves a report from the search data based on the provided key.
 */
function getReportFromKey(data: OnyxTypes.SearchResults['data'], key: string): OnyxTypes.Report | undefined {
    if (isTransactionEntry(key)) {
        const transaction = data[key];
        return data[`${ONYXKEYS.COLLECTION.REPORT}${transaction?.reportID}`] as OnyxTypes.Report;
    }
    if (isReportEntry(key)) {
        return data[key] as OnyxTypes.Report;
    }
    return undefined;
}

/**
 * @private
 * Retrieves the chat report associated with a given report.
 */
function getChatReport(data: OnyxTypes.SearchResults['data'], report: OnyxTypes.Report) {
    return data[`${ONYXKEYS.COLLECTION.REPORT}${report?.chatReportID}`] ?? {};
}

/**
 * @private
 * Retrieves the policy associated with a given report.
 */
function getPolicyFromKey(data: OnyxTypes.SearchResults['data'], report: OnyxTypes.Report) {
    return data[`${ONYXKEYS.COLLECTION.POLICY}${report?.policyID}`] ?? {};
}

/**
 * @private
 * Retrieves the report name-value pairs associated with a given report.
 */
function getReportNameValuePairsFromKey(data: OnyxTypes.SearchResults['data'], report: OnyxTypes.Report) {
    return data[`${ONYXKEYS.COLLECTION.REPORT_NAME_VALUE_PAIRS}${report?.reportID}`] ?? undefined;
}

/**
 * @private
 * Determines the permission flags for a user reviewing a report.
 */
function getReviewerPermissionFlags(
    report: OnyxTypes.Report,
    policy: OnyxTypes.Policy,
    currentAccountID: number | undefined,
): {
    isSubmitter: boolean;
    isAdmin: boolean;
    isApprover: boolean;
} {
    return {
        isSubmitter: report.ownerAccountID === currentAccountID,
        isAdmin: policy.role === CONST.POLICY.ROLE.ADMIN,
        isApprover: report.managerID === currentAccountID,
    };
}

/**
 * Returns the action that can be taken on a given transaction or report
 *
 * Do not use directly, use only via `getSections()` facade.
 */
function getAction(
    data: OnyxTypes.SearchResults['data'],
    allViolations: OnyxCollection<OnyxTypes.TransactionViolation[]>,
    key: string,
    currentSearch: SearchKey,
    currentAccountID: number | undefined,
    reportActions: OnyxTypes.ReportAction[] = [],
): SearchTransactionAction {
    const isTransaction = isTransactionEntry(key);
    const report = getReportFromKey(data, key);

    if (currentSearch === CONST.SEARCH.SEARCH_KEYS.EXPORT) {
        return CONST.SEARCH.ACTION_TYPES.EXPORT_TO_ACCOUNTING;
    }

    if (!isTransaction && !isReportEntry(key)) {
        return CONST.SEARCH.ACTION_TYPES.VIEW;
    }

    const transaction = isTransaction ? data[key] : undefined;
    if (isUnreportedAndHasInvalidDistanceRateTransaction(transaction)) {
        return CONST.SEARCH.ACTION_TYPES.REVIEW;
    }
    // Tracked and unreported expenses don't have a report, so we return early.
    if (!report) {
        return CONST.SEARCH.ACTION_TYPES.VIEW;
    }

    const policy = getPolicyFromKey(data, report) as OnyxTypes.Policy;
    const isExportAvailable = isExportAction(report, policy, reportActions) && !isTransaction;

    if (isSettled(report) && !isExportAvailable) {
        return CONST.SEARCH.ACTION_TYPES.PAID;
    }

    // We need to check both options for a falsy value since the transaction might not have an error but the report associated with it might. We return early if there are any errors for performance reasons, so we don't need to compute any other possible actions.
    // eslint-disable-next-line @typescript-eslint/prefer-nullish-coalescing
    if (transaction?.errors || report?.errors) {
        return CONST.SEARCH.ACTION_TYPES.REVIEW;
    }

    // We don't need to run the logic if this is not a transaction or iou/expense report, so let's shortcut the logic for performance reasons
    if (!isMoneyRequestReport(report) && !isInvoiceReport(report)) {
        return CONST.SEARCH.ACTION_TYPES.VIEW;
    }

    let allReportTransactions: SearchTransaction[];
    if (isReportEntry(key)) {
        allReportTransactions = getTransactionsForReport(data, report.reportID);
    } else {
        allReportTransactions = transaction ? [transaction] : [];
    }

    const {isSubmitter, isAdmin, isApprover} = getReviewerPermissionFlags(report, policy, currentAccountID);

    const reportNVP = getReportNameValuePairsFromKey(data, report);
    const isIOUReportArchived = isArchivedReport(reportNVP);

    const chatReportRNVP = data[`${ONYXKEYS.COLLECTION.REPORT_NAME_VALUE_PAIRS}${report.chatReportID}`] ?? undefined;
    const isChatReportArchived = isArchivedReport(chatReportRNVP);

    // Only check for violations if we need to (when user has permission to review)
    if ((isSubmitter || isApprover || isAdmin) && hasAnyViolations(report.reportID, allViolations, allReportTransactions)) {
        if (isSubmitter && !isApprover && !isAdmin && !canReview(report, allViolations, isIOUReportArchived || isChatReportArchived, policy, allReportTransactions)) {
            return CONST.SEARCH.ACTION_TYPES.VIEW;
        }
        return CONST.SEARCH.ACTION_TYPES.REVIEW;
    }
    // Submit/Approve/Pay can only be taken on transactions if the transaction is the only one on the report, otherwise `View` is the only option.
    // If this condition is not met, return early for performance reasons
    if (isTransaction && !transaction?.isFromOneTransactionReport) {
        return CONST.SEARCH.ACTION_TYPES.VIEW;
    }

    const invoiceReceiverPolicy: SearchPolicy | undefined =
        isInvoiceReport(report) && report?.invoiceReceiver?.type === CONST.REPORT.INVOICE_RECEIVER_TYPE.BUSINESS
            ? data[`${ONYXKEYS.COLLECTION.POLICY}${report?.invoiceReceiver?.policyID}`]
            : undefined;

    const chatReport = getChatReport(data, report);
    const canBePaid = canIOUBePaid(report, chatReport, policy, allReportTransactions, false, chatReportRNVP, invoiceReceiverPolicy);

    if (canBePaid && !hasOnlyHeldExpenses(report.reportID, allReportTransactions)) {
        return CONST.SEARCH.ACTION_TYPES.PAY;
    }

    if (isExportAvailable) {
        return CONST.SEARCH.ACTION_TYPES.EXPORT_TO_ACCOUNTING;
    }

    if (isClosedReport(report)) {
        return CONST.SEARCH.ACTION_TYPES.DONE;
    }

    const hasOnlyPendingCardOrScanningTransactions = allReportTransactions.length > 0 && allReportTransactions.every(isPendingCardOrScanningTransaction);

    const isAllowedToApproveExpenseReport = isAllowedToApproveExpenseReportUtils(report, undefined, policy);
    if (
        canApproveIOU(report, policy, allReportTransactions) &&
        isAllowedToApproveExpenseReport &&
        !hasOnlyPendingCardOrScanningTransactions &&
        !hasOnlyHeldExpenses(report.reportID, allReportTransactions)
    ) {
        return CONST.SEARCH.ACTION_TYPES.APPROVE;
    }

    // We check for isAllowedToApproveExpenseReport because if the policy has preventSelfApprovals enabled, we disable the Submit action and in that case we want to show the View action instead
    if (canSubmitReport(report, policy, allReportTransactions, allViolations, isIOUReportArchived || isChatReportArchived) && isAllowedToApproveExpenseReport) {
        return CONST.SEARCH.ACTION_TYPES.SUBMIT;
    }

    if (reportNVP?.exportFailedTime) {
        return CONST.SEARCH.ACTION_TYPES.REVIEW;
    }

    return CONST.SEARCH.ACTION_TYPES.VIEW;
}

/**
 * @private
 * Organizes data into List Sections for display, for the TaskListItemType of Search Results.
 *
 * Do not use directly, use only via `getSections()` facade.
 */
function getTaskSections(
    data: OnyxTypes.SearchResults['data'],
    formatPhoneNumber: LocaleContextProps['formatPhoneNumber'],
    archivedReportsIDList?: ArchivedReportsIDSet,
): TaskListItemType[] {
    return (
        Object.keys(data)
            .filter(isReportEntry)
            // Ensure that the reports that were passed are tasks, and not some other
            // type of report that was sent as the parent
            .filter((key) => isTaskListItemType(data[key] as SearchListItem))
            .map((key) => {
                const taskItem = data[key] as SearchTask;
                const personalDetails = data.personalDetailsList;

                const assignee = personalDetails?.[taskItem.managerID] ?? emptyPersonalDetails;
                const createdBy = personalDetails?.[taskItem.accountID] ?? emptyPersonalDetails;
                const formattedAssignee = formatPhoneNumber(getDisplayNameOrDefault(assignee));
                const formattedCreatedBy = formatPhoneNumber(getDisplayNameOrDefault(createdBy));

                const report = getReportOrDraftReport(taskItem.reportID) ?? taskItem;
                const parentReport = getReportOrDraftReport(taskItem.parentReportID);

                const doesDataContainAPastYearTransaction = shouldShowYear(data);
                const reportName = StringUtils.lineBreaksToSpaces(Parser.htmlToText(taskItem.reportName));
                const description = StringUtils.lineBreaksToSpaces(Parser.htmlToText(taskItem.description));

                const result: TaskListItemType = {
                    ...taskItem,
                    reportName,
                    description,
                    assignee,
                    formattedAssignee,
                    createdBy,
                    formattedCreatedBy,
                    keyForList: taskItem.reportID,
                    shouldShowYear: doesDataContainAPastYearTransaction,
                };

                if (parentReport && personalDetails) {
                    // This will be fixed as part of https://github.com/Expensify/Expensify/issues/507850
                    // eslint-disable-next-line deprecation/deprecation
                    const policy = getPolicy(parentReport.policyID);
                    const parentReportName = getReportName(parentReport, policy, undefined, undefined);
                    const isParentReportArchived = archivedReportsIDList?.has(parentReport?.reportID);
                    const icons = getIcons(parentReport, personalDetails, null, '', -1, policy, undefined, isParentReportArchived);
                    const parentReportIcon = icons?.at(0);

                    result.parentReportName = parentReportName;
                    result.parentReportIcon = parentReportIcon;
                }

                if (report) {
                    result.report = report;
                }

                return result;
            })
    );
}

/**
 * @private
 * Organizes data into List Sections for display, for the ReportActionListItemType of Search Results.
 *
 * Do not use directly, use only via `getSections()` facade.
 */
function getReportActionsSections(data: OnyxTypes.SearchResults['data']): ReportActionListItemType[] {
    const reportActionItems: ReportActionListItemType[] = [];

    const transactions = Object.keys(data)
        .filter(isTransactionEntry)
        .map((key) => data[key]);

    const reports = Object.keys(data)
        .filter(isReportEntry)
        .map((key) => data[key]);

    const policies = Object.keys(data)
        .filter(isPolicyEntry)
        .map((key) => data[key]);

    for (const key in data) {
        if (isReportActionEntry(key)) {
            const reportActions = data[key];
            for (const reportAction of Object.values(reportActions)) {
                const from = data.personalDetailsList?.[reportAction.accountID];
                const report = data[`${ONYXKEYS.COLLECTION.REPORT}${reportAction.reportID}`] ?? {};
                const policy = data[`${ONYXKEYS.COLLECTION.POLICY}${report.policyID}`] ?? {};
                const originalMessage = isMoneyRequestAction(reportAction) ? getOriginalMessage<typeof CONST.REPORT.ACTIONS.TYPE.IOU>(reportAction) : undefined;
                const isSendingMoney = isMoneyRequestAction(reportAction) && originalMessage?.type === CONST.IOU.REPORT_ACTION_TYPE.PAY && originalMessage?.IOUDetails;

                const invoiceReceiverPolicy: SearchPolicy | undefined =
                    report?.invoiceReceiver?.type === CONST.REPORT.INVOICE_RECEIVER_TYPE.BUSINESS ? data[`${ONYXKEYS.COLLECTION.POLICY}${report.invoiceReceiver.policyID}`] : undefined;
                if (
                    isDeletedAction(reportAction) ||
                    isResolvedActionableWhisper(reportAction) ||
                    reportAction.actionName === CONST.REPORT.ACTIONS.TYPE.CLOSED ||
                    isCreatedAction(reportAction) ||
                    isWhisperActionTargetedToOthers(reportAction) ||
                    (isMoneyRequestAction(reportAction) && !!report?.isWaitingOnBankAccount && originalMessage?.type === CONST.IOU.REPORT_ACTION_TYPE.PAY && !isSendingMoney)
                ) {
                    continue;
                }

                reportActionItems.push({
                    ...reportAction,
                    from,
                    reportName: getSearchReportName({report, policy, personalDetails: data.personalDetailsList, transactions, invoiceReceiverPolicy, reports, policies}),
                    formattedFrom: from?.displayName ?? from?.login ?? '',
                    date: reportAction.created,
                    keyForList: reportAction.reportActionID,
                });
            }
        }
    }
    return reportActionItems;
}

/**
 * @private
 * Organizes data into List Sections grouped by report for display, for the TransactionGroupListItemType of Search Results.
 *
 * Do not use directly, use only via `getSections()` facade.
 */
function getReportSections(
    data: OnyxTypes.SearchResults['data'],
    metadata: OnyxTypes.SearchResults['search'],
    currentSearch: SearchKey,
<<<<<<< HEAD
    currentAccountID: number | undefined,
=======
    formatPhoneNumber: LocaleContextProps['formatPhoneNumber'],
>>>>>>> 161d1ffd
    reportActions: Record<string, OnyxTypes.ReportAction[]> = {},
): TransactionGroupListItemType[] {
    const shouldShowMerchant = getShouldShowMerchant(data);

    const doesDataContainAPastYearTransaction = shouldShowYear(data);
    const {shouldShowAmountInWideColumn, shouldShowTaxAmountInWideColumn} = getWideAmountIndicators(data);

    // Get violations - optimize by using a Map for faster lookups
    const allViolations = getViolations(data);

    const reportIDToTransactions: Record<string, TransactionReportGroupListItemType> = {};

    for (const key in data) {
        if (isReportEntry(key) && (data[key].type === CONST.REPORT.TYPE.IOU || data[key].type === CONST.REPORT.TYPE.EXPENSE || data[key].type === CONST.REPORT.TYPE.INVOICE)) {
            const reportItem = {...data[key]};
            const reportKey = `${ONYXKEYS.COLLECTION.REPORT}${reportItem.reportID}`;
            const transactions = reportIDToTransactions[reportKey]?.transactions ?? [];
            const isIOUReport = reportItem.type === CONST.REPORT.TYPE.IOU;
            const actions = reportActions[`${ONYXKEYS.COLLECTION.REPORT_ACTIONS}${reportItem.reportID}`];

            const reportPendingAction = reportItem?.pendingAction ?? reportItem?.pendingFields?.preview;
            const shouldShowBlankTo = !reportItem || isOpenExpenseReport(reportItem);
            reportIDToTransactions[reportKey] = {
                ...reportItem,
                action: getAction(data, allViolations, key, currentSearch, currentAccountID, actions),
                groupedBy: CONST.SEARCH.GROUP_BY.REPORTS,
                keyForList: reportItem.reportID,
                from: transactions.length > 0 ? data.personalDetailsList[data?.[reportKey as ReportKey]?.accountID ?? CONST.DEFAULT_NUMBER_ID] : emptyPersonalDetails,
                to: !shouldShowBlankTo && reportItem.managerID ? data.personalDetailsList?.[reportItem.managerID] : emptyPersonalDetails,
                transactions,
                ...(reportPendingAction ? {pendingAction: reportPendingAction} : {}),
            };

            if (isIOUReport) {
                reportIDToTransactions[reportKey].reportName = getIOUReportName(data, reportIDToTransactions[reportKey]);
            }
        } else if (isTransactionEntry(key)) {
            const transactionItem = {...data[key]};
            const reportKey = `${ONYXKEYS.COLLECTION.REPORT}${transactionItem.reportID}`;
            const report = data[`${ONYXKEYS.COLLECTION.REPORT}${transactionItem.reportID}`];
            const policy = data[`${ONYXKEYS.COLLECTION.POLICY}${report?.policyID}`];
            const shouldShowBlankTo = !report || isOpenExpenseReport(report);
            const transactionViolations = getTransactionViolations(allViolations, transactionItem);
            const actions = Object.values(reportActions[`${ONYXKEYS.COLLECTION.REPORT_ACTIONS}${transactionItem.reportID}`] ?? {});

            const from = data.personalDetailsList?.[transactionItem.accountID];
            const to = transactionItem.managerID && !shouldShowBlankTo ? (data.personalDetailsList?.[transactionItem.managerID] ?? emptyPersonalDetails) : emptyPersonalDetails;

            const {formattedFrom, formattedTo, formattedTotal, formattedMerchant, date} = getTransactionItemCommonFormattedProperties(transactionItem, from, to, policy, formatPhoneNumber);

            const transaction = {
                ...transactionItem,
                action: getAction(data, allViolations, key, currentSearch, currentAccountID, actions),
                report,
                from,
                to,
                formattedFrom,
                formattedTo: shouldShowBlankTo ? '' : formattedTo,
                formattedTotal,
                formattedMerchant,
                date,
                shouldShowMerchant,
                shouldShowCategory: metadata?.columnsToShow?.shouldShowCategoryColumn,
                shouldShowTag: metadata?.columnsToShow?.shouldShowTagColumn,
                shouldShowTax: metadata?.columnsToShow?.shouldShowTaxColumn,
                keyForList: transactionItem.transactionID,
                shouldShowYear: doesDataContainAPastYearTransaction,
                violations: transactionViolations,
                isAmountColumnWide: shouldShowAmountInWideColumn,
                isTaxAmountColumnWide: shouldShowTaxAmountInWideColumn,
            };
            if (reportIDToTransactions[reportKey]?.transactions) {
                reportIDToTransactions[reportKey].transactions.push(transaction);
                reportIDToTransactions[reportKey].from = data.personalDetailsList[data?.[reportKey as ReportKey]?.accountID ?? CONST.DEFAULT_NUMBER_ID];
            } else if (reportIDToTransactions[reportKey]) {
                reportIDToTransactions[reportKey].transactions = [transaction];
                reportIDToTransactions[reportKey].from = data.personalDetailsList[data?.[reportKey as ReportKey]?.accountID ?? CONST.DEFAULT_NUMBER_ID];
            }
        }
    }

    return Object.values(reportIDToTransactions);
}

/**
 * @private
 * Organizes data into List Sections grouped by member for display, for the TransactionGroupListItemType of Search Results.
 *
 * Do not use directly, use only via `getSections()` facade.
 */
function getMemberSections(data: OnyxTypes.SearchResults['data'], metadata: OnyxTypes.SearchResults['search']): TransactionMemberGroupListItemType[] {
    return data && metadata ? [] : []; // s77rt TODO
}

/**
 * @private
 * Organizes data into List Sections grouped by card for display, for the TransactionGroupListItemType of Search Results.
 *
 * Do not use directly, use only via `getSections()` facade.
 */
function getCardSections(data: OnyxTypes.SearchResults['data'], metadata: OnyxTypes.SearchResults['search']): TransactionCardGroupListItemType[] {
    return data && metadata ? [] : []; // s77rt TODO
}

/**
 * Returns the appropriate list item component based on the type and status of the search data.
 */
function getListItem(type: SearchDataTypes, status: SearchStatus, groupBy?: SearchGroupBy): ListItemType<typeof type, typeof status> {
    if (type === CONST.SEARCH.DATA_TYPES.CHAT) {
        return ChatListItem;
    }
    if (type === CONST.SEARCH.DATA_TYPES.TASK) {
        return TaskListItem;
    }
    if (groupBy) {
        return TransactionGroupListItem;
    }
    return TransactionListItem;
}

/**
 * Organizes data into appropriate list sections for display based on the type of search results.
 */
function getSections(
    type: SearchDataTypes,
    data: OnyxTypes.SearchResults['data'],
    metadata: OnyxTypes.SearchResults['search'],
<<<<<<< HEAD
    currentAccountID: number | undefined,
=======
    formatPhoneNumber: LocaleContextProps['formatPhoneNumber'],
>>>>>>> 161d1ffd
    groupBy?: SearchGroupBy,
    reportActions: Record<string, OnyxTypes.ReportAction[]> = {},
    currentSearch: SearchKey = CONST.SEARCH.SEARCH_KEYS.EXPENSES,
    archivedReportsIDList?: ArchivedReportsIDSet,
) {
    if (type === CONST.SEARCH.DATA_TYPES.CHAT) {
        return getReportActionsSections(data);
    }
    if (type === CONST.SEARCH.DATA_TYPES.TASK) {
        return getTaskSections(data, formatPhoneNumber, archivedReportsIDList);
    }

    if (groupBy) {
        // Disabling the default-case lint rule here is actually safer as this forces us to make the switch cases exhaustive
        // eslint-disable-next-line default-case
        switch (groupBy) {
            case CONST.SEARCH.GROUP_BY.REPORTS:
<<<<<<< HEAD
                return getReportSections(data, metadata, currentSearch, currentAccountID, reportActions);
=======
                return getReportSections(data, metadata, currentSearch, formatPhoneNumber, reportActions);
>>>>>>> 161d1ffd
            case CONST.SEARCH.GROUP_BY.MEMBERS:
                return getMemberSections(data, metadata);
            case CONST.SEARCH.GROUP_BY.CARDS:
                return getCardSections(data, metadata);
        }
    }

<<<<<<< HEAD
    return getTransactionsSections(data, metadata, currentSearch, currentAccountID);
=======
    return getTransactionsSections(data, metadata, currentSearch, formatPhoneNumber);
>>>>>>> 161d1ffd
}

/**
 * Sorts sections of data based on a specified column and sort order for displaying sorted results.
 */
function getSortedSections(
    type: SearchDataTypes,
    status: SearchStatus,
    data: ListItemDataType<typeof type, typeof status>,
    localeCompare: LocaleContextProps['localeCompare'],
    sortBy?: SearchColumnType,
    sortOrder?: SortOrder,
    groupBy?: SearchGroupBy,
) {
    if (type === CONST.SEARCH.DATA_TYPES.CHAT) {
        return getSortedReportActionData(data as ReportActionListItemType[], localeCompare);
    }
    if (type === CONST.SEARCH.DATA_TYPES.TASK) {
        return getSortedTaskData(data as TaskListItemType[], localeCompare, sortBy, sortOrder);
    }

    if (groupBy) {
        // Disabling the default-case lint rule here is actually safer as this forces us to make the switch cases exhaustive
        // eslint-disable-next-line default-case
        switch (groupBy) {
            case CONST.SEARCH.GROUP_BY.REPORTS:
                return getSortedReportData(data as TransactionReportGroupListItemType[], localeCompare);
            case CONST.SEARCH.GROUP_BY.MEMBERS:
                return getSortedMemberData(data as TransactionMemberGroupListItemType[]);
            case CONST.SEARCH.GROUP_BY.CARDS:
                return getSortedCardData(data as TransactionCardGroupListItemType[]);
        }
    }

    return getSortedTransactionData(data as TransactionListItemType[], localeCompare, sortBy, sortOrder);
}

/**
 * Compares two values based on a specified sorting order and column.
 * Handles both string and numeric comparisons, with special handling for absolute values when sorting by total amount.
 */
function compareValues(a: unknown, b: unknown, sortOrder: SortOrder, sortBy: string, localeCompare: LocaleContextProps['localeCompare']): number {
    const isAsc = sortOrder === CONST.SEARCH.SORT_ORDER.ASC;

    if (a === undefined || b === undefined) {
        return 0;
    }

    if (typeof a === 'string' && typeof b === 'string') {
        return isAsc ? localeCompare(a, b) : localeCompare(b, a);
    }

    if (typeof a === 'number' && typeof b === 'number') {
        const aValue = sortBy === CONST.SEARCH.TABLE_COLUMNS.TOTAL_AMOUNT ? Math.abs(a) : a;
        const bValue = sortBy === CONST.SEARCH.TABLE_COLUMNS.TOTAL_AMOUNT ? Math.abs(b) : b;
        return isAsc ? aValue - bValue : bValue - aValue;
    }

    return 0;
}

/**
 * @private
 * Sorts transaction sections based on a specified column and sort order.
 */
function getSortedTransactionData(data: TransactionListItemType[], localeCompare: LocaleContextProps['localeCompare'], sortBy?: SearchColumnType, sortOrder?: SortOrder) {
    if (!sortBy || !sortOrder) {
        return data;
    }

    const sortingProperty = transactionColumnNamesToSortingProperty[sortBy as keyof typeof transactionColumnNamesToSortingProperty];

    if (!sortingProperty) {
        return data;
    }

    return data.sort((a, b) => {
        const aValue = sortingProperty === 'comment' ? a.comment?.comment : a[sortingProperty as keyof TransactionListItemType];
        const bValue = sortingProperty === 'comment' ? b.comment?.comment : b[sortingProperty as keyof TransactionListItemType];

        return compareValues(aValue, bValue, sortOrder, sortingProperty, localeCompare);
    });
}

function getSortedTaskData(data: TaskListItemType[], localeCompare: LocaleContextProps['localeCompare'], sortBy?: SearchColumnType, sortOrder?: SortOrder) {
    if (!sortBy || !sortOrder) {
        return data;
    }

    const sortingProperty = taskColumnNamesToSortingProperty[sortBy as keyof typeof taskColumnNamesToSortingProperty];

    if (!sortingProperty) {
        return data;
    }

    return data.sort((a, b) => {
        const aValue = a[sortingProperty as keyof TaskListItemType];
        const bValue = b[sortingProperty as keyof TaskListItemType];

        return compareValues(aValue, bValue, sortOrder, sortingProperty, localeCompare);
    });
}

/**
 * @private
 * Sorts report sections based on a specified column and sort order.
 */
function getSortedReportData(data: TransactionReportGroupListItemType[], localeCompare: LocaleContextProps['localeCompare']) {
    for (const report of data) {
        report.transactions = getSortedTransactionData(report.transactions, localeCompare, CONST.SEARCH.TABLE_COLUMNS.DATE, CONST.SEARCH.SORT_ORDER.DESC);
    }
    return data.sort((a, b) => {
        const aNewestTransaction = a.transactions?.at(0)?.modifiedCreated ? a.transactions?.at(0)?.modifiedCreated : a.transactions?.at(0)?.created;
        const bNewestTransaction = b.transactions?.at(0)?.modifiedCreated ? b.transactions?.at(0)?.modifiedCreated : b.transactions?.at(0)?.created;

        if (!aNewestTransaction || !bNewestTransaction) {
            return 0;
        }

        return localeCompare(bNewestTransaction.toLowerCase(), aNewestTransaction.toLowerCase());
    });
}

/**
 * @private
 * Sorts report sections based on a specified column and sort order.
 */
function getSortedMemberData(data: TransactionMemberGroupListItemType[]) {
    return data ? [] : []; // s77rt TODO
}

/**
 * @private
 * Sorts report sections based on a specified column and sort order.
 */
function getSortedCardData(data: TransactionCardGroupListItemType[]) {
    return data ? [] : []; // s77rt TODO
}

/**
 * @private
 * Sorts report actions sections based on a specified column and sort order.
 */
function getSortedReportActionData(data: ReportActionListItemType[], localeCompare: LocaleContextProps['localeCompare']) {
    return data.sort((a, b) => {
        const aValue = a?.created;
        const bValue = b?.created;

        if (aValue === undefined || bValue === undefined) {
            return 0;
        }

        return localeCompare(bValue.toLowerCase(), aValue.toLowerCase());
    });
}

/**
 * Checks if the search results contain any data, useful for determining if the search results are empty.
 */
function isSearchResultsEmpty(searchResults: SearchResults) {
    return !Object.keys(searchResults?.data).some((key) => key.startsWith(ONYXKEYS.COLLECTION.TRANSACTION));
}

/**
 * Returns the corresponding translation key for expense type
 */
function getExpenseTypeTranslationKey(expenseType: ValueOf<typeof CONST.SEARCH.TRANSACTION_TYPE>): TranslationPaths {
    // eslint-disable-next-line default-case
    switch (expenseType) {
        case CONST.SEARCH.TRANSACTION_TYPE.DISTANCE:
            return 'common.distance';
        case CONST.SEARCH.TRANSACTION_TYPE.CARD:
            return 'common.card';
        case CONST.SEARCH.TRANSACTION_TYPE.CASH:
            return 'iou.cash';
        case CONST.SEARCH.TRANSACTION_TYPE.PER_DIEM:
            return 'common.perDiem';
    }
}

/**
 * Constructs and configures the overflow menu for search items, handling interactions such as renaming or deleting items.
 */
function getOverflowMenu(itemName: string, hash: number, inputQuery: string, showDeleteModal: (hash: number) => void, isMobileMenu?: boolean, closeMenu?: () => void) {
    return [
        {
            text: translateLocal('common.rename'),
            onSelected: () => {
                if (isMobileMenu && closeMenu) {
                    closeMenu();
                }
                Navigation.navigate(ROUTES.SEARCH_SAVED_SEARCH_RENAME.getRoute({name: encodeURIComponent(itemName), jsonQuery: inputQuery}));
            },
            icon: Expensicons.Pencil,
            shouldShowRightIcon: false,
            shouldShowRightComponent: false,
            shouldCallAfterModalHide: true,
        },
        {
            text: translateLocal('common.delete'),
            onSelected: () => {
                if (isMobileMenu && closeMenu) {
                    closeMenu();
                }
                showDeleteModal(hash);
            },
            icon: Expensicons.Trashcan,
            shouldShowRightIcon: false,
            shouldShowRightComponent: false,
            shouldCallAfterModalHide: true,
            shouldCloseAllModals: true,
        },
    ];
}

/**
 * Checks if the passed username is a correct standard username, and not a placeholder
 */
function isCorrectSearchUserName(displayName?: string) {
    return displayName && displayName.toUpperCase() !== CONST.REPORT.OWNER_EMAIL_FAKE;
}

function createTypeMenuSections(
    currentUserEmail: string | undefined,
    currentUserAccountID: number | undefined,
    cardFeedsByPolicy: Record<string, CardFeedForDisplay[]>,
    defaultCardFeed: CardFeedForDisplay | undefined,
    policies: OnyxCollection<OnyxTypes.Policy>,
): SearchTypeMenuSection[] {
    const typeMenuSections: SearchTypeMenuSection[] = [];

    const suggestedSearches = getSuggestedSearches(defaultCardFeed?.id, currentUserAccountID);
    const suggestedSearchesVisibility = getSuggestedSearchesVisibility(currentUserEmail, cardFeedsByPolicy, policies);

    // Explore section
    {
        const exploreSection: SearchTypeMenuSection = {
            translationPath: 'common.explore',
            menuItems: [],
        };

        if (suggestedSearchesVisibility[CONST.SEARCH.SEARCH_KEYS.EXPENSES]) {
            exploreSection.menuItems.push(suggestedSearches[CONST.SEARCH.SEARCH_KEYS.EXPENSES]);
        }
        if (suggestedSearchesVisibility[CONST.SEARCH.SEARCH_KEYS.REPORTS]) {
            exploreSection.menuItems.push(suggestedSearches[CONST.SEARCH.SEARCH_KEYS.REPORTS]);
        }
        if (suggestedSearchesVisibility[CONST.SEARCH.SEARCH_KEYS.CHATS]) {
            exploreSection.menuItems.push(suggestedSearches[CONST.SEARCH.SEARCH_KEYS.CHATS]);
        }

        if (exploreSection.menuItems.length > 0) {
            typeMenuSections.push(exploreSection);
        }
    }

    // Todo section
    {
        const todoSection: SearchTypeMenuSection = {
            translationPath: 'common.todo',
            menuItems: [],
        };

        if (suggestedSearchesVisibility[CONST.SEARCH.SEARCH_KEYS.SUBMIT]) {
            const groupPoliciesWithChatEnabled = getGroupPaidPoliciesWithExpenseChatEnabled(policies);
            todoSection.menuItems.push({
                ...suggestedSearches[CONST.SEARCH.SEARCH_KEYS.SUBMIT],
                emptyState: {
                    headerMedia: DotLottieAnimations.Fireworks,
                    title: 'search.searchResults.emptySubmitResults.title',
                    subtitle: 'search.searchResults.emptySubmitResults.subtitle',
                    buttons:
                        groupPoliciesWithChatEnabled.length > 0
                            ? [
                                  {
                                      success: true,
                                      buttonText: 'report.newReport.createReport',
                                      buttonAction: () => {
                                          interceptAnonymousUser(() => {
                                              const activePolicy = getActivePolicy();
                                              const personalDetails = getPersonalDetailsForAccountID(currentUserAccountID) as OnyxTypes.PersonalDetails;

                                              let workspaceIDForReportCreation: string | undefined;

                                              // If the user's default workspace is a paid group workspace with chat enabled, we create a report with it by default
                                              if (activePolicy && activePolicy.isPolicyExpenseChatEnabled && isPaidGroupPolicy(activePolicy)) {
                                                  workspaceIDForReportCreation = activePolicy.id;
                                              } else if (groupPoliciesWithChatEnabled.length === 1) {
                                                  workspaceIDForReportCreation = groupPoliciesWithChatEnabled.at(0)?.id;
                                              }

                                              if (workspaceIDForReportCreation && !shouldRestrictUserBillableActions(workspaceIDForReportCreation) && personalDetails) {
                                                  const createdReportID = createNewReport(personalDetails, workspaceIDForReportCreation);
                                                  Navigation.setNavigationActionToMicrotaskQueue(() => {
                                                      Navigation.navigate(ROUTES.SEARCH_MONEY_REQUEST_REPORT.getRoute({reportID: createdReportID, backTo: Navigation.getActiveRoute()}));
                                                  });
                                                  return;
                                              }

                                              // If the user's default workspace is personal and the user has more than one group workspace, which is paid and has chat enabled, or a chosen workspace is past the grace period, we need to redirect them to the workspace selection screen
                                              Navigation.navigate(ROUTES.NEW_REPORT_WORKSPACE_SELECTION);
                                          });
                                      },
                                  },
                              ]
                            : [],
                },
            });
        }
        if (suggestedSearchesVisibility[CONST.SEARCH.SEARCH_KEYS.APPROVE]) {
            todoSection.menuItems.push({
                ...suggestedSearches[CONST.SEARCH.SEARCH_KEYS.APPROVE],
                emptyState: {
                    headerMedia: DotLottieAnimations.Fireworks,
                    title: 'search.searchResults.emptyApproveResults.title',
                    subtitle: 'search.searchResults.emptyApproveResults.subtitle',
                },
            });
        }
        if (suggestedSearchesVisibility[CONST.SEARCH.SEARCH_KEYS.PAY]) {
            todoSection.menuItems.push({
                ...suggestedSearches[CONST.SEARCH.SEARCH_KEYS.PAY],
                emptyState: {
                    headerMedia: DotLottieAnimations.Fireworks,
                    title: 'search.searchResults.emptyPayResults.title',
                    subtitle: 'search.searchResults.emptyPayResults.subtitle',
                },
            });
        }
        if (suggestedSearchesVisibility[CONST.SEARCH.SEARCH_KEYS.EXPORT]) {
            todoSection.menuItems.push({
                ...suggestedSearches[CONST.SEARCH.SEARCH_KEYS.EXPORT],
                emptyState: {
                    headerMedia: DotLottieAnimations.Fireworks,
                    title: 'search.searchResults.emptyExportResults.title',
                    subtitle: 'search.searchResults.emptyExportResults.subtitle',
                },
            });
        }

        if (todoSection.menuItems.length > 0) {
            typeMenuSections.push(todoSection);
        }
    }

    // Accounting section
    {
        const accountingSection: SearchTypeMenuSection = {
            translationPath: 'workspace.common.accounting',
            menuItems: [],
        };

        if (suggestedSearchesVisibility[CONST.SEARCH.SEARCH_KEYS.STATEMENTS]) {
            accountingSection.menuItems.push({
                ...suggestedSearches[CONST.SEARCH.SEARCH_KEYS.STATEMENTS],
                emptyState: {
                    headerMedia: DotLottieAnimations.GenericEmptyState,
                    title: 'search.searchResults.emptyStatementsResults.title',
                    subtitle: 'search.searchResults.emptyStatementsResults.subtitle',
                },
            });
        }
        if (suggestedSearchesVisibility[CONST.SEARCH.SEARCH_KEYS.UNAPPROVED_CASH]) {
            accountingSection.menuItems.push({
                ...suggestedSearches[CONST.SEARCH.SEARCH_KEYS.UNAPPROVED_CASH],
                emptyState: {
                    headerMedia: DotLottieAnimations.Fireworks,
                    title: 'search.searchResults.emptyUnapprovedResults.title',
                    subtitle: 'search.searchResults.emptyUnapprovedResults.subtitle',
                },
            });
        }
        if (suggestedSearchesVisibility[CONST.SEARCH.SEARCH_KEYS.UNAPPROVED_CARD]) {
            accountingSection.menuItems.push({
                ...suggestedSearches[CONST.SEARCH.SEARCH_KEYS.UNAPPROVED_CARD],
                emptyState: {
                    headerMedia: DotLottieAnimations.Fireworks,
                    title: 'search.searchResults.emptyUnapprovedResults.title',
                    subtitle: 'search.searchResults.emptyUnapprovedResults.subtitle',
                },
            });
        }

        if (accountingSection.menuItems.length > 0) {
            typeMenuSections.push(accountingSection);
        }
    }

    return typeMenuSections;
}

function createBaseSavedSearchMenuItem(item: SaveSearchItem, key: string, index: number, title: string, isFocused: boolean): SavedSearchMenuItem {
    return {
        key,
        title,
        hash: key,
        query: item.query,
        shouldShowRightComponent: true,
        focused: isFocused,
        pendingAction: item.pendingAction,
        disabled: item.pendingAction === CONST.RED_BRICK_ROAD_PENDING_ACTION.DELETE,
        shouldIconUseAutoWidthStyle: true,
    };
}

/**
 * Whether to show the empty state or not
 */
function shouldShowEmptyState(isDataLoaded: boolean, dataLength: number, type: SearchDataTypes) {
    return !isDataLoaded || dataLength === 0 || !Object.values(CONST.SEARCH.DATA_TYPES).includes(type);
}

function isSearchDataLoaded(searchResults: SearchResults | undefined, queryJSON: SearchQueryJSON | undefined) {
    const {status} = queryJSON ?? {};

    const isDataLoaded =
        searchResults?.data !== undefined &&
        searchResults?.search?.type === queryJSON?.type &&
        (Array.isArray(status) ? searchResults?.search?.status === status.join(',') : searchResults?.search?.status === status);

    return isDataLoaded;
}

function getStatusOptions(type: SearchDataTypes, groupBy: SearchGroupBy | undefined) {
    switch (type) {
        case CONST.SEARCH.DATA_TYPES.CHAT:
            return getChatStatusOptions();
        case CONST.SEARCH.DATA_TYPES.INVOICE:
            return getInvoiceStatusOptions();
        case CONST.SEARCH.DATA_TYPES.TRIP:
            return getTripStatusOptions();
        case CONST.SEARCH.DATA_TYPES.TASK:
            return getTaskStatusOptions();
        case CONST.SEARCH.DATA_TYPES.EXPENSE:
        default:
            return groupBy === CONST.SEARCH.GROUP_BY.REPORTS || groupBy === CONST.SEARCH.GROUP_BY.MEMBERS ? getExpenseReportedStatusOptions() : getExpenseStatusOptions();
    }
}

function getTypeOptions(policies: OnyxCollection<OnyxTypes.Policy>, currentUserLogin?: string) {
    const typeOptions: Array<SingleSelectItem<SearchDataTypes>> = [
        {text: translateLocal('common.expense'), value: CONST.SEARCH.DATA_TYPES.EXPENSE},
        {text: translateLocal('common.chat'), value: CONST.SEARCH.DATA_TYPES.CHAT},
        {text: translateLocal('common.invoice'), value: CONST.SEARCH.DATA_TYPES.INVOICE},
        {text: translateLocal('common.trip'), value: CONST.SEARCH.DATA_TYPES.TRIP},
        {text: translateLocal('common.task'), value: CONST.SEARCH.DATA_TYPES.TASK},
    ];
    const shouldHideInvoiceOption = !canSendInvoice(policies, currentUserLogin) && !hasInvoiceReports();

    // Remove the invoice option if the user is not allowed to send invoices
    return shouldHideInvoiceOption ? typeOptions.filter((typeOption) => typeOption.value !== CONST.SEARCH.DATA_TYPES.INVOICE) : typeOptions;
}

function getGroupByOptions() {
    return Object.values(CONST.SEARCH.GROUP_BY).map<SingleSelectItem<SearchGroupBy>>((value) => ({text: translateLocal(`search.filters.groupBy.${value}`), value}));
}

function getFeedOptions(allCardFeeds: OnyxCollection<OnyxTypes.CardFeeds>, allCards: OnyxTypes.CardList) {
    return Object.values(getCardFeedsForDisplay(allCardFeeds, allCards)).map<SingleSelectItem<string>>((cardFeed) => ({
        text: cardFeed.name,
        value: cardFeed.id,
    }));
}

function getDatePresets(filterKey: SearchDateFilterKeys, hasFeed: boolean): SearchDatePreset[] | undefined {
    switch (filterKey) {
        case CONST.SEARCH.SYNTAX_FILTER_KEYS.POSTED:
            return [...(hasFeed ? [CONST.SEARCH.DATE_PRESETS.LAST_STATEMENT] : []), CONST.SEARCH.DATE_PRESETS.LAST_MONTH];
        case CONST.SEARCH.SYNTAX_FILTER_KEYS.EXPORTED:
            return [CONST.SEARCH.DATE_PRESETS.NEVER];
        case CONST.SEARCH.SYNTAX_FILTER_KEYS.WITHDRAWN:
            return [CONST.SEARCH.DATE_PRESETS.LAST_MONTH];
        default:
            return undefined;
    }
}

export {
    getSuggestedSearches,
    getListItem,
    getSections,
    getShouldShowMerchant,
    getSortedSections,
    isTransactionGroupListItemType,
    isTransactionReportGroupListItemType,
    isTransactionMemberGroupListItemType,
    isTransactionCardGroupListItemType,
    isSearchResultsEmpty,
    isTransactionListItemType,
    isReportActionListItemType,
    shouldShowYear,
    getExpenseTypeTranslationKey,
    getOverflowMenu,
    isCorrectSearchUserName,
    isReportActionEntry,
    isTaskListItemType,
    getAction,
    createTypeMenuSections,
    createBaseSavedSearchMenuItem,
    shouldShowEmptyState,
    compareValues,
    isSearchDataLoaded,
    getStatusOptions,
    getTypeOptions,
    getGroupByOptions,
    getFeedOptions,
    getWideAmountIndicators,
    isTransactionAmountTooLong,
    isTransactionTaxAmountTooLong,
    getDatePresets,
};
export type {SavedSearchMenuItem, SearchTypeMenuSection, SearchTypeMenuItem, SearchDateModifier, SearchDateModifierLower, SearchKey, ArchivedReportsIDSet};<|MERGE_RESOLUTION|>--- conflicted
+++ resolved
@@ -724,11 +724,8 @@
     data: OnyxTypes.SearchResults['data'],
     metadata: OnyxTypes.SearchResults['search'],
     currentSearch: SearchKey,
-<<<<<<< HEAD
     currentAccountID: number | undefined,
-=======
     formatPhoneNumber: LocaleContextProps['formatPhoneNumber'],
->>>>>>> 161d1ffd
 ): TransactionListItemType[] {
     const shouldShowMerchant = getShouldShowMerchant(data);
     const doesDataContainAPastYearTransaction = shouldShowYear(data);
@@ -1153,11 +1150,8 @@
     data: OnyxTypes.SearchResults['data'],
     metadata: OnyxTypes.SearchResults['search'],
     currentSearch: SearchKey,
-<<<<<<< HEAD
     currentAccountID: number | undefined,
-=======
     formatPhoneNumber: LocaleContextProps['formatPhoneNumber'],
->>>>>>> 161d1ffd
     reportActions: Record<string, OnyxTypes.ReportAction[]> = {},
 ): TransactionGroupListItemType[] {
     const shouldShowMerchant = getShouldShowMerchant(data);
@@ -1285,11 +1279,8 @@
     type: SearchDataTypes,
     data: OnyxTypes.SearchResults['data'],
     metadata: OnyxTypes.SearchResults['search'],
-<<<<<<< HEAD
     currentAccountID: number | undefined,
-=======
     formatPhoneNumber: LocaleContextProps['formatPhoneNumber'],
->>>>>>> 161d1ffd
     groupBy?: SearchGroupBy,
     reportActions: Record<string, OnyxTypes.ReportAction[]> = {},
     currentSearch: SearchKey = CONST.SEARCH.SEARCH_KEYS.EXPENSES,
@@ -1307,11 +1298,7 @@
         // eslint-disable-next-line default-case
         switch (groupBy) {
             case CONST.SEARCH.GROUP_BY.REPORTS:
-<<<<<<< HEAD
-                return getReportSections(data, metadata, currentSearch, currentAccountID, reportActions);
-=======
-                return getReportSections(data, metadata, currentSearch, formatPhoneNumber, reportActions);
->>>>>>> 161d1ffd
+                return getReportSections(data, metadata, currentSearch, currentAccountID, formatPhoneNumber, reportActions);
             case CONST.SEARCH.GROUP_BY.MEMBERS:
                 return getMemberSections(data, metadata);
             case CONST.SEARCH.GROUP_BY.CARDS:
@@ -1319,11 +1306,7 @@
         }
     }
 
-<<<<<<< HEAD
-    return getTransactionsSections(data, metadata, currentSearch, currentAccountID);
-=======
-    return getTransactionsSections(data, metadata, currentSearch, formatPhoneNumber);
->>>>>>> 161d1ffd
+    return getTransactionsSections(data, metadata, currentSearch, currentAccountID, formatPhoneNumber);
 }
 
 /**
