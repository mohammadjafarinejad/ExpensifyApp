import type {TextStyle, ViewStyle} from 'react-native';
import Onyx from 'react-native-onyx';
import type {OnyxCollection} from 'react-native-onyx';
import type {ValueOf} from 'type-fest';
import DotLottieAnimations from '@components/LottieAnimations';
import type DotLottieAnimation from '@components/LottieAnimations/types';
import type {MenuItemWithLink} from '@components/MenuItemList';
import type {SearchColumnType, SearchQueryJSON, SearchQueryString, SearchStatus, SortOrder} from '@components/Search/types';
import ChatListItem from '@components/SelectionList/ChatListItem';
import ReportListItem from '@components/SelectionList/Search/ReportListItem';
import TaskListItem from '@components/SelectionList/Search/TaskListItem';
import TransactionListItem from '@components/SelectionList/Search/TransactionListItem';
import type {ListItem, ReportActionListItemType, ReportListItemType, SearchListItem, TaskListItemType, TransactionListItemType} from '@components/SelectionList/types';
import * as Expensicons from '@src/components/Icon/Expensicons';
import CONST from '@src/CONST';
import type {TranslationPaths} from '@src/languages/types';
import ONYXKEYS from '@src/ONYXKEYS';
import ROUTES from '@src/ROUTES';
import type * as OnyxTypes from '@src/types/onyx';
import type {SaveSearchItem} from '@src/types/onyx/SaveSearch';
import type SearchResults from '@src/types/onyx/SearchResults';
import type {
    ListItemDataType,
    ListItemType,
    SearchDataTypes,
    SearchPersonalDetails,
    SearchPolicy,
    SearchReport,
    SearchTask,
    SearchTransaction,
    SearchTransactionAction,
} from '@src/types/onyx/SearchResults';
import type IconAsset from '@src/types/utils/IconAsset';
import {canApproveIOU, canIOUBePaid, canSubmitReport} from './actions/IOU';
import {createNewReport} from './actions/Report';
import {convertToDisplayString} from './CurrencyUtils';
import DateUtils from './DateUtils';
import interceptAnonymousUser from './interceptAnonymousUser';
import {formatPhoneNumber} from './LocalePhoneNumber';
import {translateLocal} from './Localize';
import Navigation from './Navigation/Navigation';
import Parser from './Parser';
import {getDisplayNameOrDefault} from './PersonalDetailsUtils';
import {getActivePolicy, getGroupPaidPoliciesWithExpenseChatEnabled, getPolicy, isPaidGroupPolicy} from './PolicyUtils';
import {getOriginalMessage, isCreatedAction, isDeletedAction, isMoneyRequestAction, isResolvedActionableWhisper, isWhisperActionTargetedToOthers} from './ReportActionsUtils';
import {
    getIcons,
    getPersonalDetailsForAccountID,
    getReportName,
    getReportOrDraftReport,
    getSearchReportName,
    hasOnlyHeldExpenses,
    hasViolations,
    isAllowedToApproveExpenseReport as isAllowedToApproveExpenseReportUtils,
    isArchivedReport,
    isClosedReport,
    isInvoiceReport,
    isMoneyRequestReport,
    isOpenExpenseReport,
    isSettled,
} from './ReportUtils';
import {buildCannedSearchQuery, buildQueryStringFromFilterFormValues, getCurrentSearchQueryJSON} from './SearchQueryUtils';
import StringUtils from './StringUtils';
import {shouldRestrictUserBillableActions} from './SubscriptionUtils';
import {
    getAmount as getTransactionAmount,
    getCreated as getTransactionCreatedDate,
    getMerchant as getTransactionMerchant,
    isPendingCardOrScanningTransaction,
    isViolationDismissed,
} from './TransactionUtils';
import shouldShowTransactionYear from './TransactionUtils/shouldShowTransactionYear';

const transactionColumnNamesToSortingProperty = {
    [CONST.SEARCH.TABLE_COLUMNS.TO]: 'formattedTo' as const,
    [CONST.SEARCH.TABLE_COLUMNS.FROM]: 'formattedFrom' as const,
    [CONST.SEARCH.TABLE_COLUMNS.DATE]: 'date' as const,
    [CONST.SEARCH.TABLE_COLUMNS.TAG]: 'tag' as const,
    [CONST.SEARCH.TABLE_COLUMNS.MERCHANT]: 'formattedMerchant' as const,
    [CONST.SEARCH.TABLE_COLUMNS.TOTAL_AMOUNT]: 'formattedTotal' as const,
    [CONST.SEARCH.TABLE_COLUMNS.CATEGORY]: 'category' as const,
    [CONST.SEARCH.TABLE_COLUMNS.TYPE]: 'transactionType' as const,
    [CONST.SEARCH.TABLE_COLUMNS.ACTION]: 'action' as const,
    [CONST.SEARCH.TABLE_COLUMNS.DESCRIPTION]: 'comment' as const,
    [CONST.SEARCH.TABLE_COLUMNS.TAX_AMOUNT]: null,
    [CONST.SEARCH.TABLE_COLUMNS.RECEIPT]: null,
    [CONST.SEARCH.TABLE_COLUMNS.IN]: 'parentReportID' as const,
};

const taskColumnNamesToSortingProperty = {
    [CONST.SEARCH.TABLE_COLUMNS.DATE]: 'created' as const,
    [CONST.SEARCH.TABLE_COLUMNS.DESCRIPTION]: 'description' as const,
    [CONST.SEARCH.TABLE_COLUMNS.TITLE]: 'reportName' as const,
    [CONST.SEARCH.TABLE_COLUMNS.FROM]: 'formattedCreatedBy' as const,
    [CONST.SEARCH.TABLE_COLUMNS.ASSIGNEE]: 'formattedAssignee' as const,
    [CONST.SEARCH.TABLE_COLUMNS.IN]: 'parentReportID' as const,
};

const expenseStatusActionMapping = {
    [CONST.SEARCH.STATUS.EXPENSE.DRAFTS]: (expenseReport: SearchReport) =>
        expenseReport?.stateNum === CONST.REPORT.STATE_NUM.OPEN && expenseReport.statusNum === CONST.REPORT.STATUS_NUM.OPEN,
    [CONST.SEARCH.STATUS.EXPENSE.OUTSTANDING]: (expenseReport: SearchReport) =>
        expenseReport?.stateNum === CONST.REPORT.STATE_NUM.SUBMITTED && expenseReport.statusNum === CONST.REPORT.STATUS_NUM.SUBMITTED,
    [CONST.SEARCH.STATUS.EXPENSE.APPROVED]: (expenseReport: SearchReport) =>
        expenseReport?.stateNum === CONST.REPORT.STATE_NUM.APPROVED && expenseReport.statusNum === CONST.REPORT.STATUS_NUM.APPROVED,
    [CONST.SEARCH.STATUS.EXPENSE.PAID]: (expenseReport: SearchReport) =>
        (expenseReport?.stateNum ?? 0) >= CONST.REPORT.STATE_NUM.APPROVED && expenseReport.statusNum === CONST.REPORT.STATUS_NUM.REIMBURSED,
    [CONST.SEARCH.STATUS.EXPENSE.DONE]: (expenseReport: SearchReport) =>
        expenseReport?.stateNum === CONST.REPORT.STATE_NUM.APPROVED && expenseReport.statusNum === CONST.REPORT.STATUS_NUM.CLOSED,
    [CONST.SEARCH.STATUS.EXPENSE.UNREPORTED]: (expenseReport: SearchReport) => !expenseReport,
    [CONST.SEARCH.STATUS.EXPENSE.ALL]: () => true,
};

let currentAccountID: number | undefined;
Onyx.connect({
    key: ONYXKEYS.SESSION,
    callback: (session) => {
        currentAccountID = session?.accountID;
    },
});

const emptyPersonalDetails = {
    accountID: CONST.REPORT.OWNER_ACCOUNT_ID_FAKE,
    avatar: '',
    displayName: undefined,
    login: undefined,
};

type ReportKey = `${typeof ONYXKEYS.COLLECTION.REPORT}${string}`;

type TransactionKey = `${typeof ONYXKEYS.COLLECTION.TRANSACTION}${string}`;

type ReportActionKey = `${typeof ONYXKEYS.COLLECTION.REPORT_ACTIONS}${string}`;

type PolicyKey = `${typeof ONYXKEYS.COLLECTION.POLICY}${string}`;
type ViolationKey = `${typeof ONYXKEYS.COLLECTION.TRANSACTION_VIOLATIONS}${string}`;

type SavedSearchMenuItem = MenuItemWithLink & {
    key: string;
    hash: string;
    query: string;
    styles?: Array<ViewStyle | TextStyle>;
};

type SearchTypeMenuSection = {
    translationPath: TranslationPaths;
    menuItems: SearchTypeMenuItem[];
};

type SearchTypeMenuItem = {
    translationPath: TranslationPaths;
    type: SearchDataTypes;
    icon: IconAsset;
    emptyState?: {
        headerMedia: DotLottieAnimation;
        title: TranslationPaths;
        subtitle: TranslationPaths;
        buttons?: Array<{
            buttonText: TranslationPaths;
            buttonAction: () => void;
            success?: boolean;
            icon?: IconAsset;
            isDisabled?: boolean;
        }>;
    };
    getSearchQuery: (policyID?: string) => SearchQueryString;
};

type SearchDateModifier = ValueOf<typeof CONST.SEARCH.DATE_MODIFIERS>;

type SearchDateModifierLower = Lowercase<SearchDateModifier>;

/**
 * @private
 *
 * Returns a list of properties that are common to every Search ListItem
 */
function getTransactionItemCommonFormattedProperties(
    transactionItem: SearchTransaction,
    from: SearchPersonalDetails,
    to: SearchPersonalDetails,
    policy: SearchPolicy,
): Pick<TransactionListItemType, 'formattedFrom' | 'formattedTo' | 'formattedTotal' | 'formattedMerchant' | 'date'> {
    const isExpenseReport = transactionItem.reportType === CONST.REPORT.TYPE.EXPENSE;

    const fromName = getDisplayNameOrDefault(from);
    const formattedFrom = formatPhoneNumber(fromName);

    // Sometimes the search data personal detail for the 'to' account might not hold neither the display name nor the login
    // so for those cases we fallback to the display name of the personal detail data from onyx.
    let toName = getDisplayNameOrDefault(to, '', false);
    if (!toName && to?.accountID) {
        toName = getDisplayNameOrDefault(getPersonalDetailsForAccountID(to?.accountID));
    }

    const formattedTo = formatPhoneNumber(toName);
    const formattedTotal = getTransactionAmount(transactionItem, isExpenseReport);
    const date = transactionItem?.modifiedCreated ? transactionItem.modifiedCreated : transactionItem?.created;
    const merchant = getTransactionMerchant(transactionItem, policy as OnyxTypes.Policy);
    const formattedMerchant = merchant === CONST.TRANSACTION.PARTIAL_TRANSACTION_MERCHANT ? '' : merchant;

    return {
        formattedFrom,
        formattedTo,
        date,
        formattedTotal,
        formattedMerchant,
    };
}

/**
 * @private
 */
function isReportEntry(key: string): key is ReportKey {
    return key.startsWith(ONYXKEYS.COLLECTION.REPORT);
}

/**
 * @private
 */
function isTransactionEntry(key: string): key is TransactionKey {
    return key.startsWith(ONYXKEYS.COLLECTION.TRANSACTION);
}

/**
 * @private
 */
function isPolicyEntry(key: string): key is PolicyKey {
    return key.startsWith(ONYXKEYS.COLLECTION.POLICY);
}

function isViolationEntry(key: string): key is ViolationKey {
    return key.startsWith(ONYXKEYS.COLLECTION.TRANSACTION_VIOLATIONS);
}

/**
 * @private
 */
function isReportActionEntry(key: string): key is ReportActionKey {
    return key.startsWith(ONYXKEYS.COLLECTION.REPORT_ACTIONS);
}

/**
 * Determines whether to display the merchant field based on the transactions in the search results.
 */
function getShouldShowMerchant(data: OnyxTypes.SearchResults['data']): boolean {
    return Object.keys(data).some((key) => {
        if (isTransactionEntry(key)) {
            const item = data[key];
            const merchant = item.modifiedMerchant ? item.modifiedMerchant : (item.merchant ?? '');
            return merchant !== '' && merchant !== CONST.TRANSACTION.PARTIAL_TRANSACTION_MERCHANT;
        }
        return false;
    });
}

/**
 * Type guard that checks if something is a ReportListItemType
 */
function isReportListItemType(item: ListItem): item is ReportListItemType {
    return 'transactions' in item;
}

/**
 * Type guard that checks if something is a TransactionListItemType
 */
function isTransactionListItemType(item: SearchListItem): item is TransactionListItemType {
    const transactionListItem = item as TransactionListItemType;
    return transactionListItem.transactionID !== undefined;
}

/**
 * Type guard that check if something is a TaskListItemType
 */
function isTaskListItemType(item: SearchListItem): item is TaskListItemType {
    return 'type' in item && item.type === CONST.REPORT.TYPE.TASK;
}

/**
 * Type guard that checks if something is a ReportActionListItemType
 */
function isReportActionListItemType(item: SearchListItem): item is ReportActionListItemType {
    const reportActionListItem = item as ReportActionListItemType;
    return reportActionListItem.reportActionID !== undefined;
}

/**
 * Checks if the date of transactions or reports indicate the need to display the year because they are from a past year.
 */
function shouldShowYear(data: TransactionListItemType[] | ReportListItemType[] | TaskListItemType[] | OnyxTypes.SearchResults['data']) {
    const currentYear = new Date().getFullYear();

    if (Array.isArray(data)) {
        return data.some((item: TransactionListItemType | ReportListItemType | TaskListItemType) => {
            if (isTaskListItemType(item)) {
                const taskYear = new Date(item.created).getFullYear();
                return taskYear !== currentYear;
            }

            if (isReportListItemType(item)) {
                // If the item is a ReportListItemType, iterate over its transactions and check them
                return item.transactions.some((transaction) => {
                    const transactionYear = new Date(getTransactionCreatedDate(transaction)).getFullYear();
                    return transactionYear !== currentYear;
                });
            }

            const createdYear = new Date(item?.modifiedCreated ? item.modifiedCreated : item?.created || '').getFullYear();
            return createdYear !== currentYear;
        });
    }

    for (const key in data) {
        if (isTransactionEntry(key)) {
            const item = data[key];
            if (shouldShowTransactionYear(item)) {
                return true;
            }
        } else if (isReportActionEntry(key)) {
            const item = data[key];
            for (const action of Object.values(item)) {
                const date = action.created;

                if (DateUtils.doesDateBelongToAPastYear(date)) {
                    return true;
                }
            }
        } else if (isReportEntry(key)) {
            const item = data[key];
            const date = item.created;

            if (date && DateUtils.doesDateBelongToAPastYear(date)) {
                return true;
            }
        }
    }
    return false;
}

/**
 * @private
 * Extracts all transaction violations from the search data.
 */
function getViolations(data: OnyxTypes.SearchResults['data']): OnyxCollection<OnyxTypes.TransactionViolation[]> {
    return Object.fromEntries(Object.entries(data).filter(([key]) => isViolationEntry(key))) as OnyxCollection<OnyxTypes.TransactionViolation[]>;
}

/**
 * @private
 * Generates a display name for IOU reports considering the personal details of the payer and the transaction details.
 */
function getIOUReportName(data: OnyxTypes.SearchResults['data'], reportItem: SearchReport) {
    const payerPersonalDetails = reportItem.managerID ? data.personalDetailsList?.[reportItem.managerID] : emptyPersonalDetails;
    // For cases where the data personal detail for manager ID do not exist in search data.personalDetailsList
    // we fallback to the display name of the personal detail data from onyx.
    const payerName = payerPersonalDetails?.displayName ?? payerPersonalDetails?.login ?? getDisplayNameOrDefault(getPersonalDetailsForAccountID(reportItem.managerID));
    const formattedAmount = convertToDisplayString(reportItem.total ?? 0, reportItem.currency ?? CONST.CURRENCY.USD);
    if (reportItem.action === CONST.SEARCH.ACTION_TYPES.PAID) {
        return translateLocal('iou.payerPaidAmount', {
            payer: payerName,
            amount: formattedAmount,
        });
    }

    return translateLocal('iou.payerOwesAmount', {
        payer: payerName,
        amount: formattedAmount,
    });
}

function getTransactionViolations(allViolations: OnyxCollection<OnyxTypes.TransactionViolation[]>, transaction: SearchTransaction): OnyxTypes.TransactionViolation[] {
    const transactionViolations = allViolations?.[`${ONYXKEYS.COLLECTION.TRANSACTION_VIOLATIONS}${transaction.transactionID}`];
    if (!transactionViolations) {
        return [];
    }
    return transactionViolations.filter((violation) => !isViolationDismissed(transaction, violation));
}

/**
 * @private
 * Organizes data into List Sections for display, for the TransactionListItemType of Search Results.
 *
 * Do not use directly, use only via `getSections()` facade.
 */
function getTransactionsSections(data: OnyxTypes.SearchResults['data'], metadata: OnyxTypes.SearchResults['search']): TransactionListItemType[] {
    const shouldShowMerchant = getShouldShowMerchant(data);
    const doesDataContainAPastYearTransaction = shouldShowYear(data);
    const shouldShowCategory = metadata?.columnsToShow?.shouldShowCategoryColumn;
    const shouldShowTag = metadata?.columnsToShow?.shouldShowTagColumn;
    const shouldShowTax = metadata?.columnsToShow?.shouldShowTaxColumn;

    // Pre-filter transaction keys to avoid repeated checks
    const transactionKeys = Object.keys(data).filter(isTransactionEntry);
    // Get violations - optimize by using a Map for faster lookups
    const allViolations = getViolations(data);

    // Use Map for faster lookups of personal details
    const personalDetailsMap = new Map(Object.entries(data.personalDetailsList || {}));

    const transactionsSections: TransactionListItemType[] = [];

    const queryJSON = getCurrentSearchQueryJSON();

    for (const key of transactionKeys) {
        const transactionItem = data[key];
        const report = data[`${ONYXKEYS.COLLECTION.REPORT}${transactionItem.reportID}`];
        const policy = data[`${ONYXKEYS.COLLECTION.POLICY}${report?.policyID}`];
        const shouldShowBlankTo = !report || isOpenExpenseReport(report);

<<<<<<< HEAD
        let shouldShow = true;
        if (queryJSON && !transactionItem.isActionLoading) {
            if (queryJSON.type === CONST.SEARCH.DATA_TYPES.EXPENSE) {
                const status = queryJSON.status;
                if (Array.isArray(status)) {
                    shouldShow = status.some((val) => {
                        const val1 = val as ValueOf<typeof CONST.SEARCH.STATUS.EXPENSE>;
                        return expenseStatusActionMapping[val1](report);
                    });
                } else {
                    const val1 = status as ValueOf<typeof CONST.SEARCH.STATUS.EXPENSE>;
                    shouldShow = expenseStatusActionMapping[val1](report);
                }
            }
        }

        if (shouldShow) {
            const transactionViolations = getTransactionViolations(allViolations, transactionItem);
            // Use Map.get() for faster lookups with default values
            const from = personalDetailsMap.get(transactionItem.accountID.toString()) ?? emptyPersonalDetails;
            const to = transactionItem.managerID && !shouldShowBlankTo ? (personalDetailsMap.get(transactionItem.managerID.toString()) ?? emptyPersonalDetails) : emptyPersonalDetails;

            const {formattedFrom, formattedTo, formattedTotal, formattedMerchant, date} = getTransactionItemCommonFormattedProperties(transactionItem, from, to, policy);
=======
        const transactionViolations = getTransactionViolations(allViolations, transactionItem);
        // Use Map.get() for faster lookups with default values
        const from = personalDetailsMap.get(transactionItem.accountID.toString()) ?? emptyPersonalDetails;
        const to = transactionItem.managerID && !shouldShowBlankTo ? (personalDetailsMap.get(transactionItem.managerID.toString()) ?? emptyPersonalDetails) : emptyPersonalDetails;

        const {formattedFrom, formattedTo, formattedTotal, formattedMerchant, date} = getTransactionItemCommonFormattedProperties(transactionItem, from, to, policy);

        const transactionSection: TransactionListItemType = {
            action: getAction(data, allViolations, key),
            from,
            to,
            formattedFrom,
            formattedTo: shouldShowBlankTo ? '' : formattedTo,
            formattedTotal,
            formattedMerchant,
            date,
            shouldShowMerchant,
            shouldShowCategory,
            shouldShowTag,
            shouldShowTax,
            keyForList: transactionItem.transactionID,
            shouldShowYear: doesDataContainAPastYearTransaction,
            violations: transactionViolations,

            // Manually copying all the properties from transactionItem
            transactionID: transactionItem.transactionID,
            created: transactionItem.created,
            modifiedCreated: transactionItem.modifiedCreated,
            amount: transactionItem.amount,
            canDelete: transactionItem.canDelete,
            canHold: transactionItem.canHold,
            canUnhold: transactionItem.canUnhold,
            modifiedAmount: transactionItem.modifiedAmount,
            currency: transactionItem.currency,
            modifiedCurrency: transactionItem.modifiedCurrency,
            merchant: transactionItem.merchant,
            modifiedMerchant: transactionItem.modifiedMerchant,
            comment: transactionItem.comment,
            category: transactionItem.category,
            transactionType: transactionItem.transactionType,
            reportType: transactionItem.reportType,
            policyID: transactionItem.policyID,
            parentTransactionID: transactionItem.parentTransactionID,
            hasEReceipt: transactionItem.hasEReceipt,
            accountID: transactionItem.accountID,
            managerID: transactionItem.managerID,
            reportID: transactionItem.reportID,
            ...(transactionItem.pendingAction ? {pendingAction: transactionItem.pendingAction} : {}),
            transactionThreadReportID: transactionItem.transactionThreadReportID,
            isFromOneTransactionReport: transactionItem.isFromOneTransactionReport,
            tag: transactionItem.tag,
            receipt: transactionItem.receipt,
            taxAmount: transactionItem.taxAmount,
            description: transactionItem.description,
            mccGroup: transactionItem.mccGroup,
            modifiedMCCGroup: transactionItem.modifiedMCCGroup,
            moneyRequestReportActionID: transactionItem.moneyRequestReportActionID,
            pendingAction: transactionItem.pendingAction,
            errors: transactionItem.errors,
            isActionLoading: transactionItem.isActionLoading,
            hasViolation: transactionItem.hasViolation,
        };
>>>>>>> efec20a6

            const transactionSection: TransactionListItemType = {
                action: getAction(data, allViolations, key),
                from,
                to,
                formattedFrom,
                formattedTo: shouldShowBlankTo ? '' : formattedTo,
                formattedTotal,
                formattedMerchant,
                date,
                shouldShowMerchant,
                shouldShowCategory,
                shouldShowTag,
                shouldShowTax,
                keyForList: transactionItem.transactionID,
                shouldShowYear: doesDataContainAPastYearTransaction,
                violations: transactionViolations,

                // Manually copying all the properties from transactionItem
                transactionID: transactionItem.transactionID,
                created: transactionItem.created,
                modifiedCreated: transactionItem.modifiedCreated,
                amount: transactionItem.amount,
                canDelete: transactionItem.canDelete,
                canHold: transactionItem.canHold,
                canUnhold: transactionItem.canUnhold,
                modifiedAmount: transactionItem.modifiedAmount,
                currency: transactionItem.currency,
                modifiedCurrency: transactionItem.modifiedCurrency,
                merchant: transactionItem.merchant,
                modifiedMerchant: transactionItem.modifiedMerchant,
                comment: transactionItem.comment,
                category: transactionItem.category,
                transactionType: transactionItem.transactionType,
                reportType: transactionItem.reportType,
                policyID: transactionItem.policyID,
                parentTransactionID: transactionItem.parentTransactionID,
                hasEReceipt: transactionItem.hasEReceipt,
                accountID: transactionItem.accountID,
                managerID: transactionItem.managerID,
                reportID: transactionItem.reportID,
                transactionThreadReportID: transactionItem.transactionThreadReportID,
                isFromOneTransactionReport: transactionItem.isFromOneTransactionReport,
                tag: transactionItem.tag,
                receipt: transactionItem.receipt,
                taxAmount: transactionItem.taxAmount,
                description: transactionItem.description,
                mccGroup: transactionItem.mccGroup,
                modifiedMCCGroup: transactionItem.modifiedMCCGroup,
                moneyRequestReportActionID: transactionItem.moneyRequestReportActionID,
                pendingAction: transactionItem.pendingAction,
                errors: transactionItem.errors,
                isActionLoading: transactionItem.isActionLoading,
                hasViolation: transactionItem.hasViolation,
            };

            transactionsSections.push(transactionSection);
        }
    }
    return transactionsSections;
}

/**
 * @private
 * Retrieves all transactions associated with a specific report ID from the search data.

 */
function getTransactionsForReport(data: OnyxTypes.SearchResults['data'], reportID: string): SearchTransaction[] {
    return Object.entries(data)
        .filter(([key, value]) => isTransactionEntry(key) && (value as SearchTransaction)?.reportID === reportID)
        .map(([, value]) => value as SearchTransaction);
}

/**
 * @private
 * Retrieves a report from the search data based on the provided key.
 */
function getReportFromKey(data: OnyxTypes.SearchResults['data'], key: string): OnyxTypes.Report | undefined {
    if (isTransactionEntry(key)) {
        const transaction = data[key];
        return data[`${ONYXKEYS.COLLECTION.REPORT}${transaction?.reportID}`] as OnyxTypes.Report;
    }
    if (isReportEntry(key)) {
        return data[key] as OnyxTypes.Report;
    }
    return undefined;
}

/**
 * @private
 * Retrieves the chat report associated with a given report.
 */
function getChatReport(data: OnyxTypes.SearchResults['data'], report: OnyxTypes.Report) {
    return data[`${ONYXKEYS.COLLECTION.REPORT}${report?.chatReportID}`] ?? {};
}

/**
 * @private
 * Retrieves the policy associated with a given report.
 */
function getPolicyFromKey(data: OnyxTypes.SearchResults['data'], report: OnyxTypes.Report) {
    return data[`${ONYXKEYS.COLLECTION.POLICY}${report?.policyID}`] ?? {};
}

/**
 * @private
 * Retrieves the report name-value pairs associated with a given report.
 */
function getReportNameValuePairsFromKey(data: OnyxTypes.SearchResults['data'], report: OnyxTypes.Report) {
    return data[`${ONYXKEYS.COLLECTION.REPORT_NAME_VALUE_PAIRS}${report?.reportID}`] ?? undefined;
}

/**
 * @private
 * Determines the permission flags for a user reviewing a report.
 */
function getReviewerPermissionFlags(
    report: OnyxTypes.Report,
    policy: OnyxTypes.Policy,
): {
    isSubmitter: boolean;
    isAdmin: boolean;
    isApprover: boolean;
} {
    return {
        isSubmitter: report.ownerAccountID === currentAccountID,
        isAdmin: policy.role === CONST.POLICY.ROLE.ADMIN,
        isApprover: report.managerID === currentAccountID,
    };
}

/**
 * Returns the action that can be taken on a given transaction or report
 *
 * Do not use directly, use only via `getSections()` facade.
 */
function getAction(data: OnyxTypes.SearchResults['data'], allViolations: OnyxCollection<OnyxTypes.TransactionViolation[]>, key: string): SearchTransactionAction {
    const isTransaction = isTransactionEntry(key);
    const report = getReportFromKey(data, key);

    if (!isTransaction && !isReportEntry(key)) {
        return CONST.SEARCH.ACTION_TYPES.VIEW;
    }
    // Tracked and unreported expenses don't have a report, so we return early.
    if (!report) {
        return CONST.SEARCH.ACTION_TYPES.VIEW;
    }

    if (isSettled(report)) {
        return CONST.SEARCH.ACTION_TYPES.PAID;
    }
    if (isClosedReport(report)) {
        return CONST.SEARCH.ACTION_TYPES.DONE;
    }

    const transaction = isTransaction ? data[key] : undefined;
    // We need to check both options for a falsy value since the transaction might not have an error but the report associated with it might. We return early if there are any errors for performance reasons, so we don't need to compute any other possible actions.
    // eslint-disable-next-line @typescript-eslint/prefer-nullish-coalescing
    if (transaction?.errors || report?.errors) {
        return CONST.SEARCH.ACTION_TYPES.REVIEW;
    }

    // We don't need to run the logic if this is not a transaction or iou/expense report, so let's shortcut the logic for performance reasons
    if (!isMoneyRequestReport(report) && !isInvoiceReport(report)) {
        return CONST.SEARCH.ACTION_TYPES.VIEW;
    }

    let allReportTransactions: SearchTransaction[];
    if (isReportEntry(key)) {
        allReportTransactions = getTransactionsForReport(data, report.reportID);
    } else {
        allReportTransactions = transaction ? [transaction] : [];
    }

    const policy = getPolicyFromKey(data, report) as OnyxTypes.Policy;
    const {isSubmitter, isAdmin, isApprover} = getReviewerPermissionFlags(report, policy);

    // Only check for violations if we need to (when user has permission to review)
    if ((isSubmitter || isApprover || isAdmin) && hasViolations(report.reportID, allViolations, undefined, allReportTransactions)) {
        return CONST.SEARCH.ACTION_TYPES.REVIEW;
    }
    // Submit/Approve/Pay can only be taken on transactions if the transaction is the only one on the report, otherwise `View` is the only option.
    // If this condition is not met, return early for performance reasons
    if (isTransaction && !transaction?.isFromOneTransactionReport) {
        return CONST.SEARCH.ACTION_TYPES.VIEW;
    }

    const invoiceReceiverPolicy =
        isInvoiceReport(report) && report?.invoiceReceiver?.type === CONST.REPORT.INVOICE_RECEIVER_TYPE.BUSINESS
            ? data[`${ONYXKEYS.COLLECTION.POLICY}${report?.invoiceReceiver?.policyID}`]
            : undefined;

    const chatReport = getChatReport(data, report);
    const chatReportRNVP = data[`${ONYXKEYS.COLLECTION.REPORT_NAME_VALUE_PAIRS}${report.chatReportID}`] ?? undefined;
    const canBePaid = canIOUBePaid(report, chatReport, policy, allReportTransactions, false, chatReportRNVP, invoiceReceiverPolicy);

    if (canBePaid && !hasOnlyHeldExpenses(report.reportID, allReportTransactions)) {
        return CONST.SEARCH.ACTION_TYPES.PAY;
    }

    const hasOnlyPendingCardOrScanningTransactions = allReportTransactions.length > 0 && allReportTransactions.every(isPendingCardOrScanningTransaction);

    const isAllowedToApproveExpenseReport = isAllowedToApproveExpenseReportUtils(report, undefined, policy);
    if (
        canApproveIOU(report, policy, allReportTransactions) &&
        isAllowedToApproveExpenseReport &&
        !hasOnlyPendingCardOrScanningTransactions &&
        !hasOnlyHeldExpenses(report.reportID, allReportTransactions)
    ) {
        return CONST.SEARCH.ACTION_TYPES.APPROVE;
    }

    const reportNVP = getReportNameValuePairsFromKey(data, report);
    const isArchived = isArchivedReport(reportNVP);

    // We check for isAllowedToApproveExpenseReport because if the policy has preventSelfApprovals enabled, we disable the Submit action and in that case we want to show the View action instead
    if (canSubmitReport(report, policy, allReportTransactions, allViolations, isArchived) && isAllowedToApproveExpenseReport) {
        return CONST.SEARCH.ACTION_TYPES.SUBMIT;
    }

    if (reportNVP?.exportFailedTime) {
        return CONST.SEARCH.ACTION_TYPES.REVIEW;
    }

    return CONST.SEARCH.ACTION_TYPES.VIEW;
}

/**
 * @private
 * Organizes data into List Sections for display, for the TaskListItemType of Search Results.
 *
 * Do not use directly, use only via `getSections()` facade.
 */
function getTaskSections(data: OnyxTypes.SearchResults['data']): TaskListItemType[] {
    return (
        Object.keys(data)
            .filter(isReportEntry)
            // Ensure that the reports that were passed are tasks, and not some other
            // type of report that was sent as the parent
            .filter((key) => isTaskListItemType(data[key] as SearchListItem))
            .map((key) => {
                const taskItem = data[key] as SearchTask;
                const personalDetails = data.personalDetailsList;

                const assignee = personalDetails?.[taskItem.managerID] ?? emptyPersonalDetails;
                const createdBy = personalDetails?.[taskItem.accountID] ?? emptyPersonalDetails;
                const formattedAssignee = formatPhoneNumber(getDisplayNameOrDefault(assignee));
                const formattedCreatedBy = formatPhoneNumber(getDisplayNameOrDefault(createdBy));

                const report = getReportOrDraftReport(taskItem.reportID) ?? taskItem;
                const parentReport = getReportOrDraftReport(taskItem.parentReportID);

                const doesDataContainAPastYearTransaction = shouldShowYear(data);
                const reportName = StringUtils.lineBreaksToSpaces(Parser.htmlToText(taskItem.reportName));
                const description = StringUtils.lineBreaksToSpaces(Parser.htmlToText(taskItem.description));

                const result: TaskListItemType = {
                    ...taskItem,
                    reportName,
                    description,
                    assignee,
                    formattedAssignee,
                    createdBy,
                    formattedCreatedBy,
                    keyForList: taskItem.reportID,
                    shouldShowYear: doesDataContainAPastYearTransaction,
                };

                if (parentReport && personalDetails) {
                    // This will be fixed as part of https://github.com/Expensify/Expensify/issues/507850
                    // eslint-disable-next-line deprecation/deprecation
                    const policy = getPolicy(parentReport.policyID);
                    const parentReportName = getReportName(parentReport, policy, undefined, undefined);
                    const icons = getIcons(parentReport, personalDetails, null, '', -1, policy);
                    const parentReportIcon = icons?.at(0);

                    result.parentReportName = parentReportName;
                    result.parentReportIcon = parentReportIcon;
                }

                if (report) {
                    result.report = report;
                }

                return result;
            })
    );
}

/**
 * @private
 * Organizes data into List Sections for display, for the ReportActionListItemType of Search Results.
 *
 * Do not use directly, use only via `getSections()` facade.
 */
function getReportActionsSections(data: OnyxTypes.SearchResults['data']): ReportActionListItemType[] {
    const reportActionItems: ReportActionListItemType[] = [];

    const transactions = Object.keys(data)
        .filter(isTransactionEntry)
        .map((key) => data[key]);

    const reports = Object.keys(data)
        .filter(isReportEntry)
        .map((key) => data[key]);

    const policies = Object.keys(data)
        .filter(isPolicyEntry)
        .map((key) => data[key]);

    for (const key in data) {
        if (isReportActionEntry(key)) {
            const reportActions = data[key];
            for (const reportAction of Object.values(reportActions)) {
                const from = data.personalDetailsList?.[reportAction.accountID];
                const report = data[`${ONYXKEYS.COLLECTION.REPORT}${reportAction.reportID}`] ?? {};
                const policy = data[`${ONYXKEYS.COLLECTION.POLICY}${report.policyID}`] ?? {};
                const originalMessage = isMoneyRequestAction(reportAction) ? getOriginalMessage<typeof CONST.REPORT.ACTIONS.TYPE.IOU>(reportAction) : undefined;
                const isSendingMoney = isMoneyRequestAction(reportAction) && originalMessage?.type === CONST.IOU.REPORT_ACTION_TYPE.PAY && originalMessage?.IOUDetails;

                const invoiceReceiverPolicy: SearchPolicy | undefined =
                    report?.invoiceReceiver?.type === CONST.REPORT.INVOICE_RECEIVER_TYPE.BUSINESS ? data[`${ONYXKEYS.COLLECTION.POLICY}${report.invoiceReceiver.policyID}`] : undefined;
                if (
                    isDeletedAction(reportAction) ||
                    isResolvedActionableWhisper(reportAction) ||
                    reportAction.actionName === CONST.REPORT.ACTIONS.TYPE.CLOSED ||
                    isCreatedAction(reportAction) ||
                    isWhisperActionTargetedToOthers(reportAction) ||
                    (isMoneyRequestAction(reportAction) && !!report?.isWaitingOnBankAccount && originalMessage?.type === CONST.IOU.REPORT_ACTION_TYPE.PAY && !isSendingMoney)
                ) {
                    // eslint-disable-next-line no-continue
                    continue;
                }

                reportActionItems.push({
                    ...reportAction,
                    from,
                    reportName: getSearchReportName({report, policy, personalDetails: data.personalDetailsList, transactions, invoiceReceiverPolicy, reports, policies}),
                    formattedFrom: from?.displayName ?? from?.login ?? '',
                    date: reportAction.created,
                    keyForList: reportAction.reportActionID,
                });
            }
        }
    }
    return reportActionItems;
}

/**
 * @private
 * Organizes data into List Sections for display, for the ReportListItemType of Search Results.
 *
 * Do not use directly, use only via `getSections()` facade.
 */
function getReportSections(data: OnyxTypes.SearchResults['data'], metadata: OnyxTypes.SearchResults['search']): ReportListItemType[] {
    const shouldShowMerchant = getShouldShowMerchant(data);

    const doesDataContainAPastYearTransaction = shouldShowYear(data);
    // Get violations - optimize by using a Map for faster lookups
    const allViolations = getViolations(data);

    const reportIDToTransactions: Record<string, ReportListItemType> = {};
    const queryJSON = getCurrentSearchQueryJSON();
    for (const key in data) {
        if (isReportEntry(key) && (data[key].type === CONST.REPORT.TYPE.IOU || data[key].type === CONST.REPORT.TYPE.EXPENSE || data[key].type === CONST.REPORT.TYPE.INVOICE)) {
            const reportItem = {...data[key]};
            const reportKey = `${ONYXKEYS.COLLECTION.REPORT}${reportItem.reportID}`;
            const transactions = reportIDToTransactions[reportKey]?.transactions ?? [];
            const isIOUReport = reportItem.type === CONST.REPORT.TYPE.IOU;

            let shouldShow = true;
            if (queryJSON && !reportItem.isActionLoading) {
                if (queryJSON.type === CONST.SEARCH.DATA_TYPES.EXPENSE) {
                    const status = queryJSON.status;

                    if (Array.isArray(status)) {
                        shouldShow = status.some((val) => {
                            const val1 = val as ValueOf<typeof CONST.SEARCH.STATUS.EXPENSE>;
                            return expenseStatusActionMapping[val1](reportItem);
                        });
                    } else {
                        const val1 = status as ValueOf<typeof CONST.SEARCH.STATUS.EXPENSE>;
                        shouldShow = expenseStatusActionMapping[val1](reportItem);
                    }
                }
            }

            if (shouldShow) {
                reportIDToTransactions[reportKey] = {
                    ...reportItem,
                    action: getAction(data, allViolations, key),
                    keyForList: reportItem.reportID,
                    from: data.personalDetailsList?.[reportItem.accountID ?? CONST.DEFAULT_NUMBER_ID],
                    to: reportItem.managerID ? data.personalDetailsList?.[reportItem.managerID] : emptyPersonalDetails,
                    transactions,
                };

                if (isIOUReport) {
                    reportIDToTransactions[reportKey].reportName = getIOUReportName(data, reportIDToTransactions[reportKey]);
                }
            }
        } else if (isTransactionEntry(key)) {
            const transactionItem = {...data[key]};
            const reportKey = `${ONYXKEYS.COLLECTION.REPORT}${transactionItem.reportID}`;
            const report = data[`${ONYXKEYS.COLLECTION.REPORT}${transactionItem.reportID}`];
            const policy = data[`${ONYXKEYS.COLLECTION.POLICY}${report?.policyID}`];
            const shouldShowBlankTo = !report || isOpenExpenseReport(report);
            const transactionViolations = getTransactionViolations(allViolations, transactionItem);

            const from = data.personalDetailsList?.[transactionItem.accountID];
            const to = transactionItem.managerID && !shouldShowBlankTo ? (data.personalDetailsList?.[transactionItem.managerID] ?? emptyPersonalDetails) : emptyPersonalDetails;

            const {formattedFrom, formattedTo, formattedTotal, formattedMerchant, date} = getTransactionItemCommonFormattedProperties(transactionItem, from, to, policy);

            const transaction = {
                ...transactionItem,
                action: getAction(data, allViolations, key),
                from,
                to,
                formattedFrom,
                formattedTo: shouldShowBlankTo ? '' : formattedTo,
                formattedTotal,
                formattedMerchant,
                date,
                shouldShowMerchant,
                shouldShowCategory: metadata?.columnsToShow?.shouldShowCategoryColumn,
                shouldShowTag: metadata?.columnsToShow?.shouldShowTagColumn,
                shouldShowTax: metadata?.columnsToShow?.shouldShowTaxColumn,
                keyForList: transactionItem.transactionID,
                shouldShowYear: doesDataContainAPastYearTransaction,
                violations: transactionViolations,
            };
            if (reportIDToTransactions[reportKey]?.transactions) {
                reportIDToTransactions[reportKey].transactions.push(transaction);
            } else if (reportIDToTransactions[reportKey]) {
                reportIDToTransactions[reportKey].transactions = [transaction];
            }
        }
    }

    return Object.values(reportIDToTransactions);
}

/**
 * Returns the appropriate list item component based on the type and status of the search data.
 */
function getListItem(type: SearchDataTypes, status: SearchStatus, shouldGroupByReports = false): ListItemType<typeof type, typeof status> {
    if (type === CONST.SEARCH.DATA_TYPES.CHAT) {
        return ChatListItem;
    }
    if (type === CONST.SEARCH.DATA_TYPES.TASK) {
        return TaskListItem;
    }
    if (!shouldGroupByReports) {
        return TransactionListItem;
    }
    return ReportListItem;
}

/**
 * Organizes data into appropriate list sections for display based on the type of search results.
 */
function getSections(type: SearchDataTypes, status: SearchStatus, data: OnyxTypes.SearchResults['data'], metadata: OnyxTypes.SearchResults['search'], shouldGroupByReports = false) {
    if (type === CONST.SEARCH.DATA_TYPES.CHAT) {
        return getReportActionsSections(data);
    }
    if (type === CONST.SEARCH.DATA_TYPES.TASK) {
        return getTaskSections(data);
    }
    if (!shouldGroupByReports) {
        return getTransactionsSections(data, metadata);
    }

    return getReportSections(data, metadata);
}

/**
 * Sorts sections of data based on a specified column and sort order for displaying sorted results.
 */
function getSortedSections(
    type: SearchDataTypes,
    status: SearchStatus,
    data: ListItemDataType<typeof type, typeof status>,
    sortBy?: SearchColumnType,
    sortOrder?: SortOrder,
    shouldGroupByReports = false,
) {
    if (type === CONST.SEARCH.DATA_TYPES.CHAT) {
        return getSortedReportActionData(data as ReportActionListItemType[]);
    }
    if (type === CONST.SEARCH.DATA_TYPES.TASK) {
        return getSortedTaskData(data as TaskListItemType[], sortBy, sortOrder);
    }
    if (!shouldGroupByReports) {
        return getSortedTransactionData(data as TransactionListItemType[], sortBy, sortOrder);
    }
    return getSortedReportData(data as ReportListItemType[]);
}

/**
 * Compares two values based on a specified sorting order and column.
 * Handles both string and numeric comparisons, with special handling for absolute values when sorting by total amount.
 */
function compareValues(a: unknown, b: unknown, sortOrder: SortOrder, sortBy: string): number {
    const isAsc = sortOrder === CONST.SEARCH.SORT_ORDER.ASC;

    if (a === undefined || b === undefined) {
        return 0;
    }

    if (typeof a === 'string' && typeof b === 'string') {
        return isAsc ? a.localeCompare(b) : b.localeCompare(a);
    }

    if (typeof a === 'number' && typeof b === 'number') {
        const aValue = sortBy === CONST.SEARCH.TABLE_COLUMNS.TOTAL_AMOUNT ? Math.abs(a) : a;
        const bValue = sortBy === CONST.SEARCH.TABLE_COLUMNS.TOTAL_AMOUNT ? Math.abs(b) : b;
        return isAsc ? aValue - bValue : bValue - aValue;
    }

    return 0;
}

/**
 * @private
 * Sorts transaction sections based on a specified column and sort order.
 */
function getSortedTransactionData(data: TransactionListItemType[], sortBy?: SearchColumnType, sortOrder?: SortOrder) {
    if (!sortBy || !sortOrder) {
        return data;
    }

    const sortingProperty = transactionColumnNamesToSortingProperty[sortBy as keyof typeof transactionColumnNamesToSortingProperty];

    if (!sortingProperty) {
        return data;
    }

    return data.sort((a, b) => {
        const aValue = sortingProperty === 'comment' ? a.comment?.comment : a[sortingProperty as keyof TransactionListItemType];
        const bValue = sortingProperty === 'comment' ? b.comment?.comment : b[sortingProperty as keyof TransactionListItemType];

        return compareValues(aValue, bValue, sortOrder, sortingProperty);
    });
}

function getSortedTaskData(data: TaskListItemType[], sortBy?: SearchColumnType, sortOrder?: SortOrder) {
    if (!sortBy || !sortOrder) {
        return data;
    }

    const sortingProperty = taskColumnNamesToSortingProperty[sortBy as keyof typeof taskColumnNamesToSortingProperty];

    if (!sortingProperty) {
        return data;
    }

    return data.sort((a, b) => {
        const aValue = a[sortingProperty as keyof TaskListItemType];
        const bValue = b[sortingProperty as keyof TaskListItemType];

        return compareValues(aValue, bValue, sortOrder, sortingProperty);
    });
}

/**
 * @private
 * Sorts report sections based on a specified column and sort order.
 */
function getSortedReportData(data: ReportListItemType[]) {
    for (const report of data) {
        report.transactions = getSortedTransactionData(report.transactions, CONST.SEARCH.TABLE_COLUMNS.DATE, CONST.SEARCH.SORT_ORDER.DESC);
    }
    return data.sort((a, b) => {
        const aNewestTransaction = a.transactions?.at(0)?.modifiedCreated ? a.transactions?.at(0)?.modifiedCreated : a.transactions?.at(0)?.created;
        const bNewestTransaction = b.transactions?.at(0)?.modifiedCreated ? b.transactions?.at(0)?.modifiedCreated : b.transactions?.at(0)?.created;

        if (!aNewestTransaction || !bNewestTransaction) {
            return 0;
        }

        return bNewestTransaction.toLowerCase().localeCompare(aNewestTransaction);
    });
}

/**
 * @private
 * Sorts report actions sections based on a specified column and sort order.
 */
function getSortedReportActionData(data: ReportActionListItemType[]) {
    return data.sort((a, b) => {
        const aValue = a?.created;
        const bValue = b?.created;

        if (aValue === undefined || bValue === undefined) {
            return 0;
        }

        return bValue.toLowerCase().localeCompare(aValue);
    });
}

/**
 * Checks if the search results contain any data, useful for determining if the search results are empty.
 */
function isSearchResultsEmpty(searchResults: SearchResults) {
    return !Object.keys(searchResults?.data).some((key) => key.startsWith(ONYXKEYS.COLLECTION.TRANSACTION));
}

/**
 * Returns the corresponding translation key for expense type
 */
function getExpenseTypeTranslationKey(expenseType: ValueOf<typeof CONST.SEARCH.TRANSACTION_TYPE>): TranslationPaths {
    // eslint-disable-next-line default-case
    switch (expenseType) {
        case CONST.SEARCH.TRANSACTION_TYPE.DISTANCE:
            return 'common.distance';
        case CONST.SEARCH.TRANSACTION_TYPE.CARD:
            return 'common.card';
        case CONST.SEARCH.TRANSACTION_TYPE.CASH:
            return 'iou.cash';
        case CONST.SEARCH.TRANSACTION_TYPE.PER_DIEM:
            return 'common.perDiem';
    }
}

/**
 * Constructs and configures the overflow menu for search items, handling interactions such as renaming or deleting items.
 */
function getOverflowMenu(itemName: string, hash: number, inputQuery: string, showDeleteModal: (hash: number) => void, isMobileMenu?: boolean, closeMenu?: () => void) {
    return [
        {
            text: translateLocal('common.rename'),
            onSelected: () => {
                if (isMobileMenu && closeMenu) {
                    closeMenu();
                }
                Navigation.navigate(ROUTES.SEARCH_SAVED_SEARCH_RENAME.getRoute({name: encodeURIComponent(itemName), jsonQuery: inputQuery}));
            },
            icon: Expensicons.Pencil,
            shouldShowRightIcon: false,
            shouldShowRightComponent: false,
            shouldCallAfterModalHide: true,
        },
        {
            text: translateLocal('common.delete'),
            onSelected: () => {
                if (isMobileMenu && closeMenu) {
                    closeMenu();
                }
                showDeleteModal(hash);
            },
            icon: Expensicons.Trashcan,
            shouldShowRightIcon: false,
            shouldShowRightComponent: false,
            shouldCallAfterModalHide: true,
            shouldCloseAllModals: true,
        },
    ];
}

/**
 * Checks if the passed username is a correct standard username, and not a placeholder
 */
function isCorrectSearchUserName(displayName?: string) {
    return displayName && displayName.toUpperCase() !== CONST.REPORT.OWNER_EMAIL_FAKE;
}

function createTypeMenuSections(session: OnyxTypes.Session | undefined, policies: OnyxCollection<OnyxTypes.Policy> = {}): SearchTypeMenuSection[] {
    const email = session?.email;

    // Start building the sections by requiring the following sections to always be present
    const typeMenuSections: SearchTypeMenuSection[] = [
        {
            translationPath: 'common.explore',
            menuItems: [
                {
                    translationPath: 'common.expenses',
                    type: CONST.SEARCH.DATA_TYPES.EXPENSE,
                    icon: Expensicons.Receipt,
                    getSearchQuery: (policyID?: string) => {
                        const queryString = buildCannedSearchQuery({policyID});
                        return queryString;
                    },
                },
                {
                    translationPath: 'common.reports',
                    type: CONST.SEARCH.DATA_TYPES.EXPENSE,
                    icon: Expensicons.Document,
                    getSearchQuery: (policyID?: string) => {
                        const queryString = buildCannedSearchQuery({groupBy: CONST.SEARCH.GROUP_BY.REPORTS, policyID});
                        return queryString;
                    },
                },
                {
                    translationPath: 'common.chats',
                    type: CONST.SEARCH.DATA_TYPES.CHAT,
                    icon: Expensicons.ChatBubbles,
                    getSearchQuery: (policyID?: string) => {
                        const queryString = buildCannedSearchQuery({type: CONST.SEARCH.DATA_TYPES.CHAT, status: CONST.SEARCH.STATUS.CHAT.ALL, policyID});
                        return queryString;
                    },
                },
            ],
        },
    ];

    // Begin adding conditional sections, based on the policies the user has access to
    const showSubmitSuggestion = Object.values(policies).filter((p) => p?.type && p.type !== CONST.POLICY.TYPE.PERSONAL).length > 0;

    const showApproveSuggestion =
        Object.values(policies).filter<OnyxTypes.Policy>((policy): policy is OnyxTypes.Policy => {
            if (!policy || !email || policy.type === CONST.POLICY.TYPE.PERSONAL) {
                return false;
            }

            const isPolicyApprover = policy.approver === email;
            const isSubmittedTo = Object.values(policy.employeeList ?? {}).some((employee) => {
                return employee.submitsTo === email || employee.forwardsTo === email;
            });

            return isPolicyApprover || isSubmittedTo;
        }).length > 0;

    // TODO: This option will be enabled soon (removing the && false). We are waiting on BE changes to support this
    // feature, but lets keep the code here for simplicity
    // https://github.com/Expensify/Expensify/issues/505932
    const showPaySuggestion =
        Object.values(policies).filter<OnyxTypes.Policy>(
            (policy): policy is OnyxTypes.Policy =>
                !!policy &&
                policy.role === CONST.POLICY.ROLE.ADMIN &&
                policy.type !== CONST.POLICY.TYPE.PERSONAL &&
                (policy.reimbursementChoice === CONST.POLICY.REIMBURSEMENT_CHOICES.REIMBURSEMENT_YES ||
                    policy.reimbursementChoice === CONST.POLICY.REIMBURSEMENT_CHOICES.REIMBURSEMENT_MANUAL),
        ).length > 0 && false;

    // TODO: This option will be enabled soon (removing the && false). We are waiting on changes to support this
    // feature fully, but lets keep the code here for simplicity
    // https://github.com/Expensify/Expensify/issues/505933
    const showExportSuggestion =
        Object.values(policies).filter<OnyxTypes.Policy>((policy): policy is OnyxTypes.Policy => {
            if (!policy || !email) {
                return false;
            }

            const isIntacctExporter = policy.connections?.intacct?.config?.export?.exporter === email;
            const isNetSuiteExporter = policy.connections?.netsuite?.options?.config?.exporter === email;
            const isQuickbooksDesktopExporter = policy.connections?.quickbooksDesktop?.config?.export?.exporter === email;
            const isQuickbooksOnlineExporter = policy.connections?.quickbooksOnline?.config?.export?.exporter === email;
            const isXeroExporter = policy.connections?.xero?.config?.export?.exporter === email;

            return isIntacctExporter || isNetSuiteExporter || isQuickbooksDesktopExporter || isQuickbooksOnlineExporter || isXeroExporter;
        }).length > 0 && false;

    // We suggest specific filters for users based on their access in specific policies. Show the todo section
    // only if any of these items are available
    const showTodoSection = showSubmitSuggestion || showApproveSuggestion || showPaySuggestion || showExportSuggestion;

    if (showTodoSection && session) {
        const section: SearchTypeMenuSection = {
            translationPath: 'common.todo',
            menuItems: [],
        };

        if (showSubmitSuggestion) {
            section.menuItems.push({
                translationPath: 'common.submit',
                type: CONST.SEARCH.DATA_TYPES.EXPENSE,
                icon: Expensicons.Pencil,
                emptyState: {
                    headerMedia: DotLottieAnimations.Fireworks,
                    title: 'search.searchResults.emptySubmitResults.title',
                    subtitle: 'search.searchResults.emptySubmitResults.subtitle',
                    buttons: [
                        {
                            success: true,
                            buttonText: 'report.newReport.createReport',
                            buttonAction: () => {
                                interceptAnonymousUser(() => {
                                    const activePolicy = getActivePolicy();
                                    const groupPoliciesWithChatEnabled = getGroupPaidPoliciesWithExpenseChatEnabled();
                                    const personalDetails = getPersonalDetailsForAccountID(session.accountID) as OnyxTypes.PersonalDetails;

                                    let workspaceIDForReportCreation: string | undefined;

                                    // If the user's default workspace is a paid group workspace with chat enabled, we create a report with it by default
                                    if (activePolicy && activePolicy.isPolicyExpenseChatEnabled && isPaidGroupPolicy(activePolicy)) {
                                        workspaceIDForReportCreation = activePolicy.id;
                                    } else if (groupPoliciesWithChatEnabled.length === 1) {
                                        workspaceIDForReportCreation = groupPoliciesWithChatEnabled.at(0)?.id;
                                    }

                                    if (workspaceIDForReportCreation && !shouldRestrictUserBillableActions(workspaceIDForReportCreation) && personalDetails) {
                                        const createdReportID = createNewReport(personalDetails, workspaceIDForReportCreation);
                                        Navigation.setNavigationActionToMicrotaskQueue(() => {
                                            Navigation.navigate(ROUTES.SEARCH_MONEY_REQUEST_REPORT.getRoute({reportID: createdReportID, backTo: Navigation.getActiveRoute()}));
                                        });
                                        return;
                                    }

                                    // If the user's default workspace is personal and the user has more than one group workspace, which is paid and has chat enabled, or a chosen workspace is past the grace period, we need to redirect them to the workspace selection screen
                                    Navigation.navigate(ROUTES.NEW_REPORT_WORKSPACE_SELECTION);
                                });
                            },
                        },
                    ],
                },
                getSearchQuery: () => {
                    const queryString = buildQueryStringFromFilterFormValues({
                        type: CONST.SEARCH.DATA_TYPES.EXPENSE,
                        groupBy: CONST.SEARCH.GROUP_BY.REPORTS,
                        status: CONST.SEARCH.STATUS.EXPENSE.DRAFTS,
                        from: [`${session.accountID}`],
                    });
                    return queryString;
                },
            });
        }

        if (showApproveSuggestion) {
            section.menuItems.push({
                translationPath: 'search.bulkActions.approve',
                type: CONST.SEARCH.DATA_TYPES.EXPENSE,
                icon: Expensicons.ThumbsUp,
                emptyState: {
                    headerMedia: DotLottieAnimations.Fireworks,
                    title: 'search.searchResults.emptyApproveResults.title',
                    subtitle: 'search.searchResults.emptyApproveResults.subtitle',
                },
                getSearchQuery: () => {
                    const queryString = buildQueryStringFromFilterFormValues({
                        type: CONST.SEARCH.DATA_TYPES.EXPENSE,
                        groupBy: CONST.SEARCH.GROUP_BY.REPORTS,
                        status: CONST.SEARCH.STATUS.EXPENSE.OUTSTANDING,
                        to: [`${session.accountID}`],
                    });
                    return queryString;
                },
            });
        }

        if (showPaySuggestion) {
            section.menuItems.push({
                translationPath: 'search.bulkActions.pay',
                type: CONST.SEARCH.DATA_TYPES.EXPENSE,
                icon: Expensicons.MoneyBag,
                emptyState: {
                    headerMedia: DotLottieAnimations.Fireworks,
                    title: 'search.searchResults.emptyPayResults.title',
                    subtitle: 'search.searchResults.emptyPayResults.subtitle',
                },
                getSearchQuery: () => {
                    const queryString = buildQueryStringFromFilterFormValues({
                        type: CONST.SEARCH.DATA_TYPES.EXPENSE,
                        groupBy: CONST.SEARCH.GROUP_BY.REPORTS,
                        status: [CONST.SEARCH.STATUS.EXPENSE.APPROVED, CONST.SEARCH.STATUS.EXPENSE.DONE],
                        payer: session.accountID?.toString(),
                    });
                    return queryString;
                },
            });
        }

        if (showExportSuggestion) {
            section.menuItems.push({
                translationPath: 'common.export',
                type: CONST.SEARCH.DATA_TYPES.EXPENSE,
                icon: Expensicons.CheckCircle,
                emptyState: {
                    headerMedia: DotLottieAnimations.Fireworks,
                    title: 'search.searchResults.emptyExportResults.title',
                    subtitle: 'search.searchResults.emptyExportResults.subtitle',
                },
                getSearchQuery: () => {
                    const queryString = buildQueryStringFromFilterFormValues({
                        groupBy: CONST.SEARCH.GROUP_BY.REPORTS,
                        exporter: [`${session.accountID}`],
                        status: [CONST.SEARCH.STATUS.EXPENSE.APPROVED, CONST.SEARCH.STATUS.EXPENSE.PAID, CONST.SEARCH.STATUS.EXPENSE.DONE],
                        exportedOn: CONST.SEARCH.NEVER,
                    });
                    return queryString;
                },
            });
        }

        typeMenuSections.push(section);
    }

    return typeMenuSections;
}

function createBaseSavedSearchMenuItem(item: SaveSearchItem, key: string, index: number, title: string, isFocused: boolean): SavedSearchMenuItem {
    return {
        key,
        title,
        hash: key,
        query: item.query,
        shouldShowRightComponent: true,
        focused: isFocused,
        pendingAction: item.pendingAction,
        disabled: item.pendingAction === CONST.RED_BRICK_ROAD_PENDING_ACTION.DELETE,
        shouldIconUseAutoWidthStyle: true,
    };
}

/**
 * Whether to show the empty state or not
 */
function shouldShowEmptyState(isDataLoaded: boolean, dataLength: number, type: SearchDataTypes) {
    return !isDataLoaded || dataLength === 0 || !Object.values(CONST.SEARCH.DATA_TYPES).includes(type);
}

function isSearchDataLoaded(currentSearchResults: SearchResults | undefined, lastNonEmptySearchResults: SearchResults | undefined, queryJSON: SearchQueryJSON | undefined) {
    const searchResults = currentSearchResults?.data ? currentSearchResults : lastNonEmptySearchResults;
    const {status} = queryJSON ?? {};

    const isDataLoaded =
        searchResults?.data !== undefined &&
        searchResults?.search?.type === queryJSON?.type &&
        (Array.isArray(status) ? searchResults?.search?.status === status.join(',') : searchResults?.search?.status === status);

    return isDataLoaded;
}

export {
    getListItem,
    getSections,
    getShouldShowMerchant,
    getSortedSections,
    isReportListItemType,
    isSearchResultsEmpty,
    isTransactionListItemType,
    isReportActionListItemType,
    shouldShowYear,
    getExpenseTypeTranslationKey,
    getOverflowMenu,
    isCorrectSearchUserName,
    isReportActionEntry,
    isTaskListItemType,
    getAction,
    createTypeMenuSections,
    createBaseSavedSearchMenuItem,
    shouldShowEmptyState,
    compareValues,
    isSearchDataLoaded,
};
export type {SavedSearchMenuItem, SearchTypeMenuSection, SearchTypeMenuItem, SearchDateModifier, SearchDateModifierLower};<|MERGE_RESOLUTION|>--- conflicted
+++ resolved
@@ -407,7 +407,6 @@
         const policy = data[`${ONYXKEYS.COLLECTION.POLICY}${report?.policyID}`];
         const shouldShowBlankTo = !report || isOpenExpenseReport(report);
 
-<<<<<<< HEAD
         let shouldShow = true;
         if (queryJSON && !transactionItem.isActionLoading) {
             if (queryJSON.type === CONST.SEARCH.DATA_TYPES.EXPENSE) {
@@ -431,70 +430,6 @@
             const to = transactionItem.managerID && !shouldShowBlankTo ? (personalDetailsMap.get(transactionItem.managerID.toString()) ?? emptyPersonalDetails) : emptyPersonalDetails;
 
             const {formattedFrom, formattedTo, formattedTotal, formattedMerchant, date} = getTransactionItemCommonFormattedProperties(transactionItem, from, to, policy);
-=======
-        const transactionViolations = getTransactionViolations(allViolations, transactionItem);
-        // Use Map.get() for faster lookups with default values
-        const from = personalDetailsMap.get(transactionItem.accountID.toString()) ?? emptyPersonalDetails;
-        const to = transactionItem.managerID && !shouldShowBlankTo ? (personalDetailsMap.get(transactionItem.managerID.toString()) ?? emptyPersonalDetails) : emptyPersonalDetails;
-
-        const {formattedFrom, formattedTo, formattedTotal, formattedMerchant, date} = getTransactionItemCommonFormattedProperties(transactionItem, from, to, policy);
-
-        const transactionSection: TransactionListItemType = {
-            action: getAction(data, allViolations, key),
-            from,
-            to,
-            formattedFrom,
-            formattedTo: shouldShowBlankTo ? '' : formattedTo,
-            formattedTotal,
-            formattedMerchant,
-            date,
-            shouldShowMerchant,
-            shouldShowCategory,
-            shouldShowTag,
-            shouldShowTax,
-            keyForList: transactionItem.transactionID,
-            shouldShowYear: doesDataContainAPastYearTransaction,
-            violations: transactionViolations,
-
-            // Manually copying all the properties from transactionItem
-            transactionID: transactionItem.transactionID,
-            created: transactionItem.created,
-            modifiedCreated: transactionItem.modifiedCreated,
-            amount: transactionItem.amount,
-            canDelete: transactionItem.canDelete,
-            canHold: transactionItem.canHold,
-            canUnhold: transactionItem.canUnhold,
-            modifiedAmount: transactionItem.modifiedAmount,
-            currency: transactionItem.currency,
-            modifiedCurrency: transactionItem.modifiedCurrency,
-            merchant: transactionItem.merchant,
-            modifiedMerchant: transactionItem.modifiedMerchant,
-            comment: transactionItem.comment,
-            category: transactionItem.category,
-            transactionType: transactionItem.transactionType,
-            reportType: transactionItem.reportType,
-            policyID: transactionItem.policyID,
-            parentTransactionID: transactionItem.parentTransactionID,
-            hasEReceipt: transactionItem.hasEReceipt,
-            accountID: transactionItem.accountID,
-            managerID: transactionItem.managerID,
-            reportID: transactionItem.reportID,
-            ...(transactionItem.pendingAction ? {pendingAction: transactionItem.pendingAction} : {}),
-            transactionThreadReportID: transactionItem.transactionThreadReportID,
-            isFromOneTransactionReport: transactionItem.isFromOneTransactionReport,
-            tag: transactionItem.tag,
-            receipt: transactionItem.receipt,
-            taxAmount: transactionItem.taxAmount,
-            description: transactionItem.description,
-            mccGroup: transactionItem.mccGroup,
-            modifiedMCCGroup: transactionItem.modifiedMCCGroup,
-            moneyRequestReportActionID: transactionItem.moneyRequestReportActionID,
-            pendingAction: transactionItem.pendingAction,
-            errors: transactionItem.errors,
-            isActionLoading: transactionItem.isActionLoading,
-            hasViolation: transactionItem.hasViolation,
-        };
->>>>>>> efec20a6
 
             const transactionSection: TransactionListItemType = {
                 action: getAction(data, allViolations, key),
@@ -536,6 +471,7 @@
                 accountID: transactionItem.accountID,
                 managerID: transactionItem.managerID,
                 reportID: transactionItem.reportID,
+                ...(transactionItem.pendingAction ? {pendingAction: transactionItem.pendingAction} : {}),
                 transactionThreadReportID: transactionItem.transactionThreadReportID,
                 isFromOneTransactionReport: transactionItem.isFromOneTransactionReport,
                 tag: transactionItem.tag,
