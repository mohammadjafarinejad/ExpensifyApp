import type {TextStyle, ViewStyle} from 'react-native';
import Onyx from 'react-native-onyx';
import type {OnyxCollection} from 'react-native-onyx';
import type {ValueOf} from 'type-fest';
import DotLottieAnimations from '@components/LottieAnimations';
import type DotLottieAnimation from '@components/LottieAnimations/types';
import type {MenuItemWithLink} from '@components/MenuItemList';
import type {MultiSelectItem} from '@components/Search/FilterDropdowns/MultiSelectPopup';
import type {SingleSelectItem} from '@components/Search/FilterDropdowns/SingleSelectPopup';
import type {SearchColumnType, SearchGroupBy, SearchQueryJSON, SearchQueryString, SearchStatus, SingularSearchStatus, SortOrder} from '@components/Search/types';
import ChatListItem from '@components/SelectionList/ChatListItem';
import TaskListItem from '@components/SelectionList/Search/TaskListItem';
import TransactionGroupListItem from '@components/SelectionList/Search/TransactionGroupListItem';
import TransactionListItem from '@components/SelectionList/Search/TransactionListItem';
import type {
    ListItem,
    ReportActionListItemType,
    SearchListItem,
    TaskListItemType,
    TransactionCardGroupListItemType,
    TransactionGroupListItemType,
    TransactionListItemType,
    TransactionMemberGroupListItemType,
    TransactionReportGroupListItemType,
} from '@components/SelectionList/types';
import * as Expensicons from '@src/components/Icon/Expensicons';
import CONST from '@src/CONST';
import type {TranslationPaths} from '@src/languages/types';
import ONYXKEYS from '@src/ONYXKEYS';
import ROUTES from '@src/ROUTES';
import type * as OnyxTypes from '@src/types/onyx';
import type {SaveSearchItem} from '@src/types/onyx/SaveSearch';
import type SearchResults from '@src/types/onyx/SearchResults';
import type {
    ListItemDataType,
    ListItemType,
    SearchDataTypes,
    SearchPersonalDetails,
    SearchPolicy,
    SearchReport,
    SearchResultsInfo,
    SearchTask,
    SearchTransaction,
    SearchTransactionAction,
} from '@src/types/onyx/SearchResults';
import type IconAsset from '@src/types/utils/IconAsset';
import {canApproveIOU, canIOUBePaid, canSubmitReport} from './actions/IOU';
import {createNewReport} from './actions/Report';
import {getCardFeedsForDisplay, getCardFeedsForDisplayPerPolicy} from './CardFeedUtils';
import {convertToDisplayString} from './CurrencyUtils';
import DateUtils from './DateUtils';
import {isDevelopment} from './Environment/Environment';
import interceptAnonymousUser from './interceptAnonymousUser';
import {formatPhoneNumber} from './LocalePhoneNumber';
import {translateLocal} from './Localize';
import Navigation from './Navigation/Navigation';
import Parser from './Parser';
import {getDisplayNameOrDefault} from './PersonalDetailsUtils';
import {arePaymentsEnabled, canSendInvoice, getActivePolicy, getGroupPaidPoliciesWithExpenseChatEnabled, getPolicy, isPaidGroupPolicy} from './PolicyUtils';
import {getOriginalMessage, isCreatedAction, isDeletedAction, isMoneyRequestAction, isResolvedActionableWhisper, isWhisperActionTargetedToOthers} from './ReportActionsUtils';
import {canReview} from './ReportPreviewActionUtils';
import {isExportAction} from './ReportPrimaryActionUtils';
import {
    getIcons,
    getPersonalDetailsForAccountID,
    getReportName,
    getReportOrDraftReport,
    getSearchReportName,
    hasInvoiceReports,
    hasOnlyHeldExpenses,
    hasViolations,
    isAllowedToApproveExpenseReport as isAllowedToApproveExpenseReportUtils,
    isArchivedReport,
    isClosedReport,
    isInvoiceReport,
    isMoneyRequestReport,
    isOpenExpenseReport,
    isSettled,
} from './ReportUtils';
import {buildCannedSearchQuery, buildQueryStringFromFilterFormValues} from './SearchQueryUtils';
import StringUtils from './StringUtils';
import {shouldRestrictUserBillableActions} from './SubscriptionUtils';
import {
    getTaxAmount,
    getAmount as getTransactionAmount,
    getCreated as getTransactionCreatedDate,
    getMerchant as getTransactionMerchant,
    isPendingCardOrScanningTransaction,
    isUnreportedAndHasInvalidDistanceRateTransaction,
    isViolationDismissed,
} from './TransactionUtils';
import shouldShowTransactionYear from './TransactionUtils/shouldShowTransactionYear';

const transactionColumnNamesToSortingProperty = {
    [CONST.SEARCH.TABLE_COLUMNS.TO]: 'formattedTo' as const,
    [CONST.SEARCH.TABLE_COLUMNS.FROM]: 'formattedFrom' as const,
    [CONST.SEARCH.TABLE_COLUMNS.DATE]: 'date' as const,
    [CONST.SEARCH.TABLE_COLUMNS.TAG]: 'tag' as const,
    [CONST.SEARCH.TABLE_COLUMNS.MERCHANT]: 'formattedMerchant' as const,
    [CONST.SEARCH.TABLE_COLUMNS.TOTAL_AMOUNT]: 'formattedTotal' as const,
    [CONST.SEARCH.TABLE_COLUMNS.CATEGORY]: 'category' as const,
    [CONST.SEARCH.TABLE_COLUMNS.TYPE]: 'transactionType' as const,
    [CONST.SEARCH.TABLE_COLUMNS.ACTION]: 'action' as const,
    [CONST.SEARCH.TABLE_COLUMNS.DESCRIPTION]: 'comment' as const,
    [CONST.SEARCH.TABLE_COLUMNS.TAX_AMOUNT]: null,
    [CONST.SEARCH.TABLE_COLUMNS.RECEIPT]: null,
    [CONST.SEARCH.TABLE_COLUMNS.IN]: 'parentReportID' as const,
};

const taskColumnNamesToSortingProperty = {
    [CONST.SEARCH.TABLE_COLUMNS.DATE]: 'created' as const,
    [CONST.SEARCH.TABLE_COLUMNS.DESCRIPTION]: 'description' as const,
    [CONST.SEARCH.TABLE_COLUMNS.TITLE]: 'reportName' as const,
    [CONST.SEARCH.TABLE_COLUMNS.FROM]: 'formattedCreatedBy' as const,
    [CONST.SEARCH.TABLE_COLUMNS.ASSIGNEE]: 'formattedAssignee' as const,
    [CONST.SEARCH.TABLE_COLUMNS.IN]: 'parentReportID' as const,
};

const expenseStatusOptions: Array<MultiSelectItem<SingularSearchStatus>> = [
    {translation: 'common.unreported', value: CONST.SEARCH.STATUS.EXPENSE.UNREPORTED},
    {translation: 'common.drafts', value: CONST.SEARCH.STATUS.EXPENSE.DRAFTS},
    {translation: 'common.outstanding', value: CONST.SEARCH.STATUS.EXPENSE.OUTSTANDING},
    {translation: 'iou.approved', value: CONST.SEARCH.STATUS.EXPENSE.APPROVED},
    {translation: 'iou.settledExpensify', value: CONST.SEARCH.STATUS.EXPENSE.PAID},
    {translation: 'iou.done', value: CONST.SEARCH.STATUS.EXPENSE.DONE},
];

const expenseReportedStatusOptions: Array<MultiSelectItem<SingularSearchStatus>> = [
    {translation: 'common.drafts', value: CONST.SEARCH.STATUS.EXPENSE.DRAFTS},
    {translation: 'common.outstanding', value: CONST.SEARCH.STATUS.EXPENSE.OUTSTANDING},
    {translation: 'iou.approved', value: CONST.SEARCH.STATUS.EXPENSE.APPROVED},
    {translation: 'iou.settledExpensify', value: CONST.SEARCH.STATUS.EXPENSE.PAID},
    {translation: 'iou.done', value: CONST.SEARCH.STATUS.EXPENSE.DONE},
];

const chatStatusOptions: Array<MultiSelectItem<SingularSearchStatus>> = [
    {translation: 'common.unread', value: CONST.SEARCH.STATUS.CHAT.UNREAD},
    {translation: 'common.sent', value: CONST.SEARCH.STATUS.CHAT.SENT},
    {translation: 'common.attachments', value: CONST.SEARCH.STATUS.CHAT.ATTACHMENTS},
    {translation: 'common.links', value: CONST.SEARCH.STATUS.CHAT.LINKS},
    {translation: 'search.filters.pinned', value: CONST.SEARCH.STATUS.CHAT.PINNED},
];

const invoiceStatusOptions: Array<MultiSelectItem<SingularSearchStatus>> = [
    {translation: 'common.outstanding', value: CONST.SEARCH.STATUS.INVOICE.OUTSTANDING},
    {translation: 'iou.settledExpensify', value: CONST.SEARCH.STATUS.INVOICE.PAID},
];

const tripStatusOptions: Array<MultiSelectItem<SingularSearchStatus>> = [
    {translation: 'search.filters.current', value: CONST.SEARCH.STATUS.TRIP.CURRENT},
    {translation: 'search.filters.past', value: CONST.SEARCH.STATUS.TRIP.PAST},
];

const taskStatusOptions: Array<MultiSelectItem<SingularSearchStatus>> = [
    {translation: 'common.outstanding', value: CONST.SEARCH.STATUS.TASK.OUTSTANDING},
    {translation: 'search.filters.completed', value: CONST.SEARCH.STATUS.TASK.COMPLETED},
];

let currentAccountID: number | undefined;
Onyx.connect({
    key: ONYXKEYS.SESSION,
    callback: (session) => {
        currentAccountID = session?.accountID;
    },
});

const emptyPersonalDetails = {
    accountID: CONST.REPORT.OWNER_ACCOUNT_ID_FAKE,
    avatar: '',
    displayName: undefined,
    login: undefined,
};

type ReportKey = `${typeof ONYXKEYS.COLLECTION.REPORT}${string}`;

type TransactionKey = `${typeof ONYXKEYS.COLLECTION.TRANSACTION}${string}`;

type ReportActionKey = `${typeof ONYXKEYS.COLLECTION.REPORT_ACTIONS}${string}`;

type PolicyKey = `${typeof ONYXKEYS.COLLECTION.POLICY}${string}`;

type ViolationKey = `${typeof ONYXKEYS.COLLECTION.TRANSACTION_VIOLATIONS}${string}`;

type SuggestedSearchKey = ValueOf<typeof CONST.SEARCH.SUGGESTED_SEARCH_KEYS>;

type SavedSearchMenuItem = MenuItemWithLink & {
    key: string;
    hash: string;
    query: string;
    styles?: Array<ViewStyle | TextStyle>;
};

type SearchTypeMenuSection = {
    translationPath: TranslationPaths;
    menuItems: SearchTypeMenuItem[];
};

type SearchTypeMenuItem = {
    key: SuggestedSearchKey;
    translationPath: TranslationPaths;
    type: SearchDataTypes;
    icon: IconAsset;
    emptyState?: {
        headerMedia: DotLottieAnimation;
        title: TranslationPaths;
        subtitle: TranslationPaths;
        buttons?: Array<{
            buttonText: TranslationPaths;
            buttonAction: () => void;
            success?: boolean;
            icon?: IconAsset;
            isDisabled?: boolean;
        }>;
    };
    getSearchQuery: (policyID?: string) => SearchQueryString;
};

type SearchDateModifier = ValueOf<typeof CONST.SEARCH.DATE_MODIFIERS>;

type SearchDateModifierLower = Lowercase<SearchDateModifier>;

/**
 * @private
 *
 * Returns a list of properties that are common to every Search ListItem
 */
function getTransactionItemCommonFormattedProperties(
    transactionItem: SearchTransaction,
    from: SearchPersonalDetails,
    to: SearchPersonalDetails,
    policy: SearchPolicy,
): Pick<TransactionListItemType, 'formattedFrom' | 'formattedTo' | 'formattedTotal' | 'formattedMerchant' | 'date'> {
    const isExpenseReport = transactionItem.reportType === CONST.REPORT.TYPE.EXPENSE;

    const fromName = getDisplayNameOrDefault(from);
    const formattedFrom = formatPhoneNumber(fromName);

    // Sometimes the search data personal detail for the 'to' account might not hold neither the display name nor the login
    // so for those cases we fallback to the display name of the personal detail data from onyx.
    let toName = getDisplayNameOrDefault(to, '', false);
    if (!toName && to?.accountID) {
        toName = getDisplayNameOrDefault(getPersonalDetailsForAccountID(to?.accountID));
    }

    const formattedTo = formatPhoneNumber(toName);
    const formattedTotal = getTransactionAmount(transactionItem, isExpenseReport);
    const date = transactionItem?.modifiedCreated ? transactionItem.modifiedCreated : transactionItem?.created;
    const merchant = getTransactionMerchant(transactionItem, policy as OnyxTypes.Policy);
    const formattedMerchant = merchant === CONST.TRANSACTION.PARTIAL_TRANSACTION_MERCHANT ? '' : merchant;

    return {
        formattedFrom,
        formattedTo,
        date,
        formattedTotal,
        formattedMerchant,
    };
}

/**
 * @private
 */
function isReportEntry(key: string): key is ReportKey {
    return key.startsWith(ONYXKEYS.COLLECTION.REPORT);
}

/**
 * @private
 */
function isTransactionEntry(key: string): key is TransactionKey {
    return key.startsWith(ONYXKEYS.COLLECTION.TRANSACTION);
}

/**
 * @private
 */
function isPolicyEntry(key: string): key is PolicyKey {
    return key.startsWith(ONYXKEYS.COLLECTION.POLICY);
}

function isViolationEntry(key: string): key is ViolationKey {
    return key.startsWith(ONYXKEYS.COLLECTION.TRANSACTION_VIOLATIONS);
}

/**
 * @private
 */
function isReportActionEntry(key: string): key is ReportActionKey {
    return key.startsWith(ONYXKEYS.COLLECTION.REPORT_ACTIONS);
}

/**
 * Determines whether to display the merchant field based on the transactions in the search results.
 */
function getShouldShowMerchant(data: OnyxTypes.SearchResults['data']): boolean {
    return Object.keys(data).some((key) => {
        if (isTransactionEntry(key)) {
            const item = data[key];
            const merchant = item.modifiedMerchant ? item.modifiedMerchant : (item.merchant ?? '');
            return merchant !== '' && merchant !== CONST.TRANSACTION.PARTIAL_TRANSACTION_MERCHANT;
        }
        return false;
    });
}

/**
 * Type guard that checks if something is a TransactionGroupListItemType
 */
function isTransactionGroupListItemType(item: ListItem): item is TransactionGroupListItemType {
    return 'transactions' in item;
}

/**
 * Type guard that checks if something is a TransactionReportGroupListItemType
 */
function isTransactionReportGroupListItemType(item: ListItem): item is TransactionReportGroupListItemType {
    return isTransactionGroupListItemType(item) && 'groupedBy' in item && item.groupedBy === CONST.SEARCH.GROUP_BY.REPORTS;
}

/**
 * Type guard that checks if something is a TransactionMemberGroupListItemType
 */
function isTransactionMemberGroupListItemType(item: ListItem): item is TransactionMemberGroupListItemType {
    return isTransactionGroupListItemType(item) && 'groupedBy' in item && item.groupedBy === CONST.SEARCH.GROUP_BY.MEMBERS;
}

/**
 * Type guard that checks if something is a TransactionCardGroupListItemType
 */
function isTransactionCardGroupListItemType(item: ListItem): item is TransactionCardGroupListItemType {
    return isTransactionGroupListItemType(item) && 'groupedBy' in item && item.groupedBy === CONST.SEARCH.GROUP_BY.CARDS;
}

/**
 * Type guard that checks if something is a TransactionListItemType
 */
function isTransactionListItemType(item: SearchListItem): item is TransactionListItemType {
    const transactionListItem = item as TransactionListItemType;
    return transactionListItem.transactionID !== undefined;
}

/**
 * Type guard that check if something is a TaskListItemType
 */
function isTaskListItemType(item: SearchListItem): item is TaskListItemType {
    return 'type' in item && item.type === CONST.REPORT.TYPE.TASK;
}

/**
 * Type guard that checks if something is a ReportActionListItemType
 */
function isReportActionListItemType(item: SearchListItem): item is ReportActionListItemType {
    const reportActionListItem = item as ReportActionListItemType;
    return reportActionListItem.reportActionID !== undefined;
}

function isAmountTooLong(amount: number, maxLength = 8): boolean {
    return Math.abs(amount).toString().length >= maxLength;
}

function isTransactionAmountTooLong(transactionItem: TransactionListItemType | SearchTransaction | OnyxTypes.Transaction) {
    // eslint-disable-next-line @typescript-eslint/prefer-nullish-coalescing
    const amount = Math.abs(transactionItem.modifiedAmount || transactionItem.amount);
    return isAmountTooLong(amount);
}

function isTransactionTaxAmountTooLong(transactionItem: TransactionListItemType | SearchTransaction | OnyxTypes.Transaction) {
    const reportType = (transactionItem as TransactionListItemType)?.reportType;
    const isFromExpenseReport = reportType === CONST.REPORT.TYPE.EXPENSE;
    const taxAmount = getTaxAmount(transactionItem, isFromExpenseReport);
    return isAmountTooLong(taxAmount);
}

function getWideAmountIndicators(data: TransactionListItemType[] | TransactionGroupListItemType[] | TaskListItemType[] | OnyxTypes.SearchResults['data']): {
    shouldShowAmountInWideColumn: boolean;
    shouldShowTaxAmountInWideColumn: boolean;
} {
    let isAmountWide = false;
    let isTaxAmountWide = false;

    const processTransaction = (transaction: TransactionListItemType | SearchTransaction) => {
        isAmountWide ||= isTransactionAmountTooLong(transaction);
        isTaxAmountWide ||= isTransactionTaxAmountTooLong(transaction);
    };

    if (Array.isArray(data)) {
        data.some((item) => {
            if (isTransactionGroupListItemType(item)) {
                const transactions = item.transactions ?? [];
                for (const transaction of transactions) {
                    processTransaction(transaction);
                    if (isAmountWide && isTaxAmountWide) {
                        break;
                    }
                }
            } else if (isTransactionListItemType(item)) {
                processTransaction(item);
            }
            return isAmountWide && isTaxAmountWide;
        });
    } else {
        Object.keys(data).some((key) => {
            if (isTransactionEntry(key)) {
                const item = data[key];
                processTransaction(item);
            }
            return isAmountWide && isTaxAmountWide;
        });
    }

    return {
        shouldShowAmountInWideColumn: isAmountWide,
        shouldShowTaxAmountInWideColumn: isTaxAmountWide,
    };
}

/**
 * Checks if the date of transactions or reports indicate the need to display the year because they are from a past year.
 */
function shouldShowYear(data: TransactionListItemType[] | TransactionGroupListItemType[] | TaskListItemType[] | OnyxTypes.SearchResults['data']) {
    const currentYear = new Date().getFullYear();

    if (Array.isArray(data)) {
        return data.some((item: TransactionListItemType | TransactionGroupListItemType | TaskListItemType) => {
            if (isTaskListItemType(item)) {
                const taskYear = new Date(item.created).getFullYear();
                return taskYear !== currentYear;
            }

            if (isTransactionGroupListItemType(item)) {
                // If the item is a TransactionGroupListItemType, iterate over its transactions and check them
                return item.transactions.some((transaction) => {
                    const transactionYear = new Date(getTransactionCreatedDate(transaction)).getFullYear();
                    return transactionYear !== currentYear;
                });
            }

            const createdYear = new Date(item?.modifiedCreated ? item.modifiedCreated : item?.created || '').getFullYear();
            return createdYear !== currentYear;
        });
    }

    for (const key in data) {
        if (isTransactionEntry(key)) {
            const item = data[key];
            if (shouldShowTransactionYear(item)) {
                return true;
            }
        } else if (isReportActionEntry(key)) {
            const item = data[key];
            for (const action of Object.values(item)) {
                const date = action.created;

                if (DateUtils.doesDateBelongToAPastYear(date)) {
                    return true;
                }
            }
        } else if (isReportEntry(key)) {
            const item = data[key];
            const date = item.created;

            if (date && DateUtils.doesDateBelongToAPastYear(date)) {
                return true;
            }
        }
    }
    return false;
}

/**
 * @private
 * Extracts all transaction violations from the search data.
 */
function getViolations(data: OnyxTypes.SearchResults['data']): OnyxCollection<OnyxTypes.TransactionViolation[]> {
    return Object.fromEntries(Object.entries(data).filter(([key]) => isViolationEntry(key))) as OnyxCollection<OnyxTypes.TransactionViolation[]>;
}

/**
 * @private
 * Generates a display name for IOU reports considering the personal details of the payer and the transaction details.
 */
function getIOUReportName(data: OnyxTypes.SearchResults['data'], reportItem: SearchReport) {
    const payerPersonalDetails = reportItem.managerID ? data.personalDetailsList?.[reportItem.managerID] : emptyPersonalDetails;
    // For cases where the data personal detail for manager ID do not exist in search data.personalDetailsList
    // we fallback to the display name of the personal detail data from onyx.
    const payerName = payerPersonalDetails?.displayName ?? payerPersonalDetails?.login ?? getDisplayNameOrDefault(getPersonalDetailsForAccountID(reportItem.managerID));
    const formattedAmount = convertToDisplayString(reportItem.total ?? 0, reportItem.currency ?? CONST.CURRENCY.USD);
    if (reportItem.action === CONST.SEARCH.ACTION_TYPES.PAID) {
        return translateLocal('iou.payerPaidAmount', {
            payer: payerName,
            amount: formattedAmount,
        });
    }

    return translateLocal('iou.payerOwesAmount', {
        payer: payerName,
        amount: formattedAmount,
    });
}

function getTransactionViolations(allViolations: OnyxCollection<OnyxTypes.TransactionViolation[]>, transaction: SearchTransaction): OnyxTypes.TransactionViolation[] {
    const transactionViolations = allViolations?.[`${ONYXKEYS.COLLECTION.TRANSACTION_VIOLATIONS}${transaction.transactionID}`];
    if (!transactionViolations) {
        return [];
    }
    return transactionViolations.filter((violation) => !isViolationDismissed(transaction, violation));
}

/**
 * @private
 * Organizes data into List Sections for display, for the TransactionListItemType of Search Results.
 *
 * Do not use directly, use only via `getSections()` facade.
 */
function getTransactionsSections(data: OnyxTypes.SearchResults['data'], metadata: OnyxTypes.SearchResults['search'], currentSearch: SuggestedSearchKey): TransactionListItemType[] {
    const shouldShowMerchant = getShouldShowMerchant(data);
    const doesDataContainAPastYearTransaction = shouldShowYear(data);
    const {shouldShowAmountInWideColumn, shouldShowTaxAmountInWideColumn} = getWideAmountIndicators(data);

    const shouldShowCategory = metadata?.columnsToShow?.shouldShowCategoryColumn;
    const shouldShowTag = metadata?.columnsToShow?.shouldShowTagColumn;
    const shouldShowTax = metadata?.columnsToShow?.shouldShowTaxColumn;

    // Pre-filter transaction keys to avoid repeated checks
    const transactionKeys = Object.keys(data).filter(isTransactionEntry);
    // Get violations - optimize by using a Map for faster lookups
    const allViolations = getViolations(data);

    // Use Map for faster lookups of personal details
    const personalDetailsMap = new Map(Object.entries(data.personalDetailsList || {}));

    const transactionsSections: TransactionListItemType[] = [];

    for (const key of transactionKeys) {
        const transactionItem = data[key];
        const report = data[`${ONYXKEYS.COLLECTION.REPORT}${transactionItem.reportID}`];
        const policy = data[`${ONYXKEYS.COLLECTION.POLICY}${report?.policyID}`];
        const shouldShowBlankTo = !report || isOpenExpenseReport(report);

        const transactionViolations = getTransactionViolations(allViolations, transactionItem);
        // Use Map.get() for faster lookups with default values
        const from = personalDetailsMap.get(transactionItem.accountID.toString()) ?? emptyPersonalDetails;
        const to = transactionItem.managerID && !shouldShowBlankTo ? (personalDetailsMap.get(transactionItem.managerID.toString()) ?? emptyPersonalDetails) : emptyPersonalDetails;

        const {formattedFrom, formattedTo, formattedTotal, formattedMerchant, date} = getTransactionItemCommonFormattedProperties(transactionItem, from, to, policy);

        const transactionSection: TransactionListItemType = {
            action: getAction(data, allViolations, key, currentSearch),
            from,
            to,
            formattedFrom,
            formattedTo: shouldShowBlankTo ? '' : formattedTo,
            formattedTotal,
            formattedMerchant,
            date,
            shouldShowMerchant,
            shouldShowCategory,
            shouldShowTag,
            shouldShowTax,
            keyForList: transactionItem.transactionID,
            shouldShowYear: doesDataContainAPastYearTransaction,
            isAmountColumnWide: shouldShowAmountInWideColumn,
            isTaxAmountColumnWide: shouldShowTaxAmountInWideColumn,
            violations: transactionViolations,

            // Manually copying all the properties from transactionItem
            transactionID: transactionItem.transactionID,
            created: transactionItem.created,
            modifiedCreated: transactionItem.modifiedCreated,
            amount: transactionItem.amount,
            canDelete: transactionItem.canDelete,
            canHold: transactionItem.canHold,
            canUnhold: transactionItem.canUnhold,
            modifiedAmount: transactionItem.modifiedAmount,
            currency: transactionItem.currency,
            modifiedCurrency: transactionItem.modifiedCurrency,
            merchant: transactionItem.merchant,
            modifiedMerchant: transactionItem.modifiedMerchant,
            comment: transactionItem.comment,
            category: transactionItem.category,
            transactionType: transactionItem.transactionType,
            reportType: transactionItem.reportType,
            policyID: transactionItem.policyID,
            parentTransactionID: transactionItem.parentTransactionID,
            hasEReceipt: transactionItem.hasEReceipt,
            accountID: transactionItem.accountID,
            managerID: transactionItem.managerID,
            reportID: transactionItem.reportID,
            ...(transactionItem.pendingAction ? {pendingAction: transactionItem.pendingAction} : {}),
            transactionThreadReportID: transactionItem.transactionThreadReportID,
            isFromOneTransactionReport: transactionItem.isFromOneTransactionReport,
            tag: transactionItem.tag,
            receipt: transactionItem.receipt,
            taxAmount: transactionItem.taxAmount,
            description: transactionItem.description,
            mccGroup: transactionItem.mccGroup,
            modifiedMCCGroup: transactionItem.modifiedMCCGroup,
            moneyRequestReportActionID: transactionItem.moneyRequestReportActionID,
            pendingAction: transactionItem.pendingAction,
            errors: transactionItem.errors,
            isActionLoading: transactionItem.isActionLoading,
            hasViolation: transactionItem.hasViolation,
        };

        transactionsSections.push(transactionSection);
    }
    return transactionsSections;
}

/**
 * @private
 * Retrieves all transactions associated with a specific report ID from the search data.

 */
function getTransactionsForReport(data: OnyxTypes.SearchResults['data'], reportID: string): SearchTransaction[] {
    return Object.entries(data)
        .filter(([key, value]) => isTransactionEntry(key) && (value as SearchTransaction)?.reportID === reportID)
        .map(([, value]) => value as SearchTransaction);
}

/**
 * @private
 * Retrieves a report from the search data based on the provided key.
 */
function getReportFromKey(data: OnyxTypes.SearchResults['data'], key: string): OnyxTypes.Report | undefined {
    if (isTransactionEntry(key)) {
        const transaction = data[key];
        return data[`${ONYXKEYS.COLLECTION.REPORT}${transaction?.reportID}`] as OnyxTypes.Report;
    }
    if (isReportEntry(key)) {
        return data[key] as OnyxTypes.Report;
    }
    return undefined;
}

/**
 * @private
 * Retrieves the chat report associated with a given report.
 */
function getChatReport(data: OnyxTypes.SearchResults['data'], report: OnyxTypes.Report) {
    return data[`${ONYXKEYS.COLLECTION.REPORT}${report?.chatReportID}`] ?? {};
}

/**
 * @private
 * Retrieves the policy associated with a given report.
 */
function getPolicyFromKey(data: OnyxTypes.SearchResults['data'], report: OnyxTypes.Report) {
    return data[`${ONYXKEYS.COLLECTION.POLICY}${report?.policyID}`] ?? {};
}

/**
 * @private
 * Retrieves the report name-value pairs associated with a given report.
 */
function getReportNameValuePairsFromKey(data: OnyxTypes.SearchResults['data'], report: OnyxTypes.Report) {
    return data[`${ONYXKEYS.COLLECTION.REPORT_NAME_VALUE_PAIRS}${report?.reportID}`] ?? undefined;
}

/**
 * @private
 * Determines the permission flags for a user reviewing a report.
 */
function getReviewerPermissionFlags(
    report: OnyxTypes.Report,
    policy: OnyxTypes.Policy,
): {
    isSubmitter: boolean;
    isAdmin: boolean;
    isApprover: boolean;
} {
    return {
        isSubmitter: report.ownerAccountID === currentAccountID,
        isAdmin: policy.role === CONST.POLICY.ROLE.ADMIN,
        isApprover: report.managerID === currentAccountID,
    };
}

/**
 * Returns the action that can be taken on a given transaction or report
 *
 * Do not use directly, use only via `getSections()` facade.
 */
function getAction(
    data: OnyxTypes.SearchResults['data'],
    allViolations: OnyxCollection<OnyxTypes.TransactionViolation[]>,
    key: string,
    currentSearch: SuggestedSearchKey,
    reportActions: OnyxTypes.ReportAction[] = [],
): SearchTransactionAction {
    const isTransaction = isTransactionEntry(key);
    const report = getReportFromKey(data, key);

    if (currentSearch === CONST.SEARCH.SUGGESTED_SEARCH_KEYS.EXPORT) {
        return CONST.SEARCH.ACTION_TYPES.EXPORT_TO_ACCOUNTING;
    }

    if (!isTransaction && !isReportEntry(key)) {
        return CONST.SEARCH.ACTION_TYPES.VIEW;
    }

    const transaction = isTransaction ? data[key] : undefined;
    if (isUnreportedAndHasInvalidDistanceRateTransaction(transaction)) {
        return CONST.SEARCH.ACTION_TYPES.REVIEW;
    }
    // Tracked and unreported expenses don't have a report, so we return early.
    if (!report) {
        return CONST.SEARCH.ACTION_TYPES.VIEW;
    }

    const policy = getPolicyFromKey(data, report) as OnyxTypes.Policy;
    const isExportAvailable = isExportAction(report, policy, reportActions) && !isTransaction;

    if (isSettled(report) && !isExportAvailable) {
        return CONST.SEARCH.ACTION_TYPES.PAID;
    }

    // We need to check both options for a falsy value since the transaction might not have an error but the report associated with it might. We return early if there are any errors for performance reasons, so we don't need to compute any other possible actions.
    // eslint-disable-next-line @typescript-eslint/prefer-nullish-coalescing
    if (transaction?.errors || report?.errors) {
        return CONST.SEARCH.ACTION_TYPES.REVIEW;
    }

    // We don't need to run the logic if this is not a transaction or iou/expense report, so let's shortcut the logic for performance reasons
    if (!isMoneyRequestReport(report) && !isInvoiceReport(report)) {
        return CONST.SEARCH.ACTION_TYPES.VIEW;
    }

    let allReportTransactions: SearchTransaction[];
    if (isReportEntry(key)) {
        allReportTransactions = getTransactionsForReport(data, report.reportID);
    } else {
        allReportTransactions = transaction ? [transaction] : [];
    }

    const {isSubmitter, isAdmin, isApprover} = getReviewerPermissionFlags(report, policy);

    const reportNVP = getReportNameValuePairsFromKey(data, report);
    const isIOUReportArchived = isArchivedReport(reportNVP);

    const chatReportRNVP = data[`${ONYXKEYS.COLLECTION.REPORT_NAME_VALUE_PAIRS}${report.chatReportID}`] ?? undefined;
    const isChatReportArchived = isArchivedReport(chatReportRNVP);

    // Only check for violations if we need to (when user has permission to review)
    if ((isSubmitter || isApprover || isAdmin) && hasViolations(report.reportID, allViolations, undefined, allReportTransactions)) {
        if (isSubmitter && !isApprover && !isAdmin && !canReview(report, allViolations, isIOUReportArchived || isChatReportArchived, policy, allReportTransactions)) {
            return CONST.SEARCH.ACTION_TYPES.VIEW;
        }
        return CONST.SEARCH.ACTION_TYPES.REVIEW;
    }
    // Submit/Approve/Pay can only be taken on transactions if the transaction is the only one on the report, otherwise `View` is the only option.
    // If this condition is not met, return early for performance reasons
    if (isTransaction && !transaction?.isFromOneTransactionReport) {
        return CONST.SEARCH.ACTION_TYPES.VIEW;
    }

    const invoiceReceiverPolicy: SearchPolicy | undefined =
        isInvoiceReport(report) && report?.invoiceReceiver?.type === CONST.REPORT.INVOICE_RECEIVER_TYPE.BUSINESS
            ? data[`${ONYXKEYS.COLLECTION.POLICY}${report?.invoiceReceiver?.policyID}`]
            : undefined;

    const chatReport = getChatReport(data, report);
    const canBePaid = canIOUBePaid(report, chatReport, policy, allReportTransactions, false, chatReportRNVP, invoiceReceiverPolicy);

    if (canBePaid && !hasOnlyHeldExpenses(report.reportID, allReportTransactions)) {
        return CONST.SEARCH.ACTION_TYPES.PAY;
    }

    if (isExportAvailable) {
        return CONST.SEARCH.ACTION_TYPES.EXPORT_TO_ACCOUNTING;
    }

    if (isClosedReport(report)) {
        return CONST.SEARCH.ACTION_TYPES.DONE;
    }

    const hasOnlyPendingCardOrScanningTransactions = allReportTransactions.length > 0 && allReportTransactions.every(isPendingCardOrScanningTransaction);

    const isAllowedToApproveExpenseReport = isAllowedToApproveExpenseReportUtils(report, undefined, policy);
    if (
        canApproveIOU(report, policy, allReportTransactions) &&
        isAllowedToApproveExpenseReport &&
        !hasOnlyPendingCardOrScanningTransactions &&
        !hasOnlyHeldExpenses(report.reportID, allReportTransactions)
    ) {
        return CONST.SEARCH.ACTION_TYPES.APPROVE;
    }

    // We check for isAllowedToApproveExpenseReport because if the policy has preventSelfApprovals enabled, we disable the Submit action and in that case we want to show the View action instead
    if (canSubmitReport(report, policy, allReportTransactions, allViolations, isIOUReportArchived || isChatReportArchived) && isAllowedToApproveExpenseReport) {
        return CONST.SEARCH.ACTION_TYPES.SUBMIT;
    }

    if (reportNVP?.exportFailedTime) {
        return CONST.SEARCH.ACTION_TYPES.REVIEW;
    }

    return CONST.SEARCH.ACTION_TYPES.VIEW;
}

/**
 * @private
 * Organizes data into List Sections for display, for the TaskListItemType of Search Results.
 *
 * Do not use directly, use only via `getSections()` facade.
 */
function getTaskSections(data: OnyxTypes.SearchResults['data']): TaskListItemType[] {
    return (
        Object.keys(data)
            .filter(isReportEntry)
            // Ensure that the reports that were passed are tasks, and not some other
            // type of report that was sent as the parent
            .filter((key) => isTaskListItemType(data[key] as SearchListItem))
            .map((key) => {
                const taskItem = data[key] as SearchTask;
                const personalDetails = data.personalDetailsList;

                const assignee = personalDetails?.[taskItem.managerID] ?? emptyPersonalDetails;
                const createdBy = personalDetails?.[taskItem.accountID] ?? emptyPersonalDetails;
                const formattedAssignee = formatPhoneNumber(getDisplayNameOrDefault(assignee));
                const formattedCreatedBy = formatPhoneNumber(getDisplayNameOrDefault(createdBy));

                const report = getReportOrDraftReport(taskItem.reportID) ?? taskItem;
                const parentReport = getReportOrDraftReport(taskItem.parentReportID);

                const doesDataContainAPastYearTransaction = shouldShowYear(data);
                const reportName = StringUtils.lineBreaksToSpaces(Parser.htmlToText(taskItem.reportName));
                const description = StringUtils.lineBreaksToSpaces(Parser.htmlToText(taskItem.description));

                const result: TaskListItemType = {
                    ...taskItem,
                    reportName,
                    description,
                    assignee,
                    formattedAssignee,
                    createdBy,
                    formattedCreatedBy,
                    keyForList: taskItem.reportID,
                    shouldShowYear: doesDataContainAPastYearTransaction,
                };

                if (parentReport && personalDetails) {
                    // This will be fixed as part of https://github.com/Expensify/Expensify/issues/507850
                    // eslint-disable-next-line deprecation/deprecation
                    const policy = getPolicy(parentReport.policyID);
                    const parentReportName = getReportName(parentReport, policy, undefined, undefined);
                    const icons = getIcons(parentReport, personalDetails, null, '', -1, policy);
                    const parentReportIcon = icons?.at(0);

                    result.parentReportName = parentReportName;
                    result.parentReportIcon = parentReportIcon;
                }

                if (report) {
                    result.report = report;
                }

                return result;
            })
    );
}

/**
 * @private
 * Organizes data into List Sections for display, for the ReportActionListItemType of Search Results.
 *
 * Do not use directly, use only via `getSections()` facade.
 */
function getReportActionsSections(data: OnyxTypes.SearchResults['data']): ReportActionListItemType[] {
    const reportActionItems: ReportActionListItemType[] = [];

    const transactions = Object.keys(data)
        .filter(isTransactionEntry)
        .map((key) => data[key]);

    const reports = Object.keys(data)
        .filter(isReportEntry)
        .map((key) => data[key]);

    const policies = Object.keys(data)
        .filter(isPolicyEntry)
        .map((key) => data[key]);

    for (const key in data) {
        if (isReportActionEntry(key)) {
            const reportActions = data[key];
            for (const reportAction of Object.values(reportActions)) {
                const from = data.personalDetailsList?.[reportAction.accountID];
                const report = data[`${ONYXKEYS.COLLECTION.REPORT}${reportAction.reportID}`] ?? {};
                const policy = data[`${ONYXKEYS.COLLECTION.POLICY}${report.policyID}`] ?? {};
                const originalMessage = isMoneyRequestAction(reportAction) ? getOriginalMessage<typeof CONST.REPORT.ACTIONS.TYPE.IOU>(reportAction) : undefined;
                const isSendingMoney = isMoneyRequestAction(reportAction) && originalMessage?.type === CONST.IOU.REPORT_ACTION_TYPE.PAY && originalMessage?.IOUDetails;

                const invoiceReceiverPolicy: SearchPolicy | undefined =
                    report?.invoiceReceiver?.type === CONST.REPORT.INVOICE_RECEIVER_TYPE.BUSINESS ? data[`${ONYXKEYS.COLLECTION.POLICY}${report.invoiceReceiver.policyID}`] : undefined;
                if (
                    isDeletedAction(reportAction) ||
                    isResolvedActionableWhisper(reportAction) ||
                    reportAction.actionName === CONST.REPORT.ACTIONS.TYPE.CLOSED ||
                    isCreatedAction(reportAction) ||
                    isWhisperActionTargetedToOthers(reportAction) ||
                    (isMoneyRequestAction(reportAction) && !!report?.isWaitingOnBankAccount && originalMessage?.type === CONST.IOU.REPORT_ACTION_TYPE.PAY && !isSendingMoney)
                ) {
                    continue;
                }

                reportActionItems.push({
                    ...reportAction,
                    from,
                    reportName: getSearchReportName({report, policy, personalDetails: data.personalDetailsList, transactions, invoiceReceiverPolicy, reports, policies}),
                    formattedFrom: from?.displayName ?? from?.login ?? '',
                    date: reportAction.created,
                    keyForList: reportAction.reportActionID,
                });
            }
        }
    }
    return reportActionItems;
}

/**
 * @private
 * Organizes data into List Sections grouped by report for display, for the TransactionGroupListItemType of Search Results.
 *
 * Do not use directly, use only via `getSections()` facade.
 */
function getReportSections(
    data: OnyxTypes.SearchResults['data'],
    metadata: OnyxTypes.SearchResults['search'],
    currentSearch: SuggestedSearchKey,
    reportActions: Record<string, OnyxTypes.ReportAction[]> = {},
): TransactionGroupListItemType[] {
    const shouldShowMerchant = getShouldShowMerchant(data);

    const doesDataContainAPastYearTransaction = shouldShowYear(data);
    const {shouldShowAmountInWideColumn, shouldShowTaxAmountInWideColumn} = getWideAmountIndicators(data);

    // Get violations - optimize by using a Map for faster lookups
    const allViolations = getViolations(data);

    const reportIDToTransactions: Record<string, TransactionReportGroupListItemType> = {};

    for (const key in data) {
        if (isReportEntry(key) && (data[key].type === CONST.REPORT.TYPE.IOU || data[key].type === CONST.REPORT.TYPE.EXPENSE || data[key].type === CONST.REPORT.TYPE.INVOICE)) {
            const reportItem = {...data[key]};
            const reportKey = `${ONYXKEYS.COLLECTION.REPORT}${reportItem.reportID}`;
            const transactions = reportIDToTransactions[reportKey]?.transactions ?? [];
            const isIOUReport = reportItem.type === CONST.REPORT.TYPE.IOU;
            const actions = reportActions[`${ONYXKEYS.COLLECTION.REPORT_ACTIONS}${reportItem.reportID}`];

            const reportPendingAction = reportItem?.pendingAction ?? reportItem?.pendingFields?.preview;
            const shouldShowBlankTo = !reportItem || isOpenExpenseReport(reportItem);
            reportIDToTransactions[reportKey] = {
                ...reportItem,
                action: getAction(data, allViolations, key, currentSearch, actions),
                groupedBy: CONST.SEARCH.GROUP_BY.REPORTS,
                keyForList: reportItem.reportID,
                from: data.personalDetailsList?.[reportItem.accountID ?? CONST.DEFAULT_NUMBER_ID],
                to: !shouldShowBlankTo && reportItem.managerID ? data.personalDetailsList?.[reportItem.managerID] : emptyPersonalDetails,
                transactions,
                ...(reportPendingAction ? {pendingAction: reportPendingAction} : {}),
            };

            if (isIOUReport) {
                reportIDToTransactions[reportKey].reportName = getIOUReportName(data, reportIDToTransactions[reportKey]);
            }
        } else if (isTransactionEntry(key)) {
            const transactionItem = {...data[key]};
            const reportKey = `${ONYXKEYS.COLLECTION.REPORT}${transactionItem.reportID}`;
            const report = data[`${ONYXKEYS.COLLECTION.REPORT}${transactionItem.reportID}`];
            const policy = data[`${ONYXKEYS.COLLECTION.POLICY}${report?.policyID}`];
            const shouldShowBlankTo = !report || isOpenExpenseReport(report);
            const transactionViolations = getTransactionViolations(allViolations, transactionItem);
            const actions = Object.values(reportActions[`${ONYXKEYS.COLLECTION.REPORT_ACTIONS}${transactionItem.reportID}`] ?? {});

            const from = data.personalDetailsList?.[transactionItem.accountID];
            const to = transactionItem.managerID && !shouldShowBlankTo ? (data.personalDetailsList?.[transactionItem.managerID] ?? emptyPersonalDetails) : emptyPersonalDetails;

            const {formattedFrom, formattedTo, formattedTotal, formattedMerchant, date} = getTransactionItemCommonFormattedProperties(transactionItem, from, to, policy);

            const transaction = {
                ...transactionItem,
                action: getAction(data, allViolations, key, currentSearch, actions),
                from,
                to,
                formattedFrom,
                formattedTo: shouldShowBlankTo ? '' : formattedTo,
                formattedTotal,
                formattedMerchant,
                date,
                shouldShowMerchant,
                shouldShowCategory: metadata?.columnsToShow?.shouldShowCategoryColumn,
                shouldShowTag: metadata?.columnsToShow?.shouldShowTagColumn,
                shouldShowTax: metadata?.columnsToShow?.shouldShowTaxColumn,
                keyForList: transactionItem.transactionID,
                shouldShowYear: doesDataContainAPastYearTransaction,
                violations: transactionViolations,
                isAmountColumnWide: shouldShowAmountInWideColumn,
                isTaxAmountColumnWide: shouldShowTaxAmountInWideColumn,
            };
            if (reportIDToTransactions[reportKey]?.transactions) {
                reportIDToTransactions[reportKey].transactions.push(transaction);
            } else if (reportIDToTransactions[reportKey]) {
                reportIDToTransactions[reportKey].transactions = [transaction];
            }
        }
    }

    return Object.values(reportIDToTransactions);
}

/**
 * @private
 * Organizes data into List Sections grouped by member for display, for the TransactionGroupListItemType of Search Results.
 *
 * Do not use directly, use only via `getSections()` facade.
 */
function getMemberSections(data: OnyxTypes.SearchResults['data'], metadata: OnyxTypes.SearchResults['search']): TransactionMemberGroupListItemType[] {
    return data && metadata ? [] : []; // s77rt TODO
}

/**
 * @private
 * Organizes data into List Sections grouped by card for display, for the TransactionGroupListItemType of Search Results.
 *
 * Do not use directly, use only via `getSections()` facade.
 */
function getCardSections(data: OnyxTypes.SearchResults['data'], metadata: OnyxTypes.SearchResults['search']): TransactionCardGroupListItemType[] {
    return data && metadata ? [] : []; // s77rt TODO
}

/**
 * Returns the appropriate list item component based on the type and status of the search data.
 */
function getListItem(type: SearchDataTypes, status: SearchStatus, groupBy?: SearchGroupBy): ListItemType<typeof type, typeof status> {
    if (type === CONST.SEARCH.DATA_TYPES.CHAT) {
        return ChatListItem;
    }
    if (type === CONST.SEARCH.DATA_TYPES.TASK) {
        return TaskListItem;
    }
    if (groupBy) {
        return TransactionGroupListItem;
    }
    return TransactionListItem;
}

/**
 * Organizes data into appropriate list sections for display based on the type of search results.
 */
<<<<<<< HEAD
function getSections(type: SearchDataTypes, status: SearchStatus, data: OnyxTypes.SearchResults['data'], metadata: OnyxTypes.SearchResults['search'], groupBy?: SearchGroupBy) {
    const isChat = type === CONST.SEARCH.DATA_TYPES.CHAT;
    const isTask = type === CONST.SEARCH.DATA_TYPES.TASK;

    if (isChat) {
=======
function getSections(
    type: SearchDataTypes,
    data: OnyxTypes.SearchResults['data'],
    metadata: OnyxTypes.SearchResults['search'],
    groupBy?: SearchGroupBy,
    reportActions: Record<string, OnyxTypes.ReportAction[]> = {},
    currentSearch: SuggestedSearchKey = CONST.SEARCH.SUGGESTED_SEARCH_KEYS.EXPENSES,
) {
    if (type === CONST.SEARCH.DATA_TYPES.CHAT) {
>>>>>>> 538e4408
        return getReportActionsSections(data);
    }
    if (isTask) {
        return getTaskSections(data);
    }

    if (groupBy) {
        // Disabling the default-case lint rule here is actually safer as this forces us to make the switch cases exhaustive
        // eslint-disable-next-line default-case
        switch (groupBy) {
            case CONST.SEARCH.GROUP_BY.REPORTS:
                return getReportSections(data, metadata, currentSearch, reportActions);
            case CONST.SEARCH.GROUP_BY.MEMBERS:
                return getMemberSections(data, metadata);
            case CONST.SEARCH.GROUP_BY.CARDS:
                return getCardSections(data, metadata);
        }
    }

    return getTransactionsSections(data, metadata, currentSearch);
}

/**
 * Sorts sections of data based on a specified column and sort order for displaying sorted results.
 */
function getSortedSections(
    type: SearchDataTypes,
    status: SearchStatus,
    data: ListItemDataType<typeof type, typeof status>,
    sortBy?: SearchColumnType,
    sortOrder?: SortOrder,
    groupBy?: SearchGroupBy,
) {
    if (type === CONST.SEARCH.DATA_TYPES.CHAT) {
        return getSortedReportActionData(data as ReportActionListItemType[]);
    }
    if (type === CONST.SEARCH.DATA_TYPES.TASK) {
        return getSortedTaskData(data as TaskListItemType[], sortBy, sortOrder);
    }

    if (groupBy) {
        // Disabling the default-case lint rule here is actually safer as this forces us to make the switch cases exhaustive
        // eslint-disable-next-line default-case
        switch (groupBy) {
            case CONST.SEARCH.GROUP_BY.REPORTS:
                return getSortedReportData(data as TransactionReportGroupListItemType[]);
            case CONST.SEARCH.GROUP_BY.MEMBERS:
                return getSortedMemberData(data as TransactionMemberGroupListItemType[]);
            case CONST.SEARCH.GROUP_BY.CARDS:
                return getSortedCardData(data as TransactionCardGroupListItemType[]);
        }
    }

    return getSortedTransactionData(data as TransactionListItemType[], sortBy, sortOrder);
}

/**
 * Compares two values based on a specified sorting order and column.
 * Handles both string and numeric comparisons, with special handling for absolute values when sorting by total amount.
 */
function compareValues(a: unknown, b: unknown, sortOrder: SortOrder, sortBy: string): number {
    const isAsc = sortOrder === CONST.SEARCH.SORT_ORDER.ASC;

    if (a === undefined || b === undefined) {
        return 0;
    }

    if (typeof a === 'string' && typeof b === 'string') {
        return isAsc ? a.localeCompare(b) : b.localeCompare(a);
    }

    if (typeof a === 'number' && typeof b === 'number') {
        const aValue = sortBy === CONST.SEARCH.TABLE_COLUMNS.TOTAL_AMOUNT ? Math.abs(a) : a;
        const bValue = sortBy === CONST.SEARCH.TABLE_COLUMNS.TOTAL_AMOUNT ? Math.abs(b) : b;
        return isAsc ? aValue - bValue : bValue - aValue;
    }

    return 0;
}

/**
 * @private
 * Sorts transaction sections based on a specified column and sort order.
 */
function getSortedTransactionData(data: TransactionListItemType[], sortBy?: SearchColumnType, sortOrder?: SortOrder) {
    if (!sortBy || !sortOrder) {
        return data;
    }

    const sortingProperty = transactionColumnNamesToSortingProperty[sortBy as keyof typeof transactionColumnNamesToSortingProperty];

    if (!sortingProperty) {
        return data;
    }

    return data.sort((a, b) => {
        const aValue = sortingProperty === 'comment' ? a.comment?.comment : a[sortingProperty as keyof TransactionListItemType];
        const bValue = sortingProperty === 'comment' ? b.comment?.comment : b[sortingProperty as keyof TransactionListItemType];

        return compareValues(aValue, bValue, sortOrder, sortingProperty);
    });
}

function getSortedTaskData(data: TaskListItemType[], sortBy?: SearchColumnType, sortOrder?: SortOrder) {
    if (!sortBy || !sortOrder) {
        return data;
    }

    const sortingProperty = taskColumnNamesToSortingProperty[sortBy as keyof typeof taskColumnNamesToSortingProperty];

    if (!sortingProperty) {
        return data;
    }

    return data.sort((a, b) => {
        const aValue = a[sortingProperty as keyof TaskListItemType];
        const bValue = b[sortingProperty as keyof TaskListItemType];

        return compareValues(aValue, bValue, sortOrder, sortingProperty);
    });
}

/**
 * @private
 * Sorts report sections based on a specified column and sort order.
 */
function getSortedReportData(data: TransactionReportGroupListItemType[]) {
    for (const report of data) {
        report.transactions = getSortedTransactionData(report.transactions, CONST.SEARCH.TABLE_COLUMNS.DATE, CONST.SEARCH.SORT_ORDER.DESC);
    }
    return data.sort((a, b) => {
        const aNewestTransaction = a.transactions?.at(0)?.modifiedCreated ? a.transactions?.at(0)?.modifiedCreated : a.transactions?.at(0)?.created;
        const bNewestTransaction = b.transactions?.at(0)?.modifiedCreated ? b.transactions?.at(0)?.modifiedCreated : b.transactions?.at(0)?.created;

        if (!aNewestTransaction || !bNewestTransaction) {
            return 0;
        }

        return bNewestTransaction.toLowerCase().localeCompare(aNewestTransaction);
    });
}

/**
 * @private
 * Sorts report sections based on a specified column and sort order.
 */
function getSortedMemberData(data: TransactionMemberGroupListItemType[]) {
    return data ? [] : []; // s77rt TODO
}

/**
 * @private
 * Sorts report sections based on a specified column and sort order.
 */
function getSortedCardData(data: TransactionCardGroupListItemType[]) {
    return data ? [] : []; // s77rt TODO
}

/**
 * @private
 * Sorts report actions sections based on a specified column and sort order.
 */
function getSortedReportActionData(data: ReportActionListItemType[]) {
    return data.sort((a, b) => {
        const aValue = a?.created;
        const bValue = b?.created;

        if (aValue === undefined || bValue === undefined) {
            return 0;
        }

        return bValue.toLowerCase().localeCompare(aValue);
    });
}

/**
 * Checks if the search results contain any data, useful for determining if the search results are empty.
 */
function isSearchResultsEmpty(searchResults: SearchResults) {
    return !Object.keys(searchResults?.data).some((key) => key.startsWith(ONYXKEYS.COLLECTION.TRANSACTION));
}

/**
 * Returns the corresponding translation key for expense type
 */
function getExpenseTypeTranslationKey(expenseType: ValueOf<typeof CONST.SEARCH.TRANSACTION_TYPE>): TranslationPaths {
    // eslint-disable-next-line default-case
    switch (expenseType) {
        case CONST.SEARCH.TRANSACTION_TYPE.DISTANCE:
            return 'common.distance';
        case CONST.SEARCH.TRANSACTION_TYPE.CARD:
            return 'common.card';
        case CONST.SEARCH.TRANSACTION_TYPE.CASH:
            return 'iou.cash';
        case CONST.SEARCH.TRANSACTION_TYPE.PER_DIEM:
            return 'common.perDiem';
    }
}

/**
 * Constructs and configures the overflow menu for search items, handling interactions such as renaming or deleting items.
 */
function getOverflowMenu(itemName: string, hash: number, inputQuery: string, showDeleteModal: (hash: number) => void, isMobileMenu?: boolean, closeMenu?: () => void) {
    return [
        {
            text: translateLocal('common.rename'),
            onSelected: () => {
                if (isMobileMenu && closeMenu) {
                    closeMenu();
                }
                Navigation.navigate(ROUTES.SEARCH_SAVED_SEARCH_RENAME.getRoute({name: encodeURIComponent(itemName), jsonQuery: inputQuery}));
            },
            icon: Expensicons.Pencil,
            shouldShowRightIcon: false,
            shouldShowRightComponent: false,
            shouldCallAfterModalHide: true,
        },
        {
            text: translateLocal('common.delete'),
            onSelected: () => {
                if (isMobileMenu && closeMenu) {
                    closeMenu();
                }
                showDeleteModal(hash);
            },
            icon: Expensicons.Trashcan,
            shouldShowRightIcon: false,
            shouldShowRightComponent: false,
            shouldCallAfterModalHide: true,
            shouldCloseAllModals: true,
        },
    ];
}

/**
 * Checks if the passed username is a correct standard username, and not a placeholder
 */
function isCorrectSearchUserName(displayName?: string) {
    return displayName && displayName.toUpperCase() !== CONST.REPORT.OWNER_EMAIL_FAKE;
}

function createTypeMenuSections(
    currentUserLogin: string | undefined,
    currentUserAccountID: number | undefined,
    feeds: OnyxCollection<OnyxTypes.CardFeeds>,
    policies: OnyxCollection<OnyxTypes.Policy> = {},
): SearchTypeMenuSection[] {
    // Start building the sections by requiring the following sections to always be present
    const typeMenuSections: SearchTypeMenuSection[] = [
        {
            translationPath: 'common.explore',
            menuItems: [
                {
                    key: CONST.SEARCH.SUGGESTED_SEARCH_KEYS.EXPENSES,
                    translationPath: 'common.expenses',
                    type: CONST.SEARCH.DATA_TYPES.EXPENSE,
                    icon: Expensicons.Receipt,
                    getSearchQuery: (policyID?: string) => {
                        const queryString = buildCannedSearchQuery({policyID});
                        return queryString;
                    },
                },
                {
                    key: CONST.SEARCH.SUGGESTED_SEARCH_KEYS.REPORTS,
                    translationPath: 'common.reports',
                    type: CONST.SEARCH.DATA_TYPES.EXPENSE,
                    icon: Expensicons.Document,
                    getSearchQuery: (policyID?: string) => {
                        const queryString = buildCannedSearchQuery({groupBy: CONST.SEARCH.GROUP_BY.REPORTS, policyID});
                        return queryString;
                    },
                },
                {
                    key: CONST.SEARCH.SUGGESTED_SEARCH_KEYS.CHATS,
                    translationPath: 'common.chats',
                    type: CONST.SEARCH.DATA_TYPES.CHAT,
                    icon: Expensicons.ChatBubbles,
                    getSearchQuery: (policyID?: string) => {
                        const queryString = buildCannedSearchQuery({type: CONST.SEARCH.DATA_TYPES.CHAT, policyID});
                        return queryString;
                    },
                },
            ],
        },
    ];

    // Begin adding conditional sections, based on the policies the user has access to
    const showSubmitSuggestion = Object.values(policies).filter((p) => isPaidGroupPolicy(p)).length > 0;

    const showPaySuggestion = Object.values(policies).some((policy): policy is OnyxTypes.Policy => {
        if (!policy || !isPaidGroupPolicy(policy)) {
            return false;
        }

        const reimburser = policy.reimburser;
        const isReimburser = reimburser === currentUserLogin;
        const isAdmin = policy.role === CONST.POLICY.ROLE.ADMIN;

        if (policy.reimbursementChoice === CONST.POLICY.REIMBURSEMENT_CHOICES.REIMBURSEMENT_YES) {
            return reimburser ? isReimburser : isAdmin;
        }

        if (policy.reimbursementChoice === CONST.POLICY.REIMBURSEMENT_CHOICES.REIMBURSEMENT_MANUAL) {
            return isAdmin;
        }

        return false;
    });

    const showApproveSuggestion = Object.values(policies).some((policy): policy is OnyxTypes.Policy => {
        if (!policy || !currentUserLogin || !isPaidGroupPolicy(policy)) {
            return false;
        }

        if (policy.approvalMode === CONST.POLICY.APPROVAL_MODE.OPTIONAL) {
            return false;
        }

        const isPolicyApprover = policy.approver === currentUserLogin;
        const isSubmittedTo = Object.values(policy.employeeList ?? {}).some((employee) => {
            return employee.submitsTo === currentUserLogin || employee.forwardsTo === currentUserLogin;
        });

        return isPolicyApprover || isSubmittedTo;
    });

    const showExportSuggestion = Object.values(policies).some((policy): policy is OnyxTypes.Policy => {
        if (!policy || !currentUserLogin) {
            return false;
        }

        return policy.exporter === currentUserLogin;
    });
    // We suggest specific filters for users based on their access in specific policies. Show the todo section
    // only if any of these items are available
    const showTodoSection = showSubmitSuggestion || showApproveSuggestion || showPaySuggestion || showExportSuggestion;

    if (showTodoSection && currentUserAccountID) {
        const section: SearchTypeMenuSection = {
            translationPath: 'common.todo',
            menuItems: [],
        };

        if (showSubmitSuggestion) {
            const groupPoliciesWithChatEnabled = getGroupPaidPoliciesWithExpenseChatEnabled(policies);
            section.menuItems.push({
                key: CONST.SEARCH.SUGGESTED_SEARCH_KEYS.SUBMIT,
                translationPath: 'common.submit',
                type: CONST.SEARCH.DATA_TYPES.EXPENSE,
                icon: Expensicons.Pencil,
                emptyState: {
                    headerMedia: DotLottieAnimations.Fireworks,
                    title: 'search.searchResults.emptySubmitResults.title',
                    subtitle: 'search.searchResults.emptySubmitResults.subtitle',
                    buttons:
                        groupPoliciesWithChatEnabled.length > 0
                            ? [
                                  {
                                      success: true,
                                      buttonText: 'report.newReport.createReport',
                                      buttonAction: () => {
                                          interceptAnonymousUser(() => {
                                              const activePolicy = getActivePolicy();
                                              const personalDetails = getPersonalDetailsForAccountID(currentUserAccountID) as OnyxTypes.PersonalDetails;

                                              let workspaceIDForReportCreation: string | undefined;

                                              // If the user's default workspace is a paid group workspace with chat enabled, we create a report with it by default
                                              if (activePolicy && activePolicy.isPolicyExpenseChatEnabled && isPaidGroupPolicy(activePolicy)) {
                                                  workspaceIDForReportCreation = activePolicy.id;
                                              } else if (groupPoliciesWithChatEnabled.length === 1) {
                                                  workspaceIDForReportCreation = groupPoliciesWithChatEnabled.at(0)?.id;
                                              }

                                              if (workspaceIDForReportCreation && !shouldRestrictUserBillableActions(workspaceIDForReportCreation) && personalDetails) {
                                                  const createdReportID = createNewReport(personalDetails, workspaceIDForReportCreation);
                                                  Navigation.setNavigationActionToMicrotaskQueue(() => {
                                                      Navigation.navigate(ROUTES.SEARCH_MONEY_REQUEST_REPORT.getRoute({reportID: createdReportID, backTo: Navigation.getActiveRoute()}));
                                                  });
                                                  return;
                                              }

                                              // If the user's default workspace is personal and the user has more than one group workspace, which is paid and has chat enabled, or a chosen workspace is past the grace period, we need to redirect them to the workspace selection screen
                                              Navigation.navigate(ROUTES.NEW_REPORT_WORKSPACE_SELECTION);
                                          });
                                      },
                                  },
                              ]
                            : [],
                },
                getSearchQuery: () => {
                    const queryString = buildQueryStringFromFilterFormValues({
                        type: CONST.SEARCH.DATA_TYPES.EXPENSE,
                        groupBy: CONST.SEARCH.GROUP_BY.REPORTS,
                        status: CONST.SEARCH.STATUS.EXPENSE.DRAFTS,
                        from: [`${currentUserAccountID}`],
                    });
                    return queryString;
                },
            });
        }

        if (showApproveSuggestion) {
            section.menuItems.push({
                key: CONST.SEARCH.SUGGESTED_SEARCH_KEYS.APPROVE,
                translationPath: 'search.bulkActions.approve',
                type: CONST.SEARCH.DATA_TYPES.EXPENSE,
                icon: Expensicons.ThumbsUp,
                emptyState: {
                    headerMedia: DotLottieAnimations.Fireworks,
                    title: 'search.searchResults.emptyApproveResults.title',
                    subtitle: 'search.searchResults.emptyApproveResults.subtitle',
                },
                getSearchQuery: () => {
                    const queryString = buildQueryStringFromFilterFormValues({
                        type: CONST.SEARCH.DATA_TYPES.EXPENSE,
                        groupBy: CONST.SEARCH.GROUP_BY.REPORTS,
                        action: CONST.SEARCH.ACTION_FILTERS.APPROVE,
                        to: [`${currentUserAccountID}`],
                    });
                    return queryString;
                },
            });
        }

        if (showPaySuggestion) {
            section.menuItems.push({
                key: CONST.SEARCH.SUGGESTED_SEARCH_KEYS.PAY,
                translationPath: 'search.bulkActions.pay',
                type: CONST.SEARCH.DATA_TYPES.EXPENSE,
                icon: Expensicons.MoneyBag,
                emptyState: {
                    headerMedia: DotLottieAnimations.Fireworks,
                    title: 'search.searchResults.emptyPayResults.title',
                    subtitle: 'search.searchResults.emptyPayResults.subtitle',
                },
                getSearchQuery: () => {
                    const queryString = buildQueryStringFromFilterFormValues({
                        type: CONST.SEARCH.DATA_TYPES.EXPENSE,
                        groupBy: CONST.SEARCH.GROUP_BY.REPORTS,
                        action: CONST.SEARCH.ACTION_FILTERS.PAY,
                        reimbursable: CONST.SEARCH.BOOLEAN.YES,
                        payer: currentUserAccountID?.toString(),
                    });
                    return queryString;
                },
            });
        }

        if (showExportSuggestion) {
            section.menuItems.push({
                key: CONST.SEARCH.SUGGESTED_SEARCH_KEYS.EXPORT,
                translationPath: 'common.export',
                type: CONST.SEARCH.DATA_TYPES.EXPENSE,
                icon: Expensicons.CheckCircle,
                emptyState: {
                    headerMedia: DotLottieAnimations.Fireworks,
                    title: 'search.searchResults.emptyExportResults.title',
                    subtitle: 'search.searchResults.emptyExportResults.subtitle',
                },
                getSearchQuery: () => {
                    const queryString = buildQueryStringFromFilterFormValues({
                        type: CONST.SEARCH.DATA_TYPES.EXPENSE,
                        groupBy: CONST.SEARCH.GROUP_BY.REPORTS,
                        action: CONST.SEARCH.ACTION_FILTERS.EXPORT,
                        exporter: [`${currentUserAccountID}`],
                        exportedOn: CONST.SEARCH.DATE_PRESETS.NEVER,
                    });
                    return queryString;
                },
            });
        }

        typeMenuSections.push(section);
    }

    const accountingSection: SearchTypeMenuSection = {
        translationPath: 'workspace.common.accounting',
        menuItems: [],
    };

    let defaultFeed: string | undefined;

    let shouldShowStatementsSuggestion = false;
    let showShowUnapprovedCashSuggestion = false;
    let showShowUnapprovedCompanyCardsSuggestion = false;
    let shouldShowReconciliationSuggestion = false;

    const activePolicy = getActivePolicy();
    const cardFeedsForDisplayPerPolicy = getCardFeedsForDisplayPerPolicy(feeds);

    // The active (default) policy is prioritized to correctly set the default feed
    [activePolicy, ...Object.values(policies)].some((policy) => {
        if (!policy || !isPaidGroupPolicy(policy)) {
            return false;
        }

        const isAdmin = policy.role === CONST.POLICY.ROLE.ADMIN;
        const isApprovalEnabled = policy.approvalMode ? policy.approvalMode !== CONST.POLICY.APPROVAL_MODE.OPTIONAL : false;
        const isPaymentEnabled = arePaymentsEnabled(policy);

        const isEligibleForStatementsSuggestion = !!policy.areCompanyCardsEnabled && cardFeedsForDisplayPerPolicy[policy.id]?.length > 0;
        const isEligibleForUnapprovedCashSuggestion = isAdmin && isApprovalEnabled && isPaymentEnabled;
        const isEligibleForUnapprovedCompanyCardsSuggestion = isAdmin && isApprovalEnabled && cardFeedsForDisplayPerPolicy[policy.id]?.length > 0;
        const isEligibleForReconciliationSuggestion = false; // s77rt TODO

        // The default feed must be based on an eligible policy
        if ((isEligibleForStatementsSuggestion || isEligibleForUnapprovedCompanyCardsSuggestion) && !defaultFeed) {
            defaultFeed = cardFeedsForDisplayPerPolicy[policy.id]?.sort((a, b) => a.name.localeCompare(b.name)).at(0)?.id;
        }

        shouldShowStatementsSuggestion ||= isEligibleForStatementsSuggestion;
        showShowUnapprovedCashSuggestion ||= isEligibleForUnapprovedCashSuggestion;
        showShowUnapprovedCompanyCardsSuggestion ||= isEligibleForUnapprovedCompanyCardsSuggestion;
        shouldShowReconciliationSuggestion ||= isEligibleForReconciliationSuggestion;

        // We don't need to check the rest of the policies if we already determined that all suggestion items should be displayed
        return shouldShowStatementsSuggestion && showShowUnapprovedCashSuggestion && showShowUnapprovedCompanyCardsSuggestion && shouldShowReconciliationSuggestion;
    });

    if (shouldShowStatementsSuggestion) {
        accountingSection.menuItems.push({
            key: CONST.SEARCH.SUGGESTED_SEARCH_KEYS.STATEMENTS,
            translationPath: 'search.statements',
            type: CONST.SEARCH.DATA_TYPES.EXPENSE,
            icon: Expensicons.CreditCard,
            emptyState: {
                headerMedia: DotLottieAnimations.GenericEmptyState,
                title: 'search.searchResults.emptyStatementsResults.title',
                subtitle: 'search.searchResults.emptyStatementsResults.subtitle',
            },
            getSearchQuery: () => {
                const queryString = buildQueryStringFromFilterFormValues({
                    type: CONST.SEARCH.DATA_TYPES.EXPENSE,
                    groupBy: CONST.SEARCH.GROUP_BY.CARDS,
                    feed: defaultFeed ? [defaultFeed] : undefined,
                    postedOn: CONST.SEARCH.DATE_PRESETS.LAST_STATEMENT,
                });
                return queryString;
            },
        });
    }

    if (showShowUnapprovedCashSuggestion && showShowUnapprovedCompanyCardsSuggestion) {
        accountingSection.menuItems.push(
            {
                key: CONST.SEARCH.SUGGESTED_SEARCH_KEYS.UNAPPROVED_CASH,
                translationPath: 'search.unapprovedCash',
                type: CONST.SEARCH.DATA_TYPES.EXPENSE,
                icon: Expensicons.MoneyHourglass,
                emptyState: {
                    headerMedia: DotLottieAnimations.Fireworks,
                    title: 'search.searchResults.emptyUnapprovedResults.title',
                    subtitle: 'search.searchResults.emptyUnapprovedResults.subtitle',
                },
                getSearchQuery: () => {
                    const queryString = buildQueryStringFromFilterFormValues({
                        type: CONST.SEARCH.DATA_TYPES.EXPENSE,
                        groupBy: CONST.SEARCH.GROUP_BY.REPORTS,
                        status: [CONST.SEARCH.STATUS.EXPENSE.DRAFTS, CONST.SEARCH.STATUS.EXPENSE.OUTSTANDING],
                        reimbursable: CONST.SEARCH.BOOLEAN.YES,
                    });
                    return queryString;
                },
            },
            {
                key: CONST.SEARCH.SUGGESTED_SEARCH_KEYS.UNAPPROVED_COMPANY_CARDS,
                translationPath: 'search.unapprovedCompanyCards',
                type: CONST.SEARCH.DATA_TYPES.EXPENSE,
                icon: Expensicons.CreditCardHourglass,
                emptyState: {
                    headerMedia: DotLottieAnimations.Fireworks,
                    title: 'search.searchResults.emptyUnapprovedResults.title',
                    subtitle: 'search.searchResults.emptyUnapprovedResults.subtitle',
                },
                getSearchQuery: () => {
                    const queryString = buildQueryStringFromFilterFormValues({
                        type: CONST.SEARCH.DATA_TYPES.EXPENSE,
                        groupBy: CONST.SEARCH.GROUP_BY.MEMBERS,
                        feed: defaultFeed ? [defaultFeed] : undefined,
                        status: [CONST.SEARCH.STATUS.EXPENSE.DRAFTS, CONST.SEARCH.STATUS.EXPENSE.OUTSTANDING],
                    });
                    return queryString;
                },
            },
        );
    } else if (showShowUnapprovedCashSuggestion) {
        accountingSection.menuItems.push({
            key: CONST.SEARCH.SUGGESTED_SEARCH_KEYS.UNAPPROVED,
            translationPath: 'search.unapproved',
            type: CONST.SEARCH.DATA_TYPES.EXPENSE,
            icon: Expensicons.Hourglass,
            emptyState: {
                headerMedia: DotLottieAnimations.Fireworks,
                title: 'search.searchResults.emptyUnapprovedResults.title',
                subtitle: 'search.searchResults.emptyUnapprovedResults.subtitle',
            },
            getSearchQuery: () => {
                const queryString = buildQueryStringFromFilterFormValues({
                    type: CONST.SEARCH.DATA_TYPES.EXPENSE,
                    groupBy: CONST.SEARCH.GROUP_BY.REPORTS,
                    status: [CONST.SEARCH.STATUS.EXPENSE.DRAFTS, CONST.SEARCH.STATUS.EXPENSE.OUTSTANDING],
                    reimbursable: CONST.SEARCH.BOOLEAN.YES,
                });
                return queryString;
            },
        });
    } else if (showShowUnapprovedCompanyCardsSuggestion) {
        accountingSection.menuItems.push({
            key: CONST.SEARCH.SUGGESTED_SEARCH_KEYS.UNAPPROVED,
            translationPath: 'search.unapproved',
            type: CONST.SEARCH.DATA_TYPES.EXPENSE,
            icon: Expensicons.Hourglass,
            emptyState: {
                headerMedia: DotLottieAnimations.Fireworks,
                title: 'search.searchResults.emptyUnapprovedResults.title',
                subtitle: 'search.searchResults.emptyUnapprovedResults.subtitle',
            },
            getSearchQuery: () => {
                const queryString = buildQueryStringFromFilterFormValues({
                    type: CONST.SEARCH.DATA_TYPES.EXPENSE,
                    groupBy: CONST.SEARCH.GROUP_BY.MEMBERS,
                    feed: defaultFeed ? [defaultFeed] : undefined,
                    status: [CONST.SEARCH.STATUS.EXPENSE.DRAFTS, CONST.SEARCH.STATUS.EXPENSE.OUTSTANDING],
                });
                return queryString;
            },
        });
    }

    if (shouldShowReconciliationSuggestion) {
        // s77rt TODO
    }

    // s77rt remove DEV lock
    if (accountingSection.menuItems.length > 0 && isDevelopment()) {
        typeMenuSections.push(accountingSection);
    }

    return typeMenuSections;
}

function createBaseSavedSearchMenuItem(item: SaveSearchItem, key: string, index: number, title: string, isFocused: boolean): SavedSearchMenuItem {
    return {
        key,
        title,
        hash: key,
        query: item.query,
        shouldShowRightComponent: true,
        focused: isFocused,
        pendingAction: item.pendingAction,
        disabled: item.pendingAction === CONST.RED_BRICK_ROAD_PENDING_ACTION.DELETE,
        shouldIconUseAutoWidthStyle: true,
    };
}

/**
 * Whether to show the empty state or not
 */
function shouldShowEmptyState(isDataLoaded: boolean, dataLength: number, type: SearchDataTypes) {
    return !isDataLoaded || dataLength === 0 || !Object.values(CONST.SEARCH.DATA_TYPES).includes(type);
}

function isSearchDataLoaded(searchResults: SearchResultsInfo | undefined, queryJSON: SearchQueryJSON | undefined) {
    const {status} = queryJSON ?? {};

    const isDataLoaded =
        (searchResults?.hasResults ?? searchResults?.hasMoreResults) &&
        searchResults?.type === queryJSON?.type &&
        (Array.isArray(status) ? searchResults?.status === status.join(',') : searchResults?.status === status);

    return isDataLoaded;
}

function getStatusOptions(type: SearchDataTypes, groupBy: SearchGroupBy | undefined) {
    switch (type) {
        case CONST.SEARCH.DATA_TYPES.CHAT:
            return chatStatusOptions;
        case CONST.SEARCH.DATA_TYPES.INVOICE:
            return invoiceStatusOptions;
        case CONST.SEARCH.DATA_TYPES.TRIP:
            return tripStatusOptions;
        case CONST.SEARCH.DATA_TYPES.TASK:
            return taskStatusOptions;
        case CONST.SEARCH.DATA_TYPES.EXPENSE:
        default:
            return groupBy === CONST.SEARCH.GROUP_BY.REPORTS || groupBy === CONST.SEARCH.GROUP_BY.MEMBERS ? expenseReportedStatusOptions : expenseStatusOptions;
    }
}

function getTypeOptions(policies: OnyxCollection<OnyxTypes.Policy>, currentUserLogin?: string) {
    const typeOptions: Array<SingleSelectItem<SearchDataTypes>> = [
        {text: translateLocal('common.expense'), value: CONST.SEARCH.DATA_TYPES.EXPENSE},
        {text: translateLocal('common.chat'), value: CONST.SEARCH.DATA_TYPES.CHAT},
        {text: translateLocal('common.invoice'), value: CONST.SEARCH.DATA_TYPES.INVOICE},
        {text: translateLocal('common.trip'), value: CONST.SEARCH.DATA_TYPES.TRIP},
        {text: translateLocal('common.task'), value: CONST.SEARCH.DATA_TYPES.TASK},
    ];
    const shouldHideInvoiceOption = !canSendInvoice(policies, currentUserLogin) && !hasInvoiceReports();

    // Remove the invoice option if the user is not allowed to send invoices
    return shouldHideInvoiceOption ? typeOptions.filter((typeOption) => typeOption.value !== CONST.SEARCH.DATA_TYPES.INVOICE) : typeOptions;
}

function getGroupByOptions() {
    return Object.values(CONST.SEARCH.GROUP_BY).map<SingleSelectItem<SearchGroupBy>>((value) => ({text: translateLocal(`search.filters.groupBy.${value}`), value}));
}

function getFeedOptions(allCardFeeds: OnyxCollection<OnyxTypes.CardFeeds>, allCards: OnyxTypes.CardList) {
    return Object.values(getCardFeedsForDisplay(allCardFeeds, allCards)).map<SingleSelectItem<string>>((cardFeed) => ({
        text: cardFeed.name,
        value: cardFeed.id,
    }));
}

export {
    getListItem,
    getSections,
    getShouldShowMerchant,
    getSortedSections,
    isTransactionGroupListItemType,
    isTransactionReportGroupListItemType,
    isTransactionMemberGroupListItemType,
    isTransactionCardGroupListItemType,
    isSearchResultsEmpty,
    isTransactionListItemType,
    isReportActionListItemType,
    shouldShowYear,
    getExpenseTypeTranslationKey,
    getOverflowMenu,
    isCorrectSearchUserName,
    isReportActionEntry,
    isTaskListItemType,
    getAction,
    createTypeMenuSections,
    createBaseSavedSearchMenuItem,
    shouldShowEmptyState,
    compareValues,
    isSearchDataLoaded,
    getStatusOptions,
    getTypeOptions,
    getGroupByOptions,
    getFeedOptions,
    getWideAmountIndicators,
    isTransactionAmountTooLong,
    isTransactionTaxAmountTooLong,
};
export type {SavedSearchMenuItem, SearchTypeMenuSection, SearchTypeMenuItem, SearchDateModifier, SearchDateModifierLower, SuggestedSearchKey};<|MERGE_RESOLUTION|>--- conflicted
+++ resolved
@@ -1048,13 +1048,6 @@
 /**
  * Organizes data into appropriate list sections for display based on the type of search results.
  */
-<<<<<<< HEAD
-function getSections(type: SearchDataTypes, status: SearchStatus, data: OnyxTypes.SearchResults['data'], metadata: OnyxTypes.SearchResults['search'], groupBy?: SearchGroupBy) {
-    const isChat = type === CONST.SEARCH.DATA_TYPES.CHAT;
-    const isTask = type === CONST.SEARCH.DATA_TYPES.TASK;
-
-    if (isChat) {
-=======
 function getSections(
     type: SearchDataTypes,
     data: OnyxTypes.SearchResults['data'],
@@ -1064,10 +1057,9 @@
     currentSearch: SuggestedSearchKey = CONST.SEARCH.SUGGESTED_SEARCH_KEYS.EXPENSES,
 ) {
     if (type === CONST.SEARCH.DATA_TYPES.CHAT) {
->>>>>>> 538e4408
         return getReportActionsSections(data);
     }
-    if (isTask) {
+    if (type === CONST.SEARCH.DATA_TYPES.TASK) {
         return getTaskSections(data);
     }
 
