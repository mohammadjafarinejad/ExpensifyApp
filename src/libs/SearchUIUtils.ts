import type {TextStyle, ViewStyle} from 'react-native';
import Onyx from 'react-native-onyx';
import type {OnyxCollection} from 'react-native-onyx';
import type {ValueOf} from 'type-fest';
import DotLottieAnimations from '@components/LottieAnimations';
import type DotLottieAnimation from '@components/LottieAnimations/types';
import type {MenuItemWithLink} from '@components/MenuItemList';
import type {MultiSelectItem} from '@components/Search/FilterDropdowns/MultiSelectPopup';
import type {SingleSelectItem} from '@components/Search/FilterDropdowns/SingleSelectPopup';
import type {SearchColumnType, SearchGroupBy, SearchQueryJSON, SearchQueryString, SearchStatus, SingularSearchStatus, SortOrder} from '@components/Search/types';
import ChatListItem from '@components/SelectionList/ChatListItem';
import ReportListItem from '@components/SelectionList/Search/ReportListItem';
import TaskListItem from '@components/SelectionList/Search/TaskListItem';
import TransactionListItem from '@components/SelectionList/Search/TransactionListItem';
import type {ListItem, ReportActionListItemType, ReportListItemType, SearchListItem, TaskListItemType, TransactionListItemType} from '@components/SelectionList/types';
import * as Expensicons from '@src/components/Icon/Expensicons';
import CONST from '@src/CONST';
import type {TranslationPaths} from '@src/languages/types';
import ONYXKEYS from '@src/ONYXKEYS';
import ROUTES from '@src/ROUTES';
import type * as OnyxTypes from '@src/types/onyx';
import type {SaveSearchItem} from '@src/types/onyx/SaveSearch';
import type SearchResults from '@src/types/onyx/SearchResults';
import type {
    ListItemDataType,
    ListItemType,
    SearchDataTypes,
    SearchPersonalDetails,
    SearchPolicy,
    SearchReport,
    SearchTask,
    SearchTransaction,
    SearchTransactionAction,
} from '@src/types/onyx/SearchResults';
import type IconAsset from '@src/types/utils/IconAsset';
import {canApproveIOU, canIOUBePaid, canSubmitReport} from './actions/IOU';
import {createNewReport} from './actions/Report';
import {convertToDisplayString} from './CurrencyUtils';
import DateUtils from './DateUtils';
import interceptAnonymousUser from './interceptAnonymousUser';
import {formatPhoneNumber} from './LocalePhoneNumber';
import {translateLocal} from './Localize';
import Navigation from './Navigation/Navigation';
import Parser from './Parser';
import {getDisplayNameOrDefault} from './PersonalDetailsUtils';
import {canSendInvoice, getActivePolicy, getGroupPaidPoliciesWithExpenseChatEnabled, getPolicy, isPaidGroupPolicy} from './PolicyUtils';
import {getOriginalMessage, isCreatedAction, isDeletedAction, isMoneyRequestAction, isResolvedActionableWhisper, isWhisperActionTargetedToOthers} from './ReportActionsUtils';
<<<<<<< HEAD
import {isExportAction} from './ReportPrimaryActionUtils';
=======
import {canReview} from './ReportPreviewActionUtils';
>>>>>>> a95aef3a
import {
    getIcons,
    getPersonalDetailsForAccountID,
    getReportName,
    getReportOrDraftReport,
    getSearchReportName,
    hasInvoiceReports,
    hasOnlyHeldExpenses,
    hasViolations,
    isAllowedToApproveExpenseReport as isAllowedToApproveExpenseReportUtils,
    isArchivedReport,
    isClosedReport,
    isInvoiceReport,
    isMoneyRequestReport,
    isOpenExpenseReport,
    isSettled,
} from './ReportUtils';
import {buildCannedSearchQuery, buildQueryStringFromFilterFormValues} from './SearchQueryUtils';
import StringUtils from './StringUtils';
import {shouldRestrictUserBillableActions} from './SubscriptionUtils';
import {
    getTaxAmount,
    getAmount as getTransactionAmount,
    getCreated as getTransactionCreatedDate,
    getMerchant as getTransactionMerchant,
    isPendingCardOrScanningTransaction,
    isViolationDismissed,
} from './TransactionUtils';
import shouldShowTransactionYear from './TransactionUtils/shouldShowTransactionYear';

const transactionColumnNamesToSortingProperty = {
    [CONST.SEARCH.TABLE_COLUMNS.TO]: 'formattedTo' as const,
    [CONST.SEARCH.TABLE_COLUMNS.FROM]: 'formattedFrom' as const,
    [CONST.SEARCH.TABLE_COLUMNS.DATE]: 'date' as const,
    [CONST.SEARCH.TABLE_COLUMNS.TAG]: 'tag' as const,
    [CONST.SEARCH.TABLE_COLUMNS.MERCHANT]: 'formattedMerchant' as const,
    [CONST.SEARCH.TABLE_COLUMNS.TOTAL_AMOUNT]: 'formattedTotal' as const,
    [CONST.SEARCH.TABLE_COLUMNS.CATEGORY]: 'category' as const,
    [CONST.SEARCH.TABLE_COLUMNS.TYPE]: 'transactionType' as const,
    [CONST.SEARCH.TABLE_COLUMNS.ACTION]: 'action' as const,
    [CONST.SEARCH.TABLE_COLUMNS.DESCRIPTION]: 'comment' as const,
    [CONST.SEARCH.TABLE_COLUMNS.TAX_AMOUNT]: null,
    [CONST.SEARCH.TABLE_COLUMNS.RECEIPT]: null,
    [CONST.SEARCH.TABLE_COLUMNS.IN]: 'parentReportID' as const,
};

const taskColumnNamesToSortingProperty = {
    [CONST.SEARCH.TABLE_COLUMNS.DATE]: 'created' as const,
    [CONST.SEARCH.TABLE_COLUMNS.DESCRIPTION]: 'description' as const,
    [CONST.SEARCH.TABLE_COLUMNS.TITLE]: 'reportName' as const,
    [CONST.SEARCH.TABLE_COLUMNS.FROM]: 'formattedCreatedBy' as const,
    [CONST.SEARCH.TABLE_COLUMNS.ASSIGNEE]: 'formattedAssignee' as const,
    [CONST.SEARCH.TABLE_COLUMNS.IN]: 'parentReportID' as const,
};

const expenseStatusOptions: Array<MultiSelectItem<SingularSearchStatus>> = [
    {translation: 'common.unreported', value: CONST.SEARCH.STATUS.EXPENSE.UNREPORTED},
    {translation: 'common.drafts', value: CONST.SEARCH.STATUS.EXPENSE.DRAFTS},
    {translation: 'common.outstanding', value: CONST.SEARCH.STATUS.EXPENSE.OUTSTANDING},
    {translation: 'iou.approved', value: CONST.SEARCH.STATUS.EXPENSE.APPROVED},
    {translation: 'iou.settledExpensify', value: CONST.SEARCH.STATUS.EXPENSE.PAID},
    {translation: 'iou.done', value: CONST.SEARCH.STATUS.EXPENSE.DONE},
];

const expenseReportStatusOptions: Array<MultiSelectItem<SingularSearchStatus>> = [
    {translation: 'common.drafts', value: CONST.SEARCH.STATUS.EXPENSE.DRAFTS},
    {translation: 'common.outstanding', value: CONST.SEARCH.STATUS.EXPENSE.OUTSTANDING},
    {translation: 'iou.approved', value: CONST.SEARCH.STATUS.EXPENSE.APPROVED},
    {translation: 'iou.settledExpensify', value: CONST.SEARCH.STATUS.EXPENSE.PAID},
    {translation: 'iou.done', value: CONST.SEARCH.STATUS.EXPENSE.DONE},
];

const chatStatusOptions: Array<MultiSelectItem<SingularSearchStatus>> = [
    {translation: 'common.unread', value: CONST.SEARCH.STATUS.CHAT.UNREAD},
    {translation: 'common.sent', value: CONST.SEARCH.STATUS.CHAT.SENT},
    {translation: 'common.attachments', value: CONST.SEARCH.STATUS.CHAT.ATTACHMENTS},
    {translation: 'common.links', value: CONST.SEARCH.STATUS.CHAT.LINKS},
    {translation: 'search.filters.pinned', value: CONST.SEARCH.STATUS.CHAT.PINNED},
];

const invoiceStatusOptions: Array<MultiSelectItem<SingularSearchStatus>> = [
    {translation: 'common.outstanding', value: CONST.SEARCH.STATUS.INVOICE.OUTSTANDING},
    {translation: 'iou.settledExpensify', value: CONST.SEARCH.STATUS.INVOICE.PAID},
];

const tripStatusOptions: Array<MultiSelectItem<SingularSearchStatus>> = [
    {translation: 'search.filters.current', value: CONST.SEARCH.STATUS.TRIP.CURRENT},
    {translation: 'search.filters.past', value: CONST.SEARCH.STATUS.TRIP.PAST},
];

const taskStatusOptions: Array<MultiSelectItem<SingularSearchStatus>> = [
    {translation: 'common.outstanding', value: CONST.SEARCH.STATUS.TASK.OUTSTANDING},
    {translation: 'search.filters.completed', value: CONST.SEARCH.STATUS.TASK.COMPLETED},
];

let currentAccountID: number | undefined;
Onyx.connect({
    key: ONYXKEYS.SESSION,
    callback: (session) => {
        currentAccountID = session?.accountID;
    },
});

const emptyPersonalDetails = {
    accountID: CONST.REPORT.OWNER_ACCOUNT_ID_FAKE,
    avatar: '',
    displayName: undefined,
    login: undefined,
};

type ReportKey = `${typeof ONYXKEYS.COLLECTION.REPORT}${string}`;

type TransactionKey = `${typeof ONYXKEYS.COLLECTION.TRANSACTION}${string}`;

type ReportActionKey = `${typeof ONYXKEYS.COLLECTION.REPORT_ACTIONS}${string}`;

type PolicyKey = `${typeof ONYXKEYS.COLLECTION.POLICY}${string}`;
type ViolationKey = `${typeof ONYXKEYS.COLLECTION.TRANSACTION_VIOLATIONS}${string}`;

type SavedSearchMenuItem = MenuItemWithLink & {
    key: string;
    hash: string;
    query: string;
    styles?: Array<ViewStyle | TextStyle>;
};

type SearchTypeMenuSection = {
    translationPath: TranslationPaths;
    menuItems: SearchTypeMenuItem[];
};

type SearchTypeMenuItem = {
    translationPath: TranslationPaths;
    type: SearchDataTypes;
    icon: IconAsset;
    emptyState?: {
        headerMedia: DotLottieAnimation;
        title: TranslationPaths;
        subtitle: TranslationPaths;
        buttons?: Array<{
            buttonText: TranslationPaths;
            buttonAction: () => void;
            success?: boolean;
            icon?: IconAsset;
            isDisabled?: boolean;
        }>;
    };
    getSearchQuery: (policyID?: string) => SearchQueryString;
};

type SearchDateModifier = ValueOf<typeof CONST.SEARCH.DATE_MODIFIERS>;

type SearchDateModifierLower = Lowercase<SearchDateModifier>;

/**
 * @private
 *
 * Returns a list of properties that are common to every Search ListItem
 */
function getTransactionItemCommonFormattedProperties(
    transactionItem: SearchTransaction,
    from: SearchPersonalDetails,
    to: SearchPersonalDetails,
    policy: SearchPolicy,
): Pick<TransactionListItemType, 'formattedFrom' | 'formattedTo' | 'formattedTotal' | 'formattedMerchant' | 'date'> {
    const isExpenseReport = transactionItem.reportType === CONST.REPORT.TYPE.EXPENSE;

    const fromName = getDisplayNameOrDefault(from);
    const formattedFrom = formatPhoneNumber(fromName);

    // Sometimes the search data personal detail for the 'to' account might not hold neither the display name nor the login
    // so for those cases we fallback to the display name of the personal detail data from onyx.
    let toName = getDisplayNameOrDefault(to, '', false);
    if (!toName && to?.accountID) {
        toName = getDisplayNameOrDefault(getPersonalDetailsForAccountID(to?.accountID));
    }

    const formattedTo = formatPhoneNumber(toName);
    const formattedTotal = getTransactionAmount(transactionItem, isExpenseReport);
    const date = transactionItem?.modifiedCreated ? transactionItem.modifiedCreated : transactionItem?.created;
    const merchant = getTransactionMerchant(transactionItem, policy as OnyxTypes.Policy);
    const formattedMerchant = merchant === CONST.TRANSACTION.PARTIAL_TRANSACTION_MERCHANT ? '' : merchant;

    return {
        formattedFrom,
        formattedTo,
        date,
        formattedTotal,
        formattedMerchant,
    };
}

/**
 * @private
 */
function isReportEntry(key: string): key is ReportKey {
    return key.startsWith(ONYXKEYS.COLLECTION.REPORT);
}

/**
 * @private
 */
function isTransactionEntry(key: string): key is TransactionKey {
    return key.startsWith(ONYXKEYS.COLLECTION.TRANSACTION);
}

/**
 * @private
 */
function isPolicyEntry(key: string): key is PolicyKey {
    return key.startsWith(ONYXKEYS.COLLECTION.POLICY);
}

function isViolationEntry(key: string): key is ViolationKey {
    return key.startsWith(ONYXKEYS.COLLECTION.TRANSACTION_VIOLATIONS);
}

/**
 * @private
 */
function isReportActionEntry(key: string): key is ReportActionKey {
    return key.startsWith(ONYXKEYS.COLLECTION.REPORT_ACTIONS);
}

/**
 * Determines whether to display the merchant field based on the transactions in the search results.
 */
function getShouldShowMerchant(data: OnyxTypes.SearchResults['data']): boolean {
    return Object.keys(data).some((key) => {
        if (isTransactionEntry(key)) {
            const item = data[key];
            const merchant = item.modifiedMerchant ? item.modifiedMerchant : (item.merchant ?? '');
            return merchant !== '' && merchant !== CONST.TRANSACTION.PARTIAL_TRANSACTION_MERCHANT;
        }
        return false;
    });
}

/**
 * Type guard that checks if something is a ReportListItemType
 */
function isReportListItemType(item: ListItem): item is ReportListItemType {
    return 'transactions' in item;
}

/**
 * Type guard that checks if something is a TransactionListItemType
 */
function isTransactionListItemType(item: SearchListItem): item is TransactionListItemType {
    const transactionListItem = item as TransactionListItemType;
    return transactionListItem.transactionID !== undefined;
}

/**
 * Type guard that check if something is a TaskListItemType
 */
function isTaskListItemType(item: SearchListItem): item is TaskListItemType {
    return 'type' in item && item.type === CONST.REPORT.TYPE.TASK;
}

/**
 * Type guard that checks if something is a ReportActionListItemType
 */
function isReportActionListItemType(item: SearchListItem): item is ReportActionListItemType {
    const reportActionListItem = item as ReportActionListItemType;
    return reportActionListItem.reportActionID !== undefined;
}

function isAmountTooLong(amount: number, maxLength = 8): boolean {
    return Math.abs(amount).toString().length >= maxLength;
}

function isTransactionAmountTooLong(transactionItem: TransactionListItemType | SearchTransaction | OnyxTypes.Transaction) {
    // eslint-disable-next-line @typescript-eslint/prefer-nullish-coalescing
    const amount = Math.abs(transactionItem.modifiedAmount || transactionItem.amount);
    return isAmountTooLong(amount);
}

function isTransactionTaxAmountTooLong(transactionItem: TransactionListItemType | SearchTransaction | OnyxTypes.Transaction) {
    const reportType = (transactionItem as TransactionListItemType)?.reportType;
    const isFromExpenseReport = reportType === CONST.REPORT.TYPE.EXPENSE;
    const taxAmount = getTaxAmount(transactionItem, isFromExpenseReport);
    return isAmountTooLong(taxAmount);
}

function getWideAmountIndicators(data: TransactionListItemType[] | ReportListItemType[] | TaskListItemType[] | OnyxTypes.SearchResults['data']): {
    shouldShowAmountInWideColumn: boolean;
    shouldShowTaxAmountInWideColumn: boolean;
} {
    let isAmountWide = false;
    let isTaxAmountWide = false;

    const processTransaction = (transaction: TransactionListItemType | SearchTransaction) => {
        isAmountWide ||= isTransactionAmountTooLong(transaction);
        isTaxAmountWide ||= isTransactionTaxAmountTooLong(transaction);
    };

    if (Array.isArray(data)) {
        data.some((item) => {
            if (isReportListItemType(item)) {
                const transactions = item.transactions ?? [];
                for (const transaction of transactions) {
                    processTransaction(transaction);
                    if (isAmountWide && isTaxAmountWide) {
                        break;
                    }
                }
            } else if (isTransactionListItemType(item)) {
                processTransaction(item);
            }
            return isAmountWide && isTaxAmountWide;
        });
    } else {
        Object.keys(data).some((key) => {
            if (isTransactionEntry(key)) {
                const item = data[key];
                processTransaction(item);
            }
            return isAmountWide && isTaxAmountWide;
        });
    }

    return {
        shouldShowAmountInWideColumn: isAmountWide,
        shouldShowTaxAmountInWideColumn: isTaxAmountWide,
    };
}

/**
 * Checks if the date of transactions or reports indicate the need to display the year because they are from a past year.
 */
function shouldShowYear(data: TransactionListItemType[] | ReportListItemType[] | TaskListItemType[] | OnyxTypes.SearchResults['data']) {
    const currentYear = new Date().getFullYear();

    if (Array.isArray(data)) {
        return data.some((item: TransactionListItemType | ReportListItemType | TaskListItemType) => {
            if (isTaskListItemType(item)) {
                const taskYear = new Date(item.created).getFullYear();
                return taskYear !== currentYear;
            }

            if (isReportListItemType(item)) {
                // If the item is a ReportListItemType, iterate over its transactions and check them
                return item.transactions.some((transaction) => {
                    const transactionYear = new Date(getTransactionCreatedDate(transaction)).getFullYear();
                    return transactionYear !== currentYear;
                });
            }

            const createdYear = new Date(item?.modifiedCreated ? item.modifiedCreated : item?.created || '').getFullYear();
            return createdYear !== currentYear;
        });
    }

    for (const key in data) {
        if (isTransactionEntry(key)) {
            const item = data[key];
            if (shouldShowTransactionYear(item)) {
                return true;
            }
        } else if (isReportActionEntry(key)) {
            const item = data[key];
            for (const action of Object.values(item)) {
                const date = action.created;

                if (DateUtils.doesDateBelongToAPastYear(date)) {
                    return true;
                }
            }
        } else if (isReportEntry(key)) {
            const item = data[key];
            const date = item.created;

            if (date && DateUtils.doesDateBelongToAPastYear(date)) {
                return true;
            }
        }
    }
    return false;
}

/**
 * @private
 * Extracts all transaction violations from the search data.
 */
function getViolations(data: OnyxTypes.SearchResults['data']): OnyxCollection<OnyxTypes.TransactionViolation[]> {
    return Object.fromEntries(Object.entries(data).filter(([key]) => isViolationEntry(key))) as OnyxCollection<OnyxTypes.TransactionViolation[]>;
}

/**
 * @private
 * Generates a display name for IOU reports considering the personal details of the payer and the transaction details.
 */
function getIOUReportName(data: OnyxTypes.SearchResults['data'], reportItem: SearchReport) {
    const payerPersonalDetails = reportItem.managerID ? data.personalDetailsList?.[reportItem.managerID] : emptyPersonalDetails;
    // For cases where the data personal detail for manager ID do not exist in search data.personalDetailsList
    // we fallback to the display name of the personal detail data from onyx.
    const payerName = payerPersonalDetails?.displayName ?? payerPersonalDetails?.login ?? getDisplayNameOrDefault(getPersonalDetailsForAccountID(reportItem.managerID));
    const formattedAmount = convertToDisplayString(reportItem.total ?? 0, reportItem.currency ?? CONST.CURRENCY.USD);
    if (reportItem.action === CONST.SEARCH.ACTION_TYPES.PAID) {
        return translateLocal('iou.payerPaidAmount', {
            payer: payerName,
            amount: formattedAmount,
        });
    }

    return translateLocal('iou.payerOwesAmount', {
        payer: payerName,
        amount: formattedAmount,
    });
}

function getTransactionViolations(allViolations: OnyxCollection<OnyxTypes.TransactionViolation[]>, transaction: SearchTransaction): OnyxTypes.TransactionViolation[] {
    const transactionViolations = allViolations?.[`${ONYXKEYS.COLLECTION.TRANSACTION_VIOLATIONS}${transaction.transactionID}`];
    if (!transactionViolations) {
        return [];
    }
    return transactionViolations.filter((violation) => !isViolationDismissed(transaction, violation));
}

/**
 * @private
 * Organizes data into List Sections for display, for the TransactionListItemType of Search Results.
 *
 * Do not use directly, use only via `getSections()` facade.
 */
function getTransactionsSections(
    data: OnyxTypes.SearchResults['data'],
    metadata: OnyxTypes.SearchResults['search'],
    reportActions: Record<string, OnyxTypes.ReportActions | undefined> = {},
): TransactionListItemType[] {
    const shouldShowMerchant = getShouldShowMerchant(data);
    const doesDataContainAPastYearTransaction = shouldShowYear(data);
    const {shouldShowAmountInWideColumn, shouldShowTaxAmountInWideColumn} = getWideAmountIndicators(data);

    const shouldShowCategory = metadata?.columnsToShow?.shouldShowCategoryColumn;
    const shouldShowTag = metadata?.columnsToShow?.shouldShowTagColumn;
    const shouldShowTax = metadata?.columnsToShow?.shouldShowTaxColumn;

    // Pre-filter transaction keys to avoid repeated checks
    const transactionKeys = Object.keys(data).filter(isTransactionEntry);
    // Get violations - optimize by using a Map for faster lookups
    const allViolations = getViolations(data);

    // Use Map for faster lookups of personal details
    const personalDetailsMap = new Map(Object.entries(data.personalDetailsList || {}));

    const transactionsSections: TransactionListItemType[] = [];

    for (const key of transactionKeys) {
        const transactionItem = data[key];
        const report = data[`${ONYXKEYS.COLLECTION.REPORT}${transactionItem.reportID}`];
        const policy = data[`${ONYXKEYS.COLLECTION.POLICY}${report?.policyID}`];
        const shouldShowBlankTo = !report || isOpenExpenseReport(report);
        const actions = Object.values(reportActions[`${ONYXKEYS.COLLECTION.REPORT_ACTIONS}${transactionItem.reportID}`] ?? {});

        const transactionViolations = getTransactionViolations(allViolations, transactionItem);
        // Use Map.get() for faster lookups with default values
        const from = personalDetailsMap.get(transactionItem.accountID.toString()) ?? emptyPersonalDetails;
        const to = transactionItem.managerID && !shouldShowBlankTo ? (personalDetailsMap.get(transactionItem.managerID.toString()) ?? emptyPersonalDetails) : emptyPersonalDetails;

        const {formattedFrom, formattedTo, formattedTotal, formattedMerchant, date} = getTransactionItemCommonFormattedProperties(transactionItem, from, to, policy);

        const transactionSection: TransactionListItemType = {
            action: getAction(data, allViolations, key, actions),
            from,
            to,
            formattedFrom,
            formattedTo: shouldShowBlankTo ? '' : formattedTo,
            formattedTotal,
            formattedMerchant,
            date,
            shouldShowMerchant,
            shouldShowCategory,
            shouldShowTag,
            shouldShowTax,
            keyForList: transactionItem.transactionID,
            shouldShowYear: doesDataContainAPastYearTransaction,
            isAmountColumnWide: shouldShowAmountInWideColumn,
            isTaxAmountColumnWide: shouldShowTaxAmountInWideColumn,
            violations: transactionViolations,

            // Manually copying all the properties from transactionItem
            transactionID: transactionItem.transactionID,
            created: transactionItem.created,
            modifiedCreated: transactionItem.modifiedCreated,
            amount: transactionItem.amount,
            canDelete: transactionItem.canDelete,
            canHold: transactionItem.canHold,
            canUnhold: transactionItem.canUnhold,
            modifiedAmount: transactionItem.modifiedAmount,
            currency: transactionItem.currency,
            modifiedCurrency: transactionItem.modifiedCurrency,
            merchant: transactionItem.merchant,
            modifiedMerchant: transactionItem.modifiedMerchant,
            comment: transactionItem.comment,
            category: transactionItem.category,
            transactionType: transactionItem.transactionType,
            reportType: transactionItem.reportType,
            policyID: transactionItem.policyID,
            parentTransactionID: transactionItem.parentTransactionID,
            hasEReceipt: transactionItem.hasEReceipt,
            accountID: transactionItem.accountID,
            managerID: transactionItem.managerID,
            reportID: transactionItem.reportID,
            ...(transactionItem.pendingAction ? {pendingAction: transactionItem.pendingAction} : {}),
            transactionThreadReportID: transactionItem.transactionThreadReportID,
            isFromOneTransactionReport: transactionItem.isFromOneTransactionReport,
            tag: transactionItem.tag,
            receipt: transactionItem.receipt,
            taxAmount: transactionItem.taxAmount,
            description: transactionItem.description,
            mccGroup: transactionItem.mccGroup,
            modifiedMCCGroup: transactionItem.modifiedMCCGroup,
            moneyRequestReportActionID: transactionItem.moneyRequestReportActionID,
            pendingAction: transactionItem.pendingAction,
            errors: transactionItem.errors,
            isActionLoading: transactionItem.isActionLoading,
            hasViolation: transactionItem.hasViolation,
        };

        transactionsSections.push(transactionSection);
    }
    return transactionsSections;
}

/**
 * @private
 * Retrieves all transactions associated with a specific report ID from the search data.

 */
function getTransactionsForReport(data: OnyxTypes.SearchResults['data'], reportID: string): SearchTransaction[] {
    return Object.entries(data)
        .filter(([key, value]) => isTransactionEntry(key) && (value as SearchTransaction)?.reportID === reportID)
        .map(([, value]) => value as SearchTransaction);
}

/**
 * @private
 * Retrieves a report from the search data based on the provided key.
 */
function getReportFromKey(data: OnyxTypes.SearchResults['data'], key: string): OnyxTypes.Report | undefined {
    if (isTransactionEntry(key)) {
        const transaction = data[key];
        return data[`${ONYXKEYS.COLLECTION.REPORT}${transaction?.reportID}`] as OnyxTypes.Report;
    }
    if (isReportEntry(key)) {
        return data[key] as OnyxTypes.Report;
    }
    return undefined;
}

/**
 * @private
 * Retrieves the chat report associated with a given report.
 */
function getChatReport(data: OnyxTypes.SearchResults['data'], report: OnyxTypes.Report) {
    return data[`${ONYXKEYS.COLLECTION.REPORT}${report?.chatReportID}`] ?? {};
}

/**
 * @private
 * Retrieves the policy associated with a given report.
 */
function getPolicyFromKey(data: OnyxTypes.SearchResults['data'], report: OnyxTypes.Report) {
    return data[`${ONYXKEYS.COLLECTION.POLICY}${report?.policyID}`] ?? {};
}

/**
 * @private
 * Retrieves the report name-value pairs associated with a given report.
 */
function getReportNameValuePairsFromKey(data: OnyxTypes.SearchResults['data'], report: OnyxTypes.Report) {
    return data[`${ONYXKEYS.COLLECTION.REPORT_NAME_VALUE_PAIRS}${report?.reportID}`] ?? undefined;
}

/**
 * @private
 * Determines the permission flags for a user reviewing a report.
 */
function getReviewerPermissionFlags(
    report: OnyxTypes.Report,
    policy: OnyxTypes.Policy,
): {
    isSubmitter: boolean;
    isAdmin: boolean;
    isApprover: boolean;
} {
    return {
        isSubmitter: report.ownerAccountID === currentAccountID,
        isAdmin: policy.role === CONST.POLICY.ROLE.ADMIN,
        isApprover: report.managerID === currentAccountID,
    };
}

/**
 * Returns the action that can be taken on a given transaction or report
 *
 * Do not use directly, use only via `getSections()` facade.
 */
function getAction(
    data: OnyxTypes.SearchResults['data'],
    allViolations: OnyxCollection<OnyxTypes.TransactionViolation[]>,
    key: string,
    reportActions: OnyxTypes.ReportAction[] = [],
): SearchTransactionAction {
    const isTransaction = isTransactionEntry(key);
    const report = getReportFromKey(data, key);

    if (!isTransaction && !isReportEntry(key)) {
        return CONST.SEARCH.ACTION_TYPES.VIEW;
    }
    // Tracked and unreported expenses don't have a report, so we return early.
    if (!report) {
        return CONST.SEARCH.ACTION_TYPES.VIEW;
    }

    const policy = getPolicyFromKey(data, report) as OnyxTypes.Policy;
    const isExportAvailable = isExportAction(report, policy, reportActions);

    if (isSettled(report) && !isExportAvailable) {
        return CONST.SEARCH.ACTION_TYPES.PAID;
    }

    const transaction = isTransaction ? data[key] : undefined;
    // We need to check both options for a falsy value since the transaction might not have an error but the report associated with it might. We return early if there are any errors for performance reasons, so we don't need to compute any other possible actions.
    // eslint-disable-next-line @typescript-eslint/prefer-nullish-coalescing
    if (transaction?.errors || report?.errors) {
        return CONST.SEARCH.ACTION_TYPES.REVIEW;
    }

    // We don't need to run the logic if this is not a transaction or iou/expense report, so let's shortcut the logic for performance reasons
    if (!isMoneyRequestReport(report) && !isInvoiceReport(report)) {
        return CONST.SEARCH.ACTION_TYPES.VIEW;
    }

    let allReportTransactions: SearchTransaction[];
    if (isReportEntry(key)) {
        allReportTransactions = getTransactionsForReport(data, report.reportID);
    } else {
        allReportTransactions = transaction ? [transaction] : [];
    }

    const {isSubmitter, isAdmin, isApprover} = getReviewerPermissionFlags(report, policy);

    // Only check for violations if we need to (when user has permission to review)
    if ((isSubmitter || isApprover || isAdmin) && hasViolations(report.reportID, allViolations, undefined, allReportTransactions)) {
        if (isSubmitter && !isApprover && !isAdmin && !canReview(report, allViolations, policy, allReportTransactions)) {
            return CONST.SEARCH.ACTION_TYPES.VIEW;
        }
        return CONST.SEARCH.ACTION_TYPES.REVIEW;
    }
    // Submit/Approve/Pay can only be taken on transactions if the transaction is the only one on the report, otherwise `View` is the only option.
    // If this condition is not met, return early for performance reasons
    if (isTransaction && !transaction?.isFromOneTransactionReport) {
        return CONST.SEARCH.ACTION_TYPES.VIEW;
    }

    const invoiceReceiverPolicy: SearchPolicy | undefined =
        isInvoiceReport(report) && report?.invoiceReceiver?.type === CONST.REPORT.INVOICE_RECEIVER_TYPE.BUSINESS
            ? data[`${ONYXKEYS.COLLECTION.POLICY}${report?.invoiceReceiver?.policyID}`]
            : undefined;

    const chatReport = getChatReport(data, report);
    const chatReportRNVP = data[`${ONYXKEYS.COLLECTION.REPORT_NAME_VALUE_PAIRS}${report.chatReportID}`] ?? undefined;
    const canBePaid = canIOUBePaid(report, chatReport, policy, allReportTransactions, false, chatReportRNVP, invoiceReceiverPolicy);

    if (canBePaid && !hasOnlyHeldExpenses(report.reportID, allReportTransactions)) {
        return CONST.SEARCH.ACTION_TYPES.PAY;
    }

    if (isExportAvailable) {
        return CONST.SEARCH.ACTION_TYPES.EXPORT_TO_ACCOUNTING;
    }

    if (isClosedReport(report)) {
        return CONST.SEARCH.ACTION_TYPES.DONE;
    }

    const hasOnlyPendingCardOrScanningTransactions = allReportTransactions.length > 0 && allReportTransactions.every(isPendingCardOrScanningTransaction);

    const isAllowedToApproveExpenseReport = isAllowedToApproveExpenseReportUtils(report, undefined, policy);
    if (
        canApproveIOU(report, policy, allReportTransactions) &&
        isAllowedToApproveExpenseReport &&
        !hasOnlyPendingCardOrScanningTransactions &&
        !hasOnlyHeldExpenses(report.reportID, allReportTransactions)
    ) {
        return CONST.SEARCH.ACTION_TYPES.APPROVE;
    }

    const reportNVP = getReportNameValuePairsFromKey(data, report);
    const isArchived = isArchivedReport(reportNVP);

    // We check for isAllowedToApproveExpenseReport because if the policy has preventSelfApprovals enabled, we disable the Submit action and in that case we want to show the View action instead
    if (canSubmitReport(report, policy, allReportTransactions, allViolations, isArchived) && isAllowedToApproveExpenseReport) {
        return CONST.SEARCH.ACTION_TYPES.SUBMIT;
    }

    if (reportNVP?.exportFailedTime) {
        return CONST.SEARCH.ACTION_TYPES.REVIEW;
    }

    return CONST.SEARCH.ACTION_TYPES.VIEW;
}

/**
 * @private
 * Organizes data into List Sections for display, for the TaskListItemType of Search Results.
 *
 * Do not use directly, use only via `getSections()` facade.
 */
function getTaskSections(data: OnyxTypes.SearchResults['data']): TaskListItemType[] {
    return (
        Object.keys(data)
            .filter(isReportEntry)
            // Ensure that the reports that were passed are tasks, and not some other
            // type of report that was sent as the parent
            .filter((key) => isTaskListItemType(data[key] as SearchListItem))
            .map((key) => {
                const taskItem = data[key] as SearchTask;
                const personalDetails = data.personalDetailsList;

                const assignee = personalDetails?.[taskItem.managerID] ?? emptyPersonalDetails;
                const createdBy = personalDetails?.[taskItem.accountID] ?? emptyPersonalDetails;
                const formattedAssignee = formatPhoneNumber(getDisplayNameOrDefault(assignee));
                const formattedCreatedBy = formatPhoneNumber(getDisplayNameOrDefault(createdBy));

                const report = getReportOrDraftReport(taskItem.reportID) ?? taskItem;
                const parentReport = getReportOrDraftReport(taskItem.parentReportID);

                const doesDataContainAPastYearTransaction = shouldShowYear(data);
                const reportName = StringUtils.lineBreaksToSpaces(Parser.htmlToText(taskItem.reportName));
                const description = StringUtils.lineBreaksToSpaces(Parser.htmlToText(taskItem.description));

                const result: TaskListItemType = {
                    ...taskItem,
                    reportName,
                    description,
                    assignee,
                    formattedAssignee,
                    createdBy,
                    formattedCreatedBy,
                    keyForList: taskItem.reportID,
                    shouldShowYear: doesDataContainAPastYearTransaction,
                };

                if (parentReport && personalDetails) {
                    // This will be fixed as part of https://github.com/Expensify/Expensify/issues/507850
                    // eslint-disable-next-line deprecation/deprecation
                    const policy = getPolicy(parentReport.policyID);
                    const parentReportName = getReportName(parentReport, policy, undefined, undefined);
                    const icons = getIcons(parentReport, personalDetails, null, '', -1, policy);
                    const parentReportIcon = icons?.at(0);

                    result.parentReportName = parentReportName;
                    result.parentReportIcon = parentReportIcon;
                }

                if (report) {
                    result.report = report;
                }

                return result;
            })
    );
}

/**
 * @private
 * Organizes data into List Sections for display, for the ReportActionListItemType of Search Results.
 *
 * Do not use directly, use only via `getSections()` facade.
 */
function getReportActionsSections(data: OnyxTypes.SearchResults['data']): ReportActionListItemType[] {
    const reportActionItems: ReportActionListItemType[] = [];

    const transactions = Object.keys(data)
        .filter(isTransactionEntry)
        .map((key) => data[key]);

    const reports = Object.keys(data)
        .filter(isReportEntry)
        .map((key) => data[key]);

    const policies = Object.keys(data)
        .filter(isPolicyEntry)
        .map((key) => data[key]);

    for (const key in data) {
        if (isReportActionEntry(key)) {
            const reportActions = data[key];
            for (const reportAction of Object.values(reportActions)) {
                const from = data.personalDetailsList?.[reportAction.accountID];
                const report = data[`${ONYXKEYS.COLLECTION.REPORT}${reportAction.reportID}`] ?? {};
                const policy = data[`${ONYXKEYS.COLLECTION.POLICY}${report.policyID}`] ?? {};
                const originalMessage = isMoneyRequestAction(reportAction) ? getOriginalMessage<typeof CONST.REPORT.ACTIONS.TYPE.IOU>(reportAction) : undefined;
                const isSendingMoney = isMoneyRequestAction(reportAction) && originalMessage?.type === CONST.IOU.REPORT_ACTION_TYPE.PAY && originalMessage?.IOUDetails;

                const invoiceReceiverPolicy: SearchPolicy | undefined =
                    report?.invoiceReceiver?.type === CONST.REPORT.INVOICE_RECEIVER_TYPE.BUSINESS ? data[`${ONYXKEYS.COLLECTION.POLICY}${report.invoiceReceiver.policyID}`] : undefined;
                if (
                    isDeletedAction(reportAction) ||
                    isResolvedActionableWhisper(reportAction) ||
                    reportAction.actionName === CONST.REPORT.ACTIONS.TYPE.CLOSED ||
                    isCreatedAction(reportAction) ||
                    isWhisperActionTargetedToOthers(reportAction) ||
                    (isMoneyRequestAction(reportAction) && !!report?.isWaitingOnBankAccount && originalMessage?.type === CONST.IOU.REPORT_ACTION_TYPE.PAY && !isSendingMoney)
                ) {
                    // eslint-disable-next-line no-continue
                    continue;
                }

                reportActionItems.push({
                    ...reportAction,
                    from,
                    reportName: getSearchReportName({report, policy, personalDetails: data.personalDetailsList, transactions, invoiceReceiverPolicy, reports, policies}),
                    formattedFrom: from?.displayName ?? from?.login ?? '',
                    date: reportAction.created,
                    keyForList: reportAction.reportActionID,
                });
            }
        }
    }
    return reportActionItems;
}

/**
 * @private
 * Organizes data into List Sections for display, for the ReportListItemType of Search Results.
 *
 * Do not use directly, use only via `getSections()` facade.
 */
function getReportSections(
    data: OnyxTypes.SearchResults['data'],
    metadata: OnyxTypes.SearchResults['search'],
    reportActions: Record<string, OnyxTypes.ReportActions | undefined> = {},
): ReportListItemType[] {
    const shouldShowMerchant = getShouldShowMerchant(data);

    const doesDataContainAPastYearTransaction = shouldShowYear(data);
    const {shouldShowAmountInWideColumn, shouldShowTaxAmountInWideColumn} = getWideAmountIndicators(data);

    // Get violations - optimize by using a Map for faster lookups
    const allViolations = getViolations(data);

    const reportIDToTransactions: Record<string, ReportListItemType> = {};
    for (const key in data) {
        if (isReportEntry(key) && (data[key].type === CONST.REPORT.TYPE.IOU || data[key].type === CONST.REPORT.TYPE.EXPENSE || data[key].type === CONST.REPORT.TYPE.INVOICE)) {
            const reportItem = {...data[key]};
            const reportKey = `${ONYXKEYS.COLLECTION.REPORT}${reportItem.reportID}`;
            const transactions = reportIDToTransactions[reportKey]?.transactions ?? [];
            const isIOUReport = reportItem.type === CONST.REPORT.TYPE.IOU;
            const actions = Object.values(reportActions[`${ONYXKEYS.COLLECTION.REPORT_ACTIONS}${reportItem.reportID}`] ?? {});

            const reportPendingAction = reportItem?.pendingAction ?? reportItem?.pendingFields?.preview;
            reportIDToTransactions[reportKey] = {
                ...reportItem,
                action: getAction(data, allViolations, key, actions),
                keyForList: reportItem.reportID,
                from: data.personalDetailsList?.[reportItem.accountID ?? CONST.DEFAULT_NUMBER_ID],
                to: reportItem.managerID ? data.personalDetailsList?.[reportItem.managerID] : emptyPersonalDetails,
                transactions,
                ...(reportPendingAction ? {pendingAction: reportPendingAction} : {}),
            };

            if (isIOUReport) {
                reportIDToTransactions[reportKey].reportName = getIOUReportName(data, reportIDToTransactions[reportKey]);
            }
        } else if (isTransactionEntry(key)) {
            const transactionItem = {...data[key]};
            const reportKey = `${ONYXKEYS.COLLECTION.REPORT}${transactionItem.reportID}`;
            const report = data[`${ONYXKEYS.COLLECTION.REPORT}${transactionItem.reportID}`];
            const policy = data[`${ONYXKEYS.COLLECTION.POLICY}${report?.policyID}`];
            const shouldShowBlankTo = !report || isOpenExpenseReport(report);
            const transactionViolations = getTransactionViolations(allViolations, transactionItem);
            const actions = Object.values(reportActions[`${ONYXKEYS.COLLECTION.REPORT_ACTIONS}${transactionItem.reportID}`] ?? {});

            const from = data.personalDetailsList?.[transactionItem.accountID];
            const to = transactionItem.managerID && !shouldShowBlankTo ? (data.personalDetailsList?.[transactionItem.managerID] ?? emptyPersonalDetails) : emptyPersonalDetails;

            const {formattedFrom, formattedTo, formattedTotal, formattedMerchant, date} = getTransactionItemCommonFormattedProperties(transactionItem, from, to, policy);

            const transaction = {
                ...transactionItem,
                action: getAction(data, allViolations, key, actions),
                from,
                to,
                formattedFrom,
                formattedTo: shouldShowBlankTo ? '' : formattedTo,
                formattedTotal,
                formattedMerchant,
                date,
                shouldShowMerchant,
                shouldShowCategory: metadata?.columnsToShow?.shouldShowCategoryColumn,
                shouldShowTag: metadata?.columnsToShow?.shouldShowTagColumn,
                shouldShowTax: metadata?.columnsToShow?.shouldShowTaxColumn,
                keyForList: transactionItem.transactionID,
                shouldShowYear: doesDataContainAPastYearTransaction,
                violations: transactionViolations,
                isAmountColumnWide: shouldShowAmountInWideColumn,
                isTaxAmountColumnWide: shouldShowTaxAmountInWideColumn,
            };
            if (reportIDToTransactions[reportKey]?.transactions) {
                reportIDToTransactions[reportKey].transactions.push(transaction);
            } else if (reportIDToTransactions[reportKey]) {
                reportIDToTransactions[reportKey].transactions = [transaction];
            }
        }
    }

    return Object.values(reportIDToTransactions);
}

/**
 * Returns the appropriate list item component based on the type and status of the search data.
 */
function getListItem(type: SearchDataTypes, status: SearchStatus, shouldGroupByReports = false): ListItemType<typeof type, typeof status> {
    if (type === CONST.SEARCH.DATA_TYPES.CHAT) {
        return ChatListItem;
    }
    if (type === CONST.SEARCH.DATA_TYPES.TASK) {
        return TaskListItem;
    }
    if (!shouldGroupByReports) {
        return TransactionListItem;
    }
    return ReportListItem;
}

/**
 * Organizes data into appropriate list sections for display based on the type of search results.
 */
function getSections(
    type: SearchDataTypes,
    data: OnyxTypes.SearchResults['data'],
    metadata: OnyxTypes.SearchResults['search'],
    shouldGroupByReports = false,
    reportActions: Record<string, OnyxTypes.ReportActions | undefined> = {},
) {
    if (type === CONST.SEARCH.DATA_TYPES.CHAT) {
        return getReportActionsSections(data);
    }
    if (type === CONST.SEARCH.DATA_TYPES.TASK) {
        return getTaskSections(data);
    }
    if (!shouldGroupByReports) {
        return getTransactionsSections(data, metadata, reportActions);
    }

    return getReportSections(data, metadata, reportActions);
}

/**
 * Sorts sections of data based on a specified column and sort order for displaying sorted results.
 */
function getSortedSections(
    type: SearchDataTypes,
    status: SearchStatus,
    data: ListItemDataType<typeof type, typeof status>,
    sortBy?: SearchColumnType,
    sortOrder?: SortOrder,
    shouldGroupByReports = false,
) {
    if (type === CONST.SEARCH.DATA_TYPES.CHAT) {
        return getSortedReportActionData(data as ReportActionListItemType[]);
    }
    if (type === CONST.SEARCH.DATA_TYPES.TASK) {
        return getSortedTaskData(data as TaskListItemType[], sortBy, sortOrder);
    }
    if (!shouldGroupByReports) {
        return getSortedTransactionData(data as TransactionListItemType[], sortBy, sortOrder);
    }
    return getSortedReportData(data as ReportListItemType[]);
}

/**
 * Compares two values based on a specified sorting order and column.
 * Handles both string and numeric comparisons, with special handling for absolute values when sorting by total amount.
 */
function compareValues(a: unknown, b: unknown, sortOrder: SortOrder, sortBy: string): number {
    const isAsc = sortOrder === CONST.SEARCH.SORT_ORDER.ASC;

    if (a === undefined || b === undefined) {
        return 0;
    }

    if (typeof a === 'string' && typeof b === 'string') {
        return isAsc ? a.localeCompare(b) : b.localeCompare(a);
    }

    if (typeof a === 'number' && typeof b === 'number') {
        const aValue = sortBy === CONST.SEARCH.TABLE_COLUMNS.TOTAL_AMOUNT ? Math.abs(a) : a;
        const bValue = sortBy === CONST.SEARCH.TABLE_COLUMNS.TOTAL_AMOUNT ? Math.abs(b) : b;
        return isAsc ? aValue - bValue : bValue - aValue;
    }

    return 0;
}

/**
 * @private
 * Sorts transaction sections based on a specified column and sort order.
 */
function getSortedTransactionData(data: TransactionListItemType[], sortBy?: SearchColumnType, sortOrder?: SortOrder) {
    if (!sortBy || !sortOrder) {
        return data;
    }

    const sortingProperty = transactionColumnNamesToSortingProperty[sortBy as keyof typeof transactionColumnNamesToSortingProperty];

    if (!sortingProperty) {
        return data;
    }

    return data.sort((a, b) => {
        const aValue = sortingProperty === 'comment' ? a.comment?.comment : a[sortingProperty as keyof TransactionListItemType];
        const bValue = sortingProperty === 'comment' ? b.comment?.comment : b[sortingProperty as keyof TransactionListItemType];

        return compareValues(aValue, bValue, sortOrder, sortingProperty);
    });
}

function getSortedTaskData(data: TaskListItemType[], sortBy?: SearchColumnType, sortOrder?: SortOrder) {
    if (!sortBy || !sortOrder) {
        return data;
    }

    const sortingProperty = taskColumnNamesToSortingProperty[sortBy as keyof typeof taskColumnNamesToSortingProperty];

    if (!sortingProperty) {
        return data;
    }

    return data.sort((a, b) => {
        const aValue = a[sortingProperty as keyof TaskListItemType];
        const bValue = b[sortingProperty as keyof TaskListItemType];

        return compareValues(aValue, bValue, sortOrder, sortingProperty);
    });
}

/**
 * @private
 * Sorts report sections based on a specified column and sort order.
 */
function getSortedReportData(data: ReportListItemType[]) {
    for (const report of data) {
        report.transactions = getSortedTransactionData(report.transactions, CONST.SEARCH.TABLE_COLUMNS.DATE, CONST.SEARCH.SORT_ORDER.DESC);
    }
    return data.sort((a, b) => {
        const aNewestTransaction = a.transactions?.at(0)?.modifiedCreated ? a.transactions?.at(0)?.modifiedCreated : a.transactions?.at(0)?.created;
        const bNewestTransaction = b.transactions?.at(0)?.modifiedCreated ? b.transactions?.at(0)?.modifiedCreated : b.transactions?.at(0)?.created;

        if (!aNewestTransaction || !bNewestTransaction) {
            return 0;
        }

        return bNewestTransaction.toLowerCase().localeCompare(aNewestTransaction);
    });
}

/**
 * @private
 * Sorts report actions sections based on a specified column and sort order.
 */
function getSortedReportActionData(data: ReportActionListItemType[]) {
    return data.sort((a, b) => {
        const aValue = a?.created;
        const bValue = b?.created;

        if (aValue === undefined || bValue === undefined) {
            return 0;
        }

        return bValue.toLowerCase().localeCompare(aValue);
    });
}

/**
 * Checks if the search results contain any data, useful for determining if the search results are empty.
 */
function isSearchResultsEmpty(searchResults: SearchResults) {
    return !Object.keys(searchResults?.data).some((key) => key.startsWith(ONYXKEYS.COLLECTION.TRANSACTION));
}

/**
 * Returns the corresponding translation key for expense type
 */
function getExpenseTypeTranslationKey(expenseType: ValueOf<typeof CONST.SEARCH.TRANSACTION_TYPE>): TranslationPaths {
    // eslint-disable-next-line default-case
    switch (expenseType) {
        case CONST.SEARCH.TRANSACTION_TYPE.DISTANCE:
            return 'common.distance';
        case CONST.SEARCH.TRANSACTION_TYPE.CARD:
            return 'common.card';
        case CONST.SEARCH.TRANSACTION_TYPE.CASH:
            return 'iou.cash';
        case CONST.SEARCH.TRANSACTION_TYPE.PER_DIEM:
            return 'common.perDiem';
    }
}

/**
 * Constructs and configures the overflow menu for search items, handling interactions such as renaming or deleting items.
 */
function getOverflowMenu(itemName: string, hash: number, inputQuery: string, showDeleteModal: (hash: number) => void, isMobileMenu?: boolean, closeMenu?: () => void) {
    return [
        {
            text: translateLocal('common.rename'),
            onSelected: () => {
                if (isMobileMenu && closeMenu) {
                    closeMenu();
                }
                Navigation.navigate(ROUTES.SEARCH_SAVED_SEARCH_RENAME.getRoute({name: encodeURIComponent(itemName), jsonQuery: inputQuery}));
            },
            icon: Expensicons.Pencil,
            shouldShowRightIcon: false,
            shouldShowRightComponent: false,
            shouldCallAfterModalHide: true,
        },
        {
            text: translateLocal('common.delete'),
            onSelected: () => {
                if (isMobileMenu && closeMenu) {
                    closeMenu();
                }
                showDeleteModal(hash);
            },
            icon: Expensicons.Trashcan,
            shouldShowRightIcon: false,
            shouldShowRightComponent: false,
            shouldCallAfterModalHide: true,
            shouldCloseAllModals: true,
        },
    ];
}

/**
 * Checks if the passed username is a correct standard username, and not a placeholder
 */
function isCorrectSearchUserName(displayName?: string) {
    return displayName && displayName.toUpperCase() !== CONST.REPORT.OWNER_EMAIL_FAKE;
}

function createTypeMenuSections(session: OnyxTypes.Session | undefined, policies: OnyxCollection<OnyxTypes.Policy> = {}): SearchTypeMenuSection[] {
    const email = session?.email;

    // Start building the sections by requiring the following sections to always be present
    const typeMenuSections: SearchTypeMenuSection[] = [
        {
            translationPath: 'common.explore',
            menuItems: [
                {
                    translationPath: 'common.expenses',
                    type: CONST.SEARCH.DATA_TYPES.EXPENSE,
                    icon: Expensicons.Receipt,
                    getSearchQuery: (policyID?: string) => {
                        const queryString = buildCannedSearchQuery({policyID});
                        return queryString;
                    },
                },
                {
                    translationPath: 'common.reports',
                    type: CONST.SEARCH.DATA_TYPES.EXPENSE,
                    icon: Expensicons.Document,
                    getSearchQuery: (policyID?: string) => {
                        const queryString = buildCannedSearchQuery({groupBy: CONST.SEARCH.GROUP_BY.REPORTS, policyID});
                        return queryString;
                    },
                },
                {
                    translationPath: 'common.chats',
                    type: CONST.SEARCH.DATA_TYPES.CHAT,
                    icon: Expensicons.ChatBubbles,
                    getSearchQuery: (policyID?: string) => {
                        const queryString = buildCannedSearchQuery({type: CONST.SEARCH.DATA_TYPES.CHAT, status: CONST.SEARCH.STATUS.CHAT.ALL, policyID});
                        return queryString;
                    },
                },
            ],
        },
    ];

    // Begin adding conditional sections, based on the policies the user has access to
    const showSubmitSuggestion = Object.values(policies).filter((p) => isPaidGroupPolicy(p)).length > 0;

    const showApproveSuggestion =
        Object.values(policies).filter<OnyxTypes.Policy>((policy): policy is OnyxTypes.Policy => {
            if (!policy || !email || !isPaidGroupPolicy(policy)) {
                return false;
            }

            const isPolicyApprover = policy.approver === email;
            const isSubmittedTo = Object.values(policy.employeeList ?? {}).some((employee) => {
                return employee.submitsTo === email || employee.forwardsTo === email;
            });

            return isPolicyApprover || isSubmittedTo;
        }).length > 0;

    const showPaySuggestion =
        Object.values(policies).filter<OnyxTypes.Policy>((policy): policy is OnyxTypes.Policy => {
            if (!policy || !isPaidGroupPolicy(policy)) {
                return false;
            }

            const reimburser = policy.reimburser;
            const isReimburser = reimburser === email;
            const isAdmin = policy.role === CONST.POLICY.ROLE.ADMIN;

            if (policy.reimbursementChoice === CONST.POLICY.REIMBURSEMENT_CHOICES.REIMBURSEMENT_YES) {
                return reimburser ? isReimburser : isAdmin;
            }

            if (policy.reimbursementChoice === CONST.POLICY.REIMBURSEMENT_CHOICES.REIMBURSEMENT_MANUAL) {
                return isAdmin;
            }

            return false;
        }).length > 0;

<<<<<<< HEAD
=======
    // TODO: This option will be enabled soon (removing the && false). We are waiting on changes to support this
    // feature fully, but lets keep the code here for simplicity
    // https://github.com/Expensify/Expensify/issues/505933
>>>>>>> a95aef3a
    const showExportSuggestion =
        Object.values(policies).filter<OnyxTypes.Policy>((policy): policy is OnyxTypes.Policy => {
            if (!policy || !email) {
                return false;
            }

            return policy.exporter === email;
        }).length > 0;

    // We suggest specific filters for users based on their access in specific policies. Show the todo section
    // only if any of these items are available
    const showTodoSection = showSubmitSuggestion || showApproveSuggestion || showPaySuggestion || showExportSuggestion;

    if (showTodoSection && session) {
        const section: SearchTypeMenuSection = {
            translationPath: 'common.todo',
            menuItems: [],
        };

        if (showSubmitSuggestion) {
            section.menuItems.push({
                translationPath: 'common.submit',
                type: CONST.SEARCH.DATA_TYPES.EXPENSE,
                icon: Expensicons.Pencil,
                emptyState: {
                    headerMedia: DotLottieAnimations.Fireworks,
                    title: 'search.searchResults.emptySubmitResults.title',
                    subtitle: 'search.searchResults.emptySubmitResults.subtitle',
                    buttons: [
                        {
                            success: true,
                            buttonText: 'report.newReport.createReport',
                            buttonAction: () => {
                                interceptAnonymousUser(() => {
                                    const activePolicy = getActivePolicy();
                                    const groupPoliciesWithChatEnabled = getGroupPaidPoliciesWithExpenseChatEnabled();
                                    const personalDetails = getPersonalDetailsForAccountID(session.accountID) as OnyxTypes.PersonalDetails;

                                    let workspaceIDForReportCreation: string | undefined;

                                    // If the user's default workspace is a paid group workspace with chat enabled, we create a report with it by default
                                    if (activePolicy && activePolicy.isPolicyExpenseChatEnabled && isPaidGroupPolicy(activePolicy)) {
                                        workspaceIDForReportCreation = activePolicy.id;
                                    } else if (groupPoliciesWithChatEnabled.length === 1) {
                                        workspaceIDForReportCreation = groupPoliciesWithChatEnabled.at(0)?.id;
                                    }

                                    if (workspaceIDForReportCreation && !shouldRestrictUserBillableActions(workspaceIDForReportCreation) && personalDetails) {
                                        const createdReportID = createNewReport(personalDetails, workspaceIDForReportCreation);
                                        Navigation.setNavigationActionToMicrotaskQueue(() => {
                                            Navigation.navigate(ROUTES.SEARCH_MONEY_REQUEST_REPORT.getRoute({reportID: createdReportID, backTo: Navigation.getActiveRoute()}));
                                        });
                                        return;
                                    }

                                    // If the user's default workspace is personal and the user has more than one group workspace, which is paid and has chat enabled, or a chosen workspace is past the grace period, we need to redirect them to the workspace selection screen
                                    Navigation.navigate(ROUTES.NEW_REPORT_WORKSPACE_SELECTION);
                                });
                            },
                        },
                    ],
                },
                getSearchQuery: () => {
                    const queryString = buildQueryStringFromFilterFormValues({
                        type: CONST.SEARCH.DATA_TYPES.EXPENSE,
                        groupBy: CONST.SEARCH.GROUP_BY.REPORTS,
                        status: CONST.SEARCH.STATUS.EXPENSE.DRAFTS,
                        from: [`${session.accountID}`],
                    });
                    return queryString;
                },
            });
        }

        if (showApproveSuggestion) {
            section.menuItems.push({
                translationPath: 'search.bulkActions.approve',
                type: CONST.SEARCH.DATA_TYPES.EXPENSE,
                icon: Expensicons.ThumbsUp,
                emptyState: {
                    headerMedia: DotLottieAnimations.Fireworks,
                    title: 'search.searchResults.emptyApproveResults.title',
                    subtitle: 'search.searchResults.emptyApproveResults.subtitle',
                },
                getSearchQuery: () => {
                    const queryString = buildQueryStringFromFilterFormValues({
                        type: CONST.SEARCH.DATA_TYPES.EXPENSE,
                        groupBy: CONST.SEARCH.GROUP_BY.REPORTS,
                        status: CONST.SEARCH.STATUS.EXPENSE.OUTSTANDING,
                        to: [`${session.accountID}`],
                    });
                    return queryString;
                },
            });
        }

        if (showPaySuggestion) {
            section.menuItems.push({
                translationPath: 'search.bulkActions.pay',
                type: CONST.SEARCH.DATA_TYPES.EXPENSE,
                icon: Expensicons.MoneyBag,
                emptyState: {
                    headerMedia: DotLottieAnimations.Fireworks,
                    title: 'search.searchResults.emptyPayResults.title',
                    subtitle: 'search.searchResults.emptyPayResults.subtitle',
                },
                getSearchQuery: () => {
                    const queryString = buildQueryStringFromFilterFormValues({
                        type: CONST.SEARCH.DATA_TYPES.EXPENSE,
                        groupBy: CONST.SEARCH.GROUP_BY.REPORTS,
                        status: [CONST.SEARCH.STATUS.EXPENSE.APPROVED, CONST.SEARCH.STATUS.EXPENSE.DONE],
                        payer: session.accountID?.toString(),
                    });
                    return queryString;
                },
            });
        }

        if (showExportSuggestion) {
            section.menuItems.push({
                translationPath: 'common.export',
                type: CONST.SEARCH.DATA_TYPES.EXPENSE,
                icon: Expensicons.CheckCircle,
                emptyState: {
                    headerMedia: DotLottieAnimations.Fireworks,
                    title: 'search.searchResults.emptyExportResults.title',
                    subtitle: 'search.searchResults.emptyExportResults.subtitle',
                },
                getSearchQuery: () => {
                    const queryString = buildQueryStringFromFilterFormValues({
                        type: CONST.SEARCH.DATA_TYPES.EXPENSE,
                        groupBy: CONST.SEARCH.GROUP_BY.REPORTS,
                        exporter: [`${session.accountID}`],
                        status: [CONST.SEARCH.STATUS.EXPENSE.APPROVED, CONST.SEARCH.STATUS.EXPENSE.PAID, CONST.SEARCH.STATUS.EXPENSE.DONE],
                        exportedOn: CONST.SEARCH.NEVER,
                    });
                    return queryString;
                },
            });
        }

        typeMenuSections.push(section);
    }

    return typeMenuSections;
}

function createBaseSavedSearchMenuItem(item: SaveSearchItem, key: string, index: number, title: string, isFocused: boolean): SavedSearchMenuItem {
    return {
        key,
        title,
        hash: key,
        query: item.query,
        shouldShowRightComponent: true,
        focused: isFocused,
        pendingAction: item.pendingAction,
        disabled: item.pendingAction === CONST.RED_BRICK_ROAD_PENDING_ACTION.DELETE,
        shouldIconUseAutoWidthStyle: true,
    };
}

/**
 * Whether to show the empty state or not
 */
function shouldShowEmptyState(isDataLoaded: boolean, dataLength: number, type: SearchDataTypes) {
    return !isDataLoaded || dataLength === 0 || !Object.values(CONST.SEARCH.DATA_TYPES).includes(type);
}

function isSearchDataLoaded(currentSearchResults: SearchResults | undefined, lastNonEmptySearchResults: SearchResults | undefined, queryJSON: SearchQueryJSON | undefined) {
    const searchResults = currentSearchResults?.data ? currentSearchResults : lastNonEmptySearchResults;
    const {status} = queryJSON ?? {};

    const isDataLoaded =
        searchResults?.data !== undefined &&
        searchResults?.search?.type === queryJSON?.type &&
        (Array.isArray(status) ? searchResults?.search?.status === status.join(',') : searchResults?.search?.status === status);

    return isDataLoaded;
}

function getStatusOptions(type: SearchDataTypes, groupBy: SearchGroupBy | undefined) {
    switch (type) {
        case CONST.SEARCH.DATA_TYPES.CHAT:
            return chatStatusOptions;
        case CONST.SEARCH.DATA_TYPES.INVOICE:
            return invoiceStatusOptions;
        case CONST.SEARCH.DATA_TYPES.TRIP:
            return tripStatusOptions;
        case CONST.SEARCH.DATA_TYPES.TASK:
            return taskStatusOptions;
        case CONST.SEARCH.DATA_TYPES.EXPENSE:
        default:
            return groupBy === CONST.SEARCH.GROUP_BY.REPORTS ? expenseReportStatusOptions : expenseStatusOptions;
    }
}

function getTypeOptions(policies: OnyxCollection<OnyxTypes.Policy>, currentUserLogin?: string) {
    const typeOptions: Array<SingleSelectItem<SearchDataTypes>> = [
        {translation: 'common.expense', value: CONST.SEARCH.DATA_TYPES.EXPENSE},
        {translation: 'common.chat', value: CONST.SEARCH.DATA_TYPES.CHAT},
        {translation: 'common.invoice', value: CONST.SEARCH.DATA_TYPES.INVOICE},
        {translation: 'common.trip', value: CONST.SEARCH.DATA_TYPES.TRIP},
        {translation: 'common.task', value: CONST.SEARCH.DATA_TYPES.TASK},
    ];
    const shouldHideInvoiceOption = !canSendInvoice(policies, currentUserLogin) && !hasInvoiceReports();

    // Remove the invoice option if the user is not allowed to send invoices
    return shouldHideInvoiceOption ? typeOptions.filter((typeOption) => typeOption.value !== CONST.SEARCH.DATA_TYPES.INVOICE) : typeOptions;
}

export {
    getListItem,
    getSections,
    getShouldShowMerchant,
    getSortedSections,
    isReportListItemType,
    isSearchResultsEmpty,
    isTransactionListItemType,
    isReportActionListItemType,
    shouldShowYear,
    getExpenseTypeTranslationKey,
    getOverflowMenu,
    isCorrectSearchUserName,
    isReportActionEntry,
    isTaskListItemType,
    getAction,
    createTypeMenuSections,
    createBaseSavedSearchMenuItem,
    shouldShowEmptyState,
    compareValues,
    isSearchDataLoaded,
    getStatusOptions,
    getTypeOptions,
    getWideAmountIndicators,
    isTransactionAmountTooLong,
    isTransactionTaxAmountTooLong,
};
export type {SavedSearchMenuItem, SearchTypeMenuSection, SearchTypeMenuItem, SearchDateModifier, SearchDateModifierLower};<|MERGE_RESOLUTION|>--- conflicted
+++ resolved
@@ -45,11 +45,8 @@
 import {getDisplayNameOrDefault} from './PersonalDetailsUtils';
 import {canSendInvoice, getActivePolicy, getGroupPaidPoliciesWithExpenseChatEnabled, getPolicy, isPaidGroupPolicy} from './PolicyUtils';
 import {getOriginalMessage, isCreatedAction, isDeletedAction, isMoneyRequestAction, isResolvedActionableWhisper, isWhisperActionTargetedToOthers} from './ReportActionsUtils';
-<<<<<<< HEAD
+import {canReview} from './ReportPreviewActionUtils';
 import {isExportAction} from './ReportPrimaryActionUtils';
-=======
-import {canReview} from './ReportPreviewActionUtils';
->>>>>>> a95aef3a
 import {
     getIcons,
     getPersonalDetailsForAccountID,
@@ -1272,12 +1269,6 @@
             return false;
         }).length > 0;
 
-<<<<<<< HEAD
-=======
-    // TODO: This option will be enabled soon (removing the && false). We are waiting on changes to support this
-    // feature fully, but lets keep the code here for simplicity
-    // https://github.com/Expensify/Expensify/issues/505933
->>>>>>> a95aef3a
     const showExportSuggestion =
         Object.values(policies).filter<OnyxTypes.Policy>((policy): policy is OnyxTypes.Policy => {
             if (!policy || !email) {
