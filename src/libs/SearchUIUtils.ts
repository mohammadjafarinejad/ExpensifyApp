import type {ValueOf} from 'type-fest';
import type {SearchColumnType, SearchStatus, SortOrder} from '@components/Search/types';
import ChatListItem from '@components/SelectionList/ChatListItem';
import ReportListItem from '@components/SelectionList/Search/ReportListItem';
import TransactionListItem from '@components/SelectionList/Search/TransactionListItem';
import type {ListItem, ReportActionListItemType, ReportListItemType, TransactionListItemType} from '@components/SelectionList/types';
import * as Expensicons from '@src/components/Icon/Expensicons';
import CONST from '@src/CONST';
import type {TranslationPaths} from '@src/languages/types';
import ONYXKEYS from '@src/ONYXKEYS';
import ROUTES from '@src/ROUTES';
import type * as OnyxTypes from '@src/types/onyx';
import type SearchResults from '@src/types/onyx/SearchResults';
import type {ListItemDataType, ListItemType, SearchDataTypes, SearchPersonalDetails, SearchReport, SearchTransaction} from '@src/types/onyx/SearchResults';
import * as CurrencyUtils from './CurrencyUtils';
import DateUtils from './DateUtils';
import {translateLocal} from './Localize';
import Navigation from './Navigation/Navigation';
import * as ReportActionsUtils from './ReportActionsUtils';
import * as TransactionUtils from './TransactionUtils';

const columnNamesToSortingProperty = {
    [CONST.SEARCH.TABLE_COLUMNS.TO]: 'formattedTo' as const,
    [CONST.SEARCH.TABLE_COLUMNS.FROM]: 'formattedFrom' as const,
    [CONST.SEARCH.TABLE_COLUMNS.DATE]: 'date' as const,
    [CONST.SEARCH.TABLE_COLUMNS.TAG]: 'tag' as const,
    [CONST.SEARCH.TABLE_COLUMNS.MERCHANT]: 'formattedMerchant' as const,
    [CONST.SEARCH.TABLE_COLUMNS.TOTAL_AMOUNT]: 'formattedTotal' as const,
    [CONST.SEARCH.TABLE_COLUMNS.CATEGORY]: 'category' as const,
    [CONST.SEARCH.TABLE_COLUMNS.TYPE]: 'transactionType' as const,
    [CONST.SEARCH.TABLE_COLUMNS.ACTION]: 'action' as const,
    [CONST.SEARCH.TABLE_COLUMNS.DESCRIPTION]: 'comment' as const,
    [CONST.SEARCH.TABLE_COLUMNS.TAX_AMOUNT]: null,
    [CONST.SEARCH.TABLE_COLUMNS.RECEIPT]: null,
};

const emptyPersonalDetails = {
    accountID: CONST.REPORT.OWNER_ACCOUNT_ID_FAKE,
    avatar: '',
    displayName: undefined,
    login: undefined,
};

type ReportKey = `${typeof ONYXKEYS.COLLECTION.REPORT}${string}`;

type TransactionKey = `${typeof ONYXKEYS.COLLECTION.TRANSACTION}${string}`;

type ReportActionKey = `${typeof ONYXKEYS.COLLECTION.REPORT_ACTIONS}${string}`;

/**
 * @private
 *
 * Returns a list of properties that are common to every Search ListItem
 */
function getTransactionItemCommonFormattedProperties(
    transactionItem: SearchTransaction,
    from: SearchPersonalDetails,
    to: SearchPersonalDetails,
): Pick<TransactionListItemType, 'formattedFrom' | 'formattedTo' | 'formattedTotal' | 'formattedMerchant' | 'date'> {
    const isExpenseReport = transactionItem.reportType === CONST.REPORT.TYPE.EXPENSE;

    const formattedFrom = from?.displayName ?? from?.login ?? '';
    const formattedTo = to?.displayName ?? to?.login ?? '';
    const formattedTotal = TransactionUtils.getAmount(transactionItem, isExpenseReport);
    const date = transactionItem?.modifiedCreated ? transactionItem.modifiedCreated : transactionItem?.created;
    const merchant = TransactionUtils.getMerchant(transactionItem);
    const formattedMerchant = merchant === CONST.TRANSACTION.PARTIAL_TRANSACTION_MERCHANT || merchant === CONST.TRANSACTION.DEFAULT_MERCHANT ? '' : merchant;

    return {
        formattedFrom,
        formattedTo,
        date,
        formattedTotal,
        formattedMerchant,
    };
}

/**
 * @private
 */
function isReportEntry(key: string): key is ReportKey {
    return key.startsWith(ONYXKEYS.COLLECTION.REPORT);
}

/**
 * @private
 */
function isTransactionEntry(key: string): key is TransactionKey {
    return key.startsWith(ONYXKEYS.COLLECTION.TRANSACTION);
}

/**
 * @private
 */
function isReportActionEntry(key: string): key is ReportActionKey {
    return key.startsWith(ONYXKEYS.COLLECTION.REPORT_ACTIONS);
}

/**
 * Determines whether to display the merchant field based on the transactions in the search results.
 */
function getShouldShowMerchant(data: OnyxTypes.SearchResults['data']): boolean {
    return Object.keys(data).some((key) => {
        if (isTransactionEntry(key)) {
            const item = data[key];
            const merchant = item.modifiedMerchant ? item.modifiedMerchant : item.merchant ?? '';
            return merchant !== '' && merchant !== CONST.TRANSACTION.PARTIAL_TRANSACTION_MERCHANT && merchant !== CONST.TRANSACTION.DEFAULT_MERCHANT;
        }
        return false;
    });
}

/**
 * Type guard that checks if something is a ReportListItemType
 */
function isReportListItemType(item: ListItem): item is ReportListItemType {
    return 'transactions' in item;
}

/**
 * Type guard that checks if something is a TransactionListItemType
 */
function isTransactionListItemType(item: TransactionListItemType | ReportListItemType | ReportActionListItemType): item is TransactionListItemType {
    const transactionListItem = item as TransactionListItemType;
    return transactionListItem.transactionID !== undefined;
}

/**
 * Type guard that checks if something is a ReportActionListItemType
 */
function isReportActionListItemType(item: TransactionListItemType | ReportListItemType | ReportActionListItemType): item is ReportActionListItemType {
    const reportActionListItem = item as ReportActionListItemType;
    return reportActionListItem.reportActionID !== undefined;
}

/**
 * Checks if the date of transactions or reports indicate the need to display the year because they are from a past year.
 */
function shouldShowYear(data: TransactionListItemType[] | ReportListItemType[] | OnyxTypes.SearchResults['data']) {
    const currentYear = new Date().getFullYear();

    if (Array.isArray(data)) {
        return data.some((item: TransactionListItemType | ReportListItemType) => {
            if (isReportListItemType(item)) {
                // If the item is a ReportListItemType, iterate over its transactions and check them
                return item.transactions.some((transaction) => {
                    const transactionYear = new Date(TransactionUtils.getCreated(transaction)).getFullYear();
                    return transactionYear !== currentYear;
                });
            }

            const createdYear = new Date(item?.modifiedCreated ? item.modifiedCreated : item?.created || '').getFullYear();
            return createdYear !== currentYear;
        });
    }

    for (const key in data) {
        if (isTransactionEntry(key)) {
            const item = data[key];
            const date = TransactionUtils.getCreated(item);

            if (DateUtils.doesDateBelongToAPastYear(date)) {
                return true;
            }
        } else if (isReportActionEntry(key)) {
            const item = data[key];
            for (const action of Object.values(item)) {
                const date = action.created;

                if (DateUtils.doesDateBelongToAPastYear(date)) {
                    return true;
                }
            }
        }
    }
    return false;
}

/**
 * @private
 * Generates a display name for IOU reports considering the personal details of the payer and the transaction details.
 */
function getIOUReportName(data: OnyxTypes.SearchResults['data'], reportItem: SearchReport) {
    const payerPersonalDetails = reportItem.managerID ? data.personalDetailsList?.[reportItem.managerID] : emptyPersonalDetails;
    const payerName = payerPersonalDetails?.displayName ?? payerPersonalDetails?.login ?? translateLocal('common.hidden');
    const formattedAmount = CurrencyUtils.convertToDisplayString(reportItem.total ?? 0, reportItem.currency ?? CONST.CURRENCY.USD);
    if (reportItem.action === CONST.SEARCH.ACTION_TYPES.VIEW) {
        return translateLocal('iou.payerOwesAmount', {
            payer: payerName,
            amount: formattedAmount,
        });
    }

    if (reportItem.action === CONST.SEARCH.ACTION_TYPES.PAID) {
        return translateLocal('iou.payerPaidAmount', {
            payer: payerName,
            amount: formattedAmount,
        });
    }

    return reportItem.reportName;
}

/**
 * @private
 * Organizes data into List Sections for display, for the TransactionListItemType of Search Results.
 *
 * Do not use directly, use only via `getSections()` facade.
 */
function getTransactionsSections(data: OnyxTypes.SearchResults['data'], metadata: OnyxTypes.SearchResults['search']): TransactionListItemType[] {
    const shouldShowMerchant = getShouldShowMerchant(data);

    const doesDataContainAPastYearTransaction = shouldShowYear(data);

    return Object.keys(data)
        .filter(isTransactionEntry)
        .map((key) => {
            const transactionItem = data[key];
            const from = data.personalDetailsList?.[transactionItem.accountID];
            const to = transactionItem.managerID ? data.personalDetailsList?.[transactionItem.managerID] : emptyPersonalDetails;

            const {formattedFrom, formattedTo, formattedTotal, formattedMerchant, date} = getTransactionItemCommonFormattedProperties(transactionItem, from, to);

            return {
                ...transactionItem,
                from,
                to,
                formattedFrom,
                formattedTo,
                formattedTotal,
                formattedMerchant,
                date,
                shouldShowMerchant,
                shouldShowCategory: metadata?.columnsToShow?.shouldShowCategoryColumn,
                shouldShowTag: metadata?.columnsToShow?.shouldShowTagColumn,
                shouldShowTax: metadata?.columnsToShow?.shouldShowTaxColumn,
                keyForList: transactionItem.transactionID,
                shouldShowYear: doesDataContainAPastYearTransaction,
            };
        });
}

/**
 * @private
<<<<<<< HEAD
 * Returns the action that can be taken on a given transaction or report
 *
 * Do not use directly, use only via `getSections()` facade.
 */
function getAction(data: OnyxTypes.SearchResults['data'], key: string): SearchTransactionAction {
    const isTransaction = isTransactionEntry(key);
    if ((!isTransaction && !isReportEntry(key)) || (isTransaction && !data[key].isFromOneTransactionReport)) {
        return CONST.SEARCH.ACTION_TYPES.VIEW;
    }

    const transaction = isTransaction ? data[key] : undefined;
    const report = isTransaction ? data[`${ONYXKEYS.COLLECTION.REPORT}${transaction?.reportID}`] : data[key];

    // We don't need to run the logic if this is not a transaction or iou/expense report, so let's shortcircuit the logic for performance reasons
    if (!ReportUtils.isMoneyRequestReport(report)) {
        return CONST.SEARCH.ACTION_TYPES.VIEW;
    }

    const chatReport = data[`${ONYXKEYS.COLLECTION.REPORT}${report?.chatReportID}`] ?? {};
    const chatReportRNVP = data[`${ONYXKEYS.COLLECTION.REPORT_NAME_VALUE_PAIRS}${report?.chatReportID}`] ?? undefined;

    if (ReportUtils.isSettled(report)) {
        return CONST.SEARCH.ACTION_TYPES.PAID;
    }

    if (ReportUtils.isClosedReport(report)) {
        return CONST.SEARCH.ACTION_TYPES.DONE;
    }

    const policy = data[`${ONYXKEYS.COLLECTION.POLICY}${report?.policyID}`] ?? {};

    const invoiceReceiverPolicy =
        ReportUtils.isInvoiceReport(report) && report?.invoiceReceiver?.type === CONST.REPORT.INVOICE_RECEIVER_TYPE.BUSINESS
            ? data[`${ONYXKEYS.COLLECTION.POLICY}${report?.invoiceReceiver?.policyID}`]
            : undefined;

    const allReportTransactions = (
        isReportEntry(key)
            ? Object.entries(data)
                  .filter(([itemKey, value]) => isTransactionEntry(itemKey) && (value as SearchTransaction)?.reportID === report.reportID)
                  .map((item) => item[1])
            : []
    ) as SearchTransaction[];

    if (IOU.canIOUBePaid(report, chatReport, policy, allReportTransactions, false, true, chatReportRNVP, invoiceReceiverPolicy)) {
        return CONST.SEARCH.ACTION_TYPES.PAY;
    }

    if (IOU.canApproveIOU(report, policy)) {
        return CONST.SEARCH.ACTION_TYPES.APPROVE;
    }

    return CONST.SEARCH.ACTION_TYPES.VIEW;
}

/**
 * @private
=======
>>>>>>> 4d9be4eb
 * Organizes data into List Sections for display, for the ReportActionListItemType of Search Results.
 *
 * Do not use directly, use only via `getSections()` facade.
 */
function getReportActionsSections(data: OnyxTypes.SearchResults['data']): ReportActionListItemType[] {
    const reportActionItems: ReportActionListItemType[] = [];
    for (const key in data) {
        if (isReportActionEntry(key)) {
            const reportActions = data[key];
            for (const reportAction of Object.values(reportActions)) {
                const from = data.personalDetailsList?.[reportAction.accountID];
                if (ReportActionsUtils.isDeletedAction(reportAction)) {
                    // eslint-disable-next-line no-continue
                    continue;
                }
                reportActionItems.push({
                    ...reportAction,
                    from,
                    formattedFrom: from?.displayName ?? from?.login ?? '',
                    date: reportAction.created,
                    keyForList: reportAction.reportActionID,
                });
            }
        }
    }
    return reportActionItems;
}

/**
 * @private
 * Organizes data into List Sections for display, for the ReportListItemType of Search Results.
 *
 * Do not use directly, use only via `getSections()` facade.
 */
function getReportSections(data: OnyxTypes.SearchResults['data'], metadata: OnyxTypes.SearchResults['search']): ReportListItemType[] {
    const shouldShowMerchant = getShouldShowMerchant(data);

    const doesDataContainAPastYearTransaction = shouldShowYear(data);

    const reportIDToTransactions: Record<string, ReportListItemType> = {};
    for (const key in data) {
        if (isReportEntry(key)) {
            const reportItem = {...data[key]};
            const reportKey = `${ONYXKEYS.COLLECTION.REPORT}${reportItem.reportID}`;
            const transactions = reportIDToTransactions[reportKey]?.transactions ?? [];
            const isIOUReport = reportItem.type === CONST.REPORT.TYPE.IOU;

            reportIDToTransactions[reportKey] = {
                ...reportItem,
                keyForList: reportItem.reportID,
                from: data.personalDetailsList?.[reportItem.accountID ?? -1],
                to: reportItem.managerID ? data.personalDetailsList?.[reportItem.managerID] : emptyPersonalDetails,
                transactions,
                reportName: isIOUReport ? getIOUReportName(data, reportItem) : reportItem.reportName,
            };
        } else if (isTransactionEntry(key)) {
            const transactionItem = {...data[key]};
            const reportKey = `${ONYXKEYS.COLLECTION.REPORT}${transactionItem.reportID}`;

            const from = data.personalDetailsList?.[transactionItem.accountID];
            const to = transactionItem.managerID ? data.personalDetailsList?.[transactionItem.managerID] : emptyPersonalDetails;

            const {formattedFrom, formattedTo, formattedTotal, formattedMerchant, date} = getTransactionItemCommonFormattedProperties(transactionItem, from, to);

            const transaction = {
                ...transactionItem,
                from,
                to,
                formattedFrom,
                formattedTo,
                formattedTotal,
                formattedMerchant,
                date,
                shouldShowMerchant,
                shouldShowCategory: metadata?.columnsToShow?.shouldShowCategoryColumn,
                shouldShowTag: metadata?.columnsToShow?.shouldShowTagColumn,
                shouldShowTax: metadata?.columnsToShow?.shouldShowTaxColumn,
                keyForList: transactionItem.transactionID,
                shouldShowYear: doesDataContainAPastYearTransaction,
            };
            if (reportIDToTransactions[reportKey]?.transactions) {
                reportIDToTransactions[reportKey].transactions.push(transaction);
            } else if (reportIDToTransactions[reportKey]) {
                reportIDToTransactions[reportKey].transactions = [transaction];
            }
        }
    }

    return Object.values(reportIDToTransactions);
}

/**
 * Returns the appropriate list item component based on the type and status of the search data.
 */
function getListItem(type: SearchDataTypes, status: SearchStatus): ListItemType<typeof type, typeof status> {
    if (type === CONST.SEARCH.DATA_TYPES.CHAT) {
        return ChatListItem;
    }
    if (status === CONST.SEARCH.STATUS.EXPENSE.ALL) {
        return TransactionListItem;
    }
    return ReportListItem;
}

/**
 * Organizes data into appropriate list sections for display based on the type of search results.
 */
function getSections(type: SearchDataTypes, status: SearchStatus, data: OnyxTypes.SearchResults['data'], metadata: OnyxTypes.SearchResults['search']) {
    if (type === CONST.SEARCH.DATA_TYPES.CHAT) {
        return getReportActionsSections(data);
    }
    if (status === CONST.SEARCH.STATUS.EXPENSE.ALL) {
        return getTransactionsSections(data, metadata);
    }
    return getReportSections(data, metadata);
}

/**
 * Sorts sections of data based on a specified column and sort order for displaying sorted results.
 */
function getSortedSections(type: SearchDataTypes, status: SearchStatus, data: ListItemDataType<typeof type, typeof status>, sortBy?: SearchColumnType, sortOrder?: SortOrder) {
    if (type === CONST.SEARCH.DATA_TYPES.CHAT) {
        return getSortedReportActionData(data as ReportActionListItemType[]);
    }
    if (status === CONST.SEARCH.STATUS.EXPENSE.ALL) {
        return getSortedTransactionData(data as TransactionListItemType[], sortBy, sortOrder);
    }
    return getSortedReportData(data as ReportListItemType[]);
}

/**
 * @private
 * Sorts transaction sections based on a specified column and sort order.
 */
function getSortedTransactionData(data: TransactionListItemType[], sortBy?: SearchColumnType, sortOrder?: SortOrder) {
    if (!sortBy || !sortOrder) {
        return data;
    }

    const sortingProperty = columnNamesToSortingProperty[sortBy];

    if (!sortingProperty) {
        return data;
    }

    return data.sort((a, b) => {
        const aValue = sortingProperty === 'comment' ? a.comment?.comment : a[sortingProperty];
        const bValue = sortingProperty === 'comment' ? b.comment?.comment : b[sortingProperty];

        if (aValue === undefined || bValue === undefined) {
            return 0;
        }

        // We are guaranteed that both a and b will be string or number at the same time
        if (typeof aValue === 'string' && typeof bValue === 'string') {
            return sortOrder === CONST.SEARCH.SORT_ORDER.ASC ? aValue.toLowerCase().localeCompare(bValue) : bValue.toLowerCase().localeCompare(aValue);
        }

        const aNum = aValue as number;
        const bNum = bValue as number;

        return sortOrder === CONST.SEARCH.SORT_ORDER.ASC ? aNum - bNum : bNum - aNum;
    });
}

/**
 * @private
 * Determines the date of the newest transaction within a report for sorting purposes.
 */
function getReportNewestTransactionDate(report: ReportListItemType) {
    return report.transactions?.reduce((max, curr) => (curr.modifiedCreated ?? curr.created > (max?.created ?? '') ? curr : max), report.transactions.at(0))?.created;
}

/**
 * @private
 * Sorts report sections based on a specified column and sort order.
 */
function getSortedReportData(data: ReportListItemType[]) {
    return data.sort((a, b) => {
        const aNewestTransaction = getReportNewestTransactionDate(a);
        const bNewestTransaction = getReportNewestTransactionDate(b);

        if (!aNewestTransaction || !bNewestTransaction) {
            return 0;
        }

        return bNewestTransaction.toLowerCase().localeCompare(aNewestTransaction);
    });
}

/**
 * @private
 * Sorts report actions sections based on a specified column and sort order.
 */
function getSortedReportActionData(data: ReportActionListItemType[]) {
    return data.sort((a, b) => {
        const aValue = a?.created;
        const bValue = b?.created;

        if (aValue === undefined || bValue === undefined) {
            return 0;
        }

        return bValue.toLowerCase().localeCompare(aValue);
    });
}

/**
 * Checks if the search results contain any data, useful for determining if the search results are empty.
 */
function isSearchResultsEmpty(searchResults: SearchResults) {
    return !Object.keys(searchResults?.data).some((key) => key.startsWith(ONYXKEYS.COLLECTION.TRANSACTION));
}

/**
 * Returns the corresponding translation key for expense type
 */
function getExpenseTypeTranslationKey(expenseType: ValueOf<typeof CONST.SEARCH.TRANSACTION_TYPE>): TranslationPaths {
    // eslint-disable-next-line default-case
    switch (expenseType) {
        case CONST.SEARCH.TRANSACTION_TYPE.DISTANCE:
            return 'common.distance';
        case CONST.SEARCH.TRANSACTION_TYPE.CARD:
            return 'common.card';
        case CONST.SEARCH.TRANSACTION_TYPE.CASH:
            return 'iou.cash';
    }
}

/**
 * Constructs and configures the overflow menu for search items, handling interactions such as renaming or deleting items.
 */
function getOverflowMenu(itemName: string, hash: number, inputQuery: string, showDeleteModal: (hash: number) => void, isMobileMenu?: boolean, closeMenu?: () => void) {
    return [
        {
            text: translateLocal('common.rename'),
            onSelected: () => {
                if (isMobileMenu && closeMenu) {
                    closeMenu();
                }
                Navigation.navigate(ROUTES.SEARCH_SAVED_SEARCH_RENAME.getRoute({name: encodeURIComponent(itemName), jsonQuery: inputQuery}));
            },
            icon: Expensicons.Pencil,
            shouldShowRightIcon: false,
            shouldShowRightComponent: false,
            shouldCallAfterModalHide: true,
        },
        {
            text: translateLocal('common.delete'),
            onSelected: () => showDeleteModal(hash),
            icon: Expensicons.Trashcan,
            shouldShowRightIcon: false,
            shouldShowRightComponent: false,
            shouldCallAfterModalHide: true,
            shouldCloseAllModals: true,
        },
    ];
}

/**
 * Checks if the passed username is a correct standard username, and not a placeholder
 */
function isCorrectSearchUserName(displayName?: string) {
    return displayName && displayName.toUpperCase() !== CONST.REPORT.OWNER_EMAIL_FAKE;
}

export {
    getListItem,
    getSections,
    getShouldShowMerchant,
    getSortedSections,
    isReportListItemType,
    isSearchResultsEmpty,
    isTransactionListItemType,
    isReportActionListItemType,
    shouldShowYear,
    getExpenseTypeTranslationKey,
    getOverflowMenu,
    isCorrectSearchUserName,
};<|MERGE_RESOLUTION|>--- conflicted
+++ resolved
@@ -242,66 +242,6 @@
 
 /**
  * @private
-<<<<<<< HEAD
- * Returns the action that can be taken on a given transaction or report
- *
- * Do not use directly, use only via `getSections()` facade.
- */
-function getAction(data: OnyxTypes.SearchResults['data'], key: string): SearchTransactionAction {
-    const isTransaction = isTransactionEntry(key);
-    if ((!isTransaction && !isReportEntry(key)) || (isTransaction && !data[key].isFromOneTransactionReport)) {
-        return CONST.SEARCH.ACTION_TYPES.VIEW;
-    }
-
-    const transaction = isTransaction ? data[key] : undefined;
-    const report = isTransaction ? data[`${ONYXKEYS.COLLECTION.REPORT}${transaction?.reportID}`] : data[key];
-
-    // We don't need to run the logic if this is not a transaction or iou/expense report, so let's shortcircuit the logic for performance reasons
-    if (!ReportUtils.isMoneyRequestReport(report)) {
-        return CONST.SEARCH.ACTION_TYPES.VIEW;
-    }
-
-    const chatReport = data[`${ONYXKEYS.COLLECTION.REPORT}${report?.chatReportID}`] ?? {};
-    const chatReportRNVP = data[`${ONYXKEYS.COLLECTION.REPORT_NAME_VALUE_PAIRS}${report?.chatReportID}`] ?? undefined;
-
-    if (ReportUtils.isSettled(report)) {
-        return CONST.SEARCH.ACTION_TYPES.PAID;
-    }
-
-    if (ReportUtils.isClosedReport(report)) {
-        return CONST.SEARCH.ACTION_TYPES.DONE;
-    }
-
-    const policy = data[`${ONYXKEYS.COLLECTION.POLICY}${report?.policyID}`] ?? {};
-
-    const invoiceReceiverPolicy =
-        ReportUtils.isInvoiceReport(report) && report?.invoiceReceiver?.type === CONST.REPORT.INVOICE_RECEIVER_TYPE.BUSINESS
-            ? data[`${ONYXKEYS.COLLECTION.POLICY}${report?.invoiceReceiver?.policyID}`]
-            : undefined;
-
-    const allReportTransactions = (
-        isReportEntry(key)
-            ? Object.entries(data)
-                  .filter(([itemKey, value]) => isTransactionEntry(itemKey) && (value as SearchTransaction)?.reportID === report.reportID)
-                  .map((item) => item[1])
-            : []
-    ) as SearchTransaction[];
-
-    if (IOU.canIOUBePaid(report, chatReport, policy, allReportTransactions, false, true, chatReportRNVP, invoiceReceiverPolicy)) {
-        return CONST.SEARCH.ACTION_TYPES.PAY;
-    }
-
-    if (IOU.canApproveIOU(report, policy)) {
-        return CONST.SEARCH.ACTION_TYPES.APPROVE;
-    }
-
-    return CONST.SEARCH.ACTION_TYPES.VIEW;
-}
-
-/**
- * @private
-=======
->>>>>>> 4d9be4eb
  * Organizes data into List Sections for display, for the ReportActionListItemType of Search Results.
  *
  * Do not use directly, use only via `getSections()` facade.
