--- conflicted
+++ resolved
@@ -105,13 +105,10 @@
 import StringUtils from './StringUtils';
 import {shouldRestrictUserBillableActions} from './SubscriptionUtils';
 import {
-<<<<<<< HEAD
     allHavePendingRTERViolation,
-=======
     getCategory,
     getDescription,
     getTag,
->>>>>>> d4645bfb
     getTaxAmount,
     getAmount as getTransactionAmount,
     getCreated as getTransactionCreatedDate,
