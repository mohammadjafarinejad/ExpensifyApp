--- conflicted
+++ resolved
@@ -74,9 +74,6 @@
     [CONST.SEARCH.TABLE_COLUMNS.DESCRIPTION]: 'comment' as const,
     [CONST.SEARCH.TABLE_COLUMNS.TAX_AMOUNT]: null,
     [CONST.SEARCH.TABLE_COLUMNS.RECEIPT]: null,
-<<<<<<< HEAD
-    [CONST.SEARCH.TABLE_COLUMNS.EXPAND]: null,
-=======
     [CONST.SEARCH.TABLE_COLUMNS.IN]: 'parentReportID' as const,
 };
 
@@ -87,7 +84,7 @@
     [CONST.SEARCH.TABLE_COLUMNS.CREATED_BY]: 'formattedCreatedBy' as const,
     [CONST.SEARCH.TABLE_COLUMNS.ASSIGNEE]: 'formattedAssignee' as const,
     [CONST.SEARCH.TABLE_COLUMNS.IN]: 'parentReportID' as const,
->>>>>>> 06015031
+    [CONST.SEARCH.TABLE_COLUMNS.EXPAND]: null,
 };
 
 let currentAccountID: number | undefined;
