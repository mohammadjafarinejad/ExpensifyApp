import type {TextStyle, ViewStyle} from 'react-native';
import Onyx from 'react-native-onyx';
import type {OnyxCollection} from 'react-native-onyx';
import type {ValueOf} from 'type-fest';
import DotLottieAnimations from '@components/LottieAnimations';
import type DotLottieAnimation from '@components/LottieAnimations/types';
import type {MenuItemWithLink} from '@components/MenuItemList';
import type {MultiSelectItem} from '@components/Search/FilterDropdowns/MultiSelectPopup';
import type {SingleSelectItem} from '@components/Search/FilterDropdowns/SingleSelectPopup';
import type {SearchColumnType, SearchGroupBy, SearchQueryJSON, SearchQueryString, SearchStatus, SingularSearchStatus, SortOrder} from '@components/Search/types';
import ChatListItem from '@components/SelectionList/ChatListItem';
import TaskListItem from '@components/SelectionList/Search/TaskListItem';
import TransactionGroupListItem from '@components/SelectionList/Search/TransactionGroupListItem';
import TransactionListItem from '@components/SelectionList/Search/TransactionListItem';
import type {
    ListItem,
    ReportActionListItemType,
    SearchListItem,
    TaskListItemType,
    TransactionCardGroupListItemType,
    TransactionGroupListItemType,
    TransactionListItemType,
    TransactionMemberGroupListItemType,
    TransactionReportGroupListItemType,
} from '@components/SelectionList/types';
import * as Expensicons from '@src/components/Icon/Expensicons';
import CONST from '@src/CONST';
import type {TranslationPaths} from '@src/languages/types';
import ONYXKEYS from '@src/ONYXKEYS';
import ROUTES from '@src/ROUTES';
import type * as OnyxTypes from '@src/types/onyx';
import type {SaveSearchItem} from '@src/types/onyx/SaveSearch';
import type SearchResults from '@src/types/onyx/SearchResults';
import type {
    ListItemDataType,
    ListItemType,
    SearchDataTypes,
    SearchPersonalDetails,
    SearchPolicy,
    SearchReport,
    SearchResultsInfo,
    SearchTask,
    SearchTransaction,
    SearchTransactionAction,
} from '@src/types/onyx/SearchResults';
import type IconAsset from '@src/types/utils/IconAsset';
import {canApproveIOU, canIOUBePaid, canSubmitReport} from './actions/IOU';
import {createNewReport} from './actions/Report';
import {getCardFeedsForDisplay} from './CardFeedUtils';
import {convertToDisplayString} from './CurrencyUtils';
import DateUtils from './DateUtils';
import {isDevelopment} from './Environment/Environment';
import interceptAnonymousUser from './interceptAnonymousUser';
import {formatPhoneNumber} from './LocalePhoneNumber';
import {translateLocal} from './Localize';
import Navigation from './Navigation/Navigation';
import Parser from './Parser';
import {getDisplayNameOrDefault} from './PersonalDetailsUtils';
import {arePaymentsEnabled, canSendInvoice, getActivePolicy, getGroupPaidPoliciesWithExpenseChatEnabled, getPolicy, isPaidGroupPolicy} from './PolicyUtils';
import {getOriginalMessage, isCreatedAction, isDeletedAction, isMoneyRequestAction, isResolvedActionableWhisper, isWhisperActionTargetedToOthers} from './ReportActionsUtils';
import {canReview} from './ReportPreviewActionUtils';
import {isExportAction} from './ReportPrimaryActionUtils';
import {
    getIcons,
    getPersonalDetailsForAccountID,
    getReportName,
    getReportOrDraftReport,
    getSearchReportName,
    hasInvoiceReports,
    hasOnlyHeldExpenses,
    hasViolations,
    isAllowedToApproveExpenseReport as isAllowedToApproveExpenseReportUtils,
    isArchivedReport,
    isClosedReport,
    isInvoiceReport,
    isMoneyRequestReport,
    isOpenExpenseReport,
    isSettled,
} from './ReportUtils';
import {buildCannedSearchQuery, buildQueryStringFromFilterFormValues, getCurrentSearchQueryJSON} from './SearchQueryUtils';
import StringUtils from './StringUtils';
import {shouldRestrictUserBillableActions} from './SubscriptionUtils';
import {
    getTaxAmount,
    getAmount as getTransactionAmount,
    getCreated as getTransactionCreatedDate,
    getMerchant as getTransactionMerchant,
    isPendingCardOrScanningTransaction,
    isUnreportedAndHasInvalidDistanceRateTransaction,
    isViolationDismissed,
} from './TransactionUtils';
import shouldShowTransactionYear from './TransactionUtils/shouldShowTransactionYear';

const transactionColumnNamesToSortingProperty = {
    [CONST.SEARCH.TABLE_COLUMNS.TO]: 'formattedTo' as const,
    [CONST.SEARCH.TABLE_COLUMNS.FROM]: 'formattedFrom' as const,
    [CONST.SEARCH.TABLE_COLUMNS.DATE]: 'date' as const,
    [CONST.SEARCH.TABLE_COLUMNS.TAG]: 'tag' as const,
    [CONST.SEARCH.TABLE_COLUMNS.MERCHANT]: 'formattedMerchant' as const,
    [CONST.SEARCH.TABLE_COLUMNS.TOTAL_AMOUNT]: 'formattedTotal' as const,
    [CONST.SEARCH.TABLE_COLUMNS.CATEGORY]: 'category' as const,
    [CONST.SEARCH.TABLE_COLUMNS.TYPE]: 'transactionType' as const,
    [CONST.SEARCH.TABLE_COLUMNS.ACTION]: 'action' as const,
    [CONST.SEARCH.TABLE_COLUMNS.DESCRIPTION]: 'comment' as const,
    [CONST.SEARCH.TABLE_COLUMNS.TAX_AMOUNT]: null,
    [CONST.SEARCH.TABLE_COLUMNS.RECEIPT]: null,
    [CONST.SEARCH.TABLE_COLUMNS.IN]: 'parentReportID' as const,
};

const taskColumnNamesToSortingProperty = {
    [CONST.SEARCH.TABLE_COLUMNS.DATE]: 'created' as const,
    [CONST.SEARCH.TABLE_COLUMNS.DESCRIPTION]: 'description' as const,
    [CONST.SEARCH.TABLE_COLUMNS.TITLE]: 'reportName' as const,
    [CONST.SEARCH.TABLE_COLUMNS.FROM]: 'formattedCreatedBy' as const,
    [CONST.SEARCH.TABLE_COLUMNS.ASSIGNEE]: 'formattedAssignee' as const,
    [CONST.SEARCH.TABLE_COLUMNS.IN]: 'parentReportID' as const,
};

const expenseStatusActionMapping = {
    [CONST.SEARCH.STATUS.EXPENSE.DRAFTS]: (expenseReport: SearchReport) =>
        expenseReport?.stateNum === CONST.REPORT.STATE_NUM.OPEN && expenseReport.statusNum === CONST.REPORT.STATUS_NUM.OPEN,
    [CONST.SEARCH.STATUS.EXPENSE.OUTSTANDING]: (expenseReport: SearchReport) =>
        expenseReport?.stateNum === CONST.REPORT.STATE_NUM.SUBMITTED && expenseReport.statusNum === CONST.REPORT.STATUS_NUM.SUBMITTED,
    [CONST.SEARCH.STATUS.EXPENSE.APPROVED]: (expenseReport: SearchReport) =>
        expenseReport?.stateNum === CONST.REPORT.STATE_NUM.APPROVED && expenseReport.statusNum === CONST.REPORT.STATUS_NUM.APPROVED,
    [CONST.SEARCH.STATUS.EXPENSE.PAID]: (expenseReport: SearchReport) =>
        (expenseReport?.stateNum ?? 0) >= CONST.REPORT.STATE_NUM.APPROVED && expenseReport.statusNum === CONST.REPORT.STATUS_NUM.REIMBURSED,
    [CONST.SEARCH.STATUS.EXPENSE.DONE]: (expenseReport: SearchReport) =>
        expenseReport?.stateNum === CONST.REPORT.STATE_NUM.APPROVED && expenseReport.statusNum === CONST.REPORT.STATUS_NUM.CLOSED,
    [CONST.SEARCH.STATUS.EXPENSE.UNREPORTED]: (expenseReport: SearchReport) => !expenseReport,
    [CONST.SEARCH.STATUS.EXPENSE.ALL]: () => true,
};

const expenseStatusOptions: Array<MultiSelectItem<SingularSearchStatus>> = [
    {translation: 'common.unreported', value: CONST.SEARCH.STATUS.EXPENSE.UNREPORTED},
    {translation: 'common.drafts', value: CONST.SEARCH.STATUS.EXPENSE.DRAFTS},
    {translation: 'common.outstanding', value: CONST.SEARCH.STATUS.EXPENSE.OUTSTANDING},
    {translation: 'iou.approved', value: CONST.SEARCH.STATUS.EXPENSE.APPROVED},
    {translation: 'iou.settledExpensify', value: CONST.SEARCH.STATUS.EXPENSE.PAID},
    {translation: 'iou.done', value: CONST.SEARCH.STATUS.EXPENSE.DONE},
];

const expenseReportedStatusOptions: Array<MultiSelectItem<SingularSearchStatus>> = [
    {translation: 'common.drafts', value: CONST.SEARCH.STATUS.EXPENSE.DRAFTS},
    {translation: 'common.outstanding', value: CONST.SEARCH.STATUS.EXPENSE.OUTSTANDING},
    {translation: 'iou.approved', value: CONST.SEARCH.STATUS.EXPENSE.APPROVED},
    {translation: 'iou.settledExpensify', value: CONST.SEARCH.STATUS.EXPENSE.PAID},
    {translation: 'iou.done', value: CONST.SEARCH.STATUS.EXPENSE.DONE},
];

const chatStatusOptions: Array<MultiSelectItem<SingularSearchStatus>> = [
    {translation: 'common.unread', value: CONST.SEARCH.STATUS.CHAT.UNREAD},
    {translation: 'common.sent', value: CONST.SEARCH.STATUS.CHAT.SENT},
    {translation: 'common.attachments', value: CONST.SEARCH.STATUS.CHAT.ATTACHMENTS},
    {translation: 'common.links', value: CONST.SEARCH.STATUS.CHAT.LINKS},
    {translation: 'search.filters.pinned', value: CONST.SEARCH.STATUS.CHAT.PINNED},
];

const invoiceStatusOptions: Array<MultiSelectItem<SingularSearchStatus>> = [
    {translation: 'common.outstanding', value: CONST.SEARCH.STATUS.INVOICE.OUTSTANDING},
    {translation: 'iou.settledExpensify', value: CONST.SEARCH.STATUS.INVOICE.PAID},
];

const tripStatusOptions: Array<MultiSelectItem<SingularSearchStatus>> = [
    {translation: 'search.filters.current', value: CONST.SEARCH.STATUS.TRIP.CURRENT},
    {translation: 'search.filters.past', value: CONST.SEARCH.STATUS.TRIP.PAST},
];

const taskStatusOptions: Array<MultiSelectItem<SingularSearchStatus>> = [
    {translation: 'common.outstanding', value: CONST.SEARCH.STATUS.TASK.OUTSTANDING},
    {translation: 'search.filters.completed', value: CONST.SEARCH.STATUS.TASK.COMPLETED},
];

let currentAccountID: number | undefined;
Onyx.connect({
    key: ONYXKEYS.SESSION,
    callback: (session) => {
        currentAccountID = session?.accountID;
    },
});

const emptyPersonalDetails = {
    accountID: CONST.REPORT.OWNER_ACCOUNT_ID_FAKE,
    avatar: '',
    displayName: undefined,
    login: undefined,
};

type ReportKey = `${typeof ONYXKEYS.COLLECTION.REPORT}${string}`;

type TransactionKey = `${typeof ONYXKEYS.COLLECTION.TRANSACTION}${string}`;

type ReportActionKey = `${typeof ONYXKEYS.COLLECTION.REPORT_ACTIONS}${string}`;

type PolicyKey = `${typeof ONYXKEYS.COLLECTION.POLICY}${string}`;

type ViolationKey = `${typeof ONYXKEYS.COLLECTION.TRANSACTION_VIOLATIONS}${string}`;

type SuggestedSearchKey = ValueOf<typeof CONST.SEARCH.SUGGESTED_SEARCH_KEYS>;

type SavedSearchMenuItem = MenuItemWithLink & {
    key: string;
    hash: string;
    query: string;
    styles?: Array<ViewStyle | TextStyle>;
};

type SearchTypeMenuSection = {
    translationPath: TranslationPaths;
    menuItems: SearchTypeMenuItem[];
};

type SearchTypeMenuItem = {
    key: SuggestedSearchKey;
    translationPath: TranslationPaths;
    type: SearchDataTypes;
    icon: IconAsset;
    emptyState?: {
        headerMedia: DotLottieAnimation;
        title: TranslationPaths;
        subtitle: TranslationPaths;
        buttons?: Array<{
            buttonText: TranslationPaths;
            buttonAction: () => void;
            success?: boolean;
            icon?: IconAsset;
            isDisabled?: boolean;
        }>;
    };
    getSearchQuery: (policyID?: string) => SearchQueryString;
};

type SearchDateModifier = ValueOf<typeof CONST.SEARCH.DATE_MODIFIERS>;

type SearchDateModifierLower = Lowercase<SearchDateModifier>;

/**
 * @private
 *
 * Returns a list of properties that are common to every Search ListItem
 */
function getTransactionItemCommonFormattedProperties(
    transactionItem: SearchTransaction,
    from: SearchPersonalDetails,
    to: SearchPersonalDetails,
    policy: SearchPolicy,
): Pick<TransactionListItemType, 'formattedFrom' | 'formattedTo' | 'formattedTotal' | 'formattedMerchant' | 'date'> {
    const isExpenseReport = transactionItem.reportType === CONST.REPORT.TYPE.EXPENSE;

    const fromName = getDisplayNameOrDefault(from);
    const formattedFrom = formatPhoneNumber(fromName);

    // Sometimes the search data personal detail for the 'to' account might not hold neither the display name nor the login
    // so for those cases we fallback to the display name of the personal detail data from onyx.
    let toName = getDisplayNameOrDefault(to, '', false);
    if (!toName && to?.accountID) {
        toName = getDisplayNameOrDefault(getPersonalDetailsForAccountID(to?.accountID));
    }

    const formattedTo = formatPhoneNumber(toName);
    const formattedTotal = getTransactionAmount(transactionItem, isExpenseReport);
    const date = transactionItem?.modifiedCreated ? transactionItem.modifiedCreated : transactionItem?.created;
    const merchant = getTransactionMerchant(transactionItem, policy as OnyxTypes.Policy);
    const formattedMerchant = merchant === CONST.TRANSACTION.PARTIAL_TRANSACTION_MERCHANT ? '' : merchant;

    return {
        formattedFrom,
        formattedTo,
        date,
        formattedTotal,
        formattedMerchant,
    };
}

/**
 * @private
 */
function isReportEntry(key: string): key is ReportKey {
    return key.startsWith(ONYXKEYS.COLLECTION.REPORT);
}

/**
 * @private
 */
function isTransactionEntry(key: string): key is TransactionKey {
    return key.startsWith(ONYXKEYS.COLLECTION.TRANSACTION);
}

/**
 * @private
 */
function isPolicyEntry(key: string): key is PolicyKey {
    return key.startsWith(ONYXKEYS.COLLECTION.POLICY);
}

function isViolationEntry(key: string): key is ViolationKey {
    return key.startsWith(ONYXKEYS.COLLECTION.TRANSACTION_VIOLATIONS);
}

/**
 * @private
 */
function isReportActionEntry(key: string): key is ReportActionKey {
    return key.startsWith(ONYXKEYS.COLLECTION.REPORT_ACTIONS);
}

/**
 * Determines whether to display the merchant field based on the transactions in the search results.
 */
function getShouldShowMerchant(data: OnyxTypes.SearchResults['data']): boolean {
    return Object.keys(data).some((key) => {
        if (isTransactionEntry(key)) {
            const item = data[key];
            const merchant = item.modifiedMerchant ? item.modifiedMerchant : (item.merchant ?? '');
            return merchant !== '' && merchant !== CONST.TRANSACTION.PARTIAL_TRANSACTION_MERCHANT;
        }
        return false;
    });
}

/**
 * Type guard that checks if something is a TransactionGroupListItemType
 */
function isTransactionGroupListItemType(item: ListItem): item is TransactionGroupListItemType {
    return 'transactions' in item;
}

/**
 * Type guard that checks if something is a TransactionReportGroupListItemType
 */
function isTransactionReportGroupListItemType(item: ListItem): item is TransactionReportGroupListItemType {
    return isTransactionGroupListItemType(item) && 'groupedBy' in item && item.groupedBy === CONST.SEARCH.GROUP_BY.REPORTS;
}

/**
 * Type guard that checks if something is a TransactionMemberGroupListItemType
 */
function isTransactionMemberGroupListItemType(item: ListItem): item is TransactionMemberGroupListItemType {
    return isTransactionGroupListItemType(item) && 'groupedBy' in item && item.groupedBy === CONST.SEARCH.GROUP_BY.MEMBERS;
}

/**
 * Type guard that checks if something is a TransactionCardGroupListItemType
 */
function isTransactionCardGroupListItemType(item: ListItem): item is TransactionCardGroupListItemType {
    return isTransactionGroupListItemType(item) && 'groupedBy' in item && item.groupedBy === CONST.SEARCH.GROUP_BY.CARDS;
}

/**
 * Type guard that checks if something is a TransactionListItemType
 */
function isTransactionListItemType(item: SearchListItem): item is TransactionListItemType {
    const transactionListItem = item as TransactionListItemType;
    return transactionListItem.transactionID !== undefined;
}

/**
 * Type guard that check if something is a TaskListItemType
 */
function isTaskListItemType(item: SearchListItem): item is TaskListItemType {
    return 'type' in item && item.type === CONST.REPORT.TYPE.TASK;
}

/**
 * Type guard that checks if something is a ReportActionListItemType
 */
function isReportActionListItemType(item: SearchListItem): item is ReportActionListItemType {
    const reportActionListItem = item as ReportActionListItemType;
    return reportActionListItem.reportActionID !== undefined;
}

function isAmountTooLong(amount: number, maxLength = 8): boolean {
    return Math.abs(amount).toString().length >= maxLength;
}

function isTransactionAmountTooLong(transactionItem: TransactionListItemType | SearchTransaction | OnyxTypes.Transaction) {
    // eslint-disable-next-line @typescript-eslint/prefer-nullish-coalescing
    const amount = Math.abs(transactionItem.modifiedAmount || transactionItem.amount);
    return isAmountTooLong(amount);
}

function isTransactionTaxAmountTooLong(transactionItem: TransactionListItemType | SearchTransaction | OnyxTypes.Transaction) {
    const reportType = (transactionItem as TransactionListItemType)?.reportType;
    const isFromExpenseReport = reportType === CONST.REPORT.TYPE.EXPENSE;
    const taxAmount = getTaxAmount(transactionItem, isFromExpenseReport);
    return isAmountTooLong(taxAmount);
}

function getWideAmountIndicators(data: TransactionListItemType[] | TransactionGroupListItemType[] | TaskListItemType[] | OnyxTypes.SearchResults['data']): {
    shouldShowAmountInWideColumn: boolean;
    shouldShowTaxAmountInWideColumn: boolean;
} {
    let isAmountWide = false;
    let isTaxAmountWide = false;

    const processTransaction = (transaction: TransactionListItemType | SearchTransaction) => {
        isAmountWide ||= isTransactionAmountTooLong(transaction);
        isTaxAmountWide ||= isTransactionTaxAmountTooLong(transaction);
    };

    if (Array.isArray(data)) {
        data.some((item) => {
            if (isTransactionGroupListItemType(item)) {
                const transactions = item.transactions ?? [];
                for (const transaction of transactions) {
                    processTransaction(transaction);
                    if (isAmountWide && isTaxAmountWide) {
                        break;
                    }
                }
            } else if (isTransactionListItemType(item)) {
                processTransaction(item);
            }
            return isAmountWide && isTaxAmountWide;
        });
    } else {
        Object.keys(data).some((key) => {
            if (isTransactionEntry(key)) {
                const item = data[key];
                processTransaction(item);
            }
            return isAmountWide && isTaxAmountWide;
        });
    }

    return {
        shouldShowAmountInWideColumn: isAmountWide,
        shouldShowTaxAmountInWideColumn: isTaxAmountWide,
    };
}

/**
 * Checks if the date of transactions or reports indicate the need to display the year because they are from a past year.
 */
function shouldShowYear(data: TransactionListItemType[] | TransactionGroupListItemType[] | TaskListItemType[] | OnyxTypes.SearchResults['data']) {
    const currentYear = new Date().getFullYear();

    if (Array.isArray(data)) {
        return data.some((item: TransactionListItemType | TransactionGroupListItemType | TaskListItemType) => {
            if (isTaskListItemType(item)) {
                const taskYear = new Date(item.created).getFullYear();
                return taskYear !== currentYear;
            }

            if (isTransactionGroupListItemType(item)) {
                // If the item is a TransactionGroupListItemType, iterate over its transactions and check them
                return item.transactions.some((transaction) => {
                    const transactionYear = new Date(getTransactionCreatedDate(transaction)).getFullYear();
                    return transactionYear !== currentYear;
                });
            }

            const createdYear = new Date(item?.modifiedCreated ? item.modifiedCreated : item?.created || '').getFullYear();
            return createdYear !== currentYear;
        });
    }

    for (const key in data) {
        if (isTransactionEntry(key)) {
            const item = data[key];
            if (shouldShowTransactionYear(item)) {
                return true;
            }
        } else if (isReportActionEntry(key)) {
            const item = data[key];
            for (const action of Object.values(item)) {
                const date = action.created;

                if (DateUtils.doesDateBelongToAPastYear(date)) {
                    return true;
                }
            }
        } else if (isReportEntry(key)) {
            const item = data[key];
            const date = item.created;

            if (date && DateUtils.doesDateBelongToAPastYear(date)) {
                return true;
            }
        }
    }
    return false;
}

/**
 * @private
 * Extracts all transaction violations from the search data.
 */
function getViolations(data: OnyxTypes.SearchResults['data']): OnyxCollection<OnyxTypes.TransactionViolation[]> {
    return Object.fromEntries(Object.entries(data).filter(([key]) => isViolationEntry(key))) as OnyxCollection<OnyxTypes.TransactionViolation[]>;
}

/**
 * @private
 * Generates a display name for IOU reports considering the personal details of the payer and the transaction details.
 */
function getIOUReportName(data: OnyxTypes.SearchResults['data'], reportItem: SearchReport) {
    const payerPersonalDetails = reportItem.managerID ? data.personalDetailsList?.[reportItem.managerID] : emptyPersonalDetails;
    // For cases where the data personal detail for manager ID do not exist in search data.personalDetailsList
    // we fallback to the display name of the personal detail data from onyx.
    const payerName = payerPersonalDetails?.displayName ?? payerPersonalDetails?.login ?? getDisplayNameOrDefault(getPersonalDetailsForAccountID(reportItem.managerID));
    const formattedAmount = convertToDisplayString(reportItem.total ?? 0, reportItem.currency ?? CONST.CURRENCY.USD);
    if (reportItem.action === CONST.SEARCH.ACTION_TYPES.PAID) {
        return translateLocal('iou.payerPaidAmount', {
            payer: payerName,
            amount: formattedAmount,
        });
    }

    return translateLocal('iou.payerOwesAmount', {
        payer: payerName,
        amount: formattedAmount,
    });
}

function getTransactionViolations(allViolations: OnyxCollection<OnyxTypes.TransactionViolation[]>, transaction: SearchTransaction): OnyxTypes.TransactionViolation[] {
    const transactionViolations = allViolations?.[`${ONYXKEYS.COLLECTION.TRANSACTION_VIOLATIONS}${transaction.transactionID}`];
    if (!transactionViolations) {
        return [];
    }
    return transactionViolations.filter((violation) => !isViolationDismissed(transaction, violation));
}

/**
 * @private
 * Organizes data into List Sections for display, for the TransactionListItemType of Search Results.
 *
 * Do not use directly, use only via `getSections()` facade.
 */
function getTransactionsSections(data: OnyxTypes.SearchResults['data'], metadata: OnyxTypes.SearchResults['search'], currentSearch: SuggestedSearchKey): TransactionListItemType[] {
    const shouldShowMerchant = getShouldShowMerchant(data);
    const doesDataContainAPastYearTransaction = shouldShowYear(data);
    const {shouldShowAmountInWideColumn, shouldShowTaxAmountInWideColumn} = getWideAmountIndicators(data);

    const shouldShowCategory = metadata?.columnsToShow?.shouldShowCategoryColumn;
    const shouldShowTag = metadata?.columnsToShow?.shouldShowTagColumn;
    const shouldShowTax = metadata?.columnsToShow?.shouldShowTaxColumn;

    // Pre-filter transaction keys to avoid repeated checks
    const transactionKeys = Object.keys(data).filter(isTransactionEntry);
    // Get violations - optimize by using a Map for faster lookups
    const allViolations = getViolations(data);

    // Use Map for faster lookups of personal details
    const personalDetailsMap = new Map(Object.entries(data.personalDetailsList || {}));

    const transactionsSections: TransactionListItemType[] = [];

    const queryJSON = getCurrentSearchQueryJSON();

    for (const key of transactionKeys) {
        const transactionItem = data[key];
        const report = data[`${ONYXKEYS.COLLECTION.REPORT}${transactionItem.reportID}`];
<<<<<<< HEAD
=======
        const policy = data[`${ONYXKEYS.COLLECTION.POLICY}${report?.policyID}`];
        const shouldShowBlankTo = !report || isOpenExpenseReport(report);

        const transactionViolations = getTransactionViolations(allViolations, transactionItem);
        // Use Map.get() for faster lookups with default values
        const from = personalDetailsMap.get(transactionItem.accountID.toString()) ?? emptyPersonalDetails;
        const to = transactionItem.managerID && !shouldShowBlankTo ? (personalDetailsMap.get(transactionItem.managerID.toString()) ?? emptyPersonalDetails) : emptyPersonalDetails;

        const {formattedFrom, formattedTo, formattedTotal, formattedMerchant, date} = getTransactionItemCommonFormattedProperties(transactionItem, from, to, policy);

        const transactionSection: TransactionListItemType = {
            action: getAction(data, allViolations, key, currentSearch),
            from,
            to,
            formattedFrom,
            formattedTo: shouldShowBlankTo ? '' : formattedTo,
            formattedTotal,
            formattedMerchant,
            date,
            shouldShowMerchant,
            shouldShowCategory,
            shouldShowTag,
            shouldShowTax,
            keyForList: transactionItem.transactionID,
            shouldShowYear: doesDataContainAPastYearTransaction,
            isAmountColumnWide: shouldShowAmountInWideColumn,
            isTaxAmountColumnWide: shouldShowTaxAmountInWideColumn,
            violations: transactionViolations,

            // Manually copying all the properties from transactionItem
            transactionID: transactionItem.transactionID,
            created: transactionItem.created,
            modifiedCreated: transactionItem.modifiedCreated,
            amount: transactionItem.amount,
            canDelete: transactionItem.canDelete,
            canHold: transactionItem.canHold,
            canUnhold: transactionItem.canUnhold,
            modifiedAmount: transactionItem.modifiedAmount,
            currency: transactionItem.currency,
            modifiedCurrency: transactionItem.modifiedCurrency,
            merchant: transactionItem.merchant,
            modifiedMerchant: transactionItem.modifiedMerchant,
            comment: transactionItem.comment,
            category: transactionItem.category,
            transactionType: transactionItem.transactionType,
            reportType: transactionItem.reportType,
            policyID: transactionItem.policyID,
            parentTransactionID: transactionItem.parentTransactionID,
            hasEReceipt: transactionItem.hasEReceipt,
            accountID: transactionItem.accountID,
            managerID: transactionItem.managerID,
            reportID: transactionItem.reportID,
            ...(transactionItem.pendingAction ? {pendingAction: transactionItem.pendingAction} : {}),
            transactionThreadReportID: transactionItem.transactionThreadReportID,
            isFromOneTransactionReport: transactionItem.isFromOneTransactionReport,
            tag: transactionItem.tag,
            receipt: transactionItem.receipt,
            taxAmount: transactionItem.taxAmount,
            description: transactionItem.description,
            mccGroup: transactionItem.mccGroup,
            modifiedMCCGroup: transactionItem.modifiedMCCGroup,
            moneyRequestReportActionID: transactionItem.moneyRequestReportActionID,
            pendingAction: transactionItem.pendingAction,
            errors: transactionItem.errors,
            isActionLoading: transactionItem.isActionLoading,
            hasViolation: transactionItem.hasViolation,
        };
>>>>>>> 37f73fcf

        let shouldShow = true;
        if (queryJSON && !transactionItem.isActionLoading) {
            if (queryJSON.type === CONST.SEARCH.DATA_TYPES.EXPENSE) {
                const status = queryJSON.status;
                if (Array.isArray(status)) {
                    shouldShow = status.some((val) => {
                        const expenseStatus = val as ValueOf<typeof CONST.SEARCH.STATUS.EXPENSE>;
                        return expenseStatusActionMapping[expenseStatus](report);
                    });
                } else {
                    const expenseStatus = status as ValueOf<typeof CONST.SEARCH.STATUS.EXPENSE>;
                    shouldShow = expenseStatusActionMapping[expenseStatus](report);
                }
            }
        }

        if (shouldShow) {
            const policy = data[`${ONYXKEYS.COLLECTION.POLICY}${report?.policyID}`];
            const shouldShowBlankTo = !report || isOpenExpenseReport(report);
            const transactionViolations = getTransactionViolations(allViolations, transactionItem);
            // Use Map.get() for faster lookups with default values
            const from = personalDetailsMap.get(transactionItem.accountID.toString()) ?? emptyPersonalDetails;
            const to = transactionItem.managerID && !shouldShowBlankTo ? (personalDetailsMap.get(transactionItem.managerID.toString()) ?? emptyPersonalDetails) : emptyPersonalDetails;

            const {formattedFrom, formattedTo, formattedTotal, formattedMerchant, date} = getTransactionItemCommonFormattedProperties(transactionItem, from, to, policy);

            const transactionSection: TransactionListItemType = {
                action: getAction(data, allViolations, key),
                from,
                to,
                formattedFrom,
                formattedTo: shouldShowBlankTo ? '' : formattedTo,
                formattedTotal,
                formattedMerchant,
                date,
                shouldShowMerchant,
                shouldShowCategory,
                shouldShowTag,
                shouldShowTax,
                keyForList: transactionItem.transactionID,
                shouldShowYear: doesDataContainAPastYearTransaction,
                isAmountColumnWide: shouldShowAmountInWideColumn,
                isTaxAmountColumnWide: shouldShowTaxAmountInWideColumn,
                violations: transactionViolations,

                // Manually copying all the properties from transactionItem
                transactionID: transactionItem.transactionID,
                created: transactionItem.created,
                modifiedCreated: transactionItem.modifiedCreated,
                amount: transactionItem.amount,
                canDelete: transactionItem.canDelete,
                canHold: transactionItem.canHold,
                canUnhold: transactionItem.canUnhold,
                modifiedAmount: transactionItem.modifiedAmount,
                currency: transactionItem.currency,
                modifiedCurrency: transactionItem.modifiedCurrency,
                merchant: transactionItem.merchant,
                modifiedMerchant: transactionItem.modifiedMerchant,
                comment: transactionItem.comment,
                category: transactionItem.category,
                transactionType: transactionItem.transactionType,
                reportType: transactionItem.reportType,
                policyID: transactionItem.policyID,
                parentTransactionID: transactionItem.parentTransactionID,
                hasEReceipt: transactionItem.hasEReceipt,
                accountID: transactionItem.accountID,
                managerID: transactionItem.managerID,
                reportID: transactionItem.reportID,
                ...(transactionItem.pendingAction ? {pendingAction: transactionItem.pendingAction} : {}),
                transactionThreadReportID: transactionItem.transactionThreadReportID,
                isFromOneTransactionReport: transactionItem.isFromOneTransactionReport,
                tag: transactionItem.tag,
                receipt: transactionItem.receipt,
                taxAmount: transactionItem.taxAmount,
                description: transactionItem.description,
                mccGroup: transactionItem.mccGroup,
                modifiedMCCGroup: transactionItem.modifiedMCCGroup,
                moneyRequestReportActionID: transactionItem.moneyRequestReportActionID,
                pendingAction: transactionItem.pendingAction,
                errors: transactionItem.errors,
                isActionLoading: transactionItem.isActionLoading,
                hasViolation: transactionItem.hasViolation,
            };

            transactionsSections.push(transactionSection);
        }
    }
    return transactionsSections;
}

/**
 * @private
 * Retrieves all transactions associated with a specific report ID from the search data.

 */
function getTransactionsForReport(data: OnyxTypes.SearchResults['data'], reportID: string): SearchTransaction[] {
    return Object.entries(data)
        .filter(([key, value]) => isTransactionEntry(key) && (value as SearchTransaction)?.reportID === reportID)
        .map(([, value]) => value as SearchTransaction);
}

/**
 * @private
 * Retrieves a report from the search data based on the provided key.
 */
function getReportFromKey(data: OnyxTypes.SearchResults['data'], key: string): OnyxTypes.Report | undefined {
    if (isTransactionEntry(key)) {
        const transaction = data[key];
        return data[`${ONYXKEYS.COLLECTION.REPORT}${transaction?.reportID}`] as OnyxTypes.Report;
    }
    if (isReportEntry(key)) {
        return data[key] as OnyxTypes.Report;
    }
    return undefined;
}

/**
 * @private
 * Retrieves the chat report associated with a given report.
 */
function getChatReport(data: OnyxTypes.SearchResults['data'], report: OnyxTypes.Report) {
    return data[`${ONYXKEYS.COLLECTION.REPORT}${report?.chatReportID}`] ?? {};
}

/**
 * @private
 * Retrieves the policy associated with a given report.
 */
function getPolicyFromKey(data: OnyxTypes.SearchResults['data'], report: OnyxTypes.Report) {
    return data[`${ONYXKEYS.COLLECTION.POLICY}${report?.policyID}`] ?? {};
}

/**
 * @private
 * Retrieves the report name-value pairs associated with a given report.
 */
function getReportNameValuePairsFromKey(data: OnyxTypes.SearchResults['data'], report: OnyxTypes.Report) {
    return data[`${ONYXKEYS.COLLECTION.REPORT_NAME_VALUE_PAIRS}${report?.reportID}`] ?? undefined;
}

/**
 * @private
 * Determines the permission flags for a user reviewing a report.
 */
function getReviewerPermissionFlags(
    report: OnyxTypes.Report,
    policy: OnyxTypes.Policy,
): {
    isSubmitter: boolean;
    isAdmin: boolean;
    isApprover: boolean;
} {
    return {
        isSubmitter: report.ownerAccountID === currentAccountID,
        isAdmin: policy.role === CONST.POLICY.ROLE.ADMIN,
        isApprover: report.managerID === currentAccountID,
    };
}

/**
 * Returns the action that can be taken on a given transaction or report
 *
 * Do not use directly, use only via `getSections()` facade.
 */
function getAction(
    data: OnyxTypes.SearchResults['data'],
    allViolations: OnyxCollection<OnyxTypes.TransactionViolation[]>,
    key: string,
    currentSearch: SuggestedSearchKey,
    reportActions: OnyxTypes.ReportAction[] = [],
): SearchTransactionAction {
    const isTransaction = isTransactionEntry(key);
    const report = getReportFromKey(data, key);

    if (currentSearch === CONST.SEARCH.SUGGESTED_SEARCH_KEYS.EXPORT) {
        return CONST.SEARCH.ACTION_TYPES.EXPORT_TO_ACCOUNTING;
    }

    if (!isTransaction && !isReportEntry(key)) {
        return CONST.SEARCH.ACTION_TYPES.VIEW;
    }

    const transaction = isTransaction ? data[key] : undefined;
    if (isUnreportedAndHasInvalidDistanceRateTransaction(transaction)) {
        return CONST.SEARCH.ACTION_TYPES.REVIEW;
    }
    // Tracked and unreported expenses don't have a report, so we return early.
    if (!report) {
        return CONST.SEARCH.ACTION_TYPES.VIEW;
    }

    const policy = getPolicyFromKey(data, report) as OnyxTypes.Policy;
    const isExportAvailable = isExportAction(report, policy, reportActions) && !isTransaction;

    if (isSettled(report) && !isExportAvailable) {
        return CONST.SEARCH.ACTION_TYPES.PAID;
    }

    // We need to check both options for a falsy value since the transaction might not have an error but the report associated with it might. We return early if there are any errors for performance reasons, so we don't need to compute any other possible actions.
    // eslint-disable-next-line @typescript-eslint/prefer-nullish-coalescing
    if (transaction?.errors || report?.errors) {
        return CONST.SEARCH.ACTION_TYPES.REVIEW;
    }

    // We don't need to run the logic if this is not a transaction or iou/expense report, so let's shortcut the logic for performance reasons
    if (!isMoneyRequestReport(report) && !isInvoiceReport(report)) {
        return CONST.SEARCH.ACTION_TYPES.VIEW;
    }

    let allReportTransactions: SearchTransaction[];
    if (isReportEntry(key)) {
        allReportTransactions = getTransactionsForReport(data, report.reportID);
    } else {
        allReportTransactions = transaction ? [transaction] : [];
    }

    const {isSubmitter, isAdmin, isApprover} = getReviewerPermissionFlags(report, policy);

    const reportNVP = getReportNameValuePairsFromKey(data, report);
    const isIOUReportArchived = isArchivedReport(reportNVP);

    const chatReportRNVP = data[`${ONYXKEYS.COLLECTION.REPORT_NAME_VALUE_PAIRS}${report.chatReportID}`] ?? undefined;
    const isChatReportArchived = isArchivedReport(chatReportRNVP);

    // Only check for violations if we need to (when user has permission to review)
    if ((isSubmitter || isApprover || isAdmin) && hasViolations(report.reportID, allViolations, undefined, allReportTransactions)) {
        if (isSubmitter && !isApprover && !isAdmin && !canReview(report, allViolations, isIOUReportArchived || isChatReportArchived, policy, allReportTransactions)) {
            return CONST.SEARCH.ACTION_TYPES.VIEW;
        }
        return CONST.SEARCH.ACTION_TYPES.REVIEW;
    }
    // Submit/Approve/Pay can only be taken on transactions if the transaction is the only one on the report, otherwise `View` is the only option.
    // If this condition is not met, return early for performance reasons
    if (isTransaction && !transaction?.isFromOneTransactionReport) {
        return CONST.SEARCH.ACTION_TYPES.VIEW;
    }

    const invoiceReceiverPolicy: SearchPolicy | undefined =
        isInvoiceReport(report) && report?.invoiceReceiver?.type === CONST.REPORT.INVOICE_RECEIVER_TYPE.BUSINESS
            ? data[`${ONYXKEYS.COLLECTION.POLICY}${report?.invoiceReceiver?.policyID}`]
            : undefined;

    const chatReport = getChatReport(data, report);
    const canBePaid = canIOUBePaid(report, chatReport, policy, allReportTransactions, false, chatReportRNVP, invoiceReceiverPolicy);

    if (canBePaid && !hasOnlyHeldExpenses(report.reportID, allReportTransactions)) {
        return CONST.SEARCH.ACTION_TYPES.PAY;
    }

    if (isExportAvailable) {
        return CONST.SEARCH.ACTION_TYPES.EXPORT_TO_ACCOUNTING;
    }

    if (isClosedReport(report)) {
        return CONST.SEARCH.ACTION_TYPES.DONE;
    }

    const hasOnlyPendingCardOrScanningTransactions = allReportTransactions.length > 0 && allReportTransactions.every(isPendingCardOrScanningTransaction);

    const isAllowedToApproveExpenseReport = isAllowedToApproveExpenseReportUtils(report, undefined, policy);
    if (
        canApproveIOU(report, policy, allReportTransactions) &&
        isAllowedToApproveExpenseReport &&
        !hasOnlyPendingCardOrScanningTransactions &&
        !hasOnlyHeldExpenses(report.reportID, allReportTransactions)
    ) {
        return CONST.SEARCH.ACTION_TYPES.APPROVE;
    }

    // We check for isAllowedToApproveExpenseReport because if the policy has preventSelfApprovals enabled, we disable the Submit action and in that case we want to show the View action instead
    if (canSubmitReport(report, policy, allReportTransactions, allViolations, isIOUReportArchived || isChatReportArchived) && isAllowedToApproveExpenseReport) {
        return CONST.SEARCH.ACTION_TYPES.SUBMIT;
    }

    if (reportNVP?.exportFailedTime) {
        return CONST.SEARCH.ACTION_TYPES.REVIEW;
    }

    return CONST.SEARCH.ACTION_TYPES.VIEW;
}

/**
 * @private
 * Organizes data into List Sections for display, for the TaskListItemType of Search Results.
 *
 * Do not use directly, use only via `getSections()` facade.
 */
function getTaskSections(data: OnyxTypes.SearchResults['data']): TaskListItemType[] {
    return (
        Object.keys(data)
            .filter(isReportEntry)
            // Ensure that the reports that were passed are tasks, and not some other
            // type of report that was sent as the parent
            .filter((key) => isTaskListItemType(data[key] as SearchListItem))
            .map((key) => {
                const taskItem = data[key] as SearchTask;
                const personalDetails = data.personalDetailsList;

                const assignee = personalDetails?.[taskItem.managerID] ?? emptyPersonalDetails;
                const createdBy = personalDetails?.[taskItem.accountID] ?? emptyPersonalDetails;
                const formattedAssignee = formatPhoneNumber(getDisplayNameOrDefault(assignee));
                const formattedCreatedBy = formatPhoneNumber(getDisplayNameOrDefault(createdBy));

                const report = getReportOrDraftReport(taskItem.reportID) ?? taskItem;
                const parentReport = getReportOrDraftReport(taskItem.parentReportID);

                const doesDataContainAPastYearTransaction = shouldShowYear(data);
                const reportName = StringUtils.lineBreaksToSpaces(Parser.htmlToText(taskItem.reportName));
                const description = StringUtils.lineBreaksToSpaces(Parser.htmlToText(taskItem.description));

                const result: TaskListItemType = {
                    ...taskItem,
                    reportName,
                    description,
                    assignee,
                    formattedAssignee,
                    createdBy,
                    formattedCreatedBy,
                    keyForList: taskItem.reportID,
                    shouldShowYear: doesDataContainAPastYearTransaction,
                };

                if (parentReport && personalDetails) {
                    // This will be fixed as part of https://github.com/Expensify/Expensify/issues/507850
                    // eslint-disable-next-line deprecation/deprecation
                    const policy = getPolicy(parentReport.policyID);
                    const parentReportName = getReportName(parentReport, policy, undefined, undefined);
                    const icons = getIcons(parentReport, personalDetails, null, '', -1, policy);
                    const parentReportIcon = icons?.at(0);

                    result.parentReportName = parentReportName;
                    result.parentReportIcon = parentReportIcon;
                }

                if (report) {
                    result.report = report;
                }

                return result;
            })
    );
}

/**
 * @private
 * Organizes data into List Sections for display, for the ReportActionListItemType of Search Results.
 *
 * Do not use directly, use only via `getSections()` facade.
 */
function getReportActionsSections(data: OnyxTypes.SearchResults['data']): ReportActionListItemType[] {
    const reportActionItems: ReportActionListItemType[] = [];

    const transactions = Object.keys(data)
        .filter(isTransactionEntry)
        .map((key) => data[key]);

    const reports = Object.keys(data)
        .filter(isReportEntry)
        .map((key) => data[key]);

    const policies = Object.keys(data)
        .filter(isPolicyEntry)
        .map((key) => data[key]);

    for (const key in data) {
        if (isReportActionEntry(key)) {
            const reportActions = data[key];
            for (const reportAction of Object.values(reportActions)) {
                const from = data.personalDetailsList?.[reportAction.accountID];
                const report = data[`${ONYXKEYS.COLLECTION.REPORT}${reportAction.reportID}`] ?? {};
                const policy = data[`${ONYXKEYS.COLLECTION.POLICY}${report.policyID}`] ?? {};
                const originalMessage = isMoneyRequestAction(reportAction) ? getOriginalMessage<typeof CONST.REPORT.ACTIONS.TYPE.IOU>(reportAction) : undefined;
                const isSendingMoney = isMoneyRequestAction(reportAction) && originalMessage?.type === CONST.IOU.REPORT_ACTION_TYPE.PAY && originalMessage?.IOUDetails;

                const invoiceReceiverPolicy: SearchPolicy | undefined =
                    report?.invoiceReceiver?.type === CONST.REPORT.INVOICE_RECEIVER_TYPE.BUSINESS ? data[`${ONYXKEYS.COLLECTION.POLICY}${report.invoiceReceiver.policyID}`] : undefined;
                if (
                    isDeletedAction(reportAction) ||
                    isResolvedActionableWhisper(reportAction) ||
                    reportAction.actionName === CONST.REPORT.ACTIONS.TYPE.CLOSED ||
                    isCreatedAction(reportAction) ||
                    isWhisperActionTargetedToOthers(reportAction) ||
                    (isMoneyRequestAction(reportAction) && !!report?.isWaitingOnBankAccount && originalMessage?.type === CONST.IOU.REPORT_ACTION_TYPE.PAY && !isSendingMoney)
                ) {
                    // eslint-disable-next-line no-continue
                    continue;
                }

                reportActionItems.push({
                    ...reportAction,
                    from,
                    reportName: getSearchReportName({report, policy, personalDetails: data.personalDetailsList, transactions, invoiceReceiverPolicy, reports, policies}),
                    formattedFrom: from?.displayName ?? from?.login ?? '',
                    date: reportAction.created,
                    keyForList: reportAction.reportActionID,
                });
            }
        }
    }
    return reportActionItems;
}

/**
 * @private
 * Organizes data into List Sections grouped by report for display, for the TransactionGroupListItemType of Search Results.
 *
 * Do not use directly, use only via `getSections()` facade.
 */
function getReportSections(
    data: OnyxTypes.SearchResults['data'],
    metadata: OnyxTypes.SearchResults['search'],
    currentSearch: SuggestedSearchKey,
    reportActions: Record<string, OnyxTypes.ReportAction[]> = {},
): TransactionGroupListItemType[] {
    const shouldShowMerchant = getShouldShowMerchant(data);

    const doesDataContainAPastYearTransaction = shouldShowYear(data);
    const {shouldShowAmountInWideColumn, shouldShowTaxAmountInWideColumn} = getWideAmountIndicators(data);

    // Get violations - optimize by using a Map for faster lookups
    const allViolations = getViolations(data);

    const queryJSON = getCurrentSearchQueryJSON();
    const reportIDToTransactions: Record<string, TransactionReportGroupListItemType> = {};

    for (const key in data) {
        if (isReportEntry(key) && (data[key].type === CONST.REPORT.TYPE.IOU || data[key].type === CONST.REPORT.TYPE.EXPENSE || data[key].type === CONST.REPORT.TYPE.INVOICE)) {
            const reportItem = {...data[key]};
            const reportKey = `${ONYXKEYS.COLLECTION.REPORT}${reportItem.reportID}`;
            const transactions = reportIDToTransactions[reportKey]?.transactions ?? [];
            const isIOUReport = reportItem.type === CONST.REPORT.TYPE.IOU;
            const actions = reportActions[`${ONYXKEYS.COLLECTION.REPORT_ACTIONS}${reportItem.reportID}`];

<<<<<<< HEAD
            let shouldShow = true;
            if (queryJSON && !reportItem.isActionLoading) {
                if (queryJSON.type === CONST.SEARCH.DATA_TYPES.EXPENSE) {
                    const status = queryJSON.status;

                    if (Array.isArray(status)) {
                        shouldShow = status.some((val) => {
                            const expenseStatus = val as ValueOf<typeof CONST.SEARCH.STATUS.EXPENSE>;
                            return expenseStatusActionMapping[expenseStatus](reportItem);
                        });
                    } else {
                        const expenseStatus = status as ValueOf<typeof CONST.SEARCH.STATUS.EXPENSE>;
                        shouldShow = expenseStatusActionMapping[expenseStatus](reportItem);
                    }
                }
            }
=======
            const reportPendingAction = reportItem?.pendingAction ?? reportItem?.pendingFields?.preview;
            const shouldShowBlankTo = !reportItem || isOpenExpenseReport(reportItem);
            reportIDToTransactions[reportKey] = {
                ...reportItem,
                action: getAction(data, allViolations, key, currentSearch, actions),
                groupedBy: CONST.SEARCH.GROUP_BY.REPORTS,
                keyForList: reportItem.reportID,
                from: data.personalDetailsList?.[reportItem.accountID ?? CONST.DEFAULT_NUMBER_ID],
                to: !shouldShowBlankTo && reportItem.managerID ? data.personalDetailsList?.[reportItem.managerID] : emptyPersonalDetails,
                transactions,
                ...(reportPendingAction ? {pendingAction: reportPendingAction} : {}),
            };
>>>>>>> 37f73fcf

            if (shouldShow) {
                const reportPendingAction = reportItem?.pendingAction ?? reportItem?.pendingFields?.preview;
                const shouldShowBlankTo = !reportItem || isOpenExpenseReport(reportItem);
                reportIDToTransactions[reportKey] = {
                    ...reportItem,
                    groupedBy: CONST.SEARCH.GROUP_BY.REPORTS,
                    action: getAction(data, allViolations, key),
                    keyForList: reportItem.reportID,
                    from: data.personalDetailsList?.[reportItem.accountID ?? CONST.DEFAULT_NUMBER_ID],
                    to: !shouldShowBlankTo && reportItem.managerID ? data.personalDetailsList?.[reportItem.managerID] : emptyPersonalDetails,
                    transactions,
                    ...(reportPendingAction ? {pendingAction: reportPendingAction} : {}),
                };

                if (isIOUReport) {
                    reportIDToTransactions[reportKey].reportName = getIOUReportName(data, reportIDToTransactions[reportKey]);
                }
            }
        } else if (isTransactionEntry(key)) {
            const transactionItem = {...data[key]};
            const reportKey = `${ONYXKEYS.COLLECTION.REPORT}${transactionItem.reportID}`;
            const report = data[`${ONYXKEYS.COLLECTION.REPORT}${transactionItem.reportID}`];
            const policy = data[`${ONYXKEYS.COLLECTION.POLICY}${report?.policyID}`];
            const shouldShowBlankTo = !report || isOpenExpenseReport(report);
            const transactionViolations = getTransactionViolations(allViolations, transactionItem);
            const actions = Object.values(reportActions[`${ONYXKEYS.COLLECTION.REPORT_ACTIONS}${transactionItem.reportID}`] ?? {});

            const from = data.personalDetailsList?.[transactionItem.accountID];
            const to = transactionItem.managerID && !shouldShowBlankTo ? (data.personalDetailsList?.[transactionItem.managerID] ?? emptyPersonalDetails) : emptyPersonalDetails;

            const {formattedFrom, formattedTo, formattedTotal, formattedMerchant, date} = getTransactionItemCommonFormattedProperties(transactionItem, from, to, policy);

            const transaction = {
                ...transactionItem,
                action: getAction(data, allViolations, key, currentSearch, actions),
                from,
                to,
                formattedFrom,
                formattedTo: shouldShowBlankTo ? '' : formattedTo,
                formattedTotal,
                formattedMerchant,
                date,
                shouldShowMerchant,
                shouldShowCategory: metadata?.columnsToShow?.shouldShowCategoryColumn,
                shouldShowTag: metadata?.columnsToShow?.shouldShowTagColumn,
                shouldShowTax: metadata?.columnsToShow?.shouldShowTaxColumn,
                keyForList: transactionItem.transactionID,
                shouldShowYear: doesDataContainAPastYearTransaction,
                violations: transactionViolations,
                isAmountColumnWide: shouldShowAmountInWideColumn,
                isTaxAmountColumnWide: shouldShowTaxAmountInWideColumn,
            };
            if (reportIDToTransactions[reportKey]?.transactions) {
                reportIDToTransactions[reportKey].transactions.push(transaction);
            } else if (reportIDToTransactions[reportKey]) {
                reportIDToTransactions[reportKey].transactions = [transaction];
            }
        }
    }

    return Object.values(reportIDToTransactions);
}

/**
 * @private
 * Organizes data into List Sections grouped by member for display, for the TransactionGroupListItemType of Search Results.
 *
 * Do not use directly, use only via `getSections()` facade.
 */
function getMemberSections(data: OnyxTypes.SearchResults['data'], metadata: OnyxTypes.SearchResults['search']): TransactionMemberGroupListItemType[] {
    return data && metadata ? [] : []; // s77rt TODO
}

/**
 * @private
 * Organizes data into List Sections grouped by card for display, for the TransactionGroupListItemType of Search Results.
 *
 * Do not use directly, use only via `getSections()` facade.
 */
function getCardSections(data: OnyxTypes.SearchResults['data'], metadata: OnyxTypes.SearchResults['search']): TransactionCardGroupListItemType[] {
    return data && metadata ? [] : []; // s77rt TODO
}

/**
 * Returns the appropriate list item component based on the type and status of the search data.
 */
function getListItem(type: SearchDataTypes, status: SearchStatus, groupBy?: SearchGroupBy): ListItemType<typeof type, typeof status> {
    if (type === CONST.SEARCH.DATA_TYPES.CHAT) {
        return ChatListItem;
    }
    if (type === CONST.SEARCH.DATA_TYPES.TASK) {
        return TaskListItem;
    }
    if (groupBy) {
        return TransactionGroupListItem;
    }
    return TransactionListItem;
}

/**
 * Organizes data into appropriate list sections for display based on the type of search results.
 */
function getSections(
    type: SearchDataTypes,
    data: OnyxTypes.SearchResults['data'],
    metadata: OnyxTypes.SearchResults['search'],
    groupBy?: SearchGroupBy,
    reportActions: Record<string, OnyxTypes.ReportAction[]> = {},
    currentSearch: SuggestedSearchKey = CONST.SEARCH.SUGGESTED_SEARCH_KEYS.EXPENSES,
) {
    if (type === CONST.SEARCH.DATA_TYPES.CHAT) {
        return getReportActionsSections(data);
    }
    if (type === CONST.SEARCH.DATA_TYPES.TASK) {
        return getTaskSections(data);
    }

    if (groupBy) {
        // Disabling the default-case lint rule here is actually safer as this forces us to make the switch cases exhaustive
        // eslint-disable-next-line default-case
        switch (groupBy) {
            case CONST.SEARCH.GROUP_BY.REPORTS:
                return getReportSections(data, metadata, currentSearch, reportActions);
            case CONST.SEARCH.GROUP_BY.MEMBERS:
                return getMemberSections(data, metadata);
            case CONST.SEARCH.GROUP_BY.CARDS:
                return getCardSections(data, metadata);
        }
    }

    return getTransactionsSections(data, metadata, currentSearch);
}

/**
 * Sorts sections of data based on a specified column and sort order for displaying sorted results.
 */
function getSortedSections(
    type: SearchDataTypes,
    status: SearchStatus,
    data: ListItemDataType<typeof type, typeof status>,
    sortBy?: SearchColumnType,
    sortOrder?: SortOrder,
    groupBy?: SearchGroupBy,
) {
    if (type === CONST.SEARCH.DATA_TYPES.CHAT) {
        return getSortedReportActionData(data as ReportActionListItemType[]);
    }
    if (type === CONST.SEARCH.DATA_TYPES.TASK) {
        return getSortedTaskData(data as TaskListItemType[], sortBy, sortOrder);
    }

    if (groupBy) {
        // Disabling the default-case lint rule here is actually safer as this forces us to make the switch cases exhaustive
        // eslint-disable-next-line default-case
        switch (groupBy) {
            case CONST.SEARCH.GROUP_BY.REPORTS:
                return getSortedReportData(data as TransactionReportGroupListItemType[]);
            case CONST.SEARCH.GROUP_BY.MEMBERS:
                return getSortedMemberData(data as TransactionMemberGroupListItemType[]);
            case CONST.SEARCH.GROUP_BY.CARDS:
                return getSortedCardData(data as TransactionCardGroupListItemType[]);
        }
    }

    return getSortedTransactionData(data as TransactionListItemType[], sortBy, sortOrder);
}

/**
 * Compares two values based on a specified sorting order and column.
 * Handles both string and numeric comparisons, with special handling for absolute values when sorting by total amount.
 */
function compareValues(a: unknown, b: unknown, sortOrder: SortOrder, sortBy: string): number {
    const isAsc = sortOrder === CONST.SEARCH.SORT_ORDER.ASC;

    if (a === undefined || b === undefined) {
        return 0;
    }

    if (typeof a === 'string' && typeof b === 'string') {
        return isAsc ? a.localeCompare(b) : b.localeCompare(a);
    }

    if (typeof a === 'number' && typeof b === 'number') {
        const aValue = sortBy === CONST.SEARCH.TABLE_COLUMNS.TOTAL_AMOUNT ? Math.abs(a) : a;
        const bValue = sortBy === CONST.SEARCH.TABLE_COLUMNS.TOTAL_AMOUNT ? Math.abs(b) : b;
        return isAsc ? aValue - bValue : bValue - aValue;
    }

    return 0;
}

/**
 * @private
 * Sorts transaction sections based on a specified column and sort order.
 */
function getSortedTransactionData(data: TransactionListItemType[], sortBy?: SearchColumnType, sortOrder?: SortOrder) {
    if (!sortBy || !sortOrder) {
        return data;
    }

    const sortingProperty = transactionColumnNamesToSortingProperty[sortBy as keyof typeof transactionColumnNamesToSortingProperty];

    if (!sortingProperty) {
        return data;
    }

    return data.sort((a, b) => {
        const aValue = sortingProperty === 'comment' ? a.comment?.comment : a[sortingProperty as keyof TransactionListItemType];
        const bValue = sortingProperty === 'comment' ? b.comment?.comment : b[sortingProperty as keyof TransactionListItemType];

        return compareValues(aValue, bValue, sortOrder, sortingProperty);
    });
}

function getSortedTaskData(data: TaskListItemType[], sortBy?: SearchColumnType, sortOrder?: SortOrder) {
    if (!sortBy || !sortOrder) {
        return data;
    }

    const sortingProperty = taskColumnNamesToSortingProperty[sortBy as keyof typeof taskColumnNamesToSortingProperty];

    if (!sortingProperty) {
        return data;
    }

    return data.sort((a, b) => {
        const aValue = a[sortingProperty as keyof TaskListItemType];
        const bValue = b[sortingProperty as keyof TaskListItemType];

        return compareValues(aValue, bValue, sortOrder, sortingProperty);
    });
}

/**
 * @private
 * Sorts report sections based on a specified column and sort order.
 */
function getSortedReportData(data: TransactionReportGroupListItemType[]) {
    for (const report of data) {
        report.transactions = getSortedTransactionData(report.transactions, CONST.SEARCH.TABLE_COLUMNS.DATE, CONST.SEARCH.SORT_ORDER.DESC);
    }
    return data.sort((a, b) => {
        const aNewestTransaction = a.transactions?.at(0)?.modifiedCreated ? a.transactions?.at(0)?.modifiedCreated : a.transactions?.at(0)?.created;
        const bNewestTransaction = b.transactions?.at(0)?.modifiedCreated ? b.transactions?.at(0)?.modifiedCreated : b.transactions?.at(0)?.created;

        if (!aNewestTransaction || !bNewestTransaction) {
            return 0;
        }

        return bNewestTransaction.toLowerCase().localeCompare(aNewestTransaction);
    });
}

/**
 * @private
 * Sorts report sections based on a specified column and sort order.
 */
function getSortedMemberData(data: TransactionMemberGroupListItemType[]) {
    return data ? [] : []; // s77rt TODO
}

/**
 * @private
 * Sorts report sections based on a specified column and sort order.
 */
function getSortedCardData(data: TransactionCardGroupListItemType[]) {
    return data ? [] : []; // s77rt TODO
}

/**
 * @private
 * Sorts report actions sections based on a specified column and sort order.
 */
function getSortedReportActionData(data: ReportActionListItemType[]) {
    return data.sort((a, b) => {
        const aValue = a?.created;
        const bValue = b?.created;

        if (aValue === undefined || bValue === undefined) {
            return 0;
        }

        return bValue.toLowerCase().localeCompare(aValue);
    });
}

/**
 * Checks if the search results contain any data, useful for determining if the search results are empty.
 */
function isSearchResultsEmpty(searchResults: SearchResults) {
    return !Object.keys(searchResults?.data).some((key) => key.startsWith(ONYXKEYS.COLLECTION.TRANSACTION));
}

/**
 * Returns the corresponding translation key for expense type
 */
function getExpenseTypeTranslationKey(expenseType: ValueOf<typeof CONST.SEARCH.TRANSACTION_TYPE>): TranslationPaths {
    // eslint-disable-next-line default-case
    switch (expenseType) {
        case CONST.SEARCH.TRANSACTION_TYPE.DISTANCE:
            return 'common.distance';
        case CONST.SEARCH.TRANSACTION_TYPE.CARD:
            return 'common.card';
        case CONST.SEARCH.TRANSACTION_TYPE.CASH:
            return 'iou.cash';
        case CONST.SEARCH.TRANSACTION_TYPE.PER_DIEM:
            return 'common.perDiem';
    }
}

/**
 * Constructs and configures the overflow menu for search items, handling interactions such as renaming or deleting items.
 */
function getOverflowMenu(itemName: string, hash: number, inputQuery: string, showDeleteModal: (hash: number) => void, isMobileMenu?: boolean, closeMenu?: () => void) {
    return [
        {
            text: translateLocal('common.rename'),
            onSelected: () => {
                if (isMobileMenu && closeMenu) {
                    closeMenu();
                }
                Navigation.navigate(ROUTES.SEARCH_SAVED_SEARCH_RENAME.getRoute({name: encodeURIComponent(itemName), jsonQuery: inputQuery}));
            },
            icon: Expensicons.Pencil,
            shouldShowRightIcon: false,
            shouldShowRightComponent: false,
            shouldCallAfterModalHide: true,
        },
        {
            text: translateLocal('common.delete'),
            onSelected: () => {
                if (isMobileMenu && closeMenu) {
                    closeMenu();
                }
                showDeleteModal(hash);
            },
            icon: Expensicons.Trashcan,
            shouldShowRightIcon: false,
            shouldShowRightComponent: false,
            shouldCallAfterModalHide: true,
            shouldCloseAllModals: true,
        },
    ];
}

/**
 * Checks if the passed username is a correct standard username, and not a placeholder
 */
function isCorrectSearchUserName(displayName?: string) {
    return displayName && displayName.toUpperCase() !== CONST.REPORT.OWNER_EMAIL_FAKE;
}

function createTypeMenuSections(session: OnyxTypes.Session | undefined, hasCardFeed: boolean, policies: OnyxCollection<OnyxTypes.Policy> = {}): SearchTypeMenuSection[] {
    const email = session?.email;

    // Start building the sections by requiring the following sections to always be present
    const typeMenuSections: SearchTypeMenuSection[] = [
        {
            translationPath: 'common.explore',
            menuItems: [
                {
                    key: CONST.SEARCH.SUGGESTED_SEARCH_KEYS.EXPENSES,
                    translationPath: 'common.expenses',
                    type: CONST.SEARCH.DATA_TYPES.EXPENSE,
                    icon: Expensicons.Receipt,
                    getSearchQuery: (policyID?: string) => {
                        const queryString = buildCannedSearchQuery({policyID});
                        return queryString;
                    },
                },
                {
                    key: CONST.SEARCH.SUGGESTED_SEARCH_KEYS.REPORTS,
                    translationPath: 'common.reports',
                    type: CONST.SEARCH.DATA_TYPES.EXPENSE,
                    icon: Expensicons.Document,
                    getSearchQuery: (policyID?: string) => {
                        const queryString = buildCannedSearchQuery({groupBy: CONST.SEARCH.GROUP_BY.REPORTS, policyID});
                        return queryString;
                    },
                },
                {
                    key: CONST.SEARCH.SUGGESTED_SEARCH_KEYS.CHATS,
                    translationPath: 'common.chats',
                    type: CONST.SEARCH.DATA_TYPES.CHAT,
                    icon: Expensicons.ChatBubbles,
                    getSearchQuery: (policyID?: string) => {
                        const queryString = buildCannedSearchQuery({type: CONST.SEARCH.DATA_TYPES.CHAT, policyID});
                        return queryString;
                    },
                },
            ],
        },
    ];

    // Begin adding conditional sections, based on the policies the user has access to
    const showSubmitSuggestion = Object.values(policies).filter((p) => isPaidGroupPolicy(p)).length > 0;

    const showPaySuggestion = Object.values(policies).some((policy): policy is OnyxTypes.Policy => {
        if (!policy || !isPaidGroupPolicy(policy)) {
            return false;
        }

        const reimburser = policy.reimburser;
        const isReimburser = reimburser === email;
        const isAdmin = policy.role === CONST.POLICY.ROLE.ADMIN;

        if (policy.reimbursementChoice === CONST.POLICY.REIMBURSEMENT_CHOICES.REIMBURSEMENT_YES) {
            return reimburser ? isReimburser : isAdmin;
        }

        if (policy.reimbursementChoice === CONST.POLICY.REIMBURSEMENT_CHOICES.REIMBURSEMENT_MANUAL) {
            return isAdmin;
        }

        return false;
    });

    const showApproveSuggestion = Object.values(policies).some((policy): policy is OnyxTypes.Policy => {
        if (!policy || !email || !isPaidGroupPolicy(policy)) {
            return false;
        }

        if (policy.approvalMode === CONST.POLICY.APPROVAL_MODE.OPTIONAL) {
            return false;
        }

        const isPolicyApprover = policy.approver === email;
        const isSubmittedTo = Object.values(policy.employeeList ?? {}).some((employee) => {
            return employee.submitsTo === email || employee.forwardsTo === email;
        });

        return isPolicyApprover || isSubmittedTo;
    });

    const showExportSuggestion = Object.values(policies).some((policy): policy is OnyxTypes.Policy => {
        if (!policy || !email) {
            return false;
        }

        return policy.exporter === email;
    });
    // We suggest specific filters for users based on their access in specific policies. Show the todo section
    // only if any of these items are available
    const showTodoSection = showSubmitSuggestion || showApproveSuggestion || showPaySuggestion || showExportSuggestion;

    if (showTodoSection && session) {
        const section: SearchTypeMenuSection = {
            translationPath: 'common.todo',
            menuItems: [],
        };

        if (showSubmitSuggestion) {
            const groupPoliciesWithChatEnabled = getGroupPaidPoliciesWithExpenseChatEnabled(policies);
            section.menuItems.push({
                key: CONST.SEARCH.SUGGESTED_SEARCH_KEYS.SUBMIT,
                translationPath: 'common.submit',
                type: CONST.SEARCH.DATA_TYPES.EXPENSE,
                icon: Expensicons.Pencil,
                emptyState: {
                    headerMedia: DotLottieAnimations.Fireworks,
                    title: 'search.searchResults.emptySubmitResults.title',
                    subtitle: 'search.searchResults.emptySubmitResults.subtitle',
                    buttons:
                        groupPoliciesWithChatEnabled.length > 0
                            ? [
                                  {
                                      success: true,
                                      buttonText: 'report.newReport.createReport',
                                      buttonAction: () => {
                                          interceptAnonymousUser(() => {
                                              const activePolicy = getActivePolicy();
                                              const personalDetails = getPersonalDetailsForAccountID(session.accountID) as OnyxTypes.PersonalDetails;

                                              let workspaceIDForReportCreation: string | undefined;

                                              // If the user's default workspace is a paid group workspace with chat enabled, we create a report with it by default
                                              if (activePolicy && activePolicy.isPolicyExpenseChatEnabled && isPaidGroupPolicy(activePolicy)) {
                                                  workspaceIDForReportCreation = activePolicy.id;
                                              } else if (groupPoliciesWithChatEnabled.length === 1) {
                                                  workspaceIDForReportCreation = groupPoliciesWithChatEnabled.at(0)?.id;
                                              }

                                              if (workspaceIDForReportCreation && !shouldRestrictUserBillableActions(workspaceIDForReportCreation) && personalDetails) {
                                                  const createdReportID = createNewReport(personalDetails, workspaceIDForReportCreation);
                                                  Navigation.setNavigationActionToMicrotaskQueue(() => {
                                                      Navigation.navigate(ROUTES.SEARCH_MONEY_REQUEST_REPORT.getRoute({reportID: createdReportID, backTo: Navigation.getActiveRoute()}));
                                                  });
                                                  return;
                                              }

                                              // If the user's default workspace is personal and the user has more than one group workspace, which is paid and has chat enabled, or a chosen workspace is past the grace period, we need to redirect them to the workspace selection screen
                                              Navigation.navigate(ROUTES.NEW_REPORT_WORKSPACE_SELECTION);
                                          });
                                      },
                                  },
                              ]
                            : [],
                },
                getSearchQuery: () => {
                    const queryString = buildQueryStringFromFilterFormValues({
                        type: CONST.SEARCH.DATA_TYPES.EXPENSE,
                        groupBy: CONST.SEARCH.GROUP_BY.REPORTS,
                        status: CONST.SEARCH.STATUS.EXPENSE.DRAFTS,
                        from: [`${session.accountID}`],
                    });
                    return queryString;
                },
            });
        }

        if (showApproveSuggestion) {
            section.menuItems.push({
                key: CONST.SEARCH.SUGGESTED_SEARCH_KEYS.APPROVE,
                translationPath: 'search.bulkActions.approve',
                type: CONST.SEARCH.DATA_TYPES.EXPENSE,
                icon: Expensicons.ThumbsUp,
                emptyState: {
                    headerMedia: DotLottieAnimations.Fireworks,
                    title: 'search.searchResults.emptyApproveResults.title',
                    subtitle: 'search.searchResults.emptyApproveResults.subtitle',
                },
                getSearchQuery: () => {
                    const queryString = buildQueryStringFromFilterFormValues({
                        type: CONST.SEARCH.DATA_TYPES.EXPENSE,
                        groupBy: CONST.SEARCH.GROUP_BY.REPORTS,
                        action: CONST.SEARCH.ACTION_FILTERS.APPROVE,
                        to: [`${session.accountID}`],
                    });
                    return queryString;
                },
            });
        }

        if (showPaySuggestion) {
            section.menuItems.push({
                key: CONST.SEARCH.SUGGESTED_SEARCH_KEYS.PAY,
                translationPath: 'search.bulkActions.pay',
                type: CONST.SEARCH.DATA_TYPES.EXPENSE,
                icon: Expensicons.MoneyBag,
                emptyState: {
                    headerMedia: DotLottieAnimations.Fireworks,
                    title: 'search.searchResults.emptyPayResults.title',
                    subtitle: 'search.searchResults.emptyPayResults.subtitle',
                },
                getSearchQuery: () => {
                    const queryString = buildQueryStringFromFilterFormValues({
                        type: CONST.SEARCH.DATA_TYPES.EXPENSE,
                        groupBy: CONST.SEARCH.GROUP_BY.REPORTS,
                        action: CONST.SEARCH.ACTION_FILTERS.PAY,
                        reimbursable: CONST.SEARCH.BOOLEAN.YES,
                        payer: session.accountID?.toString(),
                    });
                    return queryString;
                },
            });
        }

        if (showExportSuggestion) {
            section.menuItems.push({
                key: CONST.SEARCH.SUGGESTED_SEARCH_KEYS.EXPORT,
                translationPath: 'common.export',
                type: CONST.SEARCH.DATA_TYPES.EXPENSE,
                icon: Expensicons.CheckCircle,
                emptyState: {
                    headerMedia: DotLottieAnimations.Fireworks,
                    title: 'search.searchResults.emptyExportResults.title',
                    subtitle: 'search.searchResults.emptyExportResults.subtitle',
                },
                getSearchQuery: () => {
                    const queryString = buildQueryStringFromFilterFormValues({
                        type: CONST.SEARCH.DATA_TYPES.EXPENSE,
                        groupBy: CONST.SEARCH.GROUP_BY.REPORTS,
                        action: CONST.SEARCH.ACTION_FILTERS.EXPORT,
                        exporter: [`${session.accountID}`],
                        exportedOn: CONST.SEARCH.DATE_PRESETS.NEVER,
                    });
                    return queryString;
                },
            });
        }

        typeMenuSections.push(section);
    }

    const accountingSection: SearchTypeMenuSection = {
        translationPath: 'workspace.common.accounting',
        menuItems: [],
    };

    let shouldShowStatementsSuggestion = false;
    let showShowUnapprovedCashSuggestion = false;
    let showShowUnapprovedCompanyCardsSuggestion = false;
    let shouldShowReconciliationSuggestion = false;

    Object.values(policies).some((policy) => {
        if (!policy || !isPaidGroupPolicy(policy)) {
            return false;
        }

        const isAdmin = policy.role === CONST.POLICY.ROLE.ADMIN;
        const isApprovalEnabled = policy.approvalMode ? policy.approvalMode !== CONST.POLICY.APPROVAL_MODE.OPTIONAL : false;
        const isPaymentEnabled = arePaymentsEnabled(policy);

        shouldShowStatementsSuggestion ||= false; // s77rt TODO
        showShowUnapprovedCashSuggestion ||= isAdmin && isApprovalEnabled && isPaymentEnabled;
        showShowUnapprovedCompanyCardsSuggestion ||= isAdmin && isApprovalEnabled && hasCardFeed;
        shouldShowReconciliationSuggestion ||= false; // s77rt TODO

        // We don't need to check the rest of the policies if we already determined that all suggestion items should be displayed
        return shouldShowStatementsSuggestion && showShowUnapprovedCashSuggestion && showShowUnapprovedCompanyCardsSuggestion && shouldShowReconciliationSuggestion;
    });

    if (shouldShowStatementsSuggestion) {
        // s77rt TODO
    }

    if (showShowUnapprovedCashSuggestion && showShowUnapprovedCompanyCardsSuggestion) {
        accountingSection.menuItems.push(
            {
                key: CONST.SEARCH.SUGGESTED_SEARCH_KEYS.UNAPPROVED_CASH,
                translationPath: 'search.unapprovedCash',
                type: CONST.SEARCH.DATA_TYPES.EXPENSE,
                icon: Expensicons.MoneyHourglass,
                emptyState: {
                    headerMedia: DotLottieAnimations.Fireworks,
                    title: 'search.searchResults.emptyUnapprovedResults.title',
                    subtitle: 'search.searchResults.emptyUnapprovedResults.subtitle',
                },
                getSearchQuery: () => {
                    const queryString = buildQueryStringFromFilterFormValues({
                        type: CONST.SEARCH.DATA_TYPES.EXPENSE,
                        groupBy: CONST.SEARCH.GROUP_BY.REPORTS,
                        status: [CONST.SEARCH.STATUS.EXPENSE.DRAFTS, CONST.SEARCH.STATUS.EXPENSE.OUTSTANDING],
                        reimbursable: CONST.SEARCH.BOOLEAN.YES,
                    });
                    return queryString;
                },
            },
            {
                key: CONST.SEARCH.SUGGESTED_SEARCH_KEYS.UNAPPROVED_COMPANY_CARDS,
                translationPath: 'search.unapprovedCompanyCards',
                type: CONST.SEARCH.DATA_TYPES.EXPENSE,
                icon: Expensicons.CreditCardHourglass,
                emptyState: {
                    headerMedia: DotLottieAnimations.Fireworks,
                    title: 'search.searchResults.emptyUnapprovedResults.title',
                    subtitle: 'search.searchResults.emptyUnapprovedResults.subtitle',
                },
                getSearchQuery: () => {
                    const queryString = buildQueryStringFromFilterFormValues({
                        type: CONST.SEARCH.DATA_TYPES.EXPENSE,
                        groupBy: CONST.SEARCH.GROUP_BY.MEMBERS,
                        // s77rt this should be update to use the default feed
                        feed: [CONST.COMPANY_CARDS.BANKS.BANK_OF_AMERICA],
                        status: [CONST.SEARCH.STATUS.EXPENSE.DRAFTS, CONST.SEARCH.STATUS.EXPENSE.OUTSTANDING],
                    });
                    return queryString;
                },
            },
        );
    } else if (showShowUnapprovedCashSuggestion) {
        accountingSection.menuItems.push({
            key: CONST.SEARCH.SUGGESTED_SEARCH_KEYS.UNAPPROVED,
            translationPath: 'search.unapproved',
            type: CONST.SEARCH.DATA_TYPES.EXPENSE,
            icon: Expensicons.Hourglass,
            emptyState: {
                headerMedia: DotLottieAnimations.Fireworks,
                title: 'search.searchResults.emptyUnapprovedResults.title',
                subtitle: 'search.searchResults.emptyUnapprovedResults.subtitle',
            },
            getSearchQuery: () => {
                const queryString = buildQueryStringFromFilterFormValues({
                    type: CONST.SEARCH.DATA_TYPES.EXPENSE,
                    groupBy: CONST.SEARCH.GROUP_BY.REPORTS,
                    status: [CONST.SEARCH.STATUS.EXPENSE.DRAFTS, CONST.SEARCH.STATUS.EXPENSE.OUTSTANDING],
                    reimbursable: CONST.SEARCH.BOOLEAN.YES,
                });
                return queryString;
            },
        });
    } else if (showShowUnapprovedCompanyCardsSuggestion) {
        accountingSection.menuItems.push({
            key: CONST.SEARCH.SUGGESTED_SEARCH_KEYS.UNAPPROVED,
            translationPath: 'search.unapproved',
            type: CONST.SEARCH.DATA_TYPES.EXPENSE,
            icon: Expensicons.Hourglass,
            emptyState: {
                headerMedia: DotLottieAnimations.Fireworks,
                title: 'search.searchResults.emptyUnapprovedResults.title',
                subtitle: 'search.searchResults.emptyUnapprovedResults.subtitle',
            },
            getSearchQuery: () => {
                const queryString = buildQueryStringFromFilterFormValues({
                    type: CONST.SEARCH.DATA_TYPES.EXPENSE,
                    groupBy: CONST.SEARCH.GROUP_BY.MEMBERS,
                    // s77rt this should be update to use the default feed
                    feed: [CONST.COMPANY_CARDS.BANKS.BANK_OF_AMERICA],
                    status: [CONST.SEARCH.STATUS.EXPENSE.DRAFTS, CONST.SEARCH.STATUS.EXPENSE.OUTSTANDING],
                });
                return queryString;
            },
        });
    }

    if (shouldShowReconciliationSuggestion) {
        // s77rt TODO
    }

    // s77rt remove DEV lock
    if (accountingSection.menuItems.length > 0 && isDevelopment()) {
        typeMenuSections.push(accountingSection);
    }

    return typeMenuSections;
}

function createBaseSavedSearchMenuItem(item: SaveSearchItem, key: string, index: number, title: string, isFocused: boolean): SavedSearchMenuItem {
    return {
        key,
        title,
        hash: key,
        query: item.query,
        shouldShowRightComponent: true,
        focused: isFocused,
        pendingAction: item.pendingAction,
        disabled: item.pendingAction === CONST.RED_BRICK_ROAD_PENDING_ACTION.DELETE,
        shouldIconUseAutoWidthStyle: true,
    };
}

/**
 * Whether to show the empty state or not
 */
function shouldShowEmptyState(isDataLoaded: boolean, dataLength: number, type: SearchDataTypes) {
    return !isDataLoaded || dataLength === 0 || !Object.values(CONST.SEARCH.DATA_TYPES).includes(type);
}

function isSearchDataLoaded(searchResults: SearchResultsInfo | undefined, queryJSON: SearchQueryJSON | undefined) {
    const {status} = queryJSON ?? {};

    const isDataLoaded =
        (searchResults?.hasResults ?? searchResults?.hasMoreResults) &&
        searchResults?.type === queryJSON?.type &&
        (Array.isArray(status) ? searchResults?.status === status.join(',') : searchResults?.status === status);

    return isDataLoaded;
}

function getStatusOptions(type: SearchDataTypes, groupBy: SearchGroupBy | undefined) {
    switch (type) {
        case CONST.SEARCH.DATA_TYPES.CHAT:
            return chatStatusOptions;
        case CONST.SEARCH.DATA_TYPES.INVOICE:
            return invoiceStatusOptions;
        case CONST.SEARCH.DATA_TYPES.TRIP:
            return tripStatusOptions;
        case CONST.SEARCH.DATA_TYPES.TASK:
            return taskStatusOptions;
        case CONST.SEARCH.DATA_TYPES.EXPENSE:
        default:
            return groupBy === CONST.SEARCH.GROUP_BY.REPORTS || groupBy === CONST.SEARCH.GROUP_BY.MEMBERS ? expenseReportedStatusOptions : expenseStatusOptions;
    }
}

function getTypeOptions(policies: OnyxCollection<OnyxTypes.Policy>, currentUserLogin?: string) {
    const typeOptions: Array<SingleSelectItem<SearchDataTypes>> = [
        {text: translateLocal('common.expense'), value: CONST.SEARCH.DATA_TYPES.EXPENSE},
        {text: translateLocal('common.chat'), value: CONST.SEARCH.DATA_TYPES.CHAT},
        {text: translateLocal('common.invoice'), value: CONST.SEARCH.DATA_TYPES.INVOICE},
        {text: translateLocal('common.trip'), value: CONST.SEARCH.DATA_TYPES.TRIP},
        {text: translateLocal('common.task'), value: CONST.SEARCH.DATA_TYPES.TASK},
    ];
    const shouldHideInvoiceOption = !canSendInvoice(policies, currentUserLogin) && !hasInvoiceReports();

    // Remove the invoice option if the user is not allowed to send invoices
    return shouldHideInvoiceOption ? typeOptions.filter((typeOption) => typeOption.value !== CONST.SEARCH.DATA_TYPES.INVOICE) : typeOptions;
}

function getGroupByOptions() {
    return Object.values(CONST.SEARCH.GROUP_BY).map<SingleSelectItem<SearchGroupBy>>((value) => ({text: translateLocal(`search.filters.groupBy.${value}`), value}));
}

function getFeedOptions(allCardFeeds: OnyxCollection<OnyxTypes.CardFeeds>, allCards: OnyxTypes.CardList) {
    return Object.values(getCardFeedsForDisplay(allCardFeeds, allCards)).map<SingleSelectItem<string>>((cardFeed) => ({
        text: cardFeed.name,
        value: cardFeed.id,
    }));
}

export {
    getListItem,
    getSections,
    getShouldShowMerchant,
    getSortedSections,
    isTransactionGroupListItemType,
    isTransactionReportGroupListItemType,
    isTransactionMemberGroupListItemType,
    isTransactionCardGroupListItemType,
    isSearchResultsEmpty,
    isTransactionListItemType,
    isReportActionListItemType,
    shouldShowYear,
    getExpenseTypeTranslationKey,
    getOverflowMenu,
    isCorrectSearchUserName,
    isReportActionEntry,
    isTaskListItemType,
    getAction,
    createTypeMenuSections,
    createBaseSavedSearchMenuItem,
    shouldShowEmptyState,
    compareValues,
    isSearchDataLoaded,
    getStatusOptions,
    getTypeOptions,
    getGroupByOptions,
    getFeedOptions,
    getWideAmountIndicators,
    isTransactionAmountTooLong,
    isTransactionTaxAmountTooLong,
};
export type {SavedSearchMenuItem, SearchTypeMenuSection, SearchTypeMenuItem, SearchDateModifier, SearchDateModifierLower, SuggestedSearchKey};<|MERGE_RESOLUTION|>--- conflicted
+++ resolved
@@ -551,76 +551,6 @@
     for (const key of transactionKeys) {
         const transactionItem = data[key];
         const report = data[`${ONYXKEYS.COLLECTION.REPORT}${transactionItem.reportID}`];
-<<<<<<< HEAD
-=======
-        const policy = data[`${ONYXKEYS.COLLECTION.POLICY}${report?.policyID}`];
-        const shouldShowBlankTo = !report || isOpenExpenseReport(report);
-
-        const transactionViolations = getTransactionViolations(allViolations, transactionItem);
-        // Use Map.get() for faster lookups with default values
-        const from = personalDetailsMap.get(transactionItem.accountID.toString()) ?? emptyPersonalDetails;
-        const to = transactionItem.managerID && !shouldShowBlankTo ? (personalDetailsMap.get(transactionItem.managerID.toString()) ?? emptyPersonalDetails) : emptyPersonalDetails;
-
-        const {formattedFrom, formattedTo, formattedTotal, formattedMerchant, date} = getTransactionItemCommonFormattedProperties(transactionItem, from, to, policy);
-
-        const transactionSection: TransactionListItemType = {
-            action: getAction(data, allViolations, key, currentSearch),
-            from,
-            to,
-            formattedFrom,
-            formattedTo: shouldShowBlankTo ? '' : formattedTo,
-            formattedTotal,
-            formattedMerchant,
-            date,
-            shouldShowMerchant,
-            shouldShowCategory,
-            shouldShowTag,
-            shouldShowTax,
-            keyForList: transactionItem.transactionID,
-            shouldShowYear: doesDataContainAPastYearTransaction,
-            isAmountColumnWide: shouldShowAmountInWideColumn,
-            isTaxAmountColumnWide: shouldShowTaxAmountInWideColumn,
-            violations: transactionViolations,
-
-            // Manually copying all the properties from transactionItem
-            transactionID: transactionItem.transactionID,
-            created: transactionItem.created,
-            modifiedCreated: transactionItem.modifiedCreated,
-            amount: transactionItem.amount,
-            canDelete: transactionItem.canDelete,
-            canHold: transactionItem.canHold,
-            canUnhold: transactionItem.canUnhold,
-            modifiedAmount: transactionItem.modifiedAmount,
-            currency: transactionItem.currency,
-            modifiedCurrency: transactionItem.modifiedCurrency,
-            merchant: transactionItem.merchant,
-            modifiedMerchant: transactionItem.modifiedMerchant,
-            comment: transactionItem.comment,
-            category: transactionItem.category,
-            transactionType: transactionItem.transactionType,
-            reportType: transactionItem.reportType,
-            policyID: transactionItem.policyID,
-            parentTransactionID: transactionItem.parentTransactionID,
-            hasEReceipt: transactionItem.hasEReceipt,
-            accountID: transactionItem.accountID,
-            managerID: transactionItem.managerID,
-            reportID: transactionItem.reportID,
-            ...(transactionItem.pendingAction ? {pendingAction: transactionItem.pendingAction} : {}),
-            transactionThreadReportID: transactionItem.transactionThreadReportID,
-            isFromOneTransactionReport: transactionItem.isFromOneTransactionReport,
-            tag: transactionItem.tag,
-            receipt: transactionItem.receipt,
-            taxAmount: transactionItem.taxAmount,
-            description: transactionItem.description,
-            mccGroup: transactionItem.mccGroup,
-            modifiedMCCGroup: transactionItem.modifiedMCCGroup,
-            moneyRequestReportActionID: transactionItem.moneyRequestReportActionID,
-            pendingAction: transactionItem.pendingAction,
-            errors: transactionItem.errors,
-            isActionLoading: transactionItem.isActionLoading,
-            hasViolation: transactionItem.hasViolation,
-        };
->>>>>>> 37f73fcf
 
         let shouldShow = true;
         if (queryJSON && !transactionItem.isActionLoading) {
@@ -649,7 +579,7 @@
             const {formattedFrom, formattedTo, formattedTotal, formattedMerchant, date} = getTransactionItemCommonFormattedProperties(transactionItem, from, to, policy);
 
             const transactionSection: TransactionListItemType = {
-                action: getAction(data, allViolations, key),
+                action: getAction(data, allViolations, key, currentSearch),
                 from,
                 to,
                 formattedFrom,
@@ -1055,7 +985,6 @@
             const isIOUReport = reportItem.type === CONST.REPORT.TYPE.IOU;
             const actions = reportActions[`${ONYXKEYS.COLLECTION.REPORT_ACTIONS}${reportItem.reportID}`];
 
-<<<<<<< HEAD
             let shouldShow = true;
             if (queryJSON && !reportItem.isActionLoading) {
                 if (queryJSON.type === CONST.SEARCH.DATA_TYPES.EXPENSE) {
@@ -1072,28 +1001,14 @@
                     }
                 }
             }
-=======
-            const reportPendingAction = reportItem?.pendingAction ?? reportItem?.pendingFields?.preview;
-            const shouldShowBlankTo = !reportItem || isOpenExpenseReport(reportItem);
-            reportIDToTransactions[reportKey] = {
-                ...reportItem,
-                action: getAction(data, allViolations, key, currentSearch, actions),
-                groupedBy: CONST.SEARCH.GROUP_BY.REPORTS,
-                keyForList: reportItem.reportID,
-                from: data.personalDetailsList?.[reportItem.accountID ?? CONST.DEFAULT_NUMBER_ID],
-                to: !shouldShowBlankTo && reportItem.managerID ? data.personalDetailsList?.[reportItem.managerID] : emptyPersonalDetails,
-                transactions,
-                ...(reportPendingAction ? {pendingAction: reportPendingAction} : {}),
-            };
->>>>>>> 37f73fcf
 
             if (shouldShow) {
                 const reportPendingAction = reportItem?.pendingAction ?? reportItem?.pendingFields?.preview;
                 const shouldShowBlankTo = !reportItem || isOpenExpenseReport(reportItem);
                 reportIDToTransactions[reportKey] = {
                     ...reportItem,
+                    action: getAction(data, allViolations, key, currentSearch, actions),
                     groupedBy: CONST.SEARCH.GROUP_BY.REPORTS,
-                    action: getAction(data, allViolations, key),
                     keyForList: reportItem.reportID,
                     from: data.personalDetailsList?.[reportItem.accountID ?? CONST.DEFAULT_NUMBER_ID],
                     to: !shouldShowBlankTo && reportItem.managerID ? data.personalDetailsList?.[reportItem.managerID] : emptyPersonalDetails,
