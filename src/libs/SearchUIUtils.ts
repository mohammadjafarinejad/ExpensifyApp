import type {TextStyle, ViewStyle} from 'react-native';
import Onyx from 'react-native-onyx';
import type {OnyxCollection} from 'react-native-onyx';
import type {ValueOf} from 'type-fest';
import DotLottieAnimations from '@components/LottieAnimations';
import type DotLottieAnimation from '@components/LottieAnimations/types';
import type {MenuItemWithLink} from '@components/MenuItemList';
import type {MultiSelectItem} from '@components/Search/FilterDropdowns/MultiSelectPopup';
import type {SingleSelectItem} from '@components/Search/FilterDropdowns/SingleSelectPopup';
import type {SearchColumnType, SearchGroupBy, SearchQueryJSON, SearchQueryString, SearchStatus, SingularSearchStatus, SortOrder} from '@components/Search/types';
import ChatListItem from '@components/SelectionList/ChatListItem';
import TaskListItem from '@components/SelectionList/Search/TaskListItem';
import TransactionGroupListItem from '@components/SelectionList/Search/TransactionGroupListItem';
import TransactionListItem from '@components/SelectionList/Search/TransactionListItem';
import type {
    ListItem,
    ReportActionListItemType,
    SearchListItem,
    TaskListItemType,
    TransactionCardGroupListItemType,
    TransactionGroupListItemType,
    TransactionListItemType,
    TransactionMemberGroupListItemType,
    TransactionReportGroupListItemType,
} from '@components/SelectionList/types';
import * as Expensicons from '@src/components/Icon/Expensicons';
import CONST from '@src/CONST';
import type {TranslationPaths} from '@src/languages/types';
import ONYXKEYS from '@src/ONYXKEYS';
import ROUTES from '@src/ROUTES';
import type * as OnyxTypes from '@src/types/onyx';
import type {SaveSearchItem} from '@src/types/onyx/SaveSearch';
import type SearchResults from '@src/types/onyx/SearchResults';
import type {
    ListItemDataType,
    ListItemType,
    SearchDataTypes,
    SearchPersonalDetails,
    SearchPolicy,
    SearchReport,
    SearchTask,
    SearchTransaction,
    SearchTransactionAction,
} from '@src/types/onyx/SearchResults';
import type IconAsset from '@src/types/utils/IconAsset';
import {canApproveIOU, canIOUBePaid, canSubmitReport} from './actions/IOU';
import {createNewReport} from './actions/Report';
import {convertToDisplayString} from './CurrencyUtils';
import DateUtils from './DateUtils';
import {isDevelopment} from './Environment/Environment';
import interceptAnonymousUser from './interceptAnonymousUser';
import {formatPhoneNumber} from './LocalePhoneNumber';
import {translateLocal} from './Localize';
import Navigation from './Navigation/Navigation';
import Parser from './Parser';
import {getDisplayNameOrDefault} from './PersonalDetailsUtils';
import {arePaymentsEnabled, canSendInvoice, getActivePolicy, getGroupPaidPoliciesWithExpenseChatEnabled, getPolicy, isPaidGroupPolicy} from './PolicyUtils';
import {getOriginalMessage, isCreatedAction, isDeletedAction, isMoneyRequestAction, isResolvedActionableWhisper, isWhisperActionTargetedToOthers} from './ReportActionsUtils';
import {canReview} from './ReportPreviewActionUtils';
import {isExportAction} from './ReportPrimaryActionUtils';
import {
    getIcons,
    getPersonalDetailsForAccountID,
    getReportName,
    getReportOrDraftReport,
    getSearchReportName,
    hasInvoiceReports,
    hasOnlyHeldExpenses,
    hasViolations,
    isAllowedToApproveExpenseReport as isAllowedToApproveExpenseReportUtils,
    isArchivedReport,
    isClosedReport,
    isInvoiceReport,
    isMoneyRequestReport,
    isOpenExpenseReport,
    isSettled,
} from './ReportUtils';
import {buildCannedSearchQuery, buildQueryStringFromFilterFormValues} from './SearchQueryUtils';
import StringUtils from './StringUtils';
import {shouldRestrictUserBillableActions} from './SubscriptionUtils';
import {
    getTaxAmount,
    getAmount as getTransactionAmount,
    getCreated as getTransactionCreatedDate,
    getMerchant as getTransactionMerchant,
    isPendingCardOrScanningTransaction,
    isViolationDismissed,
} from './TransactionUtils';
import shouldShowTransactionYear from './TransactionUtils/shouldShowTransactionYear';

const transactionColumnNamesToSortingProperty = {
    [CONST.SEARCH.TABLE_COLUMNS.TO]: 'formattedTo' as const,
    [CONST.SEARCH.TABLE_COLUMNS.FROM]: 'formattedFrom' as const,
    [CONST.SEARCH.TABLE_COLUMNS.DATE]: 'date' as const,
    [CONST.SEARCH.TABLE_COLUMNS.TAG]: 'tag' as const,
    [CONST.SEARCH.TABLE_COLUMNS.MERCHANT]: 'formattedMerchant' as const,
    [CONST.SEARCH.TABLE_COLUMNS.TOTAL_AMOUNT]: 'formattedTotal' as const,
    [CONST.SEARCH.TABLE_COLUMNS.CATEGORY]: 'category' as const,
    [CONST.SEARCH.TABLE_COLUMNS.TYPE]: 'transactionType' as const,
    [CONST.SEARCH.TABLE_COLUMNS.ACTION]: 'action' as const,
    [CONST.SEARCH.TABLE_COLUMNS.DESCRIPTION]: 'comment' as const,
    [CONST.SEARCH.TABLE_COLUMNS.TAX_AMOUNT]: null,
    [CONST.SEARCH.TABLE_COLUMNS.RECEIPT]: null,
    [CONST.SEARCH.TABLE_COLUMNS.IN]: 'parentReportID' as const,
};

const taskColumnNamesToSortingProperty = {
    [CONST.SEARCH.TABLE_COLUMNS.DATE]: 'created' as const,
    [CONST.SEARCH.TABLE_COLUMNS.DESCRIPTION]: 'description' as const,
    [CONST.SEARCH.TABLE_COLUMNS.TITLE]: 'reportName' as const,
    [CONST.SEARCH.TABLE_COLUMNS.FROM]: 'formattedCreatedBy' as const,
    [CONST.SEARCH.TABLE_COLUMNS.ASSIGNEE]: 'formattedAssignee' as const,
    [CONST.SEARCH.TABLE_COLUMNS.IN]: 'parentReportID' as const,
};

const expenseStatusOptions: Array<MultiSelectItem<SingularSearchStatus>> = [
    {translation: 'common.unreported', value: CONST.SEARCH.STATUS.EXPENSE.UNREPORTED},
    {translation: 'common.drafts', value: CONST.SEARCH.STATUS.EXPENSE.DRAFTS},
    {translation: 'common.outstanding', value: CONST.SEARCH.STATUS.EXPENSE.OUTSTANDING},
    {translation: 'iou.approved', value: CONST.SEARCH.STATUS.EXPENSE.APPROVED},
    {translation: 'iou.settledExpensify', value: CONST.SEARCH.STATUS.EXPENSE.PAID},
    {translation: 'iou.done', value: CONST.SEARCH.STATUS.EXPENSE.DONE},
];

const expenseReportedStatusOptions: Array<MultiSelectItem<SingularSearchStatus>> = [
    {translation: 'common.drafts', value: CONST.SEARCH.STATUS.EXPENSE.DRAFTS},
    {translation: 'common.outstanding', value: CONST.SEARCH.STATUS.EXPENSE.OUTSTANDING},
    {translation: 'iou.approved', value: CONST.SEARCH.STATUS.EXPENSE.APPROVED},
    {translation: 'iou.settledExpensify', value: CONST.SEARCH.STATUS.EXPENSE.PAID},
    {translation: 'iou.done', value: CONST.SEARCH.STATUS.EXPENSE.DONE},
];

const chatStatusOptions: Array<MultiSelectItem<SingularSearchStatus>> = [
    {translation: 'common.unread', value: CONST.SEARCH.STATUS.CHAT.UNREAD},
    {translation: 'common.sent', value: CONST.SEARCH.STATUS.CHAT.SENT},
    {translation: 'common.attachments', value: CONST.SEARCH.STATUS.CHAT.ATTACHMENTS},
    {translation: 'common.links', value: CONST.SEARCH.STATUS.CHAT.LINKS},
    {translation: 'search.filters.pinned', value: CONST.SEARCH.STATUS.CHAT.PINNED},
];

const invoiceStatusOptions: Array<MultiSelectItem<SingularSearchStatus>> = [
    {translation: 'common.outstanding', value: CONST.SEARCH.STATUS.INVOICE.OUTSTANDING},
    {translation: 'iou.settledExpensify', value: CONST.SEARCH.STATUS.INVOICE.PAID},
];

const tripStatusOptions: Array<MultiSelectItem<SingularSearchStatus>> = [
    {translation: 'search.filters.current', value: CONST.SEARCH.STATUS.TRIP.CURRENT},
    {translation: 'search.filters.past', value: CONST.SEARCH.STATUS.TRIP.PAST},
];

const taskStatusOptions: Array<MultiSelectItem<SingularSearchStatus>> = [
    {translation: 'common.outstanding', value: CONST.SEARCH.STATUS.TASK.OUTSTANDING},
    {translation: 'search.filters.completed', value: CONST.SEARCH.STATUS.TASK.COMPLETED},
];

let currentAccountID: number | undefined;
Onyx.connect({
    key: ONYXKEYS.SESSION,
    callback: (session) => {
        currentAccountID = session?.accountID;
    },
});

const emptyPersonalDetails = {
    accountID: CONST.REPORT.OWNER_ACCOUNT_ID_FAKE,
    avatar: '',
    displayName: undefined,
    login: undefined,
};

type ReportKey = `${typeof ONYXKEYS.COLLECTION.REPORT}${string}`;

type TransactionKey = `${typeof ONYXKEYS.COLLECTION.TRANSACTION}${string}`;

type ReportActionKey = `${typeof ONYXKEYS.COLLECTION.REPORT_ACTIONS}${string}`;

type PolicyKey = `${typeof ONYXKEYS.COLLECTION.POLICY}${string}`;

type ViolationKey = `${typeof ONYXKEYS.COLLECTION.TRANSACTION_VIOLATIONS}${string}`;

type SuggestedSearchKey = ValueOf<typeof CONST.SEARCH.SUGGESTED_SEARCH_KEYS>;

type SavedSearchMenuItem = MenuItemWithLink & {
    key: string;
    hash: string;
    query: string;
    styles?: Array<ViewStyle | TextStyle>;
};

type SearchTypeMenuSection = {
    translationPath: TranslationPaths;
    menuItems: SearchTypeMenuItem[];
};

type SearchTypeMenuItem = {
    key: SuggestedSearchKey;
    translationPath: TranslationPaths;
    type: SearchDataTypes;
    icon: IconAsset;
    emptyState?: {
        headerMedia: DotLottieAnimation;
        title: TranslationPaths;
        subtitle: TranslationPaths;
        buttons?: Array<{
            buttonText: TranslationPaths;
            buttonAction: () => void;
            success?: boolean;
            icon?: IconAsset;
            isDisabled?: boolean;
        }>;
    };
    getSearchQuery: (policyID?: string) => SearchQueryString;
};

type SearchDateModifier = ValueOf<typeof CONST.SEARCH.DATE_MODIFIERS>;

type SearchDateModifierLower = Lowercase<SearchDateModifier>;

/**
 * @private
 *
 * Returns a list of properties that are common to every Search ListItem
 */
function getTransactionItemCommonFormattedProperties(
    transactionItem: SearchTransaction,
    from: SearchPersonalDetails,
    to: SearchPersonalDetails,
    policy: SearchPolicy,
): Pick<TransactionListItemType, 'formattedFrom' | 'formattedTo' | 'formattedTotal' | 'formattedMerchant' | 'date'> {
    const isExpenseReport = transactionItem.reportType === CONST.REPORT.TYPE.EXPENSE;

    const fromName = getDisplayNameOrDefault(from);
    const formattedFrom = formatPhoneNumber(fromName);

    // Sometimes the search data personal detail for the 'to' account might not hold neither the display name nor the login
    // so for those cases we fallback to the display name of the personal detail data from onyx.
    let toName = getDisplayNameOrDefault(to, '', false);
    if (!toName && to?.accountID) {
        toName = getDisplayNameOrDefault(getPersonalDetailsForAccountID(to?.accountID));
    }

    const formattedTo = formatPhoneNumber(toName);
    const formattedTotal = getTransactionAmount(transactionItem, isExpenseReport);
    const date = transactionItem?.modifiedCreated ? transactionItem.modifiedCreated : transactionItem?.created;
    const merchant = getTransactionMerchant(transactionItem, policy as OnyxTypes.Policy);
    const formattedMerchant = merchant === CONST.TRANSACTION.PARTIAL_TRANSACTION_MERCHANT ? '' : merchant;

    return {
        formattedFrom,
        formattedTo,
        date,
        formattedTotal,
        formattedMerchant,
    };
}

/**
 * @private
 */
function isReportEntry(key: string): key is ReportKey {
    return key.startsWith(ONYXKEYS.COLLECTION.REPORT);
}

/**
 * @private
 */
function isTransactionEntry(key: string): key is TransactionKey {
    return key.startsWith(ONYXKEYS.COLLECTION.TRANSACTION);
}

/**
 * @private
 */
function isPolicyEntry(key: string): key is PolicyKey {
    return key.startsWith(ONYXKEYS.COLLECTION.POLICY);
}

function isViolationEntry(key: string): key is ViolationKey {
    return key.startsWith(ONYXKEYS.COLLECTION.TRANSACTION_VIOLATIONS);
}

/**
 * @private
 */
function isReportActionEntry(key: string): key is ReportActionKey {
    return key.startsWith(ONYXKEYS.COLLECTION.REPORT_ACTIONS);
}

/**
 * Determines whether to display the merchant field based on the transactions in the search results.
 */
function getShouldShowMerchant(data: OnyxTypes.SearchResults['data']): boolean {
    return Object.keys(data).some((key) => {
        if (isTransactionEntry(key)) {
            const item = data[key];
            const merchant = item.modifiedMerchant ? item.modifiedMerchant : (item.merchant ?? '');
            return merchant !== '' && merchant !== CONST.TRANSACTION.PARTIAL_TRANSACTION_MERCHANT;
        }
        return false;
    });
}

/**
 * Type guard that checks if something is a TransactionGroupListItemType
 */
function isTransactionGroupListItemType(item: ListItem): item is TransactionGroupListItemType {
    return 'transactions' in item;
}

/**
 * Type guard that checks if something is a TransactionReportGroupListItemType
 */
function isTransactionReportGroupListItemType(item: ListItem): item is TransactionReportGroupListItemType {
    return isTransactionGroupListItemType(item) && 'groupedBy' in item && item.groupedBy === CONST.SEARCH.GROUP_BY.REPORTS;
}

/**
 * Type guard that checks if something is a TransactionMemberGroupListItemType
 */
function isTransactionMemberGroupListItemType(item: ListItem): item is TransactionMemberGroupListItemType {
    return isTransactionGroupListItemType(item) && 'groupedBy' in item && item.groupedBy === CONST.SEARCH.GROUP_BY.MEMBERS;
}

/**
 * Type guard that checks if something is a TransactionCardGroupListItemType
 */
function isTransactionCardGroupListItemType(item: ListItem): item is TransactionCardGroupListItemType {
    return isTransactionGroupListItemType(item) && 'groupedBy' in item && item.groupedBy === CONST.SEARCH.GROUP_BY.CARDS;
}

/**
 * Type guard that checks if something is a TransactionListItemType
 */
function isTransactionListItemType(item: SearchListItem): item is TransactionListItemType {
    const transactionListItem = item as TransactionListItemType;
    return transactionListItem.transactionID !== undefined;
}

/**
 * Type guard that check if something is a TaskListItemType
 */
function isTaskListItemType(item: SearchListItem): item is TaskListItemType {
    return 'type' in item && item.type === CONST.REPORT.TYPE.TASK;
}

/**
 * Type guard that checks if something is a ReportActionListItemType
 */
function isReportActionListItemType(item: SearchListItem): item is ReportActionListItemType {
    const reportActionListItem = item as ReportActionListItemType;
    return reportActionListItem.reportActionID !== undefined;
}

function isAmountTooLong(amount: number, maxLength = 8): boolean {
    return Math.abs(amount).toString().length >= maxLength;
}

function isTransactionAmountTooLong(transactionItem: TransactionListItemType | SearchTransaction | OnyxTypes.Transaction) {
    // eslint-disable-next-line @typescript-eslint/prefer-nullish-coalescing
    const amount = Math.abs(transactionItem.modifiedAmount || transactionItem.amount);
    return isAmountTooLong(amount);
}

function isTransactionTaxAmountTooLong(transactionItem: TransactionListItemType | SearchTransaction | OnyxTypes.Transaction) {
    const reportType = (transactionItem as TransactionListItemType)?.reportType;
    const isFromExpenseReport = reportType === CONST.REPORT.TYPE.EXPENSE;
    const taxAmount = getTaxAmount(transactionItem, isFromExpenseReport);
    return isAmountTooLong(taxAmount);
}

function getWideAmountIndicators(data: TransactionListItemType[] | TransactionGroupListItemType[] | TaskListItemType[] | OnyxTypes.SearchResults['data']): {
    shouldShowAmountInWideColumn: boolean;
    shouldShowTaxAmountInWideColumn: boolean;
} {
    let isAmountWide = false;
    let isTaxAmountWide = false;

    const processTransaction = (transaction: TransactionListItemType | SearchTransaction) => {
        isAmountWide ||= isTransactionAmountTooLong(transaction);
        isTaxAmountWide ||= isTransactionTaxAmountTooLong(transaction);
    };

    if (Array.isArray(data)) {
        data.some((item) => {
            if (isTransactionGroupListItemType(item)) {
                const transactions = item.transactions ?? [];
                for (const transaction of transactions) {
                    processTransaction(transaction);
                    if (isAmountWide && isTaxAmountWide) {
                        break;
                    }
                }
            } else if (isTransactionListItemType(item)) {
                processTransaction(item);
            }
            return isAmountWide && isTaxAmountWide;
        });
    } else {
        Object.keys(data).some((key) => {
            if (isTransactionEntry(key)) {
                const item = data[key];
                processTransaction(item);
            }
            return isAmountWide && isTaxAmountWide;
        });
    }

    return {
        shouldShowAmountInWideColumn: isAmountWide,
        shouldShowTaxAmountInWideColumn: isTaxAmountWide,
    };
}

/**
 * Checks if the date of transactions or reports indicate the need to display the year because they are from a past year.
 */
function shouldShowYear(data: TransactionListItemType[] | TransactionGroupListItemType[] | TaskListItemType[] | OnyxTypes.SearchResults['data']) {
    const currentYear = new Date().getFullYear();

    if (Array.isArray(data)) {
        return data.some((item: TransactionListItemType | TransactionGroupListItemType | TaskListItemType) => {
            if (isTaskListItemType(item)) {
                const taskYear = new Date(item.created).getFullYear();
                return taskYear !== currentYear;
            }

            if (isTransactionGroupListItemType(item)) {
                // If the item is a TransactionGroupListItemType, iterate over its transactions and check them
                return item.transactions.some((transaction) => {
                    const transactionYear = new Date(getTransactionCreatedDate(transaction)).getFullYear();
                    return transactionYear !== currentYear;
                });
            }

            const createdYear = new Date(item?.modifiedCreated ? item.modifiedCreated : item?.created || '').getFullYear();
            return createdYear !== currentYear;
        });
    }

    for (const key in data) {
        if (isTransactionEntry(key)) {
            const item = data[key];
            if (shouldShowTransactionYear(item)) {
                return true;
            }
        } else if (isReportActionEntry(key)) {
            const item = data[key];
            for (const action of Object.values(item)) {
                const date = action.created;

                if (DateUtils.doesDateBelongToAPastYear(date)) {
                    return true;
                }
            }
        } else if (isReportEntry(key)) {
            const item = data[key];
            const date = item.created;

            if (date && DateUtils.doesDateBelongToAPastYear(date)) {
                return true;
            }
        }
    }
    return false;
}

/**
 * @private
 * Extracts all transaction violations from the search data.
 */
function getViolations(data: OnyxTypes.SearchResults['data']): OnyxCollection<OnyxTypes.TransactionViolation[]> {
    return Object.fromEntries(Object.entries(data).filter(([key]) => isViolationEntry(key))) as OnyxCollection<OnyxTypes.TransactionViolation[]>;
}

/**
 * @private
 * Generates a display name for IOU reports considering the personal details of the payer and the transaction details.
 */
function getIOUReportName(data: OnyxTypes.SearchResults['data'], reportItem: SearchReport) {
    const payerPersonalDetails = reportItem.managerID ? data.personalDetailsList?.[reportItem.managerID] : emptyPersonalDetails;
    // For cases where the data personal detail for manager ID do not exist in search data.personalDetailsList
    // we fallback to the display name of the personal detail data from onyx.
    const payerName = payerPersonalDetails?.displayName ?? payerPersonalDetails?.login ?? getDisplayNameOrDefault(getPersonalDetailsForAccountID(reportItem.managerID));
    const formattedAmount = convertToDisplayString(reportItem.total ?? 0, reportItem.currency ?? CONST.CURRENCY.USD);
    if (reportItem.action === CONST.SEARCH.ACTION_TYPES.PAID) {
        return translateLocal('iou.payerPaidAmount', {
            payer: payerName,
            amount: formattedAmount,
        });
    }

    return translateLocal('iou.payerOwesAmount', {
        payer: payerName,
        amount: formattedAmount,
    });
}

function getTransactionViolations(allViolations: OnyxCollection<OnyxTypes.TransactionViolation[]>, transaction: SearchTransaction): OnyxTypes.TransactionViolation[] {
    const transactionViolations = allViolations?.[`${ONYXKEYS.COLLECTION.TRANSACTION_VIOLATIONS}${transaction.transactionID}`];
    if (!transactionViolations) {
        return [];
    }
    return transactionViolations.filter((violation) => !isViolationDismissed(transaction, violation));
}

/**
 * @private
 * Organizes data into List Sections for display, for the TransactionListItemType of Search Results.
 *
 * Do not use directly, use only via `getSections()` facade.
 */
function getTransactionsSections(
    data: OnyxTypes.SearchResults['data'],
    metadata: OnyxTypes.SearchResults['search'],
    currentSearch: SuggestedSearchKey,
    reportActions: Record<string, OnyxTypes.ReportActions | undefined> = {},
): TransactionListItemType[] {
    const shouldShowMerchant = getShouldShowMerchant(data);
    const doesDataContainAPastYearTransaction = shouldShowYear(data);
    const {shouldShowAmountInWideColumn, shouldShowTaxAmountInWideColumn} = getWideAmountIndicators(data);

    const shouldShowCategory = metadata?.columnsToShow?.shouldShowCategoryColumn;
    const shouldShowTag = metadata?.columnsToShow?.shouldShowTagColumn;
    const shouldShowTax = metadata?.columnsToShow?.shouldShowTaxColumn;

    // Pre-filter transaction keys to avoid repeated checks
    const transactionKeys = Object.keys(data).filter(isTransactionEntry);
    // Get violations - optimize by using a Map for faster lookups
    const allViolations = getViolations(data);

    // Use Map for faster lookups of personal details
    const personalDetailsMap = new Map(Object.entries(data.personalDetailsList || {}));

    const transactionsSections: TransactionListItemType[] = [];

    for (const key of transactionKeys) {
        const transactionItem = data[key];
        const report = data[`${ONYXKEYS.COLLECTION.REPORT}${transactionItem.reportID}`];
        const policy = data[`${ONYXKEYS.COLLECTION.POLICY}${report?.policyID}`];
        const shouldShowBlankTo = !report || isOpenExpenseReport(report);
        const actions = Object.values(reportActions[`${ONYXKEYS.COLLECTION.REPORT_ACTIONS}${transactionItem.reportID}`] ?? {});

        const transactionViolations = getTransactionViolations(allViolations, transactionItem);
        // Use Map.get() for faster lookups with default values
        const from = personalDetailsMap.get(transactionItem.accountID.toString()) ?? emptyPersonalDetails;
        const to = transactionItem.managerID && !shouldShowBlankTo ? (personalDetailsMap.get(transactionItem.managerID.toString()) ?? emptyPersonalDetails) : emptyPersonalDetails;
        // const isPolicyExpenseChat = !!reports.find((rp) => rp.policyID === transactionItem.policyID && rp.isPolicyExpenseChat);

        // console.log({reports})
        // console.log({isPolicyExpenseChat});
        const {formattedFrom, formattedTo, formattedTotal, formattedMerchant, date} = getTransactionItemCommonFormattedProperties(transactionItem, from, to, policy);

        const transactionSection: TransactionListItemType = {
            action: getAction(data, allViolations, key, currentSearch, actions),
            from,
            to,
            formattedFrom,
            formattedTo: shouldShowBlankTo ? '' : formattedTo,
            formattedTotal,
            formattedMerchant,
            date,
            shouldShowMerchant,
            shouldShowCategory,
            shouldShowTag,
            shouldShowTax,
            keyForList: transactionItem.transactionID,
            shouldShowYear: doesDataContainAPastYearTransaction,
            isAmountColumnWide: shouldShowAmountInWideColumn,
            isTaxAmountColumnWide: shouldShowTaxAmountInWideColumn,
            violations: transactionViolations,
            // isPolicyExpenseChat,

            // Manually copying all the properties from transactionItem
            transactionID: transactionItem.transactionID,
            created: transactionItem.created,
            modifiedCreated: transactionItem.modifiedCreated,
            amount: transactionItem.amount,
            canDelete: transactionItem.canDelete,
            canHold: transactionItem.canHold,
            canUnhold: transactionItem.canUnhold,
            modifiedAmount: transactionItem.modifiedAmount,
            currency: transactionItem.currency,
            modifiedCurrency: transactionItem.modifiedCurrency,
            merchant: transactionItem.merchant,
            modifiedMerchant: transactionItem.modifiedMerchant,
            comment: transactionItem.comment,
            category: transactionItem.category,
            transactionType: transactionItem.transactionType,
            reportType: transactionItem.reportType,
            policyID: transactionItem.policyID,
            parentTransactionID: transactionItem.parentTransactionID,
            hasEReceipt: transactionItem.hasEReceipt,
            accountID: transactionItem.accountID,
            managerID: transactionItem.managerID,
            reportID: transactionItem.reportID,
            ...(transactionItem.pendingAction ? {pendingAction: transactionItem.pendingAction} : {}),
            transactionThreadReportID: transactionItem.transactionThreadReportID,
            isFromOneTransactionReport: transactionItem.isFromOneTransactionReport,
            tag: transactionItem.tag,
            receipt: transactionItem.receipt,
            taxAmount: transactionItem.taxAmount,
            description: transactionItem.description,
            mccGroup: transactionItem.mccGroup,
            modifiedMCCGroup: transactionItem.modifiedMCCGroup,
            moneyRequestReportActionID: transactionItem.moneyRequestReportActionID,
            pendingAction: transactionItem.pendingAction,
            errors: transactionItem.errors,
            isActionLoading: transactionItem.isActionLoading,
            hasViolation: transactionItem.hasViolation,
        };

        transactionsSections.push(transactionSection);
    }
    return transactionsSections;
}

/**
 * @private
 * Retrieves all transactions associated with a specific report ID from the search data.

 */
function getTransactionsForReport(data: OnyxTypes.SearchResults['data'], reportID: string): SearchTransaction[] {
    return Object.entries(data)
        .filter(([key, value]) => isTransactionEntry(key) && (value as SearchTransaction)?.reportID === reportID)
        .map(([, value]) => value as SearchTransaction);
}

/**
 * @private
 * Retrieves a report from the search data based on the provided key.
 */
function getReportFromKey(data: OnyxTypes.SearchResults['data'], key: string): OnyxTypes.Report | undefined {
    if (isTransactionEntry(key)) {
        const transaction = data[key];
        return data[`${ONYXKEYS.COLLECTION.REPORT}${transaction?.reportID}`] as OnyxTypes.Report;
    }
    if (isReportEntry(key)) {
        return data[key] as OnyxTypes.Report;
    }
    return undefined;
}

/**
 * @private
 * Retrieves the chat report associated with a given report.
 */
function getChatReport(data: OnyxTypes.SearchResults['data'], report: OnyxTypes.Report) {
    return data[`${ONYXKEYS.COLLECTION.REPORT}${report?.chatReportID}`] ?? {};
}

/**
 * @private
 * Retrieves the policy associated with a given report.
 */
function getPolicyFromKey(data: OnyxTypes.SearchResults['data'], report: OnyxTypes.Report) {
    return data[`${ONYXKEYS.COLLECTION.POLICY}${report?.policyID}`] ?? {};
}

/**
 * @private
 * Retrieves the report name-value pairs associated with a given report.
 */
function getReportNameValuePairsFromKey(data: OnyxTypes.SearchResults['data'], report: OnyxTypes.Report) {
    return data[`${ONYXKEYS.COLLECTION.REPORT_NAME_VALUE_PAIRS}${report?.reportID}`] ?? undefined;
}

/**
 * @private
 * Determines the permission flags for a user reviewing a report.
 */
function getReviewerPermissionFlags(
    report: OnyxTypes.Report,
    policy: OnyxTypes.Policy,
): {
    isSubmitter: boolean;
    isAdmin: boolean;
    isApprover: boolean;
} {
    return {
        isSubmitter: report.ownerAccountID === currentAccountID,
        isAdmin: policy.role === CONST.POLICY.ROLE.ADMIN,
        isApprover: report.managerID === currentAccountID,
    };
}

/**
 * Returns the action that can be taken on a given transaction or report
 *
 * Do not use directly, use only via `getSections()` facade.
 */
function getAction(
    data: OnyxTypes.SearchResults['data'],
    allViolations: OnyxCollection<OnyxTypes.TransactionViolation[]>,
    key: string,
    currentSearch: SuggestedSearchKey,
    reportActions: OnyxTypes.ReportAction[] = [],
): SearchTransactionAction {
    const isTransaction = isTransactionEntry(key);
    const report = getReportFromKey(data, key);

    if (!isTransaction && !isReportEntry(key)) {
        return CONST.SEARCH.ACTION_TYPES.VIEW;
    }
    // Tracked and unreported expenses don't have a report, so we return early.
    if (!report) {
        return CONST.SEARCH.ACTION_TYPES.VIEW;
    }

    const policy = getPolicyFromKey(data, report) as OnyxTypes.Policy;
    const isExportAvailable = isExportAction(report, policy, reportActions);

    if (isSettled(report) && !isExportAvailable) {
        return CONST.SEARCH.ACTION_TYPES.PAID;
    }

    const transaction = isTransaction ? data[key] : undefined;
    // We need to check both options for a falsy value since the transaction might not have an error but the report associated with it might. We return early if there are any errors for performance reasons, so we don't need to compute any other possible actions.
    // eslint-disable-next-line @typescript-eslint/prefer-nullish-coalescing
    if (transaction?.errors || report?.errors) {
        return CONST.SEARCH.ACTION_TYPES.REVIEW;
    }

    // We don't need to run the logic if this is not a transaction or iou/expense report, so let's shortcut the logic for performance reasons
    if (!isMoneyRequestReport(report) && !isInvoiceReport(report)) {
        return CONST.SEARCH.ACTION_TYPES.VIEW;
    }

    let allReportTransactions: SearchTransaction[];
    if (isReportEntry(key)) {
        allReportTransactions = getTransactionsForReport(data, report.reportID);
    } else {
        allReportTransactions = transaction ? [transaction] : [];
    }

    const {isSubmitter, isAdmin, isApprover} = getReviewerPermissionFlags(report, policy);

    // Only check for violations if we need to (when user has permission to review)
    if ((isSubmitter || isApprover || isAdmin) && hasViolations(report.reportID, allViolations, undefined, allReportTransactions)) {
        if (isSubmitter && !isApprover && !isAdmin && !canReview(report, allViolations, policy, allReportTransactions)) {
            return CONST.SEARCH.ACTION_TYPES.VIEW;
        }
        return CONST.SEARCH.ACTION_TYPES.REVIEW;
    }
    // Submit/Approve/Pay can only be taken on transactions if the transaction is the only one on the report, otherwise `View` is the only option.
    // If this condition is not met, return early for performance reasons
    if (isTransaction && !transaction?.isFromOneTransactionReport) {
        return CONST.SEARCH.ACTION_TYPES.VIEW;
    }

    const invoiceReceiverPolicy: SearchPolicy | undefined =
        isInvoiceReport(report) && report?.invoiceReceiver?.type === CONST.REPORT.INVOICE_RECEIVER_TYPE.BUSINESS
            ? data[`${ONYXKEYS.COLLECTION.POLICY}${report?.invoiceReceiver?.policyID}`]
            : undefined;

    const chatReport = getChatReport(data, report);
    const chatReportRNVP = data[`${ONYXKEYS.COLLECTION.REPORT_NAME_VALUE_PAIRS}${report.chatReportID}`] ?? undefined;
    const canBePaid = canIOUBePaid(report, chatReport, policy, allReportTransactions, false, chatReportRNVP, invoiceReceiverPolicy);

    if (canBePaid && !hasOnlyHeldExpenses(report.reportID, allReportTransactions) && currentSearch !== CONST.SEARCH.SUGGESTED_SEARCH_KEYS.EXPORT) {
        return CONST.SEARCH.ACTION_TYPES.PAY;
    }

    if (isExportAvailable) {
        return CONST.SEARCH.ACTION_TYPES.EXPORT_TO_ACCOUNTING;
    }

    if (isClosedReport(report)) {
        return CONST.SEARCH.ACTION_TYPES.DONE;
    }

    const hasOnlyPendingCardOrScanningTransactions = allReportTransactions.length > 0 && allReportTransactions.every(isPendingCardOrScanningTransaction);

    const isAllowedToApproveExpenseReport = isAllowedToApproveExpenseReportUtils(report, undefined, policy);
    if (
        canApproveIOU(report, policy, allReportTransactions) &&
        isAllowedToApproveExpenseReport &&
        !hasOnlyPendingCardOrScanningTransactions &&
        !hasOnlyHeldExpenses(report.reportID, allReportTransactions)
    ) {
        return CONST.SEARCH.ACTION_TYPES.APPROVE;
    }

    const reportNVP = getReportNameValuePairsFromKey(data, report);
    const isArchived = isArchivedReport(reportNVP);

    // We check for isAllowedToApproveExpenseReport because if the policy has preventSelfApprovals enabled, we disable the Submit action and in that case we want to show the View action instead
    if (canSubmitReport(report, policy, allReportTransactions, allViolations, isArchived) && isAllowedToApproveExpenseReport) {
        return CONST.SEARCH.ACTION_TYPES.SUBMIT;
    }

    if (reportNVP?.exportFailedTime) {
        return CONST.SEARCH.ACTION_TYPES.REVIEW;
    }

    return CONST.SEARCH.ACTION_TYPES.VIEW;
}

/**
 * @private
 * Organizes data into List Sections for display, for the TaskListItemType of Search Results.
 *
 * Do not use directly, use only via `getSections()` facade.
 */
function getTaskSections(data: OnyxTypes.SearchResults['data']): TaskListItemType[] {
    return (
        Object.keys(data)
            .filter(isReportEntry)
            // Ensure that the reports that were passed are tasks, and not some other
            // type of report that was sent as the parent
            .filter((key) => isTaskListItemType(data[key] as SearchListItem))
            .map((key) => {
                const taskItem = data[key] as SearchTask;
                const personalDetails = data.personalDetailsList;

                const assignee = personalDetails?.[taskItem.managerID] ?? emptyPersonalDetails;
                const createdBy = personalDetails?.[taskItem.accountID] ?? emptyPersonalDetails;
                const formattedAssignee = formatPhoneNumber(getDisplayNameOrDefault(assignee));
                const formattedCreatedBy = formatPhoneNumber(getDisplayNameOrDefault(createdBy));

                const report = getReportOrDraftReport(taskItem.reportID) ?? taskItem;
                const parentReport = getReportOrDraftReport(taskItem.parentReportID);

                const doesDataContainAPastYearTransaction = shouldShowYear(data);
                const reportName = StringUtils.lineBreaksToSpaces(Parser.htmlToText(taskItem.reportName));
                const description = StringUtils.lineBreaksToSpaces(Parser.htmlToText(taskItem.description));

                const result: TaskListItemType = {
                    ...taskItem,
                    reportName,
                    description,
                    assignee,
                    formattedAssignee,
                    createdBy,
                    formattedCreatedBy,
                    keyForList: taskItem.reportID,
                    shouldShowYear: doesDataContainAPastYearTransaction,
                };

                if (parentReport && personalDetails) {
                    // This will be fixed as part of https://github.com/Expensify/Expensify/issues/507850
                    // eslint-disable-next-line deprecation/deprecation
                    const policy = getPolicy(parentReport.policyID);
                    const parentReportName = getReportName(parentReport, policy, undefined, undefined);
                    const icons = getIcons(parentReport, personalDetails, null, '', -1, policy);
                    const parentReportIcon = icons?.at(0);

                    result.parentReportName = parentReportName;
                    result.parentReportIcon = parentReportIcon;
                }

                if (report) {
                    result.report = report;
                }

                return result;
            })
    );
}

/**
 * @private
 * Organizes data into List Sections for display, for the ReportActionListItemType of Search Results.
 *
 * Do not use directly, use only via `getSections()` facade.
 */
function getReportActionsSections(data: OnyxTypes.SearchResults['data']): ReportActionListItemType[] {
    const reportActionItems: ReportActionListItemType[] = [];

    const transactions = Object.keys(data)
        .filter(isTransactionEntry)
        .map((key) => data[key]);

    const reports = Object.keys(data)
        .filter(isReportEntry)
        .map((key) => data[key]);

    const policies = Object.keys(data)
        .filter(isPolicyEntry)
        .map((key) => data[key]);

    for (const key in data) {
        if (isReportActionEntry(key)) {
            const reportActions = data[key];
            for (const reportAction of Object.values(reportActions)) {
                const from = data.personalDetailsList?.[reportAction.accountID];
                const report = data[`${ONYXKEYS.COLLECTION.REPORT}${reportAction.reportID}`] ?? {};
                const policy = data[`${ONYXKEYS.COLLECTION.POLICY}${report.policyID}`] ?? {};
                const originalMessage = isMoneyRequestAction(reportAction) ? getOriginalMessage<typeof CONST.REPORT.ACTIONS.TYPE.IOU>(reportAction) : undefined;
                const isSendingMoney = isMoneyRequestAction(reportAction) && originalMessage?.type === CONST.IOU.REPORT_ACTION_TYPE.PAY && originalMessage?.IOUDetails;

                const invoiceReceiverPolicy: SearchPolicy | undefined =
                    report?.invoiceReceiver?.type === CONST.REPORT.INVOICE_RECEIVER_TYPE.BUSINESS ? data[`${ONYXKEYS.COLLECTION.POLICY}${report.invoiceReceiver.policyID}`] : undefined;
                if (
                    isDeletedAction(reportAction) ||
                    isResolvedActionableWhisper(reportAction) ||
                    reportAction.actionName === CONST.REPORT.ACTIONS.TYPE.CLOSED ||
                    isCreatedAction(reportAction) ||
                    isWhisperActionTargetedToOthers(reportAction) ||
                    (isMoneyRequestAction(reportAction) && !!report?.isWaitingOnBankAccount && originalMessage?.type === CONST.IOU.REPORT_ACTION_TYPE.PAY && !isSendingMoney)
                ) {
                    // eslint-disable-next-line no-continue
                    continue;
                }

                reportActionItems.push({
                    ...reportAction,
                    from,
                    reportName: getSearchReportName({report, policy, personalDetails: data.personalDetailsList, transactions, invoiceReceiverPolicy, reports, policies}),
                    formattedFrom: from?.displayName ?? from?.login ?? '',
                    date: reportAction.created,
                    keyForList: reportAction.reportActionID,
                });
            }
        }
    }
    return reportActionItems;
}

/**
 * @private
 * Organizes data into List Sections grouped by report for display, for the TransactionGroupListItemType of Search Results.
 *
 * Do not use directly, use only via `getSections()` facade.
 */
<<<<<<< HEAD
function getReportSections(
    data: OnyxTypes.SearchResults['data'],
    metadata: OnyxTypes.SearchResults['search'],
    currentSearch: SuggestedSearchKey,
    reportActions: Record<string, OnyxTypes.ReportActions | undefined> = {},
): ReportListItemType[] {
=======
function getReportSections(data: OnyxTypes.SearchResults['data'], metadata: OnyxTypes.SearchResults['search']): TransactionReportGroupListItemType[] {
>>>>>>> 79bde7cb
    const shouldShowMerchant = getShouldShowMerchant(data);

    const doesDataContainAPastYearTransaction = shouldShowYear(data);
    const {shouldShowAmountInWideColumn, shouldShowTaxAmountInWideColumn} = getWideAmountIndicators(data);

    // Get violations - optimize by using a Map for faster lookups
    const allViolations = getViolations(data);

    const reportIDToTransactions: Record<string, TransactionReportGroupListItemType> = {};

    for (const key in data) {
        if (isReportEntry(key) && (data[key].type === CONST.REPORT.TYPE.IOU || data[key].type === CONST.REPORT.TYPE.EXPENSE || data[key].type === CONST.REPORT.TYPE.INVOICE)) {
            const reportItem = {...data[key]};
            const reportKey = `${ONYXKEYS.COLLECTION.REPORT}${reportItem.reportID}`;
            const transactions = reportIDToTransactions[reportKey]?.transactions ?? [];
            const isIOUReport = reportItem.type === CONST.REPORT.TYPE.IOU;
            const actions = Object.values(reportActions[`${ONYXKEYS.COLLECTION.REPORT_ACTIONS}${reportItem.reportID}`] ?? {});

            const reportPendingAction = reportItem?.pendingAction ?? reportItem?.pendingFields?.preview;
            reportIDToTransactions[reportKey] = {
                ...reportItem,
<<<<<<< HEAD
                action: getAction(data, allViolations, key, currentSearch, actions),
=======
                groupedBy: CONST.SEARCH.GROUP_BY.REPORTS,
                action: getAction(data, allViolations, key),
>>>>>>> 79bde7cb
                keyForList: reportItem.reportID,
                from: data.personalDetailsList?.[reportItem.accountID ?? CONST.DEFAULT_NUMBER_ID],
                to: reportItem.managerID ? data.personalDetailsList?.[reportItem.managerID] : emptyPersonalDetails,
                transactions,
                ...(reportPendingAction ? {pendingAction: reportPendingAction} : {}),
            };

            if (isIOUReport) {
                reportIDToTransactions[reportKey].reportName = getIOUReportName(data, reportIDToTransactions[reportKey]);
            }
        } else if (isTransactionEntry(key)) {
            const transactionItem = {...data[key]};
            const reportKey = `${ONYXKEYS.COLLECTION.REPORT}${transactionItem.reportID}`;
            const report = data[`${ONYXKEYS.COLLECTION.REPORT}${transactionItem.reportID}`];
            const policy = data[`${ONYXKEYS.COLLECTION.POLICY}${report?.policyID}`];
            const shouldShowBlankTo = !report || isOpenExpenseReport(report);
            const transactionViolations = getTransactionViolations(allViolations, transactionItem);
            const actions = Object.values(reportActions[`${ONYXKEYS.COLLECTION.REPORT_ACTIONS}${transactionItem.reportID}`] ?? {});

            const from = data.personalDetailsList?.[transactionItem.accountID];
            const to = transactionItem.managerID && !shouldShowBlankTo ? (data.personalDetailsList?.[transactionItem.managerID] ?? emptyPersonalDetails) : emptyPersonalDetails;
            // const isPolicyExpenseChat = !!reports.find((rp) => rp.policyID === transactionItem.policyID && rp.isPolicyExpenseChat);

            const {formattedFrom, formattedTo, formattedTotal, formattedMerchant, date} = getTransactionItemCommonFormattedProperties(transactionItem, from, to, policy);

            const transaction = {
                ...transactionItem,
                action: getAction(data, allViolations, key, currentSearch, actions),
                from,
                to,
                formattedFrom,
                formattedTo: shouldShowBlankTo ? '' : formattedTo,
                formattedTotal,
                formattedMerchant,
                date,
                shouldShowMerchant,
                shouldShowCategory: metadata?.columnsToShow?.shouldShowCategoryColumn,
                shouldShowTag: metadata?.columnsToShow?.shouldShowTagColumn,
                shouldShowTax: metadata?.columnsToShow?.shouldShowTaxColumn,
                keyForList: transactionItem.transactionID,
                shouldShowYear: doesDataContainAPastYearTransaction,
                violations: transactionViolations,
                isAmountColumnWide: shouldShowAmountInWideColumn,
                isTaxAmountColumnWide: shouldShowTaxAmountInWideColumn,
                // isPolicyExpenseChat,
            };
            if (reportIDToTransactions[reportKey]?.transactions) {
                reportIDToTransactions[reportKey].transactions.push(transaction);
            } else if (reportIDToTransactions[reportKey]) {
                reportIDToTransactions[reportKey].transactions = [transaction];
            }
        }
    }

    return Object.values(reportIDToTransactions);
}

/**
 * @private
 * Organizes data into List Sections grouped by member for display, for the TransactionGroupListItemType of Search Results.
 *
 * Do not use directly, use only via `getSections()` facade.
 */
function getMemberSections(data: OnyxTypes.SearchResults['data'], metadata: OnyxTypes.SearchResults['search']): TransactionMemberGroupListItemType[] {
    return data && metadata ? [] : []; // s77rt TODO
}

/**
 * @private
 * Organizes data into List Sections grouped by card for display, for the TransactionGroupListItemType of Search Results.
 *
 * Do not use directly, use only via `getSections()` facade.
 */
function getCardSections(data: OnyxTypes.SearchResults['data'], metadata: OnyxTypes.SearchResults['search']): TransactionCardGroupListItemType[] {
    return data && metadata ? [] : []; // s77rt TODO
}

/**
 * Returns the appropriate list item component based on the type and status of the search data.
 */
function getListItem(type: SearchDataTypes, status: SearchStatus, groupBy?: SearchGroupBy): ListItemType<typeof type, typeof status> {
    if (type === CONST.SEARCH.DATA_TYPES.CHAT) {
        return ChatListItem;
    }
    if (type === CONST.SEARCH.DATA_TYPES.TASK) {
        return TaskListItem;
    }
    if (groupBy) {
        return TransactionGroupListItem;
    }
    return TransactionListItem;
}

/**
 * Organizes data into appropriate list sections for display based on the type of search results.
 */
<<<<<<< HEAD
function getSections(
    type: SearchDataTypes,
    data: OnyxTypes.SearchResults['data'],
    metadata: OnyxTypes.SearchResults['search'],
    shouldGroupByReports = false,
    reportActions: Record<string, OnyxTypes.ReportActions | undefined> = {},
    currentSearch: SuggestedSearchKey = CONST.SEARCH.SUGGESTED_SEARCH_KEYS.EXPENSES,
) {
=======
function getSections(type: SearchDataTypes, status: SearchStatus, data: OnyxTypes.SearchResults['data'], metadata: OnyxTypes.SearchResults['search'], groupBy?: SearchGroupBy) {
>>>>>>> 79bde7cb
    if (type === CONST.SEARCH.DATA_TYPES.CHAT) {
        return getReportActionsSections(data);
    }
    if (type === CONST.SEARCH.DATA_TYPES.TASK) {
        return getTaskSections(data);
    }
<<<<<<< HEAD
    if (!shouldGroupByReports) {
        return getTransactionsSections(data, metadata, currentSearch, reportActions);
    }

    return getReportSections(data, metadata, currentSearch, reportActions);
=======

    if (groupBy) {
        // Disabling the default-case lint rule here is actually safer as this forces us to make the switch cases exhaustive
        // eslint-disable-next-line default-case
        switch (groupBy) {
            case CONST.SEARCH.GROUP_BY.REPORTS:
                return getReportSections(data, metadata);
            case CONST.SEARCH.GROUP_BY.MEMBERS:
                return getMemberSections(data, metadata);
            case CONST.SEARCH.GROUP_BY.CARDS:
                return getCardSections(data, metadata);
        }
    }

    return getTransactionsSections(data, metadata);
>>>>>>> 79bde7cb
}

/**
 * Sorts sections of data based on a specified column and sort order for displaying sorted results.
 */
function getSortedSections(
    type: SearchDataTypes,
    status: SearchStatus,
    data: ListItemDataType<typeof type, typeof status>,
    sortBy?: SearchColumnType,
    sortOrder?: SortOrder,
    groupBy?: SearchGroupBy,
) {
    if (type === CONST.SEARCH.DATA_TYPES.CHAT) {
        return getSortedReportActionData(data as ReportActionListItemType[]);
    }
    if (type === CONST.SEARCH.DATA_TYPES.TASK) {
        return getSortedTaskData(data as TaskListItemType[], sortBy, sortOrder);
    }

    if (groupBy) {
        // Disabling the default-case lint rule here is actually safer as this forces us to make the switch cases exhaustive
        // eslint-disable-next-line default-case
        switch (groupBy) {
            case CONST.SEARCH.GROUP_BY.REPORTS:
                return getSortedReportData(data as TransactionReportGroupListItemType[]);
            case CONST.SEARCH.GROUP_BY.MEMBERS:
                return getSortedMemberData(data as TransactionMemberGroupListItemType[]);
            case CONST.SEARCH.GROUP_BY.CARDS:
                return getSortedCardData(data as TransactionCardGroupListItemType[]);
        }
    }

    return getSortedTransactionData(data as TransactionListItemType[], sortBy, sortOrder);
}

/**
 * Compares two values based on a specified sorting order and column.
 * Handles both string and numeric comparisons, with special handling for absolute values when sorting by total amount.
 */
function compareValues(a: unknown, b: unknown, sortOrder: SortOrder, sortBy: string): number {
    const isAsc = sortOrder === CONST.SEARCH.SORT_ORDER.ASC;

    if (a === undefined || b === undefined) {
        return 0;
    }

    if (typeof a === 'string' && typeof b === 'string') {
        return isAsc ? a.localeCompare(b) : b.localeCompare(a);
    }

    if (typeof a === 'number' && typeof b === 'number') {
        const aValue = sortBy === CONST.SEARCH.TABLE_COLUMNS.TOTAL_AMOUNT ? Math.abs(a) : a;
        const bValue = sortBy === CONST.SEARCH.TABLE_COLUMNS.TOTAL_AMOUNT ? Math.abs(b) : b;
        return isAsc ? aValue - bValue : bValue - aValue;
    }

    return 0;
}

/**
 * @private
 * Sorts transaction sections based on a specified column and sort order.
 */
function getSortedTransactionData(data: TransactionListItemType[], sortBy?: SearchColumnType, sortOrder?: SortOrder) {
    if (!sortBy || !sortOrder) {
        return data;
    }

    const sortingProperty = transactionColumnNamesToSortingProperty[sortBy as keyof typeof transactionColumnNamesToSortingProperty];

    if (!sortingProperty) {
        return data;
    }

    return data.sort((a, b) => {
        const aValue = sortingProperty === 'comment' ? a.comment?.comment : a[sortingProperty as keyof TransactionListItemType];
        const bValue = sortingProperty === 'comment' ? b.comment?.comment : b[sortingProperty as keyof TransactionListItemType];

        return compareValues(aValue, bValue, sortOrder, sortingProperty);
    });
}

function getSortedTaskData(data: TaskListItemType[], sortBy?: SearchColumnType, sortOrder?: SortOrder) {
    if (!sortBy || !sortOrder) {
        return data;
    }

    const sortingProperty = taskColumnNamesToSortingProperty[sortBy as keyof typeof taskColumnNamesToSortingProperty];

    if (!sortingProperty) {
        return data;
    }

    return data.sort((a, b) => {
        const aValue = a[sortingProperty as keyof TaskListItemType];
        const bValue = b[sortingProperty as keyof TaskListItemType];

        return compareValues(aValue, bValue, sortOrder, sortingProperty);
    });
}

/**
 * @private
 * Sorts report sections based on a specified column and sort order.
 */
function getSortedReportData(data: TransactionReportGroupListItemType[]) {
    for (const report of data) {
        report.transactions = getSortedTransactionData(report.transactions, CONST.SEARCH.TABLE_COLUMNS.DATE, CONST.SEARCH.SORT_ORDER.DESC);
    }
    return data.sort((a, b) => {
        const aNewestTransaction = a.transactions?.at(0)?.modifiedCreated ? a.transactions?.at(0)?.modifiedCreated : a.transactions?.at(0)?.created;
        const bNewestTransaction = b.transactions?.at(0)?.modifiedCreated ? b.transactions?.at(0)?.modifiedCreated : b.transactions?.at(0)?.created;

        if (!aNewestTransaction || !bNewestTransaction) {
            return 0;
        }

        return bNewestTransaction.toLowerCase().localeCompare(aNewestTransaction);
    });
}

/**
 * @private
 * Sorts report sections based on a specified column and sort order.
 */
function getSortedMemberData(data: TransactionMemberGroupListItemType[]) {
    return data ? [] : []; // s77rt TODO
}

/**
 * @private
 * Sorts report sections based on a specified column and sort order.
 */
function getSortedCardData(data: TransactionCardGroupListItemType[]) {
    return data ? [] : []; // s77rt TODO
}

/**
 * @private
 * Sorts report actions sections based on a specified column and sort order.
 */
function getSortedReportActionData(data: ReportActionListItemType[]) {
    return data.sort((a, b) => {
        const aValue = a?.created;
        const bValue = b?.created;

        if (aValue === undefined || bValue === undefined) {
            return 0;
        }

        return bValue.toLowerCase().localeCompare(aValue);
    });
}

/**
 * Checks if the search results contain any data, useful for determining if the search results are empty.
 */
function isSearchResultsEmpty(searchResults: SearchResults) {
    return !Object.keys(searchResults?.data).some((key) => key.startsWith(ONYXKEYS.COLLECTION.TRANSACTION));
}

/**
 * Returns the corresponding translation key for expense type
 */
function getExpenseTypeTranslationKey(expenseType: ValueOf<typeof CONST.SEARCH.TRANSACTION_TYPE>): TranslationPaths {
    // eslint-disable-next-line default-case
    switch (expenseType) {
        case CONST.SEARCH.TRANSACTION_TYPE.DISTANCE:
            return 'common.distance';
        case CONST.SEARCH.TRANSACTION_TYPE.CARD:
            return 'common.card';
        case CONST.SEARCH.TRANSACTION_TYPE.CASH:
            return 'iou.cash';
        case CONST.SEARCH.TRANSACTION_TYPE.PER_DIEM:
            return 'common.perDiem';
    }
}

/**
 * Constructs and configures the overflow menu for search items, handling interactions such as renaming or deleting items.
 */
function getOverflowMenu(itemName: string, hash: number, inputQuery: string, showDeleteModal: (hash: number) => void, isMobileMenu?: boolean, closeMenu?: () => void) {
    return [
        {
            text: translateLocal('common.rename'),
            onSelected: () => {
                if (isMobileMenu && closeMenu) {
                    closeMenu();
                }
                Navigation.navigate(ROUTES.SEARCH_SAVED_SEARCH_RENAME.getRoute({name: encodeURIComponent(itemName), jsonQuery: inputQuery}));
            },
            icon: Expensicons.Pencil,
            shouldShowRightIcon: false,
            shouldShowRightComponent: false,
            shouldCallAfterModalHide: true,
        },
        {
            text: translateLocal('common.delete'),
            onSelected: () => {
                if (isMobileMenu && closeMenu) {
                    closeMenu();
                }
                showDeleteModal(hash);
            },
            icon: Expensicons.Trashcan,
            shouldShowRightIcon: false,
            shouldShowRightComponent: false,
            shouldCallAfterModalHide: true,
            shouldCloseAllModals: true,
        },
    ];
}

/**
 * Checks if the passed username is a correct standard username, and not a placeholder
 */
function isCorrectSearchUserName(displayName?: string) {
    return displayName && displayName.toUpperCase() !== CONST.REPORT.OWNER_EMAIL_FAKE;
}

function createTypeMenuSections(session: OnyxTypes.Session | undefined, hasCardFeed: boolean, policies: OnyxCollection<OnyxTypes.Policy> = {}): SearchTypeMenuSection[] {
    const email = session?.email;

    // Start building the sections by requiring the following sections to always be present
    const typeMenuSections: SearchTypeMenuSection[] = [
        {
            translationPath: 'common.explore',
            menuItems: [
                {
                    key: CONST.SEARCH.SUGGESTED_SEARCH_KEYS.EXPENSES,
                    translationPath: 'common.expenses',
                    type: CONST.SEARCH.DATA_TYPES.EXPENSE,
                    icon: Expensicons.Receipt,
                    getSearchQuery: (policyID?: string) => {
                        const queryString = buildCannedSearchQuery({policyID});
                        return queryString;
                    },
                },
                {
                    key: CONST.SEARCH.SUGGESTED_SEARCH_KEYS.REPORTS,
                    translationPath: 'common.reports',
                    type: CONST.SEARCH.DATA_TYPES.EXPENSE,
                    icon: Expensicons.Document,
                    getSearchQuery: (policyID?: string) => {
                        const queryString = buildCannedSearchQuery({groupBy: CONST.SEARCH.GROUP_BY.REPORTS, policyID});
                        return queryString;
                    },
                },
                {
                    key: CONST.SEARCH.SUGGESTED_SEARCH_KEYS.CHATS,
                    translationPath: 'common.chats',
                    type: CONST.SEARCH.DATA_TYPES.CHAT,
                    icon: Expensicons.ChatBubbles,
                    getSearchQuery: (policyID?: string) => {
                        const queryString = buildCannedSearchQuery({type: CONST.SEARCH.DATA_TYPES.CHAT, status: CONST.SEARCH.STATUS.CHAT.ALL, policyID});
                        return queryString;
                    },
                },
            ],
        },
    ];

    // Begin adding conditional sections, based on the policies the user has access to
    const showSubmitSuggestion = Object.values(policies).filter((p) => isPaidGroupPolicy(p)).length > 0;

    const showPaySuggestion = Object.values(policies).some((policy): policy is OnyxTypes.Policy => {
        if (!policy || !isPaidGroupPolicy(policy)) {
            return false;
        }

        const reimburser = policy.reimburser;
        const isReimburser = reimburser === email;
        const isAdmin = policy.role === CONST.POLICY.ROLE.ADMIN;

        if (policy.reimbursementChoice === CONST.POLICY.REIMBURSEMENT_CHOICES.REIMBURSEMENT_YES) {
            return reimburser ? isReimburser : isAdmin;
        }

        if (policy.reimbursementChoice === CONST.POLICY.REIMBURSEMENT_CHOICES.REIMBURSEMENT_MANUAL) {
            return isAdmin;
        }

        return false;
    });

    const showApproveSuggestion = Object.values(policies).some((policy): policy is OnyxTypes.Policy => {
        if (!policy || !email || !isPaidGroupPolicy(policy)) {
            return false;
        }

        const isPolicyApprover = policy.approver === email;
        const isSubmittedTo = Object.values(policy.employeeList ?? {}).some((employee) => {
            return employee.submitsTo === email || employee.forwardsTo === email;
        });

        return isPolicyApprover || isSubmittedTo;
    });

    const showExportSuggestion = Object.values(policies).some((policy): policy is OnyxTypes.Policy => {
        if (!policy || !email) {
            return false;
        }

        return policy.exporter === email;
    });
    // We suggest specific filters for users based on their access in specific policies. Show the todo section
    // only if any of these items are available
    const showTodoSection = showSubmitSuggestion || showApproveSuggestion || showPaySuggestion || showExportSuggestion;

    if (showTodoSection && session) {
        const section: SearchTypeMenuSection = {
            translationPath: 'common.todo',
            menuItems: [],
        };

        if (showSubmitSuggestion) {
            section.menuItems.push({
                key: CONST.SEARCH.SUGGESTED_SEARCH_KEYS.SUBMIT,
                translationPath: 'common.submit',
                type: CONST.SEARCH.DATA_TYPES.EXPENSE,
                icon: Expensicons.Pencil,
                emptyState: {
                    headerMedia: DotLottieAnimations.Fireworks,
                    title: 'search.searchResults.emptySubmitResults.title',
                    subtitle: 'search.searchResults.emptySubmitResults.subtitle',
                    buttons: [
                        {
                            success: true,
                            buttonText: 'report.newReport.createReport',
                            buttonAction: () => {
                                interceptAnonymousUser(() => {
                                    const activePolicy = getActivePolicy();
                                    const groupPoliciesWithChatEnabled = getGroupPaidPoliciesWithExpenseChatEnabled();
                                    const personalDetails = getPersonalDetailsForAccountID(session.accountID) as OnyxTypes.PersonalDetails;

                                    let workspaceIDForReportCreation: string | undefined;

                                    // If the user's default workspace is a paid group workspace with chat enabled, we create a report with it by default
                                    if (activePolicy && activePolicy.isPolicyExpenseChatEnabled && isPaidGroupPolicy(activePolicy)) {
                                        workspaceIDForReportCreation = activePolicy.id;
                                    } else if (groupPoliciesWithChatEnabled.length === 1) {
                                        workspaceIDForReportCreation = groupPoliciesWithChatEnabled.at(0)?.id;
                                    }

                                    if (workspaceIDForReportCreation && !shouldRestrictUserBillableActions(workspaceIDForReportCreation) && personalDetails) {
                                        const createdReportID = createNewReport(personalDetails, workspaceIDForReportCreation);
                                        Navigation.setNavigationActionToMicrotaskQueue(() => {
                                            Navigation.navigate(ROUTES.SEARCH_MONEY_REQUEST_REPORT.getRoute({reportID: createdReportID, backTo: Navigation.getActiveRoute()}));
                                        });
                                        return;
                                    }

                                    // If the user's default workspace is personal and the user has more than one group workspace, which is paid and has chat enabled, or a chosen workspace is past the grace period, we need to redirect them to the workspace selection screen
                                    Navigation.navigate(ROUTES.NEW_REPORT_WORKSPACE_SELECTION);
                                });
                            },
                        },
                    ],
                },
                getSearchQuery: () => {
                    const queryString = buildQueryStringFromFilterFormValues({
                        type: CONST.SEARCH.DATA_TYPES.EXPENSE,
                        groupBy: CONST.SEARCH.GROUP_BY.REPORTS,
                        status: CONST.SEARCH.STATUS.EXPENSE.DRAFTS,
                        from: [`${session.accountID}`],
                    });
                    return queryString;
                },
            });
        }

        if (showApproveSuggestion) {
            section.menuItems.push({
                key: CONST.SEARCH.SUGGESTED_SEARCH_KEYS.APPROVE,
                translationPath: 'search.bulkActions.approve',
                type: CONST.SEARCH.DATA_TYPES.EXPENSE,
                icon: Expensicons.ThumbsUp,
                emptyState: {
                    headerMedia: DotLottieAnimations.Fireworks,
                    title: 'search.searchResults.emptyApproveResults.title',
                    subtitle: 'search.searchResults.emptyApproveResults.subtitle',
                },
                getSearchQuery: () => {
                    const queryString = buildQueryStringFromFilterFormValues({
                        type: CONST.SEARCH.DATA_TYPES.EXPENSE,
                        groupBy: CONST.SEARCH.GROUP_BY.REPORTS,
                        status: CONST.SEARCH.STATUS.EXPENSE.OUTSTANDING,
                        to: [`${session.accountID}`],
                    });
                    return queryString;
                },
            });
        }

        if (showPaySuggestion) {
            section.menuItems.push({
                key: CONST.SEARCH.SUGGESTED_SEARCH_KEYS.PAY,
                translationPath: 'search.bulkActions.pay',
                type: CONST.SEARCH.DATA_TYPES.EXPENSE,
                icon: Expensicons.MoneyBag,
                emptyState: {
                    headerMedia: DotLottieAnimations.Fireworks,
                    title: 'search.searchResults.emptyPayResults.title',
                    subtitle: 'search.searchResults.emptyPayResults.subtitle',
                },
                getSearchQuery: () => {
                    const queryString = buildQueryStringFromFilterFormValues({
                        type: CONST.SEARCH.DATA_TYPES.EXPENSE,
                        groupBy: CONST.SEARCH.GROUP_BY.REPORTS,
                        action: CONST.SEARCH.ACTION_FILTERS.PAY,
                        reimbursable: CONST.SEARCH.BOOLEAN.YES,
                        payer: session.accountID?.toString(),
                    });
                    return queryString;
                },
            });
        }

        if (showExportSuggestion) {
            section.menuItems.push({
                key: CONST.SEARCH.SUGGESTED_SEARCH_KEYS.EXPORT,
                translationPath: 'common.export',
                type: CONST.SEARCH.DATA_TYPES.EXPENSE,
                icon: Expensicons.CheckCircle,
                emptyState: {
                    headerMedia: DotLottieAnimations.Fireworks,
                    title: 'search.searchResults.emptyExportResults.title',
                    subtitle: 'search.searchResults.emptyExportResults.subtitle',
                },
                getSearchQuery: () => {
                    const queryString = buildQueryStringFromFilterFormValues({
                        type: CONST.SEARCH.DATA_TYPES.EXPENSE,
                        groupBy: CONST.SEARCH.GROUP_BY.REPORTS,
                        action: CONST.SEARCH.ACTION_FILTERS.EXPORT,
                        exporter: [`${session.accountID}`],
<<<<<<< HEAD
                        exportedOn: CONST.SEARCH.NEVER,
=======
                        status: [CONST.SEARCH.STATUS.EXPENSE.APPROVED, CONST.SEARCH.STATUS.EXPENSE.PAID, CONST.SEARCH.STATUS.EXPENSE.DONE],
                        exportedOn: CONST.SEARCH.DATE_PRESETS.NEVER,
>>>>>>> 79bde7cb
                    });
                    return queryString;
                },
            });
        }

        typeMenuSections.push(section);
    }

    const accountingSection: SearchTypeMenuSection = {
        translationPath: 'workspace.common.accounting',
        menuItems: [],
    };

    let shouldShowStatementsSuggestion = false;
    let showShowUnapprovedCashSuggestion = false;
    let showShowUnapprovedCompanyCardsSuggestion = false;
    let shouldShowReconciliationSuggestion = false;

    Object.values(policies).some((policy) => {
        if (!policy || !isPaidGroupPolicy(policy)) {
            return false;
        }

        const isAdmin = policy.role === CONST.POLICY.ROLE.ADMIN;
        const isApprovalEnabled = policy.approvalMode ? policy.approvalMode !== CONST.POLICY.APPROVAL_MODE.OPTIONAL : false;
        const isPaymentEnabled = arePaymentsEnabled(policy);

        shouldShowStatementsSuggestion ||= false; // s77rt TODO
        showShowUnapprovedCashSuggestion ||= isAdmin && isApprovalEnabled && isPaymentEnabled;
        showShowUnapprovedCompanyCardsSuggestion ||= isAdmin && isApprovalEnabled && hasCardFeed;
        shouldShowReconciliationSuggestion ||= false; // s77rt TODO

        // We don't need to check the rest of the policies if we already determined that all suggestion items should be displayed
        return shouldShowStatementsSuggestion && showShowUnapprovedCashSuggestion && showShowUnapprovedCompanyCardsSuggestion && shouldShowReconciliationSuggestion;
    });

    if (shouldShowStatementsSuggestion) {
        // s77rt TODO
    }

    if (showShowUnapprovedCashSuggestion && showShowUnapprovedCompanyCardsSuggestion) {
        accountingSection.menuItems.push(
            {
                translationPath: 'search.unapprovedCash',
                type: CONST.SEARCH.DATA_TYPES.EXPENSE,
                icon: Expensicons.MoneyHourglass,
                emptyState: {
                    headerMedia: DotLottieAnimations.Fireworks,
                    title: 'search.searchResults.emptyUnapprovedResults.title',
                    subtitle: 'search.searchResults.emptyUnapprovedResults.subtitle',
                },
                getSearchQuery: () => {
                    const queryString = buildQueryStringFromFilterFormValues({
                        type: CONST.SEARCH.DATA_TYPES.EXPENSE,
                        groupBy: CONST.SEARCH.GROUP_BY.REPORTS,
                        status: [CONST.SEARCH.STATUS.EXPENSE.DRAFTS, CONST.SEARCH.STATUS.EXPENSE.OUTSTANDING],
                        reimbursable: CONST.SEARCH.BOOLEAN.YES,
                    });
                    return queryString;
                },
            },
            {
                translationPath: 'search.unapprovedCompanyCards',
                type: CONST.SEARCH.DATA_TYPES.EXPENSE,
                icon: Expensicons.CreditCardHourglass,
                emptyState: {
                    headerMedia: DotLottieAnimations.Fireworks,
                    title: 'search.searchResults.emptyUnapprovedResults.title',
                    subtitle: 'search.searchResults.emptyUnapprovedResults.subtitle',
                },
                getSearchQuery: () => {
                    const queryString = buildQueryStringFromFilterFormValues({
                        type: CONST.SEARCH.DATA_TYPES.EXPENSE,
                        groupBy: CONST.SEARCH.GROUP_BY.MEMBERS,
                        feed: [CONST.COMPANY_CARDS.BANKS.BANK_OF_AMERICA],
                        status: [CONST.SEARCH.STATUS.EXPENSE.DRAFTS, CONST.SEARCH.STATUS.EXPENSE.OUTSTANDING],
                    });
                    return queryString;
                },
            },
        );
    } else if (showShowUnapprovedCashSuggestion) {
        accountingSection.menuItems.push({
            translationPath: 'search.unapproved',
            type: CONST.SEARCH.DATA_TYPES.EXPENSE,
            icon: Expensicons.Hourglass,
            emptyState: {
                headerMedia: DotLottieAnimations.Fireworks,
                title: 'search.searchResults.emptyUnapprovedResults.title',
                subtitle: 'search.searchResults.emptyUnapprovedResults.subtitle',
            },
            getSearchQuery: () => {
                const queryString = buildQueryStringFromFilterFormValues({
                    type: CONST.SEARCH.DATA_TYPES.EXPENSE,
                    groupBy: CONST.SEARCH.GROUP_BY.REPORTS,
                    status: [CONST.SEARCH.STATUS.EXPENSE.DRAFTS, CONST.SEARCH.STATUS.EXPENSE.OUTSTANDING],
                    reimbursable: CONST.SEARCH.BOOLEAN.YES,
                });
                return queryString;
            },
        });
    } else if (showShowUnapprovedCompanyCardsSuggestion) {
        accountingSection.menuItems.push({
            translationPath: 'search.unapproved',
            type: CONST.SEARCH.DATA_TYPES.EXPENSE,
            icon: Expensicons.Hourglass,
            emptyState: {
                headerMedia: DotLottieAnimations.Fireworks,
                title: 'search.searchResults.emptyUnapprovedResults.title',
                subtitle: 'search.searchResults.emptyUnapprovedResults.subtitle',
            },
            getSearchQuery: () => {
                const queryString = buildQueryStringFromFilterFormValues({
                    type: CONST.SEARCH.DATA_TYPES.EXPENSE,
                    groupBy: CONST.SEARCH.GROUP_BY.MEMBERS,
                    feed: [CONST.COMPANY_CARDS.BANKS.BANK_OF_AMERICA],
                    status: [CONST.SEARCH.STATUS.EXPENSE.DRAFTS, CONST.SEARCH.STATUS.EXPENSE.OUTSTANDING],
                });
                return queryString;
            },
        });
    }

    if (shouldShowReconciliationSuggestion) {
        // s77rt TODO
    }

    // s77rt remove DEV lock
    if (accountingSection.menuItems.length > 0 && isDevelopment()) {
        typeMenuSections.push(accountingSection);
    }

    return typeMenuSections;
}

function createBaseSavedSearchMenuItem(item: SaveSearchItem, key: string, index: number, title: string, isFocused: boolean): SavedSearchMenuItem {
    return {
        key,
        title,
        hash: key,
        query: item.query,
        shouldShowRightComponent: true,
        focused: isFocused,
        pendingAction: item.pendingAction,
        disabled: item.pendingAction === CONST.RED_BRICK_ROAD_PENDING_ACTION.DELETE,
        shouldIconUseAutoWidthStyle: true,
    };
}

/**
 * Whether to show the empty state or not
 */
function shouldShowEmptyState(isDataLoaded: boolean, dataLength: number, type: SearchDataTypes) {
    return !isDataLoaded || dataLength === 0 || !Object.values(CONST.SEARCH.DATA_TYPES).includes(type);
}

function isSearchDataLoaded(currentSearchResults: SearchResults | undefined, lastNonEmptySearchResults: SearchResults | undefined, queryJSON: SearchQueryJSON | undefined) {
    const searchResults = currentSearchResults?.data ? currentSearchResults : lastNonEmptySearchResults;
    const {status} = queryJSON ?? {};

    const isDataLoaded =
        searchResults?.data !== undefined &&
        searchResults?.search?.type === queryJSON?.type &&
        (Array.isArray(status) ? searchResults?.search?.status === status.join(',') : searchResults?.search?.status === status);

    return isDataLoaded;
}

function getStatusOptions(type: SearchDataTypes, groupBy: SearchGroupBy | undefined) {
    switch (type) {
        case CONST.SEARCH.DATA_TYPES.CHAT:
            return chatStatusOptions;
        case CONST.SEARCH.DATA_TYPES.INVOICE:
            return invoiceStatusOptions;
        case CONST.SEARCH.DATA_TYPES.TRIP:
            return tripStatusOptions;
        case CONST.SEARCH.DATA_TYPES.TASK:
            return taskStatusOptions;
        case CONST.SEARCH.DATA_TYPES.EXPENSE:
        default:
            return groupBy === CONST.SEARCH.GROUP_BY.REPORTS || groupBy === CONST.SEARCH.GROUP_BY.MEMBERS ? expenseReportedStatusOptions : expenseStatusOptions;
    }
}

function getTypeOptions(policies: OnyxCollection<OnyxTypes.Policy>, currentUserLogin?: string) {
    const typeOptions: Array<SingleSelectItem<SearchDataTypes>> = [
        {translation: 'common.expense', value: CONST.SEARCH.DATA_TYPES.EXPENSE},
        {translation: 'common.chat', value: CONST.SEARCH.DATA_TYPES.CHAT},
        {translation: 'common.invoice', value: CONST.SEARCH.DATA_TYPES.INVOICE},
        {translation: 'common.trip', value: CONST.SEARCH.DATA_TYPES.TRIP},
        {translation: 'common.task', value: CONST.SEARCH.DATA_TYPES.TASK},
    ];
    const shouldHideInvoiceOption = !canSendInvoice(policies, currentUserLogin) && !hasInvoiceReports();

    // Remove the invoice option if the user is not allowed to send invoices
    return shouldHideInvoiceOption ? typeOptions.filter((typeOption) => typeOption.value !== CONST.SEARCH.DATA_TYPES.INVOICE) : typeOptions;
}

function getGroupByOptions() {
    return Object.values(CONST.SEARCH.GROUP_BY).map<SingleSelectItem<SearchGroupBy>>((value) => ({translation: `search.filters.groupBy.${value}`, value}));
}

export {
    getListItem,
    getSections,
    getShouldShowMerchant,
    getSortedSections,
    isTransactionGroupListItemType,
    isTransactionReportGroupListItemType,
    isTransactionMemberGroupListItemType,
    isTransactionCardGroupListItemType,
    isSearchResultsEmpty,
    isTransactionListItemType,
    isReportActionListItemType,
    shouldShowYear,
    getExpenseTypeTranslationKey,
    getOverflowMenu,
    isCorrectSearchUserName,
    isReportActionEntry,
    isTaskListItemType,
    getAction,
    createTypeMenuSections,
    createBaseSavedSearchMenuItem,
    shouldShowEmptyState,
    compareValues,
    isSearchDataLoaded,
    getStatusOptions,
    getTypeOptions,
    getGroupByOptions,
    getWideAmountIndicators,
    isTransactionAmountTooLong,
    isTransactionTaxAmountTooLong,
};
export type {SavedSearchMenuItem, SearchTypeMenuSection, SearchTypeMenuItem, SearchDateModifier, SearchDateModifierLower, SuggestedSearchKey};<|MERGE_RESOLUTION|>--- conflicted
+++ resolved
@@ -922,16 +922,12 @@
  *
  * Do not use directly, use only via `getSections()` facade.
  */
-<<<<<<< HEAD
 function getReportSections(
     data: OnyxTypes.SearchResults['data'],
     metadata: OnyxTypes.SearchResults['search'],
     currentSearch: SuggestedSearchKey,
     reportActions: Record<string, OnyxTypes.ReportActions | undefined> = {},
-): ReportListItemType[] {
-=======
-function getReportSections(data: OnyxTypes.SearchResults['data'], metadata: OnyxTypes.SearchResults['search']): TransactionReportGroupListItemType[] {
->>>>>>> 79bde7cb
+): TransactionGroupListItemType[] {
     const shouldShowMerchant = getShouldShowMerchant(data);
 
     const doesDataContainAPastYearTransaction = shouldShowYear(data);
@@ -953,12 +949,8 @@
             const reportPendingAction = reportItem?.pendingAction ?? reportItem?.pendingFields?.preview;
             reportIDToTransactions[reportKey] = {
                 ...reportItem,
-<<<<<<< HEAD
                 action: getAction(data, allViolations, key, currentSearch, actions),
-=======
                 groupedBy: CONST.SEARCH.GROUP_BY.REPORTS,
-                action: getAction(data, allViolations, key),
->>>>>>> 79bde7cb
                 keyForList: reportItem.reportID,
                 from: data.personalDetailsList?.[reportItem.accountID ?? CONST.DEFAULT_NUMBER_ID],
                 to: reportItem.managerID ? data.personalDetailsList?.[reportItem.managerID] : emptyPersonalDetails,
@@ -1055,38 +1047,27 @@
 /**
  * Organizes data into appropriate list sections for display based on the type of search results.
  */
-<<<<<<< HEAD
 function getSections(
     type: SearchDataTypes,
     data: OnyxTypes.SearchResults['data'],
     metadata: OnyxTypes.SearchResults['search'],
-    shouldGroupByReports = false,
+    groupBy?: SearchGroupBy,
     reportActions: Record<string, OnyxTypes.ReportActions | undefined> = {},
     currentSearch: SuggestedSearchKey = CONST.SEARCH.SUGGESTED_SEARCH_KEYS.EXPENSES,
 ) {
-=======
-function getSections(type: SearchDataTypes, status: SearchStatus, data: OnyxTypes.SearchResults['data'], metadata: OnyxTypes.SearchResults['search'], groupBy?: SearchGroupBy) {
->>>>>>> 79bde7cb
     if (type === CONST.SEARCH.DATA_TYPES.CHAT) {
         return getReportActionsSections(data);
     }
     if (type === CONST.SEARCH.DATA_TYPES.TASK) {
         return getTaskSections(data);
     }
-<<<<<<< HEAD
-    if (!shouldGroupByReports) {
-        return getTransactionsSections(data, metadata, currentSearch, reportActions);
-    }
-
-    return getReportSections(data, metadata, currentSearch, reportActions);
-=======
 
     if (groupBy) {
         // Disabling the default-case lint rule here is actually safer as this forces us to make the switch cases exhaustive
         // eslint-disable-next-line default-case
         switch (groupBy) {
             case CONST.SEARCH.GROUP_BY.REPORTS:
-                return getReportSections(data, metadata);
+                return getReportSections(data, metadata, currentSearch, reportActions);
             case CONST.SEARCH.GROUP_BY.MEMBERS:
                 return getMemberSections(data, metadata);
             case CONST.SEARCH.GROUP_BY.CARDS:
@@ -1094,8 +1075,7 @@
         }
     }
 
-    return getTransactionsSections(data, metadata);
->>>>>>> 79bde7cb
+    return getTransactionsSections(data, metadata, currentSearch, reportActions);
 }
 
 /**
@@ -1532,12 +1512,8 @@
                         groupBy: CONST.SEARCH.GROUP_BY.REPORTS,
                         action: CONST.SEARCH.ACTION_FILTERS.EXPORT,
                         exporter: [`${session.accountID}`],
-<<<<<<< HEAD
-                        exportedOn: CONST.SEARCH.NEVER,
-=======
                         status: [CONST.SEARCH.STATUS.EXPENSE.APPROVED, CONST.SEARCH.STATUS.EXPENSE.PAID, CONST.SEARCH.STATUS.EXPENSE.DONE],
                         exportedOn: CONST.SEARCH.DATE_PRESETS.NEVER,
->>>>>>> 79bde7cb
                     });
                     return queryString;
                 },
@@ -1582,6 +1558,7 @@
     if (showShowUnapprovedCashSuggestion && showShowUnapprovedCompanyCardsSuggestion) {
         accountingSection.menuItems.push(
             {
+                key: CONST.SEARCH.SUGGESTED_SEARCH_KEYS.UNAPPROVED_CASH,
                 translationPath: 'search.unapprovedCash',
                 type: CONST.SEARCH.DATA_TYPES.EXPENSE,
                 icon: Expensicons.MoneyHourglass,
@@ -1601,6 +1578,7 @@
                 },
             },
             {
+                key: CONST.SEARCH.SUGGESTED_SEARCH_KEYS.UNAPPROVED_COMPANY_CARDS,
                 translationPath: 'search.unapprovedCompanyCards',
                 type: CONST.SEARCH.DATA_TYPES.EXPENSE,
                 icon: Expensicons.CreditCardHourglass,
@@ -1622,6 +1600,7 @@
         );
     } else if (showShowUnapprovedCashSuggestion) {
         accountingSection.menuItems.push({
+            key: CONST.SEARCH.SUGGESTED_SEARCH_KEYS.UNAPPROVED,
             translationPath: 'search.unapproved',
             type: CONST.SEARCH.DATA_TYPES.EXPENSE,
             icon: Expensicons.Hourglass,
@@ -1642,6 +1621,7 @@
         });
     } else if (showShowUnapprovedCompanyCardsSuggestion) {
         accountingSection.menuItems.push({
+            key: CONST.SEARCH.SUGGESTED_SEARCH_KEYS.UNAPPROVED,
             translationPath: 'search.unapproved',
             type: CONST.SEARCH.DATA_TYPES.EXPENSE,
             icon: Expensicons.Hourglass,
