import type {TextStyle, ViewStyle} from 'react-native';
import Onyx from 'react-native-onyx';
import type {OnyxCollection, OnyxEntry} from 'react-native-onyx';
import type {ValueOf} from 'type-fest';
import type {LocaleContextProps} from '@components/LocaleContextProvider';
import DotLottieAnimations from '@components/LottieAnimations';
import type DotLottieAnimation from '@components/LottieAnimations/types';
import type {MenuItemWithLink} from '@components/MenuItemList';
import type {MultiSelectItem} from '@components/Search/FilterDropdowns/MultiSelectPopup';
import type {SingleSelectItem} from '@components/Search/FilterDropdowns/SingleSelectPopup';
import type {SearchColumnType, SearchDateFilterKeys, SearchDatePreset, SearchGroupBy, SearchQueryJSON, SearchStatus, SingularSearchStatus, SortOrder} from '@components/Search/types';
import ChatListItem from '@components/SelectionList/ChatListItem';
import TaskListItem from '@components/SelectionList/Search/TaskListItem';
import TransactionGroupListItem from '@components/SelectionList/Search/TransactionGroupListItem';
import TransactionListItem from '@components/SelectionList/Search/TransactionListItem';
import type {
    ListItem,
    ReportActionListItemType,
    SearchListItem,
    TaskListItemType,
    TransactionCardGroupListItemType,
    TransactionGroupListItemType,
    TransactionListItemType,
    TransactionMemberGroupListItemType,
    TransactionReportGroupListItemType,
} from '@components/SelectionList/types';
import * as Expensicons from '@src/components/Icon/Expensicons';
import CONST from '@src/CONST';
import type {TranslationPaths} from '@src/languages/types';
import ONYXKEYS from '@src/ONYXKEYS';
import ROUTES from '@src/ROUTES';
import type * as OnyxTypes from '@src/types/onyx';
import {ErrorFields, Errors, PendingAction, PendingFields} from '@src/types/onyx/OnyxCommon';
import {InvoiceReceiver, Note, Participants, RoomVisibility, WriteCapability} from '@src/types/onyx/Report';
import type {SaveSearchItem} from '@src/types/onyx/SaveSearch';
import type SearchResults from '@src/types/onyx/SearchResults';
import type {
    ListItemDataType,
    ListItemType,
    SearchDataTypes,
    SearchPersonalDetails,
    SearchPolicy,
    SearchReport,
    SearchTask,
    SearchTransaction,
    SearchTransactionAction,
} from '@src/types/onyx/SearchResults';
import type IconAsset from '@src/types/utils/IconAsset';
import {canApproveIOU, canIOUBePaid} from './actions/IOU';
import {createNewReport, getCurrentUserAccountID} from './actions/Report';
import type {CardFeedForDisplay} from './CardFeedUtils';
import {getCardFeedsForDisplay} from './CardFeedUtils';
import {convertToDisplayString} from './CurrencyUtils';
import DateUtils from './DateUtils';
import interceptAnonymousUser from './interceptAnonymousUser';
import {translateLocal} from './Localize';
import Navigation from './Navigation/Navigation';
import Parser from './Parser';
import {getDisplayNameOrDefault} from './PersonalDetailsUtils';
import {
    arePaymentsEnabled,
    canSendInvoice,
    getActivePolicy,
    getCorrectedAutoReportingFrequency,
    getGroupPaidPoliciesWithExpenseChatEnabled,
    getPolicy,
    isPaidGroupPolicy,
    isPolicyPayer,
} from './PolicyUtils';
import {getOriginalMessage, isCreatedAction, isDeletedAction, isMoneyRequestAction, isResolvedActionableWhisper, isWhisperActionTargetedToOthers} from './ReportActionsUtils';
import {canReview} from './ReportPreviewActionUtils';
import {isExportAction} from './ReportPrimaryActionUtils';
import {
    getIcons,
    getPersonalDetailsForAccountID,
    getReportName,
    getReportOrDraftReport,
    getSearchReportName,
    hasAnyViolations,
    hasInvoiceReports,
    hasOnlyHeldExpenses,
    hasReportBeenReopened,
    hasViolations,
    isAllowedToApproveExpenseReport as isAllowedToApproveExpenseReportUtils,
    isArchivedReport,
    isClosedReport,
    isInvoiceReport,
    isMoneyRequestReport,
    isOpenExpenseReport,
    isSettled,
} from './ReportUtils';
import {buildCannedSearchQuery, buildQueryStringFromFilterFormValues, buildSearchQueryJSON, getTodoSearchQuery} from './SearchQueryUtils';
import StringUtils from './StringUtils';
import {shouldRestrictUserBillableActions} from './SubscriptionUtils';
import {
<<<<<<< HEAD
    allHavePendingRTERViolation,
    getCategory,
    getDescription,
    getTag,
=======
>>>>>>> b7436524
    getTaxAmount,
    getAmount as getTransactionAmount,
    getCreated as getTransactionCreatedDate,
    getMerchant as getTransactionMerchant,
    hasAnyTransactionWithoutRTERViolation,
    isPendingCardOrScanningTransaction,
    isUnreportedAndHasInvalidDistanceRateTransaction,
    isViolationDismissed,
} from './TransactionUtils';
import shouldShowTransactionYear from './TransactionUtils/shouldShowTransactionYear';

const transactionColumnNamesToSortingProperty = {
    [CONST.SEARCH.TABLE_COLUMNS.TO]: 'formattedTo' as const,
    [CONST.SEARCH.TABLE_COLUMNS.FROM]: 'formattedFrom' as const,
    [CONST.SEARCH.TABLE_COLUMNS.DATE]: 'date' as const,
    [CONST.SEARCH.TABLE_COLUMNS.TAG]: 'tag' as const,
    [CONST.SEARCH.TABLE_COLUMNS.MERCHANT]: 'formattedMerchant' as const,
    [CONST.SEARCH.TABLE_COLUMNS.TOTAL_AMOUNT]: 'formattedTotal' as const,
    [CONST.SEARCH.TABLE_COLUMNS.CATEGORY]: 'category' as const,
    [CONST.SEARCH.TABLE_COLUMNS.TYPE]: 'transactionType' as const,
    [CONST.SEARCH.TABLE_COLUMNS.ACTION]: 'action' as const,
    [CONST.SEARCH.TABLE_COLUMNS.DESCRIPTION]: 'comment' as const,
    [CONST.SEARCH.TABLE_COLUMNS.TAX_AMOUNT]: null,
    [CONST.SEARCH.TABLE_COLUMNS.RECEIPT]: null,
    [CONST.SEARCH.TABLE_COLUMNS.IN]: 'parentReportID' as const,
};

const taskColumnNamesToSortingProperty = {
    [CONST.SEARCH.TABLE_COLUMNS.DATE]: 'created' as const,
    [CONST.SEARCH.TABLE_COLUMNS.DESCRIPTION]: 'description' as const,
    [CONST.SEARCH.TABLE_COLUMNS.TITLE]: 'reportName' as const,
    [CONST.SEARCH.TABLE_COLUMNS.FROM]: 'formattedCreatedBy' as const,
    [CONST.SEARCH.TABLE_COLUMNS.ASSIGNEE]: 'formattedAssignee' as const,
    [CONST.SEARCH.TABLE_COLUMNS.IN]: 'parentReportID' as const,
};

function getExpenseStatusOptions(): Array<MultiSelectItem<SingularSearchStatus>> {
    return [
        {text: translateLocal('common.unreported'), value: CONST.SEARCH.STATUS.EXPENSE.UNREPORTED},
        {text: translateLocal('common.drafts'), value: CONST.SEARCH.STATUS.EXPENSE.DRAFTS},
        {text: translateLocal('common.outstanding'), value: CONST.SEARCH.STATUS.EXPENSE.OUTSTANDING},
        {text: translateLocal('iou.approved'), value: CONST.SEARCH.STATUS.EXPENSE.APPROVED},
        {text: translateLocal('iou.settledExpensify'), value: CONST.SEARCH.STATUS.EXPENSE.PAID},
        {text: translateLocal('iou.done'), value: CONST.SEARCH.STATUS.EXPENSE.DONE},
    ];
}

function getExpenseReportedStatusOptions(): Array<MultiSelectItem<SingularSearchStatus>> {
    return [
        {text: translateLocal('common.drafts'), value: CONST.SEARCH.STATUS.EXPENSE.DRAFTS},
        {text: translateLocal('common.outstanding'), value: CONST.SEARCH.STATUS.EXPENSE.OUTSTANDING},
        {text: translateLocal('iou.approved'), value: CONST.SEARCH.STATUS.EXPENSE.APPROVED},
        {text: translateLocal('iou.settledExpensify'), value: CONST.SEARCH.STATUS.EXPENSE.PAID},
        {text: translateLocal('iou.done'), value: CONST.SEARCH.STATUS.EXPENSE.DONE},
    ];
}

function getChatStatusOptions(): Array<MultiSelectItem<SingularSearchStatus>> {
    return [
        {text: translateLocal('common.unread'), value: CONST.SEARCH.STATUS.CHAT.UNREAD},
        {text: translateLocal('common.sent'), value: CONST.SEARCH.STATUS.CHAT.SENT},
        {text: translateLocal('common.attachments'), value: CONST.SEARCH.STATUS.CHAT.ATTACHMENTS},
        {text: translateLocal('common.links'), value: CONST.SEARCH.STATUS.CHAT.LINKS},
        {text: translateLocal('search.filters.pinned'), value: CONST.SEARCH.STATUS.CHAT.PINNED},
    ];
}

function getInvoiceStatusOptions(): Array<MultiSelectItem<SingularSearchStatus>> {
    return [
        {text: translateLocal('common.outstanding'), value: CONST.SEARCH.STATUS.INVOICE.OUTSTANDING},
        {text: translateLocal('iou.settledExpensify'), value: CONST.SEARCH.STATUS.INVOICE.PAID},
    ];
}

function getTripStatusOptions(): Array<MultiSelectItem<SingularSearchStatus>> {
    return [
        {text: translateLocal('search.filters.current'), value: CONST.SEARCH.STATUS.TRIP.CURRENT},
        {text: translateLocal('search.filters.past'), value: CONST.SEARCH.STATUS.TRIP.PAST},
    ];
}

function getTaskStatusOptions(): Array<MultiSelectItem<SingularSearchStatus>> {
    return [
        {text: translateLocal('common.outstanding'), value: CONST.SEARCH.STATUS.TASK.OUTSTANDING},
        {text: translateLocal('search.filters.completed'), value: CONST.SEARCH.STATUS.TASK.COMPLETED},
    ];
}

let currentAccountID: number | undefined;
Onyx.connect({
    key: ONYXKEYS.SESSION,
    callback: (session) => {
        currentAccountID = session?.accountID;
    },
});

const emptyPersonalDetails = {
    accountID: CONST.REPORT.OWNER_ACCOUNT_ID_FAKE,
    avatar: '',
    displayName: undefined,
    login: undefined,
};

type ReportKey = `${typeof ONYXKEYS.COLLECTION.REPORT}${string}`;

type TransactionKey = `${typeof ONYXKEYS.COLLECTION.TRANSACTION}${string}`;

type ReportActionKey = `${typeof ONYXKEYS.COLLECTION.REPORT_ACTIONS}${string}`;

type PolicyKey = `${typeof ONYXKEYS.COLLECTION.POLICY}${string}`;

type ViolationKey = `${typeof ONYXKEYS.COLLECTION.TRANSACTION_VIOLATIONS}${string}`;

type SearchKey = ValueOf<typeof CONST.SEARCH.SEARCH_KEYS>;

type SavedSearchMenuItem = MenuItemWithLink & {
    key: string;
    hash: string;
    query: string;
    styles?: Array<ViewStyle | TextStyle>;
};

type SearchTypeMenuSection = {
    translationPath: TranslationPaths;
    menuItems: SearchTypeMenuItem[];
};

type SearchTypeMenuItem = {
    key: SearchKey;
    translationPath: TranslationPaths;
    type: SearchDataTypes;
    icon: IconAsset;
    hash: number;
    searchQuery: string;
    emptyState?: {
        headerMedia: DotLottieAnimation;
        title: TranslationPaths;
        subtitle: TranslationPaths;
        buttons?: Array<{
            buttonText: TranslationPaths;
            buttonAction: () => void;
            success?: boolean;
            icon?: IconAsset;
            isDisabled?: boolean;
        }>;
    };
};

type SearchDateModifier = ValueOf<typeof CONST.SEARCH.DATE_MODIFIERS>;

type SearchDateModifierLower = Lowercase<SearchDateModifier>;

type ArchivedReportsIDSet = ReadonlySet<string>;

/**
 * Returns a list of all possible searches in the LHN, along with their query & hash.
 * *NOTE* When rendering the LHN, you should use the "createTypeMenuSections" method, which
 * contains the conditionals for rendering each of these.
 *
 * If you are updating this function, do not add more params unless absolutely necessary for the searches. The amount of data needed to
 * get the list of searches should be as minimal as possible.
 *
 * These searches should be as static as possible, and should not contain conditionals, or any other logic
 */
function getSuggestedSearches(defaultFeedID: string | undefined, accountID: number = CONST.DEFAULT_NUMBER_ID): Record<ValueOf<typeof CONST.SEARCH.SEARCH_KEYS>, SearchTypeMenuItem> {
    return {
        [CONST.SEARCH.SEARCH_KEYS.EXPENSES]: {
            key: CONST.SEARCH.SEARCH_KEYS.EXPENSES,
            translationPath: 'common.expenses',
            type: CONST.SEARCH.DATA_TYPES.EXPENSE,
            icon: Expensicons.Receipt,
            searchQuery: buildCannedSearchQuery(),
            get hash() {
                return buildSearchQueryJSON(this.searchQuery)?.hash ?? CONST.DEFAULT_NUMBER_ID;
            },
        },
        [CONST.SEARCH.SEARCH_KEYS.REPORTS]: {
            key: CONST.SEARCH.SEARCH_KEYS.REPORTS,
            translationPath: 'common.reports',
            type: CONST.SEARCH.DATA_TYPES.EXPENSE,
            icon: Expensicons.Document,
            searchQuery: buildCannedSearchQuery({groupBy: CONST.SEARCH.GROUP_BY.REPORTS}),
            get hash() {
                return buildSearchQueryJSON(this.searchQuery)?.hash ?? CONST.DEFAULT_NUMBER_ID;
            },
        },
        [CONST.SEARCH.SEARCH_KEYS.CHATS]: {
            key: CONST.SEARCH.SEARCH_KEYS.CHATS,
            translationPath: 'common.chats',
            type: CONST.SEARCH.DATA_TYPES.CHAT,
            icon: Expensicons.ChatBubbles,
            searchQuery: buildCannedSearchQuery({type: CONST.SEARCH.DATA_TYPES.CHAT}),
            get hash() {
                return buildSearchQueryJSON(this.searchQuery)?.hash ?? CONST.DEFAULT_NUMBER_ID;
            },
        },
        [CONST.SEARCH.SEARCH_KEYS.SUBMIT]: {
            key: CONST.SEARCH.SEARCH_KEYS.SUBMIT,
            translationPath: 'common.submit',
            type: CONST.SEARCH.DATA_TYPES.EXPENSE,
            icon: Expensicons.Pencil,
            searchQuery: getTodoSearchQuery(CONST.SEARCH.SEARCH_KEYS.SUBMIT, accountID),
            get hash() {
                return buildSearchQueryJSON(this.searchQuery)?.hash ?? CONST.DEFAULT_NUMBER_ID;
            },
        },
        [CONST.SEARCH.SEARCH_KEYS.APPROVE]: {
            key: CONST.SEARCH.SEARCH_KEYS.APPROVE,
            translationPath: 'search.bulkActions.approve',
            type: CONST.SEARCH.DATA_TYPES.EXPENSE,
            icon: Expensicons.ThumbsUp,
            searchQuery: getTodoSearchQuery(CONST.SEARCH.SEARCH_KEYS.APPROVE, accountID),
            get hash() {
                return buildSearchQueryJSON(this.searchQuery)?.hash ?? CONST.DEFAULT_NUMBER_ID;
            },
        },
        [CONST.SEARCH.SEARCH_KEYS.PAY]: {
            key: CONST.SEARCH.SEARCH_KEYS.PAY,
            translationPath: 'search.bulkActions.pay',
            type: CONST.SEARCH.DATA_TYPES.EXPENSE,
            icon: Expensicons.MoneyBag,
            searchQuery: getTodoSearchQuery(CONST.SEARCH.SEARCH_KEYS.PAY, accountID),
            get hash() {
                return buildSearchQueryJSON(this.searchQuery)?.hash ?? CONST.DEFAULT_NUMBER_ID;
            },
        },
        [CONST.SEARCH.SEARCH_KEYS.EXPORT]: {
            key: CONST.SEARCH.SEARCH_KEYS.EXPORT,
            translationPath: 'common.export',
            type: CONST.SEARCH.DATA_TYPES.EXPENSE,
            icon: Expensicons.CheckCircle,
            searchQuery: getTodoSearchQuery(CONST.SEARCH.SEARCH_KEYS.EXPORT, accountID),
            get hash() {
                return buildSearchQueryJSON(this.searchQuery)?.hash ?? CONST.DEFAULT_NUMBER_ID;
            },
        },
        [CONST.SEARCH.SEARCH_KEYS.STATEMENTS]: {
            key: CONST.SEARCH.SEARCH_KEYS.STATEMENTS,
            translationPath: 'search.statements',
            type: CONST.SEARCH.DATA_TYPES.EXPENSE,
            icon: Expensicons.CreditCard,
            searchQuery: buildQueryStringFromFilterFormValues({
                type: CONST.SEARCH.DATA_TYPES.EXPENSE,
                feed: defaultFeedID ? [defaultFeedID] : [''],
                postedOn: CONST.SEARCH.DATE_PRESETS.LAST_STATEMENT,
            }),
            get hash() {
                return buildSearchQueryJSON(this.searchQuery)?.hash ?? CONST.DEFAULT_NUMBER_ID;
            },
        },
        [CONST.SEARCH.SEARCH_KEYS.UNAPPROVED_CASH]: {
            key: CONST.SEARCH.SEARCH_KEYS.UNAPPROVED_CASH,
            translationPath: 'search.unapprovedCash',
            type: CONST.SEARCH.DATA_TYPES.EXPENSE,
            icon: Expensicons.MoneyHourglass,
            searchQuery: buildQueryStringFromFilterFormValues({
                type: CONST.SEARCH.DATA_TYPES.EXPENSE,
                status: [CONST.SEARCH.STATUS.EXPENSE.DRAFTS, CONST.SEARCH.STATUS.EXPENSE.OUTSTANDING],
                reimbursable: CONST.SEARCH.BOOLEAN.YES,
            }),
            get hash() {
                return buildSearchQueryJSON(this.searchQuery)?.hash ?? CONST.DEFAULT_NUMBER_ID;
            },
        },
        [CONST.SEARCH.SEARCH_KEYS.UNAPPROVED_CARD]: {
            key: CONST.SEARCH.SEARCH_KEYS.UNAPPROVED_CARD,
            translationPath: 'search.unapprovedCard',
            type: CONST.SEARCH.DATA_TYPES.EXPENSE,
            icon: Expensicons.CreditCardHourglass,
            searchQuery: buildQueryStringFromFilterFormValues({
                type: CONST.SEARCH.DATA_TYPES.EXPENSE,
                feed: defaultFeedID ? [defaultFeedID] : [''],
                status: [CONST.SEARCH.STATUS.EXPENSE.DRAFTS, CONST.SEARCH.STATUS.EXPENSE.OUTSTANDING],
            }),
            get hash() {
                return buildSearchQueryJSON(this.searchQuery)?.hash ?? CONST.DEFAULT_NUMBER_ID;
            },
        },
    };
}

function getSuggestedSearchesVisibility(
    currentUserEmail: string | undefined,
    cardFeedsByPolicy: Record<string, CardFeedForDisplay[]>,
    policies: OnyxCollection<OnyxTypes.Policy>,
): Record<ValueOf<typeof CONST.SEARCH.SEARCH_KEYS>, boolean> {
    let shouldShowSubmitSuggestion = false;
    let shouldShowPaySuggestion = false;
    let shouldShowApproveSuggestion = false;
    let shouldShowExportSuggestion = false;
    let shouldShowStatementsSuggestion = false;
    let shouldShowUnapprovedCashSuggestion = false;
    let shouldShowUnapprovedCardSuggestion = false;
    let shouldShowReconciliationSuggestion = false;

    Object.values(policies ?? {}).some((policy) => {
        if (!policy) {
            return false;
        }

        const isPaidPolicy = isPaidGroupPolicy(policy);
        const isPayer = isPolicyPayer(policy, currentUserEmail);
        const isAdmin = policy.role === CONST.POLICY.ROLE.ADMIN;
        const isExporter = policy.exporter === currentUserEmail;
        const isApprover = policy.approver === currentUserEmail;
        const isApprovalEnabled = policy.approvalMode ? policy.approvalMode !== CONST.POLICY.APPROVAL_MODE.OPTIONAL : false;
        const isPaymentEnabled = arePaymentsEnabled(policy);
        const isSubmittedTo = Object.values(policy.employeeList ?? {}).some((employee) => {
            return employee.submitsTo === currentUserEmail || employee.forwardsTo === currentUserEmail;
        });

        const isEligibleForSubmitSuggestion = isPaidPolicy;
        const isEligibleForPaySuggestion = isPaidPolicy && isPayer;
        const isEligibleForApproveSuggestion = isPaidPolicy && isApprovalEnabled && (isApprover || isSubmittedTo);
        const isEligibleForExportSuggestion = isExporter;
        const isEligibleForStatementsSuggestion = isPaidPolicy && !!policy.areCompanyCardsEnabled && cardFeedsByPolicy[policy.id]?.length > 0;
        const isEligibleForUnapprovedCashSuggestion = isPaidPolicy && isAdmin && isApprovalEnabled && isPaymentEnabled;
        const isEligibleForUnapprovedCardSuggestion = isPaidPolicy && isAdmin && isApprovalEnabled && cardFeedsByPolicy[policy.id]?.length > 0;
        const isEligibleForReconciliationSuggestion = isPaidPolicy && false; // s77rt TODO

        shouldShowSubmitSuggestion ||= isEligibleForSubmitSuggestion;
        shouldShowPaySuggestion ||= isEligibleForPaySuggestion;
        shouldShowApproveSuggestion ||= isEligibleForApproveSuggestion;
        shouldShowExportSuggestion ||= isEligibleForExportSuggestion;
        shouldShowStatementsSuggestion ||= isEligibleForStatementsSuggestion;
        shouldShowUnapprovedCashSuggestion ||= isEligibleForUnapprovedCashSuggestion;
        shouldShowUnapprovedCardSuggestion ||= isEligibleForUnapprovedCardSuggestion;
        shouldShowReconciliationSuggestion ||= isEligibleForReconciliationSuggestion;

        // We don't need to check the rest of the policies if we already determined that all suggestions should be displayed
        return (
            shouldShowSubmitSuggestion &&
            shouldShowPaySuggestion &&
            shouldShowApproveSuggestion &&
            shouldShowExportSuggestion &&
            shouldShowStatementsSuggestion &&
            shouldShowUnapprovedCashSuggestion &&
            shouldShowUnapprovedCardSuggestion &&
            shouldShowReconciliationSuggestion
        );
    });

    return {
        [CONST.SEARCH.SEARCH_KEYS.EXPENSES]: true,
        [CONST.SEARCH.SEARCH_KEYS.REPORTS]: true,
        [CONST.SEARCH.SEARCH_KEYS.CHATS]: true,
        [CONST.SEARCH.SEARCH_KEYS.SUBMIT]: shouldShowSubmitSuggestion,
        [CONST.SEARCH.SEARCH_KEYS.PAY]: shouldShowPaySuggestion,
        [CONST.SEARCH.SEARCH_KEYS.APPROVE]: shouldShowApproveSuggestion,
        [CONST.SEARCH.SEARCH_KEYS.EXPORT]: shouldShowExportSuggestion,
        [CONST.SEARCH.SEARCH_KEYS.STATEMENTS]: shouldShowStatementsSuggestion,
        [CONST.SEARCH.SEARCH_KEYS.UNAPPROVED_CASH]: shouldShowUnapprovedCashSuggestion,
        [CONST.SEARCH.SEARCH_KEYS.UNAPPROVED_CARD]: shouldShowUnapprovedCardSuggestion,
    };
}

/**
 * @private
 *
 * Returns a list of properties that are common to every Search ListItem
 */
function getTransactionItemCommonFormattedProperties(
    transactionItem: SearchTransaction,
    from: SearchPersonalDetails,
    to: SearchPersonalDetails,
    policy: SearchPolicy,
    formatPhoneNumber: LocaleContextProps['formatPhoneNumber'],
): Pick<TransactionListItemType, 'formattedFrom' | 'formattedTo' | 'formattedTotal' | 'formattedMerchant' | 'date'> {
    const isExpenseReport = transactionItem.reportType === CONST.REPORT.TYPE.EXPENSE;

    const fromName = getDisplayNameOrDefault(from);
    const formattedFrom = formatPhoneNumber(fromName);

    // Sometimes the search data personal detail for the 'to' account might not hold neither the display name nor the login
    // so for those cases we fallback to the display name of the personal detail data from onyx.
    let toName = getDisplayNameOrDefault(to, '', false);
    if (!toName && to?.accountID) {
        toName = getDisplayNameOrDefault(getPersonalDetailsForAccountID(to?.accountID));
    }

    const formattedTo = formatPhoneNumber(toName);
    const formattedTotal = getTransactionAmount(transactionItem, isExpenseReport);
    const date = transactionItem?.modifiedCreated ? transactionItem.modifiedCreated : transactionItem?.created;
    const merchant = getTransactionMerchant(transactionItem, policy as OnyxTypes.Policy);
    const formattedMerchant = merchant === CONST.TRANSACTION.PARTIAL_TRANSACTION_MERCHANT ? '' : merchant;

    return {
        formattedFrom,
        formattedTo,
        date,
        formattedTotal,
        formattedMerchant,
    };
}

/**
 * @private
 */
function isReportEntry(key: string): key is ReportKey {
    return key.startsWith(ONYXKEYS.COLLECTION.REPORT);
}

/**
 * @private
 */
function isTransactionEntry(key: string): key is TransactionKey {
    return key.startsWith(ONYXKEYS.COLLECTION.TRANSACTION);
}

/**
 * @private
 */
function isPolicyEntry(key: string): key is PolicyKey {
    return key.startsWith(ONYXKEYS.COLLECTION.POLICY);
}

function isViolationEntry(key: string): key is ViolationKey {
    return key.startsWith(ONYXKEYS.COLLECTION.TRANSACTION_VIOLATIONS);
}

/**
 * @private
 */
function isReportActionEntry(key: string): key is ReportActionKey {
    return key.startsWith(ONYXKEYS.COLLECTION.REPORT_ACTIONS);
}

/**
 * Determines whether to display the merchant field based on the transactions in the search results.
 */
function getShouldShowMerchant(data: OnyxTypes.SearchResults['data']): boolean {
    return Object.keys(data).some((key) => {
        if (isTransactionEntry(key)) {
            const item = data[key];
            const merchant = item.modifiedMerchant ? item.modifiedMerchant : (item.merchant ?? '');
            return merchant !== '' && merchant !== CONST.TRANSACTION.PARTIAL_TRANSACTION_MERCHANT;
        }
        return false;
    });
}

/**
 * Type guard that checks if something is a TransactionGroupListItemType
 */
function isTransactionGroupListItemType(item: ListItem): item is TransactionGroupListItemType {
    return 'transactions' in item;
}

/**
 * Type guard that checks if something is a TransactionReportGroupListItemType
 */
function isTransactionReportGroupListItemType(item: ListItem): item is TransactionReportGroupListItemType {
    return isTransactionGroupListItemType(item) && 'groupedBy' in item && item.groupedBy === CONST.SEARCH.GROUP_BY.REPORTS;
}

/**
 * Type guard that checks if something is a TransactionMemberGroupListItemType
 */
function isTransactionMemberGroupListItemType(item: ListItem): item is TransactionMemberGroupListItemType {
    return isTransactionGroupListItemType(item) && 'groupedBy' in item && item.groupedBy === CONST.SEARCH.GROUP_BY.MEMBERS;
}

/**
 * Type guard that checks if something is a TransactionCardGroupListItemType
 */
function isTransactionCardGroupListItemType(item: ListItem): item is TransactionCardGroupListItemType {
    return isTransactionGroupListItemType(item) && 'groupedBy' in item && item.groupedBy === CONST.SEARCH.GROUP_BY.CARDS;
}

/**
 * Type guard that checks if something is a TransactionListItemType
 */
function isTransactionListItemType(item: SearchListItem): item is TransactionListItemType {
    const transactionListItem = item as TransactionListItemType;
    return transactionListItem.transactionID !== undefined;
}

/**
 * Type guard that check if something is a TaskListItemType
 */
function isTaskListItemType(item: SearchListItem): item is TaskListItemType {
    return 'type' in item && item.type === CONST.REPORT.TYPE.TASK;
}

/**
 * Type guard that checks if something is a ReportActionListItemType
 */
function isReportActionListItemType(item: SearchListItem): item is ReportActionListItemType {
    const reportActionListItem = item as ReportActionListItemType;
    return reportActionListItem.reportActionID !== undefined;
}

function isAmountTooLong(amount: number, maxLength = 8): boolean {
    return Math.abs(amount).toString().length >= maxLength;
}

function isTransactionAmountTooLong(transactionItem: TransactionListItemType | SearchTransaction | OnyxTypes.Transaction) {
    // eslint-disable-next-line @typescript-eslint/prefer-nullish-coalescing
    const amount = Math.abs(transactionItem.modifiedAmount || transactionItem.amount);
    return isAmountTooLong(amount);
}

function isTransactionTaxAmountTooLong(transactionItem: TransactionListItemType | SearchTransaction | OnyxTypes.Transaction) {
    const reportType = (transactionItem as TransactionListItemType)?.reportType;
    const isFromExpenseReport = reportType === CONST.REPORT.TYPE.EXPENSE;
    const taxAmount = getTaxAmount(transactionItem, isFromExpenseReport);
    return isAmountTooLong(taxAmount);
}

function getWideAmountIndicators(data: TransactionListItemType[] | TransactionGroupListItemType[] | TaskListItemType[] | OnyxTypes.SearchResults['data']): {
    shouldShowAmountInWideColumn: boolean;
    shouldShowTaxAmountInWideColumn: boolean;
} {
    let isAmountWide = false;
    let isTaxAmountWide = false;

    const processTransaction = (transaction: TransactionListItemType | SearchTransaction) => {
        isAmountWide ||= isTransactionAmountTooLong(transaction);
        isTaxAmountWide ||= isTransactionTaxAmountTooLong(transaction);
    };

    if (Array.isArray(data)) {
        data.some((item) => {
            if (isTransactionGroupListItemType(item)) {
                const transactions = item.transactions ?? [];
                for (const transaction of transactions) {
                    processTransaction(transaction);
                    if (isAmountWide && isTaxAmountWide) {
                        break;
                    }
                }
            } else if (isTransactionListItemType(item)) {
                processTransaction(item);
            }
            return isAmountWide && isTaxAmountWide;
        });
    } else {
        Object.keys(data).some((key) => {
            if (isTransactionEntry(key)) {
                const item = data[key];
                processTransaction(item);
            }
            return isAmountWide && isTaxAmountWide;
        });
    }

    return {
        shouldShowAmountInWideColumn: isAmountWide,
        shouldShowTaxAmountInWideColumn: isTaxAmountWide,
    };
}

/**
 * Checks if the date of transactions or reports indicate the need to display the year because they are from a past year.
 */
function shouldShowYear(data: TransactionListItemType[] | TransactionGroupListItemType[] | TaskListItemType[] | OnyxTypes.SearchResults['data']) {
    const currentYear = new Date().getFullYear();

    if (Array.isArray(data)) {
        return data.some((item: TransactionListItemType | TransactionGroupListItemType | TaskListItemType) => {
            if (isTaskListItemType(item)) {
                const taskYear = new Date(item.created).getFullYear();
                return taskYear !== currentYear;
            }

            if (isTransactionGroupListItemType(item)) {
                // If the item is a TransactionGroupListItemType, iterate over its transactions and check them
                return item.transactions.some((transaction) => {
                    const transactionYear = new Date(getTransactionCreatedDate(transaction)).getFullYear();
                    return transactionYear !== currentYear;
                });
            }

            const createdYear = new Date(item?.modifiedCreated ? item.modifiedCreated : item?.created || '').getFullYear();
            return createdYear !== currentYear;
        });
    }

    for (const key in data) {
        if (isTransactionEntry(key)) {
            const item = data[key];
            if (shouldShowTransactionYear(item)) {
                return true;
            }
        } else if (isReportActionEntry(key)) {
            const item = data[key];
            for (const action of Object.values(item)) {
                const date = action.created;

                if (DateUtils.doesDateBelongToAPastYear(date)) {
                    return true;
                }
            }
        } else if (isReportEntry(key)) {
            const item = data[key];
            const date = item.created;

            if (date && DateUtils.doesDateBelongToAPastYear(date)) {
                return true;
            }
        }
    }
    return false;
}

/**
 * @private
 * Extracts all transaction violations from the search data.
 */
function getViolations(data: OnyxTypes.SearchResults['data']): OnyxCollection<OnyxTypes.TransactionViolation[]> {
    return Object.fromEntries(Object.entries(data).filter(([key]) => isViolationEntry(key))) as OnyxCollection<OnyxTypes.TransactionViolation[]>;
}

/**
 * @private
 * Generates a display name for IOU reports considering the personal details of the payer and the transaction details.
 */
function getIOUReportName(data: OnyxTypes.SearchResults['data'], reportItem: SearchReport) {
    const payerPersonalDetails = reportItem.managerID ? data.personalDetailsList?.[reportItem.managerID] : emptyPersonalDetails;
    // For cases where the data personal detail for manager ID do not exist in search data.personalDetailsList
    // we fallback to the display name of the personal detail data from onyx.
    const payerName = payerPersonalDetails?.displayName ?? payerPersonalDetails?.login ?? getDisplayNameOrDefault(getPersonalDetailsForAccountID(reportItem.managerID));
    const formattedAmount = convertToDisplayString(reportItem.total ?? 0, reportItem.currency ?? CONST.CURRENCY.USD);
    if (reportItem.action === CONST.SEARCH.ACTION_TYPES.PAID) {
        return translateLocal('iou.payerPaidAmount', {
            payer: payerName,
            amount: formattedAmount,
        });
    }

    return translateLocal('iou.payerOwesAmount', {
        payer: payerName,
        amount: formattedAmount,
    });
}

function getTransactionViolations(allViolations: OnyxCollection<OnyxTypes.TransactionViolation[]>, transaction: SearchTransaction): OnyxTypes.TransactionViolation[] {
    const transactionViolations = allViolations?.[`${ONYXKEYS.COLLECTION.TRANSACTION_VIOLATIONS}${transaction.transactionID}`];
    if (!transactionViolations) {
        return [];
    }
    return transactionViolations.filter((violation) => !isViolationDismissed(transaction, violation));
}

/**
 * @private
 * Organizes data into List Sections for display, for the TransactionListItemType of Search Results.
 *
 * Do not use directly, use only via `getSections()` facade.
 */
function getTransactionsSections(
    data: OnyxTypes.SearchResults['data'],
    metadata: OnyxTypes.SearchResults['search'],
    currentSearch: SearchKey,
    formatPhoneNumber: LocaleContextProps['formatPhoneNumber'],
): TransactionListItemType[] {
    const shouldShowMerchant = getShouldShowMerchant(data);
    const doesDataContainAPastYearTransaction = shouldShowYear(data);
    const {shouldShowAmountInWideColumn, shouldShowTaxAmountInWideColumn} = getWideAmountIndicators(data);

    const shouldShowCategory = metadata?.columnsToShow?.shouldShowCategoryColumn;
    const shouldShowTag = metadata?.columnsToShow?.shouldShowTagColumn;
    const shouldShowTax = metadata?.columnsToShow?.shouldShowTaxColumn;

    // Pre-filter transaction keys to avoid repeated checks
    const transactionKeys = Object.keys(data).filter(isTransactionEntry);
    // Get violations - optimize by using a Map for faster lookups
    const allViolations = getViolations(data);

    // Use Map for faster lookups of personal details
    const personalDetailsMap = new Map(Object.entries(data.personalDetailsList || {}));

    const transactionsSections: TransactionListItemType[] = [];

    for (const key of transactionKeys) {
        const transactionItem = data[key];
        const report = data[`${ONYXKEYS.COLLECTION.REPORT}${transactionItem.reportID}`];
        const policy = data[`${ONYXKEYS.COLLECTION.POLICY}${report?.policyID}`];
        const shouldShowBlankTo = !report || isOpenExpenseReport(report);

        const transactionViolations = getTransactionViolations(allViolations, transactionItem);
        // Use Map.get() for faster lookups with default values
        const from = personalDetailsMap.get(transactionItem.accountID.toString()) ?? emptyPersonalDetails;
        const to = transactionItem.managerID && !shouldShowBlankTo ? (personalDetailsMap.get(transactionItem.managerID.toString()) ?? emptyPersonalDetails) : emptyPersonalDetails;

        const {formattedFrom, formattedTo, formattedTotal, formattedMerchant, date} = getTransactionItemCommonFormattedProperties(transactionItem, from, to, policy, formatPhoneNumber);

        const transactionSection: TransactionListItemType = {
            action: getAction(data, allViolations, key, currentSearch),
            report,
            from,
            to,
            formattedFrom,
            formattedTo: shouldShowBlankTo ? '' : formattedTo,
            formattedTotal,
            formattedMerchant,
            date,
            shouldShowMerchant,
            shouldShowCategory,
            shouldShowTag,
            shouldShowTax,
            keyForList: transactionItem.transactionID,
            shouldShowYear: doesDataContainAPastYearTransaction,
            isAmountColumnWide: shouldShowAmountInWideColumn,
            isTaxAmountColumnWide: shouldShowTaxAmountInWideColumn,
            violations: transactionViolations,

            // Manually copying all the properties from transactionItem
            transactionID: transactionItem.transactionID,
            created: transactionItem.created,
            modifiedCreated: transactionItem.modifiedCreated,
            amount: transactionItem.amount,
            canDelete: transactionItem.canDelete,
            canHold: transactionItem.canHold,
            canUnhold: transactionItem.canUnhold,
            modifiedAmount: transactionItem.modifiedAmount,
            currency: transactionItem.currency,
            modifiedCurrency: transactionItem.modifiedCurrency,
            merchant: transactionItem.merchant,
            modifiedMerchant: transactionItem.modifiedMerchant,
            comment: transactionItem.comment,
            category: transactionItem.category,
            transactionType: transactionItem.transactionType,
            reportType: transactionItem.reportType,
            policyID: transactionItem.policyID,
            parentTransactionID: transactionItem.parentTransactionID,
            hasEReceipt: transactionItem.hasEReceipt,
            accountID: transactionItem.accountID,
            managerID: transactionItem.managerID,
            reportID: transactionItem.reportID,
            ...(transactionItem.pendingAction ? {pendingAction: transactionItem.pendingAction} : {}),
            transactionThreadReportID: transactionItem.transactionThreadReportID,
            isFromOneTransactionReport: transactionItem.isFromOneTransactionReport,
            tag: transactionItem.tag,
            receipt: transactionItem.receipt,
            taxAmount: transactionItem.taxAmount,
            description: transactionItem.description,
            mccGroup: transactionItem.mccGroup,
            modifiedMCCGroup: transactionItem.modifiedMCCGroup,
            moneyRequestReportActionID: transactionItem.moneyRequestReportActionID,
            pendingAction: transactionItem.pendingAction,
            errors: transactionItem.errors,
            isActionLoading: transactionItem.isActionLoading,
            hasViolation: transactionItem.hasViolation,
        };

        transactionsSections.push(transactionSection);
    }
    return transactionsSections;
}

/**
 * @private
 * Retrieves all transactions associated with a specific report ID from the search data.

 */
function getTransactionsForReport(data: OnyxTypes.SearchResults['data'], reportID: string): SearchTransaction[] {
    return Object.entries(data)
        .filter(([key, value]) => isTransactionEntry(key) && (value as SearchTransaction)?.reportID === reportID)
        .map(([, value]) => value as SearchTransaction);
}

/**
 * @private
 * Retrieves a report from the search data based on the provided key.
 */
function getReportFromKey(data: OnyxTypes.SearchResults['data'], key: string): OnyxTypes.Report | undefined {
    if (isTransactionEntry(key)) {
        const transaction = data[key];
        return data[`${ONYXKEYS.COLLECTION.REPORT}${transaction?.reportID}`] as OnyxTypes.Report;
    }
    if (isReportEntry(key)) {
        return data[key] as OnyxTypes.Report;
    }
    return undefined;
}

/**
 * @private
 * Retrieves the chat report associated with a given report.
 */
function getChatReport(data: OnyxTypes.SearchResults['data'], report: OnyxTypes.Report) {
    return data[`${ONYXKEYS.COLLECTION.REPORT}${report?.chatReportID}`] ?? {};
}

/**
 * @private
 * Retrieves the policy associated with a given report.
 */
function getPolicyFromKey(data: OnyxTypes.SearchResults['data'], report: OnyxTypes.Report) {
    return data[`${ONYXKEYS.COLLECTION.POLICY}${report?.policyID}`] ?? {};
}

/**
 * @private
 * Retrieves the report name-value pairs associated with a given report.
 */
function getReportNameValuePairsFromKey(data: OnyxTypes.SearchResults['data'], report: OnyxTypes.Report) {
    return data[`${ONYXKEYS.COLLECTION.REPORT_NAME_VALUE_PAIRS}${report?.reportID}`] ?? undefined;
}

/**
 * @private
 * Determines the permission flags for a user reviewing a report.
 */
function getReviewerPermissionFlags(
    report: OnyxTypes.Report,
    policy: OnyxTypes.Policy,
): {
    isSubmitter: boolean;
    isAdmin: boolean;
    isApprover: boolean;
} {
    return {
        isSubmitter: report.ownerAccountID === currentAccountID,
        isAdmin: policy.role === CONST.POLICY.ROLE.ADMIN,
        isApprover: report.managerID === currentAccountID,
    };
}

/**
 * Returns the action that can be taken on a given transaction or report
 *
 * Do not use directly, use only via `getSections()` facade.
 */
function getAction(
    data: OnyxTypes.SearchResults['data'],
    allViolations: OnyxCollection<OnyxTypes.TransactionViolation[]>,
    key: string,
    currentSearch: SearchKey,
    reportActions: OnyxTypes.ReportAction[] = [],
): SearchTransactionAction {
    const isTransaction = isTransactionEntry(key);
    const report = getReportFromKey(data, key);

    if (currentSearch === CONST.SEARCH.SEARCH_KEYS.EXPORT) {
        return CONST.SEARCH.ACTION_TYPES.EXPORT_TO_ACCOUNTING;
    }

    if (!isTransaction && !isReportEntry(key)) {
        return CONST.SEARCH.ACTION_TYPES.VIEW;
    }

    const transaction = isTransaction ? data[key] : undefined;
    if (isUnreportedAndHasInvalidDistanceRateTransaction(transaction)) {
        return CONST.SEARCH.ACTION_TYPES.REVIEW;
    }
    // Tracked and unreported expenses don't have a report, so we return early.
    if (!report) {
        return CONST.SEARCH.ACTION_TYPES.VIEW;
    }

    const policy = getPolicyFromKey(data, report) as OnyxTypes.Policy;
    const isExportAvailable = isExportAction(report, policy, reportActions) && !isTransaction;

    if (isSettled(report) && !isExportAvailable) {
        return CONST.SEARCH.ACTION_TYPES.PAID;
    }

    // We need to check both options for a falsy value since the transaction might not have an error but the report associated with it might. We return early if there are any errors for performance reasons, so we don't need to compute any other possible actions.
    // eslint-disable-next-line @typescript-eslint/prefer-nullish-coalescing
    if (transaction?.errors || report?.errors) {
        return CONST.SEARCH.ACTION_TYPES.REVIEW;
    }

    // We don't need to run the logic if this is not a transaction or iou/expense report, so let's shortcut the logic for performance reasons
    if (!isMoneyRequestReport(report) && !isInvoiceReport(report)) {
        return CONST.SEARCH.ACTION_TYPES.VIEW;
    }

    let allReportTransactions: SearchTransaction[];
    if (isReportEntry(key)) {
        allReportTransactions = getTransactionsForReport(data, report.reportID);
    } else {
        allReportTransactions = transaction ? [transaction] : [];
    }

    const {isSubmitter, isAdmin, isApprover} = getReviewerPermissionFlags(report, policy);

    const reportNVP = getReportNameValuePairsFromKey(data, report);
    const isIOUReportArchived = isArchivedReport(reportNVP);

    const chatReportRNVP = data[`${ONYXKEYS.COLLECTION.REPORT_NAME_VALUE_PAIRS}${report.chatReportID}`] ?? undefined;
    const isChatReportArchived = isArchivedReport(chatReportRNVP);

    // Only check for violations if we need to (when user has permission to review)
    if ((isSubmitter || isApprover || isAdmin) && hasAnyViolations(report.reportID, allViolations, allReportTransactions)) {
        if (isSubmitter && !isApprover && !isAdmin && !canReview(report, allViolations, isIOUReportArchived || isChatReportArchived, policy, allReportTransactions)) {
            return CONST.SEARCH.ACTION_TYPES.VIEW;
        }
        return CONST.SEARCH.ACTION_TYPES.REVIEW;
    }
    // Submit/Approve/Pay can only be taken on transactions if the transaction is the only one on the report, otherwise `View` is the only option.
    // If this condition is not met, return early for performance reasons
    if (isTransaction && !transaction?.isFromOneTransactionReport) {
        return CONST.SEARCH.ACTION_TYPES.VIEW;
    }

    const invoiceReceiverPolicy: SearchPolicy | undefined =
        isInvoiceReport(report) && report?.invoiceReceiver?.type === CONST.REPORT.INVOICE_RECEIVER_TYPE.BUSINESS
            ? data[`${ONYXKEYS.COLLECTION.POLICY}${report?.invoiceReceiver?.policyID}`]
            : undefined;

    const chatReport = getChatReport(data, report);
    const canBePaid = canIOUBePaid(report, chatReport, policy, allReportTransactions, false, chatReportRNVP, invoiceReceiverPolicy);

    if (canBePaid && !hasOnlyHeldExpenses(report.reportID, allReportTransactions)) {
        return CONST.SEARCH.ACTION_TYPES.PAY;
    }

    if (isExportAvailable) {
        return CONST.SEARCH.ACTION_TYPES.EXPORT_TO_ACCOUNTING;
    }

    if (isClosedReport(report)) {
        return CONST.SEARCH.ACTION_TYPES.DONE;
    }

    const hasOnlyPendingCardOrScanningTransactions = allReportTransactions.length > 0 && allReportTransactions.every(isPendingCardOrScanningTransaction);

    const isAllowedToApproveExpenseReport = isAllowedToApproveExpenseReportUtils(report, undefined, policy);
    if (
        canApproveIOU(report, policy, allReportTransactions) &&
        isAllowedToApproveExpenseReport &&
        !hasOnlyPendingCardOrScanningTransactions &&
        !hasOnlyHeldExpenses(report.reportID, allReportTransactions)
    ) {
        return CONST.SEARCH.ACTION_TYPES.APPROVE;
    }

    // We check for isAllowedToApproveExpenseReport because if the policy has preventSelfApprovals enabled, we disable the Submit action and in that case we want to show the View action instead
    if (canSubmitReportInSearch(report, policy, allReportTransactions, allViolations, reportActions, isIOUReportArchived || isChatReportArchived) && isAllowedToApproveExpenseReport) {
        return CONST.SEARCH.ACTION_TYPES.SUBMIT;
    }

    if (reportNVP?.exportFailedTime) {
        return CONST.SEARCH.ACTION_TYPES.REVIEW;
    }

    return CONST.SEARCH.ACTION_TYPES.VIEW;
}

/**
 * @private
 * Checks if a report can be submitted in the search.
 * @param report - The report to check if it can be submitted
 * @param policy - The policy associated with the report
 * @param transactions - The transactions associated with the report
 * @param allViolations - All violations associated with the transactions
 * @param isReportArchived - Whether the report is archived
 */
function canSubmitReportInSearch(
    report: OnyxEntry<OnyxTypes.Report> | SearchReport,
    policy: OnyxEntry<OnyxTypes.Policy> | SearchPolicy,
    transactions: SearchTransaction[],
    allViolations: OnyxCollection<OnyxTypes.TransactionViolations>,
    reportActions: OnyxTypes.ReportAction[],
    isReportArchived: boolean,
) {
    const currentUserAccountID = getCurrentUserAccountID();
    const isAdmin = policy?.role === CONST.POLICY.ROLE.ADMIN;
    const hasAllPendingRTERViolations = allHavePendingRTERViolation(transactions, allViolations);
    const isManualSubmitEnabled = getCorrectedAutoReportingFrequency(policy) === CONST.POLICY.AUTO_REPORTING_FREQUENCIES.MANUAL;
    const hasTransactionWithoutRTERViolation = hasAnyTransactionWithoutRTERViolation(transactions, allViolations);
    const hasOnlyPendingCardOrScanFailTransactions = transactions.length > 0 && transactions.every((t) => isPendingCardOrScanningTransaction(t));

    const baseCanSubmit =
        isOpenExpenseReport(report) &&
        transactions.length === 1 &&
        (report?.ownerAccountID === currentUserAccountID || report?.managerID === currentUserAccountID || isAdmin) &&
        !hasOnlyPendingCardOrScanFailTransactions &&
        !hasAllPendingRTERViolations &&
        hasTransactionWithoutRTERViolation &&
        !isReportArchived;
    const hasBeenReopened = hasReportBeenReopened(reportActions);
    if (baseCanSubmit && hasBeenReopened) {
        return true;
    }
    return baseCanSubmit && isManualSubmitEnabled;
}

/**
 * @private
 * Organizes data into List Sections for display, for the TaskListItemType of Search Results.
 *
 * Do not use directly, use only via `getSections()` facade.
 */
function getTaskSections(
    data: OnyxTypes.SearchResults['data'],
    formatPhoneNumber: LocaleContextProps['formatPhoneNumber'],
    archivedReportsIDList?: ArchivedReportsIDSet,
): TaskListItemType[] {
    return (
        Object.keys(data)
            .filter(isReportEntry)
            // Ensure that the reports that were passed are tasks, and not some other
            // type of report that was sent as the parent
            .filter((key) => isTaskListItemType(data[key] as SearchListItem))
            .map((key) => {
                const taskItem = data[key] as SearchTask;
                const personalDetails = data.personalDetailsList;

                const assignee = personalDetails?.[taskItem.managerID] ?? emptyPersonalDetails;
                const createdBy = personalDetails?.[taskItem.accountID] ?? emptyPersonalDetails;
                const formattedAssignee = formatPhoneNumber(getDisplayNameOrDefault(assignee));
                const formattedCreatedBy = formatPhoneNumber(getDisplayNameOrDefault(createdBy));

                const report = getReportOrDraftReport(taskItem.reportID) ?? taskItem;
                const parentReport = getReportOrDraftReport(taskItem.parentReportID);

                const doesDataContainAPastYearTransaction = shouldShowYear(data);
                const reportName = StringUtils.lineBreaksToSpaces(Parser.htmlToText(taskItem.reportName));
                const description = StringUtils.lineBreaksToSpaces(Parser.htmlToText(taskItem.description));

                const result: TaskListItemType = {
                    ...taskItem,
                    reportName,
                    description,
                    assignee,
                    formattedAssignee,
                    createdBy,
                    formattedCreatedBy,
                    keyForList: taskItem.reportID,
                    shouldShowYear: doesDataContainAPastYearTransaction,
                };

                if (parentReport && personalDetails) {
                    // This will be fixed as part of https://github.com/Expensify/Expensify/issues/507850
                    // eslint-disable-next-line deprecation/deprecation
                    const policy = getPolicy(parentReport.policyID);
                    const parentReportName = getReportName(parentReport, policy, undefined, undefined);
                    const isParentReportArchived = archivedReportsIDList?.has(parentReport?.reportID);
                    const icons = getIcons(parentReport, personalDetails, null, '', -1, policy, undefined, isParentReportArchived);
                    const parentReportIcon = icons?.at(0);

                    result.parentReportName = parentReportName;
                    result.parentReportIcon = parentReportIcon;
                }

                if (report) {
                    result.report = report;
                }

                return result;
            })
    );
}

/**
 * @private
 * Organizes data into List Sections for display, for the ReportActionListItemType of Search Results.
 *
 * Do not use directly, use only via `getSections()` facade.
 */
function getReportActionsSections(data: OnyxTypes.SearchResults['data']): ReportActionListItemType[] {
    const reportActionItems: ReportActionListItemType[] = [];

    const transactions = Object.keys(data)
        .filter(isTransactionEntry)
        .map((key) => data[key]);

    const reports = Object.keys(data)
        .filter(isReportEntry)
        .map((key) => data[key]);

    const policies = Object.keys(data)
        .filter(isPolicyEntry)
        .map((key) => data[key]);

    for (const key in data) {
        if (isReportActionEntry(key)) {
            const reportActions = data[key];
            for (const reportAction of Object.values(reportActions)) {
                const from = data.personalDetailsList?.[reportAction.accountID];
                const report = data[`${ONYXKEYS.COLLECTION.REPORT}${reportAction.reportID}`] ?? {};
                const policy = data[`${ONYXKEYS.COLLECTION.POLICY}${report.policyID}`] ?? {};
                const originalMessage = isMoneyRequestAction(reportAction) ? getOriginalMessage<typeof CONST.REPORT.ACTIONS.TYPE.IOU>(reportAction) : undefined;
                const isSendingMoney = isMoneyRequestAction(reportAction) && originalMessage?.type === CONST.IOU.REPORT_ACTION_TYPE.PAY && originalMessage?.IOUDetails;

                const invoiceReceiverPolicy: SearchPolicy | undefined =
                    report?.invoiceReceiver?.type === CONST.REPORT.INVOICE_RECEIVER_TYPE.BUSINESS ? data[`${ONYXKEYS.COLLECTION.POLICY}${report.invoiceReceiver.policyID}`] : undefined;
                if (
                    isDeletedAction(reportAction) ||
                    isResolvedActionableWhisper(reportAction) ||
                    reportAction.actionName === CONST.REPORT.ACTIONS.TYPE.CLOSED ||
                    isCreatedAction(reportAction) ||
                    isWhisperActionTargetedToOthers(reportAction) ||
                    (isMoneyRequestAction(reportAction) && !!report?.isWaitingOnBankAccount && originalMessage?.type === CONST.IOU.REPORT_ACTION_TYPE.PAY && !isSendingMoney)
                ) {
                    continue;
                }

                reportActionItems.push({
                    ...reportAction,
                    from,
                    reportName: getSearchReportName({report, policy, personalDetails: data.personalDetailsList, transactions, invoiceReceiverPolicy, reports, policies}),
                    formattedFrom: from?.displayName ?? from?.login ?? '',
                    date: reportAction.created,
                    keyForList: reportAction.reportActionID,
                });
            }
        }
    }
    return reportActionItems;
}

/**
 * @private
 * Organizes data into List Sections grouped by report for display, for the TransactionGroupListItemType of Search Results.
 *
 * Do not use directly, use only via `getSections()` facade.
 */
function getReportSections(
    data: OnyxTypes.SearchResults['data'],
    metadata: OnyxTypes.SearchResults['search'],
    currentSearch: SearchKey,
    formatPhoneNumber: LocaleContextProps['formatPhoneNumber'],
    reportActions: Record<string, OnyxTypes.ReportAction[]> = {},
): TransactionGroupListItemType[] {
    const shouldShowMerchant = getShouldShowMerchant(data);

    const doesDataContainAPastYearTransaction = shouldShowYear(data);
    const {shouldShowAmountInWideColumn, shouldShowTaxAmountInWideColumn} = getWideAmountIndicators(data);

    // Get violations - optimize by using a Map for faster lookups
    const allViolations = getViolations(data);

    const reportIDToTransactions: Record<string, TransactionReportGroupListItemType> = {};

    for (const key in data) {
        if (isReportEntry(key) && (data[key].type === CONST.REPORT.TYPE.IOU || data[key].type === CONST.REPORT.TYPE.EXPENSE || data[key].type === CONST.REPORT.TYPE.INVOICE)) {
            const reportItem = {...data[key]};
            const reportKey = `${ONYXKEYS.COLLECTION.REPORT}${reportItem.reportID}`;
            const transactions = reportIDToTransactions[reportKey]?.transactions ?? [];
            const isIOUReport = reportItem.type === CONST.REPORT.TYPE.IOU;
            const actions = reportActions[`${ONYXKEYS.COLLECTION.REPORT_ACTIONS}${reportItem.reportID}`];

            const reportPendingAction = reportItem?.pendingAction ?? reportItem?.pendingFields?.preview;
            const shouldShowBlankTo = !reportItem || isOpenExpenseReport(reportItem);
            reportIDToTransactions[reportKey] = {
                ...reportItem,
                action: getAction(data, allViolations, key, currentSearch, actions),
                groupedBy: CONST.SEARCH.GROUP_BY.REPORTS,
                keyForList: reportItem.reportID,
                from: transactions.length > 0 ? data.personalDetailsList[data?.[reportKey as ReportKey]?.accountID ?? CONST.DEFAULT_NUMBER_ID] : emptyPersonalDetails,
                to: !shouldShowBlankTo && reportItem.managerID ? data.personalDetailsList?.[reportItem.managerID] : emptyPersonalDetails,
                transactions,
                ...(reportPendingAction ? {pendingAction: reportPendingAction} : {}),
            };

            if (isIOUReport) {
                reportIDToTransactions[reportKey].reportName = getIOUReportName(data, reportIDToTransactions[reportKey]);
            }
        } else if (isTransactionEntry(key)) {
            const transactionItem = {...data[key]};
            const reportKey = `${ONYXKEYS.COLLECTION.REPORT}${transactionItem.reportID}`;
            const report = data[`${ONYXKEYS.COLLECTION.REPORT}${transactionItem.reportID}`];
            const policy = data[`${ONYXKEYS.COLLECTION.POLICY}${report?.policyID}`];
            const shouldShowBlankTo = !report || isOpenExpenseReport(report);
            const transactionViolations = getTransactionViolations(allViolations, transactionItem);
            const actions = Object.values(reportActions[`${ONYXKEYS.COLLECTION.REPORT_ACTIONS}${transactionItem.reportID}`] ?? {});

            const from = data.personalDetailsList?.[transactionItem.accountID];
            const to = transactionItem.managerID && !shouldShowBlankTo ? (data.personalDetailsList?.[transactionItem.managerID] ?? emptyPersonalDetails) : emptyPersonalDetails;

            const {formattedFrom, formattedTo, formattedTotal, formattedMerchant, date} = getTransactionItemCommonFormattedProperties(transactionItem, from, to, policy, formatPhoneNumber);

            const transaction = {
                ...transactionItem,
                action: getAction(data, allViolations, key, currentSearch, actions),
                report,
                from,
                to,
                formattedFrom,
                formattedTo: shouldShowBlankTo ? '' : formattedTo,
                formattedTotal,
                formattedMerchant,
                date,
                shouldShowMerchant,
                shouldShowCategory: metadata?.columnsToShow?.shouldShowCategoryColumn,
                shouldShowTag: metadata?.columnsToShow?.shouldShowTagColumn,
                shouldShowTax: metadata?.columnsToShow?.shouldShowTaxColumn,
                keyForList: transactionItem.transactionID,
                shouldShowYear: doesDataContainAPastYearTransaction,
                violations: transactionViolations,
                isAmountColumnWide: shouldShowAmountInWideColumn,
                isTaxAmountColumnWide: shouldShowTaxAmountInWideColumn,
            };
            if (reportIDToTransactions[reportKey]?.transactions) {
                reportIDToTransactions[reportKey].transactions.push(transaction);
                reportIDToTransactions[reportKey].from = data.personalDetailsList[data?.[reportKey as ReportKey]?.accountID ?? CONST.DEFAULT_NUMBER_ID];
            } else if (reportIDToTransactions[reportKey]) {
                reportIDToTransactions[reportKey].transactions = [transaction];
                reportIDToTransactions[reportKey].from = data.personalDetailsList[data?.[reportKey as ReportKey]?.accountID ?? CONST.DEFAULT_NUMBER_ID];
            }
        }
    }

    return Object.values(reportIDToTransactions);
}

/**
 * @private
 * Organizes data into List Sections grouped by member for display, for the TransactionGroupListItemType of Search Results.
 *
 * Do not use directly, use only via `getSections()` facade.
 */
function getMemberSections(data: OnyxTypes.SearchResults['data'], metadata: OnyxTypes.SearchResults['search']): TransactionMemberGroupListItemType[] {
    return data && metadata ? [] : []; // s77rt TODO
}

/**
 * @private
 * Organizes data into List Sections grouped by card for display, for the TransactionGroupListItemType of Search Results.
 *
 * Do not use directly, use only via `getSections()` facade.
 */
function getCardSections(data: OnyxTypes.SearchResults['data'], metadata: OnyxTypes.SearchResults['search']): TransactionCardGroupListItemType[] {
    return data && metadata ? [] : []; // s77rt TODO
}

/**
 * Returns the appropriate list item component based on the type and status of the search data.
 */
function getListItem(type: SearchDataTypes, status: SearchStatus, groupBy?: SearchGroupBy): ListItemType<typeof type, typeof status> {
    if (type === CONST.SEARCH.DATA_TYPES.CHAT) {
        return ChatListItem;
    }
    if (type === CONST.SEARCH.DATA_TYPES.TASK) {
        return TaskListItem;
    }
    if (groupBy) {
        return TransactionGroupListItem;
    }
    return TransactionListItem;
}

/**
 * Organizes data into appropriate list sections for display based on the type of search results.
 */
function getSections(
    type: SearchDataTypes,
    data: OnyxTypes.SearchResults['data'],
    metadata: OnyxTypes.SearchResults['search'],
    formatPhoneNumber: LocaleContextProps['formatPhoneNumber'],
    groupBy?: SearchGroupBy,
    reportActions: Record<string, OnyxTypes.ReportAction[]> = {},
    currentSearch: SearchKey = CONST.SEARCH.SEARCH_KEYS.EXPENSES,
    archivedReportsIDList?: ArchivedReportsIDSet,
) {
    if (type === CONST.SEARCH.DATA_TYPES.CHAT) {
        return getReportActionsSections(data);
    }
    if (type === CONST.SEARCH.DATA_TYPES.TASK) {
        return getTaskSections(data, formatPhoneNumber, archivedReportsIDList);
    }

    if (groupBy) {
        // Disabling the default-case lint rule here is actually safer as this forces us to make the switch cases exhaustive
        // eslint-disable-next-line default-case
        switch (groupBy) {
            case CONST.SEARCH.GROUP_BY.REPORTS:
                return getReportSections(data, metadata, currentSearch, formatPhoneNumber, reportActions);
            case CONST.SEARCH.GROUP_BY.MEMBERS:
                return getMemberSections(data, metadata);
            case CONST.SEARCH.GROUP_BY.CARDS:
                return getCardSections(data, metadata);
        }
    }

    return getTransactionsSections(data, metadata, currentSearch, formatPhoneNumber);
}

/**
 * Sorts sections of data based on a specified column and sort order for displaying sorted results.
 */
function getSortedSections(
    type: SearchDataTypes,
    status: SearchStatus,
    data: ListItemDataType<typeof type, typeof status>,
    localeCompare: LocaleContextProps['localeCompare'],
    sortBy?: SearchColumnType,
    sortOrder?: SortOrder,
    groupBy?: SearchGroupBy,
) {
    if (type === CONST.SEARCH.DATA_TYPES.CHAT) {
        return getSortedReportActionData(data as ReportActionListItemType[], localeCompare);
    }
    if (type === CONST.SEARCH.DATA_TYPES.TASK) {
        return getSortedTaskData(data as TaskListItemType[], localeCompare, sortBy, sortOrder);
    }

    if (groupBy) {
        // Disabling the default-case lint rule here is actually safer as this forces us to make the switch cases exhaustive
        // eslint-disable-next-line default-case
        switch (groupBy) {
            case CONST.SEARCH.GROUP_BY.REPORTS:
                return getSortedReportData(data as TransactionReportGroupListItemType[], localeCompare);
            case CONST.SEARCH.GROUP_BY.MEMBERS:
                return getSortedMemberData(data as TransactionMemberGroupListItemType[]);
            case CONST.SEARCH.GROUP_BY.CARDS:
                return getSortedCardData(data as TransactionCardGroupListItemType[]);
        }
    }

    return getSortedTransactionData(data as TransactionListItemType[], localeCompare, sortBy, sortOrder);
}

/**
 * Compares two values based on a specified sorting order and column.
 * Handles both string and numeric comparisons, with special handling for absolute values when sorting by total amount.
 */
function compareValues(a: unknown, b: unknown, sortOrder: SortOrder, sortBy: string, localeCompare: LocaleContextProps['localeCompare']): number {
    const isAsc = sortOrder === CONST.SEARCH.SORT_ORDER.ASC;

    if (a === undefined || b === undefined) {
        return 0;
    }

    if (typeof a === 'string' && typeof b === 'string') {
        return isAsc ? localeCompare(a, b) : localeCompare(b, a);
    }

    if (typeof a === 'number' && typeof b === 'number') {
        const aValue = sortBy === CONST.SEARCH.TABLE_COLUMNS.TOTAL_AMOUNT ? Math.abs(a) : a;
        const bValue = sortBy === CONST.SEARCH.TABLE_COLUMNS.TOTAL_AMOUNT ? Math.abs(b) : b;
        return isAsc ? aValue - bValue : bValue - aValue;
    }

    return 0;
}

/**
 * @private
 * Sorts transaction sections based on a specified column and sort order.
 */
function getSortedTransactionData(data: TransactionListItemType[], localeCompare: LocaleContextProps['localeCompare'], sortBy?: SearchColumnType, sortOrder?: SortOrder) {
    if (!sortBy || !sortOrder) {
        return data;
    }

    const sortingProperty = transactionColumnNamesToSortingProperty[sortBy as keyof typeof transactionColumnNamesToSortingProperty];

    if (!sortingProperty) {
        return data;
    }

    return data.sort((a, b) => {
        const aValue = sortingProperty === 'comment' ? a.comment?.comment : a[sortingProperty as keyof TransactionListItemType];
        const bValue = sortingProperty === 'comment' ? b.comment?.comment : b[sortingProperty as keyof TransactionListItemType];

        return compareValues(aValue, bValue, sortOrder, sortingProperty, localeCompare);
    });
}

function getSortedTaskData(data: TaskListItemType[], localeCompare: LocaleContextProps['localeCompare'], sortBy?: SearchColumnType, sortOrder?: SortOrder) {
    if (!sortBy || !sortOrder) {
        return data;
    }

    const sortingProperty = taskColumnNamesToSortingProperty[sortBy as keyof typeof taskColumnNamesToSortingProperty];

    if (!sortingProperty) {
        return data;
    }

    return data.sort((a, b) => {
        const aValue = a[sortingProperty as keyof TaskListItemType];
        const bValue = b[sortingProperty as keyof TaskListItemType];

        return compareValues(aValue, bValue, sortOrder, sortingProperty, localeCompare);
    });
}

/**
 * @private
 * Sorts report sections based on a specified column and sort order.
 */
function getSortedReportData(data: TransactionReportGroupListItemType[], localeCompare: LocaleContextProps['localeCompare']) {
    for (const report of data) {
        report.transactions = getSortedTransactionData(report.transactions, localeCompare, CONST.SEARCH.TABLE_COLUMNS.DATE, CONST.SEARCH.SORT_ORDER.DESC);
    }
    return data.sort((a, b) => {
        const aNewestTransaction = a.transactions?.at(0)?.modifiedCreated ? a.transactions?.at(0)?.modifiedCreated : a.transactions?.at(0)?.created;
        const bNewestTransaction = b.transactions?.at(0)?.modifiedCreated ? b.transactions?.at(0)?.modifiedCreated : b.transactions?.at(0)?.created;

        if (!aNewestTransaction || !bNewestTransaction) {
            return 0;
        }

        return localeCompare(bNewestTransaction.toLowerCase(), aNewestTransaction.toLowerCase());
    });
}

/**
 * @private
 * Sorts report sections based on a specified column and sort order.
 */
function getSortedMemberData(data: TransactionMemberGroupListItemType[]) {
    return data ? [] : []; // s77rt TODO
}

/**
 * @private
 * Sorts report sections based on a specified column and sort order.
 */
function getSortedCardData(data: TransactionCardGroupListItemType[]) {
    return data ? [] : []; // s77rt TODO
}

/**
 * @private
 * Sorts report actions sections based on a specified column and sort order.
 */
function getSortedReportActionData(data: ReportActionListItemType[], localeCompare: LocaleContextProps['localeCompare']) {
    return data.sort((a, b) => {
        const aValue = a?.created;
        const bValue = b?.created;

        if (aValue === undefined || bValue === undefined) {
            return 0;
        }

        return localeCompare(bValue.toLowerCase(), aValue.toLowerCase());
    });
}

/**
 * Checks if the search results contain any data, useful for determining if the search results are empty.
 */
function isSearchResultsEmpty(searchResults: SearchResults) {
    return !Object.keys(searchResults?.data).some((key) => key.startsWith(ONYXKEYS.COLLECTION.TRANSACTION));
}

/**
 * Returns the corresponding translation key for expense type
 */
function getExpenseTypeTranslationKey(expenseType: ValueOf<typeof CONST.SEARCH.TRANSACTION_TYPE>): TranslationPaths {
    // eslint-disable-next-line default-case
    switch (expenseType) {
        case CONST.SEARCH.TRANSACTION_TYPE.DISTANCE:
            return 'common.distance';
        case CONST.SEARCH.TRANSACTION_TYPE.CARD:
            return 'common.card';
        case CONST.SEARCH.TRANSACTION_TYPE.CASH:
            return 'iou.cash';
        case CONST.SEARCH.TRANSACTION_TYPE.PER_DIEM:
            return 'common.perDiem';
    }
}

/**
 * Constructs and configures the overflow menu for search items, handling interactions such as renaming or deleting items.
 */
function getOverflowMenu(itemName: string, hash: number, inputQuery: string, showDeleteModal: (hash: number) => void, isMobileMenu?: boolean, closeMenu?: () => void) {
    return [
        {
            text: translateLocal('common.rename'),
            onSelected: () => {
                if (isMobileMenu && closeMenu) {
                    closeMenu();
                }
                Navigation.navigate(ROUTES.SEARCH_SAVED_SEARCH_RENAME.getRoute({name: encodeURIComponent(itemName), jsonQuery: inputQuery}));
            },
            icon: Expensicons.Pencil,
            shouldShowRightIcon: false,
            shouldShowRightComponent: false,
            shouldCallAfterModalHide: true,
        },
        {
            text: translateLocal('common.delete'),
            onSelected: () => {
                if (isMobileMenu && closeMenu) {
                    closeMenu();
                }
                showDeleteModal(hash);
            },
            icon: Expensicons.Trashcan,
            shouldShowRightIcon: false,
            shouldShowRightComponent: false,
            shouldCallAfterModalHide: true,
            shouldCloseAllModals: true,
        },
    ];
}

/**
 * Checks if the passed username is a correct standard username, and not a placeholder
 */
function isCorrectSearchUserName(displayName?: string) {
    return displayName && displayName.toUpperCase() !== CONST.REPORT.OWNER_EMAIL_FAKE;
}

function createTypeMenuSections(
    currentUserEmail: string | undefined,
    currentUserAccountID: number | undefined,
    cardFeedsByPolicy: Record<string, CardFeedForDisplay[]>,
    defaultCardFeed: CardFeedForDisplay | undefined,
    policies: OnyxCollection<OnyxTypes.Policy>,
): SearchTypeMenuSection[] {
    const typeMenuSections: SearchTypeMenuSection[] = [];

    const suggestedSearches = getSuggestedSearches(defaultCardFeed?.id, currentUserAccountID);
    const suggestedSearchesVisibility = getSuggestedSearchesVisibility(currentUserEmail, cardFeedsByPolicy, policies);

    // Explore section
    {
        const exploreSection: SearchTypeMenuSection = {
            translationPath: 'common.explore',
            menuItems: [],
        };

        if (suggestedSearchesVisibility[CONST.SEARCH.SEARCH_KEYS.EXPENSES]) {
            exploreSection.menuItems.push(suggestedSearches[CONST.SEARCH.SEARCH_KEYS.EXPENSES]);
        }
        if (suggestedSearchesVisibility[CONST.SEARCH.SEARCH_KEYS.REPORTS]) {
            exploreSection.menuItems.push(suggestedSearches[CONST.SEARCH.SEARCH_KEYS.REPORTS]);
        }
        if (suggestedSearchesVisibility[CONST.SEARCH.SEARCH_KEYS.CHATS]) {
            exploreSection.menuItems.push(suggestedSearches[CONST.SEARCH.SEARCH_KEYS.CHATS]);
        }

        if (exploreSection.menuItems.length > 0) {
            typeMenuSections.push(exploreSection);
        }
    }

    // Todo section
    {
        const todoSection: SearchTypeMenuSection = {
            translationPath: 'common.todo',
            menuItems: [],
        };

        if (suggestedSearchesVisibility[CONST.SEARCH.SEARCH_KEYS.SUBMIT]) {
            const groupPoliciesWithChatEnabled = getGroupPaidPoliciesWithExpenseChatEnabled(policies);
            todoSection.menuItems.push({
                ...suggestedSearches[CONST.SEARCH.SEARCH_KEYS.SUBMIT],
                emptyState: {
                    headerMedia: DotLottieAnimations.Fireworks,
                    title: 'search.searchResults.emptySubmitResults.title',
                    subtitle: 'search.searchResults.emptySubmitResults.subtitle',
                    buttons:
                        groupPoliciesWithChatEnabled.length > 0
                            ? [
                                  {
                                      success: true,
                                      buttonText: 'report.newReport.createReport',
                                      buttonAction: () => {
                                          interceptAnonymousUser(() => {
                                              const activePolicy = getActivePolicy();
                                              const personalDetails = getPersonalDetailsForAccountID(currentUserAccountID) as OnyxTypes.PersonalDetails;

                                              let workspaceIDForReportCreation: string | undefined;

                                              // If the user's default workspace is a paid group workspace with chat enabled, we create a report with it by default
                                              if (activePolicy && activePolicy.isPolicyExpenseChatEnabled && isPaidGroupPolicy(activePolicy)) {
                                                  workspaceIDForReportCreation = activePolicy.id;
                                              } else if (groupPoliciesWithChatEnabled.length === 1) {
                                                  workspaceIDForReportCreation = groupPoliciesWithChatEnabled.at(0)?.id;
                                              }

                                              if (workspaceIDForReportCreation && !shouldRestrictUserBillableActions(workspaceIDForReportCreation) && personalDetails) {
                                                  const createdReportID = createNewReport(personalDetails, workspaceIDForReportCreation);
                                                  Navigation.setNavigationActionToMicrotaskQueue(() => {
                                                      Navigation.navigate(ROUTES.SEARCH_MONEY_REQUEST_REPORT.getRoute({reportID: createdReportID, backTo: Navigation.getActiveRoute()}));
                                                  });
                                                  return;
                                              }

                                              // If the user's default workspace is personal and the user has more than one group workspace, which is paid and has chat enabled, or a chosen workspace is past the grace period, we need to redirect them to the workspace selection screen
                                              Navigation.navigate(ROUTES.NEW_REPORT_WORKSPACE_SELECTION);
                                          });
                                      },
                                  },
                              ]
                            : [],
                },
            });
        }
        if (suggestedSearchesVisibility[CONST.SEARCH.SEARCH_KEYS.APPROVE]) {
            todoSection.menuItems.push({
                ...suggestedSearches[CONST.SEARCH.SEARCH_KEYS.APPROVE],
                emptyState: {
                    headerMedia: DotLottieAnimations.Fireworks,
                    title: 'search.searchResults.emptyApproveResults.title',
                    subtitle: 'search.searchResults.emptyApproveResults.subtitle',
                },
            });
        }
        if (suggestedSearchesVisibility[CONST.SEARCH.SEARCH_KEYS.PAY]) {
            todoSection.menuItems.push({
                ...suggestedSearches[CONST.SEARCH.SEARCH_KEYS.PAY],
                emptyState: {
                    headerMedia: DotLottieAnimations.Fireworks,
                    title: 'search.searchResults.emptyPayResults.title',
                    subtitle: 'search.searchResults.emptyPayResults.subtitle',
                },
            });
        }
        if (suggestedSearchesVisibility[CONST.SEARCH.SEARCH_KEYS.EXPORT]) {
            todoSection.menuItems.push({
                ...suggestedSearches[CONST.SEARCH.SEARCH_KEYS.EXPORT],
                emptyState: {
                    headerMedia: DotLottieAnimations.Fireworks,
                    title: 'search.searchResults.emptyExportResults.title',
                    subtitle: 'search.searchResults.emptyExportResults.subtitle',
                },
            });
        }

        if (todoSection.menuItems.length > 0) {
            typeMenuSections.push(todoSection);
        }
    }

    // Accounting section
    {
        const accountingSection: SearchTypeMenuSection = {
            translationPath: 'workspace.common.accounting',
            menuItems: [],
        };

        if (suggestedSearchesVisibility[CONST.SEARCH.SEARCH_KEYS.STATEMENTS]) {
            accountingSection.menuItems.push({
                ...suggestedSearches[CONST.SEARCH.SEARCH_KEYS.STATEMENTS],
                emptyState: {
                    headerMedia: DotLottieAnimations.GenericEmptyState,
                    title: 'search.searchResults.emptyStatementsResults.title',
                    subtitle: 'search.searchResults.emptyStatementsResults.subtitle',
                },
            });
        }
        if (suggestedSearchesVisibility[CONST.SEARCH.SEARCH_KEYS.UNAPPROVED_CASH]) {
            accountingSection.menuItems.push({
                ...suggestedSearches[CONST.SEARCH.SEARCH_KEYS.UNAPPROVED_CASH],
                emptyState: {
                    headerMedia: DotLottieAnimations.Fireworks,
                    title: 'search.searchResults.emptyUnapprovedResults.title',
                    subtitle: 'search.searchResults.emptyUnapprovedResults.subtitle',
                },
            });
        }
        if (suggestedSearchesVisibility[CONST.SEARCH.SEARCH_KEYS.UNAPPROVED_CARD]) {
            accountingSection.menuItems.push({
                ...suggestedSearches[CONST.SEARCH.SEARCH_KEYS.UNAPPROVED_CARD],
                emptyState: {
                    headerMedia: DotLottieAnimations.Fireworks,
                    title: 'search.searchResults.emptyUnapprovedResults.title',
                    subtitle: 'search.searchResults.emptyUnapprovedResults.subtitle',
                },
            });
        }

        if (accountingSection.menuItems.length > 0) {
            typeMenuSections.push(accountingSection);
        }
    }

    return typeMenuSections;
}

function createBaseSavedSearchMenuItem(item: SaveSearchItem, key: string, index: number, title: string, isFocused: boolean): SavedSearchMenuItem {
    return {
        key,
        title,
        hash: key,
        query: item.query,
        shouldShowRightComponent: true,
        focused: isFocused,
        pendingAction: item.pendingAction,
        disabled: item.pendingAction === CONST.RED_BRICK_ROAD_PENDING_ACTION.DELETE,
        shouldIconUseAutoWidthStyle: true,
    };
}

/**
 * Whether to show the empty state or not
 */
function shouldShowEmptyState(isDataLoaded: boolean, dataLength: number, type: SearchDataTypes) {
    return !isDataLoaded || dataLength === 0 || !Object.values(CONST.SEARCH.DATA_TYPES).includes(type);
}

function isSearchDataLoaded(searchResults: SearchResults | undefined, queryJSON: SearchQueryJSON | undefined) {
    const {status} = queryJSON ?? {};

    const isDataLoaded =
        searchResults?.data !== undefined &&
        searchResults?.search?.type === queryJSON?.type &&
        (Array.isArray(status) ? searchResults?.search?.status === status.join(',') : searchResults?.search?.status === status);

    return isDataLoaded;
}

function getStatusOptions(type: SearchDataTypes, groupBy: SearchGroupBy | undefined) {
    switch (type) {
        case CONST.SEARCH.DATA_TYPES.CHAT:
            return getChatStatusOptions();
        case CONST.SEARCH.DATA_TYPES.INVOICE:
            return getInvoiceStatusOptions();
        case CONST.SEARCH.DATA_TYPES.TRIP:
            return getTripStatusOptions();
        case CONST.SEARCH.DATA_TYPES.TASK:
            return getTaskStatusOptions();
        case CONST.SEARCH.DATA_TYPES.EXPENSE:
        default:
            return groupBy === CONST.SEARCH.GROUP_BY.REPORTS || groupBy === CONST.SEARCH.GROUP_BY.MEMBERS ? getExpenseReportedStatusOptions() : getExpenseStatusOptions();
    }
}

function getTypeOptions(policies: OnyxCollection<OnyxTypes.Policy>, currentUserLogin?: string) {
    const typeOptions: Array<SingleSelectItem<SearchDataTypes>> = [
        {text: translateLocal('common.expense'), value: CONST.SEARCH.DATA_TYPES.EXPENSE},
        {text: translateLocal('common.chat'), value: CONST.SEARCH.DATA_TYPES.CHAT},
        {text: translateLocal('common.invoice'), value: CONST.SEARCH.DATA_TYPES.INVOICE},
        {text: translateLocal('common.trip'), value: CONST.SEARCH.DATA_TYPES.TRIP},
        {text: translateLocal('common.task'), value: CONST.SEARCH.DATA_TYPES.TASK},
    ];
    const shouldHideInvoiceOption = !canSendInvoice(policies, currentUserLogin) && !hasInvoiceReports();

    // Remove the invoice option if the user is not allowed to send invoices
    return shouldHideInvoiceOption ? typeOptions.filter((typeOption) => typeOption.value !== CONST.SEARCH.DATA_TYPES.INVOICE) : typeOptions;
}

function getGroupByOptions() {
    return Object.values(CONST.SEARCH.GROUP_BY).map<SingleSelectItem<SearchGroupBy>>((value) => ({text: translateLocal(`search.filters.groupBy.${value}`), value}));
}

function getFeedOptions(allCardFeeds: OnyxCollection<OnyxTypes.CardFeeds>, allCards: OnyxTypes.CardList) {
    return Object.values(getCardFeedsForDisplay(allCardFeeds, allCards)).map<SingleSelectItem<string>>((cardFeed) => ({
        text: cardFeed.name,
        value: cardFeed.id,
    }));
}

function getDatePresets(filterKey: SearchDateFilterKeys, hasFeed: boolean): SearchDatePreset[] | undefined {
    switch (filterKey) {
        case CONST.SEARCH.SYNTAX_FILTER_KEYS.POSTED:
            return [...(hasFeed ? [CONST.SEARCH.DATE_PRESETS.LAST_STATEMENT] : []), CONST.SEARCH.DATE_PRESETS.LAST_MONTH];
        case CONST.SEARCH.SYNTAX_FILTER_KEYS.EXPORTED:
            return [CONST.SEARCH.DATE_PRESETS.NEVER];
        case CONST.SEARCH.SYNTAX_FILTER_KEYS.WITHDRAWN:
            return [CONST.SEARCH.DATE_PRESETS.LAST_MONTH];
        default:
            return undefined;
    }
}

export {
    canSubmitReportInSearch,
    getSuggestedSearches,
    getListItem,
    getSections,
    getShouldShowMerchant,
    getSortedSections,
    isTransactionGroupListItemType,
    isTransactionReportGroupListItemType,
    isTransactionMemberGroupListItemType,
    isTransactionCardGroupListItemType,
    isSearchResultsEmpty,
    isTransactionListItemType,
    isReportActionListItemType,
    shouldShowYear,
    getExpenseTypeTranslationKey,
    getOverflowMenu,
    isCorrectSearchUserName,
    isReportActionEntry,
    isTaskListItemType,
    getAction,
    createTypeMenuSections,
    createBaseSavedSearchMenuItem,
    shouldShowEmptyState,
    compareValues,
    isSearchDataLoaded,
    getStatusOptions,
    getTypeOptions,
    getGroupByOptions,
    getFeedOptions,
    getWideAmountIndicators,
    isTransactionAmountTooLong,
    isTransactionTaxAmountTooLong,
    getDatePresets,
};
export type {SavedSearchMenuItem, SearchTypeMenuSection, SearchTypeMenuItem, SearchDateModifier, SearchDateModifierLower, SearchKey, ArchivedReportsIDSet};<|MERGE_RESOLUTION|>--- conflicted
+++ resolved
@@ -93,13 +93,9 @@
 import StringUtils from './StringUtils';
 import {shouldRestrictUserBillableActions} from './SubscriptionUtils';
 import {
-<<<<<<< HEAD
-    allHavePendingRTERViolation,
     getCategory,
     getDescription,
     getTag,
-=======
->>>>>>> b7436524
     getTaxAmount,
     getAmount as getTransactionAmount,
     getCreated as getTransactionCreatedDate,
