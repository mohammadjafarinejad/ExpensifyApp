import type {TextStyle, ViewStyle} from 'react-native';
import Onyx from 'react-native-onyx';
import type {OnyxCollection} from 'react-native-onyx';
import type {ValueOf} from 'type-fest';
import type {MenuItemWithLink} from '@components/MenuItemList';
import type {SearchColumnType, SearchQueryJSON, SearchStatus, SortOrder} from '@components/Search/types';
import ChatListItem from '@components/SelectionList/ChatListItem';
import ReportListItem from '@components/SelectionList/Search/ReportListItem';
import TaskListItem from '@components/SelectionList/Search/TaskListItem';
import TransactionListItem from '@components/SelectionList/Search/TransactionListItem';
import type {ListItem, ReportActionListItemType, ReportListItemType, SearchListItem, TaskListItemType, TransactionListItemType} from '@components/SelectionList/types';
import * as Expensicons from '@src/components/Icon/Expensicons';
import CONST from '@src/CONST';
import type {TranslationPaths} from '@src/languages/types';
import ONYXKEYS from '@src/ONYXKEYS';
import ROUTES from '@src/ROUTES';
import type {Route} from '@src/ROUTES';
import type * as OnyxTypes from '@src/types/onyx';
import type {SaveSearchItem} from '@src/types/onyx/SaveSearch';
import type SearchResults from '@src/types/onyx/SearchResults';
import type {
    ListItemDataType,
    ListItemType,
    SearchDataTypes,
    SearchPersonalDetails,
    SearchPolicy,
    SearchReport,
    SearchTask,
    SearchTransaction,
    SearchTransactionAction,
} from '@src/types/onyx/SearchResults';
import type IconAsset from '@src/types/utils/IconAsset';
import {canApproveIOU, canIOUBePaid, canSubmitReport} from './actions/IOU';
import {convertToDisplayString} from './CurrencyUtils';
import DateUtils from './DateUtils';
import {formatPhoneNumber} from './LocalePhoneNumber';
import {translateLocal} from './Localize';
import Navigation from './Navigation/Navigation';
import Parser from './Parser';
import {getDisplayNameOrDefault} from './PersonalDetailsUtils';
import {canSendInvoice, getPolicy} from './PolicyUtils';
import {getOriginalMessage, isCreatedAction, isDeletedAction, isMoneyRequestAction, isResolvedActionableWhisper, isWhisperActionTargetedToOthers} from './ReportActionsUtils';
import {
<<<<<<< HEAD
    getIcons,
    getReportName,
    getReportOrDraftReport,
=======
    getPersonalDetailsForAccountID,
>>>>>>> 12bb1919
    getSearchReportName,
    hasInvoiceReports,
    hasOnlyHeldExpenses,
    hasViolations,
    isAllowedToApproveExpenseReport as isAllowedToApproveExpenseReportUtils,
    isClosedReport,
    isInvoiceReport,
    isMoneyRequestReport,
    isOpenExpenseReport,
    isSettled,
} from './ReportUtils';
import {buildCannedSearchQuery} from './SearchQueryUtils';
import StringUtils from './StringUtils';
import {getAmount as getTransactionAmount, getCreated as getTransactionCreatedDate, getMerchant as getTransactionMerchant, isPendingCardOrScanningTransaction} from './TransactionUtils';
import shouldShowTransactionYear from './TransactionUtils/shouldShowTransactionYear';

const transactionColumnNamesToSortingProperty = {
    [CONST.SEARCH.TABLE_COLUMNS.TO]: 'formattedTo' as const,
    [CONST.SEARCH.TABLE_COLUMNS.FROM]: 'formattedFrom' as const,
    [CONST.SEARCH.TABLE_COLUMNS.DATE]: 'date' as const,
    [CONST.SEARCH.TABLE_COLUMNS.TAG]: 'tag' as const,
    [CONST.SEARCH.TABLE_COLUMNS.MERCHANT]: 'formattedMerchant' as const,
    [CONST.SEARCH.TABLE_COLUMNS.TOTAL_AMOUNT]: 'formattedTotal' as const,
    [CONST.SEARCH.TABLE_COLUMNS.CATEGORY]: 'category' as const,
    [CONST.SEARCH.TABLE_COLUMNS.TYPE]: 'transactionType' as const,
    [CONST.SEARCH.TABLE_COLUMNS.ACTION]: 'action' as const,
    [CONST.SEARCH.TABLE_COLUMNS.DESCRIPTION]: 'comment' as const,
    [CONST.SEARCH.TABLE_COLUMNS.TAX_AMOUNT]: null,
    [CONST.SEARCH.TABLE_COLUMNS.RECEIPT]: null,
    [CONST.SEARCH.TABLE_COLUMNS.IN]: 'parentReportID' as const,
};

const taskColumnNamesToSortingProperty = {
    [CONST.SEARCH.TABLE_COLUMNS.DATE]: 'created' as const,
    [CONST.SEARCH.TABLE_COLUMNS.DESCRIPTION]: 'description' as const,
    [CONST.SEARCH.TABLE_COLUMNS.TITLE]: 'reportName' as const,
    [CONST.SEARCH.TABLE_COLUMNS.CREATED_BY]: 'formattedCreatedBy' as const,
    [CONST.SEARCH.TABLE_COLUMNS.ASSIGNEE]: 'formattedAssignee' as const,
    [CONST.SEARCH.TABLE_COLUMNS.IN]: 'parentReportID' as const,
};

let currentAccountID: number | undefined;
Onyx.connect({
    key: ONYXKEYS.SESSION,
    callback: (session) => {
        currentAccountID = session?.accountID;
    },
});

const emptyPersonalDetails = {
    accountID: CONST.REPORT.OWNER_ACCOUNT_ID_FAKE,
    avatar: '',
    displayName: undefined,
    login: undefined,
};

type ReportKey = `${typeof ONYXKEYS.COLLECTION.REPORT}${string}`;

type TransactionKey = `${typeof ONYXKEYS.COLLECTION.TRANSACTION}${string}`;

type ReportActionKey = `${typeof ONYXKEYS.COLLECTION.REPORT_ACTIONS}${string}`;

type PolicyKey = `${typeof ONYXKEYS.COLLECTION.POLICY}${string}`;
type ViolationKey = `${typeof ONYXKEYS.COLLECTION.TRANSACTION_VIOLATIONS}${string}`;

type SavedSearchMenuItem = MenuItemWithLink & {
    key: string;
    hash: string;
    query: string;
    styles?: Array<ViewStyle | TextStyle>;
};

type SearchTypeMenuItem = {
    translationPath: TranslationPaths;
    type: SearchDataTypes;
    icon: IconAsset;
    getRoute: (policyID?: string) => Route;
};

/**
 * @private
 *
 * Returns a list of properties that are common to every Search ListItem
 */
function getTransactionItemCommonFormattedProperties(
    transactionItem: SearchTransaction,
    from: SearchPersonalDetails,
    to: SearchPersonalDetails,
): Pick<TransactionListItemType, 'formattedFrom' | 'formattedTo' | 'formattedTotal' | 'formattedMerchant' | 'date'> {
    const isExpenseReport = transactionItem.reportType === CONST.REPORT.TYPE.EXPENSE;

    const formattedFrom = formatPhoneNumber(getDisplayNameOrDefault(from));
    // Sometimes the search data personal detail for the 'to' account might not hold neither the display name nor the login
    // so for those cases we fallback to the display name of the personal detail data from onyx.
    const formattedTo = formatPhoneNumber(getDisplayNameOrDefault(to, '', false) || getDisplayNameOrDefault(getPersonalDetailsForAccountID(to?.accountID)));
    const formattedTotal = getTransactionAmount(transactionItem, isExpenseReport);
    const date = transactionItem?.modifiedCreated ? transactionItem.modifiedCreated : transactionItem?.created;
    const merchant = getTransactionMerchant(transactionItem);
    const formattedMerchant = merchant === CONST.TRANSACTION.PARTIAL_TRANSACTION_MERCHANT ? '' : merchant;

    return {
        formattedFrom,
        formattedTo,
        date,
        formattedTotal,
        formattedMerchant,
    };
}

/**
 * @private
 */
function isReportEntry(key: string): key is ReportKey {
    return key.startsWith(ONYXKEYS.COLLECTION.REPORT);
}

/**
 * @private
 */
function isTransactionEntry(key: string): key is TransactionKey {
    return key.startsWith(ONYXKEYS.COLLECTION.TRANSACTION);
}

/**
 * @private
 */
function isPolicyEntry(key: string): key is PolicyKey {
    return key.startsWith(ONYXKEYS.COLLECTION.POLICY);
}

function isViolationEntry(key: string): key is ViolationKey {
    return key.startsWith(ONYXKEYS.COLLECTION.TRANSACTION_VIOLATIONS);
}

/**
 * @private
 */
function isReportActionEntry(key: string): key is ReportActionKey {
    return key.startsWith(ONYXKEYS.COLLECTION.REPORT_ACTIONS);
}

/**
 * Determines whether to display the merchant field based on the transactions in the search results.
 */
function getShouldShowMerchant(data: OnyxTypes.SearchResults['data']): boolean {
    return Object.keys(data).some((key) => {
        if (isTransactionEntry(key)) {
            const item = data[key];
            const merchant = item.modifiedMerchant ? item.modifiedMerchant : item.merchant ?? '';
            return merchant !== '' && merchant !== CONST.TRANSACTION.PARTIAL_TRANSACTION_MERCHANT;
        }
        return false;
    });
}

/**
 * Type guard that checks if something is a ReportListItemType
 */
function isReportListItemType(item: ListItem): item is ReportListItemType {
    return 'transactions' in item;
}

/**
 * Type guard that checks if something is a TransactionListItemType
 */
function isTransactionListItemType(item: SearchListItem): item is TransactionListItemType {
    const transactionListItem = item as TransactionListItemType;
    return transactionListItem.transactionID !== undefined;
}

/**
 * Type guard that check if something is a TaskListItemType
 */
function isTaskListItemType(item: SearchListItem): item is TaskListItemType {
    return 'type' in item && item.type === CONST.REPORT.TYPE.TASK;
}

/**
 * Type guard that checks if something is a ReportActionListItemType
 */
function isReportActionListItemType(item: SearchListItem): item is ReportActionListItemType {
    const reportActionListItem = item as ReportActionListItemType;
    return reportActionListItem.reportActionID !== undefined;
}

/**
 * Checks if the date of transactions or reports indicate the need to display the year because they are from a past year.
 */
function shouldShowYear(data: TransactionListItemType[] | ReportListItemType[] | TaskListItemType[] | OnyxTypes.SearchResults['data']) {
    const currentYear = new Date().getFullYear();

    if (Array.isArray(data)) {
        return data.some((item: TransactionListItemType | ReportListItemType | TaskListItemType) => {
            if (isTaskListItemType(item)) {
                const taskYear = new Date(item.created).getFullYear();
                return taskYear !== currentYear;
            }

            if (isReportListItemType(item)) {
                // If the item is a ReportListItemType, iterate over its transactions and check them
                return item.transactions.some((transaction) => {
                    const transactionYear = new Date(getTransactionCreatedDate(transaction)).getFullYear();
                    return transactionYear !== currentYear;
                });
            }

            const createdYear = new Date(item?.modifiedCreated ? item.modifiedCreated : item?.created || '').getFullYear();
            return createdYear !== currentYear;
        });
    }

    for (const key in data) {
        if (isTransactionEntry(key)) {
            const item = data[key];
            if (shouldShowTransactionYear(item)) {
                return true;
            }
        } else if (isReportActionEntry(key)) {
            const item = data[key];
            for (const action of Object.values(item)) {
                const date = action.created;

                if (DateUtils.doesDateBelongToAPastYear(date)) {
                    return true;
                }
            }
        } else if (isReportEntry(key)) {
            const item = data[key];
            const date = item.created;

            if (date && DateUtils.doesDateBelongToAPastYear(date)) {
                return true;
            }
        }
    }
    return false;
}

/**
 * @private
 * Generates a display name for IOU reports considering the personal details of the payer and the transaction details.
 */
function getIOUReportName(data: OnyxTypes.SearchResults['data'], reportItem: SearchReport) {
    const payerPersonalDetails = reportItem.managerID ? data.personalDetailsList?.[reportItem.managerID] : emptyPersonalDetails;
    // For cases where the data personal detail for manager ID do not exist in search data.personalDetailsList
    // we fallback to the display name of the personal detail data from onyx.
    const payerName = payerPersonalDetails?.displayName ?? payerPersonalDetails?.login ?? getDisplayNameOrDefault(getPersonalDetailsForAccountID(reportItem.managerID));
    const formattedAmount = convertToDisplayString(reportItem.total ?? 0, reportItem.currency ?? CONST.CURRENCY.USD);
    if (reportItem.action === CONST.SEARCH.ACTION_TYPES.PAID) {
        return translateLocal('iou.payerPaidAmount', {
            payer: payerName,
            amount: formattedAmount,
        });
    }

    return translateLocal('iou.payerOwesAmount', {
        payer: payerName,
        amount: formattedAmount,
    });
}

/**
 * @private
 * Organizes data into List Sections for display, for the TransactionListItemType of Search Results.
 *
 * Do not use directly, use only via `getSections()` facade.
 */
function getTransactionsSections(data: OnyxTypes.SearchResults['data'], metadata: OnyxTypes.SearchResults['search']): TransactionListItemType[] {
    const shouldShowMerchant = getShouldShowMerchant(data);
    const doesDataContainAPastYearTransaction = shouldShowYear(data);

    return Object.keys(data)
        .filter(isTransactionEntry)
        .map((key) => {
            const transactionItem = data[key];
            const report = data[`${ONYXKEYS.COLLECTION.REPORT}${transactionItem.reportID}`];
            const shouldShowBlankTo = isOpenExpenseReport(report);
            const from = data.personalDetailsList?.[transactionItem.accountID];
            const to = transactionItem.managerID && !shouldShowBlankTo ? data.personalDetailsList?.[transactionItem.managerID] : emptyPersonalDetails;

            const {formattedFrom, formattedTo, formattedTotal, formattedMerchant, date} = getTransactionItemCommonFormattedProperties(transactionItem, from, to);

            return {
                ...transactionItem,
                action: getAction(data, key),
                from,
                to,
                formattedFrom,
                formattedTo: shouldShowBlankTo ? '' : formattedTo,
                formattedTotal,
                formattedMerchant,
                date,
                shouldShowMerchant,
                shouldShowCategory: metadata?.columnsToShow?.shouldShowCategoryColumn,
                shouldShowTag: metadata?.columnsToShow?.shouldShowTagColumn,
                shouldShowTax: metadata?.columnsToShow?.shouldShowTaxColumn,
                keyForList: transactionItem.transactionID,
                shouldShowYear: doesDataContainAPastYearTransaction,
            };
        });
}

/**
 * Returns the action that can be taken on a given transaction or report
 *
 * Do not use directly, use only via `getSections()` facade.
 */
function getAction(data: OnyxTypes.SearchResults['data'], key: string): SearchTransactionAction {
    const isTransaction = isTransactionEntry(key);
    if (!isTransaction && !isReportEntry(key)) {
        return CONST.SEARCH.ACTION_TYPES.VIEW;
    }

    const transaction = isTransaction ? data[key] : undefined;
    const report = isTransaction ? data[`${ONYXKEYS.COLLECTION.REPORT}${transaction?.reportID}`] : data[key];

    // Tracked and unreported expenses don't have a report, so we return early.
    if (!report) {
        return CONST.SEARCH.ACTION_TYPES.VIEW;
    }

    if (isSettled(report)) {
        return CONST.SEARCH.ACTION_TYPES.PAID;
    }

    if (isClosedReport(report)) {
        return CONST.SEARCH.ACTION_TYPES.DONE;
    }

    // We need to check both options for a falsy value since the transaction might not have an error but the report associated with it might. We return early if there are any errors for performance reasons, so we don't need to compute any other possible actions.
    // eslint-disable-next-line @typescript-eslint/prefer-nullish-coalescing
    if (transaction?.errors || report?.errors) {
        return CONST.SEARCH.ACTION_TYPES.REVIEW;
    }

    // We don't need to run the logic if this is not a transaction or iou/expense report, so let's shortcircuit the logic for performance reasons
    if (!isMoneyRequestReport(report)) {
        return CONST.SEARCH.ACTION_TYPES.VIEW;
    }

    const allReportTransactions = (
        isReportEntry(key)
            ? Object.entries(data)
                  .filter(([itemKey, value]) => isTransactionEntry(itemKey) && (value as SearchTransaction)?.reportID === report.reportID)
                  .map((item) => item[1])
            : [transaction]
    ) as SearchTransaction[];

    const allViolations = Object.fromEntries(Object.entries(data).filter(([itemKey]) => isViolationEntry(itemKey))) as OnyxCollection<OnyxTypes.TransactionViolation[]>;
    const policy = data[`${ONYXKEYS.COLLECTION.POLICY}${report?.policyID}`] ?? {};
    const isSubmitter = report.ownerAccountID === currentAccountID;
    const isAdmin = policy.role === CONST.POLICY.ROLE.ADMIN;
    const isApprover = report.managerID === currentAccountID;
    const shouldShowReview = hasViolations(report.reportID, allViolations, undefined, allReportTransactions) && (isSubmitter || isApprover || isAdmin);

    if (shouldShowReview) {
        return CONST.SEARCH.ACTION_TYPES.REVIEW;
    }

    // Submit/Approve/Pay can only be taken on transactions if the transaction is the only one on the report, otherwise `View` is the only option.
    // If this condition is not met, return early for performance reasons
    if (isTransaction && !data[key].isFromOneTransactionReport) {
        return CONST.SEARCH.ACTION_TYPES.VIEW;
    }

    const invoiceReceiverPolicy =
        isInvoiceReport(report) && report?.invoiceReceiver?.type === CONST.REPORT.INVOICE_RECEIVER_TYPE.BUSINESS
            ? data[`${ONYXKEYS.COLLECTION.POLICY}${report?.invoiceReceiver?.policyID}`]
            : undefined;

    const chatReport = data[`${ONYXKEYS.COLLECTION.REPORT}${report?.chatReportID}`] ?? {};
    const chatReportRNVP = data[`${ONYXKEYS.COLLECTION.REPORT_NAME_VALUE_PAIRS}${report?.chatReportID}`] ?? undefined;

    if (canIOUBePaid(report, chatReport, policy, allReportTransactions, false, chatReportRNVP, invoiceReceiverPolicy) && !hasOnlyHeldExpenses(report.reportID, allReportTransactions)) {
        return CONST.SEARCH.ACTION_TYPES.PAY;
    }
    const hasOnlyPendingCardOrScanningTransactions = allReportTransactions.length > 0 && allReportTransactions.every(isPendingCardOrScanningTransaction);

    const isAllowedToApproveExpenseReport = isAllowedToApproveExpenseReportUtils(report, undefined, policy);
    if (canApproveIOU(report, policy) && isAllowedToApproveExpenseReport && !hasOnlyPendingCardOrScanningTransactions) {
        return CONST.SEARCH.ACTION_TYPES.APPROVE;
    }

    // We check for isAllowedToApproveExpenseReport because if the policy has preventSelfApprovals enabled, we disable the Submit action and in that case we want to show the View action instead
    if (canSubmitReport(report, policy, allReportTransactions, allViolations) && isAllowedToApproveExpenseReport) {
        return CONST.SEARCH.ACTION_TYPES.SUBMIT;
    }

    const reportRNVP = data[`${ONYXKEYS.COLLECTION.REPORT_NAME_VALUE_PAIRS}${report?.reportID}`] ?? undefined;
    if (reportRNVP?.exportFailedTime) {
        return CONST.SEARCH.ACTION_TYPES.REVIEW;
    }

    return CONST.SEARCH.ACTION_TYPES.VIEW;
}

/**
 * @private
 * Organizes data into List Sections for display, for the TaskListItemType of Search Results.
 *
 * Do not use directly, use only via `getSections()` facade.
 */
function getTaskSections(data: OnyxTypes.SearchResults['data']): TaskListItemType[] {
    return Object.keys(data)
        .filter(isReportEntry)
        .map((key) => {
            const taskItem = data[key] as SearchTask;
            const personalDetails = data.personalDetailsList;

            const assignee = personalDetails?.[taskItem.managerID] ?? emptyPersonalDetails;
            const createdBy = personalDetails?.[taskItem.accountID] ?? emptyPersonalDetails;
            const formattedAssignee = formatPhoneNumber(getDisplayNameOrDefault(assignee));
            const formattedCreatedBy = formatPhoneNumber(getDisplayNameOrDefault(createdBy));

            const report = getReportOrDraftReport(taskItem.reportID) ?? taskItem;
            const parentReport = getReportOrDraftReport(taskItem.parentReportID);

            const doesDataContainAPastYearTransaction = shouldShowYear(data);
            const reportName = StringUtils.lineBreaksToSpaces(Parser.htmlToText(taskItem.reportName));
            const description = StringUtils.lineBreaksToSpaces(Parser.htmlToText(taskItem.description));

            const result: TaskListItemType = {
                ...taskItem,
                reportName,
                description,
                assignee,
                formattedAssignee,
                createdBy,
                formattedCreatedBy,
                keyForList: taskItem.reportID,
                shouldShowYear: doesDataContainAPastYearTransaction,
            };

            if (parentReport && personalDetails) {
                const policy = getPolicy(parentReport.policyID);
                const parentReportName = getReportName(parentReport, policy, undefined, undefined);
                const icons = getIcons(parentReport, personalDetails, null, '', -1, policy);
                const parentReportIcon = icons?.at(0);

                result.parentReportName = parentReportName;
                result.parentReportIcon = parentReportIcon;
            }

            if (report) {
                result.report = report;
            }

            return result;
        });
}

/**
 * @private
 * Organizes data into List Sections for display, for the ReportActionListItemType of Search Results.
 *
 * Do not use directly, use only via `getSections()` facade.
 */
function getReportActionsSections(data: OnyxTypes.SearchResults['data']): ReportActionListItemType[] {
    const reportActionItems: ReportActionListItemType[] = [];

    const transactions = Object.keys(data)
        .filter(isTransactionEntry)
        .map((key) => data[key]);

    const reports = Object.keys(data)
        .filter(isReportEntry)
        .map((key) => data[key]);

    const policies = Object.keys(data)
        .filter(isPolicyEntry)
        .map((key) => data[key]);

    for (const key in data) {
        if (isReportActionEntry(key)) {
            const reportActions = data[key];
            for (const reportAction of Object.values(reportActions)) {
                const from = data.personalDetailsList?.[reportAction.accountID];
                const report = data[`${ONYXKEYS.COLLECTION.REPORT}${reportAction.reportID}`] ?? {};
                const policy = data[`${ONYXKEYS.COLLECTION.POLICY}${report.policyID}`] ?? {};
                const originalMessage = isMoneyRequestAction(reportAction) ? getOriginalMessage<typeof CONST.REPORT.ACTIONS.TYPE.IOU>(reportAction) : undefined;
                const isSendingMoney = isMoneyRequestAction(reportAction) && originalMessage?.type === CONST.IOU.REPORT_ACTION_TYPE.PAY && originalMessage?.IOUDetails;

                const invoiceReceiverPolicy: SearchPolicy | undefined =
                    report?.invoiceReceiver?.type === CONST.REPORT.INVOICE_RECEIVER_TYPE.BUSINESS ? data[`${ONYXKEYS.COLLECTION.POLICY}${report.invoiceReceiver.policyID}`] : undefined;
                if (
                    isDeletedAction(reportAction) ||
                    isResolvedActionableWhisper(reportAction) ||
                    reportAction.actionName === CONST.REPORT.ACTIONS.TYPE.CLOSED ||
                    isCreatedAction(reportAction) ||
                    isWhisperActionTargetedToOthers(reportAction) ||
                    (isMoneyRequestAction(reportAction) && !!report?.isWaitingOnBankAccount && originalMessage?.type === CONST.IOU.REPORT_ACTION_TYPE.PAY && !isSendingMoney)
                ) {
                    // eslint-disable-next-line no-continue
                    continue;
                }

                reportActionItems.push({
                    ...reportAction,
                    from,
                    reportName: getSearchReportName({report, policy, personalDetails: data.personalDetailsList, transactions, invoiceReceiverPolicy, reports, policies}),
                    formattedFrom: from?.displayName ?? from?.login ?? '',
                    date: reportAction.created,
                    keyForList: reportAction.reportActionID,
                });
            }
        }
    }
    return reportActionItems;
}

/**
 * @private
 * Organizes data into List Sections for display, for the ReportListItemType of Search Results.
 *
 * Do not use directly, use only via `getSections()` facade.
 */
function getReportSections(data: OnyxTypes.SearchResults['data'], metadata: OnyxTypes.SearchResults['search']): ReportListItemType[] {
    const shouldShowMerchant = getShouldShowMerchant(data);

    const doesDataContainAPastYearTransaction = shouldShowYear(data);

    const reportIDToTransactions: Record<string, ReportListItemType> = {};
    for (const key in data) {
        if (isReportEntry(key)) {
            const reportItem = {...data[key]};
            const reportKey = `${ONYXKEYS.COLLECTION.REPORT}${reportItem.reportID}`;
            const transactions = reportIDToTransactions[reportKey]?.transactions ?? [];
            const isIOUReport = reportItem.type === CONST.REPORT.TYPE.IOU;

            reportIDToTransactions[reportKey] = {
                ...reportItem,
                action: getAction(data, key),
                keyForList: reportItem.reportID,
                from: data.personalDetailsList?.[reportItem.accountID ?? CONST.DEFAULT_NUMBER_ID],
                to: reportItem.managerID ? data.personalDetailsList?.[reportItem.managerID] : emptyPersonalDetails,
                transactions,
            };

            if (isIOUReport) {
                reportIDToTransactions[reportKey].reportName = getIOUReportName(data, reportIDToTransactions[reportKey]);
            }
        } else if (isTransactionEntry(key)) {
            const transactionItem = {...data[key]};
            const reportKey = `${ONYXKEYS.COLLECTION.REPORT}${transactionItem.reportID}`;
            const report = data[`${ONYXKEYS.COLLECTION.REPORT}${transactionItem.reportID}`];
            const shouldShowBlankTo = isOpenExpenseReport(report);

            const from = data.personalDetailsList?.[transactionItem.accountID];
            const to = transactionItem.managerID && !shouldShowBlankTo ? data.personalDetailsList?.[transactionItem.managerID] : emptyPersonalDetails;

            const {formattedFrom, formattedTo, formattedTotal, formattedMerchant, date} = getTransactionItemCommonFormattedProperties(transactionItem, from, to);

            const transaction = {
                ...transactionItem,
                action: getAction(data, key),
                from,
                to,
                formattedFrom,
                formattedTo: shouldShowBlankTo ? '' : formattedTo,
                formattedTotal,
                formattedMerchant,
                date,
                shouldShowMerchant,
                shouldShowCategory: metadata?.columnsToShow?.shouldShowCategoryColumn,
                shouldShowTag: metadata?.columnsToShow?.shouldShowTagColumn,
                shouldShowTax: metadata?.columnsToShow?.shouldShowTaxColumn,
                keyForList: transactionItem.transactionID,
                shouldShowYear: doesDataContainAPastYearTransaction,
            };
            if (reportIDToTransactions[reportKey]?.transactions) {
                reportIDToTransactions[reportKey].transactions.push(transaction);
            } else if (reportIDToTransactions[reportKey]) {
                reportIDToTransactions[reportKey].transactions = [transaction];
            }
        }
    }

    // Filter out reports with no transactions to prevent the wrong number of the selected options
    return Object.values(reportIDToTransactions).filter((report) => report.transactions.length);
}

/**
 * Returns the appropriate list item component based on the type and status of the search data.
 */
function getListItem(type: SearchDataTypes, status: SearchStatus, shouldGroupByReports = false): ListItemType<typeof type, typeof status> {
    if (type === CONST.SEARCH.DATA_TYPES.CHAT) {
        return ChatListItem;
    }
    if (type === CONST.SEARCH.DATA_TYPES.TASK) {
        return TaskListItem;
    }
    if (!shouldGroupByReports) {
        return TransactionListItem;
    }
    return ReportListItem;
}

/**
 * Organizes data into appropriate list sections for display based on the type of search results.
 */
function getSections(type: SearchDataTypes, status: SearchStatus, data: OnyxTypes.SearchResults['data'], metadata: OnyxTypes.SearchResults['search'], shouldGroupByReports = false) {
    if (type === CONST.SEARCH.DATA_TYPES.CHAT) {
        return getReportActionsSections(data);
    }
    if (type === CONST.SEARCH.DATA_TYPES.TASK) {
        return getTaskSections(data);
    }
    if (!shouldGroupByReports) {
        return getTransactionsSections(data, metadata);
    }

    return getReportSections(data, metadata);
}

/**
 * Sorts sections of data based on a specified column and sort order for displaying sorted results.
 */
function getSortedSections(
    type: SearchDataTypes,
    status: SearchStatus,
    data: ListItemDataType<typeof type, typeof status>,
    sortBy?: SearchColumnType,
    sortOrder?: SortOrder,
    shouldGroupByReports = false,
) {
    if (type === CONST.SEARCH.DATA_TYPES.CHAT) {
        return getSortedReportActionData(data as ReportActionListItemType[]);
    }
    if (type === CONST.SEARCH.DATA_TYPES.TASK) {
        return getSortedTaskData(data as TaskListItemType[], sortBy, sortOrder);
    }
    if (!shouldGroupByReports) {
        return getSortedTransactionData(data as TransactionListItemType[], sortBy, sortOrder);
    }
    return getSortedReportData(data as ReportListItemType[]);
}

/**
 * Compares two values based on a specified sorting order and column.
 * Handles both string and numeric comparisons, with special handling for absolute values when sorting by total amount.
 */
function compareValues(a: unknown, b: unknown, sortOrder: SortOrder, sortBy: string): number {
    const isAsc = sortOrder === CONST.SEARCH.SORT_ORDER.ASC;

    if (a === undefined || b === undefined) {
        return 0;
    }

    if (typeof a === 'string' && typeof b === 'string') {
        return isAsc ? a.localeCompare(b) : b.localeCompare(a);
    }

    if (typeof a === 'number' && typeof b === 'number') {
        const aValue = sortBy === CONST.SEARCH.TABLE_COLUMNS.TOTAL_AMOUNT ? Math.abs(a) : a;
        const bValue = sortBy === CONST.SEARCH.TABLE_COLUMNS.TOTAL_AMOUNT ? Math.abs(b) : b;
        return isAsc ? aValue - bValue : bValue - aValue;
    }

    return 0;
}

/**
 * @private
 * Sorts transaction sections based on a specified column and sort order.
 */
function getSortedTransactionData(data: TransactionListItemType[], sortBy?: SearchColumnType, sortOrder?: SortOrder) {
    if (!sortBy || !sortOrder) {
        return data;
    }

    const sortingProperty = transactionColumnNamesToSortingProperty[sortBy as keyof typeof transactionColumnNamesToSortingProperty];

    if (!sortingProperty) {
        return data;
    }

    return data.sort((a, b) => {
        const aValue = sortingProperty === 'comment' ? a.comment?.comment : a[sortingProperty as keyof TransactionListItemType];
        const bValue = sortingProperty === 'comment' ? b.comment?.comment : b[sortingProperty as keyof TransactionListItemType];

        return compareValues(aValue, bValue, sortOrder, sortingProperty);
    });
}

/**
 * @private
 * Determines the date of the newest transaction within a report for sorting purposes.
 */
function getReportNewestTransactionDate(report: ReportListItemType) {
    return report.transactions?.reduce((max, curr) => (curr.modifiedCreated ?? curr.created > (max?.created ?? '') ? curr : max), report.transactions.at(0))?.created;
}

function getSortedTaskData(data: TaskListItemType[], sortBy?: SearchColumnType, sortOrder?: SortOrder) {
    if (!sortBy || !sortOrder) {
        return data;
    }

    const sortingProperty = taskColumnNamesToSortingProperty[sortBy as keyof typeof taskColumnNamesToSortingProperty];

    if (!sortingProperty) {
        return data;
    }

    return data.sort((a, b) => {
        const aValue = a[sortingProperty as keyof TaskListItemType];
        const bValue = b[sortingProperty as keyof TaskListItemType];

        return compareValues(aValue, bValue, sortOrder, sortingProperty);
    });
}

/**
 * @private
 * Sorts report sections based on a specified column and sort order.
 */
function getSortedReportData(data: ReportListItemType[]) {
    return data.sort((a, b) => {
        const aNewestTransaction = getReportNewestTransactionDate(a);
        const bNewestTransaction = getReportNewestTransactionDate(b);

        if (!aNewestTransaction || !bNewestTransaction) {
            return 0;
        }

        return bNewestTransaction.toLowerCase().localeCompare(aNewestTransaction);
    });
}

/**
 * @private
 * Sorts report actions sections based on a specified column and sort order.
 */
function getSortedReportActionData(data: ReportActionListItemType[]) {
    return data.sort((a, b) => {
        const aValue = a?.created;
        const bValue = b?.created;

        if (aValue === undefined || bValue === undefined) {
            return 0;
        }

        return bValue.toLowerCase().localeCompare(aValue);
    });
}

/**
 * Checks if the search results contain any data, useful for determining if the search results are empty.
 */
function isSearchResultsEmpty(searchResults: SearchResults) {
    return !Object.keys(searchResults?.data).some((key) => key.startsWith(ONYXKEYS.COLLECTION.TRANSACTION));
}

/**
 * Returns the corresponding translation key for expense type
 */
function getExpenseTypeTranslationKey(expenseType: ValueOf<typeof CONST.SEARCH.TRANSACTION_TYPE>): TranslationPaths {
    // eslint-disable-next-line default-case
    switch (expenseType) {
        case CONST.SEARCH.TRANSACTION_TYPE.DISTANCE:
            return 'common.distance';
        case CONST.SEARCH.TRANSACTION_TYPE.CARD:
            return 'common.card';
        case CONST.SEARCH.TRANSACTION_TYPE.CASH:
            return 'iou.cash';
    }
}

/**
 * Constructs and configures the overflow menu for search items, handling interactions such as renaming or deleting items.
 */
function getOverflowMenu(itemName: string, hash: number, inputQuery: string, showDeleteModal: (hash: number) => void, isMobileMenu?: boolean, closeMenu?: () => void) {
    return [
        {
            text: translateLocal('common.rename'),
            onSelected: () => {
                if (isMobileMenu && closeMenu) {
                    closeMenu();
                }
                Navigation.navigate(ROUTES.SEARCH_SAVED_SEARCH_RENAME.getRoute({name: encodeURIComponent(itemName), jsonQuery: inputQuery}));
            },
            icon: Expensicons.Pencil,
            shouldShowRightIcon: false,
            shouldShowRightComponent: false,
            shouldCallAfterModalHide: true,
        },
        {
            text: translateLocal('common.delete'),
            onSelected: () => {
                if (isMobileMenu && closeMenu) {
                    closeMenu();
                }
                showDeleteModal(hash);
            },
            icon: Expensicons.Trashcan,
            shouldShowRightIcon: false,
            shouldShowRightComponent: false,
            shouldCallAfterModalHide: true,
            shouldCloseAllModals: true,
        },
    ];
}

/**
 * Checks if the passed username is a correct standard username, and not a placeholder
 */
function isCorrectSearchUserName(displayName?: string) {
    return displayName && displayName.toUpperCase() !== CONST.REPORT.OWNER_EMAIL_FAKE;
}

function createTypeMenuItems(allPolicies: OnyxCollection<OnyxTypes.Policy> | null, email: string | undefined): SearchTypeMenuItem[] {
    const typeMenuItems: SearchTypeMenuItem[] = [
        {
            translationPath: 'common.expenses',
            type: CONST.SEARCH.DATA_TYPES.EXPENSE,
            icon: Expensicons.Receipt,
            getRoute: (policyID?: string) => {
                const query = buildCannedSearchQuery({policyID});
                return ROUTES.SEARCH_ROOT.getRoute({query});
            },
        },
        {
            translationPath: 'common.expenseReports',
            type: CONST.SEARCH.DATA_TYPES.EXPENSE,
            icon: Expensicons.Document,
            getRoute: (policyID?: string) => {
                const query = buildCannedSearchQuery({groupBy: CONST.SEARCH.GROUP_BY.REPORTS, policyID});
                return ROUTES.SEARCH_ROOT.getRoute({query});
            },
        },
        {
            translationPath: 'common.chats',
            type: CONST.SEARCH.DATA_TYPES.CHAT,
            icon: Expensicons.ChatBubbles,
            getRoute: (policyID?: string) => {
                const query = buildCannedSearchQuery({type: CONST.SEARCH.DATA_TYPES.CHAT, status: CONST.SEARCH.STATUS.CHAT.ALL, policyID});
                return ROUTES.SEARCH_ROOT.getRoute({query});
            },
        },
        {
            translationPath: 'common.tasks',
            type: CONST.SEARCH.DATA_TYPES.TASK,
            icon: Expensicons.Task,
            getRoute: (policyID?: string) => {
                const query = buildCannedSearchQuery({type: CONST.SEARCH.DATA_TYPES.TASK, status: CONST.SEARCH.STATUS.TASK.ALL, policyID});
                return ROUTES.SEARCH_ROOT.getRoute({query});
            },
        },
    ];

    if (canSendInvoice(allPolicies, email) || hasInvoiceReports()) {
        typeMenuItems.push({
            translationPath: 'workspace.common.invoices',
            type: CONST.SEARCH.DATA_TYPES.INVOICE,
            icon: Expensicons.InvoiceGeneric,
            getRoute: (policyID?: string) => {
                const query = buildCannedSearchQuery({type: CONST.SEARCH.DATA_TYPES.INVOICE, status: CONST.SEARCH.STATUS.INVOICE.ALL, policyID});
                return ROUTES.SEARCH_ROOT.getRoute({query});
            },
        });
    }

    typeMenuItems.push({
        translationPath: 'travel.trips',
        type: CONST.SEARCH.DATA_TYPES.TRIP,
        icon: Expensicons.Suitcase,
        getRoute: (policyID?: string) => {
            const query = buildCannedSearchQuery({type: CONST.SEARCH.DATA_TYPES.TRIP, status: CONST.SEARCH.STATUS.TRIP.ALL, policyID});
            return ROUTES.SEARCH_ROOT.getRoute({query});
        },
    });

    return typeMenuItems;
}

function createBaseSavedSearchMenuItem(item: SaveSearchItem, key: string, index: number, title: string, isFocused: boolean): SavedSearchMenuItem {
    return {
        key,
        title,
        hash: key,
        query: item.query,
        shouldShowRightComponent: true,
        focused: isFocused,
        pendingAction: item.pendingAction,
        disabled: item.pendingAction === CONST.RED_BRICK_ROAD_PENDING_ACTION.DELETE,
        shouldIconUseAutoWidthStyle: true,
    };
}

/**
 * Whether to show the empty state or not
 */
function shouldShowEmptyState(isDataLoaded: boolean, dataLength: number, type: SearchDataTypes) {
    return !isDataLoaded || dataLength === 0 || !Object.values(CONST.SEARCH.DATA_TYPES).includes(type);
}

function isSearchDataLoaded(currentSearchResults: SearchResults | undefined, lastNonEmptySearchResults: SearchResults | undefined, queryJSON: SearchQueryJSON | undefined) {
    const searchResults = currentSearchResults?.data ? currentSearchResults : lastNonEmptySearchResults;
    const {status} = queryJSON ?? {};
    const isDataLoaded =
        searchResults?.data !== undefined && searchResults?.search?.type === queryJSON?.type && Array.isArray(status)
            ? searchResults?.search?.status === status.join(',')
            : searchResults?.search?.status === status;

    return isDataLoaded;
}

export {
    getListItem,
    getSections,
    getShouldShowMerchant,
    getSortedSections,
    isReportListItemType,
    isSearchResultsEmpty,
    isTransactionListItemType,
    isReportActionListItemType,
    shouldShowYear,
    getExpenseTypeTranslationKey,
    getOverflowMenu,
    isCorrectSearchUserName,
    isReportActionEntry,
    isTaskListItemType,
    getAction,
    createTypeMenuItems,
    createBaseSavedSearchMenuItem,
    shouldShowEmptyState,
    compareValues,
    isSearchDataLoaded,
};
export type {SavedSearchMenuItem, SearchTypeMenuItem};<|MERGE_RESOLUTION|>--- conflicted
+++ resolved
@@ -41,13 +41,10 @@
 import {canSendInvoice, getPolicy} from './PolicyUtils';
 import {getOriginalMessage, isCreatedAction, isDeletedAction, isMoneyRequestAction, isResolvedActionableWhisper, isWhisperActionTargetedToOthers} from './ReportActionsUtils';
 import {
-<<<<<<< HEAD
     getIcons,
+    getPersonalDetailsForAccountID,
     getReportName,
     getReportOrDraftReport,
-=======
-    getPersonalDetailsForAccountID,
->>>>>>> 12bb1919
     getSearchReportName,
     hasInvoiceReports,
     hasOnlyHeldExpenses,
