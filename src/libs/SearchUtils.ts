--- conflicted
+++ resolved
@@ -11,21 +11,8 @@
 import FILTER_KEYS from '@src/types/form/SearchAdvancedFiltersForm';
 import type * as OnyxTypes from '@src/types/onyx';
 import type SearchResults from '@src/types/onyx/SearchResults';
-<<<<<<< HEAD
-import type {ListItemDataType, ListItemType, SearchDataTypes, SearchPersonalDetails, SearchTransaction} from '@src/types/onyx/SearchResults';
-=======
-import type {
-    ListItemDataType,
-    ListItemType,
-    SearchAccountDetails,
-    SearchDataTypes,
-    SearchPersonalDetails,
-    SearchPolicyDetails,
-    SearchReport,
-    SearchTransaction,
-} from '@src/types/onyx/SearchResults';
+import type {ListItemDataType, ListItemType, SearchDataTypes, SearchPersonalDetails, SearchReport, SearchTransaction} from '@src/types/onyx/SearchResults';
 import * as CurrencyUtils from './CurrencyUtils';
->>>>>>> 34f128a6
 import DateUtils from './DateUtils';
 import {translateLocal} from './Localize';
 import navigationRef from './Navigation/navigationRef';
@@ -185,11 +172,10 @@
         });
 }
 
-function getIOUReportName(data: OnyxTypes.SearchResults['data'], reportItem: SearchTransaction & Record<string, SearchPersonalDetails> & SearchPolicyDetails & SearchReport) {
-    const payerPersonalDetails = data.personalDetailsList?.[reportItem.managerID] as SearchAccountDetails;
-    // eslint-disable-next-line @typescript-eslint/prefer-nullish-coalescing
-    const payerName = payerPersonalDetails?.name || payerPersonalDetails?.displayName || payerPersonalDetails?.login || translateLocal('common.hidden');
-    const formattedAmount = CurrencyUtils.convertToDisplayString(reportItem.total ?? 0, reportItem?.currency ?? CONST.CURRENCY.USD);
+function getIOUReportName(data: OnyxTypes.SearchResults['data'], reportItem: SearchReport) {
+    const payerPersonalDetails = data.personalDetailsList?.[reportItem.managerID ?? 0];
+    const payerName = payerPersonalDetails?.displayName ?? payerPersonalDetails?.login ?? translateLocal('common.hidden');
+    const formattedAmount = CurrencyUtils.convertToDisplayString(reportItem.total ?? 0, reportItem.currency ?? CONST.CURRENCY.USD);
     if (reportItem.action === CONST.SEARCH.ACTION_TYPES.VIEW) {
         return translateLocal('iou.payerOwesAmount', {
             payer: payerName,
@@ -218,15 +204,7 @@
             const reportItem = {...data[key]};
             const reportKey = `${ONYXKEYS.COLLECTION.REPORT}${reportItem.reportID}`;
             const transactions = reportIDToTransactions[reportKey]?.transactions ?? [];
-<<<<<<< HEAD
-=======
-            const isExpenseReport = reportItem.type === CONST.REPORT.TYPE.EXPENSE;
             const isIOUReport = reportItem.type === CONST.REPORT.TYPE.IOU;
-
-            const to = isExpenseReport
-                ? (data[`${ONYXKEYS.COLLECTION.POLICY}${reportItem.policyID}`] as SearchAccountDetails)
-                : (data.personalDetailsList?.[reportItem.managerID] as SearchAccountDetails);
->>>>>>> 34f128a6
 
             reportIDToTransactions[reportKey] = {
                 ...reportItem,
