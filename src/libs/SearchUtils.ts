--- conflicted
+++ resolved
@@ -409,7 +409,6 @@
                 return `${CONST.SEARCH.SYNTAX_ROOT_KEYS.STATUS}:${filterValue as string}`;
             }
 
-<<<<<<< HEAD
             if (filterKey === INPUT_IDS.MERCHANT && filterValue) {
                 return `${CONST.SEARCH.SYNTAX_FILTER_KEYS.MERCHANT}:${filterValue as string}`;
             }
@@ -420,11 +419,11 @@
 
             if (filterKey === INPUT_IDS.REPORT_ID && filterValue) {
                 return `${CONST.SEARCH.SYNTAX_FILTER_KEYS.REPORT_ID}:${filterValue as string}`;
-=======
+            }
+
             if (filterKey === INPUT_IDS.CATEGORY && filterValues[filterKey]) {
                 const categories = filterValues[filterKey] ?? [];
                 return `${CONST.SEARCH.SYNTAX_FILTER_KEYS.CATEGORY}:${categories.map(sanitizeString).join(',')}`;
->>>>>>> 3666caa1
             }
 
             return undefined;
