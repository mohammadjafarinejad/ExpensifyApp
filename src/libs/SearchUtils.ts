import type {ValueOf} from 'type-fest';
import type {ASTNode, QueryFilter, QueryFilters, SearchColumnType, SearchQueryJSON, SearchQueryString, SearchStatus, SortOrder} from '@components/Search/types';
import ChatListItem from '@components/SelectionList/ChatListItem';
import ReportListItem from '@components/SelectionList/Search/ReportListItem';
import TransactionListItem from '@components/SelectionList/Search/TransactionListItem';
import type {ListItem, ReportActionListItemType, ReportListItemType, TransactionListItemType} from '@components/SelectionList/types';
import CONST from '@src/CONST';
import type {TranslationPaths} from '@src/languages/types';
import ONYXKEYS from '@src/ONYXKEYS';
import SCREENS from '@src/SCREENS';
import type {SearchAdvancedFiltersForm} from '@src/types/form';
import FILTER_KEYS from '@src/types/form/SearchAdvancedFiltersForm';
import type * as OnyxTypes from '@src/types/onyx';
import type SearchResults from '@src/types/onyx/SearchResults';
import type {ListItemDataType, ListItemType, SearchDataTypes, SearchPersonalDetails, SearchReport, SearchTransaction} from '@src/types/onyx/SearchResults';
import * as CurrencyUtils from './CurrencyUtils';
import DateUtils from './DateUtils';
import {translateLocal} from './Localize';
import navigationRef from './Navigation/navigationRef';
import type {AuthScreensParamList, RootStackParamList, State} from './Navigation/types';
import * as searchParser from './SearchParser/searchParser';
import * as TransactionUtils from './TransactionUtils';
import * as UserUtils from './UserUtils';

type FilterKeys = keyof typeof CONST.SEARCH.SYNTAX_FILTER_KEYS;

const columnNamesToSortingProperty = {
    [CONST.SEARCH.TABLE_COLUMNS.TO]: 'formattedTo' as const,
    [CONST.SEARCH.TABLE_COLUMNS.FROM]: 'formattedFrom' as const,
    [CONST.SEARCH.TABLE_COLUMNS.DATE]: 'date' as const,
    [CONST.SEARCH.TABLE_COLUMNS.TAG]: 'tag' as const,
    [CONST.SEARCH.TABLE_COLUMNS.MERCHANT]: 'formattedMerchant' as const,
    [CONST.SEARCH.TABLE_COLUMNS.TOTAL_AMOUNT]: 'formattedTotal' as const,
    [CONST.SEARCH.TABLE_COLUMNS.CATEGORY]: 'category' as const,
    [CONST.SEARCH.TABLE_COLUMNS.TYPE]: 'transactionType' as const,
    [CONST.SEARCH.TABLE_COLUMNS.ACTION]: 'action' as const,
    [CONST.SEARCH.TABLE_COLUMNS.DESCRIPTION]: 'comment' as const,
    [CONST.SEARCH.TABLE_COLUMNS.TAX_AMOUNT]: null,
    [CONST.SEARCH.TABLE_COLUMNS.RECEIPT]: null,
};

// This map contains signs with spaces that match each operator
const operatorToSignMap = {
    [CONST.SEARCH.SYNTAX_OPERATORS.EQUAL_TO]: ':' as const,
    [CONST.SEARCH.SYNTAX_OPERATORS.LOWER_THAN]: '<' as const,
    [CONST.SEARCH.SYNTAX_OPERATORS.LOWER_THAN_OR_EQUAL_TO]: '<=' as const,
    [CONST.SEARCH.SYNTAX_OPERATORS.GREATER_THAN]: '>' as const,
    [CONST.SEARCH.SYNTAX_OPERATORS.GREATER_THAN_OR_EQUAL_TO]: '>=' as const,
    [CONST.SEARCH.SYNTAX_OPERATORS.NOT_EQUAL_TO]: '!=' as const,
    [CONST.SEARCH.SYNTAX_OPERATORS.AND]: ',' as const,
    [CONST.SEARCH.SYNTAX_OPERATORS.OR]: ' ' as const,
};

/**
 * @private
 */
function getTransactionItemCommonFormattedProperties(
    transactionItem: SearchTransaction,
    from: SearchPersonalDetails,
    to: SearchPersonalDetails,
): Pick<TransactionListItemType, 'formattedFrom' | 'formattedTo' | 'formattedTotal' | 'formattedMerchant' | 'date'> {
    const isExpenseReport = transactionItem.reportType === CONST.REPORT.TYPE.EXPENSE;

    const formattedFrom = from?.displayName ?? from?.login ?? '';
    const formattedTo = to?.displayName ?? to?.login ?? '';
    const formattedTotal = TransactionUtils.getAmount(transactionItem, isExpenseReport);
    const date = transactionItem?.modifiedCreated ? transactionItem.modifiedCreated : transactionItem?.created;
    const merchant = TransactionUtils.getMerchant(transactionItem);
    const formattedMerchant = merchant === CONST.TRANSACTION.PARTIAL_TRANSACTION_MERCHANT || merchant === CONST.TRANSACTION.DEFAULT_MERCHANT ? '' : merchant;

    return {
        formattedFrom,
        formattedTo,
        date,
        formattedTotal,
        formattedMerchant,
    };
}

type ReportKey = `${typeof ONYXKEYS.COLLECTION.REPORT}${string}`;

type TransactionKey = `${typeof ONYXKEYS.COLLECTION.TRANSACTION}${string}`;

type ReportActionKey = `${typeof ONYXKEYS.COLLECTION.REPORT_ACTIONS}${string}`;

function isReportEntry(key: string): key is ReportKey {
    return key.startsWith(ONYXKEYS.COLLECTION.REPORT);
}

function isTransactionEntry(key: string): key is TransactionKey {
    return key.startsWith(ONYXKEYS.COLLECTION.TRANSACTION);
}

function isReportActionEntry(key: string): key is ReportActionKey {
    return key.startsWith(ONYXKEYS.COLLECTION.REPORT_ACTIONS);
}

function getShouldShowMerchant(data: OnyxTypes.SearchResults['data']): boolean {
    return Object.keys(data).some((key) => {
        if (isTransactionEntry(key)) {
            const item = data[key];
            const merchant = item.modifiedMerchant ? item.modifiedMerchant : item.merchant ?? '';
            return merchant !== '' && merchant !== CONST.TRANSACTION.PARTIAL_TRANSACTION_MERCHANT && merchant !== CONST.TRANSACTION.DEFAULT_MERCHANT;
        }
        return false;
    });
}

const currentYear = new Date().getFullYear();

function isReportListItemType(item: ListItem): item is ReportListItemType {
    return 'transactions' in item;
}

function isTransactionListItemType(item: TransactionListItemType | ReportListItemType | ReportActionListItemType): item is TransactionListItemType {
    const transactionListItem = item as TransactionListItemType;
    return transactionListItem.transactionID !== undefined;
}

function isReportActionListItemType(item: TransactionListItemType | ReportListItemType | ReportActionListItemType): item is ReportActionListItemType {
    const reportActionListItem = item as ReportActionListItemType;
    return reportActionListItem.reportActionID !== undefined;
}

function shouldShowYear(data: TransactionListItemType[] | ReportListItemType[] | OnyxTypes.SearchResults['data']): boolean {
    if (Array.isArray(data)) {
        return data.some((item: TransactionListItemType | ReportListItemType) => {
            if (isReportListItemType(item)) {
                // If the item is a ReportListItemType, iterate over its transactions and check them
                return item.transactions.some((transaction) => {
                    const transactionYear = new Date(TransactionUtils.getCreated(transaction)).getFullYear();
                    return transactionYear !== currentYear;
                });
            }

            const createdYear = new Date(item?.modifiedCreated ? item.modifiedCreated : item?.created || '').getFullYear();
            return createdYear !== currentYear;
        });
    }

    for (const key in data) {
        if (isTransactionEntry(key)) {
            const item = data[key];
            const date = TransactionUtils.getCreated(item);

            if (DateUtils.doesDateBelongToAPastYear(date)) {
                return true;
            }
        } else if (isReportActionEntry(key)) {
            const item = data[key];
            for (const action of Object.values(item)) {
                const date = action.created;

                if (DateUtils.doesDateBelongToAPastYear(date)) {
                    return true;
                }
            }
        }
    }
    return false;
}

function getTransactionsSections(data: OnyxTypes.SearchResults['data'], metadata: OnyxTypes.SearchResults['search']): TransactionListItemType[] {
    const shouldShowMerchant = getShouldShowMerchant(data);

    const doesDataContainAPastYearTransaction = shouldShowYear(data);

    return Object.keys(data)
        .filter(isTransactionEntry)
        .map((key) => {
            const transactionItem = data[key];
            const from = data.personalDetailsList?.[transactionItem.accountID];
            const to = data.personalDetailsList?.[transactionItem.managerID];

            const {formattedFrom, formattedTo, formattedTotal, formattedMerchant, date} = getTransactionItemCommonFormattedProperties(transactionItem, from, to);

            return {
                ...transactionItem,
                from,
                to,
                formattedFrom,
                formattedTo,
                formattedTotal,
                formattedMerchant,
                date,
                shouldShowMerchant,
                shouldShowCategory: metadata?.columnsToShow?.shouldShowCategoryColumn,
                shouldShowTag: metadata?.columnsToShow?.shouldShowTagColumn,
                shouldShowTax: metadata?.columnsToShow?.shouldShowTaxColumn,
                keyForList: transactionItem.transactionID,
                shouldShowYear: doesDataContainAPastYearTransaction,
            };
        });
}

function getReportActionsSections(data: OnyxTypes.SearchResults['data']): ReportActionListItemType[] {
    const reportActionItems: ReportActionListItemType[] = [];
    for (const key in data) {
        if (isReportActionEntry(key)) {
            const reportActions = data[key];
            for (const reportAction of Object.values(reportActions)) {
                const from = data.personalDetailsList?.[reportAction.accountID];
                reportActionItems.push({
                    ...reportAction,
                    from,
                    formattedFrom: from?.displayName ?? from?.login ?? '',
                    date: reportAction.created,
                    keyForList: reportAction.reportActionID,
                });
            }
        }
    }
    return reportActionItems;
}

function getIOUReportName(data: OnyxTypes.SearchResults['data'], reportItem: SearchReport) {
    const payerPersonalDetails = data.personalDetailsList?.[reportItem.managerID ?? 0];
    const payerName = payerPersonalDetails?.displayName ?? payerPersonalDetails?.login ?? translateLocal('common.hidden');
    const formattedAmount = CurrencyUtils.convertToDisplayString(reportItem.total ?? 0, reportItem.currency ?? CONST.CURRENCY.USD);
    if (reportItem.action === CONST.SEARCH.ACTION_TYPES.VIEW) {
        return translateLocal('iou.payerOwesAmount', {
            payer: payerName,
            amount: formattedAmount,
        });
    }

    if (reportItem.action === CONST.SEARCH.ACTION_TYPES.PAID) {
        return translateLocal('iou.payerPaidAmount', {
            payer: payerName,
            amount: formattedAmount,
        });
    }

    return reportItem.reportName;
}

function getReportSections(data: OnyxTypes.SearchResults['data'], metadata: OnyxTypes.SearchResults['search']): ReportListItemType[] {
    const shouldShowMerchant = getShouldShowMerchant(data);

    const doesDataContainAPastYearTransaction = shouldShowYear(data);

    const reportIDToTransactions: Record<string, ReportListItemType> = {};
    for (const key in data) {
        if (isReportEntry(key)) {
            const reportItem = {...data[key]};
            const reportKey = `${ONYXKEYS.COLLECTION.REPORT}${reportItem.reportID}`;
            const transactions = reportIDToTransactions[reportKey]?.transactions ?? [];
            const isIOUReport = reportItem.type === CONST.REPORT.TYPE.IOU;

            reportIDToTransactions[reportKey] = {
                ...reportItem,
                keyForList: reportItem.reportID,
                from: data.personalDetailsList?.[reportItem.accountID ?? -1],
                to: data.personalDetailsList?.[reportItem.managerID ?? -1],
                transactions,
                reportName: isIOUReport ? getIOUReportName(data, reportItem) : reportItem.reportName,
            };
        } else if (isTransactionEntry(key)) {
            const transactionItem = {...data[key]};
            const reportKey = `${ONYXKEYS.COLLECTION.REPORT}${transactionItem.reportID}`;

            const from = data.personalDetailsList?.[transactionItem.accountID];
            const to = data.personalDetailsList?.[transactionItem.managerID];

            const {formattedFrom, formattedTo, formattedTotal, formattedMerchant, date} = getTransactionItemCommonFormattedProperties(transactionItem, from, to);

            const transaction = {
                ...transactionItem,
                from,
                to,
                formattedFrom,
                formattedTo,
                formattedTotal,
                formattedMerchant,
                date,
                shouldShowMerchant,
                shouldShowCategory: metadata?.columnsToShow?.shouldShowCategoryColumn,
                shouldShowTag: metadata?.columnsToShow?.shouldShowTagColumn,
                shouldShowTax: metadata?.columnsToShow?.shouldShowTaxColumn,
                keyForList: transactionItem.transactionID,
                shouldShowYear: doesDataContainAPastYearTransaction,
            };
            if (reportIDToTransactions[reportKey]?.transactions) {
                reportIDToTransactions[reportKey].transactions.push(transaction);
            } else if (reportIDToTransactions[reportKey]) {
                reportIDToTransactions[reportKey].transactions = [transaction];
            }
        }
    }

    return Object.values(reportIDToTransactions);
}

function getListItem(type: SearchDataTypes, status: SearchStatus): ListItemType<typeof type, typeof status> {
    if (type === CONST.SEARCH.DATA_TYPES.CHAT) {
        return ChatListItem;
    }
    return status === CONST.SEARCH.STATUS.EXPENSE.ALL ? TransactionListItem : ReportListItem;
}

function getSections(type: SearchDataTypes, status: SearchStatus, data: OnyxTypes.SearchResults['data'], metadata: OnyxTypes.SearchResults['search']) {
    if (type === CONST.SEARCH.DATA_TYPES.CHAT) {
        return getReportActionsSections(data);
    }
    return status === CONST.SEARCH.STATUS.EXPENSE.ALL ? getTransactionsSections(data, metadata) : getReportSections(data, metadata);
}

function getSortedSections(type: SearchDataTypes, status: SearchStatus, data: ListItemDataType<typeof type, typeof status>, sortBy?: SearchColumnType, sortOrder?: SortOrder) {
    if (type === CONST.SEARCH.DATA_TYPES.CHAT) {
        return data;
    }
    return status === CONST.SEARCH.STATUS.EXPENSE.ALL ? getSortedTransactionData(data as TransactionListItemType[], sortBy, sortOrder) : getSortedReportData(data as ReportListItemType[]);
}

function getSortedTransactionData(data: TransactionListItemType[], sortBy?: SearchColumnType, sortOrder?: SortOrder) {
    if (!sortBy || !sortOrder) {
        return data;
    }

    const sortingProperty = columnNamesToSortingProperty[sortBy];

    if (!sortingProperty) {
        return data;
    }

    return data.sort((a, b) => {
        const aValue = sortingProperty === 'comment' ? a.comment?.comment : a[sortingProperty];
        const bValue = sortingProperty === 'comment' ? b.comment?.comment : b[sortingProperty];

        if (aValue === undefined || bValue === undefined) {
            return 0;
        }

        // We are guaranteed that both a and b will be string or number at the same time
        if (typeof aValue === 'string' && typeof bValue === 'string') {
            return sortOrder === CONST.SEARCH.SORT_ORDER.ASC ? aValue.toLowerCase().localeCompare(bValue) : bValue.toLowerCase().localeCompare(aValue);
        }

        const aNum = aValue as number;
        const bNum = bValue as number;

        return sortOrder === CONST.SEARCH.SORT_ORDER.ASC ? aNum - bNum : bNum - aNum;
    });
}

function getSortedReportData(data: ReportListItemType[]) {
    return data.sort((a, b) => {
        const aValue = a?.created;
        const bValue = b?.created;

        if (aValue === undefined || bValue === undefined) {
            return 0;
        }

        return bValue.toLowerCase().localeCompare(aValue);
    });
}

function getCurrentSearchParams() {
    const rootState = navigationRef.getRootState() as State<RootStackParamList>;

    const lastSearchRoute = rootState.routes.filter((route) => route.name === SCREENS.SEARCH.CENTRAL_PANE).at(-1);

    return lastSearchRoute ? (lastSearchRoute.params as AuthScreensParamList[typeof SCREENS.SEARCH.CENTRAL_PANE]) : undefined;
}

function isSearchResultsEmpty(searchResults: SearchResults) {
    return !Object.keys(searchResults?.data).some((key) => key.startsWith(ONYXKEYS.COLLECTION.TRANSACTION));
}

function getQueryHashFromString(query: SearchQueryString): number {
    return UserUtils.hashText(query, 2 ** 32);
}

function buildSearchQueryJSON(query: SearchQueryString) {
    try {
        const result = searchParser.parse(query) as SearchQueryJSON;

        // Add the full input and hash to the results
        result.inputQuery = query;
        result.hash = getQueryHashFromString(query);
        return result;
    } catch (e) {
        console.error(`Error when parsing SearchQuery: "${query}"`, e);
    }
}

function buildSearchQueryString(queryJSON?: SearchQueryJSON) {
    const queryParts: string[] = [];
    const defaultQueryJSON = buildSearchQueryJSON('');

    for (const [, key] of Object.entries(CONST.SEARCH.SYNTAX_ROOT_KEYS)) {
        const existingFieldValue = queryJSON?.[key];
        const queryFieldValue = existingFieldValue ?? defaultQueryJSON?.[key];

        if (queryFieldValue) {
            queryParts.push(`${key}:${queryFieldValue}`);
        }
    }

    if (!queryJSON) {
        return queryParts.join(' ');
    }

    const filters = getFilters(queryJSON);

    for (const [, filterKey] of Object.entries(CONST.SEARCH.SYNTAX_FILTER_KEYS)) {
        const queryFilter = filters[filterKey];

        if (queryFilter) {
            const filterValueString = buildFilterString(filterKey, queryFilter);
            queryParts.push(filterValueString);
        }
    }

    return queryParts.join(' ');
}

/**
 * Update string query with all the default params that are set by parser
 */
function normalizeQuery(query: string) {
    const normalizedQueryJSON = buildSearchQueryJSON(query);
    return buildSearchQueryString(normalizedQueryJSON);
}

/**
 * @private
 * returns Date filter query string part, which needs special logic
 */
function buildDateFilterQuery(filterValues: Partial<SearchAdvancedFiltersForm>) {
    const dateBefore = filterValues[FILTER_KEYS.DATE_BEFORE];
    const dateAfter = filterValues[FILTER_KEYS.DATE_AFTER];

    let dateFilter = '';
    if (dateBefore) {
        dateFilter += `${CONST.SEARCH.SYNTAX_FILTER_KEYS.DATE}<${dateBefore}`;
    }
    if (dateBefore && dateAfter) {
        dateFilter += ' ';
    }
    if (dateAfter) {
        dateFilter += `${CONST.SEARCH.SYNTAX_FILTER_KEYS.DATE}>${dateAfter}`;
    }

    return dateFilter;
}

/**
 * @private
 * returns Date filter query string part, which needs special logic
 */
function buildAmountFilterQuery(filterValues: Partial<SearchAdvancedFiltersForm>) {
    const lessThan = filterValues[FILTER_KEYS.LESS_THAN];
    const greaterThan = filterValues[FILTER_KEYS.GREATER_THAN];

    let amountFilter = '';
    if (greaterThan) {
        amountFilter += `${CONST.SEARCH.SYNTAX_FILTER_KEYS.AMOUNT}>${greaterThan}`;
    }
    if (lessThan && greaterThan) {
        amountFilter += ' ';
    }
    if (lessThan) {
        amountFilter += `${CONST.SEARCH.SYNTAX_FILTER_KEYS.AMOUNT}<${lessThan}`;
    }

    return amountFilter;
}

function sanitizeString(str: string) {
<<<<<<< HEAD
    const regexp = /[<>,:= ]/g;
    if (regexp.test(str)) {
        return `"${str}"`;
=======
    const safeStr = str;
    if (safeStr.includes(' ') || safeStr.includes(',')) {
        return `"${safeStr}"`;
>>>>>>> ae471662
    }
    return safeStr;
}

function getExpenseTypeTranslationKey(expenseType: ValueOf<typeof CONST.SEARCH.TRANSACTION_TYPE>): TranslationPaths {
    // eslint-disable-next-line default-case
    switch (expenseType) {
        case CONST.SEARCH.TRANSACTION_TYPE.DISTANCE:
            return 'common.distance';
        case CONST.SEARCH.TRANSACTION_TYPE.CARD:
            return 'common.card';
        case CONST.SEARCH.TRANSACTION_TYPE.CASH:
            return 'iou.cash';
    }
}

function getChatFiltersTranslationKey(has: ValueOf<typeof CONST.SEARCH.CHAT_TYPES>): TranslationPaths {
    // eslint-disable-next-line default-case
    switch (has) {
        case CONST.SEARCH.CHAT_TYPES.LINK:
            return 'search.filters.link';
        case CONST.SEARCH.CHAT_TYPES.ATTACHMENT:
            return 'common.attachment';
    }
}

function getChatStatusTranslationKey(chatStatus: ValueOf<typeof CONST.SEARCH.CHAT_STATUS>): TranslationPaths {
    // eslint-disable-next-line default-case
    switch (chatStatus) {
        case CONST.SEARCH.CHAT_STATUS.PINNED:
            return 'search.filters.pinned';
        case CONST.SEARCH.CHAT_STATUS.UNREAD:
            return 'search.filters.unread';
        case CONST.SEARCH.CHAT_STATUS.DRAFT:
            return 'search.filters.draft';
    }
}

/**
 * Given object with chosen search filters builds correct query string from them
 */
function buildQueryStringFromFilters(filterValues: Partial<SearchAdvancedFiltersForm>) {
    const filtersString = Object.entries(filterValues).map(([filterKey, filterValue]) => {
        if ((filterKey === FILTER_KEYS.MERCHANT || filterKey === FILTER_KEYS.DESCRIPTION || filterKey === FILTER_KEYS.REPORT_ID) && filterValue) {
            const keyInCorrectForm = (Object.keys(CONST.SEARCH.SYNTAX_FILTER_KEYS) as FilterKeys[]).find((key) => CONST.SEARCH.SYNTAX_FILTER_KEYS[key] === filterKey);
            if (keyInCorrectForm) {
                return `${CONST.SEARCH.SYNTAX_FILTER_KEYS[keyInCorrectForm]}:${sanitizeString(filterValue as string)}`;
            }
        }
        if (filterKey === FILTER_KEYS.KEYWORD && filterValue) {
<<<<<<< HEAD
            const value = (filterValue as string).split(' ').map(sanitizeString).join(' ');
            return `${value}`;
        }
        if (filterKey === FILTER_KEYS.TYPE && filterValue) {
            return `${CONST.SEARCH.SYNTAX_ROOT_KEYS.TYPE}:${sanitizeString(filterValue as string)}`;
        }
        if (filterKey === FILTER_KEYS.STATUS && filterValue) {
            return `${CONST.SEARCH.SYNTAX_ROOT_KEYS.STATUS}:${sanitizeString(filterValue as string)}`;
=======
            const keyInCorrectForm = (Object.keys(CONST.SEARCH.SYNTAX_FILTER_KEYS) as KeysOfFilterKeysObject[]).find((key) => CONST.SEARCH.SYNTAX_FILTER_KEYS[key] === filterKey);
            if (keyInCorrectForm) {
                return `${filterValue as string}`;
            }
>>>>>>> ae471662
        }
        if (
            (filterKey === FILTER_KEYS.CATEGORY ||
                filterKey === FILTER_KEYS.CARD_ID ||
                filterKey === FILTER_KEYS.TAX_RATE ||
                filterKey === FILTER_KEYS.EXPENSE_TYPE ||
                filterKey === FILTER_KEYS.TAG ||
                filterKey === FILTER_KEYS.CURRENCY ||
                filterKey === FILTER_KEYS.FROM ||
                filterKey === FILTER_KEYS.TO ||
                filterKey === FILTER_KEYS.IN ||
                filterKey === FILTER_KEYS.HAS ||
                filterKey === FILTER_KEYS.IS) &&
            Array.isArray(filterValue) &&
            filterValue.length > 0
        ) {
            const filterValueArray = [...new Set<string>(filterValues[filterKey] ?? [])];
            const keyInCorrectForm = (Object.keys(CONST.SEARCH.SYNTAX_FILTER_KEYS) as FilterKeys[]).find((key) => CONST.SEARCH.SYNTAX_FILTER_KEYS[key] === filterKey);
            if (keyInCorrectForm) {
                return `${CONST.SEARCH.SYNTAX_FILTER_KEYS[keyInCorrectForm]}:${filterValueArray.map(sanitizeString).join(',')}`;
            }
        }

        return undefined;
    });

    const dateFilter = buildDateFilterQuery(filterValues);
    filtersString.push(dateFilter);

    const amountFilter = buildAmountFilterQuery(filterValues);
    filtersString.push(amountFilter);

    return filtersString.filter(Boolean).join(' ');
}

function getFilters(queryJSON: SearchQueryJSON) {
    const filters = {} as QueryFilters;
    const filterKeys = Object.values(CONST.SEARCH.SYNTAX_FILTER_KEYS);

    function traverse(node: ASTNode) {
        if (!node.operator) {
            return;
        }

        if (typeof node?.left === 'object' && node.left) {
            traverse(node.left);
        }

        if (typeof node?.right === 'object' && node.right && !Array.isArray(node.right)) {
            traverse(node.right);
        }

        const nodeKey = node.left as ValueOf<typeof CONST.SEARCH.SYNTAX_FILTER_KEYS>;
        if (!filterKeys.includes(nodeKey)) {
            return;
        }

        if (!filters[nodeKey]) {
            filters[nodeKey] = [];
        }

        // the "?? []" is added only for typescript because otherwise TS throws an error, in newer TS versions this should be fixed
        const filterArray = filters[nodeKey] ?? [];
        if (!Array.isArray(node.right)) {
            filterArray.push({
                operator: node.operator,
                value: node.right as string | number,
            });
        } else {
            node.right.forEach((element) => {
                filterArray.push({
                    operator: node.operator,
                    value: element as string | number,
                });
            });
        }
    }

    if (queryJSON.filters) {
        traverse(queryJSON.filters);
    }

    return filters;
}

/**
 * returns the values of the filters in a format that can be used in the SearchAdvancedFiltersForm as initial form values
 */
function getFiltersFormValues(queryJSON: SearchQueryJSON) {
    const filters = getFilters(queryJSON);
    const filterKeys = Object.keys(filters);
    const filtersForm = {} as Partial<SearchAdvancedFiltersForm>;
    for (const filterKey of filterKeys) {
        if (filterKey === CONST.SEARCH.SYNTAX_FILTER_KEYS.REPORT_ID || filterKey === CONST.SEARCH.SYNTAX_FILTER_KEYS.MERCHANT || filterKey === CONST.SEARCH.SYNTAX_FILTER_KEYS.DESCRIPTION) {
            filtersForm[filterKey] = filters[filterKey]?.[0]?.value.toString();
        }
        if (
            filterKey === CONST.SEARCH.SYNTAX_FILTER_KEYS.CATEGORY ||
            filterKey === CONST.SEARCH.SYNTAX_FILTER_KEYS.CARD_ID ||
            filterKey === CONST.SEARCH.SYNTAX_FILTER_KEYS.TAX_RATE ||
            filterKey === CONST.SEARCH.SYNTAX_FILTER_KEYS.EXPENSE_TYPE ||
            filterKey === CONST.SEARCH.SYNTAX_FILTER_KEYS.TAG ||
            filterKey === CONST.SEARCH.SYNTAX_FILTER_KEYS.CURRENCY ||
            filterKey === CONST.SEARCH.SYNTAX_FILTER_KEYS.FROM ||
            filterKey === CONST.SEARCH.SYNTAX_FILTER_KEYS.TO ||
            filterKey === CONST.SEARCH.SYNTAX_FILTER_KEYS.IN ||
            filterKey === CONST.SEARCH.SYNTAX_FILTER_KEYS.HAS
        ) {
            filtersForm[filterKey] = filters[filterKey]?.map((filter) => filter.value.toString());
        }
        if (filterKey === CONST.SEARCH.SYNTAX_FILTER_KEYS.KEYWORD) {
            filtersForm[filterKey] = filters[filterKey]
                ?.map((filter) => filter.value.toString())
                .map((filter) => {
                    if (filter.includes(' ')) {
                        return `"${filter}"`;
                    }
                    return filter;
                })
                .join(' ');
        }
        if (filterKey === CONST.SEARCH.SYNTAX_FILTER_KEYS.DATE) {
            filtersForm[FILTER_KEYS.DATE_BEFORE] = filters[filterKey]?.find((filter) => filter.operator === 'lt')?.value.toString();
            filtersForm[FILTER_KEYS.DATE_AFTER] = filters[filterKey]?.find((filter) => filter.operator === 'gt')?.value.toString();
        }
        if (filterKey === CONST.SEARCH.SYNTAX_FILTER_KEYS.AMOUNT) {
            filtersForm[FILTER_KEYS.LESS_THAN] = filters[filterKey]?.find((filter) => filter.operator === 'lt')?.value.toString();
            filtersForm[FILTER_KEYS.GREATER_THAN] = filters[filterKey]?.find((filter) => filter.operator === 'gt')?.value.toString();
        }
    }

    filtersForm[FILTER_KEYS.TYPE] = queryJSON.type;
    filtersForm[FILTER_KEYS.STATUS] = queryJSON.status;

    return filtersForm;
}

/**
 * Given a SearchQueryJSON this function will try to find the value of policyID filter saved in query
 * and return just the first policyID value from the filter.
 *
 * Note: `policyID` property can store multiple policy ids (just like many other search filters) as a comma separated value;
 * however there are several places in the app (related to WorkspaceSwitcher) that will accept only a single policyID.
 */
function getPolicyIDFromSearchQuery(queryJSON: SearchQueryJSON) {
    const policyIDFilter = queryJSON.policyID;

    if (!policyIDFilter) {
        return;
    }

    // policyID is a comma-separated value
    const [policyID] = policyIDFilter.split(',');

    return policyID;
}

function buildFilterString(filterName: string, queryFilters: QueryFilter[]) {
    let filterValueString = '';
    queryFilters.forEach((queryFilter, index) => {
        // If the previous queryFilter has the same operator (this rule applies only to eq and neq operators) then append the current value
        if ((queryFilter.operator === 'eq' && queryFilters[index - 1]?.operator === 'eq') || (queryFilter.operator === 'neq' && queryFilters[index - 1]?.operator === 'neq')) {
            filterValueString += ` ${sanitizeString(queryFilter.value.toString())}`;
        } else {
            filterValueString += ` ${filterName}${operatorToSignMap[queryFilter.operator]}${sanitizeString(queryFilter.value.toString())}`;
        }
    });

    return filterValueString;
}

function getSearchHeaderTitle(queryJSON: SearchQueryJSON) {
    const {type, status} = queryJSON;
    const filters = getFilters(queryJSON) ?? {};

    let title = `type:${type} status:${status}`;

    Object.keys(filters).forEach((key) => {
        const queryFilter = filters[key as ValueOf<typeof CONST.SEARCH.SYNTAX_FILTER_KEYS>] ?? [];
        title += buildFilterString(key, queryFilter);
    });

    return title;
}

function buildCannedSearchQuery(type: SearchDataTypes = CONST.SEARCH.DATA_TYPES.EXPENSE, status: SearchStatus = CONST.SEARCH.STATUS.EXPENSE.ALL): SearchQueryString {
    return normalizeQuery(`type:${type} status:${status}`);
}

/**
 * Returns whether a given search query is a Canned query.
 *
 * Canned queries are simple predefined queries, that are defined only using type and status and no additional filters.
 * For example: "type:trip status:all" is a canned query.
 */
function isCannedSearchQuery(queryJSON: SearchQueryJSON) {
    return !queryJSON.filters;
}

export {
    buildQueryStringFromFilters,
    buildSearchQueryJSON,
    buildSearchQueryString,
    getCurrentSearchParams,
    getFilters,
    getFiltersFormValues,
    getPolicyIDFromSearchQuery,
    getListItem,
    getSearchHeaderTitle,
    getSections,
    getShouldShowMerchant,
    getSortedSections,
    isReportListItemType,
    isSearchResultsEmpty,
    isTransactionListItemType,
    isReportActionListItemType,
    normalizeQuery,
    shouldShowYear,
    buildCannedSearchQuery,
    isCannedSearchQuery,
    getExpenseTypeTranslationKey,
    getChatFiltersTranslationKey,
    getChatStatusTranslationKey,
};<|MERGE_RESOLUTION|>--- conflicted
+++ resolved
@@ -469,17 +469,11 @@
 }
 
 function sanitizeString(str: string) {
-<<<<<<< HEAD
     const regexp = /[<>,:= ]/g;
     if (regexp.test(str)) {
         return `"${str}"`;
-=======
-    const safeStr = str;
-    if (safeStr.includes(' ') || safeStr.includes(',')) {
-        return `"${safeStr}"`;
->>>>>>> ae471662
-    }
-    return safeStr;
+    }
+    return str;
 }
 
 function getExpenseTypeTranslationKey(expenseType: ValueOf<typeof CONST.SEARCH.TRANSACTION_TYPE>): TranslationPaths {
@@ -528,7 +522,6 @@
             }
         }
         if (filterKey === FILTER_KEYS.KEYWORD && filterValue) {
-<<<<<<< HEAD
             const value = (filterValue as string).split(' ').map(sanitizeString).join(' ');
             return `${value}`;
         }
@@ -537,12 +530,6 @@
         }
         if (filterKey === FILTER_KEYS.STATUS && filterValue) {
             return `${CONST.SEARCH.SYNTAX_ROOT_KEYS.STATUS}:${sanitizeString(filterValue as string)}`;
-=======
-            const keyInCorrectForm = (Object.keys(CONST.SEARCH.SYNTAX_FILTER_KEYS) as KeysOfFilterKeysObject[]).find((key) => CONST.SEARCH.SYNTAX_FILTER_KEYS[key] === filterKey);
-            if (keyInCorrectForm) {
-                return `${filterValue as string}`;
-            }
->>>>>>> ae471662
         }
         if (
             (filterKey === FILTER_KEYS.CATEGORY ||
