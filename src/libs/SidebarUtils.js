--- conflicted
+++ resolved
@@ -292,13 +292,10 @@
     result.tooltipText = ReportUtils.getReportParticipantsTitle(report.participantAccountIDs || []);
     result.hasOutstandingIOU = report.hasOutstandingIOU;
     result.parentReportID = report.parentReportID || null;
-<<<<<<< HEAD
     result.isWaitingOnBankAccount = report.isWaitingOnBankAccount;
     result.shouldShowGreenDotIndicator = report.shouldShowGreenDotIndicator;
 
-=======
     result.notificationPreference = report.notificationPreference || null;
->>>>>>> 674015cc
     const hasMultipleParticipants = participantPersonalDetailList.length > 1 || result.isChatRoom || result.isPolicyExpenseChat;
     const subtitle = ReportUtils.getChatRoomSubtitle(report);
 
