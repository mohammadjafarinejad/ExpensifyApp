/* eslint-disable rulesdir/prefer-underscore-method */
import Onyx from 'react-native-onyx';
import _ from 'underscore';
import lodashGet from 'lodash/get';
import Str from 'expensify-common/lib/str';
import ONYXKEYS from '../ONYXKEYS';
import * as ReportUtils from './ReportUtils';
import * as ReportActionsUtils from './ReportActionsUtils';
import * as Localize from './Localize';
import CONST from '../CONST';
import * as OptionsListUtils from './OptionsListUtils';
import * as CollectionUtils from './CollectionUtils';
import * as LocalePhoneNumber from './LocalePhoneNumber';
import * as UserUtils from './UserUtils';
import * as PersonalDetailsUtils from './PersonalDetailsUtils';

const visibleReportActionItems = {};
const lastReportActions = {};
Onyx.connect({
    key: ONYXKEYS.COLLECTION.REPORT_ACTIONS,
    callback: (actions, key) => {
        if (!key || !actions) {
            return;
        }
        const reportID = CollectionUtils.extractCollectionItemID(key);

        const actionsArray = ReportActionsUtils.getSortedReportActions(_.toArray(actions));
        lastReportActions[reportID] = _.last(actionsArray);

        // The report is only visible if it is the last action not deleted that
        // does not match a closed or created state.
        const reportActionsForDisplay = _.filter(
            actionsArray,
            (reportAction, actionKey) =>
                ReportActionsUtils.shouldReportActionBeVisible(reportAction, actionKey) &&
                reportAction.actionName !== CONST.REPORT.ACTIONS.TYPE.CREATED &&
                reportAction.pendingAction !== CONST.RED_BRICK_ROAD_PENDING_ACTION.DELETE,
        );
        visibleReportActionItems[reportID] = _.last(reportActionsForDisplay);
    },
});

// Session can remain stale because the only way for the current user to change is to
// sign out and sign in, which would clear out all the Onyx
// data anyway and cause SidebarLinks to rerender.
let currentUserAccountID;
Onyx.connect({
    key: ONYXKEYS.SESSION,
    callback: (val) => {
        if (!val) {
            return;
        }

        currentUserAccountID = val.accountID;
    },
});

let resolveSidebarIsReadyPromise;

let sidebarIsReadyPromise = new Promise((resolve) => {
    resolveSidebarIsReadyPromise = resolve;
});

function resetIsSidebarLoadedReadyPromise() {
    sidebarIsReadyPromise = new Promise((resolve) => {
        resolveSidebarIsReadyPromise = resolve;
    });
}

function isSidebarLoadedReady() {
    return sidebarIsReadyPromise;
}

function compareStringDates(stringA, stringB) {
    if (stringA < stringB) {
        return -1;
    }
    if (stringA > stringB) {
        return 1;
    }
    return 0;
}

function setIsSidebarLoadedReady() {
    resolveSidebarIsReadyPromise();
}

// Define a cache object to store the memoized results
const reportIDsCache = new Map();

// Function to set a key-value pair while maintaining the maximum key limit
function setWithLimit(map, key, value) {
    if (map.size >= 5) {
        // If the map has reached its limit, remove the first (oldest) key-value pair
        const firstKey = map.keys().next().value;
        map.delete(firstKey);
    }
    map.set(key, value);
}

// Variable to verify if ONYX actions are loaded
let hasInitialReportActions = false;

/**
 * @param {String} currentReportId
 * @param {Object} allReportsDict
 * @param {Object} betas
 * @param {String[]} policies
 * @param {String} priorityMode
 * @param {Object} allReportActions
 * @returns {String[]} An array of reportIDs sorted in the proper order
 */
function getOrderedReportIDs(currentReportId, allReportsDict, betas, policies, priorityMode, allReportActions) {
    // Generate a unique cache key based on the function arguments
    const cachedReportsKey = JSON.stringify(
        // eslint-disable-next-line es/no-optional-chaining
        [currentReportId, allReportsDict, betas, policies, priorityMode, allReportActions[`${ONYXKEYS.COLLECTION.REPORT_ACTIONS}${currentReportId}`]?.length || 1],
        (key, value) => {
            /**
             *  Exclude 'participantAccountIDs', 'participants' and 'lastMessageText' not to overwhelm a cached key value with huge data,
             *  which we don't need to store in a cacheKey
             */
            if (key === 'participantAccountIDs' || key === 'participants' || key === 'lastMessageText') {
                return undefined;
            }
            return value;
        },
    );

    // Check if the result is already in the cache
    if (reportIDsCache.has(cachedReportsKey) && hasInitialReportActions) {
        return reportIDsCache.get(cachedReportsKey);
    }

    // This is needed to prevent caching when Onyx is empty for a second render
    hasInitialReportActions = Object.values(lastReportActions).length > 0;

    const isInGSDMode = priorityMode === CONST.PRIORITY_MODE.GSD;
    const isInDefaultMode = !isInGSDMode;
    const allReportsDictValues = Object.values(allReportsDict);
    // Filter out all the reports that shouldn't be displayed
    const reportsToDisplay = allReportsDictValues.filter((report) => ReportUtils.shouldReportBeInOptionList(report, currentReportId, isInGSDMode, betas, policies, allReportActions, true));

    if (reportsToDisplay.length === 0) {
        // Display Concierge chat report when there is no report to be displayed
        const conciergeChatReport = allReportsDictValues.find(ReportUtils.isConciergeChatReport);
        if (conciergeChatReport) {
            reportsToDisplay.push(conciergeChatReport);
        }
    }

    // There are a few properties that need to be calculated for the report which are used when sorting reports.
    reportsToDisplay.forEach((report) => {
        // Normally, the spread operator would be used here to clone the report and prevent the need to reassign the params.
        // However, this code needs to be very performant to handle thousands of reports, so in the interest of speed, we're just going to disable this lint rule and add
        // the reportDisplayName property to the report object directly.
        // eslint-disable-next-line no-param-reassign
        report.displayName = ReportUtils.getReportName(report);

        // eslint-disable-next-line no-param-reassign
        report.iouReportAmount = ReportUtils.getMoneyRequestTotal(report, allReportsDict);
    });

    // The LHN is split into five distinct groups, and each group is sorted a little differently. The groups will ALWAYS be in this order:
    // 1. Pinned - Always sorted by reportDisplayName
    // 2. Outstanding IOUs - Always sorted by iouReportAmount with the largest amounts at the top of the group
    // 3. Drafts - Always sorted by reportDisplayName
    // 4. Non-archived reports and settled IOUs
    //      - Sorted by lastVisibleActionCreated in default (most recent) view mode
    //      - Sorted by reportDisplayName in GSD (focus) view mode
    // 5. Archived reports
    //      - Sorted by lastVisibleActionCreated in default (most recent) view mode
    //      - Sorted by reportDisplayName in GSD (focus) view mode
    const pinnedReports = [];
    const outstandingIOUReports = [];
    const draftReports = [];
    const nonArchivedReports = [];
    const archivedReports = [];
    reportsToDisplay.forEach((report) => {
        if (report.isPinned) {
            pinnedReports.push(report);
        } else if (ReportUtils.isWaitingForIOUActionFromCurrentUser(report)) {
            outstandingIOUReports.push(report);
        } else if (report.hasDraft) {
            draftReports.push(report);
        } else if (ReportUtils.isArchivedRoom(report)) {
            archivedReports.push(report);
        } else {
            nonArchivedReports.push(report);
        }
    });

    // Sort each group of reports accordingly
    pinnedReports.sort((a, b) => a.displayName.toLowerCase().localeCompare(b.displayName.toLowerCase()));
    outstandingIOUReports.sort((a, b) => b.iouReportAmount - a.iouReportAmount || a.displayName.toLowerCase().localeCompare(b.displayName.toLowerCase()));
    draftReports.sort((a, b) => a.displayName.toLowerCase().localeCompare(b.displayName.toLowerCase()));

    if (isInDefaultMode) {
        nonArchivedReports.sort(
            (a, b) => compareStringDates(b.lastVisibleActionCreated, a.lastVisibleActionCreated) || a.displayName.toLowerCase().localeCompare(b.displayName.toLowerCase()),
        );
        // For archived reports ensure that most recent reports are at the top by reversing the order
        archivedReports.sort((a, b) => compareStringDates(b.lastVisibleActionCreated, a.lastVisibleActionCreated));
    } else {
        nonArchivedReports.sort((a, b) => a.displayName.toLowerCase().localeCompare(b.displayName.toLowerCase()));
        archivedReports.sort((a, b) => a.displayName.toLowerCase().localeCompare(b.displayName.toLowerCase()));
    }

    // Now that we have all the reports grouped and sorted, they must be flattened into an array and only return the reportID.
    // The order the arrays are concatenated in matters and will determine the order that the groups are displayed in the sidebar.
    const LHNReports = [].concat(pinnedReports, outstandingIOUReports, draftReports, nonArchivedReports, archivedReports).map((report) => report.reportID);
    setWithLimit(reportIDsCache, cachedReportsKey, LHNReports);
    return LHNReports;
}

/**
 * Gets all the data necessary for rendering an OptionRowLHN component
 *
 * @param {Object} report
 * @param {Object} reportActions
 * @param {Object} personalDetails
 * @param {String} preferredLocale
 * @param {Object} [policy]
 * @param {Object} parentReportAction
 * @returns {Object}
 */
function getOptionData(report, reportActions, personalDetails, preferredLocale, policy, parentReportAction) {
    // When a user signs out, Onyx is cleared. Due to the lazy rendering with a virtual list, it's possible for
    // this method to be called after the Onyx data has been cleared out. In that case, it's fine to do
    // a null check here and return early.
    if (!report || !personalDetails) {
        return;
    }
    const result = {
        text: null,
        alternateText: null,
        pendingAction: null,
        allReportErrors: null,
        brickRoadIndicator: null,
        icons: null,
        tooltipText: null,
        ownerAccountID: null,
        subtitle: null,
        participantsList: null,
        login: null,
        accountID: null,
        managerID: null,
        reportID: null,
        policyID: null,
        statusNum: null,
        stateNum: null,
        phoneNumber: null,
        isUnread: null,
        isUnreadWithMention: null,
        hasDraftComment: false,
        keyForList: null,
        searchText: null,
        isPinned: false,
        hasOutstandingIOU: false,
        iouReportID: null,
        isIOUReportOwner: null,
        iouReportAmount: 0,
        isChatRoom: false,
        isArchivedRoom: false,
        shouldShowSubscript: false,
        isPolicyExpenseChat: false,
        isMoneyRequestReport: false,
        isExpenseRequest: false,
        isWaitingOnBankAccount: false,
        isLastMessageDeletedParentAction: false,
        isAllowedToComment: true,
    };

    const participantPersonalDetailList = _.values(OptionsListUtils.getPersonalDetailsForAccountIDs(report.participantAccountIDs, personalDetails));
    const personalDetail = participantPersonalDetailList[0] || {};

    result.isThread = ReportUtils.isChatThread(report);
    result.isChatRoom = ReportUtils.isChatRoom(report);
    result.isTaskReport = ReportUtils.isTaskReport(report);
    if (result.isTaskReport) {
        result.isWaitingForTaskCompleteFromAssignee = ReportUtils.isWaitingForTaskCompleteFromAssignee(report, parentReportAction);
    }
    result.isArchivedRoom = ReportUtils.isArchivedRoom(report);
    result.isPolicyExpenseChat = ReportUtils.isPolicyExpenseChat(report);
    result.isExpenseRequest = ReportUtils.isExpenseRequest(report);
    result.isMoneyRequestReport = ReportUtils.isMoneyRequestReport(report);
    result.shouldShowSubscript = ReportUtils.shouldReportShowSubscript(report);
    result.pendingAction = report.pendingFields ? report.pendingFields.addWorkspaceRoom || report.pendingFields.createChat : null;
    result.allReportErrors = OptionsListUtils.getAllReportErrors(report, reportActions);
    result.brickRoadIndicator = !_.isEmpty(result.allReportErrors) ? CONST.BRICK_ROAD_INDICATOR_STATUS.ERROR : '';
    result.ownerAccountID = report.ownerAccountID;
    result.managerID = report.managerID;
    result.reportID = report.reportID;
    result.policyID = report.policyID;
    result.stateNum = report.stateNum;
    result.statusNum = report.statusNum;
    result.isUnread = ReportUtils.isUnread(report);
    result.isUnreadWithMention = ReportUtils.isUnreadWithMention(report);
    result.hasDraftComment = report.hasDraft;
    result.isPinned = report.isPinned;
    result.iouReportID = report.iouReportID;
    result.keyForList = String(report.reportID);
    result.tooltipText = ReportUtils.getReportParticipantsTitle(report.participantAccountIDs || []);
    result.hasOutstandingIOU = report.hasOutstandingIOU;
    result.parentReportID = report.parentReportID || null;
    result.isWaitingOnBankAccount = report.isWaitingOnBankAccount;
    result.notificationPreference = report.notificationPreference || null;
    result.isAllowedToComment = !ReportUtils.shouldDisableWriteActions(report);

    const hasMultipleParticipants = participantPersonalDetailList.length > 1 || result.isChatRoom || result.isPolicyExpenseChat;
    const subtitle = ReportUtils.getChatRoomSubtitle(report);

    const login = Str.removeSMSDomain(lodashGet(personalDetail, 'login', ''));
    const status = lodashGet(personalDetail, 'status', '');
    const formattedLogin = Str.isSMSLogin(login) ? LocalePhoneNumber.formatPhoneNumber(login) : login;

    // We only create tooltips for the first 10 users or so since some reports have hundreds of users, causing performance to degrade.
    const displayNamesWithTooltips = ReportUtils.getDisplayNamesWithTooltips((participantPersonalDetailList || []).slice(0, 10), hasMultipleParticipants);
    const lastMessageTextFromReport = OptionsListUtils.getLastMessageTextForReport(report);

    // If the last actor's details are not currently saved in Onyx Collection,
    // then try to get that from the last report action if that action is valid
    // to get data from.
    let lastActorDetails = personalDetails[report.lastActorAccountID] || null;
    if (!lastActorDetails && visibleReportActionItems[report.reportID]) {
        const lastActorDisplayName = lodashGet(visibleReportActionItems[report.reportID], 'person[0].text');
        lastActorDetails = lastActorDisplayName
            ? {
                  displayName: lastActorDisplayName,
                  accountID: report.lastActorAccountID,
              }
            : null;
    }
    const lastActorDisplayName =
        hasMultipleParticipants && lastActorDetails && lastActorDetails.accountID && Number(lastActorDetails.accountID) !== currentUserAccountID ? lastActorDetails.displayName : '';
    let lastMessageText = lastMessageTextFromReport;

    if (result.isArchivedRoom) {
        const archiveReason =
            (lastReportActions[report.reportID] && lastReportActions[report.reportID].originalMessage && lastReportActions[report.reportID].originalMessage.reason) ||
            CONST.REPORT.ARCHIVE_REASON.DEFAULT;
        lastMessageText = Localize.translate(preferredLocale, `reportArchiveReasons.${archiveReason}`, {
            displayName: archiveReason.displayName || PersonalDetailsUtils.getDisplayNameOrDefault(lastActorDetails, 'displayName'),
            policyName: ReportUtils.getPolicyName(report, false, policy),
        });
    }

    if ((result.isChatRoom || result.isPolicyExpenseChat || result.isThread || result.isTaskReport) && !result.isArchivedRoom) {
        const lastAction = visibleReportActionItems[report.reportID];
        if (lodashGet(lastAction, 'actionName', '') === CONST.REPORT.ACTIONS.TYPE.RENAMED) {
            const newName = lodashGet(lastAction, 'originalMessage.newName', '');
            result.alternateText = Localize.translate(preferredLocale, 'newRoomPage.roomRenamedTo', {newName});
        } else if (lodashGet(lastAction, 'actionName', '') === CONST.REPORT.ACTIONS.TYPE.TASKREOPENED) {
            result.alternateText = `${Localize.translate(preferredLocale, 'task.messages.reopened')}`;
        } else if (lodashGet(lastAction, 'actionName', '') === CONST.REPORT.ACTIONS.TYPE.TASKCOMPLETED) {
<<<<<<< HEAD
            result.alternateText = `${Localize.translate(preferredLocale, 'task.messages.completed')}`;
=======
            result.alternateText = `${Localize.translate(preferredLocale, 'task.messages.completed')}: ${report.reportName}`;
        } else if (lodashGet(lastAction, 'actionName', '') !== CONST.REPORT.ACTIONS.TYPE.REPORTPREVIEW && lastActorDisplayName && lastMessageTextFromReport) {
            result.alternateText = `${lastActorDisplayName}: ${lastMessageText}`;
>>>>>>> cf9ad20a
        } else {
            result.alternateText = lastMessageTextFromReport.length > 0 ? lastMessageText : Localize.translate(preferredLocale, 'report.noActivityYet');
        }
    } else {
        if (!lastMessageText) {
            // Here we get the beginning of chat history message and append the display name for each user, adding pronouns if there are any.
            // We also add a fullstop after the final name, the word "and" before the final name and commas between all previous names.
            lastMessageText =
                Localize.translate(preferredLocale, 'reportActionsView.beginningOfChatHistory') +
                _.map(displayNamesWithTooltips, ({displayName, pronouns}, index) => {
                    const formattedText = _.isEmpty(pronouns) ? displayName : `${displayName} (${pronouns})`;

                    if (index === displayNamesWithTooltips.length - 1) {
                        return `${formattedText}.`;
                    }
                    if (index === displayNamesWithTooltips.length - 2) {
                        return `${formattedText} ${Localize.translate(preferredLocale, 'common.and')}`;
                    }
                    if (index < displayNamesWithTooltips.length - 2) {
                        return `${formattedText},`;
                    }
                }).join(' ');
        }

        result.alternateText = lastMessageText || formattedLogin;
    }

    result.isIOUReportOwner = ReportUtils.isIOUOwnedByCurrentUser(result);
    result.iouReportAmount = ReportUtils.getMoneyRequestTotal(result);

    if (!hasMultipleParticipants) {
        result.accountID = personalDetail.accountID;
        result.login = personalDetail.login;
        result.phoneNumber = personalDetail.phoneNumber;
    }

    const reportName = ReportUtils.getReportName(report, policy);

    result.text = reportName;
    result.subtitle = subtitle;
    result.participantsList = participantPersonalDetailList;

    result.icons = ReportUtils.getIcons(report, personalDetails, UserUtils.getAvatar(personalDetail.avatar, personalDetail.accountID), '', -1, policy);
    result.searchText = OptionsListUtils.getSearchText(report, reportName, participantPersonalDetailList, result.isChatRoom || result.isPolicyExpenseChat, result.isThread);
    result.displayNamesWithTooltips = displayNamesWithTooltips;
    result.isLastMessageDeletedParentAction = report.isLastMessageDeletedParentAction;

    if (status) {
        result.status = status;
    }
    result.type = report.type;

    return result;
}

export default {
    getOptionData,
    getOrderedReportIDs,
    setIsSidebarLoadedReady,
    isSidebarLoadedReady,
    resetIsSidebarLoadedReadyPromise,
};<|MERGE_RESOLUTION|>--- conflicted
+++ resolved
@@ -353,13 +353,9 @@
         } else if (lodashGet(lastAction, 'actionName', '') === CONST.REPORT.ACTIONS.TYPE.TASKREOPENED) {
             result.alternateText = `${Localize.translate(preferredLocale, 'task.messages.reopened')}`;
         } else if (lodashGet(lastAction, 'actionName', '') === CONST.REPORT.ACTIONS.TYPE.TASKCOMPLETED) {
-<<<<<<< HEAD
             result.alternateText = `${Localize.translate(preferredLocale, 'task.messages.completed')}`;
-=======
-            result.alternateText = `${Localize.translate(preferredLocale, 'task.messages.completed')}: ${report.reportName}`;
         } else if (lodashGet(lastAction, 'actionName', '') !== CONST.REPORT.ACTIONS.TYPE.REPORTPREVIEW && lastActorDisplayName && lastMessageTextFromReport) {
             result.alternateText = `${lastActorDisplayName}: ${lastMessageText}`;
->>>>>>> cf9ad20a
         } else {
             result.alternateText = lastMessageTextFromReport.length > 0 ? lastMessageText : Localize.translate(preferredLocale, 'report.noActivityYet');
         }
