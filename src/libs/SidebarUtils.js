import Onyx from 'react-native-onyx';
import _ from 'underscore';
import lodashGet from 'lodash/get';
import lodashOrderBy from 'lodash/orderBy';
import Str from 'expensify-common/lib/str';
import ONYXKEYS from '../ONYXKEYS';
import * as ReportUtils from './ReportUtils';
import * as ReportActionsUtils from './ReportActionsUtils';
import * as Localize from './Localize';
import CONST from '../CONST';
import * as OptionsListUtils from './OptionsListUtils';
import * as CollectionUtils from './CollectionUtils';
import * as LocalePhoneNumber from './LocalePhoneNumber';
import * as UserUtils from './UserUtils';

// Note: It is very important that the keys subscribed to here are the same
// keys that are connected to SidebarLinks withOnyx(). If there was a key missing from SidebarLinks and it's data was updated
// for that key, then there would be no re-render and the options wouldn't reflect the new data because SidebarUtils.getOrderedReportIDs() wouldn't be triggered.
// There are a couple of keys here which are OK to have stale data. Having redundant subscriptions causes more re-renders which should be avoided.
// Session also can remain stale because the only way for the current user to change is to sign out and sign in, which would clear out all the Onyx
// data anyway and cause SidebarLinks to rerender.

let allReports;
Onyx.connect({
    key: ONYXKEYS.COLLECTION.REPORT,
    waitForCollectionCallback: true,
    callback: (val) => (allReports = val),
});

let personalDetails;
Onyx.connect({
    key: ONYXKEYS.PERSONAL_DETAILS_LIST,
    callback: (val) => (personalDetails = val),
});

let priorityMode;
Onyx.connect({
    key: ONYXKEYS.NVP_PRIORITY_MODE,
    callback: (val) => (priorityMode = val),
});

let betas;
Onyx.connect({
    key: ONYXKEYS.BETAS,
    callback: (val) => (betas = val),
});

const visibleReportActionItems = {};
const lastReportActions = {};
const reportActions = {};
Onyx.connect({
    key: ONYXKEYS.COLLECTION.REPORT_ACTIONS,
    callback: (actions, key) => {
        if (!key || !actions) {
            return;
        }
        const reportID = CollectionUtils.extractCollectionItemID(key);

        const actionsArray = ReportActionsUtils.getSortedReportActions(_.toArray(actions));
        lastReportActions[reportID] = _.last(actionsArray);

        // The report is only visible if it is the last action not deleted that
        // does not match a closed or created state.
        const reportActionsForDisplay = _.filter(
            actionsArray,
            (reportAction, actionKey) => ReportActionsUtils.shouldReportActionBeVisible(reportAction, actionKey) && reportAction.actionName !== CONST.REPORT.ACTIONS.TYPE.CREATED,
        );
        visibleReportActionItems[reportID] = _.last(reportActionsForDisplay);

        reportActions[key] = actions;
    },
});

let policies;
Onyx.connect({
    key: ONYXKEYS.COLLECTION.POLICY,
    waitForCollectionCallback: true,
    callback: (val) => (policies = val),
});

let currentUserAccountID;
Onyx.connect({
    key: ONYXKEYS.SESSION,
    callback: (val) => {
        if (!val) {
            return;
        }

        currentUserAccountID = val.accountID;
    },
});

let preferredLocale;
Onyx.connect({
    key: ONYXKEYS.NVP_PREFERRED_LOCALE,
    callback: (val) => (preferredLocale = val || CONST.LOCALES.DEFAULT),
});

let resolveSidebarIsReadyPromise;

let sidebarIsReadyPromise = new Promise((resolve) => {
    resolveSidebarIsReadyPromise = resolve;
});

function resetIsSidebarLoadedReadyPromise() {
    sidebarIsReadyPromise = new Promise((resolve) => {
        resolveSidebarIsReadyPromise = resolve;
    });
}

function isSidebarLoadedReady() {
    return sidebarIsReadyPromise;
}

function setIsSidebarLoadedReady() {
    resolveSidebarIsReadyPromise();
}

/**
 * @param {String} currentReportId
 * @returns {String[]} An array of reportIDs sorted in the proper order
 */
function getOrderedReportIDs(currentReportId) {
    const isInGSDMode = priorityMode === CONST.PRIORITY_MODE.GSD;
    const isInDefaultMode = !isInGSDMode;

    // Filter out all the reports that shouldn't be displayed
<<<<<<< HEAD
    const reportsToDisplay = _.filter(allReports, (report) => ReportUtils.shouldReportBeInOptionList(report, reportIDFromRoute, isInGSDMode, allReports, betas, policies, true));
=======
    const reportsToDisplay = _.filter(allReports, (report) => ReportUtils.shouldReportBeInOptionList(report, currentReportId, isInGSDMode, allReports, betas, policies));
>>>>>>> 48d41878
    if (_.isEmpty(reportsToDisplay)) {
        // Display Concierge chat report when there is no report to be displayed
        const conciergeChatReport = _.find(allReports, ReportUtils.isConciergeChatReport);
        if (conciergeChatReport) {
            reportsToDisplay.push(conciergeChatReport);
        }
    }

    // There are a few properties that need to be calculated for the report which are used when sorting reports.
    _.each(reportsToDisplay, (report) => {
        // Normally, the spread operator would be used here to clone the report and prevent the need to reassign the params.
        // However, this code needs to be very performant to handle thousands of reports, so in the interest of speed, we're just going to disable this lint rule and add
        // the reportDisplayName property to the report object directly.
        // eslint-disable-next-line no-param-reassign
        report.displayName = ReportUtils.getReportName(report);

        // eslint-disable-next-line no-param-reassign
        report.iouReportAmount = ReportUtils.getMoneyRequestTotal(report, allReports);
    });

    // The LHN is split into five distinct groups, and each group is sorted a little differently. The groups will ALWAYS be in this order:
    // 1. Pinned - Always sorted by reportDisplayName
    // 2. Outstanding IOUs - Always sorted by iouReportAmount with the largest amounts at the top of the group
    // 3. Drafts - Always sorted by reportDisplayName
    // 4. Non-archived reports
    //      - Sorted by lastVisibleActionCreated in default (most recent) view mode
    //      - Sorted by reportDisplayName in GSD (focus) view mode
    // 5. Archived reports
    //      - Sorted by lastVisibleActionCreated in default (most recent) view mode
    //      - Sorted by reportDisplayName in GSD (focus) view mode
    let pinnedReports = [];
    let outstandingIOUReports = [];
    let draftReports = [];
    let nonArchivedReports = [];
    let archivedReports = [];

    _.each(reportsToDisplay, (report) => {
        if (report.isPinned) {
            pinnedReports.push(report);
            return;
        }

        if (report.hasOutstandingIOU && !ReportUtils.isIOUOwnedByCurrentUser(report, allReports)) {
            outstandingIOUReports.push(report);
            return;
        }

        if (report.hasDraft) {
            draftReports.push(report);
            return;
        }

        if (ReportUtils.isArchivedRoom(report)) {
            archivedReports.push(report);
            return;
        }

        if (ReportUtils.isTaskReport(report) && ReportUtils.isTaskCompleted(report)) {
            archivedReports.push(report);
            return;
        }

        nonArchivedReports.push(report);
    });

    // Sort each group of reports accordingly
    pinnedReports = _.sortBy(pinnedReports, (report) => report.displayName.toLowerCase());
    outstandingIOUReports = lodashOrderBy(outstandingIOUReports, ['iouReportAmount', (report) => report.displayName.toLowerCase()], ['desc', 'asc']);
    draftReports = _.sortBy(draftReports, (report) => report.displayName.toLowerCase());
    nonArchivedReports = isInDefaultMode
        ? lodashOrderBy(nonArchivedReports, ['lastVisibleActionCreated', (report) => report.displayName.toLowerCase()], ['desc', 'asc'])
        : lodashOrderBy(nonArchivedReports, [(report) => report.displayName.toLowerCase()], ['asc']);
    archivedReports = _.sortBy(archivedReports, (report) => (isInDefaultMode ? report.lastVisibleActionCreated : report.displayName.toLowerCase()));

    // For archived reports ensure that most recent reports are at the top by reversing the order of the arrays because underscore will only sort them in ascending order
    if (isInDefaultMode) {
        archivedReports.reverse();
    }

    // Now that we have all the reports grouped and sorted, they must be flattened into an array and only return the reportID.
    // The order the arrays are concatenated in matters and will determine the order that the groups are displayed in the sidebar.
    return _.pluck([].concat(pinnedReports).concat(outstandingIOUReports).concat(draftReports).concat(nonArchivedReports).concat(archivedReports), 'reportID');
}

/**
 * Gets all the data necessary for rendering an OptionRowLHN component
 *
 * @param {String} reportID
 * @returns {Object}
 */
function getOptionData(reportID) {
    const reportKey = `${ONYXKEYS.COLLECTION.REPORT}${reportID}`;
    const report = allReports[reportKey];

    // When a user signs out, Onyx is cleared. Due to the lazy rendering with a virtual list, it's possible for
    // this method to be called after the Onyx data has been cleared out. In that case, it's fine to do
    // a null check here and return early.
    if (!report || !personalDetails) {
        return;
    }
    const result = {
        text: null,
        alternateText: null,
        pendingAction: null,
        allReportErrors: null,
        brickRoadIndicator: null,
        icons: null,
        tooltipText: null,
        ownerEmail: null,
        ownerAccountID: null,
        subtitle: null,
        participantsList: null,
        login: null,
        accountID: null,
        reportID: null,
        phoneNumber: null,
        payPalMeAddress: null,
        isUnread: null,
        isUnreadWithMention: null,
        hasDraftComment: false,
        keyForList: null,
        searchText: null,
        isPinned: false,
        hasOutstandingIOU: false,
        iouReportID: null,
        isIOUReportOwner: null,
        iouReportAmount: 0,
        isChatRoom: false,
        isArchivedRoom: false,
        shouldShowSubscript: false,
        isPolicyExpenseChat: false,
        isMoneyRequestReport: false,
    };

    const participantPersonalDetailList = _.values(OptionsListUtils.getPersonalDetailsForAccountIDs(report.participantAccountIDs, personalDetails));
    const personalDetail = participantPersonalDetailList[0] || {};

    result.isThread = ReportUtils.isThread(report);
    result.isChatRoom = ReportUtils.isChatRoom(report);
    result.isTaskReport = ReportUtils.isTaskReport(report);
    if (result.isTaskReport) {
        result.isTaskCompleted = ReportUtils.isTaskCompleted(report);
        result.isTaskAssignee = ReportUtils.isTaskAssignee(report);
    }
    result.isArchivedRoom = ReportUtils.isArchivedRoom(report);
    result.isPolicyExpenseChat = ReportUtils.isPolicyExpenseChat(report);
    result.isMoneyRequestReport = ReportUtils.isMoneyRequestReport(report);
    result.shouldShowSubscript = ReportUtils.shouldReportShowSubscript(report);
    result.pendingAction = report.pendingFields ? report.pendingFields.addWorkspaceRoom || report.pendingFields.createChat : null;
    result.allReportErrors = OptionsListUtils.getAllReportErrors(report, reportActions);
    result.brickRoadIndicator = !_.isEmpty(result.allReportErrors) ? CONST.BRICK_ROAD_INDICATOR_STATUS.ERROR : '';
    result.ownerEmail = report.ownerEmail;
    result.ownerAccountID = report.ownerAccountID;
    result.reportID = report.reportID;
    result.isUnread = ReportUtils.isUnread(report);
    result.isUnreadWithMention = ReportUtils.isUnreadWithMention(report);
    result.hasDraftComment = report.hasDraft;
    result.isPinned = report.isPinned;
    result.iouReportID = report.iouReportID;
    result.keyForList = String(report.reportID);
    result.tooltipText = ReportUtils.getReportParticipantsTitle(report.participantAccountIDs || []);
    result.hasOutstandingIOU = report.hasOutstandingIOU;
    result.parentReportID = report.parentReportID || null;
    const hasMultipleParticipants = participantPersonalDetailList.length > 1 || result.isChatRoom || result.isPolicyExpenseChat;
    const subtitle = ReportUtils.getChatRoomSubtitle(report);

    const login = Str.removeSMSDomain(lodashGet(personalDetail, 'login', ''));
    const formattedLogin = Str.isSMSLogin(login) ? LocalePhoneNumber.formatPhoneNumber(login) : login;

    // We only create tooltips for the first 10 users or so since some reports have hundreds of users, causing performance to degrade.
    const displayNamesWithTooltips = ReportUtils.getDisplayNamesWithTooltips((participantPersonalDetailList || []).slice(0, 10), hasMultipleParticipants);
    const lastMessageTextFromReport = OptionsListUtils.getLastMessageTextForReport(report);

    // If the last actor's details are not currently saved in Onyx Collection,
    // then try to get that from the last report action if that action is valid
    // to get data from.
    let lastActorDetails = personalDetails[report.lastActorAccountID] || null;
    if (!lastActorDetails && visibleReportActionItems[report.reportID]) {
        const lastActorDisplayName = lodashGet(visibleReportActionItems[report.reportID], 'person[0].text');
        lastActorDetails = lastActorDisplayName
            ? {
                  displayName: lastActorDisplayName,
                  login: report.lastActorEmail,
                  accountID: report.lastActorAccountID,
              }
            : null;
    }
    let lastMessageText =
        hasMultipleParticipants && lastActorDetails && lastActorDetails.accountID && Number(lastActorDetails.accountID) !== currentUserAccountID ? `${lastActorDetails.displayName}: ` : '';
    lastMessageText += report ? lastMessageTextFromReport : '';

    if (result.isArchivedRoom) {
        const archiveReason =
            (lastReportActions[report.reportID] && lastReportActions[report.reportID].originalMessage && lastReportActions[report.reportID].originalMessage.reason) ||
            CONST.REPORT.ARCHIVE_REASON.DEFAULT;
        lastMessageText = Localize.translate(preferredLocale, `reportArchiveReasons.${archiveReason}`, {
            displayName: archiveReason.displayName || report.lastActorEmail,
            policyName: ReportUtils.getPolicyName(report),
        });
    }

    if ((result.isChatRoom || result.isPolicyExpenseChat || result.isThread || result.isTaskReport) && !result.isArchivedRoom) {
        const lastAction = visibleReportActionItems[report.reportID];
        if (lodashGet(lastAction, 'actionName', '') === CONST.REPORT.ACTIONS.TYPE.RENAMED) {
            const newName = lodashGet(lastAction, 'originalMessage.newName', '');
            result.alternateText = Localize.translate(preferredLocale, 'newRoomPage.roomRenamedTo', {newName});
        } else {
            result.alternateText = lastMessageTextFromReport.length > 0 ? lastMessageText : Localize.translate(preferredLocale, 'report.noActivityYet');
        }
    } else {
        if (!lastMessageText) {
            // Here we get the beginning of chat history message and append the display name for each user, adding pronouns if there are any.
            // We also add a fullstop after the final name, the word "and" before the final name and commas between all previous names.
            lastMessageText =
                Localize.translate(preferredLocale, 'reportActionsView.beginningOfChatHistory') +
                _.map(displayNamesWithTooltips, ({displayName, pronouns}, index) => {
                    const formattedText = _.isEmpty(pronouns) ? displayName : `${displayName} (${pronouns})`;

                    if (index === displayNamesWithTooltips.length - 1) {
                        return `${formattedText}.`;
                    }
                    if (index === displayNamesWithTooltips.length - 2) {
                        return `${formattedText} ${Localize.translate(preferredLocale, 'common.and')}`;
                    }
                    if (index < displayNamesWithTooltips.length - 2) {
                        return `${formattedText},`;
                    }
                }).join(' ');
        }

        result.alternateText = lastMessageText || formattedLogin;
    }

    result.isIOUReportOwner = ReportUtils.isIOUOwnedByCurrentUser(result, allReports);
    result.iouReportAmount = ReportUtils.getMoneyRequestTotal(result, allReports);

    if (!hasMultipleParticipants) {
        result.accountID = personalDetail.accountID;
        result.login = personalDetail.login;
        result.phoneNumber = personalDetail.phoneNumber;
        result.payPalMeAddress = personalDetail.payPalMeAddress;
    }

    const reportName = ReportUtils.getReportName(report);

    result.text = reportName;
    result.subtitle = subtitle;
    result.participantsList = participantPersonalDetailList;

    result.icons = ReportUtils.getIcons(report, personalDetails, UserUtils.getAvatar(personalDetail.avatar, personalDetail.accountID), true);
    result.searchText = OptionsListUtils.getSearchText(report, reportName, participantPersonalDetailList, result.isChatRoom || result.isPolicyExpenseChat, result.isThread);
    result.displayNamesWithTooltips = displayNamesWithTooltips;
    return result;
}

export default {
    getOptionData,
    getOrderedReportIDs,
    setIsSidebarLoadedReady,
    isSidebarLoadedReady,
    resetIsSidebarLoadedReadyPromise,
};<|MERGE_RESOLUTION|>--- conflicted
+++ resolved
@@ -125,11 +125,7 @@
     const isInDefaultMode = !isInGSDMode;
 
     // Filter out all the reports that shouldn't be displayed
-<<<<<<< HEAD
-    const reportsToDisplay = _.filter(allReports, (report) => ReportUtils.shouldReportBeInOptionList(report, reportIDFromRoute, isInGSDMode, allReports, betas, policies, true));
-=======
-    const reportsToDisplay = _.filter(allReports, (report) => ReportUtils.shouldReportBeInOptionList(report, currentReportId, isInGSDMode, allReports, betas, policies));
->>>>>>> 48d41878
+    const reportsToDisplay = _.filter(allReports, (report) => ReportUtils.shouldReportBeInOptionList(report, currentReportId, isInGSDMode, allReports, betas, policies, true));
     if (_.isEmpty(reportsToDisplay)) {
         // Display Concierge chat report when there is no report to be displayed
         const conciergeChatReport = _.find(allReports, ReportUtils.isConciergeChatReport);
