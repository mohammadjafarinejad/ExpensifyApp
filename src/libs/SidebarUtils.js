/* eslint-disable rulesdir/prefer-underscore-method */
import Onyx from 'react-native-onyx';
import _ from 'underscore';
import lodashGet from 'lodash/get';
import Str from 'expensify-common/lib/str';
import ONYXKEYS from '../ONYXKEYS';
import * as ReportUtils from './ReportUtils';
import * as ReportActionsUtils from './ReportActionsUtils';
import * as Localize from './Localize';
import CONST from '../CONST';
import * as OptionsListUtils from './OptionsListUtils';
import * as CollectionUtils from './CollectionUtils';
import * as LocalePhoneNumber from './LocalePhoneNumber';
import * as UserUtils from './UserUtils';
import * as PersonalDetailsUtils from './PersonalDetailsUtils';

const visibleReportActionItems = {};
const lastReportActions = {};
Onyx.connect({
    key: ONYXKEYS.COLLECTION.REPORT_ACTIONS,
    callback: (actions, key) => {
        if (!key || !actions) {
            return;
        }
        const reportID = CollectionUtils.extractCollectionItemID(key);

        const actionsArray = ReportActionsUtils.getSortedReportActions(_.toArray(actions));
        lastReportActions[reportID] = _.last(actionsArray);

        // The report is only visible if it is the last action not deleted that
        // does not match a closed or created state.
        const reportActionsForDisplay = _.filter(
            actionsArray,
            (reportAction, actionKey) =>
                ReportActionsUtils.shouldReportActionBeVisible(reportAction, actionKey) &&
                reportAction.actionName !== CONST.REPORT.ACTIONS.TYPE.CREATED &&
                reportAction.pendingAction !== CONST.RED_BRICK_ROAD_PENDING_ACTION.DELETE,
        );
        visibleReportActionItems[reportID] = _.last(reportActionsForDisplay);
    },
});

// Session can remain stale because the only way for the current user to change is to
// sign out and sign in, which would clear out all the Onyx
// data anyway and cause SidebarLinks to rerender.
let currentUserAccountID;
Onyx.connect({
    key: ONYXKEYS.SESSION,
    callback: (val) => {
        if (!val) {
            return;
        }

        currentUserAccountID = val.accountID;
    },
});

let resolveSidebarIsReadyPromise;

let sidebarIsReadyPromise = new Promise((resolve) => {
    resolveSidebarIsReadyPromise = resolve;
});

function resetIsSidebarLoadedReadyPromise() {
    sidebarIsReadyPromise = new Promise((resolve) => {
        resolveSidebarIsReadyPromise = resolve;
    });
}

function isSidebarLoadedReady() {
    return sidebarIsReadyPromise;
}

function compareStringDates(stringA, stringB) {
    if (stringA < stringB) {
        return -1;
    }
    if (stringA > stringB) {
        return 1;
    }
    return 0;
}

function setIsSidebarLoadedReady() {
    resolveSidebarIsReadyPromise();
}

// Define a cache object to store the memoized results
const reportIDsCache = new Map();

// Function to set a key-value pair while maintaining the maximum key limit
function setWithLimit(map, key, value) {
    if (map.size >= 5) {
        // If the map has reached its limit, remove the first (oldest) key-value pair
        const firstKey = map.keys().next().value;
        map.delete(firstKey);
    }
    map.set(key, value);
}

// Variable to verify if ONYX actions are loaded
let hasInitialReportActions = false;

/**
 * @param {String} currentReportId
 * @param {Object} draftReportIDs
 * @param {Object} allReportsDict
 * @param {Object} betas
 * @param {String[]} policies
 * @param {String} priorityMode
 * @param {Object} allReportActions
 * @returns {String[]} An array of reportIDs sorted in the proper order
 */
function getOrderedReportIDs(currentReportId, draftReportIDs, allReportsDict, betas, policies, priorityMode, allReportActions) {
    // Generate a unique cache key based on the function arguments
    const cachedReportsKey = JSON.stringify(
        // eslint-disable-next-line es/no-optional-chaining
        [currentReportId, draftReportIDs, allReportsDict, betas, policies, priorityMode, allReportActions[`${ONYXKEYS.COLLECTION.REPORT_ACTIONS}${currentReportId}`]?.length || 1],
        (key, value) => {
            /**
             *  Exclude 'participantAccountIDs', 'participants' and 'lastMessageText' not to overwhelm a cached key value with huge data,
             *  which we don't need to store in a cacheKey
             */
            if (key === 'participantAccountIDs' || key === 'participants' || key === 'lastMessageText') {
                return undefined;
            }
            return value;
        },
    );

    // Check if the result is already in the cache
    if (reportIDsCache.has(cachedReportsKey) && hasInitialReportActions) {
        return reportIDsCache.get(cachedReportsKey);
    }

    // This is needed to prevent caching when Onyx is empty for a second render
    hasInitialReportActions = Object.values(lastReportActions).length > 0;

    const isInGSDMode = priorityMode === CONST.PRIORITY_MODE.GSD;
    const isInDefaultMode = !isInGSDMode;
    const allReportsDictValues = Object.values(allReportsDict);
    // Filter out all the reports that shouldn't be displayed
    const reportsToDisplay = allReportsDictValues.filter((report) => ReportUtils.shouldReportBeInOptionList(report, currentReportId, isInGSDMode, betas, policies, allReportActions, true));

    if (reportsToDisplay.length === 0) {
        // Display Concierge chat report when there is no report to be displayed
        const conciergeChatReport = allReportsDictValues.find(ReportUtils.isConciergeChatReport);
        if (conciergeChatReport) {
            reportsToDisplay.push(conciergeChatReport);
        }
    }

<<<<<<< HEAD
=======
    // There are a few properties that need to be calculated for the report which are used when sorting reports.
    reportsToDisplay.forEach((report) => {
        // Normally, the spread operator would be used here to clone the report and prevent the need to reassign the params.
        // However, this code needs to be very performant to handle thousands of reports, so in the interest of speed, we're just going to disable this lint rule and add
        // the reportDisplayName property to the report object directly.
        // eslint-disable-next-line no-param-reassign
        report.displayName = ReportUtils.getReportName(report);

        // eslint-disable-next-line no-param-reassign
        report.iouReportAmount = ReportUtils.getMoneyRequestReimbursableTotal(report, allReportsDict);
    });

>>>>>>> 7b03a4d2
    // The LHN is split into five distinct groups, and each group is sorted a little differently. The groups will ALWAYS be in this order:
    // 1. Pinned - Always sorted by reportDisplayName
    // 2. Outstanding IOUs - Always sorted by iouReportAmount with the largest amounts at the top of the group
    // 3. Drafts - Always sorted by reportDisplayName
    // 4. Non-archived reports and settled IOUs
    //      - Sorted by lastVisibleActionCreated in default (most recent) view mode
    //      - Sorted by reportDisplayName in GSD (focus) view mode
    // 5. Archived reports
    //      - Sorted by lastVisibleActionCreated in default (most recent) view mode
    //      - Sorted by reportDisplayName in GSD (focus) view mode

    const pinnedReports = [];
    const outstandingIOUReports = [];
    const draftReports = [];
    const nonArchivedReports = [];
    const archivedReports = [];

    // There are a few properties that need to be calculated for the report which are used when sorting reports.
    reportsToDisplay.forEach((report) => {
        // Normally, the spread operator would be used here to clone the report and prevent the need to reassign the params.
        // However, this code needs to be very performant to handle thousands of reports, so in the interest of speed, we're just going to disable this lint rule and add
        // the reportDisplayName property to the report object directly.
        // eslint-disable-next-line no-param-reassign
        report.displayName = ReportUtils.getReportName(report);

        // eslint-disable-next-line no-param-reassign
        report.iouReportAmount = ReportUtils.getMoneyRequestTotal(report, allReportsDict);

        if (report.isPinned) {
            pinnedReports.push(report);
        } else if (ReportUtils.isWaitingForIOUActionFromCurrentUser(report)) {
            outstandingIOUReports.push(report);
        } else if (draftReportIDs[report.reportID]) {
            draftReports.push(report);
        } else if (ReportUtils.isArchivedRoom(report)) {
            archivedReports.push(report);
        } else {
            nonArchivedReports.push(report);
        }
    });

    // Sort each group of reports accordingly
    pinnedReports.sort((a, b) => a.displayName.toLowerCase().localeCompare(b.displayName.toLowerCase()));
    outstandingIOUReports.sort((a, b) => b.iouReportAmount - a.iouReportAmount || a.displayName.toLowerCase().localeCompare(b.displayName.toLowerCase()));
    draftReports.sort((a, b) => a.displayName.toLowerCase().localeCompare(b.displayName.toLowerCase()));

    if (isInDefaultMode) {
        nonArchivedReports.sort(
            (a, b) => compareStringDates(b.lastVisibleActionCreated, a.lastVisibleActionCreated) || a.displayName.toLowerCase().localeCompare(b.displayName.toLowerCase()),
        );
        // For archived reports ensure that most recent reports are at the top by reversing the order
        archivedReports.sort((a, b) => compareStringDates(b.lastVisibleActionCreated, a.lastVisibleActionCreated));
    } else {
        nonArchivedReports.sort((a, b) => a.displayName.toLowerCase().localeCompare(b.displayName.toLowerCase()));
        archivedReports.sort((a, b) => a.displayName.toLowerCase().localeCompare(b.displayName.toLowerCase()));
    }

    // Now that we have all the reports grouped and sorted, they must be flattened into an array and only return the reportID.
    // The order the arrays are concatenated in matters and will determine the order that the groups are displayed in the sidebar.
    const LHNReports = [].concat(pinnedReports, outstandingIOUReports, draftReports, nonArchivedReports, archivedReports).map((report) => report.reportID);
    setWithLimit(reportIDsCache, cachedReportsKey, LHNReports);
    return LHNReports;
}

/**
 * Gets all the data necessary for rendering an OptionRowLHN component
 *
 * @param {Object} report
 * @param {Object} reportActions
 * @param {Object} personalDetails
 * @param {String} preferredLocale
 * @param {Object} [policy]
 * @param {Object} parentReportAction
 * @returns {Object}
 */
function getOptionData(report, reportActions, personalDetails, preferredLocale, policy, parentReportAction) {
    // When a user signs out, Onyx is cleared. Due to the lazy rendering with a virtual list, it's possible for
    // this method to be called after the Onyx data has been cleared out. In that case, it's fine to do
    // a null check here and return early.
    if (!report || !personalDetails) {
        return;
    }
    const result = {
        text: null,
        alternateText: null,
        pendingAction: null,
        allReportErrors: null,
        brickRoadIndicator: null,
        icons: null,
        tooltipText: null,
        ownerAccountID: null,
        subtitle: null,
        participantsList: null,
        login: null,
        accountID: null,
        managerID: null,
        reportID: null,
        policyID: null,
        statusNum: null,
        stateNum: null,
        phoneNumber: null,
        isUnread: null,
        isUnreadWithMention: null,
        keyForList: null,
        searchText: null,
        isPinned: false,
        hasOutstandingIOU: false,
        iouReportID: null,
        isIOUReportOwner: null,
        iouReportAmount: 0,
        isChatRoom: false,
        isArchivedRoom: false,
        shouldShowSubscript: false,
        isPolicyExpenseChat: false,
        isMoneyRequestReport: false,
        isExpenseRequest: false,
        isWaitingOnBankAccount: false,
        isLastMessageDeletedParentAction: false,
        isAllowedToComment: true,
    };

    const participantPersonalDetailList = _.values(OptionsListUtils.getPersonalDetailsForAccountIDs(report.participantAccountIDs, personalDetails));
    const personalDetail = participantPersonalDetailList[0] || {};

    result.isThread = ReportUtils.isChatThread(report);
    result.isChatRoom = ReportUtils.isChatRoom(report);
    result.isTaskReport = ReportUtils.isTaskReport(report);
    if (result.isTaskReport) {
        result.isWaitingForTaskCompleteFromAssignee = ReportUtils.isWaitingForTaskCompleteFromAssignee(report, parentReportAction);
    }
    result.isArchivedRoom = ReportUtils.isArchivedRoom(report);
    result.isPolicyExpenseChat = ReportUtils.isPolicyExpenseChat(report);
    result.isExpenseRequest = ReportUtils.isExpenseRequest(report);
    result.isMoneyRequestReport = ReportUtils.isMoneyRequestReport(report);
    result.shouldShowSubscript = ReportUtils.shouldReportShowSubscript(report);
    result.pendingAction = report.pendingFields ? report.pendingFields.addWorkspaceRoom || report.pendingFields.createChat : null;
    result.allReportErrors = OptionsListUtils.getAllReportErrors(report, reportActions);
    result.brickRoadIndicator = !_.isEmpty(result.allReportErrors) ? CONST.BRICK_ROAD_INDICATOR_STATUS.ERROR : '';
    result.ownerAccountID = report.ownerAccountID;
    result.managerID = report.managerID;
    result.reportID = report.reportID;
    result.policyID = report.policyID;
    result.stateNum = report.stateNum;
    result.statusNum = report.statusNum;
    result.isUnread = ReportUtils.isUnread(report);
    result.isUnreadWithMention = ReportUtils.isUnreadWithMention(report);
    result.isPinned = report.isPinned;
    result.iouReportID = report.iouReportID;
    result.keyForList = String(report.reportID);
    result.tooltipText = ReportUtils.getReportParticipantsTitle(report.participantAccountIDs || []);
    result.hasOutstandingIOU = report.hasOutstandingIOU;
    result.parentReportID = report.parentReportID || null;
    result.isWaitingOnBankAccount = report.isWaitingOnBankAccount;
    result.notificationPreference = report.notificationPreference || null;
    result.isAllowedToComment = !ReportUtils.shouldDisableWriteActions(report);

    const hasMultipleParticipants = participantPersonalDetailList.length > 1 || result.isChatRoom || result.isPolicyExpenseChat;
    const subtitle = ReportUtils.getChatRoomSubtitle(report);

    const login = Str.removeSMSDomain(lodashGet(personalDetail, 'login', ''));
    const status = lodashGet(personalDetail, 'status', '');
    const formattedLogin = Str.isSMSLogin(login) ? LocalePhoneNumber.formatPhoneNumber(login) : login;

    // We only create tooltips for the first 10 users or so since some reports have hundreds of users, causing performance to degrade.
    const displayNamesWithTooltips = ReportUtils.getDisplayNamesWithTooltips((participantPersonalDetailList || []).slice(0, 10), hasMultipleParticipants);
    const lastMessageTextFromReport = OptionsListUtils.getLastMessageTextForReport(report);

    // If the last actor's details are not currently saved in Onyx Collection,
    // then try to get that from the last report action if that action is valid
    // to get data from.
    let lastActorDetails = personalDetails[report.lastActorAccountID] || null;
    if (!lastActorDetails && visibleReportActionItems[report.reportID]) {
        const lastActorDisplayName = lodashGet(visibleReportActionItems[report.reportID], 'person[0].text');
        lastActorDetails = lastActorDisplayName
            ? {
                  displayName: lastActorDisplayName,
                  accountID: report.lastActorAccountID,
              }
            : null;
    }
    const lastActorDisplayName =
        hasMultipleParticipants && lastActorDetails && lastActorDetails.accountID && Number(lastActorDetails.accountID) !== currentUserAccountID ? lastActorDetails.displayName : '';
    let lastMessageText = lastMessageTextFromReport;

    if (result.isArchivedRoom) {
        const archiveReason =
            (lastReportActions[report.reportID] && lastReportActions[report.reportID].originalMessage && lastReportActions[report.reportID].originalMessage.reason) ||
            CONST.REPORT.ARCHIVE_REASON.DEFAULT;
        lastMessageText = Localize.translate(preferredLocale, `reportArchiveReasons.${archiveReason}`, {
            displayName: archiveReason.displayName || PersonalDetailsUtils.getDisplayNameOrDefault(lastActorDetails, 'displayName'),
            policyName: ReportUtils.getPolicyName(report, false, policy),
        });
    }

    if ((result.isChatRoom || result.isPolicyExpenseChat || result.isThread || result.isTaskReport) && !result.isArchivedRoom) {
        const lastAction = visibleReportActionItems[report.reportID];
        if (lastAction && lastAction.actionName === CONST.REPORT.ACTIONS.TYPE.RENAMED) {
            const newName = lodashGet(lastAction, 'originalMessage.newName', '');
            result.alternateText = Localize.translate(preferredLocale, 'newRoomPage.roomRenamedTo', {newName});
        } else if (lastAction && lastAction.actionName === CONST.REPORT.ACTIONS.TYPE.TASKREOPENED) {
            result.alternateText = `${Localize.translate(preferredLocale, 'task.messages.reopened')}`;
        } else if (lastAction && lastAction.actionName === CONST.REPORT.ACTIONS.TYPE.TASKCOMPLETED) {
            result.alternateText = `${Localize.translate(preferredLocale, 'task.messages.completed')}`;
        } else if (lastAction && lastAction.actionName !== CONST.REPORT.ACTIONS.TYPE.REPORTPREVIEW && lastActorDisplayName && lastMessageTextFromReport) {
            result.alternateText = `${lastActorDisplayName}: ${lastMessageText}`;
        } else {
            result.alternateText = lastAction && lastMessageTextFromReport.length > 0 ? lastMessageText : Localize.translate(preferredLocale, 'report.noActivityYet');
        }
    } else {
        if (!lastMessageText) {
            // Here we get the beginning of chat history message and append the display name for each user, adding pronouns if there are any.
            // We also add a fullstop after the final name, the word "and" before the final name and commas between all previous names.
            lastMessageText =
                Localize.translate(preferredLocale, 'reportActionsView.beginningOfChatHistory') +
                _.map(displayNamesWithTooltips, ({displayName, pronouns}, index) => {
                    const formattedText = _.isEmpty(pronouns) ? displayName : `${displayName} (${pronouns})`;

                    if (index === displayNamesWithTooltips.length - 1) {
                        return `${formattedText}.`;
                    }
                    if (index === displayNamesWithTooltips.length - 2) {
                        return `${formattedText} ${Localize.translate(preferredLocale, 'common.and')}`;
                    }
                    if (index < displayNamesWithTooltips.length - 2) {
                        return `${formattedText},`;
                    }
                }).join(' ');
        }

        result.alternateText = lastMessageText || formattedLogin;
    }

    result.isIOUReportOwner = ReportUtils.isIOUOwnedByCurrentUser(result);
    result.iouReportAmount = ReportUtils.getMoneyRequestReimbursableTotal(result);

    if (!hasMultipleParticipants) {
        result.accountID = personalDetail.accountID;
        result.login = personalDetail.login;
        result.phoneNumber = personalDetail.phoneNumber;
    }

    const reportName = ReportUtils.getReportName(report, policy);

    result.text = reportName;
    result.subtitle = subtitle;
    result.participantsList = participantPersonalDetailList;

    result.icons = ReportUtils.getIcons(report, personalDetails, UserUtils.getAvatar(personalDetail.avatar, personalDetail.accountID), '', -1, policy);
    result.searchText = OptionsListUtils.getSearchText(report, reportName, participantPersonalDetailList, result.isChatRoom || result.isPolicyExpenseChat, result.isThread);
    result.displayNamesWithTooltips = displayNamesWithTooltips;
    result.isLastMessageDeletedParentAction = report.isLastMessageDeletedParentAction;

    if (status) {
        result.status = status;
    }
    result.type = report.type;

    return result;
}

export default {
    getOptionData,
    getOrderedReportIDs,
    setIsSidebarLoadedReady,
    isSidebarLoadedReady,
    resetIsSidebarLoadedReadyPromise,
};<|MERGE_RESOLUTION|>--- conflicted
+++ resolved
@@ -150,21 +150,6 @@
         }
     }
 
-<<<<<<< HEAD
-=======
-    // There are a few properties that need to be calculated for the report which are used when sorting reports.
-    reportsToDisplay.forEach((report) => {
-        // Normally, the spread operator would be used here to clone the report and prevent the need to reassign the params.
-        // However, this code needs to be very performant to handle thousands of reports, so in the interest of speed, we're just going to disable this lint rule and add
-        // the reportDisplayName property to the report object directly.
-        // eslint-disable-next-line no-param-reassign
-        report.displayName = ReportUtils.getReportName(report);
-
-        // eslint-disable-next-line no-param-reassign
-        report.iouReportAmount = ReportUtils.getMoneyRequestReimbursableTotal(report, allReportsDict);
-    });
-
->>>>>>> 7b03a4d2
     // The LHN is split into five distinct groups, and each group is sorted a little differently. The groups will ALWAYS be in this order:
     // 1. Pinned - Always sorted by reportDisplayName
     // 2. Outstanding IOUs - Always sorted by iouReportAmount with the largest amounts at the top of the group
@@ -191,7 +176,7 @@
         report.displayName = ReportUtils.getReportName(report);
 
         // eslint-disable-next-line no-param-reassign
-        report.iouReportAmount = ReportUtils.getMoneyRequestTotal(report, allReportsDict);
+        report.iouReportAmount = ReportUtils.getMoneyRequestReimbursableTotal(report, allReportsDict);
 
         if (report.isPinned) {
             pinnedReports.push(report);
