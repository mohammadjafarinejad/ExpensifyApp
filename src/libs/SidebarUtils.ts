import {Str} from 'expensify-common';
import type {OnyxCollection, OnyxEntry} from 'react-native-onyx';
import Onyx from 'react-native-onyx';
import type {ValueOf} from 'type-fest';
import type {PartialPolicyForSidebar} from '@hooks/useSidebarOrderedReports';
import CONST from '@src/CONST';
import ONYXKEYS from '@src/ONYXKEYS';
import type {PersonalDetails, PersonalDetailsList, ReportActions, ReportAttributesDerivedValue, ReportNameValuePairs, Transaction, TransactionViolation} from '@src/types/onyx';
import type Beta from '@src/types/onyx/Beta';
import type {ReportAttributes} from '@src/types/onyx/DerivedValues';
import type {Errors} from '@src/types/onyx/OnyxCommon';
import type Policy from '@src/types/onyx/Policy';
import type PriorityMode from '@src/types/onyx/PriorityMode';
import type Report from '@src/types/onyx/Report';
import type ReportAction from '@src/types/onyx/ReportAction';
import type DeepValueOf from '@src/types/utils/DeepValueOf';
import {getExpensifyCardFromReportAction} from './CardMessageUtils';
import {extractCollectionItemID} from './CollectionUtils';
import {hasValidDraftComment} from './DraftCommentUtils';
import localeCompare from './LocaleCompare';
import {formatPhoneNumber} from './LocalePhoneNumber';
import {translate, translateLocal} from './Localize';
import {getLastActorDisplayName, getLastMessageTextForReport, getPersonalDetailsForAccountIDs, shouldShowLastActorDisplayName} from './OptionsListUtils';
import Parser from './Parser';
import Performance from './Performance';
import {getCleanedTagName, getPolicy} from './PolicyUtils';
import {
    getCardIssuedMessage,
    getIntegrationSyncFailedMessage,
    getLastVisibleMessage,
    getMessageOfOldDotReportAction,
    getOneTransactionThreadReportID,
    getOriginalMessage,
    getPolicyChangeLogAddEmployeeMessage,
    getPolicyChangeLogDefaultBillableMessage,
    getPolicyChangeLogDefaultTitleEnforcedMessage,
    getPolicyChangeLogDeleteMemberMessage,
    getPolicyChangeLogEmployeeLeftMessage,
    getPolicyChangeLogMaxExpenseAmountMessage,
    getPolicyChangeLogMaxExpenseAmountNoReceiptMessage,
    getPolicyChangeLogUpdateEmployee,
    getRemovedConnectionMessage,
    getRenamedAction,
    getReopenedMessage,
    getReportAction,
    getReportActionMessageText,
    getRetractedMessage,
    getSortedReportActions,
    getWorkspaceCategoryUpdateMessage,
    getWorkspaceCurrencyUpdateMessage,
    getWorkspaceCustomUnitRateAddedMessage,
    getWorkspaceDescriptionUpdatedMessage,
    getWorkspaceFrequencyUpdateMessage,
    getWorkspaceReportFieldAddMessage,
    getWorkspaceReportFieldDeleteMessage,
    getWorkspaceReportFieldUpdateMessage,
    getWorkspaceTagUpdateMessage,
    getWorkspaceUpdateFieldMessage,
    isActionOfType,
    isCardIssuedAction,
    isInviteOrRemovedAction,
    isOldDotReportAction,
    isRenamedAction,
    isTagModificationAction,
    isTaskAction,
    isTransactionThread,
    shouldReportActionBeVisibleAsLastAction,
} from './ReportActionsUtils';
import type {OptionData} from './ReportUtils';
import {
    canUserPerformWriteAction as canUserPerformWriteActionUtil,
    formatReportLastMessageText,
    getAllReportActionsErrorsAndReportActionThatRequiresAttention,
    getChatRoomSubtitle,
    getDisplayNameForParticipant,
    getDisplayNamesWithTooltips,
    getIcons,
    getParticipantsAccountIDsForDisplay,
    getPolicyName,
    getReportDescription,
    getReportName,
    getReportNotificationPreference,
    getReportParticipantsTitle,
    getReportSubtitlePrefix,
    getWorkspaceNameUpdatedMessage,
    hasReceiptError,
    hasReportErrorsOtherThanFailedReceipt,
    isAdminRoom,
    isAnnounceRoom,
    isArchivedNonExpenseReport,
    isArchivedReport,
    isChatRoom,
    isChatThread,
    isConciergeChatReport,
    isDeprecatedGroupDM,
    isDomainRoom,
    isExpenseReport,
    isExpenseRequest,
    isGroupChat as isGroupChatUtil,
    isHiddenForCurrentUser,
    isInvoiceReport,
    isInvoiceRoom,
    isIOUOwnedByCurrentUser,
    isJoinRequestInAdminRoom,
    isMoneyRequestReport,
    isOneTransactionThread,
    isPolicyExpenseChat,
    isSelfDM,
    isSystemChat as isSystemChatUtil,
    isTaskReport,
    isThread,
    isUnread,
    isUnreadWithMention,
    shouldDisplayViolationsRBRInLHN,
    shouldReportBeInOptionList,
    shouldReportShowSubscript,
} from './ReportUtils';
import {getTaskReportActionMessage} from './TaskUtils';
import {getTransactionID} from './TransactionUtils';

type WelcomeMessage = {showReportName: boolean; phrase1?: string; phrase2?: string; phrase3?: string; phrase4?: string; messageText?: string; messageHtml?: string};

const visibleReportActionItems: ReportActions = {};
let allPersonalDetails: OnyxEntry<PersonalDetailsList>;
Onyx.connect({
    key: ONYXKEYS.PERSONAL_DETAILS_LIST,
    callback: (value) => {
        allPersonalDetails = value ?? {};
    },
});

let allReports: OnyxCollection<Report>;
Onyx.connect({
    key: ONYXKEYS.COLLECTION.REPORT,
    waitForCollectionCallback: true,
    callback: (value) => {
        allReports = value;
    },
});

Onyx.connect({
    key: ONYXKEYS.COLLECTION.REPORT_ACTIONS,
    callback: (actions, key) => {
        if (!actions || !key) {
            return;
        }
        const reportID = extractCollectionItemID(key);
        const report = allReports?.[`${ONYXKEYS.COLLECTION.REPORT}${reportID}`];
        const canUserPerformWriteAction = canUserPerformWriteActionUtil(report);
        const actionsArray: ReportAction[] = getSortedReportActions(Object.values(actions));

        // The report is only visible if it is the last action not deleted that
        // does not match a closed or created state.
        const reportActionsForDisplay = actionsArray.filter(
            (reportAction) => shouldReportActionBeVisibleAsLastAction(reportAction, canUserPerformWriteAction) && reportAction.actionName !== CONST.REPORT.ACTIONS.TYPE.CREATED,
        );

        const reportAction = reportActionsForDisplay.at(-1);
        if (!reportAction) {
            delete visibleReportActionItems[reportID];
            return;
        }
        visibleReportActionItems[reportID] = reportAction;
    },
});

function compareStringDates(a: string, b: string): 0 | 1 | -1 {
    if (a < b) {
        return -1;
    }
    if (a > b) {
        return 1;
    }
    return 0;
}

/**
 * A mini report object that contains only the necessary information to sort reports.
 * This is used to avoid copying the entire report object and only the necessary information.
 */
type MiniReport = {
    reportID?: string;
    displayName: string;
    lastVisibleActionCreated?: string;
};

function ensureSingleSpacing(text: string) {
    return text.replace(CONST.REGEX.WHITESPACE, ' ').trim();
}

/**
 * @returns An array of reportIDs sorted in the proper order
 */
function getOrderedReportIDs(
    currentReportId: string | undefined,
    reports: OnyxCollection<Report>,
    betas: OnyxEntry<Beta[]>,
    policies: OnyxCollection<PartialPolicyForSidebar>,
    priorityMode: OnyxEntry<PriorityMode>,
    transactionViolations: OnyxCollection<TransactionViolation[]>,
    reportNameValuePairs?: OnyxCollection<ReportNameValuePairs>,
    reportAttributes?: ReportAttributesDerivedValue['reports'],
): string[] {
    Performance.markStart(CONST.TIMING.GET_ORDERED_REPORT_IDS);
    const isInFocusMode = priorityMode === CONST.PRIORITY_MODE.GSD;
    const isInDefaultMode = !isInFocusMode;
    const allReportsDictValues = Object.values(reports ?? {});
    // Filter out all the reports that shouldn't be displayed
    const reportsToDisplay: Array<Report & {hasErrorsOtherThanFailedReceipt?: boolean}> = [];
    allReportsDictValues.forEach((report) => {
        if (!report) {
            return;
        }
        if ((Object.values(CONST.REPORT.UNSUPPORTED_TYPE) as string[]).includes(report?.type ?? '')) {
            return;
        }
        const parentReportAction = getReportAction(report?.parentReportID, report?.parentReportActionID);
        const doesReportHaveViolations = shouldDisplayViolationsRBRInLHN(report, transactionViolations);
        const isHidden = isHiddenForCurrentUser(report);
        const isFocused = report.reportID === currentReportId;
        const hasErrorsOtherThanFailedReceipt = hasReportErrorsOtherThanFailedReceipt(report, doesReportHaveViolations, transactionViolations, reportAttributes);
        const isReportInAccessible = report?.errorFields?.notFound;
        if (isOneTransactionThread(report.reportID, report.parentReportID, parentReportAction)) {
            return;
        }
        if (hasErrorsOtherThanFailedReceipt && !isReportInAccessible) {
            reportsToDisplay.push({
                ...report,
                hasErrorsOtherThanFailedReceipt: true,
            });
            return;
        }
        const isSystemChat = isSystemChatUtil(report);
        const shouldOverrideHidden =
            hasValidDraftComment(report.reportID) ||
            hasErrorsOtherThanFailedReceipt ||
            isFocused ||
            isSystemChat ||
            // eslint-disable-next-line @typescript-eslint/prefer-nullish-coalescing
            report.isPinned ||
            (!isInFocusMode && isArchivedReport(reportNameValuePairs)) ||
            reportAttributes?.[report?.reportID]?.requiresAttention;
        if (isHidden && !shouldOverrideHidden) {
            return;
        }

        if (
            shouldReportBeInOptionList({
                report,
                currentReportId,
                isInFocusMode,
                betas,
                policies: policies as OnyxCollection<Policy>,
                excludeEmptyChats: true,
                doesReportHaveViolations,
                includeSelfDM: true,
            })
        ) {
            reportsToDisplay.push(report);
        }
    });

    // The LHN is split into five distinct groups, and each group is sorted a little differently. The groups will ALWAYS be in this order:
    // 1. Pinned/GBR - Always sorted by reportDisplayName
    // 2. Error reports - Always sorted by reportDisplayName
    // 3. Drafts - Always sorted by reportDisplayName
    // 4. Non-archived reports and settled IOUs
    //      - Sorted by lastVisibleActionCreated in default (most recent) view mode
    //      - Sorted by reportDisplayName in GSD (focus) view mode
    // 5. Archived reports
    //      - Sorted by lastVisibleActionCreated in default (most recent) view mode
    //      - Sorted by reportDisplayName in GSD (focus) view mode

    const pinnedAndGBRReports: MiniReport[] = [];
    const errorReports: MiniReport[] = [];
    const draftReports: MiniReport[] = [];
    const nonArchivedReports: MiniReport[] = [];
    const archivedReports: MiniReport[] = [];

    // There are a few properties that need to be calculated for the report which are used when sorting reports.
    reportsToDisplay.forEach((reportToDisplay) => {
        const report = reportToDisplay;
        const miniReport: MiniReport = {
            reportID: report?.reportID,
            displayName: getReportName(report),
            lastVisibleActionCreated: report?.lastVisibleActionCreated,
        };

        const isPinned = report?.isPinned ?? false;
        const rNVPs = reportNameValuePairs?.[`${ONYXKEYS.COLLECTION.REPORT_NAME_VALUE_PAIRS}${report?.reportID}`];
        if (isPinned || reportAttributes?.[report?.reportID]?.requiresAttention) {
            pinnedAndGBRReports.push(miniReport);
        } else if (report?.hasErrorsOtherThanFailedReceipt) {
            errorReports.push(miniReport);
        } else if (hasValidDraftComment(report?.reportID)) {
            draftReports.push(miniReport);
        } else if (isArchivedNonExpenseReport(report, rNVPs)) {
            archivedReports.push(miniReport);
        } else {
            nonArchivedReports.push(miniReport);
        }
    });

    // Sort each group of reports accordingly
    pinnedAndGBRReports.sort((a, b) => (a?.displayName && b?.displayName ? localeCompare(a.displayName, b.displayName) : 0));
    errorReports.sort((a, b) => (a?.displayName && b?.displayName ? localeCompare(a.displayName, b.displayName) : 0));
    draftReports.sort((a, b) => (a?.displayName && b?.displayName ? localeCompare(a.displayName, b.displayName) : 0));

    if (isInDefaultMode) {
        nonArchivedReports.sort((a, b) => {
            const compareDates = a?.lastVisibleActionCreated && b?.lastVisibleActionCreated ? compareStringDates(b.lastVisibleActionCreated, a.lastVisibleActionCreated) : 0;
            if (compareDates) {
                return compareDates;
            }
            const compareDisplayNames = a?.displayName && b?.displayName ? localeCompare(a.displayName, b.displayName) : 0;
            return compareDisplayNames;
        });
        // For archived reports ensure that most recent reports are at the top by reversing the order
        archivedReports.sort((a, b) => (a?.lastVisibleActionCreated && b?.lastVisibleActionCreated ? compareStringDates(b.lastVisibleActionCreated, a.lastVisibleActionCreated) : 0));
    } else {
        nonArchivedReports.sort((a, b) => (a?.displayName && b?.displayName ? localeCompare(a.displayName, b.displayName) : 0));
        archivedReports.sort((a, b) => (a?.displayName && b?.displayName ? localeCompare(a.displayName, b.displayName) : 0));
    }

    // Now that we have all the reports grouped and sorted, they must be flattened into an array and only return the reportID.
    // The order the arrays are concatenated in matters and will determine the order that the groups are displayed in the sidebar.

    const LHNReports = [...pinnedAndGBRReports, ...errorReports, ...draftReports, ...nonArchivedReports, ...archivedReports].map((report) => report?.reportID).filter(Boolean) as string[];

    Performance.markEnd(CONST.TIMING.GET_ORDERED_REPORT_IDS);
    return LHNReports;
}

type ReasonAndReportActionThatHasRedBrickRoad = {
    reason: ValueOf<typeof CONST.RBR_REASONS>;
    reportAction?: OnyxEntry<ReportAction>;
};

function getReasonAndReportActionThatHasRedBrickRoad(
    report: Report,
    reportActions: OnyxEntry<ReportActions>,
    hasViolations: boolean,
    reportErrors: Errors,
    transactions: OnyxCollection<Transaction>,
    transactionViolations?: OnyxCollection<TransactionViolation[]>,
    isReportArchived = false,
): ReasonAndReportActionThatHasRedBrickRoad | null {
    const {reportAction} = getAllReportActionsErrorsAndReportActionThatRequiresAttention(report, reportActions);
    const errors = reportErrors;
    const hasErrors = Object.keys(errors).length !== 0;

    if (isReportArchived) {
        return null;
    }

    if (shouldDisplayViolationsRBRInLHN(report, transactionViolations)) {
        return {
            reason: CONST.RBR_REASONS.HAS_TRANSACTION_THREAD_VIOLATIONS,
        };
    }

    if (hasErrors) {
        return {
            reason: CONST.RBR_REASONS.HAS_ERRORS,
            reportAction,
        };
    }

    if (hasViolations) {
        return {
            reason: CONST.RBR_REASONS.HAS_VIOLATIONS,
        };
    }
    const parentReportAction = getReportAction(report?.parentReportID, report?.parentReportActionID);
    const transactionThreadReportID = getOneTransactionThreadReportID(report.reportID, reportActions ?? []);
    if (transactionThreadReportID) {
        const transactionID = getTransactionID(transactionThreadReportID);
        const transaction = transactions?.[`${ONYXKEYS.COLLECTION.TRANSACTION}${transactionID}`];
        if (hasReceiptError(transaction)) {
            return {
                reason: CONST.RBR_REASONS.HAS_ERRORS,
            };
        }
    }
    const transactionID = getTransactionID(report.reportID);
    const transaction = transactions?.[`${ONYXKEYS.COLLECTION.TRANSACTION}${transactionID}`];
    if (isTransactionThread(parentReportAction) && hasReceiptError(transaction)) {
        return {
            reason: CONST.RBR_REASONS.HAS_ERRORS,
        };
    }

    return null;
}

function shouldShowRedBrickRoad(
    report: Report,
    reportActions: OnyxEntry<ReportActions>,
    hasViolations: boolean,
    reportErrors: Errors,
    transactions: OnyxCollection<Transaction>,
    transactionViolations?: OnyxCollection<TransactionViolation[]>,
    isReportArchived = false,
) {
    return !!getReasonAndReportActionThatHasRedBrickRoad(report, reportActions, hasViolations, reportErrors, transactions, transactionViolations, isReportArchived);
}

/**
 * Gets all the data necessary for rendering an OptionRowLHN component
 */
function getOptionData({
    report,
    reportAttributes,
    oneTransactionThreadReport,
    reportNameValuePairs,
    personalDetails,
    preferredLocale,
    policy,
    parentReportAction,
    lastMessageTextFromReport: lastMessageTextFromReportProp,
    invoiceReceiverPolicy,
}: {
    report: OnyxEntry<Report>;
    oneTransactionThreadReport: OnyxEntry<Report>;
    reportNameValuePairs: OnyxEntry<ReportNameValuePairs>;
    personalDetails: OnyxEntry<PersonalDetailsList>;
    preferredLocale: DeepValueOf<typeof CONST.LOCALES>;
    policy: OnyxEntry<Policy> | undefined;
    parentReportAction: OnyxEntry<ReportAction> | undefined;
    lastMessageTextFromReport?: string;
    invoiceReceiverPolicy?: OnyxEntry<Policy>;
    reportAttributes: OnyxEntry<ReportAttributes>;
}): OptionData | undefined {
    // When a user signs out, Onyx is cleared. Due to the lazy rendering with a virtual list, it's possible for
    // this method to be called after the Onyx data has been cleared out. In that case, it's fine to do
    // a null check here and return early.
    if (!report || !personalDetails) {
        return;
    }

    const result: OptionData = {
        text: '',
        alternateText: undefined,
        allReportErrors: reportAttributes?.reportErrors,
        brickRoadIndicator: null,
        tooltipText: null,
        subtitle: undefined,
        login: undefined,
        accountID: undefined,
        reportID: '',
        phoneNumber: undefined,
        isUnread: null,
        isUnreadWithMention: null,
        hasDraftComment: false,
        keyForList: undefined,
        searchText: undefined,
        isPinned: false,
        hasOutstandingChildRequest: false,
        hasOutstandingChildTask: false,
        hasParentAccess: undefined,
        isIOUReportOwner: null,
        isChatRoom: false,
        private_isArchived: undefined,
        shouldShowSubscript: false,
        isPolicyExpenseChat: false,
        isMoneyRequestReport: false,
        isExpenseRequest: false,
        isWaitingOnBankAccount: false,
        isAllowedToComment: true,
        isDeletedParentAction: false,
        isConciergeChat: false,
    };

    const participantAccountIDs = getParticipantsAccountIDsForDisplay(report);
    const visibleParticipantAccountIDs = getParticipantsAccountIDsForDisplay(report, true);

    const participantPersonalDetailList = Object.values(getPersonalDetailsForAccountIDs(participantAccountIDs, personalDetails));
    const personalDetail = participantPersonalDetailList.at(0) ?? ({} as PersonalDetails);

    result.isThread = isChatThread(report);
    result.isChatRoom = isChatRoom(report);
    result.isTaskReport = isTaskReport(report);
    result.isInvoiceReport = isInvoiceReport(report);
    result.parentReportAction = parentReportAction;
    result.private_isArchived = reportNameValuePairs?.private_isArchived;
    result.isPolicyExpenseChat = isPolicyExpenseChat(report);
    result.isExpenseRequest = isExpenseRequest(report);
    result.isMoneyRequestReport = isMoneyRequestReport(report);
    result.shouldShowSubscript = shouldReportShowSubscript(report);
    result.pendingAction = report.pendingFields?.addWorkspaceRoom ?? report.pendingFields?.createChat;
    result.brickRoadIndicator = reportAttributes?.brickRoadStatus;
    result.ownerAccountID = report.ownerAccountID;
    result.managerID = report.managerID;
    result.reportID = report.reportID;
    result.policyID = report.policyID;
    result.stateNum = report.stateNum;
    result.statusNum = report.statusNum;
    // When the only message of a report is deleted lastVisibleActionCreated is not reset leading to wrongly
    // setting it Unread so we add additional condition here to avoid empty chat LHN from being bold.
    result.isUnread = isUnread(report, oneTransactionThreadReport) && !!report.lastActorAccountID;
    result.isUnreadWithMention = isUnreadWithMention(report);
    result.isPinned = report.isPinned;
    result.iouReportID = report.iouReportID;
    result.keyForList = String(report.reportID);
    result.hasOutstandingChildRequest = report.hasOutstandingChildRequest;
    result.parentReportID = report.parentReportID;
    result.isWaitingOnBankAccount = report.isWaitingOnBankAccount;
    result.notificationPreference = getReportNotificationPreference(report);
    result.isAllowedToComment = canUserPerformWriteActionUtil(report);
    result.chatType = report.chatType;
    result.isDeletedParentAction = report.isDeletedParentAction;
    result.isSelfDM = isSelfDM(report);
    result.tooltipText = getReportParticipantsTitle(visibleParticipantAccountIDs);
    result.hasOutstandingChildTask = report.hasOutstandingChildTask;
    result.hasParentAccess = report.hasParentAccess;
    result.isConciergeChat = isConciergeChatReport(report);
    result.participants = report.participants;

    const isExpense = isExpenseReport(report);
    const hasMultipleParticipants = participantPersonalDetailList.length > 1 || result.isChatRoom || result.isPolicyExpenseChat || isExpense;
    const subtitle = getChatRoomSubtitle(report);

    const login = Str.removeSMSDomain(personalDetail?.login ?? '');
    const status = personalDetail?.status ?? '';
    const formattedLogin = Str.isSMSLogin(login) ? formatPhoneNumber(login) : login;

    // We only create tooltips for the first 10 users or so since some reports have hundreds of users, causing performance to degrade.
    const displayNamesWithTooltips = getDisplayNamesWithTooltips((participantPersonalDetailList || []).slice(0, 10), hasMultipleParticipants, undefined, isSelfDM(report));

    const lastAction = visibleReportActionItems[report.reportID];
    // lastActorAccountID can be an empty string
    // eslint-disable-next-line @typescript-eslint/prefer-nullish-coalescing
    const lastActorAccountID = report.lastActorAccountID || lastAction?.actorAccountID;
    // If the last actor's details are not currently saved in Onyx Collection,
    // then try to get that from the last report action if that action is valid
    // to get data from.
<<<<<<< HEAD
    let lastActorDetails: Partial<PersonalDetails> | null = lastActorAccountID ? personalDetails?.[lastActorAccountID] ?? null : null;
    if (lastAction?.actionName === CONST.REPORT.ACTIONS.TYPE.REPORT_PREVIEW && lastActorDetails) {
        lastActorDetails.accountID = lastAction.actorAccountID;
    }
=======
    let lastActorDetails: Partial<PersonalDetails> | null = lastActorAccountID ? (personalDetails?.[lastActorAccountID] ?? null) : null;

>>>>>>> e6e28de9
    if (!lastActorDetails && lastAction) {
        const lastActorDisplayName = lastAction?.person?.[0]?.text;
        lastActorDetails = lastActorDisplayName
            ? {
                  displayName: lastActorDisplayName,
                  accountID: report.lastActorAccountID,
              }
            : null;
    }

    const lastActorDisplayName = getLastActorDisplayName(lastActorDetails);
    let lastMessageTextFromReport = lastMessageTextFromReportProp;
    if (!lastMessageTextFromReport) {
        lastMessageTextFromReport = getLastMessageTextForReport(report, lastActorDetails, policy, reportNameValuePairs);
    }

    // We need to remove sms domain in case the last message text has a phone number mention with sms domain.
    let lastMessageText = Str.removeSMSDomain(lastMessageTextFromReport);

    const isGroupChat = isGroupChatUtil(report) || isDeprecatedGroupDM(report);

    const isThreadMessage = isThread(report) && lastAction?.actionName === CONST.REPORT.ACTIONS.TYPE.ADD_COMMENT && lastAction?.pendingAction !== CONST.RED_BRICK_ROAD_PENDING_ACTION.DELETE;
    if ((result.isChatRoom || result.isPolicyExpenseChat || result.isThread || result.isTaskReport || isThreadMessage || isGroupChat) && !result.private_isArchived) {
        const lastActionName = lastAction?.actionName ?? report.lastActionType;
        const prefix = getReportSubtitlePrefix(report);

        if (isRenamedAction(lastAction)) {
            result.alternateText = getRenamedAction(lastAction, isExpense, lastActorDisplayName);
        } else if (isTaskAction(lastAction)) {
            result.alternateText = formatReportLastMessageText(getTaskReportActionMessage(lastAction).text);
        } else if (lastAction?.actionName === CONST.REPORT.ACTIONS.TYPE.POLICY_CHANGE_LOG.LEAVE_ROOM) {
            const actionMessage = getReportActionMessageText(lastAction);
            result.alternateText = actionMessage ? `${lastActorDisplayName}: ${actionMessage}` : '';
        } else if (isInviteOrRemovedAction(lastAction)) {
            let actorDetails;
            if (lastAction.actorAccountID) {
                actorDetails = personalDetails?.[lastAction?.actorAccountID];
            }
            let actorDisplayName = lastAction?.person?.[0]?.text;
            if (!actorDetails && actorDisplayName && lastAction.actorAccountID) {
                actorDetails = {
                    displayName: actorDisplayName,
                    accountID: lastAction.actorAccountID,
                };
            }
            actorDisplayName = actorDetails ? getLastActorDisplayName(actorDetails) : undefined;
            const lastActionOriginalMessage = lastAction?.actionName ? getOriginalMessage(lastAction) : null;
            const targetAccountIDs = lastActionOriginalMessage?.targetAccountIDs ?? [];
            const targetAccountIDsLength = targetAccountIDs.length !== 0 ? targetAccountIDs.length : (report.lastMessageHtml?.match(/<mention-user[^>]*><\/mention-user>/g)?.length ?? 0);
            const verb =
                lastActionName === CONST.REPORT.ACTIONS.TYPE.ROOM_CHANGE_LOG.INVITE_TO_ROOM || lastActionName === CONST.REPORT.ACTIONS.TYPE.POLICY_CHANGE_LOG.INVITE_TO_ROOM
                    ? translate(preferredLocale, 'workspace.invite.invited')
                    : translate(preferredLocale, 'workspace.invite.removed');
            const users = translate(preferredLocale, targetAccountIDsLength > 1 ? 'common.members' : 'common.member')?.toLocaleLowerCase();
            result.alternateText = formatReportLastMessageText(`${actorDisplayName ?? lastActorDisplayName} ${verb} ${targetAccountIDsLength} ${users}`);
            const roomName = getReportName(allReports?.[`${ONYXKEYS.COLLECTION.REPORT}${lastActionOriginalMessage?.reportID}`]) || lastActionOriginalMessage?.roomName;
            if (roomName) {
                const preposition =
                    lastAction.actionName === CONST.REPORT.ACTIONS.TYPE.ROOM_CHANGE_LOG.INVITE_TO_ROOM || lastAction.actionName === CONST.REPORT.ACTIONS.TYPE.POLICY_CHANGE_LOG.INVITE_TO_ROOM
                        ? ` ${translate(preferredLocale, 'workspace.invite.to')}`
                        : ` ${translate(preferredLocale, 'workspace.invite.from')}`;
                result.alternateText += `${preposition} ${roomName}`;
            }
        } else if (isActionOfType(lastAction, CONST.REPORT.ACTIONS.TYPE.POLICY_CHANGE_LOG.UPDATE_NAME)) {
            result.alternateText = getWorkspaceNameUpdatedMessage(lastAction);
        } else if (isActionOfType(lastAction, CONST.REPORT.ACTIONS.TYPE.POLICY_CHANGE_LOG.UPDATE_DESCRIPTION)) {
            result.alternateText = getWorkspaceDescriptionUpdatedMessage(lastAction);
        } else if (isActionOfType(lastAction, CONST.REPORT.ACTIONS.TYPE.POLICY_CHANGE_LOG.UPDATE_CURRENCY)) {
            result.alternateText = getWorkspaceCurrencyUpdateMessage(lastAction);
        } else if (isActionOfType(lastAction, CONST.REPORT.ACTIONS.TYPE.POLICY_CHANGE_LOG.UPDATE_AUTO_REPORTING_FREQUENCY)) {
            result.alternateText = getWorkspaceFrequencyUpdateMessage(lastAction);
        } else if (isActionOfType(lastAction, CONST.REPORT.ACTIONS.TYPE.POLICY_CHANGE_LOG.CORPORATE_UPGRADE)) {
            result.alternateText = translateLocal('workspaceActions.upgradedWorkspace');
        } else if (isActionOfType(lastAction, CONST.REPORT.ACTIONS.TYPE.POLICY_CHANGE_LOG.TEAM_DOWNGRADE)) {
            result.alternateText = translateLocal('workspaceActions.downgradedWorkspace');
        } else if (isActionOfType(lastAction, CONST.REPORT.ACTIONS.TYPE.INTEGRATION_SYNC_FAILED)) {
            result.alternateText = getIntegrationSyncFailedMessage(lastAction);
        } else if (
            isActionOfType(lastAction, CONST.REPORT.ACTIONS.TYPE.POLICY_CHANGE_LOG.ADD_CATEGORY) ||
            isActionOfType(lastAction, CONST.REPORT.ACTIONS.TYPE.POLICY_CHANGE_LOG.DELETE_CATEGORY) ||
            isActionOfType(lastAction, CONST.REPORT.ACTIONS.TYPE.POLICY_CHANGE_LOG.UPDATE_CATEGORY) ||
            isActionOfType(lastAction, CONST.REPORT.ACTIONS.TYPE.POLICY_CHANGE_LOG.SET_CATEGORY_NAME)
        ) {
            result.alternateText = getWorkspaceCategoryUpdateMessage(lastAction);
        } else if (isTagModificationAction(lastAction?.actionName)) {
            result.alternateText = getCleanedTagName(getWorkspaceTagUpdateMessage(lastAction) ?? '');
        } else if (isActionOfType(lastAction, CONST.REPORT.ACTIONS.TYPE.POLICY_CHANGE_LOG.ADD_CUSTOM_UNIT_RATE)) {
            result.alternateText = getWorkspaceCustomUnitRateAddedMessage(lastAction);
        } else if (isActionOfType(lastAction, CONST.REPORT.ACTIONS.TYPE.POLICY_CHANGE_LOG.ADD_REPORT_FIELD)) {
            result.alternateText = getWorkspaceReportFieldAddMessage(lastAction);
        } else if (isActionOfType(lastAction, CONST.REPORT.ACTIONS.TYPE.POLICY_CHANGE_LOG.UPDATE_REPORT_FIELD)) {
            result.alternateText = getWorkspaceReportFieldUpdateMessage(lastAction);
        } else if (isActionOfType(lastAction, CONST.REPORT.ACTIONS.TYPE.POLICY_CHANGE_LOG.DELETE_REPORT_FIELD)) {
            result.alternateText = getWorkspaceReportFieldDeleteMessage(lastAction);
        } else if (lastAction?.actionName === CONST.REPORT.ACTIONS.TYPE.POLICY_CHANGE_LOG.UPDATE_FIELD) {
            result.alternateText = getWorkspaceUpdateFieldMessage(lastAction);
        } else if (lastAction?.actionName === CONST.REPORT.ACTIONS.TYPE.POLICY_CHANGE_LOG.UPDATE_MAX_EXPENSE_AMOUNT_NO_RECEIPT) {
            result.alternateText = getPolicyChangeLogMaxExpenseAmountNoReceiptMessage(lastAction);
        } else if (lastAction?.actionName === CONST.REPORT.ACTIONS.TYPE.POLICY_CHANGE_LOG.UPDATE_MAX_EXPENSE_AMOUNT) {
            result.alternateText = getPolicyChangeLogMaxExpenseAmountMessage(lastAction);
        } else if (lastAction?.actionName === CONST.REPORT.ACTIONS.TYPE.POLICY_CHANGE_LOG.UPDATE_DEFAULT_BILLABLE) {
            result.alternateText = getPolicyChangeLogDefaultBillableMessage(lastAction);
        } else if (lastAction?.actionName === CONST.REPORT.ACTIONS.TYPE.POLICY_CHANGE_LOG.UPDATE_DEFAULT_TITLE_ENFORCED) {
            result.alternateText = getPolicyChangeLogDefaultTitleEnforcedMessage(lastAction);
        } else if (lastAction?.actionName === CONST.REPORT.ACTIONS.TYPE.POLICY_CHANGE_LOG.LEAVE_POLICY) {
            result.alternateText = getPolicyChangeLogEmployeeLeftMessage(lastAction, true);
        } else if (isCardIssuedAction(lastAction)) {
            const card = getExpensifyCardFromReportAction({reportAction: lastAction, policyID: report.policyID});
            result.alternateText = getCardIssuedMessage({reportAction: lastAction, card});
        } else if (lastAction?.actionName !== CONST.REPORT.ACTIONS.TYPE.REPORT_PREVIEW && lastActorDisplayName && lastMessageTextFromReport) {
            result.alternateText = formatReportLastMessageText(Parser.htmlToText(`${lastActorDisplayName}: ${lastMessageText}`));
        } else if (lastAction && isOldDotReportAction(lastAction)) {
            result.alternateText = getMessageOfOldDotReportAction(lastAction);
        } else if (lastAction?.actionName === CONST.REPORT.ACTIONS.TYPE.POLICY_CHANGE_LOG.ADD_EMPLOYEE) {
            result.alternateText = getPolicyChangeLogAddEmployeeMessage(lastAction);
        } else if (lastAction?.actionName === CONST.REPORT.ACTIONS.TYPE.POLICY_CHANGE_LOG.UPDATE_EMPLOYEE) {
            result.alternateText = getPolicyChangeLogUpdateEmployee(lastAction);
        } else if (lastAction?.actionName === CONST.REPORT.ACTIONS.TYPE.POLICY_CHANGE_LOG.DELETE_EMPLOYEE) {
            result.alternateText = getPolicyChangeLogDeleteMemberMessage(lastAction);
        } else if (lastAction?.actionName === CONST.REPORT.ACTIONS.TYPE.POLICY_CHANGE_LOG.DELETE_CUSTOM_UNIT_RATE) {
            result.alternateText = getReportActionMessageText(lastAction) ?? '';
        } else if (lastAction?.actionName === CONST.REPORT.ACTIONS.TYPE.POLICY_CHANGE_LOG.DELETE_INTEGRATION) {
            result.alternateText = getRemovedConnectionMessage(lastAction);
        } else if (lastAction?.actionName === CONST.REPORT.ACTIONS.TYPE.RETRACTED) {
            result.alternateText = getRetractedMessage();
        } else if (lastAction?.actionName === CONST.REPORT.ACTIONS.TYPE.REOPENED) {
            result.alternateText = getReopenedMessage();
        } else {
            result.alternateText =
                lastMessageTextFromReport.length > 0
                    ? formatReportLastMessageText(Parser.htmlToText(lastMessageText))
                    : getLastVisibleMessage(report.reportID, result.isAllowedToComment, {}, lastAction)?.lastMessageText;

            if (!result.alternateText) {
                result.alternateText = formatReportLastMessageText(getWelcomeMessage(report, policy, !!result.private_isArchived).messageText ?? translateLocal('report.noActivityYet'));
            }
        }
        result.alternateText = prefix + result.alternateText;
    } else {
        if (!lastMessageText) {
            lastMessageText = formatReportLastMessageText(getWelcomeMessage(report, policy, !!result.private_isArchived).messageText ?? translateLocal('report.noActivityYet'));
        }
        if (shouldShowLastActorDisplayName(report, lastActorDetails, lastAction) && !isArchivedReport(reportNameValuePairs)) {
            result.alternateText = `${lastActorDisplayName}: ${formatReportLastMessageText(Parser.htmlToText(lastMessageText)) || formattedLogin}`;
        } else {
            result.alternateText = formatReportLastMessageText(Parser.htmlToText(lastMessageText)) || formattedLogin;
        }
    }

    result.isIOUReportOwner = isIOUOwnedByCurrentUser(result as Report);

    if (isJoinRequestInAdminRoom(report)) {
        result.isUnread = true;
    }

    if (!hasMultipleParticipants) {
        result.accountID = personalDetail?.accountID ?? CONST.DEFAULT_NUMBER_ID;
        result.login = personalDetail?.login ?? '';
        result.phoneNumber = personalDetail?.phoneNumber ?? '';
    }

    const reportName = getReportName(report, policy, undefined, undefined, invoiceReceiverPolicy);

    result.text = reportName;
    result.subtitle = subtitle;
    result.participantsList = participantPersonalDetailList;

    result.icons = getIcons(report, personalDetails, personalDetail?.avatar, personalDetail?.login, personalDetail?.accountID ?? CONST.DEFAULT_NUMBER_ID, policy, invoiceReceiverPolicy);
    result.displayNamesWithTooltips = displayNamesWithTooltips;

    if (status) {
        result.status = status;
    }
    result.type = report.type;

    return result;
}

function getWelcomeMessage(report: OnyxEntry<Report>, policy: OnyxEntry<Policy>, isReportArchived = false): WelcomeMessage {
    const welcomeMessage: WelcomeMessage = {showReportName: true};
    if (isChatThread(report) || isTaskReport(report)) {
        return welcomeMessage;
    }

    if (isChatRoom(report)) {
        return getRoomWelcomeMessage(report, isReportArchived);
    }

    if (isPolicyExpenseChat(report)) {
        if (policy?.description) {
            welcomeMessage.messageHtml = policy.description;
            welcomeMessage.messageText = Parser.htmlToText(welcomeMessage.messageHtml);
        } else {
            welcomeMessage.phrase1 = translateLocal('reportActionsView.beginningOfChatHistoryPolicyExpenseChatPartOne');
            welcomeMessage.phrase2 = translateLocal('reportActionsView.beginningOfChatHistoryPolicyExpenseChatPartTwo');
            welcomeMessage.phrase3 = translateLocal('reportActionsView.beginningOfChatHistoryPolicyExpenseChatPartThree');
            welcomeMessage.messageText = ensureSingleSpacing(
                `${welcomeMessage.phrase1} ${getDisplayNameForParticipant({accountID: report?.ownerAccountID})} ${welcomeMessage.phrase2} ${getPolicyName({report})} ${
                    welcomeMessage.phrase3
                }`,
            );
        }
        return welcomeMessage;
    }

    if (isSelfDM(report)) {
        welcomeMessage.phrase1 = translateLocal('reportActionsView.beginningOfChatHistorySelfDM');
        welcomeMessage.messageText = welcomeMessage.phrase1;
        return welcomeMessage;
    }

    if (isSystemChatUtil(report)) {
        welcomeMessage.phrase1 = translateLocal('reportActionsView.beginningOfChatHistorySystemDM');
        welcomeMessage.messageText = welcomeMessage.phrase1;
        return welcomeMessage;
    }

    welcomeMessage.phrase1 = translateLocal('reportActionsView.beginningOfChatHistory');
    const participantAccountIDs = getParticipantsAccountIDsForDisplay(report, undefined, undefined, true);
    const isMultipleParticipant = participantAccountIDs.length > 1;
    const displayNamesWithTooltips = getDisplayNamesWithTooltips(getPersonalDetailsForAccountIDs(participantAccountIDs, allPersonalDetails), isMultipleParticipant);
    const displayNamesWithTooltipsText = displayNamesWithTooltips
        .map(({displayName}, index) => {
            if (index === displayNamesWithTooltips.length - 1) {
                return `${displayName}.`;
            }
            if (index === displayNamesWithTooltips.length - 2) {
                return `${displayName} ${translateLocal('common.and')}`;
            }
            if (index < displayNamesWithTooltips.length - 2) {
                return `${displayName},`;
            }
            return '';
        })
        .join(' ');

    welcomeMessage.messageText = displayNamesWithTooltips.length ? ensureSingleSpacing(`${welcomeMessage.phrase1} ${displayNamesWithTooltipsText}`) : '';
    return welcomeMessage;
}

/**
 * Get welcome message based on room type
 */
function getRoomWelcomeMessage(report: OnyxEntry<Report>, isReportArchived = false): WelcomeMessage {
    const welcomeMessage: WelcomeMessage = {showReportName: true};
    const workspaceName = getPolicyName({report});

    if (report?.description) {
        welcomeMessage.messageHtml = getReportDescription(report);
        welcomeMessage.messageText = Parser.htmlToText(welcomeMessage.messageHtml);
        return welcomeMessage;
    }

    if (isReportArchived) {
        welcomeMessage.phrase1 = translateLocal('reportActionsView.beginningOfArchivedRoomPartOne');
        welcomeMessage.phrase2 = translateLocal('reportActionsView.beginningOfArchivedRoomPartTwo');
    } else if (isDomainRoom(report)) {
        welcomeMessage.showReportName = false;
        welcomeMessage.phrase1 = translateLocal('reportActionsView.beginningOfChatHistoryDomainRoomPartOne', {domainRoom: report?.reportName ?? ''});
        welcomeMessage.phrase2 = translateLocal('reportActionsView.beginningOfChatHistoryDomainRoomPartTwo');
    } else if (isAdminRoom(report)) {
        welcomeMessage.showReportName = true;
        welcomeMessage.phrase1 = translateLocal('reportActionsView.beginningOfChatHistoryAdminRoomPartOneFirst');
        welcomeMessage.phrase2 = translateLocal('reportActionsView.beginningOfChatHistoryAdminRoomWorkspaceName', {workspaceName});
        welcomeMessage.phrase3 = translateLocal('reportActionsView.beginningOfChatHistoryAdminRoomPartOneLast');
        welcomeMessage.phrase4 = translateLocal('reportActionsView.beginningOfChatHistoryAdminRoomPartTwo');
    } else if (isAnnounceRoom(report)) {
        welcomeMessage.showReportName = false;
        welcomeMessage.phrase1 = translateLocal('reportActionsView.beginningOfChatHistoryAnnounceRoomPartOne', {workspaceName});
        welcomeMessage.phrase2 = translateLocal('reportActionsView.beginningOfChatHistoryAnnounceRoomPartTwo');
    } else if (isInvoiceRoom(report)) {
        welcomeMessage.showReportName = false;
        welcomeMessage.phrase1 = translateLocal('reportActionsView.beginningOfChatHistoryInvoiceRoomPartOne');
        welcomeMessage.phrase2 = translateLocal('reportActionsView.beginningOfChatHistoryInvoiceRoomPartTwo');
        const payer =
            report?.invoiceReceiver?.type === CONST.REPORT.INVOICE_RECEIVER_TYPE.INDIVIDUAL
                ? getDisplayNameForParticipant({accountID: report?.invoiceReceiver?.accountID})
                : getPolicy(report?.invoiceReceiver?.policyID)?.name;
        const receiver = getPolicyName({report});
        welcomeMessage.messageText = `${welcomeMessage.phrase1}${payer} ${translateLocal('common.and')} ${receiver}${welcomeMessage.phrase2}`;
        return welcomeMessage;
    } else {
        // Message for user created rooms or other room types.
        welcomeMessage.phrase1 = translateLocal('reportActionsView.beginningOfChatHistoryUserRoomPartOne');
        welcomeMessage.phrase2 = translateLocal('reportActionsView.beginningOfChatHistoryUserRoomPartTwo');
    }
    welcomeMessage.messageText = ensureSingleSpacing(`${welcomeMessage.phrase1} ${welcomeMessage.showReportName ? getReportName(report) : ''} ${welcomeMessage.phrase2 ?? ''}`);

    return welcomeMessage;
}

export default {
    getOptionData,
    getOrderedReportIDs,
    getWelcomeMessage,
    getReasonAndReportActionThatHasRedBrickRoad,
    shouldShowRedBrickRoad,
};<|MERGE_RESOLUTION|>--- conflicted
+++ resolved
@@ -534,15 +534,11 @@
     // If the last actor's details are not currently saved in Onyx Collection,
     // then try to get that from the last report action if that action is valid
     // to get data from.
-<<<<<<< HEAD
     let lastActorDetails: Partial<PersonalDetails> | null = lastActorAccountID ? personalDetails?.[lastActorAccountID] ?? null : null;
     if (lastAction?.actionName === CONST.REPORT.ACTIONS.TYPE.REPORT_PREVIEW && lastActorDetails) {
         lastActorDetails.accountID = lastAction.actorAccountID;
     }
-=======
-    let lastActorDetails: Partial<PersonalDetails> | null = lastActorAccountID ? (personalDetails?.[lastActorAccountID] ?? null) : null;
-
->>>>>>> e6e28de9
+
     if (!lastActorDetails && lastAction) {
         const lastActorDisplayName = lastAction?.person?.[0]?.text;
         lastActorDetails = lastActorDisplayName
@@ -591,7 +587,7 @@
             actorDisplayName = actorDetails ? getLastActorDisplayName(actorDetails) : undefined;
             const lastActionOriginalMessage = lastAction?.actionName ? getOriginalMessage(lastAction) : null;
             const targetAccountIDs = lastActionOriginalMessage?.targetAccountIDs ?? [];
-            const targetAccountIDsLength = targetAccountIDs.length !== 0 ? targetAccountIDs.length : (report.lastMessageHtml?.match(/<mention-user[^>]*><\/mention-user>/g)?.length ?? 0);
+            const targetAccountIDsLength = targetAccountIDs.length !== 0 ? targetAccountIDs.length : report.lastMessageHtml?.match(/<mention-user[^>]*><\/mention-user>/g)?.length ?? 0;
             const verb =
                 lastActionName === CONST.REPORT.ACTIONS.TYPE.ROOM_CHANGE_LOG.INVITE_TO_ROOM || lastActionName === CONST.REPORT.ACTIONS.TYPE.POLICY_CHANGE_LOG.INVITE_TO_ROOM
                     ? translate(preferredLocale, 'workspace.invite.invited')
