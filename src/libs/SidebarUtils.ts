--- conflicted
+++ resolved
@@ -234,11 +234,7 @@
     const reportsToDisplay: ReportsToDisplayInLHN = {};
 
     Object.entries(allReportsDictValues).forEach(([reportID, report]) => {
-<<<<<<< HEAD
-        if (!report || !report.reportID) {
-=======
         if (!report?.reportID) {
->>>>>>> 9f73c637
             return;
         }
 
@@ -292,11 +288,7 @@
     const displayedReportsCopy = {...displayedReports};
     updatedReportsKeys.forEach((reportID) => {
         const report = reports?.[reportID];
-<<<<<<< HEAD
-        if (!report || !report.reportID) {
-=======
         if (!report?.reportID) {
->>>>>>> 9f73c637
             return;
         }
 
