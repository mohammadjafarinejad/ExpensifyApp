import {Str} from 'expensify-common';
import type {OnyxCollection, OnyxEntry} from 'react-native-onyx';
import type {ValueOf} from 'type-fest';
import type {LocaleContextProps} from '@components/LocaleContextProvider';
import type {PartialPolicyForSidebar, ReportsToDisplayInLHN} from '@hooks/useSidebarOrderedReports';
import CONST from '@src/CONST';
import ONYXKEYS from '@src/ONYXKEYS';
import type {Card, PersonalDetails, PersonalDetailsList, ReportActions, ReportAttributesDerivedValue, ReportNameValuePairs, Transaction, TransactionViolation} from '@src/types/onyx';
import type Beta from '@src/types/onyx/Beta';
import type {ReportAttributes} from '@src/types/onyx/DerivedValues';
import type {Errors} from '@src/types/onyx/OnyxCommon';
import type Policy from '@src/types/onyx/Policy';
import type PriorityMode from '@src/types/onyx/PriorityMode';
import type Report from '@src/types/onyx/Report';
import type ReportAction from '@src/types/onyx/ReportAction';
import {hasValidDraftComment} from './DraftCommentUtils';
import {translateLocal} from './Localize';
import {
    getLastActorDisplayName,
    getLastActorDisplayNameFromLastVisibleActions,
    getLastMessageTextForReport,
    getPersonalDetailsForAccountIDs,
    shouldShowLastActorDisplayName,
} from './OptionsListUtils';
import Parser from './Parser';
import Performance from './Performance';
import {getCleanedTagName, getPolicy} from './PolicyUtils';
import {
    getAddedApprovalRuleMessage,
    getAddedConnectionMessage,
    getCardIssuedMessage,
    getChangedApproverActionMessage,
    getDeletedApprovalRuleMessage,
    getIntegrationSyncFailedMessage,
    getLastVisibleMessage,
    getMessageOfOldDotReportAction,
    getOneTransactionThreadReportID,
    getOriginalMessage,
    getPolicyChangeLogAddEmployeeMessage,
    getPolicyChangeLogDefaultBillableMessage,
    getPolicyChangeLogDefaultReimbursableMessage,
    getPolicyChangeLogDefaultTitleEnforcedMessage,
    getPolicyChangeLogDeleteMemberMessage,
    getPolicyChangeLogEmployeeLeftMessage,
    getPolicyChangeLogMaxExpenseAmountMessage,
    getPolicyChangeLogMaxExpenseAmountNoReceiptMessage,
    getPolicyChangeLogUpdateEmployee,
    getRemovedConnectionMessage,
    getRenamedAction,
    getReopenedMessage,
    getReportAction,
    getReportActionMessageText,
    getRetractedMessage,
    getTagListNameUpdatedMessage,
    getTravelUpdateMessage,
    getUpdatedApprovalRuleMessage,
    getUpdatedAuditRateMessage,
    getUpdatedManualApprovalThresholdMessage,
    getUpdateRoomDescriptionMessage,
    getWorkspaceCategoryUpdateMessage,
    getWorkspaceCurrencyUpdateMessage,
    getWorkspaceCustomUnitRateAddedMessage,
    getWorkspaceCustomUnitRateDeletedMessage,
    getWorkspaceCustomUnitRateUpdatedMessage,
    getWorkspaceCustomUnitUpdatedMessage,
    getWorkspaceDescriptionUpdatedMessage,
    getWorkspaceFrequencyUpdateMessage,
    getWorkspaceReportFieldAddMessage,
    getWorkspaceReportFieldDeleteMessage,
    getWorkspaceReportFieldUpdateMessage,
    getWorkspaceTagUpdateMessage,
    getWorkspaceUpdateFieldMessage,
    isActionOfType,
    isCardIssuedAction,
    isInviteOrRemovedAction,
    isOldDotReportAction,
    isRenamedAction,
    isTagModificationAction,
    isTaskAction,
    isTransactionThread,
} from './ReportActionsUtils';
import type {OptionData} from './ReportUtils';
import {
    canUserPerformWriteAction as canUserPerformWriteActionUtil,
    excludeParticipantsForDisplay,
    formatReportLastMessageText,
    getAllReportActionsErrorsAndReportActionThatRequiresAttention,
    getChatRoomSubtitle,
    getDisplayNameForParticipant,
    getDisplayNamesWithTooltips,
    getIcons,
    getParticipantsAccountIDsForDisplay,
    getPolicyName,
    getReportActionActorAccountID,
    getReportDescription,
    getReportMetadata,
    getReportName,
    getReportNotificationPreference,
    getReportParticipantsTitle,
    getReportSubtitlePrefix,
    getUnreportedTransactionMessage,
    getWorkspaceNameUpdatedMessage,
    hasReceiptError,
    hasReportErrorsOtherThanFailedReceipt,
    isAdminRoom,
    isAnnounceRoom,
    isArchivedNonExpenseReport,
    isArchivedReport,
    isChatRoom,
    isChatThread,
    isConciergeChatReport,
    isDeprecatedGroupDM,
    isDomainRoom,
    isExpenseReport,
    isExpenseRequest,
    isGroupChat as isGroupChatUtil,
    isHiddenForCurrentUser,
    isInvoiceReport,
    isInvoiceRoom,
    isIOUOwnedByCurrentUser,
    isJoinRequestInAdminRoom,
    isMoneyRequestReport,
    isOneTransactionThread,
    isPolicyExpenseChat,
    isSelfDM,
    isSystemChat as isSystemChatUtil,
    isTaskReport,
    isThread,
    isUnread,
    isUnreadWithMention,
    shouldDisplayViolationsRBRInLHN,
    shouldReportBeInOptionList,
    shouldReportShowSubscript,
} from './ReportUtils';
import {getTaskReportActionMessage} from './TaskUtils';
import {getTransactionID} from './TransactionUtils';

type WelcomeMessage = {phrase1?: string; messageText?: string; messageHtml?: string};

function compareStringDates(a: string, b: string): 0 | 1 | -1 {
    if (a < b) {
        return -1;
    }
    if (a > b) {
        return 1;
    }
    return 0;
}

/**
 * A mini report object that contains only the necessary information to sort reports.
 * This is used to avoid copying the entire report object and only the necessary information.
 */
type MiniReport = {
    reportID?: string;
    displayName: string;
    lastVisibleActionCreated?: string;
};

function ensureSingleSpacing(text: string) {
    return text.replace(CONST.REGEX.WHITESPACE, ' ').trim();
}

function shouldDisplayReportInLHN(
    report: Report,
    reports: OnyxCollection<Report>,
    currentReportId: string | undefined,
    isInFocusMode: boolean,
    betas: OnyxEntry<Beta[]>,
    transactionViolations: OnyxCollection<TransactionViolation[]>,
    isReportArchived?: boolean,
    reportAttributes?: ReportAttributesDerivedValue['reports'],
) {
    if (!report) {
        return {shouldDisplay: false};
    }

    if ((Object.values(CONST.REPORT.UNSUPPORTED_TYPE) as string[]).includes(report?.type ?? '')) {
        return {shouldDisplay: false};
    }

    // Get report metadata and status
    const parentReportAction = getReportAction(report?.parentReportID, report?.parentReportActionID);
    const doesReportHaveViolations = shouldDisplayViolationsRBRInLHN(report, transactionViolations);
    const isHidden = isHiddenForCurrentUser(report);
    const isFocused = report.reportID === currentReportId;
    const chatReport = reports?.[`${ONYXKEYS.COLLECTION.REPORT}${report?.chatReportID}`];
    const parentReport = reports?.[`${ONYXKEYS.COLLECTION.REPORT}${report.parentReportID}`];
    const hasErrorsOtherThanFailedReceipt = hasReportErrorsOtherThanFailedReceipt(report, chatReport, doesReportHaveViolations, transactionViolations, reportAttributes);
    const isReportInAccessible = report?.errorFields?.notFound;
    if (isOneTransactionThread(report, parentReport, parentReportAction)) {
        return {shouldDisplay: false};
    }

    // Handle reports with errors
    if (hasErrorsOtherThanFailedReceipt && !isReportInAccessible) {
        return {shouldDisplay: true, hasErrorsOtherThanFailedReceipt: true};
    }

    // Check if report should override hidden status
    const isSystemChat = isSystemChatUtil(report);
    const shouldOverrideHidden =
        hasValidDraftComment(report.reportID) || hasErrorsOtherThanFailedReceipt || isFocused || isSystemChat || !!report.isPinned || reportAttributes?.[report?.reportID]?.requiresAttention;

    if (isHidden && !shouldOverrideHidden) {
        return {shouldDisplay: false};
    }

    // Final check for display eligibility
    const shouldDisplay = shouldReportBeInOptionList({
        report,
        chatReport,
        currentReportId,
        isInFocusMode,
        betas,
        excludeEmptyChats: true,
        doesReportHaveViolations,
        includeSelfDM: true,
        isReportArchived,
    });

    return {shouldDisplay};
}

function getReportsToDisplayInLHN(
    currentReportId: string | undefined,
    reports: OnyxCollection<Report>,
    betas: OnyxEntry<Beta[]>,
    policies: OnyxCollection<PartialPolicyForSidebar>,
    priorityMode: OnyxEntry<PriorityMode>,
    transactionViolations: OnyxCollection<TransactionViolation[]>,
    reportNameValuePairs?: OnyxCollection<ReportNameValuePairs>,
    reportAttributes?: ReportAttributesDerivedValue['reports'],
) {
    const isInFocusMode = priorityMode === CONST.PRIORITY_MODE.GSD;
    const allReportsDictValues = reports ?? {};
    const reportsToDisplay: ReportsToDisplayInLHN = {};

    Object.entries(allReportsDictValues).forEach(([reportID, report]) => {
        if (!report) {
            return;
        }

        const {shouldDisplay, hasErrorsOtherThanFailedReceipt} = shouldDisplayReportInLHN(
            report,
            reports,
            currentReportId,
            isInFocusMode,
            betas,
            transactionViolations,
            isArchivedReport(reportNameValuePairs?.[`${ONYXKEYS.COLLECTION.REPORT_NAME_VALUE_PAIRS}${report.reportID}`]),
            reportAttributes,
        );

        if (shouldDisplay) {
            reportsToDisplay[reportID] = hasErrorsOtherThanFailedReceipt ? {...report, hasErrorsOtherThanFailedReceipt: true} : report;
        }
    });

    return reportsToDisplay;
}

function updateReportsToDisplayInLHN(
    displayedReports: ReportsToDisplayInLHN,
    reports: OnyxCollection<Report>,
    updatedReportsKeys: string[],
    currentReportId: string | undefined,
    isInFocusMode: boolean,
    betas: OnyxEntry<Beta[]>,
    policies: OnyxCollection<PartialPolicyForSidebar>,
    transactionViolations: OnyxCollection<TransactionViolation[]>,
    reportNameValuePairs?: OnyxCollection<ReportNameValuePairs>,
    reportAttributes?: ReportAttributesDerivedValue['reports'],
) {
    const displayedReportsCopy = {...displayedReports};
    updatedReportsKeys.forEach((reportID) => {
        const report = reports?.[reportID];
        if (!report) {
            return;
        }

        const {shouldDisplay, hasErrorsOtherThanFailedReceipt} = shouldDisplayReportInLHN(
            report,
            reports,
            currentReportId,
            isInFocusMode,
            betas,
            transactionViolations,
            isArchivedReport(reportNameValuePairs?.[`${ONYXKEYS.COLLECTION.REPORT_NAME_VALUE_PAIRS}${report.reportID}`]),
            reportAttributes,
        );

        if (shouldDisplay) {
            displayedReportsCopy[reportID] = hasErrorsOtherThanFailedReceipt ? {...report, hasErrorsOtherThanFailedReceipt: true} : report;
        } else {
            delete displayedReportsCopy[reportID];
        }
    });

    return displayedReportsCopy;
}
/**
 * Categorizes reports into their respective LHN groups
 */
function categorizeReportsForLHN(
    reportsToDisplay: ReportsToDisplayInLHN,
    reportNameValuePairs?: OnyxCollection<ReportNameValuePairs>,
    reportAttributes?: ReportAttributesDerivedValue['reports'],
) {
    const pinnedAndGBRReports: MiniReport[] = [];
    const errorReports: MiniReport[] = [];
    const draftReports: MiniReport[] = [];
    const nonArchivedReports: MiniReport[] = [];
    const archivedReports: MiniReport[] = [];

    // Pre-calculate report names and other properties to avoid repeated calculations
    const reportValues = Object.values(reportsToDisplay);
    const precomputedReports: Array<{
        miniReport: MiniReport;
        isPinned: boolean;
        hasErrors: boolean;
        hasDraft: boolean;
        isArchived: boolean;
        requiresAttention: boolean;
    }> = [];

    // Single pass to precompute all required data
    for (const report of reportValues) {
        if (!report) {
            continue;
        }

        const reportID = report.reportID;
        const displayName = getReportName(report);
        const miniReport: MiniReport = {
            reportID,
            displayName,
            lastVisibleActionCreated: report.lastVisibleActionCreated,
        };

        const isPinned = !!report.isPinned;
        const requiresAttention = !!reportAttributes?.[reportID]?.requiresAttention;
        const hasDraft = reportID ? hasValidDraftComment(reportID) : false;
        const reportNameValuePairsKey = `${ONYXKEYS.COLLECTION.REPORT_NAME_VALUE_PAIRS}${reportID}`;
        const rNVPs = reportNameValuePairs?.[reportNameValuePairsKey];
        const isArchived = isArchivedNonExpenseReport(report, !!rNVPs?.private_isArchived);
        const hasErrors = !!report.hasErrorsOtherThanFailedReceipt && !isArchived;

        precomputedReports.push({
            miniReport,
            isPinned,
            hasErrors,
            hasDraft,
            isArchived,
            requiresAttention,
        });
    }

    // Single pass to categorize reports
    for (const data of precomputedReports) {
        const {miniReport, isPinned, requiresAttention, hasErrors, hasDraft, isArchived} = data;

        if (isPinned || requiresAttention) {
            pinnedAndGBRReports.push(miniReport);
        } else if (hasErrors) {
            errorReports.push(miniReport);
        } else if (hasDraft) {
            draftReports.push(miniReport);
        } else if (isArchived) {
            archivedReports.push(miniReport);
        } else {
            nonArchivedReports.push(miniReport);
        }
    }

    return {
        pinnedAndGBRReports,
        errorReports,
        draftReports,
        nonArchivedReports,
        archivedReports,
    };
}

/**
 * Sorts categorized reports and returns new sorted arrays (pure function).
 * This function does not mutate the input and returns new arrays for better testability.
 */
function sortCategorizedReports(
    categories: {
        pinnedAndGBRReports: MiniReport[];
        errorReports: MiniReport[];
        draftReports: MiniReport[];
        nonArchivedReports: MiniReport[];
        archivedReports: MiniReport[];
    },
    isInDefaultMode: boolean,
    localeCompare: LocaleContextProps['localeCompare'],
): {
    pinnedAndGBRReports: MiniReport[];
    errorReports: MiniReport[];
    draftReports: MiniReport[];
    nonArchivedReports: MiniReport[];
    archivedReports: MiniReport[];
} {
    const {pinnedAndGBRReports, errorReports, draftReports, nonArchivedReports, archivedReports} = categories;

    // Create comparison functions once to avoid recreating them in sort
    const compareDisplayNames = (a: MiniReport, b: MiniReport) => (a?.displayName && b?.displayName ? localeCompare(a.displayName, b.displayName) : 0);

    const compareDatesDesc = (a: MiniReport, b: MiniReport) =>
        a?.lastVisibleActionCreated && b?.lastVisibleActionCreated ? compareStringDates(b.lastVisibleActionCreated, a.lastVisibleActionCreated) : 0;

    const compareNonArchivedDefault = (a: MiniReport, b: MiniReport) => {
        const compareDates = compareDatesDesc(a, b);
        return compareDates !== 0 ? compareDates : compareDisplayNames(a, b);
    };

    // Sort each group of reports accordingly
    const sortedPinnedAndGBRReports = pinnedAndGBRReports.sort(compareDisplayNames);
    const sortedErrorReports = errorReports.sort(compareDisplayNames);
    const sortedDraftReports = draftReports.sort(compareDisplayNames);

    let sortedNonArchivedReports: MiniReport[];
    let sortedArchivedReports: MiniReport[];

    if (isInDefaultMode) {
        sortedNonArchivedReports = nonArchivedReports.sort(compareNonArchivedDefault);
        // For archived reports ensure that most recent reports are at the top by reversing the order
        sortedArchivedReports = archivedReports.sort(compareDatesDesc);
    } else {
        sortedNonArchivedReports = nonArchivedReports.sort(compareDisplayNames);
        sortedArchivedReports = archivedReports.sort(compareDisplayNames);
    }

    return {
        pinnedAndGBRReports: sortedPinnedAndGBRReports,
        errorReports: sortedErrorReports,
        draftReports: sortedDraftReports,
        nonArchivedReports: sortedNonArchivedReports,
        archivedReports: sortedArchivedReports,
    };
}

/**
 * Combines sorted report categories and extracts report IDs
 */
function combineReportCategories(
    pinnedAndGBRReports: MiniReport[],
    errorReports: MiniReport[],
    draftReports: MiniReport[],
    nonArchivedReports: MiniReport[],
    archivedReports: MiniReport[],
): string[] {
    // Now that we have all the reports grouped and sorted, they must be flattened into an array and only return the reportID.
    // The order the arrays are concatenated in matters and will determine the order that the groups are displayed in the sidebar.
    return [...pinnedAndGBRReports, ...errorReports, ...draftReports, ...nonArchivedReports, ...archivedReports].map((report) => report?.reportID).filter(Boolean) as string[];
}

/**
 * @returns An array of reportIDs sorted in the proper order
 */
function sortReportsToDisplayInLHN(
    reportsToDisplay: ReportsToDisplayInLHN,
    priorityMode: OnyxEntry<PriorityMode>,
    localeCompare: LocaleContextProps['localeCompare'],
    reportNameValuePairs?: OnyxCollection<ReportNameValuePairs>,
    reportAttributes?: ReportAttributesDerivedValue['reports'],
): string[] {
    Performance.markStart(CONST.TIMING.GET_ORDERED_REPORT_IDS);

    const isInFocusMode = priorityMode === CONST.PRIORITY_MODE.GSD;
    const isInDefaultMode = !isInFocusMode;
    // The LHN is split into five distinct groups, and each group is sorted a little differently. The groups will ALWAYS be in this order:
    // 1. Pinned/GBR - Always sorted by reportDisplayName
    // 2. Error reports - Always sorted by reportDisplayName
    // 3. Drafts - Always sorted by reportDisplayName
    // 4. Non-archived reports and settled IOUs
    //      - Sorted by lastVisibleActionCreated in default (most recent) view mode
    //      - Sorted by reportDisplayName in GSD (focus) view mode
    // 5. Archived reports
    //      - Sorted by lastVisibleActionCreated in default (most recent) view mode
    //      - Sorted by reportDisplayName in GSD (focus) view mode

    // Step 1: Categorize reports
    const categories = categorizeReportsForLHN(reportsToDisplay, reportNameValuePairs, reportAttributes);

    // Step 2: Sort each category
    const sortedCategories = sortCategorizedReports(categories, isInDefaultMode, localeCompare);

    // Step 3: Combine and extract IDs
    const result = combineReportCategories(
        sortedCategories.pinnedAndGBRReports,
        sortedCategories.errorReports,
        sortedCategories.draftReports,
        sortedCategories.nonArchivedReports,
        sortedCategories.archivedReports,
    );

    Performance.markEnd(CONST.TIMING.GET_ORDERED_REPORT_IDS);
    return result;
}

type ReasonAndReportActionThatHasRedBrickRoad = {
    reason: ValueOf<typeof CONST.RBR_REASONS>;
    reportAction?: OnyxEntry<ReportAction>;
};

function getReasonAndReportActionThatHasRedBrickRoad(
    report: Report,
    chatReport: OnyxEntry<Report>,
    reportActions: OnyxEntry<ReportActions>,
    hasViolations: boolean,
    reportErrors: Errors,
    transactions: OnyxCollection<Transaction>,
    transactionViolations?: OnyxCollection<TransactionViolation[]>,
    isReportArchived = false,
): ReasonAndReportActionThatHasRedBrickRoad | null {
    const {reportAction} = getAllReportActionsErrorsAndReportActionThatRequiresAttention(report, reportActions, isReportArchived);
    const errors = reportErrors;
    const hasErrors = Object.keys(errors).length !== 0;

    if (isReportArchived) {
        return null;
    }

    if (shouldDisplayViolationsRBRInLHN(report, transactionViolations)) {
        return {
            reason: CONST.RBR_REASONS.HAS_TRANSACTION_THREAD_VIOLATIONS,
        };
    }

    if (hasErrors) {
        return {
            reason: CONST.RBR_REASONS.HAS_ERRORS,
            reportAction,
        };
    }

    if (hasViolations) {
        return {
            reason: CONST.RBR_REASONS.HAS_VIOLATIONS,
        };
    }
    const parentReportAction = getReportAction(report?.parentReportID, report?.parentReportActionID);
    const transactionThreadReportID = getOneTransactionThreadReportID(report, chatReport, reportActions ?? []);
    if (transactionThreadReportID) {
        const transactionID = getTransactionID(transactionThreadReportID);
        const transaction = transactions?.[`${ONYXKEYS.COLLECTION.TRANSACTION}${transactionID}`];
        if (hasReceiptError(transaction)) {
            return {
                reason: CONST.RBR_REASONS.HAS_ERRORS,
            };
        }
    }
    const transactionID = getTransactionID(report.reportID);
    const transaction = transactions?.[`${ONYXKEYS.COLLECTION.TRANSACTION}${transactionID}`];
    if (isTransactionThread(parentReportAction) && hasReceiptError(transaction)) {
        return {
            reason: CONST.RBR_REASONS.HAS_ERRORS,
        };
    }

    return null;
}

function shouldShowRedBrickRoad(
    report: Report,
    chatReport: OnyxEntry<Report>,
    reportActions: OnyxEntry<ReportActions>,
    hasViolations: boolean,
    reportErrors: Errors,
    transactions: OnyxCollection<Transaction>,
    transactionViolations?: OnyxCollection<TransactionViolation[]>,
    isReportArchived = false,
) {
    return !!getReasonAndReportActionThatHasRedBrickRoad(report, chatReport, reportActions, hasViolations, reportErrors, transactions, transactionViolations, isReportArchived);
}

/**
 * Gets all the data necessary for rendering an OptionRowLHN component
 */
function getOptionData({
    report,
    reportAttributes,
    oneTransactionThreadReport,
    reportNameValuePairs,
    personalDetails,
    policy,
    parentReportAction,
    lastMessageTextFromReport: lastMessageTextFromReportProp,
    invoiceReceiverPolicy,
    card,
    lastAction,
    localeCompare,
    isReportArchived = false,
    lastActionReport,
    movedFromReport,
    movedToReport,
}: {
    report: OnyxEntry<Report>;
    oneTransactionThreadReport: OnyxEntry<Report>;
    reportNameValuePairs: OnyxEntry<ReportNameValuePairs>;
    personalDetails: OnyxEntry<PersonalDetailsList>;
    policy: OnyxEntry<Policy> | undefined;
    parentReportAction: OnyxEntry<ReportAction> | undefined;
    lastMessageTextFromReport?: string;
    invoiceReceiverPolicy?: OnyxEntry<Policy>;
    reportAttributes: OnyxEntry<ReportAttributes>;
    card: Card | undefined;
    lastAction: ReportAction | undefined;
    localeCompare: LocaleContextProps['localeCompare'];
    isReportArchived?: boolean;
    lastActionReport: OnyxEntry<Report> | undefined;
    movedFromReport?: OnyxEntry<Report>;
    movedToReport?: OnyxEntry<Report>;
}): OptionData | undefined {
    // When a user signs out, Onyx is cleared. Due to the lazy rendering with a virtual list, it's possible for
    // this method to be called after the Onyx data has been cleared out. In that case, it's fine to do
    // a null check here and return early.
    if (!report || !personalDetails) {
        return;
    }

    const result: OptionData = {
        text: '',
        alternateText: undefined,
        allReportErrors: reportAttributes?.reportErrors,
        brickRoadIndicator: null,
        tooltipText: null,
        subtitle: undefined,
        login: undefined,
        accountID: undefined,
        reportID: '',
        phoneNumber: undefined,
        isUnread: null,
        isUnreadWithMention: null,
        hasDraftComment: false,
        keyForList: undefined,
        searchText: undefined,
        isPinned: false,
        hasOutstandingChildRequest: false,
        hasOutstandingChildTask: false,
        hasParentAccess: undefined,
        isIOUReportOwner: null,
        isChatRoom: false,
        private_isArchived: undefined,
        shouldShowSubscript: false,
        isPolicyExpenseChat: false,
        isMoneyRequestReport: false,
        isExpenseRequest: false,
        isWaitingOnBankAccount: false,
        isAllowedToComment: true,
        isDeletedParentAction: false,
        isConciergeChat: false,
    };
    const reportMetadata = getReportMetadata(report?.reportID);
    const participantAccountIDs = getParticipantsAccountIDsForDisplay(report);
    const participantAccountIDsExcludeCurrentUser = excludeParticipantsForDisplay(participantAccountIDs, report.participants ?? {}, reportMetadata, {shouldExcludeCurrentUser: true});
    const participantPersonalDetailListExcludeCurrentUser = Object.values(getPersonalDetailsForAccountIDs(participantAccountIDsExcludeCurrentUser, personalDetails));

    const visibleParticipantAccountIDs = excludeParticipantsForDisplay(participantAccountIDs, report.participants ?? {}, reportMetadata, {shouldExcludeHidden: true});

    const participantPersonalDetailList = Object.values(getPersonalDetailsForAccountIDs(participantAccountIDs, personalDetails));
    const personalDetail = participantPersonalDetailList.at(0) ?? ({} as PersonalDetails);

    result.isThread = isChatThread(report);
    result.isChatRoom = isChatRoom(report);
    result.isTaskReport = isTaskReport(report);
    result.isInvoiceReport = isInvoiceReport(report);
    result.parentReportAction = parentReportAction;
    result.private_isArchived = reportNameValuePairs?.private_isArchived;
    result.isPolicyExpenseChat = isPolicyExpenseChat(report);
    result.isExpenseRequest = isExpenseRequest(report);
    result.isMoneyRequestReport = isMoneyRequestReport(report);
    result.shouldShowSubscript = shouldReportShowSubscript(report, isReportArchived);
    result.pendingAction = report.pendingFields?.addWorkspaceRoom ?? report.pendingFields?.createChat;
    result.brickRoadIndicator = reportAttributes?.brickRoadStatus;
    result.ownerAccountID = report.ownerAccountID;
    result.managerID = report.managerID;
    result.reportID = report.reportID;
    result.policyID = report.policyID;
    result.stateNum = report.stateNum;
    result.statusNum = report.statusNum;
    // When the only message of a report is deleted lastVisibleActionCreated is not reset leading to wrongly
    // setting it Unread so we add additional condition here to avoid empty chat LHN from being bold.
    result.isUnread = isUnread(report, oneTransactionThreadReport, isReportArchived) && !!report.lastActorAccountID;
    result.isUnreadWithMention = isUnreadWithMention(report);
    result.isPinned = report.isPinned;
    result.iouReportID = report.iouReportID;
    result.keyForList = String(report.reportID);
    result.hasOutstandingChildRequest = report.hasOutstandingChildRequest;
    result.parentReportID = report.parentReportID;
    result.isWaitingOnBankAccount = report.isWaitingOnBankAccount;
    result.notificationPreference = getReportNotificationPreference(report);
    result.isAllowedToComment = canUserPerformWriteActionUtil(report, isReportArchived);
    result.chatType = report.chatType;
    result.isDeletedParentAction = report.isDeletedParentAction;
    result.isSelfDM = isSelfDM(report);
    result.tooltipText = getReportParticipantsTitle(visibleParticipantAccountIDs);
    result.hasOutstandingChildTask = report.hasOutstandingChildTask;
    result.hasParentAccess = report.hasParentAccess;
    result.isConciergeChat = isConciergeChatReport(report);
    result.participants = report.participants;

    const isExpense = isExpenseReport(report);
    const hasMultipleParticipants = participantPersonalDetailList.length > 1 || result.isChatRoom || result.isPolicyExpenseChat || isExpense;
    const subtitle = getChatRoomSubtitle(report, false, isReportArchived);

    const status = personalDetail?.status ?? '';

    // We only create tooltips for the first 10 users or so since some reports have hundreds of users, causing performance to degrade.
    const displayNamesWithTooltips = getDisplayNamesWithTooltips((participantPersonalDetailList || []).slice(0, 10), hasMultipleParticipants, localeCompare, undefined, isSelfDM(report));

    // eslint-disable-next-line @typescript-eslint/prefer-nullish-coalescing
    const lastActorAccountID = getReportActionActorAccountID(lastAction, undefined, undefined) || report.lastActorAccountID;
    // If the last actor's details are not currently saved in Onyx Collection,
    // then try to get that from the last report action if that action is valid
    // to get data from.
    let lastActorDetails: Partial<PersonalDetails> | null = lastActorAccountID ? (personalDetails?.[lastActorAccountID] ?? null) : null;
    if (!lastActorDetails && lastAction) {
        const lastActorDisplayName = lastAction?.person?.[0]?.text;
        lastActorDetails = lastActorDisplayName
            ? {
                  displayName: lastActorDisplayName,
                  accountID: report.lastActorAccountID,
              }
            : null;
    }

    // Assign the actor account ID from the last action when it’s a REPORT_PREVIEW action.
    // to ensures that lastActorDetails.accountID is correctly set in case it's empty string
    if (lastAction?.actionName === CONST.REPORT.ACTIONS.TYPE.REPORT_PREVIEW && lastActorDetails) {
        lastActorDetails.accountID = lastAction.actorAccountID;
    }

    const lastActorDisplayName = getLastActorDisplayName(lastActorDetails);
    let lastMessageTextFromReport = lastMessageTextFromReportProp;
    if (!lastMessageTextFromReport) {
        lastMessageTextFromReport = getLastMessageTextForReport({report, lastActorDetails, movedFromReport, movedToReport, policy, isReportArchived});
    }

    // We need to remove sms domain in case the last message text has a phone number mention with sms domain.
    let lastMessageText = Str.removeSMSDomain(lastMessageTextFromReport);

    const isGroupChat = isGroupChatUtil(report) || isDeprecatedGroupDM(report, isReportArchived);

    const isThreadMessage = isThread(report) && lastAction?.actionName === CONST.REPORT.ACTIONS.TYPE.ADD_COMMENT && lastAction?.pendingAction !== CONST.RED_BRICK_ROAD_PENDING_ACTION.DELETE;
    if ((result.isChatRoom || result.isPolicyExpenseChat || result.isThread || result.isTaskReport || isThreadMessage || isGroupChat) && !isReportArchived) {
        const lastActionName = lastAction?.actionName ?? report.lastActionType;
        const prefix = getReportSubtitlePrefix(report);

        if (isRenamedAction(lastAction)) {
            result.alternateText = getRenamedAction(lastAction, isExpense, lastActorDisplayName);
        } else if (isTaskAction(lastAction)) {
            result.alternateText = formatReportLastMessageText(getTaskReportActionMessage(lastAction).text);
        } else if (lastAction?.actionName === CONST.REPORT.ACTIONS.TYPE.POLICY_CHANGE_LOG.LEAVE_ROOM) {
            const actionMessage = getReportActionMessageText(lastAction);
            result.alternateText = actionMessage ? `${lastActorDisplayName}: ${actionMessage}` : '';
        } else if (isInviteOrRemovedAction(lastAction)) {
            let actorDetails;
            if (lastAction.actorAccountID) {
                actorDetails = personalDetails?.[lastAction?.actorAccountID];
            }
            let actorDisplayName = lastAction?.person?.[0]?.text;
            if (!actorDetails && actorDisplayName && lastAction.actorAccountID) {
                actorDetails = {
                    displayName: actorDisplayName,
                    accountID: lastAction.actorAccountID,
                };
            }
            actorDisplayName = actorDetails ? getLastActorDisplayName(actorDetails) : undefined;
            const lastActionOriginalMessage = lastAction?.actionName ? getOriginalMessage(lastAction) : null;
            const targetAccountIDs = lastActionOriginalMessage?.targetAccountIDs ?? [];
            const targetAccountIDsLength = targetAccountIDs.length !== 0 ? targetAccountIDs.length : (report.lastMessageHtml?.match(/<mention-user[^>]*><\/mention-user>/g)?.length ?? 0);
            const verb =
                lastActionName === CONST.REPORT.ACTIONS.TYPE.ROOM_CHANGE_LOG.INVITE_TO_ROOM || lastActionName === CONST.REPORT.ACTIONS.TYPE.POLICY_CHANGE_LOG.INVITE_TO_ROOM
                    ? translateLocal('workspace.invite.invited')
                    : translateLocal('workspace.invite.removed');
            const users = translateLocal(targetAccountIDsLength > 1 ? 'common.members' : 'common.member')?.toLocaleLowerCase();
            result.alternateText = formatReportLastMessageText(`${actorDisplayName ?? lastActorDisplayName}: ${verb} ${targetAccountIDsLength} ${users}`);
            const roomName = getReportName(lastActionReport) || lastActionOriginalMessage?.roomName;
            if (roomName) {
                const preposition =
                    lastAction.actionName === CONST.REPORT.ACTIONS.TYPE.ROOM_CHANGE_LOG.INVITE_TO_ROOM || lastAction.actionName === CONST.REPORT.ACTIONS.TYPE.POLICY_CHANGE_LOG.INVITE_TO_ROOM
                        ? ` ${translateLocal('workspace.invite.to')}`
                        : ` ${translateLocal('workspace.invite.from')}`;
                result.alternateText += `${preposition} ${roomName}`;
            }
        } else if (isActionOfType(lastAction, CONST.REPORT.ACTIONS.TYPE.POLICY_CHANGE_LOG.UPDATE_NAME)) {
            result.alternateText = getWorkspaceNameUpdatedMessage(lastAction);
        } else if (isActionOfType(lastAction, CONST.REPORT.ACTIONS.TYPE.POLICY_CHANGE_LOG.UPDATE_DESCRIPTION)) {
            result.alternateText = getWorkspaceDescriptionUpdatedMessage(lastAction);
        } else if (isActionOfType(lastAction, CONST.REPORT.ACTIONS.TYPE.POLICY_CHANGE_LOG.UPDATE_CURRENCY)) {
            result.alternateText = getWorkspaceCurrencyUpdateMessage(lastAction);
        } else if (isActionOfType(lastAction, CONST.REPORT.ACTIONS.TYPE.POLICY_CHANGE_LOG.UPDATE_AUTO_REPORTING_FREQUENCY)) {
            result.alternateText = getWorkspaceFrequencyUpdateMessage(lastAction);
        } else if (isActionOfType(lastAction, CONST.REPORT.ACTIONS.TYPE.POLICY_CHANGE_LOG.CORPORATE_UPGRADE)) {
            result.alternateText = translateLocal('workspaceActions.upgradedWorkspace');
        } else if (isActionOfType(lastAction, CONST.REPORT.ACTIONS.TYPE.POLICY_CHANGE_LOG.TEAM_DOWNGRADE)) {
            result.alternateText = translateLocal('workspaceActions.downgradedWorkspace');
        } else if (isActionOfType(lastAction, CONST.REPORT.ACTIONS.TYPE.INTEGRATION_SYNC_FAILED)) {
            result.alternateText = Parser.htmlToText(getIntegrationSyncFailedMessage(lastAction, report?.policyID));
        } else if (
            isActionOfType(lastAction, CONST.REPORT.ACTIONS.TYPE.POLICY_CHANGE_LOG.ADD_CATEGORY) ||
            isActionOfType(lastAction, CONST.REPORT.ACTIONS.TYPE.POLICY_CHANGE_LOG.DELETE_CATEGORY) ||
            isActionOfType(lastAction, CONST.REPORT.ACTIONS.TYPE.POLICY_CHANGE_LOG.UPDATE_CATEGORY) ||
            isActionOfType(lastAction, CONST.REPORT.ACTIONS.TYPE.POLICY_CHANGE_LOG.SET_CATEGORY_NAME)
        ) {
            result.alternateText = getWorkspaceCategoryUpdateMessage(lastAction);
        } else if (isActionOfType(lastAction, CONST.REPORT.ACTIONS.TYPE.POLICY_CHANGE_LOG.UPDATE_TAG_LIST_NAME)) {
            result.alternateText = getCleanedTagName(getTagListNameUpdatedMessage(lastAction) ?? '');
        } else if (isTagModificationAction(lastAction?.actionName ?? '')) {
            result.alternateText = getCleanedTagName(getWorkspaceTagUpdateMessage(lastAction) ?? '');
        } else if (isActionOfType(lastAction, CONST.REPORT.ACTIONS.TYPE.POLICY_CHANGE_LOG.UPDATE_CUSTOM_UNIT)) {
            result.alternateText = getWorkspaceCustomUnitUpdatedMessage(lastAction);
        } else if (isActionOfType(lastAction, CONST.REPORT.ACTIONS.TYPE.POLICY_CHANGE_LOG.ADD_CUSTOM_UNIT_RATE)) {
            result.alternateText = getWorkspaceCustomUnitRateAddedMessage(lastAction);
        } else if (isActionOfType(lastAction, CONST.REPORT.ACTIONS.TYPE.POLICY_CHANGE_LOG.UPDATE_CUSTOM_UNIT_RATE)) {
            result.alternateText = getWorkspaceCustomUnitRateUpdatedMessage(lastAction);
        } else if (isActionOfType(lastAction, CONST.REPORT.ACTIONS.TYPE.POLICY_CHANGE_LOG.DELETE_CUSTOM_UNIT_RATE)) {
            result.alternateText = getWorkspaceCustomUnitRateDeletedMessage(lastAction);
        } else if (isActionOfType(lastAction, CONST.REPORT.ACTIONS.TYPE.POLICY_CHANGE_LOG.ADD_REPORT_FIELD)) {
            result.alternateText = getWorkspaceReportFieldAddMessage(lastAction);
        } else if (isActionOfType(lastAction, CONST.REPORT.ACTIONS.TYPE.POLICY_CHANGE_LOG.UPDATE_REPORT_FIELD)) {
            result.alternateText = getWorkspaceReportFieldUpdateMessage(lastAction);
        } else if (isActionOfType(lastAction, CONST.REPORT.ACTIONS.TYPE.POLICY_CHANGE_LOG.DELETE_REPORT_FIELD)) {
            result.alternateText = getWorkspaceReportFieldDeleteMessage(lastAction);
        } else if (lastAction?.actionName === CONST.REPORT.ACTIONS.TYPE.POLICY_CHANGE_LOG.UPDATE_FIELD) {
            result.alternateText = getWorkspaceUpdateFieldMessage(lastAction);
        } else if (lastAction?.actionName === CONST.REPORT.ACTIONS.TYPE.POLICY_CHANGE_LOG.UPDATE_MAX_EXPENSE_AMOUNT_NO_RECEIPT) {
            result.alternateText = getPolicyChangeLogMaxExpenseAmountNoReceiptMessage(lastAction);
        } else if (lastAction?.actionName === CONST.REPORT.ACTIONS.TYPE.POLICY_CHANGE_LOG.UPDATE_MAX_EXPENSE_AMOUNT) {
            result.alternateText = getPolicyChangeLogMaxExpenseAmountMessage(lastAction);
        } else if (lastAction?.actionName === CONST.REPORT.ACTIONS.TYPE.POLICY_CHANGE_LOG.UPDATE_DEFAULT_BILLABLE) {
            result.alternateText = getPolicyChangeLogDefaultBillableMessage(lastAction);
        } else if (lastAction?.actionName === CONST.REPORT.ACTIONS.TYPE.POLICY_CHANGE_LOG.UPDATE_DEFAULT_REIMBURSABLE) {
            result.alternateText = getPolicyChangeLogDefaultReimbursableMessage(lastAction);
        } else if (lastAction?.actionName === CONST.REPORT.ACTIONS.TYPE.POLICY_CHANGE_LOG.UPDATE_DEFAULT_TITLE_ENFORCED) {
            result.alternateText = getPolicyChangeLogDefaultTitleEnforcedMessage(lastAction);
        } else if (lastAction?.actionName === CONST.REPORT.ACTIONS.TYPE.POLICY_CHANGE_LOG.LEAVE_POLICY) {
            result.alternateText = getPolicyChangeLogEmployeeLeftMessage(lastAction, true);
        } else if (isCardIssuedAction(lastAction)) {
            result.alternateText = getCardIssuedMessage({reportAction: lastAction, expensifyCard: card});
        } else if (lastAction?.actionName !== CONST.REPORT.ACTIONS.TYPE.REPORT_PREVIEW && lastActorDisplayName && lastMessageTextFromReport) {
<<<<<<< HEAD
            const displayName = (lastMessageTextFromReport.length > 0 && getLastActorDisplayNameFromLastVisibleActions(report, lastActorDetails)) || lastActorDisplayName;
            result.alternateText = formatReportLastMessageText(Parser.htmlToText(`${displayName}: ${lastMessageText}`));
=======
            result.alternateText = formatReportLastMessageText(`${lastActorDisplayName}: ${lastMessageText}`);
>>>>>>> 5ac9b60a
        } else if (lastAction && isOldDotReportAction(lastAction)) {
            result.alternateText = getMessageOfOldDotReportAction(lastAction);
        } else if (lastAction?.actionName === CONST.REPORT.ACTIONS.TYPE.ROOM_CHANGE_LOG.UPDATE_ROOM_DESCRIPTION) {
            result.alternateText = getUpdateRoomDescriptionMessage(lastAction);
        } else if (lastAction?.actionName === CONST.REPORT.ACTIONS.TYPE.POLICY_CHANGE_LOG.ADD_EMPLOYEE) {
            result.alternateText = getPolicyChangeLogAddEmployeeMessage(lastAction);
        } else if (lastAction?.actionName === CONST.REPORT.ACTIONS.TYPE.POLICY_CHANGE_LOG.UPDATE_EMPLOYEE) {
            result.alternateText = getPolicyChangeLogUpdateEmployee(lastAction);
        } else if (lastAction?.actionName === CONST.REPORT.ACTIONS.TYPE.POLICY_CHANGE_LOG.DELETE_EMPLOYEE) {
            result.alternateText = getPolicyChangeLogDeleteMemberMessage(lastAction);
        } else if (isActionOfType(lastAction, CONST.REPORT.ACTIONS.TYPE.UNREPORTED_TRANSACTION)) {
            result.alternateText = Parser.htmlToText(getUnreportedTransactionMessage());
        } else if (lastAction?.actionName === CONST.REPORT.ACTIONS.TYPE.POLICY_CHANGE_LOG.DELETE_CUSTOM_UNIT_RATE) {
            result.alternateText = getReportActionMessageText(lastAction) ?? '';
        } else if (lastAction?.actionName === CONST.REPORT.ACTIONS.TYPE.POLICY_CHANGE_LOG.ADD_INTEGRATION) {
            result.alternateText = getAddedConnectionMessage(lastAction);
        } else if (lastAction?.actionName === CONST.REPORT.ACTIONS.TYPE.POLICY_CHANGE_LOG.DELETE_INTEGRATION) {
            result.alternateText = getRemovedConnectionMessage(lastAction);
        } else if (lastAction?.actionName === CONST.REPORT.ACTIONS.TYPE.POLICY_CHANGE_LOG.UPDATE_AUDIT_RATE) {
            result.alternateText = getUpdatedAuditRateMessage(lastAction);
        } else if (lastAction?.actionName === CONST.REPORT.ACTIONS.TYPE.POLICY_CHANGE_LOG.ADD_APPROVER_RULE) {
            result.alternateText = getAddedApprovalRuleMessage(lastAction);
        } else if (lastAction?.actionName === CONST.REPORT.ACTIONS.TYPE.POLICY_CHANGE_LOG.DELETE_APPROVER_RULE) {
            result.alternateText = getDeletedApprovalRuleMessage(lastAction);
        } else if (lastAction?.actionName === CONST.REPORT.ACTIONS.TYPE.POLICY_CHANGE_LOG.UPDATE_APPROVER_RULE) {
            result.alternateText = getUpdatedApprovalRuleMessage(lastAction);
        } else if (lastAction?.actionName === CONST.REPORT.ACTIONS.TYPE.POLICY_CHANGE_LOG.UPDATE_MANUAL_APPROVAL_THRESHOLD) {
            result.alternateText = getUpdatedManualApprovalThresholdMessage(lastAction);
        } else if (lastAction?.actionName === CONST.REPORT.ACTIONS.TYPE.RETRACTED) {
            result.alternateText = getRetractedMessage();
        } else if (lastAction?.actionName === CONST.REPORT.ACTIONS.TYPE.REOPENED) {
            result.alternateText = getReopenedMessage();
        } else if (isActionOfType(lastAction, CONST.REPORT.ACTIONS.TYPE.TRAVEL_UPDATE)) {
            result.alternateText = getTravelUpdateMessage(lastAction);
        } else if (isActionOfType(lastAction, CONST.REPORT.ACTIONS.TYPE.TAKE_CONTROL) || isActionOfType(lastAction, CONST.REPORT.ACTIONS.TYPE.REROUTE)) {
            result.alternateText = Parser.htmlToText(getChangedApproverActionMessage(lastAction));
        } else {
            result.alternateText =
                lastMessageTextFromReport.length > 0
                    ? formatReportLastMessageText(Parser.htmlToText(lastMessageText))
                    : getLastVisibleMessage(report.reportID, result.isAllowedToComment, {}, lastAction)?.lastMessageText;

            if (!result.alternateText) {
                result.alternateText = formatReportLastMessageText(
                    getWelcomeMessage(report, policy, participantPersonalDetailListExcludeCurrentUser, localeCompare, isReportArchived).messageText ?? translateLocal('report.noActivityYet'),
                );
            }
        }
        result.alternateText = prefix + result.alternateText;
    } else {
        if (!lastMessageText) {
            lastMessageText = formatReportLastMessageText(
                // eslint-disable-next-line @typescript-eslint/prefer-nullish-coalescing
                getWelcomeMessage(report, policy, participantPersonalDetailListExcludeCurrentUser, localeCompare, isReportArchived).messageText || translateLocal('report.noActivityYet'),
            );
        }
        if (shouldShowLastActorDisplayName(report, lastActorDetails, lastAction) && !isReportArchived) {
<<<<<<< HEAD
            const displayName = (lastMessageTextFromReport.length > 0 && getLastActorDisplayNameFromLastVisibleActions(report, lastActorDetails)) || lastActorDisplayName;
            result.alternateText = `${displayName}: ${formatReportLastMessageText(Parser.htmlToText(lastMessageText))}`;
=======
            result.alternateText = `${lastActorDisplayName}: ${formatReportLastMessageText(lastMessageText)}`;
>>>>>>> 5ac9b60a
        } else {
            result.alternateText = formatReportLastMessageText(lastMessageText);
        }
    }

    result.isIOUReportOwner = isIOUOwnedByCurrentUser(result as Report);

    if (isJoinRequestInAdminRoom(report)) {
        result.isUnread = true;
    }

    if (!hasMultipleParticipants) {
        result.accountID = personalDetail?.accountID ?? CONST.DEFAULT_NUMBER_ID;
        result.login = personalDetail?.login ?? '';
        result.phoneNumber = personalDetail?.phoneNumber ?? '';
    }

    const reportName = getReportName(report, policy, undefined, undefined, invoiceReceiverPolicy, undefined, undefined, isReportArchived);

    result.text = reportName;
    result.subtitle = subtitle;
    result.participantsList = participantPersonalDetailList;

    result.icons = getIcons(
        report,
        personalDetails,
        personalDetail?.avatar,
        personalDetail?.login,
        personalDetail?.accountID ?? CONST.DEFAULT_NUMBER_ID,
        policy,
        invoiceReceiverPolicy,
        isReportArchived,
    );
    result.displayNamesWithTooltips = displayNamesWithTooltips;

    if (status) {
        result.status = status;
    }
    result.type = report.type;

    return result;
}

function getWelcomeMessage(
    report: OnyxEntry<Report>,
    policy: OnyxEntry<Policy>,
    participantPersonalDetailList: PersonalDetails[],
    localeCompare: LocaleContextProps['localeCompare'],
    isReportArchived = false,
    reportDetailsLink = '',
): WelcomeMessage {
    const welcomeMessage: WelcomeMessage = {};
    if (isChatThread(report) || isTaskReport(report)) {
        return welcomeMessage;
    }

    if (isChatRoom(report)) {
        return getRoomWelcomeMessage(report, isReportArchived, reportDetailsLink);
    }

    if (isPolicyExpenseChat(report)) {
        if (policy?.description) {
            welcomeMessage.messageHtml = policy.description;
            welcomeMessage.messageText = Parser.htmlToText(welcomeMessage.messageHtml);
        } else {
            welcomeMessage.messageHtml = translateLocal('reportActionsView.beginningOfChatHistoryPolicyExpenseChat', {
                submitterDisplayName: getDisplayNameForParticipant({accountID: report?.ownerAccountID}),
                workspaceName: getPolicyName({report}),
            });
            welcomeMessage.messageText = Parser.htmlToText(welcomeMessage.messageHtml);
        }
        return welcomeMessage;
    }

    if (isSelfDM(report)) {
        welcomeMessage.messageText = translateLocal('reportActionsView.beginningOfChatHistorySelfDM');
        return welcomeMessage;
    }

    if (isSystemChatUtil(report)) {
        welcomeMessage.messageText = translateLocal('reportActionsView.beginningOfChatHistorySystemDM');
        return welcomeMessage;
    }

    welcomeMessage.phrase1 = translateLocal('reportActionsView.beginningOfChatHistory');
    const isMultipleParticipant = participantPersonalDetailList.length > 1;
    const displayNamesWithTooltips = getDisplayNamesWithTooltips(participantPersonalDetailList, isMultipleParticipant, localeCompare);
    const displayNamesWithTooltipsText = displayNamesWithTooltips
        .map(({displayName}, index) => {
            if (index === displayNamesWithTooltips.length - 1) {
                return `${displayName}.`;
            }
            if (index === displayNamesWithTooltips.length - 2) {
                return `${displayName} ${translateLocal('common.and')}`;
            }
            if (index < displayNamesWithTooltips.length - 2) {
                return `${displayName},`;
            }
            return '';
        })
        .join(' ');

    welcomeMessage.messageText = displayNamesWithTooltips.length ? ensureSingleSpacing(`${welcomeMessage.phrase1} ${displayNamesWithTooltipsText}`) : '';
    return welcomeMessage;
}

/**
 * Get welcome message based on room type
 */
function getRoomWelcomeMessage(report: OnyxEntry<Report>, isReportArchived = false, reportDetailsLink = ''): WelcomeMessage {
    const welcomeMessage: WelcomeMessage = {};
    const workspaceName = getPolicyName({report});
    const reportName = getReportName(report);

    if (report?.description) {
        welcomeMessage.messageHtml = getReportDescription(report);
        welcomeMessage.messageText = Parser.htmlToText(welcomeMessage.messageHtml);
        return welcomeMessage;
    }

    if (isReportArchived) {
        welcomeMessage.messageHtml = translateLocal('reportActionsView.beginningOfArchivedRoom', {reportName, reportDetailsLink});
    } else if (isDomainRoom(report)) {
        welcomeMessage.messageHtml = translateLocal('reportActionsView.beginningOfChatHistoryDomainRoom', {domainRoom: report?.reportName ?? ''});
    } else if (isAdminRoom(report)) {
        welcomeMessage.messageHtml = translateLocal('reportActionsView.beginningOfChatHistoryAdminRoom', {workspaceName});
    } else if (isAnnounceRoom(report)) {
        welcomeMessage.messageHtml = translateLocal('reportActionsView.beginningOfChatHistoryAnnounceRoom', {workspaceName});
    } else if (isInvoiceRoom(report)) {
        const payer =
            report?.invoiceReceiver?.type === CONST.REPORT.INVOICE_RECEIVER_TYPE.INDIVIDUAL
                ? getDisplayNameForParticipant({accountID: report?.invoiceReceiver?.accountID})
                : // This will be fixed as part of https://github.com/Expensify/Expensify/issues/507850
                  // eslint-disable-next-line deprecation/deprecation
                  getPolicy(report?.invoiceReceiver?.policyID)?.name;
        const receiver = getPolicyName({report});
        welcomeMessage.messageHtml = translateLocal('reportActionsView.beginningOfChatHistoryInvoiceRoom', {
            invoicePayer: payer ?? '',
            invoiceReceiver: receiver,
        });
    } else {
        // Message for user created rooms or other room types.
        welcomeMessage.messageHtml = translateLocal('reportActionsView.beginningOfChatHistoryUserRoom', {reportName, reportDetailsLink});
    }
    welcomeMessage.messageText = Parser.htmlToText(welcomeMessage.messageHtml);

    return welcomeMessage;
}

export default {
    getOptionData,
    sortReportsToDisplayInLHN,
    categorizeReportsForLHN,
    sortCategorizedReports,
    combineReportCategories,
    getWelcomeMessage,
    getReasonAndReportActionThatHasRedBrickRoad,
    shouldShowRedBrickRoad,
    getReportsToDisplayInLHN,
    updateReportsToDisplayInLHN,
};<|MERGE_RESOLUTION|>--- conflicted
+++ resolved
@@ -843,12 +843,8 @@
         } else if (isCardIssuedAction(lastAction)) {
             result.alternateText = getCardIssuedMessage({reportAction: lastAction, expensifyCard: card});
         } else if (lastAction?.actionName !== CONST.REPORT.ACTIONS.TYPE.REPORT_PREVIEW && lastActorDisplayName && lastMessageTextFromReport) {
-<<<<<<< HEAD
             const displayName = (lastMessageTextFromReport.length > 0 && getLastActorDisplayNameFromLastVisibleActions(report, lastActorDetails)) || lastActorDisplayName;
-            result.alternateText = formatReportLastMessageText(Parser.htmlToText(`${displayName}: ${lastMessageText}`));
-=======
-            result.alternateText = formatReportLastMessageText(`${lastActorDisplayName}: ${lastMessageText}`);
->>>>>>> 5ac9b60a
+            result.alternateText = formatReportLastMessageText(`${displayName}: ${lastMessageText}`);
         } else if (lastAction && isOldDotReportAction(lastAction)) {
             result.alternateText = getMessageOfOldDotReportAction(lastAction);
         } else if (lastAction?.actionName === CONST.REPORT.ACTIONS.TYPE.ROOM_CHANGE_LOG.UPDATE_ROOM_DESCRIPTION) {
@@ -906,12 +902,8 @@
             );
         }
         if (shouldShowLastActorDisplayName(report, lastActorDetails, lastAction) && !isReportArchived) {
-<<<<<<< HEAD
             const displayName = (lastMessageTextFromReport.length > 0 && getLastActorDisplayNameFromLastVisibleActions(report, lastActorDetails)) || lastActorDisplayName;
-            result.alternateText = `${displayName}: ${formatReportLastMessageText(Parser.htmlToText(lastMessageText))}`;
-=======
-            result.alternateText = `${lastActorDisplayName}: ${formatReportLastMessageText(lastMessageText)}`;
->>>>>>> 5ac9b60a
+            result.alternateText = `${displayName}: ${formatReportLastMessageText(lastMessageText)}`;
         } else {
             result.alternateText = formatReportLastMessageText(lastMessageText);
         }
