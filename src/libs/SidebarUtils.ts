--- conflicted
+++ resolved
@@ -423,16 +423,8 @@
                         : ` ${Localize.translate(preferredLocale, 'workspace.invite.from')}`;
                 result.alternateText += `${preposition} ${roomName}`;
             }
-<<<<<<< HEAD
-        } else if (lastActionName === CONST.REPORT.ACTIONS.TYPE.ROOM_CHANGE_LOG.UPDATE_ROOM_DESCRIPTION) {
+        } else if (ReportActionsUtils.isActionOfType(lastAction, CONST.REPORT.ACTIONS.TYPE.ROOM_CHANGE_LOG.UPDATE_ROOM_DESCRIPTION)) {
             result.alternateText = `${lastActorDisplayName} ${ReportActionsUtils.getUpdateRoomDescriptionMessage(lastAction)}`;
-=======
-        } else if (ReportActionsUtils.isActionOfType(lastAction, CONST.REPORT.ACTIONS.TYPE.ROOM_CHANGE_LOG.UPDATE_ROOM_DESCRIPTION)) {
-            const lastActionOriginalMessage = ReportActionsUtils.getOriginalMessage(lastAction);
-            result.alternateText = `${lastActorDisplayName} ${Localize.translate(preferredLocale, 'roomChangeLog.updateRoomDescription')} ${Parser.htmlToText(
-                lastActionOriginalMessage?.description ?? '',
-            )}`.trim();
->>>>>>> ab4b8ae3
         } else if (lastAction?.actionName === CONST.REPORT.ACTIONS.TYPE.POLICY_CHANGE_LOG.LEAVE_POLICY) {
             result.alternateText = Localize.translateLocal('workspace.invite.leftWorkspace');
         } else if (lastAction?.actionName !== CONST.REPORT.ACTIONS.TYPE.REPORT_PREVIEW && lastActorDisplayName && lastMessageTextFromReport) {
