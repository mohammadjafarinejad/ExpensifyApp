/* eslint-disable rulesdir/prefer-underscore-method */
import Str from 'expensify-common/lib/str';
<<<<<<< HEAD
=======
import type {OnyxCollection, OnyxEntry} from 'react-native-onyx';
>>>>>>> 9a598e04
import Onyx from 'react-native-onyx';
import type {ValueOf} from 'type-fest';
import CONST from '@src/CONST';
import ONYXKEYS from '@src/ONYXKEYS';
import type {PersonalDetails, PersonalDetailsList, TransactionViolation} from '@src/types/onyx';
import type Beta from '@src/types/onyx/Beta';
import type Policy from '@src/types/onyx/Policy';
import type Report from '@src/types/onyx/Report';
import type {ReportActions} from '@src/types/onyx/ReportAction';
import type ReportAction from '@src/types/onyx/ReportAction';
import type DeepValueOf from '@src/types/utils/DeepValueOf';
import * as CollectionUtils from './CollectionUtils';
import * as LocalePhoneNumber from './LocalePhoneNumber';
import * as Localize from './Localize';
import * as OptionsListUtils from './OptionsListUtils';
import * as ReportActionsUtils from './ReportActionsUtils';
import * as ReportUtils from './ReportUtils';
import * as TaskUtils from './TaskUtils';
import * as UserUtils from './UserUtils';

const visibleReportActionItems: ReportActions = {};
const lastReportActions: ReportActions = {};

Onyx.connect({
    key: ONYXKEYS.COLLECTION.REPORT_ACTIONS,
    callback: (actions, key) => {
        if (!key || !actions) {
            return;
        }
        const reportID = CollectionUtils.extractCollectionItemID(key);

        const actionsArray: ReportAction[] = ReportActionsUtils.getSortedReportActions(Object.values(actions));
        lastReportActions[reportID] = actionsArray[actionsArray.length - 1];

        // The report is only visible if it is the last action not deleted that
        // does not match a closed or created state.
        const reportActionsForDisplay = actionsArray.filter(
            (reportAction, actionKey) =>
                ReportActionsUtils.shouldReportActionBeVisible(reportAction, actionKey) &&
                !ReportActionsUtils.isWhisperAction(reportAction) &&
                reportAction.actionName !== CONST.REPORT.ACTIONS.TYPE.CREATED &&
                reportAction.pendingAction !== CONST.RED_BRICK_ROAD_PENDING_ACTION.DELETE,
        );
        visibleReportActionItems[reportID] = reportActionsForDisplay[reportActionsForDisplay.length - 1];
    },
});

let resolveSidebarIsReadyPromise: (args?: unknown[]) => void;

let sidebarIsReadyPromise = new Promise((resolve) => {
    resolveSidebarIsReadyPromise = resolve;
});

function resetIsSidebarLoadedReadyPromise() {
    sidebarIsReadyPromise = new Promise((resolve) => {
        resolveSidebarIsReadyPromise = resolve;
    });
}

function isSidebarLoadedReady(): Promise<unknown> {
    return sidebarIsReadyPromise;
}

function compareStringDates(a: string, b: string): 0 | 1 | -1 {
    if (a < b) {
        return -1;
    }
    if (a > b) {
        return 1;
    }
    return 0;
}

function setIsSidebarLoadedReady() {
    resolveSidebarIsReadyPromise();
}

/**
 * @returns An array of reportIDs sorted in the proper order
 */
function getOrderedReportIDs(
    currentReportId: string | null,
    allReports: Record<string, Report>,
    betas: Beta[],
    policies: Record<string, Policy>,
    priorityMode: ValueOf<typeof CONST.PRIORITY_MODE>,
<<<<<<< HEAD
): string[] {
=======
    allReportActions: OnyxCollection<ReportAction[]>,
    transactionViolations: OnyxCollection<TransactionViolation[]>,
    currentPolicyID = '',
    policyMemberAccountIDs: number[] = [],
): string[] {
    const currentReportActions = allReportActions?.[`${ONYXKEYS.COLLECTION.REPORT_ACTIONS}${currentReportId}`];
    let reportActionCount = currentReportActions?.length ?? 0;
    reportActionCount = Math.max(reportActionCount, 1);

    // Generate a unique cache key based on the function arguments
    const cachedReportsKey = JSON.stringify(
        [currentReportId, allReports, betas, policies, priorityMode, reportActionCount, currentPolicyID, policyMemberAccountIDs],
        // Exclude some properties not to overwhelm a cached key value with huge data, which we don't need to store in a cacheKey
        (key, value: unknown) => (['participantAccountIDs', 'participants', 'lastMessageText', 'visibleChatMemberAccountIDs'].includes(key) ? undefined : value),
    );

    // Check if the result is already in the cache
    const cachedIDs = reportIDsCache.get(cachedReportsKey);
    if (cachedIDs && hasInitialReportActions) {
        return cachedIDs;
    }

    // This is needed to prevent caching when Onyx is empty for a second render
    hasInitialReportActions = Object.values(lastReportActions).length > 0;

>>>>>>> 9a598e04
    const isInGSDMode = priorityMode === CONST.PRIORITY_MODE.GSD;
    const isInDefaultMode = !isInGSDMode;
    const allReportsDictValues = Object.values(allReports);

    // Filter out all the reports that shouldn't be displayed
    let reportsToDisplay = allReportsDictValues.filter((report) => {
        const parentReportActionsKey = `${ONYXKEYS.COLLECTION.REPORT_ACTIONS}${report?.parentReportID}`;
        const parentReportActions = allReportActions?.[parentReportActionsKey];
        const parentReportAction = parentReportActions?.find((action) => action && report && action?.reportActionID === report?.parentReportActionID);
        const doesReportHaveViolations =
            betas.includes(CONST.BETAS.VIOLATIONS) && !!parentReportAction && ReportUtils.doesTransactionThreadHaveViolations(report, transactionViolations, parentReportAction);
        return ReportUtils.shouldReportBeInOptionList({
            report,
            currentReportId: currentReportId ?? '',
            isInGSDMode,
            betas,
            policies,
            excludeEmptyChats: true,
            doesReportHaveViolations,
        });
    });

    if (reportsToDisplay.length === 0) {
        // Display Concierge chat report when there is no report to be displayed
        const conciergeChatReport = allReportsDictValues.find(ReportUtils.isConciergeChatReport);
        if (conciergeChatReport) {
            reportsToDisplay.push(conciergeChatReport);
        }
    }

    // The LHN is split into four distinct groups, and each group is sorted a little differently. The groups will ALWAYS be in this order:
    // 1. Pinned/GBR - Always sorted by reportDisplayName
    // 2. Drafts - Always sorted by reportDisplayName
    // 3. Non-archived reports and settled IOUs
    //      - Sorted by lastVisibleActionCreated in default (most recent) view mode
    //      - Sorted by reportDisplayName in GSD (focus) view mode
    // 4. Archived reports
    //      - Sorted by lastVisibleActionCreated in default (most recent) view mode
    //      - Sorted by reportDisplayName in GSD (focus) view mode
    const pinnedAndGBRReports: Report[] = [];
    const draftReports: Report[] = [];
    const nonArchivedReports: Report[] = [];
    const archivedReports: Report[] = [];

    if (currentPolicyID || policyMemberAccountIDs.length > 0) {
        reportsToDisplay = reportsToDisplay.filter((report) => ReportUtils.doesReportBelongToWorkspace(report, policyMemberAccountIDs, currentPolicyID));
    }
    // There are a few properties that need to be calculated for the report which are used when sorting reports.
    reportsToDisplay.forEach((report) => {
        // Normally, the spread operator would be used here to clone the report and prevent the need to reassign the params.
        // However, this code needs to be very performant to handle thousands of reports, so in the interest of speed, we're just going to disable this lint rule and add
        // the reportDisplayName property to the report object directly.
        // eslint-disable-next-line no-param-reassign
        report.displayName = ReportUtils.getReportName(report);

        // eslint-disable-next-line no-param-reassign
        report.iouReportAmount = ReportUtils.getMoneyRequestSpendBreakdown(report, allReports).totalDisplaySpend;

        const isPinned = report.isPinned ?? false;
        const reportAction = ReportActionsUtils.getReportAction(report.parentReportID ?? '', report.parentReportActionID ?? '');
        if (isPinned || ReportUtils.requiresAttentionFromCurrentUser(report, reportAction)) {
            pinnedAndGBRReports.push(report);
        } else if (report.hasDraft) {
            draftReports.push(report);
        } else if (ReportUtils.isArchivedRoom(report)) {
            archivedReports.push(report);
        } else {
            nonArchivedReports.push(report);
        }
    });

    // Sort each group of reports accordingly
    pinnedAndGBRReports.sort((a, b) => (a?.displayName && b?.displayName ? a.displayName.toLowerCase().localeCompare(b.displayName.toLowerCase()) : 0));
    draftReports.sort((a, b) => (a?.displayName && b?.displayName ? a.displayName.toLowerCase().localeCompare(b.displayName.toLowerCase()) : 0));

    if (isInDefaultMode) {
        nonArchivedReports.sort((a, b) => {
            const compareDates = a?.lastVisibleActionCreated && b?.lastVisibleActionCreated ? compareStringDates(b.lastVisibleActionCreated, a.lastVisibleActionCreated) : 0;
            const compareDisplayNames = a?.displayName && b?.displayName ? a.displayName.toLowerCase().localeCompare(b.displayName.toLowerCase()) : 0;
            return compareDates || compareDisplayNames;
        });
        // For archived reports ensure that most recent reports are at the top by reversing the order
        archivedReports.sort((a, b) => (a?.lastVisibleActionCreated && b?.lastVisibleActionCreated ? compareStringDates(b.lastVisibleActionCreated, a.lastVisibleActionCreated) : 0));
    } else {
        nonArchivedReports.sort((a, b) => (a?.displayName && b?.displayName ? a.displayName.toLowerCase().localeCompare(b.displayName.toLowerCase()) : 0));
        archivedReports.sort((a, b) => (a?.displayName && b?.displayName ? a.displayName.toLowerCase().localeCompare(b.displayName.toLowerCase()) : 0));
    }

    // Now that we have all the reports grouped and sorted, they must be flattened into an array and only return the reportID.
    // The order the arrays are concatenated in matters and will determine the order that the groups are displayed in the sidebar.
    const LHNReports = [...pinnedAndGBRReports, ...draftReports, ...nonArchivedReports, ...archivedReports].map((report) => report.reportID);
    return LHNReports;
}

/**
 * Gets all the data necessary for rendering an OptionRowLHN component
 */
function getOptionData({
    report,
    reportActions,
    personalDetails,
    preferredLocale,
    policy,
    parentReportAction,
    hasViolations,
}: {
    report: OnyxEntry<Report>;
    reportActions: OnyxEntry<ReportActions>;
    personalDetails: OnyxEntry<PersonalDetailsList>;
    preferredLocale: DeepValueOf<typeof CONST.LOCALES>;
    policy: OnyxEntry<Policy> | undefined;
    parentReportAction: OnyxEntry<ReportAction> | undefined;
    hasViolations: boolean;
}): ReportUtils.OptionData | undefined {
    // When a user signs out, Onyx is cleared. Due to the lazy rendering with a virtual list, it's possible for
    // this method to be called after the Onyx data has been cleared out. In that case, it's fine to do
    // a null check here and return early.
    if (!report || !personalDetails) {
        return;
    }

    const result: ReportUtils.OptionData = {
        text: '',
        alternateText: null,
        allReportErrors: OptionsListUtils.getAllReportErrors(report, reportActions),
        brickRoadIndicator: null,
        tooltipText: null,
        subtitle: null,
        login: null,
        accountID: null,
        reportID: '',
        phoneNumber: null,
        isUnread: null,
        isUnreadWithMention: null,
        hasDraftComment: false,
        keyForList: null,
        searchText: null,
        isPinned: false,
        hasOutstandingChildRequest: false,
        isIOUReportOwner: null,
        iouReportAmount: 0,
        isChatRoom: false,
        isArchivedRoom: false,
        shouldShowSubscript: false,
        isPolicyExpenseChat: false,
        isMoneyRequestReport: false,
        isExpenseRequest: false,
        isWaitingOnBankAccount: false,
        isAllowedToComment: true,
        isDeletedParentAction: false,
    };

    const participantPersonalDetailList = Object.values(OptionsListUtils.getPersonalDetailsForAccountIDs(report.participantAccountIDs ?? [], personalDetails)) as PersonalDetails[];
    const personalDetail = participantPersonalDetailList[0] ?? {};
    const hasErrors = Object.keys(result.allReportErrors ?? {}).length !== 0;

    result.isThread = ReportUtils.isChatThread(report);
    result.isChatRoom = ReportUtils.isChatRoom(report);
    result.isTaskReport = ReportUtils.isTaskReport(report);
    result.parentReportAction = parentReportAction;
    result.isArchivedRoom = ReportUtils.isArchivedRoom(report);
    result.isPolicyExpenseChat = ReportUtils.isPolicyExpenseChat(report);
    result.isExpenseRequest = ReportUtils.isExpenseRequest(report);
    result.isMoneyRequestReport = ReportUtils.isMoneyRequestReport(report);
    result.shouldShowSubscript = ReportUtils.shouldReportShowSubscript(report);
    result.pendingAction = report.pendingFields ? report.pendingFields.addWorkspaceRoom || report.pendingFields.createChat : undefined;
    result.brickRoadIndicator = hasErrors || hasViolations ? CONST.BRICK_ROAD_INDICATOR_STATUS.ERROR : '';
    result.ownerAccountID = report.ownerAccountID;
    result.managerID = report.managerID;
    result.reportID = report.reportID;
    result.policyID = report.policyID;
    result.stateNum = report.stateNum;
    result.statusNum = report.statusNum;
    result.isUnread = ReportUtils.isUnread(report);
    result.isUnreadWithMention = ReportUtils.isUnreadWithMention(report);
    result.hasDraftComment = report.hasDraft;
    result.isPinned = report.isPinned;
    result.iouReportID = report.iouReportID;
    result.keyForList = String(report.reportID);
    result.tooltipText = ReportUtils.getReportParticipantsTitle(report.visibleChatMemberAccountIDs ?? []);
    result.hasOutstandingChildRequest = report.hasOutstandingChildRequest;
    result.parentReportID = report.parentReportID ?? '';
    result.isWaitingOnBankAccount = report.isWaitingOnBankAccount;
    result.notificationPreference = report.notificationPreference;
    result.isAllowedToComment = ReportUtils.canUserPerformWriteAction(report);
    result.chatType = report.chatType;
    result.isDeletedParentAction = report.isDeletedParentAction;

    const hasMultipleParticipants = participantPersonalDetailList.length > 1 || result.isChatRoom || result.isPolicyExpenseChat || ReportUtils.isExpenseReport(report);
    const subtitle = ReportUtils.getChatRoomSubtitle(report);

    const login = Str.removeSMSDomain(personalDetail?.login ?? '');
    const status = personalDetail?.status ?? '';
    const formattedLogin = Str.isSMSLogin(login) ? LocalePhoneNumber.formatPhoneNumber(login) : login;

    // We only create tooltips for the first 10 users or so since some reports have hundreds of users, causing performance to degrade.
    const displayNamesWithTooltips = ReportUtils.getDisplayNamesWithTooltips((participantPersonalDetailList || []).slice(0, 10), hasMultipleParticipants);

    // If the last actor's details are not currently saved in Onyx Collection,
    // then try to get that from the last report action if that action is valid
    // to get data from.
    let lastActorDetails: Partial<PersonalDetails> | null = report.lastActorAccountID && personalDetails?.[report.lastActorAccountID] ? personalDetails[report.lastActorAccountID] : null;

    if (!lastActorDetails && visibleReportActionItems[report.reportID]) {
        const lastActorDisplayName = visibleReportActionItems[report.reportID]?.person?.[0]?.text;
        lastActorDetails = lastActorDisplayName
            ? {
                  displayName: lastActorDisplayName,
                  accountID: report.lastActorAccountID,
              }
            : null;
    }

    const lastActorDisplayName = OptionsListUtils.getLastActorDisplayName(lastActorDetails, hasMultipleParticipants);
    const lastMessageTextFromReport = OptionsListUtils.getLastMessageTextForReport(report, lastActorDetails, policy);

    let lastMessageText = lastMessageTextFromReport;

    const reportAction = lastReportActions?.[report.reportID];

    const isThreadMessage =
        ReportUtils.isThread(report) && reportAction?.actionName === CONST.REPORT.ACTIONS.TYPE.ADDCOMMENT && reportAction?.pendingAction !== CONST.RED_BRICK_ROAD_PENDING_ACTION.DELETE;

    if ((result.isChatRoom || result.isPolicyExpenseChat || result.isThread || result.isTaskReport || isThreadMessage) && !result.isArchivedRoom) {
        const lastAction = visibleReportActionItems[report.reportID];

        if (lastAction?.actionName === CONST.REPORT.ACTIONS.TYPE.RENAMED) {
            const newName = lastAction?.originalMessage?.newName ?? '';
            result.alternateText = Localize.translate(preferredLocale, 'newRoomPage.roomRenamedTo', {newName});
        } else if (ReportActionsUtils.isTaskAction(lastAction)) {
            result.alternateText = TaskUtils.getTaskReportActionMessage(lastAction.actionName);
        } else if (
            lastAction?.actionName === CONST.REPORT.ACTIONS.TYPE.ROOMCHANGELOG.INVITE_TO_ROOM ||
            lastAction?.actionName === CONST.REPORT.ACTIONS.TYPE.ROOMCHANGELOG.REMOVE_FROM_ROOM ||
            lastAction?.actionName === CONST.REPORT.ACTIONS.TYPE.POLICYCHANGELOG.INVITE_TO_ROOM ||
            lastAction?.actionName === CONST.REPORT.ACTIONS.TYPE.POLICYCHANGELOG.REMOVE_FROM_ROOM
        ) {
            const targetAccountIDs = lastAction?.originalMessage?.targetAccountIDs ?? [];
            const verb =
                lastAction.actionName === CONST.REPORT.ACTIONS.TYPE.ROOMCHANGELOG.INVITE_TO_ROOM || lastAction.actionName === CONST.REPORT.ACTIONS.TYPE.POLICYCHANGELOG.INVITE_TO_ROOM
                    ? Localize.translate(preferredLocale, 'workspace.invite.invited')
                    : Localize.translate(preferredLocale, 'workspace.invite.removed');
            const users = Localize.translate(preferredLocale, targetAccountIDs.length > 1 ? 'workspace.invite.users' : 'workspace.invite.user');
            result.alternateText = `${lastActorDisplayName} ${verb} ${targetAccountIDs.length} ${users}`.trim();

            const roomName = lastAction?.originalMessage?.roomName ?? '';
            if (roomName) {
                const preposition =
                    lastAction.actionName === CONST.REPORT.ACTIONS.TYPE.ROOMCHANGELOG.INVITE_TO_ROOM || lastAction.actionName === CONST.REPORT.ACTIONS.TYPE.POLICYCHANGELOG.INVITE_TO_ROOM
                        ? ` ${Localize.translate(preferredLocale, 'workspace.invite.to')}`
                        : ` ${Localize.translate(preferredLocale, 'workspace.invite.from')}`;
                result.alternateText += `${preposition} ${roomName}`;
            }
        } else if (lastAction?.actionName !== CONST.REPORT.ACTIONS.TYPE.REPORTPREVIEW && lastActorDisplayName && lastMessageTextFromReport) {
            result.alternateText = `${lastActorDisplayName}: ${lastMessageText}`;
        } else {
            result.alternateText = lastMessageTextFromReport.length > 0 ? lastMessageText : Localize.translate(preferredLocale, 'report.noActivityYet');
        }
    } else {
        if (!lastMessageText) {
            // Here we get the beginning of chat history message and append the display name for each user, adding pronouns if there are any.
            // We also add a fullstop after the final name, the word "and" before the final name and commas between all previous names.
            lastMessageText =
                Localize.translate(preferredLocale, 'reportActionsView.beginningOfChatHistory') +
                displayNamesWithTooltips
                    .map(({displayName, pronouns}, index) => {
                        const formattedText = !pronouns ? displayName : `${displayName} (${pronouns})`;

                        if (index === displayNamesWithTooltips.length - 1) {
                            return `${formattedText}.`;
                        }
                        if (index === displayNamesWithTooltips.length - 2) {
                            return `${formattedText} ${Localize.translate(preferredLocale, 'common.and')}`;
                        }
                        if (index < displayNamesWithTooltips.length - 2) {
                            return `${formattedText},`;
                        }

                        return '';
                    })
                    .join(' ');
        }

        result.alternateText = lastMessageText || formattedLogin;
    }

    result.isIOUReportOwner = ReportUtils.isIOUOwnedByCurrentUser(result as Report);
    result.iouReportAmount = ReportUtils.getMoneyRequestSpendBreakdown(result as Report).totalDisplaySpend;

    if (!hasMultipleParticipants) {
        result.accountID = personalDetail?.accountID;
        result.login = personalDetail?.login;
        result.phoneNumber = personalDetail?.phoneNumber;
    }

    const reportName = ReportUtils.getReportName(report, policy);

    result.text = reportName;
    result.subtitle = subtitle;
    result.participantsList = participantPersonalDetailList;

    result.icons = ReportUtils.getIcons(report, personalDetails, UserUtils.getAvatar(personalDetail?.avatar ?? {}, personalDetail?.accountID), '', -1, policy);
    result.searchText = OptionsListUtils.getSearchText(report, reportName, participantPersonalDetailList, result.isChatRoom || result.isPolicyExpenseChat, result.isThread);
    result.displayNamesWithTooltips = displayNamesWithTooltips;

    if (status) {
        result.status = status;
    }
    result.type = report.type;

    return result;
}

export default {
    getOptionData,
    getOrderedReportIDs,
    setIsSidebarLoadedReady,
    isSidebarLoadedReady,
    resetIsSidebarLoadedReadyPromise,
};<|MERGE_RESOLUTION|>--- conflicted
+++ resolved
@@ -1,9 +1,6 @@
 /* eslint-disable rulesdir/prefer-underscore-method */
 import Str from 'expensify-common/lib/str';
-<<<<<<< HEAD
-=======
 import type {OnyxCollection, OnyxEntry} from 'react-native-onyx';
->>>>>>> 9a598e04
 import Onyx from 'react-native-onyx';
 import type {ValueOf} from 'type-fest';
 import CONST from '@src/CONST';
@@ -90,35 +87,11 @@
     betas: Beta[],
     policies: Record<string, Policy>,
     priorityMode: ValueOf<typeof CONST.PRIORITY_MODE>,
-<<<<<<< HEAD
-): string[] {
-=======
     allReportActions: OnyxCollection<ReportAction[]>,
     transactionViolations: OnyxCollection<TransactionViolation[]>,
     currentPolicyID = '',
     policyMemberAccountIDs: number[] = [],
 ): string[] {
-    const currentReportActions = allReportActions?.[`${ONYXKEYS.COLLECTION.REPORT_ACTIONS}${currentReportId}`];
-    let reportActionCount = currentReportActions?.length ?? 0;
-    reportActionCount = Math.max(reportActionCount, 1);
-
-    // Generate a unique cache key based on the function arguments
-    const cachedReportsKey = JSON.stringify(
-        [currentReportId, allReports, betas, policies, priorityMode, reportActionCount, currentPolicyID, policyMemberAccountIDs],
-        // Exclude some properties not to overwhelm a cached key value with huge data, which we don't need to store in a cacheKey
-        (key, value: unknown) => (['participantAccountIDs', 'participants', 'lastMessageText', 'visibleChatMemberAccountIDs'].includes(key) ? undefined : value),
-    );
-
-    // Check if the result is already in the cache
-    const cachedIDs = reportIDsCache.get(cachedReportsKey);
-    if (cachedIDs && hasInitialReportActions) {
-        return cachedIDs;
-    }
-
-    // This is needed to prevent caching when Onyx is empty for a second render
-    hasInitialReportActions = Object.values(lastReportActions).length > 0;
-
->>>>>>> 9a598e04
     const isInGSDMode = priorityMode === CONST.PRIORITY_MODE.GSD;
     const isInDefaultMode = !isInGSDMode;
     const allReportsDictValues = Object.values(allReports);
