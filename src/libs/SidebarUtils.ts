--- conflicted
+++ resolved
@@ -326,22 +326,6 @@
             return;
         }
 
-<<<<<<< HEAD
-        if (
-            shouldReportBeInOptionList({
-                report,
-                chatReport,
-                currentReportId,
-                isInFocusMode,
-                betas,
-                excludeEmptyChats: true,
-                doesReportHaveViolations,
-                includeSelfDM: true,
-                isReportArchived,
-            })
-        ) {
-            reportsToDisplay.push(report);
-=======
         const {shouldDisplay, hasErrorsOtherThanFailedReceipt} = shouldDisplayReportInLHN(
             report,
             reports,
@@ -358,7 +342,6 @@
             displayedReportsCopy[reportID] = hasErrorsOtherThanFailedReceipt ? {...report, hasErrorsOtherThanFailedReceipt: true} : report;
         } else {
             delete displayedReportsCopy[reportID];
->>>>>>> dfe0420d
         }
     });
 
