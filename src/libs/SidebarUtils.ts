import {Str} from 'expensify-common';
import type {OnyxCollection, OnyxEntry} from 'react-native-onyx';
import Onyx from 'react-native-onyx';
import type {ValueOf} from 'type-fest';
import type {PartialPolicyForSidebar} from '@hooks/useSidebarOrderedReportIDs';
import CONST from '@src/CONST';
import ONYXKEYS from '@src/ONYXKEYS';
import type {PersonalDetails, PersonalDetailsList, ReportActions, ReportNameValuePairs, TransactionViolation} from '@src/types/onyx';
import type Beta from '@src/types/onyx/Beta';
import type {ReportAttributes} from '@src/types/onyx/DerivedValues';
import type Policy from '@src/types/onyx/Policy';
import type PriorityMode from '@src/types/onyx/PriorityMode';
import type Report from '@src/types/onyx/Report';
import type ReportAction from '@src/types/onyx/ReportAction';
import type DeepValueOf from '@src/types/utils/DeepValueOf';
import {getExpensifyCardFromReportAction} from './CardMessageUtils';
import {extractCollectionItemID} from './CollectionUtils';
import {hasValidDraftComment} from './DraftCommentUtils';
import localeCompare from './LocaleCompare';
import {formatPhoneNumber} from './LocalePhoneNumber';
import {translate, translateLocal} from './Localize';
import {getLastActorDisplayName, getLastMessageTextForReport, getPersonalDetailsForAccountIDs, shouldShowLastActorDisplayName} from './OptionsListUtils';
import Parser from './Parser';
import Performance from './Performance';
import {getCleanedTagName, getPolicy} from './PolicyUtils';
import {
    getCardIssuedMessage,
    getLastVisibleMessage,
    getMessageOfOldDotReportAction,
    getOneTransactionThreadReportID,
    getOriginalMessage,
    getPolicyChangeLogAddEmployeeMessage,
    getPolicyChangeLogChangeRoleMessage,
    getPolicyChangeLogDefaultBillableMessage,
    getPolicyChangeLogDefaultTitleEnforcedMessage,
    getPolicyChangeLogDeleteMemberMessage,
    getPolicyChangeLogEmployeeLeftMessage,
    getPolicyChangeLogMaxExpenseAmountMessage,
    getPolicyChangeLogMaxExpesnseAmountNoReceiptMessage,
    getRemovedConnectionMessage,
    getRenamedAction,
    getReportAction,
    getReportActionMessageText,
    getSortedReportActions,
    getWorkspaceCategoryUpdateMessage,
    getWorkspaceCurrencyUpdateMessage,
    getWorkspaceCustomUnitRateAddedMessage,
    getWorkspaceDescriptionUpdatedMessage,
    getWorkspaceFrequencyUpdateMessage,
    getWorkspaceReportFieldAddMessage,
    getWorkspaceReportFieldDeleteMessage,
    getWorkspaceReportFieldUpdateMessage,
    getWorkspaceTagUpdateMessage,
    getWorkspaceUpdateFieldMessage,
    isActionOfType,
    isCardIssuedAction,
    isInviteOrRemovedAction,
    isOldDotReportAction,
    isRenamedAction,
    isTagModificationAction,
    isTaskAction,
    isTransactionThread,
    shouldReportActionBeVisibleAsLastAction,
} from './ReportActionsUtils';
import type {OptionData} from './ReportUtils';
import {
    canUserPerformWriteAction as canUserPerformWriteActionUtil,
    doesReportBelongToWorkspace,
    formatReportLastMessageText,
    getAllReportActionsErrorsAndReportActionThatRequiresAttention,
    getAllReportErrors,
    getChatRoomSubtitle,
    getDisplayNameForParticipant,
    getDisplayNamesWithTooltips,
    getIcons,
    getParticipantsAccountIDsForDisplay,
    getPolicyName,
    getReportDescription,
    getReportName,
    getReportNameValuePairs,
    getReportNotificationPreference,
    getReportParticipantsTitle,
    getReportSubtitlePrefix,
    getWorkspaceNameUpdatedMessage,
    hasReceiptError,
    hasReportErrorsOtherThanFailedReceipt,
    isAdminRoom,
    isAnnounceRoom,
    isArchivedNonExpenseReport,
    isArchivedReport,
    isChatRoom,
    isChatThread,
    isConciergeChatReport,
    isDeprecatedGroupDM,
    isDomainRoom,
    isExpenseReport,
    isExpenseRequest,
    isGroupChat as isGroupChatUtil,
    isHiddenForCurrentUser,
    isInvoiceReport,
    isInvoiceRoom,
    isIOUOwnedByCurrentUser,
    isJoinRequestInAdminRoom,
    isMoneyRequestReport,
    isOneTransactionThread,
    isPolicyExpenseChat,
    isSelfDM,
    isSystemChat as isSystemChatUtil,
    isTaskReport,
    isThread,
    isUnread,
    isUnreadWithMention,
    requiresAttentionFromCurrentUser,
    shouldDisplayViolationsRBRInLHN,
    shouldReportBeInOptionList,
    shouldReportShowSubscript,
} from './ReportUtils';
import {getTaskReportActionMessage} from './TaskUtils';
import {getTransaction, getTransactionID} from './TransactionUtils';

type WelcomeMessage = {showReportName: boolean; phrase1?: string; phrase2?: string; phrase3?: string; phrase4?: string; messageText?: string; messageHtml?: string};

const visibleReportActionItems: ReportActions = {};
let allPersonalDetails: OnyxEntry<PersonalDetailsList>;
Onyx.connect({
    key: ONYXKEYS.PERSONAL_DETAILS_LIST,
    callback: (value) => {
        allPersonalDetails = value ?? {};
    },
});

let allReports: OnyxCollection<Report>;
Onyx.connect({
    key: ONYXKEYS.COLLECTION.REPORT,
    waitForCollectionCallback: true,
    callback: (value) => {
        allReports = value;
    },
});

Onyx.connect({
    key: ONYXKEYS.COLLECTION.REPORT_ACTIONS,
    callback: (actions, key) => {
        if (!actions || !key) {
            return;
        }
        const reportID = extractCollectionItemID(key);
        const report = allReports?.[`${ONYXKEYS.COLLECTION.REPORT}${reportID}`];
        const canUserPerformWriteAction = canUserPerformWriteActionUtil(report);
        const actionsArray: ReportAction[] = getSortedReportActions(Object.values(actions));

        // The report is only visible if it is the last action not deleted that
        // does not match a closed or created state.
        const reportActionsForDisplay = actionsArray.filter(
            (reportAction) => shouldReportActionBeVisibleAsLastAction(reportAction, canUserPerformWriteAction) && reportAction.actionName !== CONST.REPORT.ACTIONS.TYPE.CREATED,
        );

        const reportAction = reportActionsForDisplay.at(-1);
        if (!reportAction) {
            delete visibleReportActionItems[reportID];
            return;
        }
        visibleReportActionItems[reportID] = reportAction;
    },
});

function compareStringDates(a: string, b: string): 0 | 1 | -1 {
    if (a < b) {
        return -1;
    }
    if (a > b) {
        return 1;
    }
    return 0;
}

/**
 * A mini report object that contains only the necessary information to sort reports.
 * This is used to avoid copying the entire report object and only the necessary information.
 */
type MiniReport = {
    reportID?: string;
    displayName: string;
    lastVisibleActionCreated?: string;
};

function ensureSingleSpacing(text: string) {
    return text.replace(CONST.REGEX.WHITESPACE, ' ').trim();
}

/**
 * @returns An array of reportIDs sorted in the proper order
 */
function getOrderedReportIDs(
    currentReportId: string | undefined,
    reports: OnyxCollection<Report>,
    betas: OnyxEntry<Beta[]>,
    policies: OnyxCollection<PartialPolicyForSidebar>,
    priorityMode: OnyxEntry<PriorityMode>,
    transactionViolations: OnyxCollection<TransactionViolation[]>,
    currentPolicyID = '',
    policyMemberAccountIDs: number[] = [],
    reportNameValuePairs?: OnyxCollection<ReportNameValuePairs>,
): string[] {
    Performance.markStart(CONST.TIMING.GET_ORDERED_REPORT_IDS);
    const isInFocusMode = priorityMode === CONST.PRIORITY_MODE.GSD;
    const isInDefaultMode = !isInFocusMode;
    const allReportsDictValues =
        currentPolicyID === ''
            ? Object.values(reports ?? {})
            : Object.values(reports ?? {}).filter((report) => report?.reportID === currentReportId || doesReportBelongToWorkspace(report, policyMemberAccountIDs, currentPolicyID));
    // Filter out all the reports that shouldn't be displayed
    const reportsToDisplay: Array<Report & {hasErrorsOtherThanFailedReceipt?: boolean}> = [];
    allReportsDictValues.forEach((report) => {
        if (!report) {
            return;
        }
        if ((Object.values(CONST.REPORT.UNSUPPORTED_TYPE) as string[]).includes(report?.type ?? '')) {
            return;
        }
        const parentReportAction = getReportAction(report?.parentReportID, report?.parentReportActionID);
        const doesReportHaveViolations = shouldDisplayViolationsRBRInLHN(report, transactionViolations);
        const isHidden = isHiddenForCurrentUser(report);
        const isFocused = report.reportID === currentReportId;
        const hasErrorsOtherThanFailedReceipt = hasReportErrorsOtherThanFailedReceipt(report, doesReportHaveViolations, transactionViolations);
        const isReportInAccessible = report?.errorFields?.notFound;
        if (isOneTransactionThread(report.reportID, report.parentReportID, parentReportAction)) {
            return;
        }
        if (hasErrorsOtherThanFailedReceipt && !isReportInAccessible) {
            reportsToDisplay.push({
                ...report,
                hasErrorsOtherThanFailedReceipt: true,
            });
            return;
        }
        const isSystemChat = isSystemChatUtil(report);
        const shouldOverrideHidden =
            hasValidDraftComment(report.reportID) ||
            hasErrorsOtherThanFailedReceipt ||
            isFocused ||
            isSystemChat ||
            // eslint-disable-next-line @typescript-eslint/prefer-nullish-coalescing
            report.isPinned ||
            (!isInFocusMode && isArchivedReport(reportNameValuePairs)) ||
            requiresAttentionFromCurrentUser(report, parentReportAction);
        if (isHidden && !shouldOverrideHidden) {
            return;
        }

        if (
            shouldReportBeInOptionList({
                report,
                currentReportId,
                isInFocusMode,
                betas,
                policies: policies as OnyxCollection<Policy>,
                excludeEmptyChats: true,
                doesReportHaveViolations,
                includeSelfDM: true,
            })
        ) {
            reportsToDisplay.push(report);
        }
    });

    // The LHN is split into five distinct groups, and each group is sorted a little differently. The groups will ALWAYS be in this order:
    // 1. Pinned/GBR - Always sorted by reportDisplayName
    // 2. Error reports - Always sorted by reportDisplayName
    // 3. Drafts - Always sorted by reportDisplayName
    // 4. Non-archived reports and settled IOUs
    //      - Sorted by lastVisibleActionCreated in default (most recent) view mode
    //      - Sorted by reportDisplayName in GSD (focus) view mode
    // 5. Archived reports
    //      - Sorted by lastVisibleActionCreated in default (most recent) view mode
    //      - Sorted by reportDisplayName in GSD (focus) view mode

    const pinnedAndGBRReports: MiniReport[] = [];
    const errorReports: MiniReport[] = [];
    const draftReports: MiniReport[] = [];
    const nonArchivedReports: MiniReport[] = [];
    const archivedReports: MiniReport[] = [];

    // There are a few properties that need to be calculated for the report which are used when sorting reports.
    reportsToDisplay.forEach((reportToDisplay) => {
        const report = reportToDisplay;
        const miniReport: MiniReport = {
            reportID: report?.reportID,
            displayName: getReportName(report),
            lastVisibleActionCreated: report?.lastVisibleActionCreated,
        };

        const isPinned = report?.isPinned ?? false;
        const reportAction = getReportAction(report?.parentReportID, report?.parentReportActionID);
        const rNVPs = reportNameValuePairs?.[`${ONYXKEYS.COLLECTION.REPORT_NAME_VALUE_PAIRS}${report?.reportID}`];
        if (isPinned || requiresAttentionFromCurrentUser(report, reportAction)) {
            pinnedAndGBRReports.push(miniReport);
        } else if (report?.hasErrorsOtherThanFailedReceipt) {
            errorReports.push(miniReport);
        } else if (hasValidDraftComment(report?.reportID)) {
            draftReports.push(miniReport);
        } else if (isArchivedNonExpenseReport(report, rNVPs)) {
            archivedReports.push(miniReport);
        } else {
            nonArchivedReports.push(miniReport);
        }
    });

    // Sort each group of reports accordingly
    pinnedAndGBRReports.sort((a, b) => (a?.displayName && b?.displayName ? localeCompare(a.displayName, b.displayName) : 0));
    errorReports.sort((a, b) => (a?.displayName && b?.displayName ? localeCompare(a.displayName, b.displayName) : 0));
    draftReports.sort((a, b) => (a?.displayName && b?.displayName ? localeCompare(a.displayName, b.displayName) : 0));

    if (isInDefaultMode) {
        nonArchivedReports.sort((a, b) => {
            const compareDates = a?.lastVisibleActionCreated && b?.lastVisibleActionCreated ? compareStringDates(b.lastVisibleActionCreated, a.lastVisibleActionCreated) : 0;
            if (compareDates) {
                return compareDates;
            }
            const compareDisplayNames = a?.displayName && b?.displayName ? localeCompare(a.displayName, b.displayName) : 0;
            return compareDisplayNames;
        });
        // For archived reports ensure that most recent reports are at the top by reversing the order
        archivedReports.sort((a, b) => (a?.lastVisibleActionCreated && b?.lastVisibleActionCreated ? compareStringDates(b.lastVisibleActionCreated, a.lastVisibleActionCreated) : 0));
    } else {
        nonArchivedReports.sort((a, b) => (a?.displayName && b?.displayName ? localeCompare(a.displayName, b.displayName) : 0));
        archivedReports.sort((a, b) => (a?.displayName && b?.displayName ? localeCompare(a.displayName, b.displayName) : 0));
    }

    // Now that we have all the reports grouped and sorted, they must be flattened into an array and only return the reportID.
    // The order the arrays are concatenated in matters and will determine the order that the groups are displayed in the sidebar.

    const LHNReports = [...pinnedAndGBRReports, ...errorReports, ...draftReports, ...nonArchivedReports, ...archivedReports].map((report) => report?.reportID).filter(Boolean) as string[];

    Performance.markEnd(CONST.TIMING.GET_ORDERED_REPORT_IDS);
    return LHNReports;
}

type ReasonAndReportActionThatHasRedBrickRoad = {
    reason: ValueOf<typeof CONST.RBR_REASONS>;
    reportAction?: OnyxEntry<ReportAction>;
};

function getReportBrickRoadReason(report: Report, reportActions: OnyxEntry<ReportActions>, hasAnyViolations: boolean, hasErrors: boolean, singleTransactionThread?: string) {
    const {reportAction} = getAllReportActionsErrorsAndReportActionThatRequiresAttention(report, reportActions);
    if (isArchivedReportWithID(report.reportID)) {
        return false;
    }

    if (hasAnyViolations) {
        return {
            reason: CONST.RBR_REASONS.HAS_TRANSACTION_THREAD_VIOLATIONS,
        };
    }

    if (hasErrors) {
        return {
            reason: CONST.RBR_REASONS.HAS_ERRORS,
            reportAction,
        };
    }

    if (singleTransactionThread) {
        const transactionID = getTransactionID(singleTransactionThread);
        const transaction = getTransaction(transactionID);
        if (hasReceiptError(transaction)) {
            return {
                reason: CONST.RBR_REASONS.HAS_ERRORS,
            };
        }
    }

    const parentReportAction = getReportAction(report?.parentReportID, report?.parentReportActionID);
    const transactionID = getTransactionID(report.reportID);
    const transaction = getTransaction(transactionID);
    if (isTransactionThread(parentReportAction) && hasReceiptError(transaction)) {
        return {
            reason: CONST.RBR_REASONS.HAS_ERRORS,
        };
    }

    return false;
}

function getReasonAndReportActionThatHasRedBrickRoad(
    report: Report,
    reportActions: OnyxEntry<ReportActions>,
    hasViolations: boolean,
    transactionViolations?: OnyxCollection<TransactionViolation[]>,
    isReportArchived = false,
): ReasonAndReportActionThatHasRedBrickRoad | null {
    const {reportAction} = getAllReportActionsErrorsAndReportActionThatRequiresAttention(report, reportActions);
    const errors = getAllReportErrors(report, reportActions);
    const hasErrors = Object.keys(errors).length !== 0;

    if (isReportArchived) {
        return null;
    }

    if (shouldDisplayViolationsRBRInLHN(report, transactionViolations)) {
        return {
            reason: CONST.RBR_REASONS.HAS_TRANSACTION_THREAD_VIOLATIONS,
        };
    }

    if (hasErrors) {
        return {
            reason: CONST.RBR_REASONS.HAS_ERRORS,
            reportAction,
        };
    }

    if (hasViolations) {
        return {
            reason: CONST.RBR_REASONS.HAS_VIOLATIONS,
        };
    }
    const parentReportAction = getReportAction(report?.parentReportID, report?.parentReportActionID);
    const transactionThreadReportID = getOneTransactionThreadReportID(report.reportID, reportActions ?? []);
    if (transactionThreadReportID) {
        const transactionID = getTransactionID(transactionThreadReportID);
        const transaction = getTransaction(transactionID);
        if (hasReceiptError(transaction)) {
            return {
                reason: CONST.RBR_REASONS.HAS_ERRORS,
            };
        }
    }
    const transactionID = getTransactionID(report.reportID);
    const transaction = getTransaction(transactionID);
    if (isTransactionThread(parentReportAction) && hasReceiptError(transaction)) {
        return {
            reason: CONST.RBR_REASONS.HAS_ERRORS,
        };
    }

    return null;
}

function shouldShowRedBrickRoad(
    report: Report,
    reportActions: OnyxEntry<ReportActions>,
    hasViolations: boolean,
    transactionViolations?: OnyxCollection<TransactionViolation[]>,
    isReportArchived = false,
) {
    return !!getReasonAndReportActionThatHasRedBrickRoad(report, reportActions, hasViolations, transactionViolations, isReportArchived);
}

/**
 * Gets all the data necessary for rendering an OptionRowLHN component
 */
function getOptionData({
    report,
    reportAttributes,
    oneTransactionThreadReport,
    reportNameValuePairs,
    reportActions,
    personalDetails,
    preferredLocale,
    policy,
    parentReportAction,
    lastMessageTextFromReport: lastMessageTextFromReportProp,
    invoiceReceiverPolicy,
}: {
    report: OnyxEntry<Report>;
    oneTransactionThreadReport: OnyxEntry<Report>;
    reportNameValuePairs: OnyxEntry<ReportNameValuePairs>;
    reportActions: OnyxEntry<ReportActions>;
    personalDetails: OnyxEntry<PersonalDetailsList>;
    preferredLocale: DeepValueOf<typeof CONST.LOCALES>;
    policy: OnyxEntry<Policy> | undefined;
    parentReportAction: OnyxEntry<ReportAction> | undefined;
    lastMessageTextFromReport?: string;
    invoiceReceiverPolicy?: OnyxEntry<Policy>;
    reportAttributes: OnyxEntry<ReportAttributes>;
}): OptionData | undefined {
    // When a user signs out, Onyx is cleared. Due to the lazy rendering with a virtual list, it's possible for
    // this method to be called after the Onyx data has been cleared out. In that case, it's fine to do
    // a null check here and return early.
    if (!report || !personalDetails) {
        return;
    }

    const result: OptionData = {
        text: '',
        alternateText: undefined,
        allReportErrors: getAllReportErrors(report, reportActions),
        brickRoadIndicator: null,
        tooltipText: null,
        subtitle: undefined,
        login: undefined,
        accountID: undefined,
        reportID: '',
        phoneNumber: undefined,
        isUnread: null,
        isUnreadWithMention: null,
        hasDraftComment: false,
        keyForList: undefined,
        searchText: undefined,
        isPinned: false,
        hasOutstandingChildRequest: false,
        hasOutstandingChildTask: false,
        hasParentAccess: undefined,
        isIOUReportOwner: null,
        isChatRoom: false,
        private_isArchived: undefined,
        shouldShowSubscript: false,
        isPolicyExpenseChat: false,
        isMoneyRequestReport: false,
        isExpenseRequest: false,
        isWaitingOnBankAccount: false,
        isAllowedToComment: true,
        isDeletedParentAction: false,
        isConciergeChat: false,
    };

    const participantAccountIDs = getParticipantsAccountIDsForDisplay(report);
    const visibleParticipantAccountIDs = getParticipantsAccountIDsForDisplay(report, true);

    const participantPersonalDetailList = Object.values(getPersonalDetailsForAccountIDs(participantAccountIDs, personalDetails));
    const personalDetail = participantPersonalDetailList.at(0) ?? ({} as PersonalDetails);

    result.isThread = isChatThread(report);
    result.isChatRoom = isChatRoom(report);
    result.isTaskReport = isTaskReport(report);
    result.isInvoiceReport = isInvoiceReport(report);
    result.parentReportAction = parentReportAction;
    result.private_isArchived = reportNameValuePairs?.private_isArchived;
    result.isPolicyExpenseChat = isPolicyExpenseChat(report);
    result.isExpenseRequest = isExpenseRequest(report);
    result.isMoneyRequestReport = isMoneyRequestReport(report);
    result.shouldShowSubscript = shouldReportShowSubscript(report);
    result.pendingAction = report.pendingFields?.addWorkspaceRoom ?? report.pendingFields?.createChat;
<<<<<<< HEAD
    result.brickRoadIndicator = reportAttributes?.brickRoadStatus;
=======
    result.brickRoadIndicator = shouldShowRedBrickRoad(report, reportActions, hasViolations, transactionViolations, !!result.private_isArchived)
        ? CONST.BRICK_ROAD_INDICATOR_STATUS.ERROR
        : '';
>>>>>>> 3f70f73d
    result.ownerAccountID = report.ownerAccountID;
    result.managerID = report.managerID;
    result.reportID = report.reportID;
    result.policyID = report.policyID;
    result.stateNum = report.stateNum;
    result.statusNum = report.statusNum;
    // When the only message of a report is deleted lastVisibileActionCreated is not reset leading to wrongly
    // setting it Unread so we add additional condition here to avoid empty chat LHN from being bold.
    result.isUnread = isUnread(report, oneTransactionThreadReport) && !!report.lastActorAccountID;
    result.isUnreadWithMention = isUnreadWithMention(report);
    result.isPinned = report.isPinned;
    result.iouReportID = report.iouReportID;
    result.keyForList = String(report.reportID);
    result.hasOutstandingChildRequest = report.hasOutstandingChildRequest;
    result.parentReportID = report.parentReportID;
    result.isWaitingOnBankAccount = report.isWaitingOnBankAccount;
    result.notificationPreference = getReportNotificationPreference(report);
    result.isAllowedToComment = canUserPerformWriteActionUtil(report);
    result.chatType = report.chatType;
    result.isDeletedParentAction = report.isDeletedParentAction;
    result.isSelfDM = isSelfDM(report);
    result.tooltipText = getReportParticipantsTitle(visibleParticipantAccountIDs);
    result.hasOutstandingChildTask = report.hasOutstandingChildTask;
    result.hasParentAccess = report.hasParentAccess;
    result.isConciergeChat = isConciergeChatReport(report);
    result.participants = report.participants;

    const hasMultipleParticipants = participantPersonalDetailList.length > 1 || result.isChatRoom || result.isPolicyExpenseChat || isExpenseReport(report);
    const subtitle = getChatRoomSubtitle(report);

    const login = Str.removeSMSDomain(personalDetail?.login ?? '');
    const status = personalDetail?.status ?? '';
    const formattedLogin = Str.isSMSLogin(login) ? formatPhoneNumber(login) : login;

    // We only create tooltips for the first 10 users or so since some reports have hundreds of users, causing performance to degrade.
    const displayNamesWithTooltips = getDisplayNamesWithTooltips((participantPersonalDetailList || []).slice(0, 10), hasMultipleParticipants, undefined, isSelfDM(report));

    const lastAction = visibleReportActionItems[report.reportID];
    // lastActorAccountID can be an empty string
    // eslint-disable-next-line @typescript-eslint/prefer-nullish-coalescing
    const lastActorAccountID = report.lastActorAccountID || lastAction?.actorAccountID;
    // If the last actor's details are not currently saved in Onyx Collection,
    // then try to get that from the last report action if that action is valid
    // to get data from.
    let lastActorDetails: Partial<PersonalDetails> | null = lastActorAccountID ? personalDetails?.[lastActorAccountID] ?? null : null;

    if (!lastActorDetails && lastAction) {
        const lastActorDisplayName = lastAction?.person?.[0]?.text;
        lastActorDetails = lastActorDisplayName
            ? {
                  displayName: lastActorDisplayName,
                  accountID: report.lastActorAccountID,
              }
            : null;
    }

    const lastActorDisplayName = getLastActorDisplayName(lastActorDetails);
    let lastMessageTextFromReport = lastMessageTextFromReportProp;
    if (!lastMessageTextFromReport) {
        lastMessageTextFromReport = getLastMessageTextForReport(report, lastActorDetails, policy, reportNameValuePairs);
    }

    // We need to remove sms domain in case the last message text has a phone number mention with sms domain.
    let lastMessageText = Str.removeSMSDomain(lastMessageTextFromReport);

    const isGroupChat = isGroupChatUtil(report) || isDeprecatedGroupDM(report);

    const isThreadMessage = isThread(report) && lastAction?.actionName === CONST.REPORT.ACTIONS.TYPE.ADD_COMMENT && lastAction?.pendingAction !== CONST.RED_BRICK_ROAD_PENDING_ACTION.DELETE;
    if ((result.isChatRoom || result.isPolicyExpenseChat || result.isThread || result.isTaskReport || isThreadMessage || isGroupChat) && !result.private_isArchived) {
        const lastActionName = lastAction?.actionName ?? report.lastActionType;
        const prefix = getReportSubtitlePrefix(report);

        if (isRenamedAction(lastAction)) {
            result.alternateText = getRenamedAction(lastAction, lastActorDisplayName);
        } else if (isTaskAction(lastAction)) {
            result.alternateText = formatReportLastMessageText(getTaskReportActionMessage(lastAction).text);
        } else if (lastAction?.actionName === CONST.REPORT.ACTIONS.TYPE.POLICY_CHANGE_LOG.LEAVE_ROOM) {
            const actionMessage = getReportActionMessageText(lastAction);
            result.alternateText = actionMessage ? `${lastActorDisplayName}: ${actionMessage}` : '';
        } else if (isInviteOrRemovedAction(lastAction)) {
            let actorDetails;
            if (lastAction.actorAccountID) {
                actorDetails = personalDetails?.[lastAction?.actorAccountID];
            }
            let actorDisplayName = lastAction?.person?.[0]?.text;
            if (!actorDetails && actorDisplayName && lastAction.actorAccountID) {
                actorDetails = {
                    displayName: actorDisplayName,
                    accountID: lastAction.actorAccountID,
                };
            }
            actorDisplayName = actorDetails ? getLastActorDisplayName(actorDetails) : undefined;
            const lastActionOriginalMessage = lastAction?.actionName ? getOriginalMessage(lastAction) : null;
            const targetAccountIDs = lastActionOriginalMessage?.targetAccountIDs ?? [];
            const targetAccountIDsLength = targetAccountIDs.length !== 0 ? targetAccountIDs.length : report.lastMessageHtml?.match(/<mention-user[^>]*><\/mention-user>/g)?.length ?? 0;
            const verb =
                lastActionName === CONST.REPORT.ACTIONS.TYPE.ROOM_CHANGE_LOG.INVITE_TO_ROOM || lastActionName === CONST.REPORT.ACTIONS.TYPE.POLICY_CHANGE_LOG.INVITE_TO_ROOM
                    ? translate(preferredLocale, 'workspace.invite.invited')
                    : translate(preferredLocale, 'workspace.invite.removed');
            const users = translate(preferredLocale, targetAccountIDsLength > 1 ? 'common.members' : 'common.member')?.toLocaleLowerCase();
            result.alternateText = formatReportLastMessageText(`${actorDisplayName ?? lastActorDisplayName} ${verb} ${targetAccountIDsLength} ${users}`);
            const roomName = getReportName(allReports?.[`${ONYXKEYS.COLLECTION.REPORT}${lastActionOriginalMessage?.reportID}`]) || lastActionOriginalMessage?.roomName;
            if (roomName) {
                const preposition =
                    lastAction.actionName === CONST.REPORT.ACTIONS.TYPE.ROOM_CHANGE_LOG.INVITE_TO_ROOM || lastAction.actionName === CONST.REPORT.ACTIONS.TYPE.POLICY_CHANGE_LOG.INVITE_TO_ROOM
                        ? ` ${translate(preferredLocale, 'workspace.invite.to')}`
                        : ` ${translate(preferredLocale, 'workspace.invite.from')}`;
                result.alternateText += `${preposition} ${roomName}`;
            }
        } else if (isActionOfType(lastAction, CONST.REPORT.ACTIONS.TYPE.POLICY_CHANGE_LOG.UPDATE_NAME)) {
            result.alternateText = getWorkspaceNameUpdatedMessage(lastAction);
        } else if (isActionOfType(lastAction, CONST.REPORT.ACTIONS.TYPE.POLICY_CHANGE_LOG.UPDATE_DESCRIPTION)) {
            result.alternateText = getWorkspaceDescriptionUpdatedMessage(lastAction);
        } else if (isActionOfType(lastAction, CONST.REPORT.ACTIONS.TYPE.POLICY_CHANGE_LOG.UPDATE_CURRENCY)) {
            result.alternateText = getWorkspaceCurrencyUpdateMessage(lastAction);
        } else if (isActionOfType(lastAction, CONST.REPORT.ACTIONS.TYPE.POLICY_CHANGE_LOG.UPDATE_AUTO_REPORTING_FREQUENCY)) {
            result.alternateText = getWorkspaceFrequencyUpdateMessage(lastAction);
        } else if (isActionOfType(lastAction, CONST.REPORT.ACTIONS.TYPE.POLICY_CHANGE_LOG.CORPORATE_UPGRADE)) {
            result.alternateText = translateLocal('workspaceActions.upgradedWorkspace');
        } else if (isActionOfType(lastAction, CONST.REPORT.ACTIONS.TYPE.POLICY_CHANGE_LOG.TEAM_DOWNGRADE)) {
            result.alternateText = translateLocal('workspaceActions.downgradedWorkspace');
        } else if (
            isActionOfType(lastAction, CONST.REPORT.ACTIONS.TYPE.POLICY_CHANGE_LOG.ADD_CATEGORY) ||
            isActionOfType(lastAction, CONST.REPORT.ACTIONS.TYPE.POLICY_CHANGE_LOG.DELETE_CATEGORY) ||
            isActionOfType(lastAction, CONST.REPORT.ACTIONS.TYPE.POLICY_CHANGE_LOG.UPDATE_CATEGORY) ||
            isActionOfType(lastAction, CONST.REPORT.ACTIONS.TYPE.POLICY_CHANGE_LOG.SET_CATEGORY_NAME)
        ) {
            result.alternateText = getWorkspaceCategoryUpdateMessage(lastAction);
        } else if (isTagModificationAction(lastAction?.actionName)) {
            result.alternateText = getCleanedTagName(getWorkspaceTagUpdateMessage(lastAction) ?? '');
        } else if (isActionOfType(lastAction, CONST.REPORT.ACTIONS.TYPE.POLICY_CHANGE_LOG.ADD_CUSTOM_UNIT_RATE)) {
            result.alternateText = getWorkspaceCustomUnitRateAddedMessage(lastAction);
        } else if (isActionOfType(lastAction, CONST.REPORT.ACTIONS.TYPE.POLICY_CHANGE_LOG.ADD_REPORT_FIELD)) {
            result.alternateText = getWorkspaceReportFieldAddMessage(lastAction);
        } else if (isActionOfType(lastAction, CONST.REPORT.ACTIONS.TYPE.POLICY_CHANGE_LOG.UPDATE_REPORT_FIELD)) {
            result.alternateText = getWorkspaceReportFieldUpdateMessage(lastAction);
        } else if (isActionOfType(lastAction, CONST.REPORT.ACTIONS.TYPE.POLICY_CHANGE_LOG.DELETE_REPORT_FIELD)) {
            result.alternateText = getWorkspaceReportFieldDeleteMessage(lastAction);
        } else if (lastAction?.actionName === CONST.REPORT.ACTIONS.TYPE.POLICY_CHANGE_LOG.UPDATE_FIELD) {
            result.alternateText = getWorkspaceUpdateFieldMessage(lastAction);
        } else if (lastAction?.actionName === CONST.REPORT.ACTIONS.TYPE.POLICY_CHANGE_LOG.UPDATE_MAX_EXPENSE_AMOUNT_NO_RECEIPT) {
            result.alternateText = getPolicyChangeLogMaxExpesnseAmountNoReceiptMessage(lastAction);
        } else if (lastAction?.actionName === CONST.REPORT.ACTIONS.TYPE.POLICY_CHANGE_LOG.UPDATE_MAX_EXPENSE_AMOUNT) {
            result.alternateText = getPolicyChangeLogMaxExpenseAmountMessage(lastAction);
        } else if (lastAction?.actionName === CONST.REPORT.ACTIONS.TYPE.POLICY_CHANGE_LOG.UPDATE_DEFAULT_BILLABLE) {
            result.alternateText = getPolicyChangeLogDefaultBillableMessage(lastAction);
        } else if (lastAction?.actionName === CONST.REPORT.ACTIONS.TYPE.POLICY_CHANGE_LOG.UPDATE_DEFAULT_TITLE_ENFORCED) {
            result.alternateText = getPolicyChangeLogDefaultTitleEnforcedMessage(lastAction);
        } else if (lastAction?.actionName === CONST.REPORT.ACTIONS.TYPE.POLICY_CHANGE_LOG.LEAVE_POLICY) {
            result.alternateText = getPolicyChangeLogEmployeeLeftMessage(lastAction, true);
        } else if (isCardIssuedAction(lastAction)) {
            const card = getExpensifyCardFromReportAction({reportAction: lastAction, policyID: report.policyID});
            result.alternateText = getCardIssuedMessage({reportAction: lastAction, card});
        } else if (lastAction?.actionName !== CONST.REPORT.ACTIONS.TYPE.REPORT_PREVIEW && lastActorDisplayName && lastMessageTextFromReport) {
            result.alternateText = formatReportLastMessageText(Parser.htmlToText(`${lastActorDisplayName}: ${lastMessageText}`));
        } else if (lastAction && isOldDotReportAction(lastAction)) {
            result.alternateText = getMessageOfOldDotReportAction(lastAction);
        } else if (lastAction?.actionName === CONST.REPORT.ACTIONS.TYPE.POLICY_CHANGE_LOG.ADD_EMPLOYEE) {
            result.alternateText = getPolicyChangeLogAddEmployeeMessage(lastAction);
        } else if (lastAction?.actionName === CONST.REPORT.ACTIONS.TYPE.POLICY_CHANGE_LOG.UPDATE_EMPLOYEE) {
            result.alternateText = getPolicyChangeLogChangeRoleMessage(lastAction);
        } else if (lastAction?.actionName === CONST.REPORT.ACTIONS.TYPE.POLICY_CHANGE_LOG.DELETE_EMPLOYEE) {
            result.alternateText = getPolicyChangeLogDeleteMemberMessage(lastAction);
        } else if (lastAction?.actionName === CONST.REPORT.ACTIONS.TYPE.POLICY_CHANGE_LOG.DELETE_CUSTOM_UNIT_RATE) {
            result.alternateText = getReportActionMessageText(lastAction) ?? '';
        } else if (lastAction?.actionName === CONST.REPORT.ACTIONS.TYPE.POLICY_CHANGE_LOG.DELETE_INTEGRATION) {
            result.alternateText = getRemovedConnectionMessage(lastAction);
        } else {
            result.alternateText =
                lastMessageTextFromReport.length > 0
                    ? formatReportLastMessageText(Parser.htmlToText(lastMessageText))
                    : getLastVisibleMessage(report.reportID, result.isAllowedToComment, {}, lastAction)?.lastMessageText;

            if (!result.alternateText) {
                result.alternateText = formatReportLastMessageText(getWelcomeMessage(report, policy).messageText ?? translateLocal('report.noActivityYet'));
            }
        }
        result.alternateText = prefix + result.alternateText;
    } else {
        if (!lastMessageText) {
            lastMessageText = formatReportLastMessageText(getWelcomeMessage(report, policy).messageText ?? translateLocal('report.noActivityYet'));
        }
        if (shouldShowLastActorDisplayName(report, lastActorDetails, lastAction) && !isArchivedReport(reportNameValuePairs)) {
            result.alternateText = `${lastActorDisplayName}: ${formatReportLastMessageText(Parser.htmlToText(lastMessageText)) || formattedLogin}`;
        } else {
            result.alternateText = formatReportLastMessageText(Parser.htmlToText(lastMessageText)) || formattedLogin;
        }
    }

    result.isIOUReportOwner = isIOUOwnedByCurrentUser(result as Report);

    if (isJoinRequestInAdminRoom(report)) {
        result.isUnread = true;
    }

    if (!hasMultipleParticipants) {
        result.accountID = personalDetail?.accountID ?? CONST.DEFAULT_NUMBER_ID;
        result.login = personalDetail?.login ?? '';
        result.phoneNumber = personalDetail?.phoneNumber ?? '';
    }

    const reportName = getReportName(report, policy, undefined, undefined, invoiceReceiverPolicy);

    result.text = reportName;
    result.subtitle = subtitle;
    result.participantsList = participantPersonalDetailList;

    result.icons = getIcons(report, personalDetails, personalDetail?.avatar, personalDetail?.login, personalDetail?.accountID ?? CONST.DEFAULT_NUMBER_ID, policy, invoiceReceiverPolicy);
    result.displayNamesWithTooltips = displayNamesWithTooltips;

    if (status) {
        result.status = status;
    }
    result.type = report.type;

    return result;
}

function getWelcomeMessage(report: OnyxEntry<Report>, policy: OnyxEntry<Policy>): WelcomeMessage {
    const welcomeMessage: WelcomeMessage = {showReportName: true};
    if (isChatThread(report) || isTaskReport(report)) {
        return welcomeMessage;
    }

    if (isChatRoom(report)) {
        return getRoomWelcomeMessage(report);
    }

    if (isPolicyExpenseChat(report)) {
        if (policy?.description) {
            welcomeMessage.messageHtml = policy.description;
            welcomeMessage.messageText = Parser.htmlToText(welcomeMessage.messageHtml);
        } else {
            welcomeMessage.phrase1 = translateLocal('reportActionsView.beginningOfChatHistoryPolicyExpenseChatPartOne');
            welcomeMessage.phrase2 = translateLocal('reportActionsView.beginningOfChatHistoryPolicyExpenseChatPartTwo');
            welcomeMessage.phrase3 = translateLocal('reportActionsView.beginningOfChatHistoryPolicyExpenseChatPartThree');
            welcomeMessage.messageText = ensureSingleSpacing(
                `${welcomeMessage.phrase1} ${getDisplayNameForParticipant({accountID: report?.ownerAccountID})} ${welcomeMessage.phrase2} ${getPolicyName({report})} ${
                    welcomeMessage.phrase3
                }`,
            );
        }
        return welcomeMessage;
    }

    if (isSelfDM(report)) {
        welcomeMessage.phrase1 = translateLocal('reportActionsView.beginningOfChatHistorySelfDM');
        welcomeMessage.messageText = welcomeMessage.phrase1;
        return welcomeMessage;
    }

    if (isSystemChatUtil(report)) {
        welcomeMessage.phrase1 = translateLocal('reportActionsView.beginningOfChatHistorySystemDM');
        welcomeMessage.messageText = welcomeMessage.phrase1;
        return welcomeMessage;
    }

    welcomeMessage.phrase1 = translateLocal('reportActionsView.beginningOfChatHistory');
    const participantAccountIDs = getParticipantsAccountIDsForDisplay(report, undefined, undefined, true);
    const isMultipleParticipant = participantAccountIDs.length > 1;
    const displayNamesWithTooltips = getDisplayNamesWithTooltips(getPersonalDetailsForAccountIDs(participantAccountIDs, allPersonalDetails), isMultipleParticipant);
    const displayNamesWithTooltipsText = displayNamesWithTooltips
        .map(({displayName}, index) => {
            if (index === displayNamesWithTooltips.length - 1) {
                return `${displayName}.`;
            }
            if (index === displayNamesWithTooltips.length - 2) {
                return `${displayName} ${translateLocal('common.and')}`;
            }
            if (index < displayNamesWithTooltips.length - 2) {
                return `${displayName},`;
            }
            return '';
        })
        .join(' ');

    welcomeMessage.messageText = displayNamesWithTooltips.length ? ensureSingleSpacing(`${welcomeMessage.phrase1} ${displayNamesWithTooltipsText}`) : '';
    return welcomeMessage;
}

/**
 * Get welcome message based on room type
 */
function getRoomWelcomeMessage(report: OnyxEntry<Report>): WelcomeMessage {
    const welcomeMessage: WelcomeMessage = {showReportName: true};
    const workspaceName = getPolicyName({report});

    if (report?.description) {
        welcomeMessage.messageHtml = getReportDescription(report);
        welcomeMessage.messageText = Parser.htmlToText(welcomeMessage.messageHtml);
        return welcomeMessage;
    }

    // This will get removed as part of https://github.com/Expensify/App/issues/59961
    // eslint-disable-next-line deprecation/deprecation
    const reportNameValuePairs = getReportNameValuePairs(report?.reportID);

    if (isArchivedReport(reportNameValuePairs)) {
        welcomeMessage.phrase1 = translateLocal('reportActionsView.beginningOfArchivedRoomPartOne');
        welcomeMessage.phrase2 = translateLocal('reportActionsView.beginningOfArchivedRoomPartTwo');
    } else if (isDomainRoom(report)) {
        welcomeMessage.showReportName = false;
        welcomeMessage.phrase1 = translateLocal('reportActionsView.beginningOfChatHistoryDomainRoomPartOne', {domainRoom: report?.reportName ?? ''});
        welcomeMessage.phrase2 = translateLocal('reportActionsView.beginningOfChatHistoryDomainRoomPartTwo');
    } else if (isAdminRoom(report)) {
        welcomeMessage.showReportName = true;
        welcomeMessage.phrase1 = translateLocal('reportActionsView.beginningOfChatHistoryAdminRoomPartOneFirst');
        welcomeMessage.phrase2 = translateLocal('reportActionsView.beginningOfChatHistoryAdminRoomWorkspaceName', {workspaceName});
        welcomeMessage.phrase3 = translateLocal('reportActionsView.beginningOfChatHistoryAdminRoomPartOneLast');
        welcomeMessage.phrase4 = translateLocal('reportActionsView.beginningOfChatHistoryAdminRoomPartTwo');
    } else if (isAnnounceRoom(report)) {
        welcomeMessage.showReportName = false;
        welcomeMessage.phrase1 = translateLocal('reportActionsView.beginningOfChatHistoryAnnounceRoomPartOne', {workspaceName});
        welcomeMessage.phrase2 = translateLocal('reportActionsView.beginningOfChatHistoryAnnounceRoomPartTwo');
    } else if (isInvoiceRoom(report)) {
        welcomeMessage.showReportName = false;
        welcomeMessage.phrase1 = translateLocal('reportActionsView.beginningOfChatHistoryInvoiceRoomPartOne');
        welcomeMessage.phrase2 = translateLocal('reportActionsView.beginningOfChatHistoryInvoiceRoomPartTwo');
        const payer =
            report?.invoiceReceiver?.type === CONST.REPORT.INVOICE_RECEIVER_TYPE.INDIVIDUAL
                ? getDisplayNameForParticipant({accountID: report?.invoiceReceiver?.accountID})
                : getPolicy(report?.invoiceReceiver?.policyID)?.name;
        const receiver = getPolicyName({report});
        welcomeMessage.messageText = `${welcomeMessage.phrase1}${payer} ${translateLocal('common.and')} ${receiver}${welcomeMessage.phrase2}`;
        return welcomeMessage;
    } else {
        // Message for user created rooms or other room types.
        welcomeMessage.phrase1 = translateLocal('reportActionsView.beginningOfChatHistoryUserRoomPartOne');
        welcomeMessage.phrase2 = translateLocal('reportActionsView.beginningOfChatHistoryUserRoomPartTwo');
    }
    welcomeMessage.messageText = ensureSingleSpacing(`${welcomeMessage.phrase1} ${welcomeMessage.showReportName ? getReportName(report) : ''} ${welcomeMessage.phrase2 ?? ''}`);

    return welcomeMessage;
}

export default {
    getOptionData,
    getOrderedReportIDs,
    getWelcomeMessage,
    getReasonAndReportActionThatHasRedBrickRoad,
    shouldShowRedBrickRoad,
    getReportBrickRoadReason,
};<|MERGE_RESOLUTION|>--- conflicted
+++ resolved
@@ -341,9 +341,16 @@
     reportAction?: OnyxEntry<ReportAction>;
 };
 
-function getReportBrickRoadReason(report: Report, reportActions: OnyxEntry<ReportActions>, hasAnyViolations: boolean, hasErrors: boolean, singleTransactionThread?: string) {
+function getReportBrickRoadReason(
+    report: Report,
+    reportActions: OnyxEntry<ReportActions>,
+    hasAnyViolations: boolean,
+    hasErrors: boolean,
+    singleTransactionThread?: string,
+    isReportArchived = false,
+) {
     const {reportAction} = getAllReportActionsErrorsAndReportActionThatRequiresAttention(report, reportActions);
-    if (isArchivedReportWithID(report.reportID)) {
+    if (isReportArchived) {
         return false;
     }
 
@@ -532,13 +539,7 @@
     result.isMoneyRequestReport = isMoneyRequestReport(report);
     result.shouldShowSubscript = shouldReportShowSubscript(report);
     result.pendingAction = report.pendingFields?.addWorkspaceRoom ?? report.pendingFields?.createChat;
-<<<<<<< HEAD
     result.brickRoadIndicator = reportAttributes?.brickRoadStatus;
-=======
-    result.brickRoadIndicator = shouldShowRedBrickRoad(report, reportActions, hasViolations, transactionViolations, !!result.private_isArchived)
-        ? CONST.BRICK_ROAD_INDICATOR_STATUS.ERROR
-        : '';
->>>>>>> 3f70f73d
     result.ownerAccountID = report.ownerAccountID;
     result.managerID = report.managerID;
     result.reportID = report.reportID;
