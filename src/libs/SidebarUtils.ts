import {Str} from 'expensify-common';
import type {OnyxCollection, OnyxEntry} from 'react-native-onyx';
import Onyx from 'react-native-onyx';
import type {ValueOf} from 'type-fest';
import type {PartialPolicyForSidebar} from '@hooks/useSidebarOrderedReports';
import CONST from '@src/CONST';
import ONYXKEYS from '@src/ONYXKEYS';
import type {PersonalDetails, PersonalDetailsList, ReportActions, ReportAttributesDerivedValue, ReportNameValuePairs, Transaction, TransactionViolation} from '@src/types/onyx';
import type Beta from '@src/types/onyx/Beta';
import type {ReportAttributes} from '@src/types/onyx/DerivedValues';
import type {Errors} from '@src/types/onyx/OnyxCommon';
import type Policy from '@src/types/onyx/Policy';
import type PriorityMode from '@src/types/onyx/PriorityMode';
import type Report from '@src/types/onyx/Report';
import type ReportAction from '@src/types/onyx/ReportAction';
import type DeepValueOf from '@src/types/utils/DeepValueOf';
import {getExpensifyCardFromReportAction} from './CardMessageUtils';
import {extractCollectionItemID} from './CollectionUtils';
import {hasValidDraftComment} from './DraftCommentUtils';
import localeCompare from './LocaleCompare';
import {formatPhoneNumber} from './LocalePhoneNumber';
import {translate, translateLocal} from './Localize';
import {getLastActorDisplayName, getLastMessageTextForReport, getPersonalDetailsForAccountIDs, shouldShowLastActorDisplayName} from './OptionsListUtils';
import Parser from './Parser';
import Performance from './Performance';
import {getCleanedTagName, getPolicy} from './PolicyUtils';
import {
    getAddedApprovaRulelMessage,
    getAddedConnectionMessage,
    getCardIssuedMessage,
<<<<<<< HEAD
    getDeletedApprovaRulelMessage,
=======
    getIntegrationSyncFailedMessage,
>>>>>>> 4510fc76
    getLastVisibleMessage,
    getMessageOfOldDotReportAction,
    getOneTransactionThreadReportID,
    getOriginalMessage,
    getPolicyChangeLogAddEmployeeMessage,
    getPolicyChangeLogDefaultBillableMessage,
    getPolicyChangeLogDefaultTitleEnforcedMessage,
    getPolicyChangeLogDeleteMemberMessage,
    getPolicyChangeLogEmployeeLeftMessage,
    getPolicyChangeLogMaxExpenseAmountMessage,
    getPolicyChangeLogMaxExpenseAmountNoReceiptMessage,
    getPolicyChangeLogUpdateEmployee,
    getRemovedConnectionMessage,
    getRenamedAction,
    getReopenedMessage,
    getReportAction,
    getReportActionMessageText,
    getRetractedMessage,
    getSortedReportActions,
    getTagListNameUpdatedMessage,
    getUpdatedApprovalRuleMessage,
    getUpdatedAuditRateMessage,
    getUpdatedManualApprovalThresholdMessage,
    getUpdateRoomDescriptionMessage,
    getWorkspaceCategoryUpdateMessage,
    getWorkspaceCurrencyUpdateMessage,
    getWorkspaceCustomUnitRateAddedMessage,
    getWorkspaceCustomUnitRateDeletedMessage,
    getWorkspaceCustomUnitRateUpdatedMessage,
    getWorkspaceCustomUnitUpdatedMessage,
    getWorkspaceDescriptionUpdatedMessage,
    getWorkspaceFrequencyUpdateMessage,
    getWorkspaceReportFieldAddMessage,
    getWorkspaceReportFieldDeleteMessage,
    getWorkspaceReportFieldUpdateMessage,
    getWorkspaceTagUpdateMessage,
    getWorkspaceUpdateFieldMessage,
    isActionOfType,
    isCardIssuedAction,
    isInviteOrRemovedAction,
    isOldDotReportAction,
    isRenamedAction,
    isTagModificationAction,
    isTaskAction,
    isTransactionThread,
    shouldReportActionBeVisibleAsLastAction,
} from './ReportActionsUtils';
import type {OptionData} from './ReportUtils';
import {
    canUserPerformWriteAction as canUserPerformWriteActionUtil,
    formatReportLastMessageText,
    getAllReportActionsErrorsAndReportActionThatRequiresAttention,
    getChatRoomSubtitle,
    getDisplayNameForParticipant,
    getDisplayNamesWithTooltips,
    getIcons,
    getParticipantsAccountIDsForDisplay,
    getPolicyName,
    getReportDescription,
    getReportName,
    getReportNotificationPreference,
    getReportParticipantsTitle,
    getReportSubtitlePrefix,
    getWorkspaceNameUpdatedMessage,
    hasReceiptError,
    hasReportErrorsOtherThanFailedReceipt,
    isAdminRoom,
    isAnnounceRoom,
    isArchivedNonExpenseReport,
    isArchivedReport,
    isChatRoom,
    isChatThread,
    isConciergeChatReport,
    isDeprecatedGroupDM,
    isDomainRoom,
    isExpenseReport,
    isExpenseRequest,
    isGroupChat as isGroupChatUtil,
    isHiddenForCurrentUser,
    isInvoiceReport,
    isInvoiceRoom,
    isIOUOwnedByCurrentUser,
    isJoinRequestInAdminRoom,
    isMoneyRequestReport,
    isOneTransactionThread,
    isPolicyExpenseChat,
    isSelfDM,
    isSystemChat as isSystemChatUtil,
    isTaskReport,
    isThread,
    isUnread,
    isUnreadWithMention,
    shouldDisplayViolationsRBRInLHN,
    shouldReportBeInOptionList,
    shouldReportShowSubscript,
} from './ReportUtils';
import {getTaskReportActionMessage} from './TaskUtils';
import {getTransactionID} from './TransactionUtils';

type WelcomeMessage = {showReportName: boolean; phrase1?: string; phrase2?: string; phrase3?: string; phrase4?: string; messageText?: string; messageHtml?: string};

const visibleReportActionItems: ReportActions = {};
let allPersonalDetails: OnyxEntry<PersonalDetailsList>;
Onyx.connect({
    key: ONYXKEYS.PERSONAL_DETAILS_LIST,
    callback: (value) => {
        allPersonalDetails = value ?? {};
    },
});

let allReports: OnyxCollection<Report>;
Onyx.connect({
    key: ONYXKEYS.COLLECTION.REPORT,
    waitForCollectionCallback: true,
    callback: (value) => {
        allReports = value;
    },
});

Onyx.connect({
    key: ONYXKEYS.COLLECTION.REPORT_ACTIONS,
    callback: (actions, key) => {
        if (!actions || !key) {
            return;
        }
        const reportID = extractCollectionItemID(key);
        const report = allReports?.[`${ONYXKEYS.COLLECTION.REPORT}${reportID}`];
        const canUserPerformWriteAction = canUserPerformWriteActionUtil(report);
        const actionsArray: ReportAction[] = getSortedReportActions(Object.values(actions));

        // The report is only visible if it is the last action not deleted that
        // does not match a closed or created state.
        const reportActionsForDisplay = actionsArray.filter(
            (reportAction) => shouldReportActionBeVisibleAsLastAction(reportAction, canUserPerformWriteAction) && reportAction.actionName !== CONST.REPORT.ACTIONS.TYPE.CREATED,
        );

        const reportAction = reportActionsForDisplay.at(-1);
        if (!reportAction) {
            delete visibleReportActionItems[reportID];
            return;
        }
        visibleReportActionItems[reportID] = reportAction;
    },
});

function compareStringDates(a: string, b: string): 0 | 1 | -1 {
    if (a < b) {
        return -1;
    }
    if (a > b) {
        return 1;
    }
    return 0;
}

/**
 * A mini report object that contains only the necessary information to sort reports.
 * This is used to avoid copying the entire report object and only the necessary information.
 */
type MiniReport = {
    reportID?: string;
    displayName: string;
    lastVisibleActionCreated?: string;
};

function ensureSingleSpacing(text: string) {
    return text.replace(CONST.REGEX.WHITESPACE, ' ').trim();
}

/**
 * @returns An array of reportIDs sorted in the proper order
 */
function getOrderedReportIDs(
    currentReportId: string | undefined,
    reports: OnyxCollection<Report>,
    betas: OnyxEntry<Beta[]>,
    policies: OnyxCollection<PartialPolicyForSidebar>,
    priorityMode: OnyxEntry<PriorityMode>,
    transactionViolations: OnyxCollection<TransactionViolation[]>,
    reportNameValuePairs?: OnyxCollection<ReportNameValuePairs>,
    reportAttributes?: ReportAttributesDerivedValue['reports'],
): string[] {
    Performance.markStart(CONST.TIMING.GET_ORDERED_REPORT_IDS);
    const isInFocusMode = priorityMode === CONST.PRIORITY_MODE.GSD;
    const isInDefaultMode = !isInFocusMode;
    const allReportsDictValues = Object.values(reports ?? {});
    // Filter out all the reports that shouldn't be displayed
    const reportsToDisplay: Array<Report & {hasErrorsOtherThanFailedReceipt?: boolean}> = [];
    allReportsDictValues.forEach((report) => {
        if (!report) {
            return;
        }
        if ((Object.values(CONST.REPORT.UNSUPPORTED_TYPE) as string[]).includes(report?.type ?? '')) {
            return;
        }
        const parentReportAction = getReportAction(report?.parentReportID, report?.parentReportActionID);
        const doesReportHaveViolations = shouldDisplayViolationsRBRInLHN(report, transactionViolations);
        const isHidden = isHiddenForCurrentUser(report);
        const isFocused = report.reportID === currentReportId;
        const hasErrorsOtherThanFailedReceipt = hasReportErrorsOtherThanFailedReceipt(report, doesReportHaveViolations, transactionViolations, reportAttributes);
        const isReportInAccessible = report?.errorFields?.notFound;
        if (isOneTransactionThread(report.reportID, report.parentReportID, parentReportAction)) {
            return;
        }
        if (hasErrorsOtherThanFailedReceipt && !isReportInAccessible) {
            reportsToDisplay.push({
                ...report,
                hasErrorsOtherThanFailedReceipt: true,
            });
            return;
        }
        const isSystemChat = isSystemChatUtil(report);
        const shouldOverrideHidden =
            hasValidDraftComment(report.reportID) ||
            hasErrorsOtherThanFailedReceipt ||
            isFocused ||
            isSystemChat ||
            // eslint-disable-next-line @typescript-eslint/prefer-nullish-coalescing
            report.isPinned ||
            (!isInFocusMode && isArchivedReport(reportNameValuePairs)) ||
            reportAttributes?.[report?.reportID]?.requiresAttention;
        if (isHidden && !shouldOverrideHidden) {
            return;
        }

        if (
            shouldReportBeInOptionList({
                report,
                currentReportId,
                isInFocusMode,
                betas,
                policies: policies as OnyxCollection<Policy>,
                excludeEmptyChats: true,
                doesReportHaveViolations,
                includeSelfDM: true,
            })
        ) {
            reportsToDisplay.push(report);
        }
    });

    // The LHN is split into five distinct groups, and each group is sorted a little differently. The groups will ALWAYS be in this order:
    // 1. Pinned/GBR - Always sorted by reportDisplayName
    // 2. Error reports - Always sorted by reportDisplayName
    // 3. Drafts - Always sorted by reportDisplayName
    // 4. Non-archived reports and settled IOUs
    //      - Sorted by lastVisibleActionCreated in default (most recent) view mode
    //      - Sorted by reportDisplayName in GSD (focus) view mode
    // 5. Archived reports
    //      - Sorted by lastVisibleActionCreated in default (most recent) view mode
    //      - Sorted by reportDisplayName in GSD (focus) view mode

    const pinnedAndGBRReports: MiniReport[] = [];
    const errorReports: MiniReport[] = [];
    const draftReports: MiniReport[] = [];
    const nonArchivedReports: MiniReport[] = [];
    const archivedReports: MiniReport[] = [];

    // There are a few properties that need to be calculated for the report which are used when sorting reports.
    reportsToDisplay.forEach((reportToDisplay) => {
        const report = reportToDisplay;
        const miniReport: MiniReport = {
            reportID: report?.reportID,
            displayName: getReportName(report),
            lastVisibleActionCreated: report?.lastVisibleActionCreated,
        };

        const isPinned = report?.isPinned ?? false;
        const rNVPs = reportNameValuePairs?.[`${ONYXKEYS.COLLECTION.REPORT_NAME_VALUE_PAIRS}${report?.reportID}`];
        if (isPinned || reportAttributes?.[report?.reportID]?.requiresAttention) {
            pinnedAndGBRReports.push(miniReport);
        } else if (report?.hasErrorsOtherThanFailedReceipt) {
            errorReports.push(miniReport);
        } else if (hasValidDraftComment(report?.reportID)) {
            draftReports.push(miniReport);
        } else if (isArchivedNonExpenseReport(report, rNVPs)) {
            archivedReports.push(miniReport);
        } else {
            nonArchivedReports.push(miniReport);
        }
    });

    // Sort each group of reports accordingly
    pinnedAndGBRReports.sort((a, b) => (a?.displayName && b?.displayName ? localeCompare(a.displayName, b.displayName) : 0));
    errorReports.sort((a, b) => (a?.displayName && b?.displayName ? localeCompare(a.displayName, b.displayName) : 0));
    draftReports.sort((a, b) => (a?.displayName && b?.displayName ? localeCompare(a.displayName, b.displayName) : 0));

    if (isInDefaultMode) {
        nonArchivedReports.sort((a, b) => {
            const compareDates = a?.lastVisibleActionCreated && b?.lastVisibleActionCreated ? compareStringDates(b.lastVisibleActionCreated, a.lastVisibleActionCreated) : 0;
            if (compareDates) {
                return compareDates;
            }
            const compareDisplayNames = a?.displayName && b?.displayName ? localeCompare(a.displayName, b.displayName) : 0;
            return compareDisplayNames;
        });
        // For archived reports ensure that most recent reports are at the top by reversing the order
        archivedReports.sort((a, b) => (a?.lastVisibleActionCreated && b?.lastVisibleActionCreated ? compareStringDates(b.lastVisibleActionCreated, a.lastVisibleActionCreated) : 0));
    } else {
        nonArchivedReports.sort((a, b) => (a?.displayName && b?.displayName ? localeCompare(a.displayName, b.displayName) : 0));
        archivedReports.sort((a, b) => (a?.displayName && b?.displayName ? localeCompare(a.displayName, b.displayName) : 0));
    }

    // Now that we have all the reports grouped and sorted, they must be flattened into an array and only return the reportID.
    // The order the arrays are concatenated in matters and will determine the order that the groups are displayed in the sidebar.

    const LHNReports = [...pinnedAndGBRReports, ...errorReports, ...draftReports, ...nonArchivedReports, ...archivedReports].map((report) => report?.reportID).filter(Boolean) as string[];

    Performance.markEnd(CONST.TIMING.GET_ORDERED_REPORT_IDS);
    return LHNReports;
}

type ReasonAndReportActionThatHasRedBrickRoad = {
    reason: ValueOf<typeof CONST.RBR_REASONS>;
    reportAction?: OnyxEntry<ReportAction>;
};

function getReasonAndReportActionThatHasRedBrickRoad(
    report: Report,
    reportActions: OnyxEntry<ReportActions>,
    hasViolations: boolean,
    reportErrors: Errors,
    transactions: OnyxCollection<Transaction>,
    transactionViolations?: OnyxCollection<TransactionViolation[]>,
    isReportArchived = false,
): ReasonAndReportActionThatHasRedBrickRoad | null {
    const {reportAction} = getAllReportActionsErrorsAndReportActionThatRequiresAttention(report, reportActions);
    const errors = reportErrors;
    const hasErrors = Object.keys(errors).length !== 0;

    if (isReportArchived) {
        return null;
    }

    if (shouldDisplayViolationsRBRInLHN(report, transactionViolations)) {
        return {
            reason: CONST.RBR_REASONS.HAS_TRANSACTION_THREAD_VIOLATIONS,
        };
    }

    if (hasErrors) {
        return {
            reason: CONST.RBR_REASONS.HAS_ERRORS,
            reportAction,
        };
    }

    if (hasViolations) {
        return {
            reason: CONST.RBR_REASONS.HAS_VIOLATIONS,
        };
    }
    const parentReportAction = getReportAction(report?.parentReportID, report?.parentReportActionID);
    const transactionThreadReportID = getOneTransactionThreadReportID(report.reportID, reportActions ?? []);
    if (transactionThreadReportID) {
        const transactionID = getTransactionID(transactionThreadReportID);
        const transaction = transactions?.[`${ONYXKEYS.COLLECTION.TRANSACTION}${transactionID}`];
        if (hasReceiptError(transaction)) {
            return {
                reason: CONST.RBR_REASONS.HAS_ERRORS,
            };
        }
    }
    const transactionID = getTransactionID(report.reportID);
    const transaction = transactions?.[`${ONYXKEYS.COLLECTION.TRANSACTION}${transactionID}`];
    if (isTransactionThread(parentReportAction) && hasReceiptError(transaction)) {
        return {
            reason: CONST.RBR_REASONS.HAS_ERRORS,
        };
    }

    return null;
}

function shouldShowRedBrickRoad(
    report: Report,
    reportActions: OnyxEntry<ReportActions>,
    hasViolations: boolean,
    reportErrors: Errors,
    transactions: OnyxCollection<Transaction>,
    transactionViolations?: OnyxCollection<TransactionViolation[]>,
    isReportArchived = false,
) {
    return !!getReasonAndReportActionThatHasRedBrickRoad(report, reportActions, hasViolations, reportErrors, transactions, transactionViolations, isReportArchived);
}

/**
 * Gets all the data necessary for rendering an OptionRowLHN component
 */
function getOptionData({
    report,
    reportAttributes,
    oneTransactionThreadReport,
    reportNameValuePairs,
    personalDetails,
    preferredLocale,
    policy,
    parentReportAction,
    lastMessageTextFromReport: lastMessageTextFromReportProp,
    invoiceReceiverPolicy,
}: {
    report: OnyxEntry<Report>;
    oneTransactionThreadReport: OnyxEntry<Report>;
    reportNameValuePairs: OnyxEntry<ReportNameValuePairs>;
    personalDetails: OnyxEntry<PersonalDetailsList>;
    preferredLocale: DeepValueOf<typeof CONST.LOCALES>;
    policy: OnyxEntry<Policy> | undefined;
    parentReportAction: OnyxEntry<ReportAction> | undefined;
    lastMessageTextFromReport?: string;
    invoiceReceiverPolicy?: OnyxEntry<Policy>;
    reportAttributes: OnyxEntry<ReportAttributes>;
}): OptionData | undefined {
    // When a user signs out, Onyx is cleared. Due to the lazy rendering with a virtual list, it's possible for
    // this method to be called after the Onyx data has been cleared out. In that case, it's fine to do
    // a null check here and return early.
    if (!report || !personalDetails) {
        return;
    }

    const result: OptionData = {
        text: '',
        alternateText: undefined,
        allReportErrors: reportAttributes?.reportErrors,
        brickRoadIndicator: null,
        tooltipText: null,
        subtitle: undefined,
        login: undefined,
        accountID: undefined,
        reportID: '',
        phoneNumber: undefined,
        isUnread: null,
        isUnreadWithMention: null,
        hasDraftComment: false,
        keyForList: undefined,
        searchText: undefined,
        isPinned: false,
        hasOutstandingChildRequest: false,
        hasOutstandingChildTask: false,
        hasParentAccess: undefined,
        isIOUReportOwner: null,
        isChatRoom: false,
        private_isArchived: undefined,
        shouldShowSubscript: false,
        isPolicyExpenseChat: false,
        isMoneyRequestReport: false,
        isExpenseRequest: false,
        isWaitingOnBankAccount: false,
        isAllowedToComment: true,
        isDeletedParentAction: false,
        isConciergeChat: false,
    };

    const participantAccountIDs = getParticipantsAccountIDsForDisplay(report);
    const visibleParticipantAccountIDs = getParticipantsAccountIDsForDisplay(report, true);

    const participantPersonalDetailList = Object.values(getPersonalDetailsForAccountIDs(participantAccountIDs, personalDetails));
    const personalDetail = participantPersonalDetailList.at(0) ?? ({} as PersonalDetails);

    result.isThread = isChatThread(report);
    result.isChatRoom = isChatRoom(report);
    result.isTaskReport = isTaskReport(report);
    result.isInvoiceReport = isInvoiceReport(report);
    result.parentReportAction = parentReportAction;
    result.private_isArchived = reportNameValuePairs?.private_isArchived;
    result.isPolicyExpenseChat = isPolicyExpenseChat(report);
    result.isExpenseRequest = isExpenseRequest(report);
    result.isMoneyRequestReport = isMoneyRequestReport(report);
    result.shouldShowSubscript = shouldReportShowSubscript(report);
    result.pendingAction = report.pendingFields?.addWorkspaceRoom ?? report.pendingFields?.createChat;
    result.brickRoadIndicator = reportAttributes?.brickRoadStatus;
    result.ownerAccountID = report.ownerAccountID;
    result.managerID = report.managerID;
    result.reportID = report.reportID;
    result.policyID = report.policyID;
    result.stateNum = report.stateNum;
    result.statusNum = report.statusNum;
    // When the only message of a report is deleted lastVisibleActionCreated is not reset leading to wrongly
    // setting it Unread so we add additional condition here to avoid empty chat LHN from being bold.
    result.isUnread = isUnread(report, oneTransactionThreadReport) && !!report.lastActorAccountID;
    result.isUnreadWithMention = isUnreadWithMention(report);
    result.isPinned = report.isPinned;
    result.iouReportID = report.iouReportID;
    result.keyForList = String(report.reportID);
    result.hasOutstandingChildRequest = report.hasOutstandingChildRequest;
    result.parentReportID = report.parentReportID;
    result.isWaitingOnBankAccount = report.isWaitingOnBankAccount;
    result.notificationPreference = getReportNotificationPreference(report);
    result.isAllowedToComment = canUserPerformWriteActionUtil(report);
    result.chatType = report.chatType;
    result.isDeletedParentAction = report.isDeletedParentAction;
    result.isSelfDM = isSelfDM(report);
    result.tooltipText = getReportParticipantsTitle(visibleParticipantAccountIDs);
    result.hasOutstandingChildTask = report.hasOutstandingChildTask;
    result.hasParentAccess = report.hasParentAccess;
    result.isConciergeChat = isConciergeChatReport(report);
    result.participants = report.participants;

    const isExpense = isExpenseReport(report);
    const hasMultipleParticipants = participantPersonalDetailList.length > 1 || result.isChatRoom || result.isPolicyExpenseChat || isExpense;
    const subtitle = getChatRoomSubtitle(report);

    const login = Str.removeSMSDomain(personalDetail?.login ?? '');
    const status = personalDetail?.status ?? '';
    const formattedLogin = Str.isSMSLogin(login) ? formatPhoneNumber(login) : login;

    // We only create tooltips for the first 10 users or so since some reports have hundreds of users, causing performance to degrade.
    const displayNamesWithTooltips = getDisplayNamesWithTooltips((participantPersonalDetailList || []).slice(0, 10), hasMultipleParticipants, undefined, isSelfDM(report));

    const lastAction = visibleReportActionItems[report.reportID];
    // lastActorAccountID can be an empty string
    // eslint-disable-next-line @typescript-eslint/prefer-nullish-coalescing
    const lastActorAccountID = report.lastActorAccountID || lastAction?.actorAccountID;
    // If the last actor's details are not currently saved in Onyx Collection,
    // then try to get that from the last report action if that action is valid
    // to get data from.
    let lastActorDetails: Partial<PersonalDetails> | null = lastActorAccountID ? (personalDetails?.[lastActorAccountID] ?? null) : null;

    if (!lastActorDetails && lastAction) {
        const lastActorDisplayName = lastAction?.person?.[0]?.text;
        lastActorDetails = lastActorDisplayName
            ? {
                  displayName: lastActorDisplayName,
                  accountID: report.lastActorAccountID,
              }
            : null;
    }

    const lastActorDisplayName = getLastActorDisplayName(lastActorDetails);
    let lastMessageTextFromReport = lastMessageTextFromReportProp;
    if (!lastMessageTextFromReport) {
        lastMessageTextFromReport = getLastMessageTextForReport(report, lastActorDetails, policy, reportNameValuePairs);
    }

    // We need to remove sms domain in case the last message text has a phone number mention with sms domain.
    let lastMessageText = Str.removeSMSDomain(lastMessageTextFromReport);

    const isGroupChat = isGroupChatUtil(report) || isDeprecatedGroupDM(report);

    const isThreadMessage = isThread(report) && lastAction?.actionName === CONST.REPORT.ACTIONS.TYPE.ADD_COMMENT && lastAction?.pendingAction !== CONST.RED_BRICK_ROAD_PENDING_ACTION.DELETE;
    if ((result.isChatRoom || result.isPolicyExpenseChat || result.isThread || result.isTaskReport || isThreadMessage || isGroupChat) && !result.private_isArchived) {
        const lastActionName = lastAction?.actionName ?? report.lastActionType;
        const prefix = getReportSubtitlePrefix(report);

        if (isRenamedAction(lastAction)) {
            result.alternateText = getRenamedAction(lastAction, isExpense, lastActorDisplayName);
        } else if (isTaskAction(lastAction)) {
            result.alternateText = formatReportLastMessageText(getTaskReportActionMessage(lastAction).text);
        } else if (lastAction?.actionName === CONST.REPORT.ACTIONS.TYPE.POLICY_CHANGE_LOG.LEAVE_ROOM) {
            const actionMessage = getReportActionMessageText(lastAction);
            result.alternateText = actionMessage ? `${lastActorDisplayName}: ${actionMessage}` : '';
        } else if (isInviteOrRemovedAction(lastAction)) {
            let actorDetails;
            if (lastAction.actorAccountID) {
                actorDetails = personalDetails?.[lastAction?.actorAccountID];
            }
            let actorDisplayName = lastAction?.person?.[0]?.text;
            if (!actorDetails && actorDisplayName && lastAction.actorAccountID) {
                actorDetails = {
                    displayName: actorDisplayName,
                    accountID: lastAction.actorAccountID,
                };
            }
            actorDisplayName = actorDetails ? getLastActorDisplayName(actorDetails) : undefined;
            const lastActionOriginalMessage = lastAction?.actionName ? getOriginalMessage(lastAction) : null;
            const targetAccountIDs = lastActionOriginalMessage?.targetAccountIDs ?? [];
            const targetAccountIDsLength = targetAccountIDs.length !== 0 ? targetAccountIDs.length : (report.lastMessageHtml?.match(/<mention-user[^>]*><\/mention-user>/g)?.length ?? 0);
            const verb =
                lastActionName === CONST.REPORT.ACTIONS.TYPE.ROOM_CHANGE_LOG.INVITE_TO_ROOM || lastActionName === CONST.REPORT.ACTIONS.TYPE.POLICY_CHANGE_LOG.INVITE_TO_ROOM
                    ? translate(preferredLocale, 'workspace.invite.invited')
                    : translate(preferredLocale, 'workspace.invite.removed');
            const users = translate(preferredLocale, targetAccountIDsLength > 1 ? 'common.members' : 'common.member')?.toLocaleLowerCase();
            result.alternateText = formatReportLastMessageText(`${actorDisplayName ?? lastActorDisplayName} ${verb} ${targetAccountIDsLength} ${users}`);
            const roomName = getReportName(allReports?.[`${ONYXKEYS.COLLECTION.REPORT}${lastActionOriginalMessage?.reportID}`]) || lastActionOriginalMessage?.roomName;
            if (roomName) {
                const preposition =
                    lastAction.actionName === CONST.REPORT.ACTIONS.TYPE.ROOM_CHANGE_LOG.INVITE_TO_ROOM || lastAction.actionName === CONST.REPORT.ACTIONS.TYPE.POLICY_CHANGE_LOG.INVITE_TO_ROOM
                        ? ` ${translate(preferredLocale, 'workspace.invite.to')}`
                        : ` ${translate(preferredLocale, 'workspace.invite.from')}`;
                result.alternateText += `${preposition} ${roomName}`;
            }
        } else if (isActionOfType(lastAction, CONST.REPORT.ACTIONS.TYPE.POLICY_CHANGE_LOG.UPDATE_NAME)) {
            result.alternateText = getWorkspaceNameUpdatedMessage(lastAction);
        } else if (isActionOfType(lastAction, CONST.REPORT.ACTIONS.TYPE.POLICY_CHANGE_LOG.UPDATE_DESCRIPTION)) {
            result.alternateText = getWorkspaceDescriptionUpdatedMessage(lastAction);
        } else if (isActionOfType(lastAction, CONST.REPORT.ACTIONS.TYPE.POLICY_CHANGE_LOG.UPDATE_CURRENCY)) {
            result.alternateText = getWorkspaceCurrencyUpdateMessage(lastAction);
        } else if (isActionOfType(lastAction, CONST.REPORT.ACTIONS.TYPE.POLICY_CHANGE_LOG.UPDATE_AUTO_REPORTING_FREQUENCY)) {
            result.alternateText = getWorkspaceFrequencyUpdateMessage(lastAction);
        } else if (isActionOfType(lastAction, CONST.REPORT.ACTIONS.TYPE.POLICY_CHANGE_LOG.CORPORATE_UPGRADE)) {
            result.alternateText = translateLocal('workspaceActions.upgradedWorkspace');
        } else if (isActionOfType(lastAction, CONST.REPORT.ACTIONS.TYPE.POLICY_CHANGE_LOG.TEAM_DOWNGRADE)) {
            result.alternateText = translateLocal('workspaceActions.downgradedWorkspace');
        } else if (isActionOfType(lastAction, CONST.REPORT.ACTIONS.TYPE.INTEGRATION_SYNC_FAILED)) {
            result.alternateText = getIntegrationSyncFailedMessage(lastAction);
        } else if (
            isActionOfType(lastAction, CONST.REPORT.ACTIONS.TYPE.POLICY_CHANGE_LOG.ADD_CATEGORY) ||
            isActionOfType(lastAction, CONST.REPORT.ACTIONS.TYPE.POLICY_CHANGE_LOG.DELETE_CATEGORY) ||
            isActionOfType(lastAction, CONST.REPORT.ACTIONS.TYPE.POLICY_CHANGE_LOG.UPDATE_CATEGORY) ||
            isActionOfType(lastAction, CONST.REPORT.ACTIONS.TYPE.POLICY_CHANGE_LOG.SET_CATEGORY_NAME)
        ) {
            result.alternateText = getWorkspaceCategoryUpdateMessage(lastAction);
        } else if (isActionOfType(lastAction, CONST.REPORT.ACTIONS.TYPE.POLICY_CHANGE_LOG.UPDATE_TAG_LIST_NAME)) {
            result.alternateText = getCleanedTagName(getTagListNameUpdatedMessage(lastAction) ?? '');
        } else if (isTagModificationAction(lastAction?.actionName)) {
            result.alternateText = getCleanedTagName(getWorkspaceTagUpdateMessage(lastAction) ?? '');
        } else if (isActionOfType(lastAction, CONST.REPORT.ACTIONS.TYPE.POLICY_CHANGE_LOG.UPDATE_CUSTOM_UNIT)) {
            result.alternateText = getWorkspaceCustomUnitUpdatedMessage(lastAction);
        } else if (isActionOfType(lastAction, CONST.REPORT.ACTIONS.TYPE.POLICY_CHANGE_LOG.ADD_CUSTOM_UNIT_RATE)) {
            result.alternateText = getWorkspaceCustomUnitRateAddedMessage(lastAction);
        } else if (isActionOfType(lastAction, CONST.REPORT.ACTIONS.TYPE.POLICY_CHANGE_LOG.UPDATE_CUSTOM_UNIT_RATE)) {
            result.alternateText = getWorkspaceCustomUnitRateUpdatedMessage(lastAction);
        } else if (isActionOfType(lastAction, CONST.REPORT.ACTIONS.TYPE.POLICY_CHANGE_LOG.DELETE_CUSTOM_UNIT_RATE)) {
            result.alternateText = getWorkspaceCustomUnitRateDeletedMessage(lastAction);
        } else if (isActionOfType(lastAction, CONST.REPORT.ACTIONS.TYPE.POLICY_CHANGE_LOG.ADD_REPORT_FIELD)) {
            result.alternateText = getWorkspaceReportFieldAddMessage(lastAction);
        } else if (isActionOfType(lastAction, CONST.REPORT.ACTIONS.TYPE.POLICY_CHANGE_LOG.UPDATE_REPORT_FIELD)) {
            result.alternateText = getWorkspaceReportFieldUpdateMessage(lastAction);
        } else if (isActionOfType(lastAction, CONST.REPORT.ACTIONS.TYPE.POLICY_CHANGE_LOG.DELETE_REPORT_FIELD)) {
            result.alternateText = getWorkspaceReportFieldDeleteMessage(lastAction);
        } else if (lastAction?.actionName === CONST.REPORT.ACTIONS.TYPE.POLICY_CHANGE_LOG.UPDATE_FIELD) {
            result.alternateText = getWorkspaceUpdateFieldMessage(lastAction);
        } else if (lastAction?.actionName === CONST.REPORT.ACTIONS.TYPE.POLICY_CHANGE_LOG.UPDATE_MAX_EXPENSE_AMOUNT_NO_RECEIPT) {
            result.alternateText = getPolicyChangeLogMaxExpenseAmountNoReceiptMessage(lastAction);
        } else if (lastAction?.actionName === CONST.REPORT.ACTIONS.TYPE.POLICY_CHANGE_LOG.UPDATE_MAX_EXPENSE_AMOUNT) {
            result.alternateText = getPolicyChangeLogMaxExpenseAmountMessage(lastAction);
        } else if (lastAction?.actionName === CONST.REPORT.ACTIONS.TYPE.POLICY_CHANGE_LOG.UPDATE_DEFAULT_BILLABLE) {
            result.alternateText = getPolicyChangeLogDefaultBillableMessage(lastAction);
        } else if (lastAction?.actionName === CONST.REPORT.ACTIONS.TYPE.POLICY_CHANGE_LOG.UPDATE_DEFAULT_TITLE_ENFORCED) {
            result.alternateText = getPolicyChangeLogDefaultTitleEnforcedMessage(lastAction);
        } else if (lastAction?.actionName === CONST.REPORT.ACTIONS.TYPE.POLICY_CHANGE_LOG.LEAVE_POLICY) {
            result.alternateText = getPolicyChangeLogEmployeeLeftMessage(lastAction, true);
        } else if (isCardIssuedAction(lastAction)) {
            const card = getExpensifyCardFromReportAction({reportAction: lastAction, policyID: report.policyID});
            result.alternateText = getCardIssuedMessage({reportAction: lastAction, card});
        } else if (lastAction?.actionName !== CONST.REPORT.ACTIONS.TYPE.REPORT_PREVIEW && lastActorDisplayName && lastMessageTextFromReport) {
            result.alternateText = formatReportLastMessageText(Parser.htmlToText(`${lastActorDisplayName}: ${lastMessageText}`));
        } else if (lastAction && isOldDotReportAction(lastAction)) {
            result.alternateText = getMessageOfOldDotReportAction(lastAction);
        } else if (lastAction?.actionName === CONST.REPORT.ACTIONS.TYPE.ROOM_CHANGE_LOG.UPDATE_ROOM_DESCRIPTION) {
            result.alternateText = getUpdateRoomDescriptionMessage(lastAction);
        } else if (lastAction?.actionName === CONST.REPORT.ACTIONS.TYPE.POLICY_CHANGE_LOG.ADD_EMPLOYEE) {
            result.alternateText = getPolicyChangeLogAddEmployeeMessage(lastAction);
        } else if (lastAction?.actionName === CONST.REPORT.ACTIONS.TYPE.POLICY_CHANGE_LOG.UPDATE_EMPLOYEE) {
            result.alternateText = getPolicyChangeLogUpdateEmployee(lastAction);
        } else if (lastAction?.actionName === CONST.REPORT.ACTIONS.TYPE.POLICY_CHANGE_LOG.DELETE_EMPLOYEE) {
            result.alternateText = getPolicyChangeLogDeleteMemberMessage(lastAction);
        } else if (lastAction?.actionName === CONST.REPORT.ACTIONS.TYPE.POLICY_CHANGE_LOG.DELETE_CUSTOM_UNIT_RATE) {
            result.alternateText = getReportActionMessageText(lastAction) ?? '';
        } else if (lastAction?.actionName === CONST.REPORT.ACTIONS.TYPE.POLICY_CHANGE_LOG.ADD_INTEGRATION) {
            result.alternateText = getAddedConnectionMessage(lastAction);
        } else if (lastAction?.actionName === CONST.REPORT.ACTIONS.TYPE.POLICY_CHANGE_LOG.DELETE_INTEGRATION) {
            result.alternateText = getRemovedConnectionMessage(lastAction);
        } else if (lastAction?.actionName === CONST.REPORT.ACTIONS.TYPE.POLICY_CHANGE_LOG.UPDATE_AUDIT_RATE) {
            result.alternateText = getUpdatedAuditRateMessage(lastAction);
        } else if (lastAction?.actionName === CONST.REPORT.ACTIONS.TYPE.POLICY_CHANGE_LOG.ADD_APPROVER_RULE) {
            result.alternateText = getAddedApprovaRulelMessage(lastAction);
        } else if (lastAction?.actionName === CONST.REPORT.ACTIONS.TYPE.POLICY_CHANGE_LOG.DELETE_APPROVER_RULE) {
            result.alternateText = getDeletedApprovaRulelMessage(lastAction);
        } else if (lastAction?.actionName === CONST.REPORT.ACTIONS.TYPE.POLICY_CHANGE_LOG.UPDATE_APPROVER_RULE) {
            result.alternateText = getUpdatedApprovalRuleMessage(lastAction);
        } else if (lastAction?.actionName === CONST.REPORT.ACTIONS.TYPE.POLICY_CHANGE_LOG.UPDATE_MANUAL_APPROVAL_THRESHOLD) {
            result.alternateText = getUpdatedManualApprovalThresholdMessage(lastAction);
        } else if (lastAction?.actionName === CONST.REPORT.ACTIONS.TYPE.RETRACTED) {
            result.alternateText = getRetractedMessage();
        } else if (lastAction?.actionName === CONST.REPORT.ACTIONS.TYPE.REOPENED) {
            result.alternateText = getReopenedMessage();
        } else {
            result.alternateText =
                lastMessageTextFromReport.length > 0
                    ? formatReportLastMessageText(Parser.htmlToText(lastMessageText))
                    : getLastVisibleMessage(report.reportID, result.isAllowedToComment, {}, lastAction)?.lastMessageText;

            if (!result.alternateText) {
                result.alternateText = formatReportLastMessageText(getWelcomeMessage(report, policy, !!result.private_isArchived).messageText ?? translateLocal('report.noActivityYet'));
            }
        }
        result.alternateText = prefix + result.alternateText;
    } else {
        if (!lastMessageText) {
            lastMessageText = formatReportLastMessageText(getWelcomeMessage(report, policy, !!result.private_isArchived).messageText ?? translateLocal('report.noActivityYet'));
        }
        if (shouldShowLastActorDisplayName(report, lastActorDetails, lastAction) && !isArchivedReport(reportNameValuePairs)) {
            result.alternateText = `${lastActorDisplayName}: ${formatReportLastMessageText(Parser.htmlToText(lastMessageText)) || formattedLogin}`;
        } else {
            result.alternateText = formatReportLastMessageText(Parser.htmlToText(lastMessageText)) || formattedLogin;
        }
    }

    result.isIOUReportOwner = isIOUOwnedByCurrentUser(result as Report);

    if (isJoinRequestInAdminRoom(report)) {
        result.isUnread = true;
    }

    if (!hasMultipleParticipants) {
        result.accountID = personalDetail?.accountID ?? CONST.DEFAULT_NUMBER_ID;
        result.login = personalDetail?.login ?? '';
        result.phoneNumber = personalDetail?.phoneNumber ?? '';
    }

    const reportName = getReportName(report, policy, undefined, undefined, invoiceReceiverPolicy);

    result.text = reportName;
    result.subtitle = subtitle;
    result.participantsList = participantPersonalDetailList;

    result.icons = getIcons(report, personalDetails, personalDetail?.avatar, personalDetail?.login, personalDetail?.accountID ?? CONST.DEFAULT_NUMBER_ID, policy, invoiceReceiverPolicy);
    result.displayNamesWithTooltips = displayNamesWithTooltips;

    if (status) {
        result.status = status;
    }
    result.type = report.type;

    return result;
}

function getWelcomeMessage(report: OnyxEntry<Report>, policy: OnyxEntry<Policy>, isReportArchived = false): WelcomeMessage {
    const welcomeMessage: WelcomeMessage = {showReportName: true};
    if (isChatThread(report) || isTaskReport(report)) {
        return welcomeMessage;
    }

    if (isChatRoom(report)) {
        return getRoomWelcomeMessage(report, isReportArchived);
    }

    if (isPolicyExpenseChat(report)) {
        if (policy?.description) {
            welcomeMessage.messageHtml = policy.description;
            welcomeMessage.messageText = Parser.htmlToText(welcomeMessage.messageHtml);
        } else {
            welcomeMessage.phrase1 = translateLocal('reportActionsView.beginningOfChatHistoryPolicyExpenseChatPartOne');
            welcomeMessage.phrase2 = translateLocal('reportActionsView.beginningOfChatHistoryPolicyExpenseChatPartTwo');
            welcomeMessage.phrase3 = translateLocal('reportActionsView.beginningOfChatHistoryPolicyExpenseChatPartThree');
            welcomeMessage.messageText = ensureSingleSpacing(
                `${welcomeMessage.phrase1} ${getDisplayNameForParticipant({accountID: report?.ownerAccountID})} ${welcomeMessage.phrase2} ${getPolicyName({report})} ${
                    welcomeMessage.phrase3
                }`,
            );
        }
        return welcomeMessage;
    }

    if (isSelfDM(report)) {
        welcomeMessage.phrase1 = translateLocal('reportActionsView.beginningOfChatHistorySelfDM');
        welcomeMessage.messageText = welcomeMessage.phrase1;
        return welcomeMessage;
    }

    if (isSystemChatUtil(report)) {
        welcomeMessage.phrase1 = translateLocal('reportActionsView.beginningOfChatHistorySystemDM');
        welcomeMessage.messageText = welcomeMessage.phrase1;
        return welcomeMessage;
    }

    welcomeMessage.phrase1 = translateLocal('reportActionsView.beginningOfChatHistory');
    const participantAccountIDs = getParticipantsAccountIDsForDisplay(report, undefined, undefined, true);
    const isMultipleParticipant = participantAccountIDs.length > 1;
    const displayNamesWithTooltips = getDisplayNamesWithTooltips(getPersonalDetailsForAccountIDs(participantAccountIDs, allPersonalDetails), isMultipleParticipant);
    const displayNamesWithTooltipsText = displayNamesWithTooltips
        .map(({displayName}, index) => {
            if (index === displayNamesWithTooltips.length - 1) {
                return `${displayName}.`;
            }
            if (index === displayNamesWithTooltips.length - 2) {
                return `${displayName} ${translateLocal('common.and')}`;
            }
            if (index < displayNamesWithTooltips.length - 2) {
                return `${displayName},`;
            }
            return '';
        })
        .join(' ');

    welcomeMessage.messageText = displayNamesWithTooltips.length ? ensureSingleSpacing(`${welcomeMessage.phrase1} ${displayNamesWithTooltipsText}`) : '';
    return welcomeMessage;
}

/**
 * Get welcome message based on room type
 */
function getRoomWelcomeMessage(report: OnyxEntry<Report>, isReportArchived = false): WelcomeMessage {
    const welcomeMessage: WelcomeMessage = {showReportName: true};
    const workspaceName = getPolicyName({report});

    if (report?.description) {
        welcomeMessage.messageHtml = getReportDescription(report);
        welcomeMessage.messageText = Parser.htmlToText(welcomeMessage.messageHtml);
        return welcomeMessage;
    }

    if (isReportArchived) {
        welcomeMessage.phrase1 = translateLocal('reportActionsView.beginningOfArchivedRoomPartOne');
        welcomeMessage.phrase2 = translateLocal('reportActionsView.beginningOfArchivedRoomPartTwo');
    } else if (isDomainRoom(report)) {
        welcomeMessage.showReportName = false;
        welcomeMessage.phrase1 = translateLocal('reportActionsView.beginningOfChatHistoryDomainRoomPartOne', {domainRoom: report?.reportName ?? ''});
        welcomeMessage.phrase2 = translateLocal('reportActionsView.beginningOfChatHistoryDomainRoomPartTwo');
    } else if (isAdminRoom(report)) {
        welcomeMessage.showReportName = true;
        welcomeMessage.phrase1 = translateLocal('reportActionsView.beginningOfChatHistoryAdminRoomPartOneFirst');
        welcomeMessage.phrase2 = translateLocal('reportActionsView.beginningOfChatHistoryAdminRoomWorkspaceName', {workspaceName});
        welcomeMessage.phrase3 = translateLocal('reportActionsView.beginningOfChatHistoryAdminRoomPartOneLast');
        welcomeMessage.phrase4 = translateLocal('reportActionsView.beginningOfChatHistoryAdminRoomPartTwo');
    } else if (isAnnounceRoom(report)) {
        welcomeMessage.showReportName = false;
        welcomeMessage.phrase1 = translateLocal('reportActionsView.beginningOfChatHistoryAnnounceRoomPartOne', {workspaceName});
        welcomeMessage.phrase2 = translateLocal('reportActionsView.beginningOfChatHistoryAnnounceRoomPartTwo');
    } else if (isInvoiceRoom(report)) {
        welcomeMessage.showReportName = false;
        welcomeMessage.phrase1 = translateLocal('reportActionsView.beginningOfChatHistoryInvoiceRoomPartOne');
        welcomeMessage.phrase2 = translateLocal('reportActionsView.beginningOfChatHistoryInvoiceRoomPartTwo');
        const payer =
            report?.invoiceReceiver?.type === CONST.REPORT.INVOICE_RECEIVER_TYPE.INDIVIDUAL
                ? getDisplayNameForParticipant({accountID: report?.invoiceReceiver?.accountID})
                : getPolicy(report?.invoiceReceiver?.policyID)?.name;
        const receiver = getPolicyName({report});
        welcomeMessage.messageText = `${welcomeMessage.phrase1}${payer} ${translateLocal('common.and')} ${receiver}${welcomeMessage.phrase2}`;
        return welcomeMessage;
    } else {
        // Message for user created rooms or other room types.
        welcomeMessage.phrase1 = translateLocal('reportActionsView.beginningOfChatHistoryUserRoomPartOne');
        welcomeMessage.phrase2 = translateLocal('reportActionsView.beginningOfChatHistoryUserRoomPartTwo');
    }
    welcomeMessage.messageText = ensureSingleSpacing(`${welcomeMessage.phrase1} ${welcomeMessage.showReportName ? getReportName(report) : ''} ${welcomeMessage.phrase2 ?? ''}`);

    return welcomeMessage;
}

export default {
    getOptionData,
    getOrderedReportIDs,
    getWelcomeMessage,
    getReasonAndReportActionThatHasRedBrickRoad,
    shouldShowRedBrickRoad,
};<|MERGE_RESOLUTION|>--- conflicted
+++ resolved
@@ -28,11 +28,8 @@
     getAddedApprovaRulelMessage,
     getAddedConnectionMessage,
     getCardIssuedMessage,
-<<<<<<< HEAD
     getDeletedApprovaRulelMessage,
-=======
     getIntegrationSyncFailedMessage,
->>>>>>> 4510fc76
     getLastVisibleMessage,
     getMessageOfOldDotReportAction,
     getOneTransactionThreadReportID,
