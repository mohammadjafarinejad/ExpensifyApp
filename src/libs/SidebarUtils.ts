--- conflicted
+++ resolved
@@ -616,11 +616,8 @@
     invoiceReceiverPolicy,
     card,
     localeCompare,
-<<<<<<< HEAD
+    isReportArchived = false,
     movedFromOrToReportMessage,
-=======
-    isReportArchived = false,
->>>>>>> 1a33bbc5
 }: {
     report: OnyxEntry<Report>;
     oneTransactionThreadReport: OnyxEntry<Report>;
@@ -633,11 +630,8 @@
     reportAttributes: OnyxEntry<ReportAttributes>;
     card: Card | undefined;
     localeCompare: LocaleContextProps['localeCompare'];
-<<<<<<< HEAD
-    movedFromOrToReportMessage: string | undefined;
-=======
     isReportArchived?: boolean;
->>>>>>> 1a33bbc5
+    movedFromOrToReportMessage?: string;
 }): OptionData | undefined {
     // When a user signs out, Onyx is cleared. Due to the lazy rendering with a virtual list, it's possible for
     // this method to be called after the Onyx data has been cleared out. In that case, it's fine to do
