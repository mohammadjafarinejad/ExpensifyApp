import {Str} from 'expensify-common';
import type {OnyxCollection, OnyxEntry} from 'react-native-onyx';
import Onyx from 'react-native-onyx';
import type {ValueOf} from 'type-fest';
import type {PartialPolicyForSidebar} from '@hooks/useSidebarOrderedReportIDs';
import CONST from '@src/CONST';
import ONYXKEYS from '@src/ONYXKEYS';
import type {PersonalDetails, PersonalDetailsList, ReportActions, ReportNameValuePairs, TransactionViolation} from '@src/types/onyx';
import type Beta from '@src/types/onyx/Beta';
import type Policy from '@src/types/onyx/Policy';
import type PriorityMode from '@src/types/onyx/PriorityMode';
import type Report from '@src/types/onyx/Report';
import type ReportAction from '@src/types/onyx/ReportAction';
import type DeepValueOf from '@src/types/utils/DeepValueOf';
import {getExpensifyCardFromReportAction} from './CardMessageUtils';
import {extractCollectionItemID} from './CollectionUtils';
import {hasValidDraftComment} from './DraftCommentUtils';
import localeCompare from './LocaleCompare';
import {formatPhoneNumber} from './LocalePhoneNumber';
import {translate, translateLocal} from './Localize';
import {getLastActorDisplayName, getLastMessageTextForReport, getPersonalDetailsForAccountIDs, shouldShowLastActorDisplayName} from './OptionsListUtils';
import Parser from './Parser';
import Performance from './Performance';
import {getCleanedTagName, getPolicy} from './PolicyUtils';
import {
    getCardIssuedMessage,
    getLastVisibleMessage,
    getMessageOfOldDotReportAction,
    getOneTransactionThreadReportID,
    getOriginalMessage,
    getPolicyChangeLogAddEmployeeMessage,
    getPolicyChangeLogChangeRoleMessage,
    getPolicyChangeLogDefaultBillableMessage,
    getPolicyChangeLogDefaultTitleEnforcedMessage,
    getPolicyChangeLogDeleteMemberMessage,
    getPolicyChangeLogEmployeeLeftMessage,
    getPolicyChangeLogMaxExpenseAmountMessage,
    getPolicyChangeLogMaxExpesnseAmountNoReceiptMessage,
    getRemovedConnectionMessage,
    getRenamedAction,
    getReportAction,
    getReportActionMessageText,
    getSortedReportActions,
    getWorkspaceCategoryUpdateMessage,
    getWorkspaceCurrencyUpdateMessage,
    getWorkspaceCustomUnitRateAddedMessage,
    getWorkspaceDescriptionUpdatedMessage,
    getWorkspaceFrequencyUpdateMessage,
    getWorkspaceReportFieldAddMessage,
    getWorkspaceReportFieldDeleteMessage,
    getWorkspaceReportFieldUpdateMessage,
    getWorkspaceTagUpdateMessage,
    getWorkspaceUpdateFieldMessage,
    isActionOfType,
    isCardIssuedAction,
    isInviteOrRemovedAction,
    isOldDotReportAction,
    isRenamedAction,
    isTagModificationAction,
    isTaskAction,
    isTransactionThread,
    shouldReportActionBeVisibleAsLastAction,
} from './ReportActionsUtils';
import type {OptionData} from './ReportUtils';
import {
    canUserPerformWriteAction as canUserPerformWriteActionUtil,
    doesReportBelongToWorkspace,
    formatReportLastMessageText,
    getAllReportActionsErrorsAndReportActionThatRequiresAttention,
    getAllReportErrors,
    getChatRoomSubtitle,
    getDisplayNameForParticipant,
    getDisplayNamesWithTooltips,
    getIcons,
    getParticipantsAccountIDsForDisplay,
    getPolicyName,
    getReportDescription,
    getReportName,
    getReportNotificationPreference,
    getReportParticipantsTitle,
    getReportSubtitlePrefix,
    getWorkspaceNameUpdatedMessage,
    hasReceiptError,
    hasReportErrorsOtherThanFailedReceipt,
    isAdminRoom,
    isAnnounceRoom,
    isArchivedNonExpenseReport,
    isArchivedReport,
    isArchivedReportWithID,
    isChatRoom,
    isChatThread,
    isConciergeChatReport,
    isDeprecatedGroupDM,
    isDomainRoom,
    isExpenseReport,
    isExpenseRequest,
    isGroupChat as isGroupChatUtil,
    isHiddenForCurrentUser,
    isInvoiceReport,
    isInvoiceRoom,
    isIOUOwnedByCurrentUser,
    isJoinRequestInAdminRoom,
    isMoneyRequestReport,
    isOneTransactionThread,
    isPolicyExpenseChat,
    isSelfDM,
    isSystemChat as isSystemChatUtil,
    isTaskReport,
    isThread,
    isUnread,
    isUnreadWithMention,
    requiresAttentionFromCurrentUser,
    shouldDisplayViolationsRBRInLHN,
    shouldReportBeInOptionList,
    shouldReportShowSubscript,
} from './ReportUtils';
import {getTaskReportActionMessage} from './TaskUtils';
import {getTransaction, getTransactionID} from './TransactionUtils';

type WelcomeMessage = {showReportName: boolean; phrase1?: string; phrase2?: string; phrase3?: string; phrase4?: string; messageText?: string; messageHtml?: string};

const visibleReportActionItems: ReportActions = {};
let allPersonalDetails: OnyxEntry<PersonalDetailsList>;
Onyx.connect({
    key: ONYXKEYS.PERSONAL_DETAILS_LIST,
    callback: (value) => {
        allPersonalDetails = value ?? {};
    },
});

let allReports: OnyxCollection<Report>;
Onyx.connect({
    key: ONYXKEYS.COLLECTION.REPORT,
    waitForCollectionCallback: true,
    callback: (value) => {
        allReports = value;
    },
});

Onyx.connect({
    key: ONYXKEYS.COLLECTION.REPORT_ACTIONS,
    callback: (actions, key) => {
        if (!actions || !key) {
            return;
        }
        const reportID = extractCollectionItemID(key);
        const report = allReports?.[`${ONYXKEYS.COLLECTION.REPORT}${reportID}`];
        const canUserPerformWriteAction = canUserPerformWriteActionUtil(report);
        const actionsArray: ReportAction[] = getSortedReportActions(Object.values(actions));

        // The report is only visible if it is the last action not deleted that
        // does not match a closed or created state.
        const reportActionsForDisplay = actionsArray.filter(
            (reportAction) => shouldReportActionBeVisibleAsLastAction(reportAction, canUserPerformWriteAction) && reportAction.actionName !== CONST.REPORT.ACTIONS.TYPE.CREATED,
        );

        const reportAction = reportActionsForDisplay.at(-1);
        if (!reportAction) {
            delete visibleReportActionItems[reportID];
            return;
        }
        visibleReportActionItems[reportID] = reportAction;
    },
});

function compareStringDates(a: string, b: string): 0 | 1 | -1 {
    if (a < b) {
        return -1;
    }
    if (a > b) {
        return 1;
    }
    return 0;
}

/**
 * A mini report object that contains only the necessary information to sort reports.
 * This is used to avoid copying the entire report object and only the necessary information.
 */
type MiniReport = {
    reportID?: string;
    displayName: string;
    lastVisibleActionCreated?: string;
};

function ensureSingleSpacing(text: string) {
    return text.replace(CONST.REGEX.WHITESPACE, ' ').trim();
}

/**
 * @returns An array of reportIDs sorted in the proper order
 */
function getOrderedReportIDs(
    currentReportId: string | undefined,
    reports: OnyxCollection<Report>,
    betas: OnyxEntry<Beta[]>,
    policies: OnyxCollection<PartialPolicyForSidebar>,
    priorityMode: OnyxEntry<PriorityMode>,
    transactionViolations: OnyxCollection<TransactionViolation[]>,
    currentPolicyID = '',
    policyMemberAccountIDs: number[] = [],
    reportNameValuePairs?: OnyxCollection<ReportNameValuePairs>,
): string[] {
    Performance.markStart(CONST.TIMING.GET_ORDERED_REPORT_IDS);
    const isInFocusMode = priorityMode === CONST.PRIORITY_MODE.GSD;
    const isInDefaultMode = !isInFocusMode;
    const allReportsDictValues =
        currentPolicyID === ''
            ? Object.values(reports ?? {})
            : Object.values(reports ?? {}).filter((report) => report?.reportID === currentReportId || doesReportBelongToWorkspace(report, policyMemberAccountIDs, currentPolicyID));
    // Filter out all the reports that shouldn't be displayed
    const reportsToDisplay: Array<Report & {hasErrorsOtherThanFailedReceipt?: boolean}> = [];
    allReportsDictValues.forEach((report) => {
        if (!report) {
            return;
        }
        if ((Object.values(CONST.REPORT.UNSUPPORTED_TYPE) as string[]).includes(report?.type ?? '')) {
            return;
        }
        const parentReportAction = getReportAction(report?.parentReportID, report?.parentReportActionID);
        const doesReportHaveViolations = shouldDisplayViolationsRBRInLHN(report, transactionViolations);
        const isHidden = isHiddenForCurrentUser(report);
        const isFocused = report.reportID === currentReportId;
        const hasErrorsOtherThanFailedReceipt = hasReportErrorsOtherThanFailedReceipt(report, doesReportHaveViolations, transactionViolations);
        const isReportInAccessible = report?.errorFields?.notFound;
        if (isOneTransactionThread(report.reportID, report.parentReportID, parentReportAction)) {
            return;
        }
        if (hasErrorsOtherThanFailedReceipt && !isReportInAccessible) {
            reportsToDisplay.push({
                ...report,
                hasErrorsOtherThanFailedReceipt: true,
            });
            return;
        }
        const isSystemChat = isSystemChatUtil(report);
        const shouldOverrideHidden =
            hasValidDraftComment(report.reportID) ||
            hasErrorsOtherThanFailedReceipt ||
            isFocused ||
            isSystemChat ||
            // eslint-disable-next-line @typescript-eslint/prefer-nullish-coalescing
            report.isPinned ||
            (!isInFocusMode && isArchivedReportWithID(report.reportID)) ||
            requiresAttentionFromCurrentUser(report, parentReportAction);
        if (isHidden && !shouldOverrideHidden) {
            return;
        }

        if (
            shouldReportBeInOptionList({
                report,
                currentReportId,
                isInFocusMode,
                betas,
                policies: policies as OnyxCollection<Policy>,
                excludeEmptyChats: true,
                doesReportHaveViolations,
                includeSelfDM: true,
            })
        ) {
            reportsToDisplay.push(report);
        }
    });

    // The LHN is split into five distinct groups, and each group is sorted a little differently. The groups will ALWAYS be in this order:
    // 1. Pinned/GBR - Always sorted by reportDisplayName
    // 2. Error reports - Always sorted by reportDisplayName
    // 3. Drafts - Always sorted by reportDisplayName
    // 4. Non-archived reports and settled IOUs
    //      - Sorted by lastVisibleActionCreated in default (most recent) view mode
    //      - Sorted by reportDisplayName in GSD (focus) view mode
    // 5. Archived reports
    //      - Sorted by lastVisibleActionCreated in default (most recent) view mode
    //      - Sorted by reportDisplayName in GSD (focus) view mode

    const pinnedAndGBRReports: MiniReport[] = [];
    const errorReports: MiniReport[] = [];
    const draftReports: MiniReport[] = [];
    const nonArchivedReports: MiniReport[] = [];
    const archivedReports: MiniReport[] = [];

    // There are a few properties that need to be calculated for the report which are used when sorting reports.
    reportsToDisplay.forEach((reportToDisplay) => {
        const report = reportToDisplay;
        const miniReport: MiniReport = {
            reportID: report?.reportID,
            displayName: getReportName(report),
            lastVisibleActionCreated: report?.lastVisibleActionCreated,
        };

        const isPinned = report?.isPinned ?? false;
        const reportAction = getReportAction(report?.parentReportID, report?.parentReportActionID);
        const rNVPs = reportNameValuePairs?.[`${ONYXKEYS.COLLECTION.REPORT_NAME_VALUE_PAIRS}${report?.reportID}`];
        if (isPinned || requiresAttentionFromCurrentUser(report, reportAction)) {
            pinnedAndGBRReports.push(miniReport);
        } else if (report?.hasErrorsOtherThanFailedReceipt) {
            errorReports.push(miniReport);
        } else if (hasValidDraftComment(report?.reportID)) {
            draftReports.push(miniReport);
        } else if (isArchivedNonExpenseReport(report, rNVPs)) {
            archivedReports.push(miniReport);
        } else {
            nonArchivedReports.push(miniReport);
        }
    });

    // Sort each group of reports accordingly
    pinnedAndGBRReports.sort((a, b) => (a?.displayName && b?.displayName ? localeCompare(a.displayName, b.displayName) : 0));
    errorReports.sort((a, b) => (a?.displayName && b?.displayName ? localeCompare(a.displayName, b.displayName) : 0));
    draftReports.sort((a, b) => (a?.displayName && b?.displayName ? localeCompare(a.displayName, b.displayName) : 0));

    if (isInDefaultMode) {
        nonArchivedReports.sort((a, b) => {
            const compareDates = a?.lastVisibleActionCreated && b?.lastVisibleActionCreated ? compareStringDates(b.lastVisibleActionCreated, a.lastVisibleActionCreated) : 0;
            if (compareDates) {
                return compareDates;
            }
            const compareDisplayNames = a?.displayName && b?.displayName ? localeCompare(a.displayName, b.displayName) : 0;
            return compareDisplayNames;
        });
        // For archived reports ensure that most recent reports are at the top by reversing the order
        archivedReports.sort((a, b) => (a?.lastVisibleActionCreated && b?.lastVisibleActionCreated ? compareStringDates(b.lastVisibleActionCreated, a.lastVisibleActionCreated) : 0));
    } else {
        nonArchivedReports.sort((a, b) => (a?.displayName && b?.displayName ? localeCompare(a.displayName, b.displayName) : 0));
        archivedReports.sort((a, b) => (a?.displayName && b?.displayName ? localeCompare(a.displayName, b.displayName) : 0));
    }

    // Now that we have all the reports grouped and sorted, they must be flattened into an array and only return the reportID.
    // The order the arrays are concatenated in matters and will determine the order that the groups are displayed in the sidebar.

    const LHNReports = [...pinnedAndGBRReports, ...errorReports, ...draftReports, ...nonArchivedReports, ...archivedReports].map((report) => report?.reportID).filter(Boolean) as string[];

    Performance.markEnd(CONST.TIMING.GET_ORDERED_REPORT_IDS);
    return LHNReports;
}

type ReasonAndReportActionThatHasRedBrickRoad = {
    reason: ValueOf<typeof CONST.RBR_REASONS>;
    reportAction?: OnyxEntry<ReportAction>;
};

function getReasonAndReportActionThatHasRedBrickRoad(
    report: Report,
    reportActions: OnyxEntry<ReportActions>,
    hasViolations: boolean,
    transactionViolations?: OnyxCollection<TransactionViolation[]>,
): ReasonAndReportActionThatHasRedBrickRoad | null {
    const {reportAction} = getAllReportActionsErrorsAndReportActionThatRequiresAttention(report, reportActions);
    const errors = getAllReportErrors(report, reportActions);
    const hasErrors = Object.keys(errors).length !== 0;

    if (isArchivedReportWithID(report.reportID)) {
        return null;
    }

    if (shouldDisplayViolationsRBRInLHN(report, transactionViolations)) {
        return {
            reason: CONST.RBR_REASONS.HAS_TRANSACTION_THREAD_VIOLATIONS,
        };
    }

    if (hasErrors) {
        return {
            reason: CONST.RBR_REASONS.HAS_ERRORS,
            reportAction,
        };
    }

    if (hasViolations) {
        return {
            reason: CONST.RBR_REASONS.HAS_VIOLATIONS,
        };
    }
    const parentReportAction = getReportAction(report?.parentReportID, report?.parentReportActionID);
    const transactionThreadReportID = getOneTransactionThreadReportID(report.reportID, reportActions ?? []);
    if (transactionThreadReportID) {
        const transactionID = getTransactionID(transactionThreadReportID);
        const transaction = getTransaction(transactionID);
        if (hasReceiptError(transaction)) {
            return {
                reason: CONST.RBR_REASONS.HAS_ERRORS,
            };
        }
    }
    const transactionID = getTransactionID(report.reportID);
    const transaction = getTransaction(transactionID);
    if (isTransactionThread(parentReportAction) && hasReceiptError(transaction)) {
        return {
            reason: CONST.RBR_REASONS.HAS_ERRORS,
        };
    }

    return null;
}

function shouldShowRedBrickRoad(report: Report, reportActions: OnyxEntry<ReportActions>, hasViolations: boolean, transactionViolations?: OnyxCollection<TransactionViolation[]>) {
    return !!getReasonAndReportActionThatHasRedBrickRoad(report, reportActions, hasViolations, transactionViolations);
}

/**
 * Gets all the data necessary for rendering an OptionRowLHN component
 */
function getOptionData({
    report,
    oneTransactionThreadReport,
    reportNameValuePairs,
    reportActions,
    personalDetails,
    preferredLocale,
    policy,
    parentReportAction,
    hasViolations,
    lastMessageTextFromReport: lastMessageTextFromReportProp,
    transactionViolations,
    invoiceReceiverPolicy,
}: {
    report: OnyxEntry<Report>;
    oneTransactionThreadReport: OnyxEntry<Report>;
    reportNameValuePairs: OnyxEntry<ReportNameValuePairs>;
    reportActions: OnyxEntry<ReportActions>;
    personalDetails: OnyxEntry<PersonalDetailsList>;
    preferredLocale: DeepValueOf<typeof CONST.LOCALES>;
    policy: OnyxEntry<Policy> | undefined;
    parentReportAction: OnyxEntry<ReportAction> | undefined;
    hasViolations: boolean;
    lastMessageTextFromReport?: string;
    invoiceReceiverPolicy?: OnyxEntry<Policy>;
    transactionViolations?: OnyxCollection<TransactionViolation[]>;
}): OptionData | undefined {
    // When a user signs out, Onyx is cleared. Due to the lazy rendering with a virtual list, it's possible for
    // this method to be called after the Onyx data has been cleared out. In that case, it's fine to do
    // a null check here and return early.
    if (!report || !personalDetails) {
        return;
    }

    const result: OptionData = {
        text: '',
        alternateText: undefined,
        allReportErrors: getAllReportErrors(report, reportActions),
        brickRoadIndicator: null,
        tooltipText: null,
        subtitle: undefined,
        login: undefined,
        accountID: undefined,
        reportID: '',
        phoneNumber: undefined,
        isUnread: null,
        isUnreadWithMention: null,
        hasDraftComment: false,
        keyForList: undefined,
        searchText: undefined,
        isPinned: false,
        hasOutstandingChildRequest: false,
        hasOutstandingChildTask: false,
        hasParentAccess: undefined,
        isIOUReportOwner: null,
        isChatRoom: false,
        private_isArchived: undefined,
        shouldShowSubscript: false,
        isPolicyExpenseChat: false,
        isMoneyRequestReport: false,
        isExpenseRequest: false,
        isWaitingOnBankAccount: false,
        isAllowedToComment: true,
        isDeletedParentAction: false,
        isConciergeChat: false,
    };

    const participantAccountIDs = getParticipantsAccountIDsForDisplay(report);
    const visibleParticipantAccountIDs = getParticipantsAccountIDsForDisplay(report, true);

    const participantPersonalDetailList = Object.values(getPersonalDetailsForAccountIDs(participantAccountIDs, personalDetails));
    const personalDetail = participantPersonalDetailList.at(0) ?? ({} as PersonalDetails);

    result.isThread = isChatThread(report);
    result.isChatRoom = isChatRoom(report);
    result.isTaskReport = isTaskReport(report);
    result.isInvoiceReport = isInvoiceReport(report);
    result.parentReportAction = parentReportAction;
    result.private_isArchived = reportNameValuePairs?.private_isArchived;
    result.isPolicyExpenseChat = isPolicyExpenseChat(report);
    result.isExpenseRequest = isExpenseRequest(report);
    result.isMoneyRequestReport = isMoneyRequestReport(report);
    result.shouldShowSubscript = shouldReportShowSubscript(report);
    result.pendingAction = report.pendingFields?.addWorkspaceRoom ?? report.pendingFields?.createChat;
    result.brickRoadIndicator = shouldShowRedBrickRoad(report, reportActions, hasViolations, transactionViolations) ? CONST.BRICK_ROAD_INDICATOR_STATUS.ERROR : '';
    result.ownerAccountID = report.ownerAccountID;
    result.managerID = report.managerID;
    result.reportID = report.reportID;
    result.policyID = report.policyID;
    result.stateNum = report.stateNum;
    result.statusNum = report.statusNum;
    // When the only message of a report is deleted lastVisibileActionCreated is not reset leading to wrongly
    // setting it Unread so we add additional condition here to avoid empty chat LHN from being bold.
    result.isUnread = isUnread(report, oneTransactionThreadReport) && !!report.lastActorAccountID;
    result.isUnreadWithMention = isUnreadWithMention(report);
    result.isPinned = report.isPinned;
    result.iouReportID = report.iouReportID;
    result.keyForList = String(report.reportID);
    result.hasOutstandingChildRequest = report.hasOutstandingChildRequest;
    result.parentReportID = report.parentReportID;
    result.isWaitingOnBankAccount = report.isWaitingOnBankAccount;
    result.notificationPreference = getReportNotificationPreference(report);
    result.isAllowedToComment = canUserPerformWriteActionUtil(report);
    result.chatType = report.chatType;
    result.isDeletedParentAction = report.isDeletedParentAction;
    result.isSelfDM = isSelfDM(report);
    result.tooltipText = getReportParticipantsTitle(visibleParticipantAccountIDs);
    result.hasOutstandingChildTask = report.hasOutstandingChildTask;
    result.hasParentAccess = report.hasParentAccess;
    result.isConciergeChat = isConciergeChatReport(report);
    result.participants = report.participants;

    const hasMultipleParticipants = participantPersonalDetailList.length > 1 || result.isChatRoom || result.isPolicyExpenseChat || isExpenseReport(report);
    const subtitle = getChatRoomSubtitle(report);

    const login = Str.removeSMSDomain(personalDetail?.login ?? '');
    const status = personalDetail?.status ?? '';
    const formattedLogin = Str.isSMSLogin(login) ? formatPhoneNumber(login) : login;

    // We only create tooltips for the first 10 users or so since some reports have hundreds of users, causing performance to degrade.
    const displayNamesWithTooltips = getDisplayNamesWithTooltips((participantPersonalDetailList || []).slice(0, 10), hasMultipleParticipants, undefined, isSelfDM(report));

    const lastAction = visibleReportActionItems[report.reportID];
    // lastActorAccountID can be an empty string
    // eslint-disable-next-line @typescript-eslint/prefer-nullish-coalescing
    const lastActorAccountID = report.lastActorAccountID || lastAction?.actorAccountID;
    // If the last actor's details are not currently saved in Onyx Collection,
    // then try to get that from the last report action if that action is valid
    // to get data from.
    let lastActorDetails: Partial<PersonalDetails> | null = lastActorAccountID ? personalDetails?.[lastActorAccountID] ?? null : null;

    if (!lastActorDetails && lastAction) {
        const lastActorDisplayName = lastAction?.person?.[0]?.text;
        lastActorDetails = lastActorDisplayName
            ? {
                  displayName: lastActorDisplayName,
                  accountID: report.lastActorAccountID,
              }
            : null;
    }

    const lastActorDisplayName = getLastActorDisplayName(lastActorDetails);
    let lastMessageTextFromReport = lastMessageTextFromReportProp;
    if (!lastMessageTextFromReport) {
        lastMessageTextFromReport = getLastMessageTextForReport(report, lastActorDetails, policy, reportNameValuePairs);
    }

    // We need to remove sms domain in case the last message text has a phone number mention with sms domain.
    let lastMessageText = Str.removeSMSDomain(lastMessageTextFromReport);

    const isGroupChat = isGroupChatUtil(report) || isDeprecatedGroupDM(report);

    const isThreadMessage = isThread(report) && lastAction?.actionName === CONST.REPORT.ACTIONS.TYPE.ADD_COMMENT && lastAction?.pendingAction !== CONST.RED_BRICK_ROAD_PENDING_ACTION.DELETE;
    if ((result.isChatRoom || result.isPolicyExpenseChat || result.isThread || result.isTaskReport || isThreadMessage || isGroupChat) && !result.private_isArchived) {
        const lastActionName = lastAction?.actionName ?? report.lastActionType;
        const prefix = getReportSubtitlePrefix(report);

        if (isRenamedAction(lastAction)) {
<<<<<<< HEAD
            result.alternateText = getRenamedAction(lastAction, report);
=======
            result.alternateText = getRenamedAction(lastAction, lastActorDisplayName);
>>>>>>> 806e231c
        } else if (isTaskAction(lastAction)) {
            result.alternateText = formatReportLastMessageText(getTaskReportActionMessage(lastAction).text);
        } else if (lastAction?.actionName === CONST.REPORT.ACTIONS.TYPE.POLICY_CHANGE_LOG.LEAVE_ROOM) {
            const actionMessage = getReportActionMessageText(lastAction);
            result.alternateText = actionMessage ? `${lastActorDisplayName}: ${actionMessage}` : '';
        } else if (isInviteOrRemovedAction(lastAction)) {
            let actorDetails;
            if (lastAction.actorAccountID) {
                actorDetails = personalDetails?.[lastAction?.actorAccountID];
            }
            let actorDisplayName = lastAction?.person?.[0]?.text;
            if (!actorDetails && actorDisplayName && lastAction.actorAccountID) {
                actorDetails = {
                    displayName: actorDisplayName,
                    accountID: lastAction.actorAccountID,
                };
            }
            actorDisplayName = actorDetails ? getLastActorDisplayName(actorDetails) : undefined;
            const lastActionOriginalMessage = lastAction?.actionName ? getOriginalMessage(lastAction) : null;
            const targetAccountIDs = lastActionOriginalMessage?.targetAccountIDs ?? [];
            const targetAccountIDsLength = targetAccountIDs.length !== 0 ? targetAccountIDs.length : report.lastMessageHtml?.match(/<mention-user[^>]*><\/mention-user>/g)?.length ?? 0;
            const verb =
                lastActionName === CONST.REPORT.ACTIONS.TYPE.ROOM_CHANGE_LOG.INVITE_TO_ROOM || lastActionName === CONST.REPORT.ACTIONS.TYPE.POLICY_CHANGE_LOG.INVITE_TO_ROOM
                    ? translate(preferredLocale, 'workspace.invite.invited')
                    : translate(preferredLocale, 'workspace.invite.removed');
            const users = translate(preferredLocale, targetAccountIDsLength > 1 ? 'common.members' : 'common.member')?.toLocaleLowerCase();
            result.alternateText = formatReportLastMessageText(`${actorDisplayName ?? lastActorDisplayName} ${verb} ${targetAccountIDsLength} ${users}`);
            const roomName = getReportName(allReports?.[`${ONYXKEYS.COLLECTION.REPORT}${lastActionOriginalMessage?.reportID}`]) || lastActionOriginalMessage?.roomName;
            if (roomName) {
                const preposition =
                    lastAction.actionName === CONST.REPORT.ACTIONS.TYPE.ROOM_CHANGE_LOG.INVITE_TO_ROOM || lastAction.actionName === CONST.REPORT.ACTIONS.TYPE.POLICY_CHANGE_LOG.INVITE_TO_ROOM
                        ? ` ${translate(preferredLocale, 'workspace.invite.to')}`
                        : ` ${translate(preferredLocale, 'workspace.invite.from')}`;
                result.alternateText += `${preposition} ${roomName}`;
            }
        } else if (isActionOfType(lastAction, CONST.REPORT.ACTIONS.TYPE.POLICY_CHANGE_LOG.UPDATE_NAME)) {
            result.alternateText = getWorkspaceNameUpdatedMessage(lastAction);
        } else if (isActionOfType(lastAction, CONST.REPORT.ACTIONS.TYPE.POLICY_CHANGE_LOG.UPDATE_DESCRIPTION)) {
            result.alternateText = getWorkspaceDescriptionUpdatedMessage(lastAction);
        } else if (isActionOfType(lastAction, CONST.REPORT.ACTIONS.TYPE.POLICY_CHANGE_LOG.UPDATE_CURRENCY)) {
            result.alternateText = getWorkspaceCurrencyUpdateMessage(lastAction);
        } else if (isActionOfType(lastAction, CONST.REPORT.ACTIONS.TYPE.POLICY_CHANGE_LOG.UPDATE_AUTO_REPORTING_FREQUENCY)) {
            result.alternateText = getWorkspaceFrequencyUpdateMessage(lastAction);
        } else if (isActionOfType(lastAction, CONST.REPORT.ACTIONS.TYPE.POLICY_CHANGE_LOG.CORPORATE_UPGRADE)) {
            result.alternateText = translateLocal('workspaceActions.upgradedWorkspace');
        } else if (isActionOfType(lastAction, CONST.REPORT.ACTIONS.TYPE.POLICY_CHANGE_LOG.TEAM_DOWNGRADE)) {
            result.alternateText = translateLocal('workspaceActions.downgradedWorkspace');
        } else if (
            isActionOfType(lastAction, CONST.REPORT.ACTIONS.TYPE.POLICY_CHANGE_LOG.ADD_CATEGORY) ||
            isActionOfType(lastAction, CONST.REPORT.ACTIONS.TYPE.POLICY_CHANGE_LOG.DELETE_CATEGORY) ||
            isActionOfType(lastAction, CONST.REPORT.ACTIONS.TYPE.POLICY_CHANGE_LOG.UPDATE_CATEGORY) ||
            isActionOfType(lastAction, CONST.REPORT.ACTIONS.TYPE.POLICY_CHANGE_LOG.SET_CATEGORY_NAME)
        ) {
            result.alternateText = getWorkspaceCategoryUpdateMessage(lastAction);
        } else if (isTagModificationAction(lastAction?.actionName)) {
            result.alternateText = getCleanedTagName(getWorkspaceTagUpdateMessage(lastAction) ?? '');
        } else if (isActionOfType(lastAction, CONST.REPORT.ACTIONS.TYPE.POLICY_CHANGE_LOG.ADD_CUSTOM_UNIT_RATE)) {
            result.alternateText = getWorkspaceCustomUnitRateAddedMessage(lastAction);
        } else if (isActionOfType(lastAction, CONST.REPORT.ACTIONS.TYPE.POLICY_CHANGE_LOG.ADD_REPORT_FIELD)) {
            result.alternateText = getWorkspaceReportFieldAddMessage(lastAction);
        } else if (isActionOfType(lastAction, CONST.REPORT.ACTIONS.TYPE.POLICY_CHANGE_LOG.UPDATE_REPORT_FIELD)) {
            result.alternateText = getWorkspaceReportFieldUpdateMessage(lastAction);
        } else if (isActionOfType(lastAction, CONST.REPORT.ACTIONS.TYPE.POLICY_CHANGE_LOG.DELETE_REPORT_FIELD)) {
            result.alternateText = getWorkspaceReportFieldDeleteMessage(lastAction);
        } else if (lastAction?.actionName === CONST.REPORT.ACTIONS.TYPE.POLICY_CHANGE_LOG.UPDATE_FIELD) {
            result.alternateText = getWorkspaceUpdateFieldMessage(lastAction);
        } else if (lastAction?.actionName === CONST.REPORT.ACTIONS.TYPE.POLICY_CHANGE_LOG.UPDATE_MAX_EXPENSE_AMOUNT_NO_RECEIPT) {
            result.alternateText = getPolicyChangeLogMaxExpesnseAmountNoReceiptMessage(lastAction);
        } else if (lastAction?.actionName === CONST.REPORT.ACTIONS.TYPE.POLICY_CHANGE_LOG.UPDATE_MAX_EXPENSE_AMOUNT) {
            result.alternateText = getPolicyChangeLogMaxExpenseAmountMessage(lastAction);
        } else if (lastAction?.actionName === CONST.REPORT.ACTIONS.TYPE.POLICY_CHANGE_LOG.UPDATE_DEFAULT_BILLABLE) {
            result.alternateText = getPolicyChangeLogDefaultBillableMessage(lastAction);
        } else if (lastAction?.actionName === CONST.REPORT.ACTIONS.TYPE.POLICY_CHANGE_LOG.UPDATE_DEFAULT_TITLE_ENFORCED) {
            result.alternateText = getPolicyChangeLogDefaultTitleEnforcedMessage(lastAction);
        } else if (lastAction?.actionName === CONST.REPORT.ACTIONS.TYPE.POLICY_CHANGE_LOG.LEAVE_POLICY) {
            result.alternateText = getPolicyChangeLogEmployeeLeftMessage(lastAction, true);
        } else if (isCardIssuedAction(lastAction)) {
            const card = getExpensifyCardFromReportAction({reportAction: lastAction, policyID: report.policyID});
            result.alternateText = getCardIssuedMessage({reportAction: lastAction, card});
        } else if (lastAction?.actionName !== CONST.REPORT.ACTIONS.TYPE.REPORT_PREVIEW && lastActorDisplayName && lastMessageTextFromReport) {
            result.alternateText = formatReportLastMessageText(Parser.htmlToText(`${lastActorDisplayName}: ${lastMessageText}`));
        } else if (lastAction && isOldDotReportAction(lastAction)) {
            result.alternateText = getMessageOfOldDotReportAction(lastAction);
        } else if (lastAction?.actionName === CONST.REPORT.ACTIONS.TYPE.POLICY_CHANGE_LOG.ADD_EMPLOYEE) {
            result.alternateText = getPolicyChangeLogAddEmployeeMessage(lastAction);
        } else if (lastAction?.actionName === CONST.REPORT.ACTIONS.TYPE.POLICY_CHANGE_LOG.UPDATE_EMPLOYEE) {
            result.alternateText = getPolicyChangeLogChangeRoleMessage(lastAction);
        } else if (lastAction?.actionName === CONST.REPORT.ACTIONS.TYPE.POLICY_CHANGE_LOG.DELETE_EMPLOYEE) {
            result.alternateText = getPolicyChangeLogDeleteMemberMessage(lastAction);
        } else if (lastAction?.actionName === CONST.REPORT.ACTIONS.TYPE.POLICY_CHANGE_LOG.DELETE_CUSTOM_UNIT_RATE) {
            result.alternateText = getReportActionMessageText(lastAction) ?? '';
        } else if (lastAction?.actionName === CONST.REPORT.ACTIONS.TYPE.POLICY_CHANGE_LOG.DELETE_INTEGRATION) {
            result.alternateText = getRemovedConnectionMessage(lastAction);
        } else {
            result.alternateText =
                lastMessageTextFromReport.length > 0
                    ? formatReportLastMessageText(Parser.htmlToText(lastMessageText))
                    : getLastVisibleMessage(report.reportID, result.isAllowedToComment, {}, lastAction)?.lastMessageText;

            if (!result.alternateText) {
                result.alternateText = formatReportLastMessageText(getWelcomeMessage(report, policy).messageText ?? translateLocal('report.noActivityYet'));
            }
        }
        result.alternateText = prefix + result.alternateText;
    } else {
        if (!lastMessageText) {
            lastMessageText = formatReportLastMessageText(getWelcomeMessage(report, policy).messageText ?? translateLocal('report.noActivityYet'));
        }
        if (shouldShowLastActorDisplayName(report, lastActorDetails, lastAction) && !isArchivedReport(reportNameValuePairs)) {
            result.alternateText = `${lastActorDisplayName}: ${formatReportLastMessageText(Parser.htmlToText(lastMessageText)) || formattedLogin}`;
        } else {
            result.alternateText = formatReportLastMessageText(Parser.htmlToText(lastMessageText)) || formattedLogin;
        }
    }

    result.isIOUReportOwner = isIOUOwnedByCurrentUser(result as Report);

    if (isJoinRequestInAdminRoom(report)) {
        result.isUnread = true;
        result.brickRoadIndicator = CONST.BRICK_ROAD_INDICATOR_STATUS.INFO;
    }

    if (!hasMultipleParticipants) {
        result.accountID = personalDetail?.accountID ?? CONST.DEFAULT_NUMBER_ID;
        result.login = personalDetail?.login ?? '';
        result.phoneNumber = personalDetail?.phoneNumber ?? '';
    }

    const reportName = getReportName(report, policy, undefined, undefined, invoiceReceiverPolicy);

    result.text = reportName;
    result.subtitle = subtitle;
    result.participantsList = participantPersonalDetailList;

    result.icons = getIcons(report, personalDetails, personalDetail?.avatar, personalDetail?.login, personalDetail?.accountID ?? CONST.DEFAULT_NUMBER_ID, policy, invoiceReceiverPolicy);
    result.displayNamesWithTooltips = displayNamesWithTooltips;

    if (status) {
        result.status = status;
    }
    result.type = report.type;

    return result;
}

function getWelcomeMessage(report: OnyxEntry<Report>, policy: OnyxEntry<Policy>): WelcomeMessage {
    const welcomeMessage: WelcomeMessage = {showReportName: true};
    if (isChatThread(report) || isTaskReport(report)) {
        return welcomeMessage;
    }

    if (isChatRoom(report)) {
        return getRoomWelcomeMessage(report);
    }

    if (isPolicyExpenseChat(report)) {
        if (policy?.description) {
            welcomeMessage.messageHtml = policy.description;
            welcomeMessage.messageText = Parser.htmlToText(welcomeMessage.messageHtml);
        } else {
            welcomeMessage.phrase1 = translateLocal('reportActionsView.beginningOfChatHistoryPolicyExpenseChatPartOne');
            welcomeMessage.phrase2 = translateLocal('reportActionsView.beginningOfChatHistoryPolicyExpenseChatPartTwo');
            welcomeMessage.phrase3 = translateLocal('reportActionsView.beginningOfChatHistoryPolicyExpenseChatPartThree');
            welcomeMessage.messageText = ensureSingleSpacing(
                `${welcomeMessage.phrase1} ${getDisplayNameForParticipant({accountID: report?.ownerAccountID})} ${welcomeMessage.phrase2} ${getPolicyName({report})} ${
                    welcomeMessage.phrase3
                }`,
            );
        }
        return welcomeMessage;
    }

    if (isSelfDM(report)) {
        welcomeMessage.phrase1 = translateLocal('reportActionsView.beginningOfChatHistorySelfDM');
        welcomeMessage.messageText = welcomeMessage.phrase1;
        return welcomeMessage;
    }

    if (isSystemChatUtil(report)) {
        welcomeMessage.phrase1 = translateLocal('reportActionsView.beginningOfChatHistorySystemDM');
        welcomeMessage.messageText = welcomeMessage.phrase1;
        return welcomeMessage;
    }

    welcomeMessage.phrase1 = translateLocal('reportActionsView.beginningOfChatHistory');
    const participantAccountIDs = getParticipantsAccountIDsForDisplay(report, undefined, undefined, true);
    const isMultipleParticipant = participantAccountIDs.length > 1;
    const displayNamesWithTooltips = getDisplayNamesWithTooltips(getPersonalDetailsForAccountIDs(participantAccountIDs, allPersonalDetails), isMultipleParticipant);
    const displayNamesWithTooltipsText = displayNamesWithTooltips
        .map(({displayName}, index) => {
            if (index === displayNamesWithTooltips.length - 1) {
                return `${displayName}.`;
            }
            if (index === displayNamesWithTooltips.length - 2) {
                return `${displayName} ${translateLocal('common.and')}`;
            }
            if (index < displayNamesWithTooltips.length - 2) {
                return `${displayName},`;
            }
            return '';
        })
        .join(' ');

    welcomeMessage.messageText = displayNamesWithTooltips.length ? ensureSingleSpacing(`${welcomeMessage.phrase1} ${displayNamesWithTooltipsText}`) : '';
    return welcomeMessage;
}

/**
 * Get welcome message based on room type
 */
function getRoomWelcomeMessage(report: OnyxEntry<Report>): WelcomeMessage {
    const welcomeMessage: WelcomeMessage = {showReportName: true};
    const workspaceName = getPolicyName({report});

    if (report?.description) {
        welcomeMessage.messageHtml = getReportDescription(report);
        welcomeMessage.messageText = Parser.htmlToText(welcomeMessage.messageHtml);
        return welcomeMessage;
    }

    if (isArchivedReportWithID(report?.reportID)) {
        welcomeMessage.phrase1 = translateLocal('reportActionsView.beginningOfArchivedRoomPartOne');
        welcomeMessage.phrase2 = translateLocal('reportActionsView.beginningOfArchivedRoomPartTwo');
    } else if (isDomainRoom(report)) {
        welcomeMessage.showReportName = false;
        welcomeMessage.phrase1 = translateLocal('reportActionsView.beginningOfChatHistoryDomainRoomPartOne', {domainRoom: report?.reportName ?? ''});
        welcomeMessage.phrase2 = translateLocal('reportActionsView.beginningOfChatHistoryDomainRoomPartTwo');
    } else if (isAdminRoom(report)) {
        welcomeMessage.showReportName = true;
        welcomeMessage.phrase1 = translateLocal('reportActionsView.beginningOfChatHistoryAdminRoomPartOneFirst');
        welcomeMessage.phrase2 = translateLocal('reportActionsView.beginningOfChatHistoryAdminRoomWorkspaceName', {workspaceName});
        welcomeMessage.phrase3 = translateLocal('reportActionsView.beginningOfChatHistoryAdminRoomPartOneLast');
        welcomeMessage.phrase4 = translateLocal('reportActionsView.beginningOfChatHistoryAdminRoomPartTwo');
    } else if (isAnnounceRoom(report)) {
        welcomeMessage.showReportName = false;
        welcomeMessage.phrase1 = translateLocal('reportActionsView.beginningOfChatHistoryAnnounceRoomPartOne', {workspaceName});
        welcomeMessage.phrase2 = translateLocal('reportActionsView.beginningOfChatHistoryAnnounceRoomPartTwo');
    } else if (isInvoiceRoom(report)) {
        welcomeMessage.showReportName = false;
        welcomeMessage.phrase1 = translateLocal('reportActionsView.beginningOfChatHistoryInvoiceRoomPartOne');
        welcomeMessage.phrase2 = translateLocal('reportActionsView.beginningOfChatHistoryInvoiceRoomPartTwo');
        const payer =
            report?.invoiceReceiver?.type === CONST.REPORT.INVOICE_RECEIVER_TYPE.INDIVIDUAL
                ? getDisplayNameForParticipant({accountID: report?.invoiceReceiver?.accountID})
                : getPolicy(report?.invoiceReceiver?.policyID)?.name;
        const receiver = getPolicyName({report});
        welcomeMessage.messageText = `${welcomeMessage.phrase1}${payer} ${translateLocal('common.and')} ${receiver}${welcomeMessage.phrase2}`;
        return welcomeMessage;
    } else {
        // Message for user created rooms or other room types.
        welcomeMessage.phrase1 = translateLocal('reportActionsView.beginningOfChatHistoryUserRoomPartOne');
        welcomeMessage.phrase2 = translateLocal('reportActionsView.beginningOfChatHistoryUserRoomPartTwo');
    }
    welcomeMessage.messageText = ensureSingleSpacing(`${welcomeMessage.phrase1} ${welcomeMessage.showReportName ? getReportName(report) : ''} ${welcomeMessage.phrase2 ?? ''}`);

    return welcomeMessage;
}

export default {
    getOptionData,
    getOrderedReportIDs,
    getWelcomeMessage,
    getReasonAndReportActionThatHasRedBrickRoad,
    shouldShowRedBrickRoad,
};<|MERGE_RESOLUTION|>--- conflicted
+++ resolved
@@ -559,11 +559,7 @@
         const prefix = getReportSubtitlePrefix(report);
 
         if (isRenamedAction(lastAction)) {
-<<<<<<< HEAD
-            result.alternateText = getRenamedAction(lastAction, report);
-=======
-            result.alternateText = getRenamedAction(lastAction, lastActorDisplayName);
->>>>>>> 806e231c
+            result.alternateText = getRenamedAction(lastAction, report, lastActorDisplayName);
         } else if (isTaskAction(lastAction)) {
             result.alternateText = formatReportLastMessageText(getTaskReportActionMessage(lastAction).text);
         } else if (lastAction?.actionName === CONST.REPORT.ACTIONS.TYPE.POLICY_CHANGE_LOG.LEAVE_ROOM) {
