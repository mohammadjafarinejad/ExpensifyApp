--- conflicted
+++ resolved
@@ -578,10 +578,10 @@
     return false;
 }
 
-<<<<<<< HEAD
 function shouldCalculateBillNewDot(): boolean {
     return canDowngrade && getOwnedPaidPolicies(allPolicies, currentUserAccountID).length === 1;
-=======
+}
+
 function checkIfHasTeam2025Pricing() {
     if (hasManualTeamPricing2025) {
         return true;
@@ -668,7 +668,6 @@
         src: Illustrations.ShieldYellow,
         description: translateLocal('subscription.yourPlan.control.description'),
     };
->>>>>>> 4ee6daac
 }
 
 export {
@@ -690,10 +689,7 @@
     shouldShowPreTrialBillingBanner,
     shouldShowDiscountBanner,
     getEarlyDiscountInfo,
-<<<<<<< HEAD
     shouldCalculateBillNewDot,
-=======
     getSubscriptionPlanInfo,
     getSubscriptionPrice,
->>>>>>> 4ee6daac
 };