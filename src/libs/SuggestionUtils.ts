--- conflicted
+++ resolved
@@ -1,10 +1,6 @@
 import type {LocaleContextProps} from '@components/LocaleContextProvider';
 import CONST from '@src/CONST';
 import type {PersonalDetails} from '@src/types/onyx';
-<<<<<<< HEAD
-import localeCompare from './LocaleCompare';
-=======
->>>>>>> 4b22ec27
 import {getDisplayNameForParticipant} from './ReportUtils';
 
 /**
@@ -36,24 +32,6 @@
 }
 
 /**
-<<<<<<< HEAD
- * Comparison function to sort users. It compares weights, display names, and accountIDs in that order
- */
-function compareUserInList(first: PersonalDetails & {weight: number}, second: PersonalDetails & {weight: number}) {
-    if (first.weight !== second.weight) {
-        return first.weight - second.weight;
-    }
-
-    const displayNameLoginOrder = localeCompare(getDisplayName(first), getDisplayName(second));
-    if (displayNameLoginOrder !== 0) {
-        return displayNameLoginOrder;
-    }
-
-    return first.accountID - second.accountID;
-}
-
-export {trimLeadingSpace, hasEnoughSpaceForLargeSuggestionMenu, compareUserInList};
-=======
  * Function to sort users. It compares weights, display names, and accountIDs in that order
  */
 function getSortedPersonalDetails(personalDetails: Array<PersonalDetails & {weight: number}>, localeCompare: LocaleContextProps['localeCompare']) {
@@ -71,5 +49,4 @@
     });
 }
 
-export {trimLeadingSpace, hasEnoughSpaceForLargeSuggestionMenu, getSortedPersonalDetails};
->>>>>>> 4b22ec27
+export {trimLeadingSpace, hasEnoughSpaceForLargeSuggestionMenu, getSortedPersonalDetails};