--- conflicted
+++ resolved
@@ -3,16 +3,10 @@
 import type {PendingAction} from '@src/types/onyx/OnyxCommon';
 import localeCompare from './LocaleCompare';
 import {translateLocal} from './Localize';
-<<<<<<< HEAD
-import type {Option} from './OptionsListUtils';
-import {hasEnabledOptions} from './OptionsListUtils';
-import {getCleanedTagName} from './PolicyUtils';
-import tokenizedSearch from './tokenizedSearch';
-=======
 import {hasEnabledOptions} from './OptionsListUtils';
 import type {Option} from './OptionsListUtils';
 import {getCleanedTagName} from './PolicyUtils';
->>>>>>> 4905ee6c
+import tokenizedSearch from './tokenizedSearch';
 
 type SelectedTagOption = {
     name: string;
@@ -90,16 +84,10 @@
     }
 
     if (searchValue) {
-<<<<<<< HEAD
         const tagsForSearch = [
             ...tokenizedSearch(selectedTagsWithDisabledState, searchValue, (tag) => [getCleanedTagName(tag.name)]),
             ...tokenizedSearch(enabledTagsWithoutSelectedOptions, searchValue, (tag) => [getCleanedTagName(tag.name)]),
         ];
-=======
-        const enabledSearchTags = enabledTagsWithoutSelectedOptions.filter((tag) => getCleanedTagName(tag.name.toLowerCase()).includes(searchValue.toLowerCase()));
-        const selectedSearchTags = selectedTagsWithDisabledState.filter((tag) => getCleanedTagName(tag.name.toLowerCase()).includes(searchValue.toLowerCase()));
-        const tagsForSearch = [...selectedSearchTags, ...enabledSearchTags];
->>>>>>> 4905ee6c
 
         tagSections.push({
             // "Search" section
