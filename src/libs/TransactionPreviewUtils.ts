import truncate from 'lodash/truncate';
import type {OnyxEntry, OnyxInputValue} from 'react-native-onyx';
import CONST from '@src/CONST';
import type {TranslationPaths} from '@src/languages/types';
import ROUTES from '@src/ROUTES';
import type * as OnyxTypes from '@src/types/onyx';
import {isEmptyObject} from '@src/types/utils/EmptyObject';
import {getCurrentUserAccountID} from './actions/Report';
import {abandonReviewDuplicateTransactions, setReviewDuplicatesKey} from './actions/Transaction';
import {isCategoryMissing} from './CategoryUtils';
import {convertToDisplayString} from './CurrencyUtils';
import DateUtils from './DateUtils';
import {getOriginalMessage, isMessageDeleted, isMoneyRequestAction} from './ReportActionsUtils';
import {
    hasActionWithErrorsForTransaction,
    hasReceiptError,
    hasReportViolations,
    isPaidGroupPolicyExpenseReport,
    isPaidGroupPolicy as isPaidGroupPolicyUtil,
    isReportApproved,
    isReportOwner,
    isSettled,
} from './ReportUtils';
import type {TransactionDetails} from './ReportUtils';
import StringUtils from './StringUtils';
import {
    compareDuplicateTransactionFields,
    getAmount,
    getFormattedCreated,
    getOriginalTransactionWithSplitInfo,
    hasMissingSmartscanFields,
    hasNoticeTypeViolation,
    hasPendingRTERViolation,
    hasViolation,
    hasWarningTypeViolation,
    isAmountMissing,
    isCardTransaction,
    isCreatedMissing,
    isDistanceRequest,
    isFetchingWaypointsFromServer,
    isMerchantMissing,
    isOnHold,
    isPending,
    isPerDiemRequest,
    isScanning,
} from './TransactionUtils';

const emptyPersonalDetails: OnyxTypes.PersonalDetails = {
    accountID: CONST.REPORT.OWNER_ACCOUNT_ID_FAKE,
    avatar: '',
    displayName: undefined,
    login: undefined,
};

/**
 * Returns the data for displaying payer and receiver (`from` and `to`) values for given ids and amount.
 * In IOU transactions we can deduce who is the payer and receiver based on sign (positive/negative) of the amount.
 */
function getIOUPayerAndReceiver(managerID: number, ownerAccountID: number, personalDetails: OnyxTypes.PersonalDetailsList | undefined, amount: number) {
    let fromID = ownerAccountID;
    let toID = managerID;

    if (amount < 0) {
        fromID = managerID;
        toID = ownerAccountID;
    }

    return {
        from: personalDetails ? personalDetails[fromID] : emptyPersonalDetails,
        to: personalDetails ? personalDetails[toID] : emptyPersonalDetails,
    };
}

const getReviewNavigationRoute = (backTo: string, threadReportID: string, transaction: OnyxEntry<OnyxTypes.Transaction>, duplicates: Array<OnyxEntry<OnyxTypes.Transaction>>) => {
    // Clear the draft before selecting a different expense to prevent merging fields from the previous expense
    // (e.g., category, tag, tax) that may be not enabled/available in the new expense's policy.
    abandonReviewDuplicateTransactions();
    const comparisonResult = compareDuplicateTransactionFields(transaction, duplicates, transaction?.reportID, transaction?.transactionID);
    setReviewDuplicatesKey({
        ...comparisonResult.keep,
        duplicates: duplicates.map((duplicate) => duplicate?.transactionID).filter(Boolean) as string[],
        transactionID: transaction?.transactionID,
        reportID: transaction?.reportID,
    });

    if (comparisonResult.change.merchant) {
        return ROUTES.TRANSACTION_DUPLICATE_REVIEW_MERCHANT_PAGE.getRoute(threadReportID, backTo);
    }
    if (comparisonResult.change.category) {
        return ROUTES.TRANSACTION_DUPLICATE_REVIEW_CATEGORY_PAGE.getRoute(threadReportID, backTo);
    }
    if (comparisonResult.change.tag) {
        return ROUTES.TRANSACTION_DUPLICATE_REVIEW_TAG_PAGE.getRoute(threadReportID, backTo);
    }
    if (comparisonResult.change.description) {
        return ROUTES.TRANSACTION_DUPLICATE_REVIEW_DESCRIPTION_PAGE.getRoute(threadReportID, backTo);
    }
    if (comparisonResult.change.taxCode) {
        return ROUTES.TRANSACTION_DUPLICATE_REVIEW_TAX_CODE_PAGE.getRoute(threadReportID, backTo);
    }
    if (comparisonResult.change.billable) {
        return ROUTES.TRANSACTION_DUPLICATE_REVIEW_BILLABLE_PAGE.getRoute(threadReportID, backTo);
    }
    if (comparisonResult.change.reimbursable) {
        return ROUTES.TRANSACTION_DUPLICATE_REVIEW_REIMBURSABLE_PAGE.getRoute(threadReportID, backTo);
    }

    return ROUTES.TRANSACTION_DUPLICATE_CONFIRMATION_PAGE.getRoute(threadReportID, backTo);
};

type TranslationPathOrText = {
    translationPath?: TranslationPaths;
    text?: string;
};

const dotSeparator: TranslationPathOrText = {text: ` ${CONST.DOT_SEPARATOR} `};

function getMultiLevelTagViolationsCount(violations: OnyxTypes.TransactionViolations): number {
    return violations?.reduce((acc, violation) => {
        if (violation.type === CONST.VIOLATION_TYPES.VIOLATION && violation.name === CONST.VIOLATIONS.SOME_TAG_LEVELS_REQUIRED) {
            const violationCount = violation?.data?.errorIndexes?.length ?? 0;
            return acc + violationCount;
        }
        return acc;
    }, 0);
}

function getViolationTranslatePath(
    violations: OnyxTypes.TransactionViolations,
    hasFieldErrors: boolean,
    violationMessage: string,
    isTransactionOnHold: boolean,
    shouldShowOnlyViolations: boolean,
): TranslationPathOrText {
    const filteredViolations = violations.filter((violation) => {
        if (shouldShowOnlyViolations) {
            return violation.type === CONST.VIOLATION_TYPES.VIOLATION;
        }
        return true;
    });

    const violationsCount = filteredViolations.length ?? 0;
    const tagViolationsCount = getMultiLevelTagViolationsCount(filteredViolations) ?? 0;
    const hasViolationsAndHold = violationsCount > 0 && isTransactionOnHold;
    const isTooLong = violationsCount > 1 || tagViolationsCount > 1 || violationMessage.length > CONST.REPORT_VIOLATIONS.RBR_MESSAGE_MAX_CHARACTERS_FOR_PREVIEW;
    const hasViolationsAndFieldErrors = violationsCount > 0 && hasFieldErrors;

    return isTooLong || hasViolationsAndHold || hasViolationsAndFieldErrors ? {translationPath: 'violations.reviewRequired'} : {text: violationMessage};
}

/**
 * Extracts unique error messages from report actions. If no report or actions are found,
 * it returns an empty array. It identifies the latest error in each action and filters out duplicates to
 * ensure only unique error messages are returned.
 */
function getUniqueActionErrorsForTransaction(reportActions: OnyxTypes.ReportActions, transaction: OnyxTypes.Transaction | undefined) {
    const reportErrors = Object.values(reportActions).map((reportAction) => {
        const errors = reportAction.errors ?? {};
        const key = Object.keys(errors).sort().reverse().at(0) ?? '';
        const error = errors[key];
        if (isMoneyRequestAction(reportAction) && getOriginalMessage(reportAction)?.IOUTransactionID) {
            if (getOriginalMessage(reportAction)?.IOUTransactionID === transaction?.transactionID) {
                return typeof error === 'string' ? error : '';
            }
            return '';
        }
        return typeof error === 'string' ? error : '';
    });

    return [...new Set(reportErrors)].filter((err) => err.length);
}

function getTransactionPreviewTextAndTranslationPaths({
    iouReport,
    transaction,
    action,
    violations,
    transactionDetails,
    isBillSplit,
    shouldShowRBR,
    violationMessage,
    reportActions,
}: {
    iouReport: OnyxEntry<OnyxTypes.Report>;
    transaction: OnyxEntry<OnyxTypes.Transaction>;
    action: OnyxEntry<OnyxTypes.ReportAction>;
    violations: OnyxTypes.TransactionViolations;
    transactionDetails: Partial<TransactionDetails>;
    isBillSplit: boolean;
    shouldShowRBR: boolean;
    violationMessage?: string;
    reportActions?: OnyxTypes.ReportActions;
}) {
    const isFetchingWaypoints = isFetchingWaypointsFromServer(transaction);
    const isTransactionOnHold = isOnHold(transaction);
    const isTransactionMadeWithCard = isCardTransaction(transaction);
    const isMoneyRequestSettled = isSettled(iouReport?.reportID);
    const isSettlementOrApprovalPartial = !!iouReport?.pendingFields?.partial;
    const isPartialHold = isSettlementOrApprovalPartial && isTransactionOnHold;

    // We don't use isOnHold because it's true for duplicated transaction too and we only want to show hold message if the transaction is truly on hold
    const shouldShowHoldMessage = !(isMoneyRequestSettled && !isSettlementOrApprovalPartial) && !!transaction?.comment?.hold;
    const showCashOrCard: TranslationPathOrText = {translationPath: isTransactionMadeWithCard ? 'iou.card' : 'iou.cash'};
    const isTransactionScanning = isScanning(transaction);
    const hasFieldErrors = hasMissingSmartscanFields(transaction);
    const isPaidGroupPolicy = isPaidGroupPolicyUtil(iouReport);
    const hasViolationsOfTypeNotice = hasNoticeTypeViolation(transaction, violations, true) && isPaidGroupPolicy;
    const hasActionWithErrors = hasActionWithErrorsForTransaction(iouReport?.reportID, transaction);

    const {amount: requestAmount, currency: requestCurrency} = transactionDetails;

    let RBRMessage: TranslationPathOrText | undefined;

    if (!shouldShowRBR || !transaction) {
        RBRMessage = {text: ''};
    }

    if (shouldShowHoldMessage && RBRMessage === undefined) {
        RBRMessage = {translationPath: 'iou.expenseWasPutOnHold'};
    }

    const path = getViolationTranslatePath(violations, hasFieldErrors, violationMessage ?? '', isTransactionOnHold, !isPaidGroupPolicy);
    if (path.translationPath === 'violations.reviewRequired' || (RBRMessage === undefined && violationMessage)) {
        RBRMessage = path;
    }

    if (hasReceiptError(transaction) && RBRMessage === undefined) {
        RBRMessage = {translationPath: 'iou.error.receiptFailureMessageShort'};
    }

    if (hasFieldErrors && RBRMessage === undefined) {
        const merchantMissing = isMerchantMissing(transaction);
        const amountMissing = isAmountMissing(transaction);
        if (amountMissing && merchantMissing) {
            RBRMessage = {translationPath: 'violations.reviewRequired'};
        } else if (amountMissing) {
            RBRMessage = {translationPath: 'iou.missingAmount'};
        } else if (merchantMissing) {
            RBRMessage = {translationPath: 'iou.missingMerchant'};
        }
    }

    if (RBRMessage === undefined && hasActionWithErrors && !!reportActions) {
        const actionsWithErrors = getUniqueActionErrorsForTransaction(reportActions, transaction);
        RBRMessage = actionsWithErrors.length > 1 ? {translationPath: 'violations.reviewRequired'} : {text: actionsWithErrors.at(0)};
    }

    let previewHeaderText: TranslationPathOrText[] = [showCashOrCard];

    if (isDistanceRequest(transaction)) {
        previewHeaderText = [{translationPath: 'common.distance'}];
    } else if (isPerDiemRequest(transaction)) {
        previewHeaderText = [{translationPath: 'common.perDiem'}];
    } else if (isTransactionScanning) {
        previewHeaderText = [{translationPath: 'common.receipt'}];
    } else if (isBillSplit) {
        previewHeaderText = [{translationPath: 'iou.split'}];
    }

    RBRMessage ??= {text: ''};

    if (!isCreatedMissing(transaction)) {
        const created = getFormattedCreated(transaction);
        const date = DateUtils.formatWithUTCTimeZone(created, DateUtils.doesDateBelongToAPastYear(created) ? CONST.DATE.MONTH_DAY_YEAR_ABBR_FORMAT : CONST.DATE.MONTH_DAY_ABBR_FORMAT);
        previewHeaderText.unshift({text: date}, dotSeparator);
    }

    if (isPending(transaction)) {
        previewHeaderText.push(dotSeparator, {translationPath: 'iou.pending'});
    }

    if (hasPendingRTERViolation(violations)) {
        previewHeaderText.push(dotSeparator, {translationPath: 'iou.pendingMatch'});
    }

    let isPreviewHeaderTextComplete = false;

    if (isMoneyRequestSettled && !iouReport?.isCancelledIOU && !isPartialHold) {
        previewHeaderText.push(dotSeparator, {translationPath: isTransactionMadeWithCard ? 'common.done' : 'iou.settledExpensify'});
        isPreviewHeaderTextComplete = true;
    }

    if (!isPreviewHeaderTextComplete) {
        if (hasViolationsOfTypeNotice && transaction && !isReportApproved({report: iouReport}) && !isSettled(iouReport?.reportID)) {
            previewHeaderText.push(dotSeparator, {translationPath: 'violations.reviewRequired'});
        } else if (isPaidGroupPolicyExpenseReport(iouReport) && isReportApproved({report: iouReport}) && !isSettled(iouReport?.reportID) && !isPartialHold) {
            previewHeaderText.push(dotSeparator, {translationPath: 'iou.approved'});
        } else if (iouReport?.isCancelledIOU) {
            previewHeaderText.push(dotSeparator, {translationPath: 'iou.canceled'});
        } else if (shouldShowHoldMessage) {
            previewHeaderText.push(dotSeparator, {translationPath: 'violations.hold'});
        }
    }

    const amount = isBillSplit ? getAmount(getOriginalTransactionWithSplitInfo(transaction).originalTransaction) : requestAmount;
    let displayAmountText: TranslationPathOrText = isTransactionScanning ? {translationPath: 'iou.receiptStatusTitle'} : {text: convertToDisplayString(amount, requestCurrency)};
    if (isFetchingWaypoints && !requestAmount) {
        displayAmountText = {translationPath: 'iou.fieldPending'};
    }

    const iouOriginalMessage: OnyxEntry<OnyxTypes.OriginalMessageIOU> = isMoneyRequestAction(action) ? (getOriginalMessage(action) ?? undefined) : undefined;
    const displayDeleteAmountText: TranslationPathOrText = {text: convertToDisplayString(iouOriginalMessage?.amount, iouOriginalMessage?.currency)};

    return {
        RBRMessage,
        displayAmountText,
        displayDeleteAmountText,
        previewHeaderText,
    };
}

function createTransactionPreviewConditionals({
    iouReport,
    transaction,
    action,
    violations,
    transactionDetails,
    isBillSplit,
    isReportAPolicyExpenseChat,
    areThereDuplicates,
}: {
    iouReport: OnyxInputValue<OnyxTypes.Report> | undefined;
    transaction: OnyxEntry<OnyxTypes.Transaction> | undefined;
    action: OnyxEntry<OnyxTypes.ReportAction>;
    violations: OnyxTypes.TransactionViolations;
    transactionDetails: Partial<TransactionDetails>;
    isBillSplit: boolean;
    isReportAPolicyExpenseChat: boolean;
    areThereDuplicates: boolean;
}) {
    const {amount: requestAmount, comment: requestComment, merchant, tag, category} = transactionDetails;

    const requestMerchant = truncate(merchant, {length: CONST.REQUEST_PREVIEW.MAX_LENGTH});
    const description = truncate(StringUtils.lineBreaksToSpaces(requestComment), {length: CONST.REQUEST_PREVIEW.MAX_LENGTH});

    const isMoneyRequestSettled = isSettled(iouReport?.reportID);
    const isApproved = isReportApproved({report: iouReport});
    const isSettlementOrApprovalPartial = !!iouReport?.pendingFields?.partial;

    const hasViolationsOfTypeNotice = hasNoticeTypeViolation(transaction, violations) && iouReport && isPaidGroupPolicyUtil(iouReport);
    const hasFieldErrors = hasMissingSmartscanFields(transaction);

    const isFetchingWaypoints = isFetchingWaypointsFromServer(transaction);

    const isTransactionOnHold = isOnHold(transaction);
    const isFullySettled = isMoneyRequestSettled && !isSettlementOrApprovalPartial;
    const isFullyApproved = isApproved && !isSettlementOrApprovalPartial;

    const shouldShowSkeleton = isEmptyObject(transaction) && !isMessageDeleted(action) && action?.pendingAction !== CONST.RED_BRICK_ROAD_PENDING_ACTION.DELETE;
    const shouldShowTag = !!tag && isReportAPolicyExpenseChat;

    const categoryForDisplay = isCategoryMissing(category) ? '' : category;

    const shouldShowCategory = !!categoryForDisplay && isReportAPolicyExpenseChat;

    const hasAnyViolations =
        // eslint-disable-next-line @typescript-eslint/prefer-nullish-coalescing
<<<<<<< HEAD
        hasViolationsOfTypeNotice ||
        hasWarningTypeViolation(transaction, violations) ||
        hasViolation(transaction, violations, true);
=======
        hasViolationsOfTypeNotice || hasWarningTypeViolation(transaction, violations, true) || hasViolation(transaction, violations, true);
>>>>>>> e241f55e
    const hasErrorOrOnHold = hasFieldErrors || (!isFullySettled && !isFullyApproved && isTransactionOnHold);
    const hasReportViolationsOrActionErrors = (isReportOwner(iouReport) && hasReportViolations(iouReport?.reportID)) || hasActionWithErrorsForTransaction(iouReport?.reportID, transaction);
    const shouldShowRBR = hasAnyViolations || hasErrorOrOnHold || hasReportViolationsOrActionErrors || hasReceiptError(transaction);

    // When there are no settled transactions in duplicates, show the "Keep this one" button
    const shouldShowKeepButton = areThereDuplicates;
    const participantAccountIDs = isMoneyRequestAction(action) && isBillSplit ? (getOriginalMessage(action)?.participantAccountIDs ?? []) : [];
    const shouldShowSplitShare = isBillSplit && !!requestAmount && requestAmount > 0 && participantAccountIDs.includes(getCurrentUserAccountID());
    /*
 Show the merchant for IOUs and expenses only if:
 - the merchant is not empty, is custom, or is not related to scanning smartscan;
 - the expense is not a distance expense with a pending route and amount = 0 - in this case,
   the merchant says: "Route pending...", which is already shown in the amount field;
*/
    const shouldShowMerchant =
        !!requestMerchant &&
        requestMerchant !== CONST.TRANSACTION.PARTIAL_TRANSACTION_MERCHANT &&
        requestMerchant !== CONST.TRANSACTION.DEFAULT_MERCHANT &&
        !(isFetchingWaypoints && !requestAmount);
    const shouldShowDescription = !!description && !shouldShowMerchant && !isScanning(transaction);

    return {
        shouldShowSkeleton,
        shouldShowTag,
        shouldShowRBR,
        shouldShowCategory,
        shouldShowKeepButton,
        shouldShowSplitShare,
        shouldShowMerchant,
        shouldShowDescription,
    };
}

export {
    getReviewNavigationRoute,
    getIOUPayerAndReceiver,
    getTransactionPreviewTextAndTranslationPaths,
    createTransactionPreviewConditionals,
    getViolationTranslatePath,
    getUniqueActionErrorsForTransaction,
};
export type {TranslationPathOrText};<|MERGE_RESOLUTION|>--- conflicted
+++ resolved
@@ -355,13 +355,7 @@
 
     const hasAnyViolations =
         // eslint-disable-next-line @typescript-eslint/prefer-nullish-coalescing
-<<<<<<< HEAD
-        hasViolationsOfTypeNotice ||
-        hasWarningTypeViolation(transaction, violations) ||
-        hasViolation(transaction, violations, true);
-=======
-        hasViolationsOfTypeNotice || hasWarningTypeViolation(transaction, violations, true) || hasViolation(transaction, violations, true);
->>>>>>> e241f55e
+        hasViolationsOfTypeNotice || hasWarningTypeViolation(transaction, violations) || hasViolation(transaction, violations, true);
     const hasErrorOrOnHold = hasFieldErrors || (!isFullySettled && !isFullyApproved && isTransactionOnHold);
     const hasReportViolationsOrActionErrors = (isReportOwner(iouReport) && hasReportViolations(iouReport?.reportID)) || hasActionWithErrorsForTransaction(iouReport?.reportID, transaction);
     const shouldShowRBR = hasAnyViolations || hasErrorOrOnHold || hasReportViolationsOrActionErrors || hasReceiptError(transaction);
