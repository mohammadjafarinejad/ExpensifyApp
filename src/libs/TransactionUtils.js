--- conflicted
+++ resolved
@@ -1,9 +1,6 @@
-<<<<<<< HEAD
-=======
 import Onyx from 'react-native-onyx';
 import {format} from 'date-fns';
 import lodashGet from 'lodash/get';
->>>>>>> 21d483c0
 import _ from 'underscore';
 import CONST from '../CONST';
 import ONYXKEYS from '../ONYXKEYS';
@@ -63,7 +60,6 @@
 }
 
 /**
-<<<<<<< HEAD
  * @param {Object|null} transaction
  * @returns {Boolean}
  */
@@ -71,11 +67,7 @@
     return !_.isEmpty(transaction.receipt);
 }
 
-export {
-    buildOptimisticTransaction,
-    hasReceipt,
-};
-=======
+/**
  * Given the edit made to the money request, return an updated transaction object.
  *
  * @param {Object} transaction
@@ -174,5 +166,13 @@
     return format(new Date(lodashGet(transaction, 'created', '')), CONST.DATE.FNS_FORMAT_STRING);
 }
 
-export {buildOptimisticTransaction, getUpdatedTransaction, getTransaction, getDescription, getAmount, getCurrency, getCreated};
->>>>>>> 21d483c0
+export {
+    buildOptimisticTransaction,
+    hasReceipt,
+    getUpdatedTransaction,
+    getTransaction,
+    getDescription,
+    getAmount,
+    getCurrency,
+    getCreated,
+};