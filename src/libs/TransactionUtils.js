import {format} from 'date-fns';
import lodashGet from 'lodash/get';
import _ from 'underscore';
import CONST from '../CONST';
import DateUtils from './DateUtils';
import * as NumberUtils from './NumberUtils';

/**
 * Optimistically generate a transaction.
 *
 * @param {Number} amount – in cents
 * @param {String} currency
 * @param {String} reportID
 * @param {String} [comment]
 * @param {String} [source]
 * @param {String} [originalTransactionID]
 * @param {String} [merchant]
 * @param {Object} [receipt]
 * @param {String} [filename]
 * @returns {Object}
 */
function buildOptimisticTransaction(amount, currency, reportID, comment = '', source = '', originalTransactionID = '', merchant = CONST.REPORT.TYPE.IOU, receipt = {}, filename = '') {
    // transactionIDs are random, positive, 64-bit numeric strings.
    // Because JS can only handle 53-bit numbers, transactionIDs are strings in the front-end (just like reportActionID)
    const transactionID = NumberUtils.rand64();

    const commentJSON = {comment};
    if (source) {
        commentJSON.source = source;
    }
    if (originalTransactionID) {
        commentJSON.originalTransactionID = originalTransactionID;
    }

    return {
        transactionID,
        amount,
        currency,
        reportID,
        comment: commentJSON,
        merchant,
        created: DateUtils.getDBTime(),
        pendingAction: CONST.RED_BRICK_ROAD_PENDING_ACTION.ADD,
        receipt,
        filename,
    };
}

/**
 * @param {Object|null} transaction
 * @returns {Boolean}
 */
function hasReceipt(transaction) {
<<<<<<< HEAD
    return !_.isEmpty(transaction.receipt);
=======
    return !_.isEmpty(lodashGet(transaction, 'receipt'));
>>>>>>> 02086e0b
}

/**
 * Given the edit made to the money request, return an updated transaction object.
 *
 * @param {Object} transaction
 * @param {Object} transactionChanges
 * @param {Object} isFromExpenseReport
 * @returns {Object}
 */
function getUpdatedTransaction(transaction, transactionChanges, isFromExpenseReport) {
    // Only changing the first level fields so no need for deep clone now
    const updatedTransaction = _.clone(transaction);

    // The comment property does not have its modifiedComment counterpart
    if (_.has(transactionChanges, 'comment')) {
        updatedTransaction.comment = {
            ...updatedTransaction.comment,
            comment: transactionChanges.comment,
        };
    }
    if (_.has(transactionChanges, 'created')) {
        updatedTransaction.modifiedCreated = transactionChanges.created;
    }
    if (_.has(transactionChanges, 'amount')) {
        updatedTransaction.modifiedAmount = isFromExpenseReport ? -transactionChanges.amount : transactionChanges.amount;
    }
    if (_.has(transactionChanges, 'currency')) {
        updatedTransaction.modifiedCurrency = transactionChanges.currency;
    }
    updatedTransaction.pendingAction = CONST.RED_BRICK_ROAD_PENDING_ACTION.UPDATE;

    return updatedTransaction;
}

/**
 * Return the comment field (referred to as description in the App) from the transaction.
 * The comment does not have its modifiedComment counterpart.
 *
 * @param {Object} transaction
 * @returns {String}
 */
function getDescription(transaction) {
    return lodashGet(transaction, 'comment.comment', '');
}

/**
 * Return the amount field from the transaction, return the modifiedAmount if present.
 *
 * @param {Object}  transaction
 * @param {Boolean} isFromExpenseReport
 * @returns {Number}
 */
function getAmount(transaction, isFromExpenseReport) {
    // In case of expense reports, the amounts are stored using an opposite sign
    const multiplier = isFromExpenseReport ? -1 : 1;
    const amount = lodashGet(transaction, 'modifiedAmount', 0);
    if (amount) {
        return multiplier * amount;
    }
    return multiplier * lodashGet(transaction, 'amount', 0);
}

/**
 * Return the currency field from the transaction, return the modifiedCurrency if present.
 *
 * @param {Object} transaction
 * @returns {String}
 */
function getCurrency(transaction) {
    const currency = lodashGet(transaction, 'modifiedCurrency', '');
    if (currency) {
        return currency;
    }
    return lodashGet(transaction, 'currency', CONST.CURRENCY.USD);
}

/**
 * Return the created field from the transaction, return the modifiedCreated if present.
 *
 * @param {Object} transaction
 * @returns {String}
 */
function getCreated(transaction) {
    const created = lodashGet(transaction, 'modifiedCreated', '') || lodashGet(transaction, 'created', '');
    if (created) {
        return format(new Date(created), CONST.DATE.FNS_FORMAT_STRING);
    }
    return '';
}

/**
 * Get the transactions related to a report preview with receipts
 *
 * @param {Object} reportPreviewAction
 * @returns {Object}
 */
function getReportPreviewTransactionsWithReceipts(reportPreviewAction) {
    const transactionIDs = lodashGet(reportPreviewAction, ['childLastReceiptTransactionIDs'], '').split(',');
    return _.reduce(
        transactionIDs,
        (transactions, transactionID) => {
            const transaction = getTransaction(transactionID);
            if (!_.isEmpty(transaction)) {
                transactions.push(transaction);
            }
            return transactions;
        },
        [],
    );
}

<<<<<<< HEAD
/**
 * @param {Object} transaction
 * @param {String} transaction.type
 * @param {Object} [transaction.customUnit]
 * @param {String} [transaction.customUnit.name]
 * @returns {Boolean}
 */
function isDistanceRequest(transaction) {
    const type = lodashGet(transaction, 'comment.type');
    const customUnitName = lodashGet(transaction, 'comment.customUnit.name');
    return type === CONST.TRANSACTION.TYPE.CUSTOM_UNIT && customUnitName === CONST.CUSTOM_UNITS.NAME_DISTANCE;
}

export {buildOptimisticTransaction, hasReceipt, getUpdatedTransaction, getDescription, getAmount, getCurrency, getCreated, isDistanceRequest};
=======
export {buildOptimisticTransaction, hasReceipt, getUpdatedTransaction, getTransaction, getDescription, getAmount, getCurrency, getCreated, getReportPreviewTransactionsWithReceipts};
>>>>>>> 02086e0b
<|MERGE_RESOLUTION|>--- conflicted
+++ resolved
@@ -51,11 +51,7 @@
  * @returns {Boolean}
  */
 function hasReceipt(transaction) {
-<<<<<<< HEAD
-    return !_.isEmpty(transaction.receipt);
-=======
     return !_.isEmpty(lodashGet(transaction, 'receipt'));
->>>>>>> 02086e0b
 }
 
 /**
@@ -148,6 +144,19 @@
 }
 
 /**
+ * @param {Object} transaction
+ * @param {String} transaction.type
+ * @param {Object} [transaction.customUnit]
+ * @param {String} [transaction.customUnit.name]
+ * @returns {Boolean}
+ */
+function isDistanceRequest(transaction) {
+    const type = lodashGet(transaction, 'comment.type');
+    const customUnitName = lodashGet(transaction, 'comment.customUnit.name');
+    return type === CONST.TRANSACTION.TYPE.CUSTOM_UNIT && customUnitName === CONST.CUSTOM_UNITS.NAME_DISTANCE;
+}
+
+/**
  * Get the transactions related to a report preview with receipts
  *
  * @param {Object} reportPreviewAction
@@ -168,21 +177,15 @@
     );
 }
 
-<<<<<<< HEAD
-/**
- * @param {Object} transaction
- * @param {String} transaction.type
- * @param {Object} [transaction.customUnit]
- * @param {String} [transaction.customUnit.name]
- * @returns {Boolean}
- */
-function isDistanceRequest(transaction) {
-    const type = lodashGet(transaction, 'comment.type');
-    const customUnitName = lodashGet(transaction, 'comment.customUnit.name');
-    return type === CONST.TRANSACTION.TYPE.CUSTOM_UNIT && customUnitName === CONST.CUSTOM_UNITS.NAME_DISTANCE;
-}
-
-export {buildOptimisticTransaction, hasReceipt, getUpdatedTransaction, getDescription, getAmount, getCurrency, getCreated, isDistanceRequest};
-=======
-export {buildOptimisticTransaction, hasReceipt, getUpdatedTransaction, getTransaction, getDescription, getAmount, getCurrency, getCreated, getReportPreviewTransactionsWithReceipts};
->>>>>>> 02086e0b
+export {
+    buildOptimisticTransaction,
+    hasReceipt,
+    getUpdatedTransaction,
+    getTransaction,
+    getDescription,
+    getAmount,
+    getCurrency,
+    getCreated,
+    getReportPreviewTransactionsWithReceipts,
+    isDistanceRequest,
+};