--- conflicted
+++ resolved
@@ -6,7 +6,6 @@
 import ONYXKEYS from '../ONYXKEYS';
 import DateUtils from './DateUtils';
 import * as NumberUtils from './NumberUtils';
-import * as ReportActionsUtils from './ReportActionsUtils';
 
 let allTransactions = {};
 Onyx.connect({
@@ -344,9 +343,6 @@
     isReceiptBeingScanned,
     validateWaypoints,
     isDistanceRequest,
-<<<<<<< HEAD
     getWaypoints,
-=======
     hasMissingSmartscanFields,
->>>>>>> 2fd54c1e
 };