--- conflicted
+++ resolved
@@ -34,11 +34,8 @@
  * @param {String} [filename]
  * @param {String} [existingTransactionID] When creating a distance request, an empty transaction has already been created with a transactionID. In that case, the transaction here needs to have it's transactionID match what was already generated.
  * @param {String} [category]
-<<<<<<< HEAD
  * @param {String} [tag]
-=======
  * @param {Boolean} [billable]
->>>>>>> e7c887e5
  * @returns {Object}
  */
 function buildOptimisticTransaction(
@@ -54,11 +51,8 @@
     filename = '',
     existingTransactionID = null,
     category = '',
-<<<<<<< HEAD
     tag = '',
-=======
     billable = false,
->>>>>>> e7c887e5
 ) {
     // transactionIDs are random, positive, 64-bit numeric strings.
     // Because JS can only handle 53-bit numbers, transactionIDs are strings in the front-end (just like reportActionID)
@@ -87,11 +81,8 @@
         receipt,
         filename,
         category,
-<<<<<<< HEAD
         tag,
-=======
         billable,
->>>>>>> e7c887e5
     };
 }
 
