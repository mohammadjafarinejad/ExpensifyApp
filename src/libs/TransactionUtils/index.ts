import {format, isValid, parse} from 'date-fns';
import lodashDeepClone from 'lodash/cloneDeep';
import lodashHas from 'lodash/has';
import lodashIsEqual from 'lodash/isEqual';
import lodashSet from 'lodash/set';
import type {OnyxCollection, OnyxEntry} from 'react-native-onyx';
import Onyx from 'react-native-onyx';
import type {ValueOf} from 'type-fest';
import {getPolicyCategoriesData} from '@libs/actions/Policy/Category';
import {getPolicyTagsData} from '@libs/actions/Policy/Tag';
import type {MergeDuplicatesParams} from '@libs/API/parameters';
import {getCategoryDefaultTaxRate} from '@libs/CategoryUtils';
import {convertToBackendAmount, getCurrencyDecimals} from '@libs/CurrencyUtils';
import DateUtils from '@libs/DateUtils';
import DistanceRequestUtils from '@libs/DistanceRequestUtils';
import {toLocaleDigit} from '@libs/LocaleDigitUtils';
import * as Localize from '@libs/Localize';
import * as NumberUtils from '@libs/NumberUtils';
import {
    getCleanedTagName,
    getDistanceRateCustomUnitRate,
    getPolicy,
    getTaxByID,
    isInstantSubmitEnabled,
    isMultiLevelTags as isMultiLevelTagsPolicyUtils,
    isPolicyAdmin,
} from '@libs/PolicyUtils';
import {getOriginalMessage, getReportAction, isMoneyRequestAction} from '@libs/ReportActionsUtils';
import {
    getReportOrDraftReport,
    getReportTransactions,
    isCurrentUserSubmitter,
    isOpenExpenseReport,
    isProcessingReport,
    isReportApproved,
    isReportIDApproved,
    isReportManuallyReimbursed,
    isSettled,
    isThread,
} from '@libs/ReportUtils';
import type {IOURequestType} from '@userActions/IOU';
import CONST from '@src/CONST';
import type {IOUType} from '@src/CONST';
import ONYXKEYS from '@src/ONYXKEYS';
import type {OnyxInputOrEntry, Policy, RecentWaypoint, Report, ReviewDuplicates, TaxRate, TaxRates, Transaction, TransactionViolation, TransactionViolations} from '@src/types/onyx';
import type {Attendee, Participant, SplitExpense} from '@src/types/onyx/IOU';
import type {PendingAction} from '@src/types/onyx/OnyxCommon';
import type {SearchPolicy, SearchReport, SearchTransaction} from '@src/types/onyx/SearchResults';
import type {Comment, Receipt, TransactionChanges, TransactionCustomUnit, TransactionPendingFieldsKey, Waypoint, WaypointCollection} from '@src/types/onyx/Transaction';
import type DeepValueOf from '@src/types/utils/DeepValueOf';
import {isEmptyObject} from '@src/types/utils/EmptyObject';
import getDistanceInMeters from './getDistanceInMeters';

type TransactionParams = {
    amount: number;
    currency: string;
    reportID: string | undefined;
    comment?: string;
    attendees?: Attendee[];
    created?: string;
    merchant?: string;
    receipt?: OnyxEntry<Receipt>;
    category?: string;
    tag?: string;
    taxCode?: string;
    taxAmount?: number;
    billable?: boolean;
    pendingFields?: Partial<{[K in TransactionPendingFieldsKey]: ValueOf<typeof CONST.RED_BRICK_ROAD_PENDING_ACTION>}>;
    reimbursable?: boolean;
    source?: string;
    filename?: string;
    customUnit?: TransactionCustomUnit;
    splitExpenses?: SplitExpense[];
    participants?: Participant[];
};

type BuildOptimisticTransactionParams = {
    originalTransactionID?: string;
    existingTransactionID?: string;
    existingTransaction?: OnyxEntry<Transaction>;
    policy?: OnyxEntry<Policy>;
    transactionParams: TransactionParams;
};

let allTransactions: OnyxCollection<Transaction> = {};

Onyx.connect({
    key: ONYXKEYS.COLLECTION.TRANSACTION,
    waitForCollectionCallback: true,
    callback: (value) => {
        if (!value) {
            return;
        }
        allTransactions = Object.fromEntries(Object.entries(value).filter(([, transaction]) => !!transaction));
    },
});

let allTransactionDrafts: OnyxCollection<Transaction> = {};
Onyx.connect({
    key: ONYXKEYS.COLLECTION.TRANSACTION_DRAFT,
    waitForCollectionCallback: true,
    callback: (value) => {
        allTransactionDrafts = value ?? {};
    },
});

let allReports: OnyxCollection<Report> = {};
Onyx.connect({
    key: ONYXKEYS.COLLECTION.REPORT,
    waitForCollectionCallback: true,
    callback: (value) => {
        allReports = value;
    },
});

let allTransactionViolations: OnyxCollection<TransactionViolations> = {};
Onyx.connect({
    key: ONYXKEYS.COLLECTION.TRANSACTION_VIOLATIONS,
    waitForCollectionCallback: true,
    callback: (value) => (allTransactionViolations = value),
});

let preferredLocale: DeepValueOf<typeof CONST.LOCALES> = CONST.LOCALES.DEFAULT;
Onyx.connect({
    key: ONYXKEYS.NVP_PREFERRED_LOCALE,
    callback: (value) => {
        if (!value) {
            return;
        }
        preferredLocale = value;
    },
});

let currentUserEmail = '';
let currentUserAccountID = -1;
Onyx.connect({
    key: ONYXKEYS.SESSION,
    callback: (val) => {
        currentUserEmail = val?.email ?? '';
        currentUserAccountID = val?.accountID ?? CONST.DEFAULT_NUMBER_ID;
    },
});

function isDistanceRequest(transaction: OnyxEntry<Transaction>): boolean {
    // This is used during the expense creation flow before the transaction has been saved to the server
    if (lodashHas(transaction, 'iouRequestType')) {
        return transaction?.iouRequestType === CONST.IOU.REQUEST_TYPE.DISTANCE;
    }

    // This is the case for transaction objects once they have been saved to the server
    const type = transaction?.comment?.type;
    const customUnitName = transaction?.comment?.customUnit?.name;
    return type === CONST.TRANSACTION.TYPE.CUSTOM_UNIT && customUnitName === CONST.CUSTOM_UNITS.NAME_DISTANCE;
}

function isScanRequest(transaction: OnyxEntry<Transaction>): boolean {
    // This is used during the expense creation flow before the transaction has been saved to the server
    if (lodashHas(transaction, 'iouRequestType')) {
        return transaction?.iouRequestType === CONST.IOU.REQUEST_TYPE.SCAN;
    }

    return !!transaction?.receipt?.source && transaction?.amount === 0;
}

function isPerDiemRequest(transaction: OnyxEntry<Transaction>): boolean {
    // This is used during the expense creation flow before the transaction has been saved to the server
    if (lodashHas(transaction, 'iouRequestType')) {
        return transaction?.iouRequestType === CONST.IOU.REQUEST_TYPE.PER_DIEM;
    }

    // This is the case for transaction objects once they have been saved to the server
    const type = transaction?.comment?.type;
    const customUnitName = transaction?.comment?.customUnit?.name;
    return type === CONST.TRANSACTION.TYPE.CUSTOM_UNIT && customUnitName === CONST.CUSTOM_UNITS.NAME_PER_DIEM_INTERNATIONAL;
}

function getRequestType(transaction: OnyxEntry<Transaction>): IOURequestType {
    if (isDistanceRequest(transaction)) {
        return CONST.IOU.REQUEST_TYPE.DISTANCE;
    }
    if (isScanRequest(transaction)) {
        return CONST.IOU.REQUEST_TYPE.SCAN;
    }

    if (isPerDiemRequest(transaction)) {
        return CONST.IOU.REQUEST_TYPE.PER_DIEM;
    }

    return CONST.IOU.REQUEST_TYPE.MANUAL;
}

/**
 * Determines the expense type of a given transaction.
 */
function getExpenseType(transaction: OnyxEntry<Transaction>): ValueOf<typeof CONST.IOU.EXPENSE_TYPE> | undefined {
    if (!transaction) {
        return undefined;
    }

    if (isExpensifyCardTransaction(transaction)) {
        if (isPending(transaction)) {
            return CONST.IOU.EXPENSE_TYPE.PENDING_EXPENSIFY_CARD;
        }

        return CONST.IOU.EXPENSE_TYPE.EXPENSIFY_CARD;
    }

    return getRequestType(transaction);
}

function isManualRequest(transaction: Transaction): boolean {
    // This is used during the expense creation flow before the transaction has been saved to the server
    if (lodashHas(transaction, 'iouRequestType')) {
        return transaction.iouRequestType === CONST.IOU.REQUEST_TYPE.MANUAL;
    }

    return getRequestType(transaction) === CONST.IOU.REQUEST_TYPE.MANUAL;
}

function isPartialTransaction(transaction: OnyxEntry<Transaction>): boolean {
    const merchant = getMerchant(transaction);

    if (!merchant || isPartialMerchant(merchant)) {
        return true;
    }

    if (isAmountMissing(transaction) && isScanRequest(transaction)) {
        return true;
    }

    return false;
}

function isPendingCardOrScanningTransaction(transaction: OnyxEntry<Transaction>): boolean {
    return (isExpensifyCardTransaction(transaction) && isPending(transaction)) || isPartialTransaction(transaction) || (isScanRequest(transaction) && isReceiptBeingScanned(transaction));
}

/**
 * Optimistically generate a transaction.
 *
 * @param amount – in cents
 * @param [existingTransactionID] When creating a distance expense, an empty transaction has already been created with a transactionID. In that case, the transaction here needs to have
 * it's transactionID match what was already generated.
 */
function buildOptimisticTransaction(params: BuildOptimisticTransactionParams): Transaction {
    const {originalTransactionID = '', existingTransactionID, existingTransaction, policy, transactionParams} = params;
    const {
        amount,
        currency,
        reportID,
        comment = '',
        attendees = [],
        created = '',
        merchant = '',
        receipt,
        category = '',
        tag = '',
        taxCode = '',
        taxAmount = 0,
        billable = false,
        pendingFields,
        reimbursable = true,
        source = '',
        filename = '',
        customUnit,
        splitExpenses,
        participants,
    } = transactionParams;
    // transactionIDs are random, positive, 64-bit numeric strings.
    // Because JS can only handle 53-bit numbers, transactionIDs are strings in the front-end (just like reportActionID)
    const transactionID = existingTransactionID ?? NumberUtils.rand64();

    const commentJSON: Comment = {comment, attendees};
    if (source) {
        commentJSON.source = source;
    }
    if (originalTransactionID) {
        commentJSON.originalTransactionID = originalTransactionID;
    }

    if (splitExpenses) {
        commentJSON.splitExpenses = splitExpenses;
    }

    const isDistanceTransaction = !!pendingFields?.waypoints;
    if (isDistanceTransaction) {
        // Set the distance unit, which comes from the policy distance unit or the P2P rate data
        lodashSet(commentJSON, 'customUnit.distanceUnit', DistanceRequestUtils.getUpdatedDistanceUnit({transaction: existingTransaction, policy}));
    }

    const isPerDiemTransaction = !!pendingFields?.subRates;
    if (isPerDiemTransaction) {
        // Set the custom unit, which comes from the policy per diem rate data
        lodashSet(commentJSON, 'customUnit', customUnit);
    }

    return {
        ...(!isEmptyObject(pendingFields) ? {pendingFields} : {}),
        transactionID,
        amount,
        currency,
        reportID,
        comment: commentJSON,
        merchant: merchant || CONST.TRANSACTION.PARTIAL_TRANSACTION_MERCHANT,
        created: created || DateUtils.getDBTime(),
        pendingAction: CONST.RED_BRICK_ROAD_PENDING_ACTION.ADD,
        receipt: receipt?.source ? {source: receipt.source, state: receipt.state ?? CONST.IOU.RECEIPT_STATE.SCAN_READY, isTestDriveReceipt: receipt.isTestDriveReceipt} : {},
        filename: (receipt?.source ? receipt?.name ?? filename : filename).toString(),
        category,
        tag,
        taxCode,
        taxAmount,
        billable,
        reimbursable,
        inserted: DateUtils.getDBTime(),
        participants,
    };
}

/**
 * Check if the transaction has an Ereceipt
 */
function hasEReceipt(transaction: Transaction | undefined | null): boolean {
    return !!transaction?.hasEReceipt;
}

function hasReceipt(transaction: OnyxInputOrEntry<Transaction> | undefined): boolean {
    return !!transaction?.receipt?.state || hasEReceipt(transaction);
}

/** Check if the receipt has the source file */
function hasReceiptSource(transaction: OnyxInputOrEntry<Transaction>): boolean {
    return !!transaction?.receipt?.source;
}

function isMerchantMissing(transaction: OnyxEntry<Transaction>) {
    if (transaction?.modifiedMerchant && transaction.modifiedMerchant !== '') {
        return transaction.modifiedMerchant === CONST.TRANSACTION.PARTIAL_TRANSACTION_MERCHANT;
    }
    const isMerchantEmpty = transaction?.merchant === CONST.TRANSACTION.PARTIAL_TRANSACTION_MERCHANT || transaction?.merchant === '';

    return isMerchantEmpty;
}

// eslint-disable-next-line @typescript-eslint/no-unused-vars
function shouldShowAttendees(iouType: IOUType, policy: OnyxEntry<Policy>): boolean {
    if (!policy?.isAttendeeTrackingEnabled) {
        return false;
    }

    return (
        (iouType === CONST.IOU.TYPE.SUBMIT || iouType === CONST.IOU.TYPE.CREATE) && !!policy?.id && (policy?.type === CONST.POLICY.TYPE.CORPORATE || policy?.type === CONST.POLICY.TYPE.TEAM)
    );
}

/**
 * Check if the merchant is partial i.e. `(none)`
 */
function isPartialMerchant(merchant: string): boolean {
    return merchant === CONST.TRANSACTION.PARTIAL_TRANSACTION_MERCHANT;
}

function isAmountMissing(transaction: OnyxEntry<Transaction>) {
    return transaction?.amount === 0 && (!transaction.modifiedAmount || transaction.modifiedAmount === 0);
}

function isCreatedMissing(transaction: OnyxEntry<Transaction>) {
    if (!transaction) {
        return true;
    }
    return transaction?.created === '' && (!transaction.created || transaction.modifiedCreated === '');
}

function areRequiredFieldsEmpty(transaction: OnyxEntry<Transaction>): boolean {
    const parentReport = allReports?.[`${ONYXKEYS.COLLECTION.REPORT}${transaction?.reportID}`];
    const isFromExpenseReport = parentReport?.type === CONST.REPORT.TYPE.EXPENSE;
    const isSplitPolicyExpenseChat = !!transaction?.comment?.splits?.some((participant) => allReports?.[`${ONYXKEYS.COLLECTION.REPORT}${participant.chatReportID}`]?.isOwnPolicyExpenseChat);
    const isMerchantRequired = isFromExpenseReport || isSplitPolicyExpenseChat;
    return (isMerchantRequired && isMerchantMissing(transaction)) || isAmountMissing(transaction) || isCreatedMissing(transaction);
}

/**
 * Given the edit made to the expense, return an updated transaction object.
 */
function getUpdatedTransaction({
    transaction,
    transactionChanges,
    isFromExpenseReport,
    shouldUpdateReceiptState = true,
    policy = undefined,
}: {
    transaction: Transaction;
    transactionChanges: TransactionChanges;
    isFromExpenseReport: boolean;
    shouldUpdateReceiptState?: boolean;
    policy?: OnyxEntry<Policy>;
}): Transaction {
    // Only changing the first level fields so no need for deep clone now
    const updatedTransaction = lodashDeepClone(transaction);
    let shouldStopSmartscan = false;

    // The comment property does not have its modifiedComment counterpart
    if (Object.hasOwn(transactionChanges, 'comment')) {
        updatedTransaction.comment = {
            ...updatedTransaction.comment,
            comment: transactionChanges.comment,
        };
    }
    if (Object.hasOwn(transactionChanges, 'created')) {
        updatedTransaction.modifiedCreated = transactionChanges.created;
        shouldStopSmartscan = true;
    }
    if (Object.hasOwn(transactionChanges, 'amount') && typeof transactionChanges.amount === 'number') {
        updatedTransaction.modifiedAmount = isFromExpenseReport ? -transactionChanges.amount : transactionChanges.amount;
        shouldStopSmartscan = true;
    }
    if (Object.hasOwn(transactionChanges, 'currency')) {
        updatedTransaction.modifiedCurrency = transactionChanges.currency;
        shouldStopSmartscan = true;
    }

    if (Object.hasOwn(transactionChanges, 'merchant')) {
        updatedTransaction.modifiedMerchant = transactionChanges.merchant;
        shouldStopSmartscan = true;
    }

    if (Object.hasOwn(transactionChanges, 'waypoints')) {
        updatedTransaction.modifiedWaypoints = transactionChanges.waypoints;
        updatedTransaction.isLoading = true;
        shouldStopSmartscan = true;

        if (!transactionChanges.routes?.route0?.geometry?.coordinates) {
            // The waypoints were changed, but there is no route – it is pending from the BE and we should mark the fields as pending
            updatedTransaction.amount = CONST.IOU.DEFAULT_AMOUNT;
            updatedTransaction.modifiedAmount = CONST.IOU.DEFAULT_AMOUNT;
            updatedTransaction.modifiedMerchant = Localize.translateLocal('iou.fieldPending');
        } else {
            const mileageRate = DistanceRequestUtils.getRate({transaction: updatedTransaction, policy});
            const {unit, rate} = mileageRate;

            const distanceInMeters = getDistanceInMeters(transaction, unit);
            const amount = DistanceRequestUtils.getDistanceRequestAmount(distanceInMeters, unit, rate ?? 0);
            const updatedAmount = isFromExpenseReport ? -amount : amount;
            const updatedMerchant = DistanceRequestUtils.getDistanceMerchant(true, distanceInMeters, unit, rate, transaction.currency, Localize.translateLocal, (digit) =>
                toLocaleDigit(preferredLocale, digit),
            );

            updatedTransaction.amount = updatedAmount;
            updatedTransaction.modifiedAmount = updatedAmount;
            updatedTransaction.modifiedMerchant = updatedMerchant;
        }
    }

    if (Object.hasOwn(transactionChanges, 'customUnitRateID')) {
        lodashSet(updatedTransaction, 'comment.customUnit.customUnitRateID', transactionChanges.customUnitRateID);
        lodashSet(updatedTransaction, 'comment.customUnit.defaultP2PRate', null);
        shouldStopSmartscan = true;

        const existingDistanceUnit = transaction?.comment?.customUnit?.distanceUnit;

        // Get the new distance unit from the rate's unit
        const newDistanceUnit = DistanceRequestUtils.getUpdatedDistanceUnit({transaction: updatedTransaction, policy});
        lodashSet(updatedTransaction, 'comment.customUnit.distanceUnit', newDistanceUnit);

        // If the distanceUnit is set and the rate is changed to one that has a different unit, convert the distance to the new unit
        if (existingDistanceUnit && newDistanceUnit !== existingDistanceUnit) {
            const conversionFactor = existingDistanceUnit === CONST.CUSTOM_UNITS.DISTANCE_UNIT_MILES ? CONST.CUSTOM_UNITS.MILES_TO_KILOMETERS : CONST.CUSTOM_UNITS.KILOMETERS_TO_MILES;
            const distance = NumberUtils.roundToTwoDecimalPlaces((transaction?.comment?.customUnit?.quantity ?? 0) * conversionFactor);
            lodashSet(updatedTransaction, 'comment.customUnit.quantity', distance);
        }

        if (!isFetchingWaypointsFromServer(transaction)) {
            // When the waypoints are being fetched from the server, we have no information about the distance, and cannot recalculate the updated amount.
            // Otherwise, recalculate the fields based on the new rate.

            const oldMileageRate = DistanceRequestUtils.getRate({transaction, policy});
            const updatedMileageRate = DistanceRequestUtils.getRate({transaction: updatedTransaction, policy, useTransactionDistanceUnit: false});
            const {unit, rate} = updatedMileageRate;

            const distanceInMeters = getDistanceInMeters(transaction, oldMileageRate?.unit);
            const amount = DistanceRequestUtils.getDistanceRequestAmount(distanceInMeters, unit, rate ?? 0);
            const updatedAmount = isFromExpenseReport ? -amount : amount;
            const updatedCurrency = updatedMileageRate.currency ?? CONST.CURRENCY.USD;
            const updatedMerchant = DistanceRequestUtils.getDistanceMerchant(true, distanceInMeters, unit, rate, updatedCurrency, Localize.translateLocal, (digit) =>
                toLocaleDigit(preferredLocale, digit),
            );

            updatedTransaction.amount = updatedAmount;
            updatedTransaction.modifiedAmount = updatedAmount;
            updatedTransaction.modifiedMerchant = updatedMerchant;
            updatedTransaction.modifiedCurrency = updatedCurrency;
        }
    }

    if (Object.hasOwn(transactionChanges, 'taxAmount') && typeof transactionChanges.taxAmount === 'number') {
        updatedTransaction.taxAmount = isFromExpenseReport ? -transactionChanges.taxAmount : transactionChanges.taxAmount;
    }

    if (Object.hasOwn(transactionChanges, 'taxCode') && typeof transactionChanges.taxCode === 'string') {
        updatedTransaction.taxCode = transactionChanges.taxCode;
    }

    if (Object.hasOwn(transactionChanges, 'billable') && typeof transactionChanges.billable === 'boolean') {
        updatedTransaction.billable = transactionChanges.billable;
    }

    if (Object.hasOwn(transactionChanges, 'category') && typeof transactionChanges.category === 'string') {
        updatedTransaction.category = transactionChanges.category;
        const {categoryTaxCode, categoryTaxAmount} = getCategoryTaxCodeAndAmount(transactionChanges.category, transaction, policy);
        if (categoryTaxCode && categoryTaxAmount !== undefined) {
            updatedTransaction.taxCode = categoryTaxCode;
            updatedTransaction.taxAmount = categoryTaxAmount;
        }
    }

    if (Object.hasOwn(transactionChanges, 'tag') && typeof transactionChanges.tag === 'string') {
        updatedTransaction.tag = transactionChanges.tag;
    }

    if (Object.hasOwn(transactionChanges, 'attendees')) {
        updatedTransaction.modifiedAttendees = transactionChanges?.attendees;
    }

    if (
        shouldUpdateReceiptState &&
        shouldStopSmartscan &&
        transaction?.receipt &&
        Object.keys(transaction.receipt).length > 0 &&
        transaction?.receipt?.state !== CONST.IOU.RECEIPT_STATE.OPEN &&
        updatedTransaction.receipt
    ) {
        updatedTransaction.receipt.state = CONST.IOU.RECEIPT_STATE.OPEN;
    }

    updatedTransaction.pendingFields = {
        ...(updatedTransaction?.pendingFields ?? {}),
        ...(Object.hasOwn(transactionChanges, 'comment') && {comment: CONST.RED_BRICK_ROAD_PENDING_ACTION.UPDATE}),
        ...(Object.hasOwn(transactionChanges, 'created') && {created: CONST.RED_BRICK_ROAD_PENDING_ACTION.UPDATE}),
        ...(Object.hasOwn(transactionChanges, 'amount') && {amount: CONST.RED_BRICK_ROAD_PENDING_ACTION.UPDATE}),
        ...(Object.hasOwn(transactionChanges, 'currency') && {currency: CONST.RED_BRICK_ROAD_PENDING_ACTION.UPDATE}),
        ...(Object.hasOwn(transactionChanges, 'merchant') && {merchant: CONST.RED_BRICK_ROAD_PENDING_ACTION.UPDATE}),
        ...(Object.hasOwn(transactionChanges, 'waypoints') && {waypoints: CONST.RED_BRICK_ROAD_PENDING_ACTION.UPDATE}),
        ...(Object.hasOwn(transactionChanges, 'billable') && {billable: CONST.RED_BRICK_ROAD_PENDING_ACTION.UPDATE}),
        ...(Object.hasOwn(transactionChanges, 'category') && {category: CONST.RED_BRICK_ROAD_PENDING_ACTION.UPDATE}),
        ...(Object.hasOwn(transactionChanges, 'tag') && {tag: CONST.RED_BRICK_ROAD_PENDING_ACTION.UPDATE}),
        ...(Object.hasOwn(transactionChanges, 'taxAmount') && {taxAmount: CONST.RED_BRICK_ROAD_PENDING_ACTION.UPDATE}),
        ...(Object.hasOwn(transactionChanges, 'taxCode') && {taxCode: CONST.RED_BRICK_ROAD_PENDING_ACTION.UPDATE}),
        ...(Object.hasOwn(transactionChanges, 'attendees') && {attendees: CONST.RED_BRICK_ROAD_PENDING_ACTION.UPDATE}),
    };

    return updatedTransaction;
}

/**
 * Return the comment field (referred to as description in the App) from the transaction.
 * The comment does not have its modifiedComment counterpart.
 */
function getDescription(transaction: OnyxInputOrEntry<Transaction>): string {
    // Casting the description to string to avoid wrong data types (e.g. number) being returned from the API
    return transaction?.comment?.comment?.toString() ?? '';
}

/**
 * Return the amount field from the transaction, return the modifiedAmount if present.
 */
function getAmount(transaction: OnyxInputOrEntry<Transaction>, isFromExpenseReport = false, isFromTrackedExpense = false): number {
    // IOU requests cannot have negative values, but they can be stored as negative values, let's return absolute value
    if (!isFromExpenseReport || isFromTrackedExpense) {
        const amount = transaction?.modifiedAmount ?? 0;
        if (amount) {
            return Math.abs(amount);
        }
        return Math.abs(transaction?.amount ?? 0);
    }

    // Expense report case:
    // The amounts are stored using an opposite sign and negative values can be set,
    // we need to return an opposite sign than is saved in the transaction object
    let amount = transaction?.modifiedAmount ?? 0;
    if (amount) {
        return -amount;
    }

    // To avoid -0 being shown, lets only change the sign if the value is other than 0.
    amount = transaction?.amount ?? 0;
    return amount ? -amount : 0;
}

/**
 * Return the tax amount field from the transaction.
 */
function getTaxAmount(transaction: OnyxInputOrEntry<Transaction>, isFromExpenseReport: boolean): number {
    // IOU requests cannot have negative values but they can be stored as negative values, let's return absolute value
    if (!isFromExpenseReport) {
        return Math.abs(transaction?.taxAmount ?? 0);
    }

    // To avoid -0 being shown, lets only change the sign if the value is other than 0.
    const amount = transaction?.taxAmount ?? 0;
    return amount ? -amount : 0;
}

/**
 * Return the tax code from the transaction.
 */
function getTaxCode(transaction: OnyxInputOrEntry<Transaction>): string {
    return transaction?.taxCode ?? '';
}

/**
 * Return the posted date from the transaction.
 */
function getPostedDate(transaction: OnyxInputOrEntry<Transaction>): string {
    return transaction?.posted ?? '';
}

/**
 * Return the formatted posted date from the transaction.
 */
function getFormattedPostedDate(transaction: OnyxInputOrEntry<Transaction>, dateFormat: string = CONST.DATE.FNS_FORMAT_STRING): string {
    const postedDate = getPostedDate(transaction);
    const parsedDate = parse(postedDate, 'yyyyMMdd', new Date());

    if (isValid(parsedDate)) {
        return DateUtils.formatWithUTCTimeZone(format(parsedDate, 'yyyy-MM-dd'), dateFormat);
    }
    return '';
}

/**
 * Return the currency field from the transaction, return the modifiedCurrency if present.
 */
function getCurrency(transaction: OnyxInputOrEntry<Transaction>): string {
    const currency = transaction?.modifiedCurrency ?? '';
    if (currency) {
        return currency;
    }
    return transaction?.currency ?? CONST.CURRENCY.USD;
}

/**
 * Return the original currency field from the transaction.
 */
function getOriginalCurrency(transaction: Transaction): string {
    return transaction?.originalCurrency ?? '';
}

/**
 * Return the absolute value of the original amount field from the transaction.
 */
function getOriginalAmount(transaction: Transaction): number {
    const amount = transaction?.originalAmount ?? 0;
    return Math.abs(amount);
}

/**
 * Verify if the transaction is expecting the distance to be calculated on the server
 */
function isFetchingWaypointsFromServer(transaction: OnyxInputOrEntry<Transaction>): boolean {
    return !!transaction?.pendingFields?.waypoints;
}

/**
 * Return the merchant field from the transaction, return the modifiedMerchant if present.
 */
function getMerchant(transaction: OnyxInputOrEntry<Transaction>, policyParam: OnyxEntry<Policy> = undefined): string {
    if (transaction && isDistanceRequest(transaction)) {
        const report = getReportOrDraftReport(transaction.reportID);
        const policy = policyParam ?? getPolicy(report?.policyID);
        const mileageRate = DistanceRequestUtils.getRate({transaction, policy});
        const {unit, rate} = mileageRate;
        const distanceInMeters = getDistanceInMeters(transaction, unit);
        return DistanceRequestUtils.getDistanceMerchant(true, distanceInMeters, unit, rate, transaction.currency, Localize.translateLocal, (digit) => toLocaleDigit(preferredLocale, digit));
    }
    return transaction?.modifiedMerchant ? transaction.modifiedMerchant : transaction?.merchant ?? '';
}

function getMerchantOrDescription(transaction: OnyxEntry<Transaction>) {
    return !isMerchantMissing(transaction) ? getMerchant(transaction) : getDescription(transaction);
}

/**
 * Return the list of modified attendees if present otherwise list of attendees
 */
function getAttendees(transaction: OnyxInputOrEntry<Transaction>): Attendee[] {
    return transaction?.modifiedAttendees ? transaction.modifiedAttendees : transaction?.comment?.attendees ?? [];
}

/**
 * Return the list of attendees as a string and modified list of attendees as a string if present.
 */
function getFormattedAttendees(modifiedAttendees?: Attendee[], attendees?: Attendee[]): [string, string] {
    const oldAttendees = modifiedAttendees ?? [];
    const newAttendees = attendees ?? [];
    return [oldAttendees.map((item) => item.displayName ?? item.login).join(', '), newAttendees.map((item) => item.displayName ?? item.login).join(', ')];
}

/**
 * Return the reimbursable value. Defaults to true to match BE logic.
 */
function getReimbursable(transaction: Transaction): boolean {
    return transaction?.reimbursable ?? true;
}

/**
 * Return the mccGroup field from the transaction, return the modifiedMCCGroup if present.
 */
function getMCCGroup(transaction: Transaction): ValueOf<typeof CONST.MCC_GROUPS> | undefined {
    return transaction?.modifiedMCCGroup ? transaction.modifiedMCCGroup : transaction?.mccGroup;
}

/**
 * Return the waypoints field from the transaction, return the modifiedWaypoints if present.
 */
function getWaypoints(transaction: OnyxEntry<Transaction>): WaypointCollection | undefined {
    return transaction?.modifiedWaypoints ?? transaction?.comment?.waypoints;
}

/**
 * Return the category from the transaction. This "category" field has no "modified" complement.
 */
function getCategory(transaction: OnyxInputOrEntry<Transaction>): string {
    return transaction?.category ?? '';
}

/**
 * Return the cardID from the transaction.
 */
function getCardID(transaction: Transaction): number {
    return transaction?.cardID ?? CONST.DEFAULT_NUMBER_ID;
}

/**
 * Return the billable field from the transaction. This "billable" field has no "modified" complement.
 */
function getBillable(transaction: OnyxInputOrEntry<Transaction>): boolean {
    return transaction?.billable ?? false;
}

/**
 * Return a colon-delimited tag string as an array, considering escaped colons and double backslashes.
 */
function getTagArrayFromName(tagName: string): string[] {
    // WAIT!!!!!!!!!!!!!!!!!!
    // You need to keep this in sync with TransactionUtils.php

    // We need to be able to preserve double backslashes in the original string
    // and not have it interfere with splitting on a colon (:).
    // So, let's replace it with something absurd to begin with, do our split, and
    // then replace the double backslashes in the end.
    const tagWithoutDoubleSlashes = tagName.replace(/\\\\/g, '☠');
    const tagWithoutEscapedColons = tagWithoutDoubleSlashes.replace(/\\:/g, '☢');

    // Do our split
    const matches = tagWithoutEscapedColons.split(':');
    const newMatches: string[] = [];

    for (const item of matches) {
        const tagWithEscapedColons = item.replace(/☢/g, '\\:');
        const tagWithDoubleSlashes = tagWithEscapedColons.replace(/☠/g, '\\\\');
        newMatches.push(tagWithDoubleSlashes);
    }

    return newMatches;
}

/**
 * Return the tag from the transaction. When the tagIndex is passed, return the tag based on the index.
 * This "tag" field has no "modified" complement.
 */
function getTag(transaction: OnyxInputOrEntry<Transaction>, tagIndex?: number): string {
    if (tagIndex !== undefined) {
        const tagsArray = getTagArrayFromName(transaction?.tag ?? '');
        return tagsArray.at(tagIndex) ?? '';
    }

    return transaction?.tag ?? '';
}

function getTagForDisplay(transaction: OnyxEntry<Transaction>, tagIndex?: number): string {
    return getCleanedTagName(getTag(transaction, tagIndex));
}

function getCreated(transaction: OnyxInputOrEntry<Transaction>): string {
    // eslint-disable-next-line @typescript-eslint/prefer-nullish-coalescing
    return transaction?.modifiedCreated ? transaction.modifiedCreated : transaction?.created || '';
}

/**
 * Return the created field from the transaction, return the modifiedCreated if present.
 */
function getFormattedCreated(transaction: OnyxInputOrEntry<Transaction>, dateFormat: string = CONST.DATE.FNS_FORMAT_STRING): string {
    const created = getCreated(transaction);
    return DateUtils.formatWithUTCTimeZone(created, dateFormat);
}

/**
 * Determine whether a transaction is made with an Expensify card.
 */
function isExpensifyCardTransaction(transaction: OnyxEntry<Transaction>): boolean {
    return transaction?.bank === CONST.EXPENSIFY_CARD.BANK;
}

/**
 * Determine whether a transaction is made with a card (Expensify or Company Card).
 */
function isCardTransaction(transaction: OnyxEntry<Transaction>): boolean {
    return !!transaction?.managedCard;
}

function getCardName(transaction: OnyxEntry<Transaction>): string {
    return transaction?.cardName ?? '';
}

/**
 * Check if the transaction status is set to Pending.
 */
function isPending(transaction: OnyxEntry<Transaction>): boolean {
    if (!transaction?.status) {
        return false;
    }
    return transaction.status === CONST.TRANSACTION.STATUS.PENDING;
}

/**
 * Check if the transaction status is set to Posted.
 */
function isPosted(transaction: Transaction): boolean {
    if (!transaction.status) {
        return false;
    }
    return transaction.status === CONST.TRANSACTION.STATUS.POSTED;
}

function isReceiptBeingScanned(transaction: OnyxInputOrEntry<Transaction>): boolean {
    return [CONST.IOU.RECEIPT_STATE.SCAN_READY, CONST.IOU.RECEIPT_STATE.SCANNING].some((value) => value === transaction?.receipt?.state);
}

function didReceiptScanSucceed(transaction: OnyxEntry<Transaction>): boolean {
    return [CONST.IOU.RECEIPT_STATE.SCAN_COMPLETE].some((value) => value === transaction?.receipt?.state);
}

/**
 * Check if the transaction has a non-smart-scanning receipt and is missing required fields
 */
function hasMissingSmartscanFields(transaction: OnyxInputOrEntry<Transaction>): boolean {
    return !!(transaction && !isDistanceRequest(transaction) && !isReceiptBeingScanned(transaction) && areRequiredFieldsEmpty(transaction));
}

/**
 * Get all transaction violations of the transaction with given transactionID.
 */
function getTransactionViolations(transactionID: string | undefined, transactionViolations: OnyxCollection<TransactionViolations> | undefined): TransactionViolations | undefined {
    const transaction = allTransactions?.[`${ONYXKEYS.COLLECTION.TRANSACTION}${transactionID}`];
    if (!transactionID || !transactionViolations) {
        return undefined;
    }
    return transactionViolations?.[ONYXKEYS.COLLECTION.TRANSACTION_VIOLATIONS + transactionID]?.filter((violation) => !isViolationDismissed(transaction, violation));
}

/**
 * Check if there is pending rter violation in transactionViolations.
 */
function hasPendingRTERViolation(transactionViolations?: TransactionViolations | null): boolean {
    return !!transactionViolations?.some(
        (transactionViolation: TransactionViolation) =>
            transactionViolation.name === CONST.VIOLATIONS.RTER &&
            transactionViolation.data?.pendingPattern &&
            transactionViolation.data?.rterType !== CONST.RTER_VIOLATION_TYPES.BROKEN_CARD_CONNECTION &&
            transactionViolation.data?.rterType !== CONST.RTER_VIOLATION_TYPES.BROKEN_CARD_CONNECTION_530,
    );
}

/**
 * Check if there is broken connection violation.
 */
function hasBrokenConnectionViolation(transactionID: string | undefined, transactionViolations: OnyxCollection<TransactionViolations> | undefined): boolean {
    const violations = getTransactionViolations(transactionID, transactionViolations);
    return !!violations?.find((violation) => isBrokenConnectionViolation(violation));
}

function isBrokenConnectionViolation(violation: TransactionViolation) {
    return (
        violation.name === CONST.VIOLATIONS.RTER &&
        (violation.data?.rterType === CONST.RTER_VIOLATION_TYPES.BROKEN_CARD_CONNECTION || violation.data?.rterType === CONST.RTER_VIOLATION_TYPES.BROKEN_CARD_CONNECTION_530)
    );
}

function shouldShowBrokenConnectionViolationInternal(brokenConnectionViolations: TransactionViolation[], report: OnyxEntry<Report> | SearchReport, policy: OnyxEntry<Policy> | SearchPolicy) {
    if (brokenConnectionViolations.length === 0) {
        return false;
    }

    if (!isPolicyAdmin(policy) || isCurrentUserSubmitter(report?.reportID)) {
        return true;
    }

    if (isOpenExpenseReport(report)) {
        return true;
    }

    return isProcessingReport(report) && isInstantSubmitEnabled(policy);
}

/**
 * Check if user should see broken connection violation warning based on violations list.
 */
function shouldShowBrokenConnectionViolation(report: OnyxEntry<Report> | SearchReport, policy: OnyxEntry<Policy> | SearchPolicy, transactionViolations: TransactionViolation[]): boolean {
    const brokenConnectionViolations = transactionViolations.filter((violation) => isBrokenConnectionViolation(violation));

    return shouldShowBrokenConnectionViolationInternal(brokenConnectionViolations, report, policy);
}

/**
 * Check if user should see broken connection violation warning based on selected transactions.
 */
function shouldShowBrokenConnectionViolationForMultipleTransactions(
    transactionIDs: string[],
    report: OnyxEntry<Report> | SearchReport,
    policy: OnyxEntry<Policy> | SearchPolicy,
    transactionViolations: OnyxCollection<TransactionViolation[]>,
): boolean {
    const violations = transactionIDs.flatMap((id) => transactionViolations?.[`${ONYXKEYS.COLLECTION.TRANSACTION_VIOLATIONS}${id}`] ?? []);

    const brokenConnectionViolations = violations.filter((violation) => isBrokenConnectionViolation(violation));

    return shouldShowBrokenConnectionViolationInternal(brokenConnectionViolations, report, policy);
}

/**
 * Check if there is pending rter violation in all transactionViolations with given transactionIDs.
 */
function allHavePendingRTERViolation(transactionIds: string[], transactionViolations: OnyxCollection<TransactionViolations> | undefined): boolean {
    const transactionsWithRTERViolations = transactionIds.map((transactionId) => {
        const filteredTransactionViolations = getTransactionViolations(transactionId, transactionViolations);
        return hasPendingRTERViolation(filteredTransactionViolations);
    });
    return transactionsWithRTERViolations.length > 0 && transactionsWithRTERViolations.every((value) => value === true);
}

function checkIfShouldShowMarkAsCashButton(hasRTERPendingViolation: boolean, shouldDisplayBrokenConnectionViolation: boolean, report: OnyxEntry<Report>, policy: OnyxEntry<Policy>) {
    if (hasRTERPendingViolation) {
        return true;
    }
    return (
        shouldDisplayBrokenConnectionViolation && (!isPolicyAdmin(policy) || isCurrentUserSubmitter(report?.reportID)) && !isReportApproved({report}) && !isReportManuallyReimbursed(report)
    );
}

/**
 * Check if there is any transaction without RTER violation within the given transactionIDs.
 */
function hasAnyTransactionWithoutRTERViolation(transactionIds: string[], transactionViolations: OnyxCollection<TransactionViolations> | undefined): boolean {
    return (
        transactionIds.length > 0 &&
        transactionIds.some((transactionId) => {
            return !hasBrokenConnectionViolation(transactionId, transactionViolations);
        })
    );
}

/**
 * Check if the transaction is pending or has a pending rter violation.
 */
function hasPendingUI(transaction: OnyxEntry<Transaction>, transactionViolations?: TransactionViolations | null): boolean {
    return isReceiptBeingScanned(transaction) || isPending(transaction) || (!!transaction && hasPendingRTERViolation(transactionViolations));
}

/**
 * Check if the transaction has a defined route
 */
function hasRoute(transaction: OnyxEntry<Transaction>, isDistanceRequestType?: boolean): boolean {
    return !!transaction?.routes?.route0?.geometry?.coordinates || (!!isDistanceRequestType && !!transaction?.comment?.customUnit?.quantity);
}

function waypointHasValidAddress(waypoint: RecentWaypoint | Waypoint): boolean {
    return !!waypoint?.address?.trim();
}

/**
 * Converts the key of a waypoint to its index
 */
function getWaypointIndex(key: string): number {
    return Number(key.replace('waypoint', ''));
}

/**
 * Filters the waypoints which are valid and returns those
 */
function getValidWaypoints(waypoints: WaypointCollection | undefined, reArrangeIndexes = false): WaypointCollection {
    if (!waypoints) {
        return {};
    }

    const sortedIndexes = Object.keys(waypoints)
        .map(getWaypointIndex)
        .sort((a, b) => a - b);
    const waypointValues = sortedIndexes.map((index) => waypoints[`waypoint${index}`]);
    // Ensure the number of waypoints is between 2 and 25
    if (waypointValues.length < 2 || waypointValues.length > 25) {
        return {};
    }

    let lastWaypointIndex = -1;
    let waypointIndex = -1;

    return waypointValues.reduce<WaypointCollection>((acc, currentWaypoint, index) => {
        // Array.at(-1) returns the last element of the array
        // If a user does a round trip, the last waypoint will be the same as the first waypoint
        // We want to avoid comparing them as this will result in an incorrect duplicate waypoint error.
        const previousWaypoint = lastWaypointIndex !== -1 ? waypointValues.at(lastWaypointIndex) : undefined;

        // Check if the waypoint has a valid address
        if (!waypointHasValidAddress(currentWaypoint)) {
            return acc;
        }

        // Check for adjacent waypoints with the same address
        if (previousWaypoint && currentWaypoint?.address === previousWaypoint.address) {
            return acc;
        }

        acc[`waypoint${reArrangeIndexes ? waypointIndex + 1 : index}`] = currentWaypoint;

        lastWaypointIndex = index;
        waypointIndex += 1;

        return acc;
    }, {});
}

/**
 * Returns the most recent transactions in an object
 */
function getRecentTransactions(transactions: Record<string, string>, size = 2): string[] {
    return Object.keys(transactions)
        .sort((transactionID1, transactionID2) => (new Date(transactions[transactionID1]) < new Date(transactions[transactionID2]) ? 1 : -1))
        .slice(0, size);
}

/**
 * Check if transaction has duplicatedTransaction violation.
 * @param transactionID - the transaction to check
 * @param checkDismissed - whether to check if the violation has already been dismissed as well
 */
function isDuplicate(transactionID: string | undefined, checkDismissed = false): boolean {
    const transaction = allTransactions?.[`${ONYXKEYS.COLLECTION.TRANSACTION}${transactionID}`];
    if (!transaction) {
        return false;
    }
    const duplicateViolation = allTransactionViolations?.[`${ONYXKEYS.COLLECTION.TRANSACTION_VIOLATIONS}${transactionID}`]?.find(
        (violation: TransactionViolation) => violation.name === CONST.VIOLATIONS.DUPLICATED_TRANSACTION,
    );
    const hasDuplicatedViolation = !!duplicateViolation;
    if (!checkDismissed) {
        return hasDuplicatedViolation;
    }

    const didDismissedViolation = isViolationDismissed(transaction, duplicateViolation);

    return hasDuplicatedViolation && !didDismissedViolation;
}

/**
 * Check if transaction is on hold
 */
function isOnHold(transaction: OnyxEntry<Transaction>): boolean {
    if (!transaction) {
        return false;
    }

    return !!transaction.comment?.hold;
}

/**
 * Check if transaction is on hold for the given transactionID
 */
function isOnHoldByTransactionID(transactionID: string | undefined | null): boolean {
    if (!transactionID) {
        return false;
    }

    return isOnHold(allTransactions?.[`${ONYXKEYS.COLLECTION.TRANSACTION}${transactionID}`]);
}

/**
 * Checks if a violation is dismissed for the given transaction
 */
function isViolationDismissed(transaction: OnyxEntry<Transaction>, violation: TransactionViolation | undefined): boolean {
    if (!transaction || !violation) {
        return false;
    }
    return transaction?.comment?.dismissedViolations?.[violation.name]?.[currentUserEmail] === `${currentUserAccountID}`;
}

/**
 * Checks if violations are supported for the given transaction
 */
function doesTransactionSupportViolations(transaction: Transaction | undefined): transaction is Transaction {
    if (!transaction) {
        return false;
    }
    if (isExpensifyCardTransaction(transaction) && isPending(transaction)) {
        return false;
    }
    return true;
}

/**
 * Checks if any violations for the provided transaction are of type 'violation'
 */
function hasViolation(transaction: Transaction | undefined, transactionViolations: TransactionViolation[] | OnyxCollection<TransactionViolation[]>, showInReview?: boolean): boolean {
    if (!doesTransactionSupportViolations(transaction)) {
        return false;
    }
    const violations = Array.isArray(transactionViolations) ? transactionViolations : transactionViolations?.[ONYXKEYS.COLLECTION.TRANSACTION_VIOLATIONS + transaction.transactionID];

    return !!violations?.some(
        (violation) =>
            violation.type === CONST.VIOLATION_TYPES.VIOLATION &&
            (showInReview === undefined || showInReview === (violation.showInReview ?? false)) &&
            !isViolationDismissed(transaction, violation),
    );
}

function hasDuplicateTransactions(iouReportID?: string, allReportTransactions?: SearchTransaction[]): boolean {
    const transactionsByIouReportID = getReportTransactions(iouReportID);
    const reportTransactions = allReportTransactions ?? transactionsByIouReportID;

    return reportTransactions.length > 0 && reportTransactions.some((transaction) => isDuplicate(transaction?.transactionID, true));
}

/**
 * Checks if any violations for the provided transaction are of type 'notice'
 */
function hasNoticeTypeViolation(transactionID: string | undefined, transactionViolations: TransactionViolation[] | OnyxCollection<TransactionViolation[]>, showInReview?: boolean): boolean {
    const transaction = allTransactions?.[`${ONYXKEYS.COLLECTION.TRANSACTION}${transactionID}`];
    if (!doesTransactionSupportViolations(transaction)) {
        return false;
    }
    const violations = Array.isArray(transactionViolations) ? transactionViolations : transactionViolations?.[ONYXKEYS.COLLECTION.TRANSACTION_VIOLATIONS + transactionID];

    return !!violations?.some(
        (violation: TransactionViolation) =>
            violation.type === CONST.VIOLATION_TYPES.NOTICE &&
            (showInReview === undefined || showInReview === (violation.showInReview ?? false)) &&
            !isViolationDismissed(transaction, violation),
    );
}

/**
 * Checks if any violations for the provided transaction are of type 'warning'
 */
function hasWarningTypeViolation(transactionID: string | undefined, transactionViolations: TransactionViolation[] | OnyxCollection<TransactionViolation[]>, showInReview?: boolean): boolean {
    const transaction = allTransactions?.[`${ONYXKEYS.COLLECTION.TRANSACTION}${transactionID}`];
    if (!doesTransactionSupportViolations(transaction)) {
        return false;
    }
    const violations = Array.isArray(transactionViolations) ? transactionViolations : transactionViolations?.[ONYXKEYS.COLLECTION.TRANSACTION_VIOLATIONS + transactionID];
    const warningTypeViolations =
        violations?.filter(
            (violation: TransactionViolation) =>
                violation.type === CONST.VIOLATION_TYPES.WARNING &&
                (showInReview === undefined || showInReview === (violation.showInReview ?? false)) &&
                !isViolationDismissed(transaction, violation),
        ) ?? [];

    return warningTypeViolations.length > 0;
}

/**
 * Calculates tax amount from the given expense amount and tax percentage
 */
function calculateTaxAmount(percentage: string | undefined, amount: number, currency: string) {
    if (!percentage) {
        return 0;
    }

    const divisor = Number(percentage.slice(0, -1)) / 100 + 1;
    const taxAmount = (amount - amount / divisor) / 100;
    const decimals = getCurrencyDecimals(currency);
    return parseFloat(taxAmount.toFixed(decimals));
}

/**
 * Calculates count of all tax enabled options
 */
function getEnabledTaxRateCount(options: TaxRates) {
    return Object.values(options).filter((option: TaxRate) => !option.isDisabled).length;
}

/**
 * Check if the customUnitRateID has a value default for P2P distance requests
 */
function isCustomUnitRateIDForP2P(transaction: OnyxInputOrEntry<Transaction>): boolean {
    return transaction?.comment?.customUnit?.customUnitRateID === CONST.CUSTOM_UNITS.FAKE_P2P_ID;
}

function hasReservationList(transaction: Transaction | undefined | null): boolean {
    return !!transaction?.receipt?.reservationList && transaction?.receipt?.reservationList.length > 0;
}

/**
 * Whether an expense is going to be paid later, either at checkout for hotels or drop off for car rental
 */
function isPayAtEndExpense(transaction: Transaction | undefined | null): boolean {
    return !!transaction?.receipt?.reservationList?.some((reservation) => reservation.paymentType === 'PAY_AT_HOTEL' || reservation.paymentType === 'PAY_AT_VENDOR');
}

/**
 * Get custom unit rate (distance rate) ID from the transaction object
 */
function getRateID(transaction: OnyxInputOrEntry<Transaction>): string | undefined {
    return transaction?.comment?.customUnit?.customUnitRateID ?? CONST.CUSTOM_UNITS.FAKE_P2P_ID;
}

/**
 * Gets the tax code based on the type of transaction and selected currency.
 * If it is distance request, then returns the tax code corresponding to the custom unit rate
 * Else returns policy default tax rate if transaction is in policy default currency, otherwise foreign default tax rate
 */
function getDefaultTaxCode(policy: OnyxEntry<Policy>, transaction: OnyxEntry<Transaction>, currency?: string | undefined): string | undefined {
    if (isDistanceRequest(transaction)) {
        const customUnitRateID = getRateID(transaction) ?? '';
        const customUnitRate = getDistanceRateCustomUnitRate(policy, customUnitRateID);
        return customUnitRate?.attributes?.taxRateExternalID;
    }
    const defaultExternalID = policy?.taxRates?.defaultExternalID;
    const foreignTaxDefault = policy?.taxRates?.foreignTaxDefault;
    return policy?.outputCurrency === (currency ?? getCurrency(transaction)) ? defaultExternalID : foreignTaxDefault;
}

/**
 * Transforms tax rates to a new object format - to add codes and new name with concatenated name and value.
 *
 * @param  policy - The policy which the user has access to and which the report is tied to.
 * @returns The transformed tax rates object.g
 */
function transformedTaxRates(policy: OnyxEntry<Policy> | undefined, transaction?: OnyxEntry<Transaction>): Record<string, TaxRate> {
    const taxRates = policy?.taxRates;
    const defaultExternalID = taxRates?.defaultExternalID;

    const defaultTaxCode = () => {
        if (!transaction) {
            return defaultExternalID;
        }

        return policy && getDefaultTaxCode(policy, transaction);
    };

    const getModifiedName = (data: TaxRate, code: string) =>
        `${data.name} (${data.value})${defaultTaxCode() === code ? ` ${CONST.DOT_SEPARATOR} ${Localize.translateLocal('common.default')}` : ''}`;
    const taxes = Object.fromEntries(Object.entries(taxRates?.taxes ?? {}).map(([code, data]) => [code, {...data, code, modifiedName: getModifiedName(data, code), name: data.name}]));
    return taxes;
}

/**
 * Gets the tax value of a selected tax
 */
function getTaxValue(policy: OnyxEntry<Policy>, transaction: OnyxEntry<Transaction>, taxCode: string) {
    return Object.values(transformedTaxRates(policy, transaction)).find((taxRate) => taxRate.code === taxCode)?.value;
}

/**
 * Gets the tax name for Workspace Taxes Settings
 */
function getWorkspaceTaxesSettingsName(policy: OnyxEntry<Policy>, taxCode: string) {
    return Object.values(transformedTaxRates(policy)).find((taxRate) => taxRate.code === taxCode)?.modifiedName;
}

/**
 * Gets the name corresponding to the taxCode that is displayed to the user
 */
function getTaxName(policy: OnyxEntry<Policy>, transaction: OnyxEntry<Transaction>) {
    const defaultTaxCode = getDefaultTaxCode(policy, transaction);
    return Object.values(transformedTaxRates(policy, transaction)).find((taxRate) => taxRate.code === (transaction?.taxCode ?? defaultTaxCode))?.modifiedName;
}

/**
 * @deprecated Get the data straight from Onyx
 */
// TODO: Will be handled in this PR https://github.com/Expensify/App/pull/62434
// eslint-disable-next-line deprecation/deprecation
function getTransaction(transactionID: string | number | undefined): OnyxEntry<Transaction> {
    return allTransactions?.[`${ONYXKEYS.COLLECTION.TRANSACTION}${transactionID}`];
}

function getTransactionOrDraftTransaction(transactionID: string): OnyxEntry<Transaction> {
    return allTransactions?.[`${ONYXKEYS.COLLECTION.TRANSACTION}${transactionID}`] ?? allTransactionDrafts?.[`${ONYXKEYS.COLLECTION.TRANSACTION_DRAFT}${transactionID}`];
}

type FieldsToCompare = Record<string, Array<keyof Transaction>>;
type FieldsToChange = {
    category?: Array<string | undefined>;
    merchant?: Array<string | undefined>;
    tag?: Array<string | undefined>;
    description?: Array<Comment | undefined>;
    taxCode?: Array<string | undefined>;
    billable?: Array<boolean | undefined>;
    reimbursable?: Array<boolean | undefined>;
};

function removeSettledAndApprovedTransactions(transactionIDs: string[]): string[] {
    return transactionIDs.filter(
        (transactionID) =>
            !isSettled(allTransactions?.[`${ONYXKEYS.COLLECTION.TRANSACTION}${transactionID}`]?.reportID) &&
            !isReportIDApproved(allTransactions?.[`${ONYXKEYS.COLLECTION.TRANSACTION}${transactionID}`]?.reportID),
    );
}

/**
 * This function compares fields of duplicate transactions and determines which fields should be kept and which should be changed.
 *
 * @returns An object with two properties: 'keep' and 'change'.
 * 'keep' is an object where each key is a field name and the value is the value of that field in the transaction that should be kept.
 * 'change' is an object where each key is a field name and the value is an array of different values of that field in the duplicate transactions.
 *
 * The function works as follows:
 * 1. It fetches the transaction violations for the given transaction ID.
 * 2. It finds the duplicate transactions.
 * 3. It creates two empty objects, 'keep' and 'change'.
 * 4. It defines the fields to compare in the transactions.
 * 5. It iterates over the fields to compare. For each field:
 *    - If the field is 'description', it checks if all comments are equal, exist, or are empty. If so, it keeps the first transaction's comment. Otherwise, it finds the different values and adds them to 'change'.
 *    - For other fields, it checks if all fields are equal. If so, it keeps the first transaction's field value. Otherwise, it finds the different values and adds them to 'change'.
 * 6. It returns the 'keep' and 'change' objects.
 */

function compareDuplicateTransactionFields(
    reviewingTransactionID?: string | undefined,
    reportID?: string | undefined,
    selectedTransactionID?: string,
): {keep: Partial<ReviewDuplicates>; change: FieldsToChange} {
    if (!reviewingTransactionID || !reportID) {
        return {change: {}, keep: {}};
    }

    // eslint-disable-next-line @typescript-eslint/no-explicit-any
    const keep: Record<string, any> = {};
    // eslint-disable-next-line @typescript-eslint/no-explicit-any
    const change: Record<string, any[]> = {};
    if (!reviewingTransactionID || !reportID) {
        return {keep, change};
    }
    const transactionViolations = allTransactionViolations?.[`${ONYXKEYS.COLLECTION.TRANSACTION_VIOLATIONS}${reviewingTransactionID}`];
    const duplicates = transactionViolations?.find((violation) => violation.name === CONST.VIOLATIONS.DUPLICATED_TRANSACTION)?.data?.duplicates ?? [];
    const transactions = removeSettledAndApprovedTransactions([reviewingTransactionID, ...duplicates]).map((item) => allTransactions?.[`${ONYXKEYS.COLLECTION.TRANSACTION}${item}`]);

    const fieldsToCompare: FieldsToCompare = {
        merchant: ['modifiedMerchant', 'merchant'],
        category: ['category'],
        tag: ['tag'],
        description: ['comment'],
        taxCode: ['taxCode'],
        billable: ['billable'],
        reimbursable: ['reimbursable'],
    };

    // Helper function thats create an array of different values for a given key in the transactions
    function getDifferentValues(items: Array<OnyxEntry<Transaction>>, keys: Array<keyof Transaction>) {
        return [
            ...new Set(
                items
                    .map((item) => {
                        // Prioritize modifiedMerchant over merchant
                        if (keys.includes('modifiedMerchant' as keyof Transaction) && keys.includes('merchant' as keyof Transaction)) {
                            // eslint-disable-next-line @typescript-eslint/prefer-nullish-coalescing
                            return getMerchant(item);
                        }
                        return keys.map((key) => item?.[key]);
                    })
                    .flat(),
            ),
        ];
    }

    // Helper function to check if all comments are equal
    function areAllCommentsEqual(items: Array<OnyxEntry<Transaction>>, firstTransaction: OnyxEntry<Transaction>) {
        return items.every((item) => lodashIsEqual(getDescription(item), getDescription(firstTransaction)));
    }

    // Helper function to check if all fields are equal for a given key
    function areAllFieldsEqual(items: Array<OnyxEntry<Transaction>>, keyExtractor: (item: OnyxEntry<Transaction>) => string) {
        const firstTransaction = transactions.at(0);
        return items.every((item) => keyExtractor(item) === keyExtractor(firstTransaction));
    }

    // Helper function to process changes
    function processChanges(fieldName: string, items: Array<OnyxEntry<Transaction>>, keys: Array<keyof Transaction>) {
        const differentValues = getDifferentValues(items, keys);
        if (differentValues.length > 0) {
            change[fieldName] = differentValues;
        }
    }

    // The comment object needs to be stored only when selecting a specific transaction to keep.
    // It contains details such as 'customUnit' and 'waypoints,' which remain unchanged during the review steps
    // but are essential for displaying complete information on the confirmation page.
    if (selectedTransactionID) {
        const selectedTransaction = transactions.find((t) => t?.transactionID === selectedTransactionID);
        keep.comment = selectedTransaction?.comment ?? {};
    }

    for (const fieldName in fieldsToCompare) {
        if (Object.prototype.hasOwnProperty.call(fieldsToCompare, fieldName)) {
            const keys = fieldsToCompare[fieldName];
            const firstTransaction = transactions.at(0);
            const isFirstTransactionCommentEmptyObject = typeof firstTransaction?.comment === 'object' && firstTransaction?.comment?.comment === '';
            const report = allReports?.[`${ONYXKEYS.COLLECTION.REPORT}${reportID}`];
            const policy = getPolicy(report?.policyID);

            const areAllFieldsEqualForKey = areAllFieldsEqual(transactions, (item) => keys.map((key) => item?.[key]).join('|'));
            if (fieldName === 'description') {
                const allCommentsAreEqual = areAllCommentsEqual(transactions, firstTransaction);
                const allCommentsAreEmpty = isFirstTransactionCommentEmptyObject && transactions.every((item) => getDescription(item) === '');
                if (allCommentsAreEqual || allCommentsAreEmpty) {
                    keep[fieldName] = firstTransaction?.comment?.comment ?? firstTransaction?.comment;
                } else {
                    processChanges(fieldName, transactions, keys);
                }
            } else if (fieldName === 'merchant') {
                if (areAllFieldsEqual(transactions, getMerchant)) {
                    keep[fieldName] = getMerchant(firstTransaction);
                } else {
                    processChanges(fieldName, transactions, keys);
                }
            } else if (fieldName === 'taxCode') {
                const differentValues = getDifferentValues(transactions, keys);
                const validTaxes = differentValues?.filter((taxID) => {
                    const tax = getTaxByID(policy, (taxID as string) ?? '');
                    return tax?.name && !tax.isDisabled && tax.pendingAction !== CONST.RED_BRICK_ROAD_PENDING_ACTION.DELETE;
                });

                if (!areAllFieldsEqualForKey && validTaxes.length > 1) {
                    change[fieldName] = validTaxes;
                } else if (areAllFieldsEqualForKey) {
                    keep[fieldName] = firstTransaction?.[keys[0]] ?? firstTransaction?.[keys[1]];
                }
            } else if (fieldName === 'category') {
                const differentValues = getDifferentValues(transactions, keys);
                const policyCategories = report?.policyID ? getPolicyCategoriesData(report.policyID) : {};
                const availableCategories = Object.values(policyCategories)
                    .filter((category) => differentValues.includes(category.name) && category.enabled && category.pendingAction !== CONST.RED_BRICK_ROAD_PENDING_ACTION.DELETE)
                    .map((e) => e.name);

                if (!areAllFieldsEqualForKey && policy?.areCategoriesEnabled && (availableCategories.length > 1 || (availableCategories.length === 1 && differentValues.includes('')))) {
                    change[fieldName] = [...availableCategories, ...(differentValues.includes('') ? [''] : [])];
                } else if (areAllFieldsEqualForKey) {
                    keep[fieldName] = firstTransaction?.[keys[0]] ?? firstTransaction?.[keys[1]];
                }
            } else if (fieldName === 'tag') {
                const policyTags = report?.policyID ? getPolicyTagsData(report?.policyID) : {};
                const isMultiLevelTags = isMultiLevelTagsPolicyUtils(policyTags);
                if (isMultiLevelTags) {
                    if (areAllFieldsEqualForKey || !policy?.areTagsEnabled) {
                        keep[fieldName] = firstTransaction?.[keys[0]] ?? firstTransaction?.[keys[1]];
                    } else {
                        processChanges(fieldName, transactions, keys);
                    }
                } else {
                    const differentValues = getDifferentValues(transactions, keys);
                    const policyTagsObj = Object.values(Object.values(policyTags).at(0)?.tags ?? {});
                    const availableTags = policyTagsObj
                        .filter((tag) => differentValues.includes(tag.name) && tag.enabled && tag.pendingAction !== CONST.RED_BRICK_ROAD_PENDING_ACTION.DELETE)
                        .map((e) => e.name);
                    if (!areAllFieldsEqualForKey && policy?.areTagsEnabled && (availableTags.length > 1 || (availableTags.length === 1 && differentValues.includes('')))) {
                        change[fieldName] = [...availableTags, ...(differentValues.includes('') ? [''] : [])];
                    } else if (areAllFieldsEqualForKey) {
                        keep[fieldName] = firstTransaction?.[keys[0]] ?? firstTransaction?.[keys[1]];
                    }
                }
            } else if (areAllFieldsEqualForKey) {
                keep[fieldName] = firstTransaction?.[keys[0]] ?? firstTransaction?.[keys[1]];
            } else {
                processChanges(fieldName, transactions, keys);
            }
        }
    }

    return {keep, change};
}

function getTransactionID(threadReportID?: string): string | undefined {
    if (!threadReportID) {
        return;
    }
    const report = allReports?.[`${ONYXKEYS.COLLECTION.REPORT}${threadReportID}`];
    const parentReportAction = isThread(report) ? getReportAction(report.parentReportID, report.parentReportActionID) : undefined;
    const IOUTransactionID = isMoneyRequestAction(parentReportAction) ? getOriginalMessage(parentReportAction)?.IOUTransactionID : undefined;

    return IOUTransactionID;
}

function buildNewTransactionAfterReviewingDuplicates(reviewDuplicateTransaction: OnyxEntry<ReviewDuplicates>): Partial<Transaction> {
    const originalTransaction = allTransactions?.[`${ONYXKEYS.COLLECTION.TRANSACTION}${reviewDuplicateTransaction?.transactionID}`] ?? undefined;
    const {duplicates, ...restReviewDuplicateTransaction} = reviewDuplicateTransaction ?? {};

    return {
        ...originalTransaction,
        ...restReviewDuplicateTransaction,
        modifiedMerchant: reviewDuplicateTransaction?.merchant,
        merchant: reviewDuplicateTransaction?.merchant,
        comment: {...reviewDuplicateTransaction?.comment, comment: reviewDuplicateTransaction?.description},
    };
}

function buildMergeDuplicatesParams(reviewDuplicates: OnyxEntry<ReviewDuplicates>, originalTransaction: Partial<Transaction>): MergeDuplicatesParams {
    return {
        amount: -getAmount(originalTransaction as OnyxEntry<Transaction>, true),
        reportID: originalTransaction?.reportID,
        receiptID: originalTransaction?.receipt?.receiptID ?? CONST.DEFAULT_NUMBER_ID,
        currency: getCurrency(originalTransaction as OnyxEntry<Transaction>),
        created: getFormattedCreated(originalTransaction as OnyxEntry<Transaction>),
        transactionID: reviewDuplicates?.transactionID,
        transactionIDList: removeSettledAndApprovedTransactions(reviewDuplicates?.duplicates ?? []),
        billable: reviewDuplicates?.billable ?? false,
        reimbursable: reviewDuplicates?.reimbursable ?? false,
        category: reviewDuplicates?.category ?? '',
        tag: reviewDuplicates?.tag ?? '',
        merchant: reviewDuplicates?.merchant ?? '',
        comment: reviewDuplicates?.description ?? '',
    };
}

function getCategoryTaxCodeAndAmount(category: string, transaction: OnyxEntry<Transaction>, policy: OnyxEntry<Policy>) {
    const taxRules = policy?.rules?.expenseRules?.filter((rule) => rule.tax);
    if (!taxRules || taxRules?.length === 0 || isDistanceRequest(transaction)) {
        return {categoryTaxCode: undefined, categoryTaxAmount: undefined};
    }

    const defaultTaxCode = getDefaultTaxCode(policy, transaction, getCurrency(transaction));
    const categoryTaxCode = getCategoryDefaultTaxRate(taxRules, category, defaultTaxCode);
    const categoryTaxPercentage = getTaxValue(policy, transaction, categoryTaxCode ?? '');
    let categoryTaxAmount;

    if (categoryTaxPercentage) {
        categoryTaxAmount = convertToBackendAmount(calculateTaxAmount(categoryTaxPercentage, getAmount(transaction), getCurrency(transaction)));
    }

    return {categoryTaxCode, categoryTaxAmount};
}

/**
 * Return the sorted list transactions of an iou report
 */
function getAllSortedTransactions(iouReportID?: string): Array<OnyxEntry<Transaction>> {
    return getReportTransactions(iouReportID).sort((transA, transB) => {
        if (transA.created < transB.created) {
            return -1;
        }

        if (transA.created > transB.created) {
            return 1;
        }

        return (transA.inserted ?? '') < (transB.inserted ?? '') ? -1 : 1;
    });
}

function shouldShowRTERViolationMessage(transactions?: Transaction[]) {
    return transactions?.length === 1 && hasPendingUI(transactions?.at(0), getTransactionViolations(transactions?.at(0)?.transactionID, allTransactionViolations));
}

const getOriginalTransactionWithSplitInfo = (transaction: OnyxEntry<Transaction>) => {
    const {originalTransactionID, source, splits} = transaction?.comment ?? {};
    const originalTransaction = allTransactions?.[`${ONYXKEYS.COLLECTION.TRANSACTION}${originalTransactionID}`];

    if (splits && splits.length > 0) {
        return {isBillSplit: true, isExpenseSplit: false, originalTransaction: originalTransaction ?? transaction};
    }

    if (!originalTransactionID || source !== CONST.IOU.TYPE.SPLIT) {
        return {isBillSplit: false, isExpenseSplit: false, originalTransaction: transaction};
    }

    // To determine if it’s a split bill or a split expense, we check for the presence of `comment.splits` on the original transaction.
    // Since both splits use `comment.originalTransaction`, but split expenses won’t have `comment.splits`.
    return {isBillSplit: !!originalTransaction?.comment?.splits, isExpenseSplit: !originalTransaction?.comment?.splits, originalTransaction: originalTransaction ?? transaction};
};

/**
 * Return transactions pending action.
 */
function getTransactionPendingAction(transaction: OnyxEntry<Transaction>): PendingAction {
    if (transaction?.pendingAction) {
        return transaction.pendingAction;
    }
    const hasPendingFields = Object.keys(transaction?.pendingFields ?? {}).length > 0;
    return hasPendingFields ? CONST.RED_BRICK_ROAD_PENDING_ACTION.UPDATE : null;
}

export {
    buildOptimisticTransaction,
    calculateTaxAmount,
    getWorkspaceTaxesSettingsName,
    getDefaultTaxCode,
    transformedTaxRates,
    getTaxValue,
    getTaxName,
    getEnabledTaxRateCount,
    getUpdatedTransaction,
    getDescription,
    getRequestType,
    getExpenseType,
    isManualRequest,
    isScanRequest,
    getAmount,
    getAttendees,
    getTaxAmount,
    getTaxCode,
    getCurrency,
    getDistanceInMeters,
    getCardID,
    getOriginalCurrency,
    getOriginalAmount,
    getFormattedAttendees,
    getMerchant,
    hasAnyTransactionWithoutRTERViolation,
    getMerchantOrDescription,
    getMCCGroup,
    getCreated,
    getFormattedCreated,
    getCategory,
    getBillable,
    getTag,
    getTagArrayFromName,
    getTagForDisplay,
    getTransactionViolations,
    hasReceipt,
    hasEReceipt,
    hasRoute,
    isReceiptBeingScanned,
    didReceiptScanSucceed,
    getValidWaypoints,
    isDistanceRequest,
    isFetchingWaypointsFromServer,
    isExpensifyCardTransaction,
    isCardTransaction,
    isDuplicate,
    isPending,
    isPosted,
    isOnHold,
    isOnHoldByTransactionID,
    getWaypoints,
    isAmountMissing,
    isMerchantMissing,
    isPartialMerchant,
    isCreatedMissing,
    areRequiredFieldsEmpty,
    hasMissingSmartscanFields,
    hasPendingRTERViolation,
    allHavePendingRTERViolation,
    hasPendingUI,
    getWaypointIndex,
    waypointHasValidAddress,
    getRecentTransactions,
    hasReservationList,
    hasViolation,
    hasDuplicateTransactions,
    hasBrokenConnectionViolation,
    shouldShowBrokenConnectionViolation,
    shouldShowBrokenConnectionViolationForMultipleTransactions,
    hasNoticeTypeViolation,
    hasWarningTypeViolation,
    isCustomUnitRateIDForP2P,
    getRateID,
<<<<<<< HEAD
    // This function will be removed as part of https://github.com/Expensify/App/issues/61910
=======
    // TODO: Will be handled in this PR https://github.com/Expensify/App/pull/62434
>>>>>>> 9b2611c9
    // eslint-disable-next-line deprecation/deprecation
    getTransaction,
    compareDuplicateTransactionFields,
    getTransactionID,
    buildNewTransactionAfterReviewingDuplicates,
    buildMergeDuplicatesParams,
    getReimbursable,
    isPayAtEndExpense,
    removeSettledAndApprovedTransactions,
    getCardName,
    hasReceiptSource,
    shouldShowAttendees,
    getAllSortedTransactions,
    getFormattedPostedDate,
    getCategoryTaxCodeAndAmount,
    isPerDiemRequest,
    isViolationDismissed,
    isBrokenConnectionViolation,
    shouldShowRTERViolationMessage,
    isPartialTransaction,
    isPendingCardOrScanningTransaction,
    getTransactionOrDraftTransaction,
    checkIfShouldShowMarkAsCashButton,
    getOriginalTransactionWithSplitInfo,
    getTransactionPendingAction,
};

export type {TransactionChanges};<|MERGE_RESOLUTION|>--- conflicted
+++ resolved
@@ -1664,11 +1664,7 @@
     hasWarningTypeViolation,
     isCustomUnitRateIDForP2P,
     getRateID,
-<<<<<<< HEAD
-    // This function will be removed as part of https://github.com/Expensify/App/issues/61910
-=======
     // TODO: Will be handled in this PR https://github.com/Expensify/App/pull/62434
->>>>>>> 9b2611c9
     // eslint-disable-next-line deprecation/deprecation
     getTransaction,
     compareDuplicateTransactionFields,
