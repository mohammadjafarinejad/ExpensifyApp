import {format, isValid, parse} from 'date-fns';
import {deepEqual} from 'fast-equals';
import lodashDeepClone from 'lodash/cloneDeep';
import lodashHas from 'lodash/has';
import lodashSet from 'lodash/set';
import type {OnyxCollection, OnyxEntry} from 'react-native-onyx';
import Onyx from 'react-native-onyx';
import type {ValueOf} from 'type-fest';
import type {UnreportedExpenseListItemType} from '@components/SelectionList/types';
import {getPolicyCategoriesData} from '@libs/actions/Policy/Category';
import {getPolicyTagsData} from '@libs/actions/Policy/Tag';
import type {MergeDuplicatesParams} from '@libs/API/parameters';
import {getCategoryDefaultTaxRate} from '@libs/CategoryUtils';
import {convertToBackendAmount, getCurrencyDecimals} from '@libs/CurrencyUtils';
import DateUtils from '@libs/DateUtils';
import DistanceRequestUtils from '@libs/DistanceRequestUtils';
import {toLocaleDigit} from '@libs/LocaleDigitUtils';
import {translateLocal} from '@libs/Localize';
import {rand64, roundToTwoDecimalPlaces} from '@libs/NumberUtils';
import {getPersonalDetailByEmail} from '@libs/PersonalDetailsUtils';
import {
    getCleanedTagName,
    getDistanceRateCustomUnitRate,
    getPolicy,
    getTaxByID,
    isInstantSubmitEnabled,
    isMultiLevelTags as isMultiLevelTagsPolicyUtils,
    isPolicyAdmin,
} from '@libs/PolicyUtils';
import {getOriginalMessage, getReportAction, isMoneyRequestAction} from '@libs/ReportActionsUtils';
import {
    getReportOrDraftReport,
    getReportTransactions,
    isCurrentUserSubmitter,
    isOpenExpenseReport,
    isProcessingReport,
    isReportApproved,
    isReportIDApproved,
    isReportManuallyReimbursed,
    isSettled,
    isThread,
} from '@libs/ReportUtils';
import type {IOURequestType} from '@userActions/IOU';
import CONST from '@src/CONST';
import type {IOUType} from '@src/CONST';
import IntlStore from '@src/languages/IntlStore';
import ONYXKEYS from '@src/ONYXKEYS';
import type {OnyxInputOrEntry, Policy, RecentWaypoint, Report, ReviewDuplicates, TaxRate, TaxRates, Transaction, TransactionViolation, TransactionViolations} from '@src/types/onyx';
import type {Attendee, Participant, SplitExpense} from '@src/types/onyx/IOU';
import type {Errors, PendingAction} from '@src/types/onyx/OnyxCommon';
import type {SearchPolicy, SearchReport, SearchTransaction} from '@src/types/onyx/SearchResults';
import type {Comment, Receipt, TransactionChanges, TransactionCustomUnit, TransactionPendingFieldsKey, Waypoint, WaypointCollection} from '@src/types/onyx/Transaction';
import {isEmptyObject} from '@src/types/utils/EmptyObject';
import getDistanceInMeters from './getDistanceInMeters';

type TransactionParams = {
    amount: number;
    currency: string;
    reportID: string | undefined;
    comment?: string;
    attendees?: Attendee[];
    created?: string;
    merchant?: string;
    receipt?: OnyxEntry<Receipt>;
    category?: string;
    tag?: string;
    taxCode?: string;
    taxAmount?: number;
    billable?: boolean;
    pendingFields?: Partial<{[K in TransactionPendingFieldsKey]: ValueOf<typeof CONST.RED_BRICK_ROAD_PENDING_ACTION>}>;
    reimbursable?: boolean;
    source?: string;
    filename?: string;
    customUnit?: TransactionCustomUnit;
    splitExpenses?: SplitExpense[];
    participants?: Participant[];
};

type BuildOptimisticTransactionParams = {
    originalTransactionID?: string;
    existingTransactionID?: string;
    existingTransaction?: OnyxEntry<Transaction>;
    policy?: OnyxEntry<Policy>;
    transactionParams: TransactionParams;
};

let allTransactions: OnyxCollection<Transaction> = {};

Onyx.connect({
    key: ONYXKEYS.COLLECTION.TRANSACTION,
    waitForCollectionCallback: true,
    callback: (value) => {
        if (!value) {
            return;
        }
        allTransactions = Object.fromEntries(Object.entries(value).filter(([, transaction]) => !!transaction));
    },
});

let allTransactionDrafts: OnyxCollection<Transaction> = {};
Onyx.connect({
    key: ONYXKEYS.COLLECTION.TRANSACTION_DRAFT,
    waitForCollectionCallback: true,
    callback: (value) => {
        allTransactionDrafts = value ?? {};
    },
});

let allReports: OnyxCollection<Report> = {};
Onyx.connect({
    key: ONYXKEYS.COLLECTION.REPORT,
    waitForCollectionCallback: true,
    callback: (value) => {
        allReports = value;
    },
});

let allTransactionViolations: OnyxCollection<TransactionViolations> = {};
Onyx.connect({
    key: ONYXKEYS.COLLECTION.TRANSACTION_VIOLATIONS,
    waitForCollectionCallback: true,
    callback: (value) => (allTransactionViolations = value),
});

let currentUserEmail = '';
let currentUserAccountID = -1;
Onyx.connect({
    key: ONYXKEYS.SESSION,
    callback: (val) => {
        currentUserEmail = val?.email ?? '';
        currentUserAccountID = val?.accountID ?? CONST.DEFAULT_NUMBER_ID;
    },
});

function isDistanceRequest(transaction: OnyxEntry<Transaction>): boolean {
    // This is used during the expense creation flow before the transaction has been saved to the server
    if (lodashHas(transaction, 'iouRequestType')) {
        return transaction?.iouRequestType === CONST.IOU.REQUEST_TYPE.DISTANCE;
    }

    // This is the case for transaction objects once they have been saved to the server
    const type = transaction?.comment?.type;
    const customUnitName = transaction?.comment?.customUnit?.name;
    return type === CONST.TRANSACTION.TYPE.CUSTOM_UNIT && customUnitName === CONST.CUSTOM_UNITS.NAME_DISTANCE;
}

function isScanRequest(transaction: OnyxEntry<Transaction> | Partial<Transaction>): boolean {
    // This is used during the expense creation flow before the transaction has been saved to the server
    if (lodashHas(transaction, 'iouRequestType')) {
        return transaction?.iouRequestType === CONST.IOU.REQUEST_TYPE.SCAN;
    }

    return !!transaction?.receipt?.source && transaction?.amount === 0;
}

function isPerDiemRequest(transaction: OnyxEntry<Transaction>): boolean {
    // This is used during the expense creation flow before the transaction has been saved to the server
    if (lodashHas(transaction, 'iouRequestType')) {
        return transaction?.iouRequestType === CONST.IOU.REQUEST_TYPE.PER_DIEM;
    }

    // This is the case for transaction objects once they have been saved to the server
    const type = transaction?.comment?.type;
    const customUnitName = transaction?.comment?.customUnit?.name;
    return type === CONST.TRANSACTION.TYPE.CUSTOM_UNIT && customUnitName === CONST.CUSTOM_UNITS.NAME_PER_DIEM_INTERNATIONAL;
}

function getRequestType(transaction: OnyxEntry<Transaction>): IOURequestType {
    if (isDistanceRequest(transaction)) {
        return CONST.IOU.REQUEST_TYPE.DISTANCE;
    }
    if (isScanRequest(transaction)) {
        return CONST.IOU.REQUEST_TYPE.SCAN;
    }

    if (isPerDiemRequest(transaction)) {
        return CONST.IOU.REQUEST_TYPE.PER_DIEM;
    }

    return CONST.IOU.REQUEST_TYPE.MANUAL;
}

/**
 * Determines the expense type of a given transaction.
 */
function getExpenseType(transaction: OnyxEntry<Transaction>): ValueOf<typeof CONST.IOU.EXPENSE_TYPE> | undefined {
    if (!transaction) {
        return undefined;
    }

    if (isExpensifyCardTransaction(transaction)) {
        if (isPending(transaction)) {
            return CONST.IOU.EXPENSE_TYPE.PENDING_EXPENSIFY_CARD;
        }

        return CONST.IOU.EXPENSE_TYPE.EXPENSIFY_CARD;
    }

    return getRequestType(transaction);
}

function isManualRequest(transaction: Transaction): boolean {
    // This is used during the expense creation flow before the transaction has been saved to the server
    if (lodashHas(transaction, 'iouRequestType')) {
        return transaction.iouRequestType === CONST.IOU.REQUEST_TYPE.MANUAL;
    }

    return getRequestType(transaction) === CONST.IOU.REQUEST_TYPE.MANUAL;
}

function isPartialTransaction(transaction: OnyxEntry<Transaction>): boolean {
    const merchant = getMerchant(transaction);

    if (!merchant || isPartialMerchant(merchant)) {
        return true;
    }

    if (isAmountMissing(transaction) && isScanRequest(transaction)) {
        return true;
    }

    return false;
}

function isPendingCardOrScanningTransaction(transaction: OnyxEntry<Transaction>): boolean {
    return (isExpensifyCardTransaction(transaction) && isPending(transaction)) || isPartialTransaction(transaction) || (isScanRequest(transaction) && isScanning(transaction));
}

/**
 * Optimistically generate a transaction.
 *
 * @param amount – in cents
 * @param [existingTransactionID] When creating a distance expense, an empty transaction has already been created with a transactionID. In that case, the transaction here needs to have
 * it's transactionID match what was already generated.
 */
function buildOptimisticTransaction(params: BuildOptimisticTransactionParams): Transaction {
    const {originalTransactionID = '', existingTransactionID, existingTransaction, policy, transactionParams} = params;
    const {
        amount,
        currency,
        reportID,
        comment = '',
        attendees = [],
        created = '',
        merchant = '',
        receipt,
        category = '',
        tag = '',
        taxCode = '',
        taxAmount = 0,
        billable = false,
        pendingFields,
        reimbursable = true,
        source = '',
        filename = '',
        customUnit,
        splitExpenses,
        participants,
    } = transactionParams;
    // transactionIDs are random, positive, 64-bit numeric strings.
    // Because JS can only handle 53-bit numbers, transactionIDs are strings in the front-end (just like reportActionID)
    const transactionID = existingTransactionID ?? rand64();

    const commentJSON: Comment = {comment, attendees};
    if (source) {
        commentJSON.source = source;
    }
    if (originalTransactionID) {
        commentJSON.originalTransactionID = originalTransactionID;
    }

    if (splitExpenses) {
        commentJSON.splitExpenses = splitExpenses;
    }

    const isDistanceTransaction = !!pendingFields?.waypoints;
    if (isDistanceTransaction) {
        // Set the distance unit, which comes from the policy distance unit or the P2P rate data
        lodashSet(commentJSON, 'customUnit.distanceUnit', DistanceRequestUtils.getUpdatedDistanceUnit({transaction: existingTransaction, policy}));
    }

    const isPerDiemTransaction = !!pendingFields?.subRates;
    if (isPerDiemTransaction) {
        // Set the custom unit, which comes from the policy per diem rate data
        lodashSet(commentJSON, 'customUnit', customUnit);
    }

    return {
        ...(!isEmptyObject(pendingFields) ? {pendingFields} : {}),
        transactionID,
        amount,
        currency,
        reportID,
        comment: commentJSON,
        merchant: merchant || CONST.TRANSACTION.PARTIAL_TRANSACTION_MERCHANT,
        created: created || DateUtils.getDBTime(),
        pendingAction: CONST.RED_BRICK_ROAD_PENDING_ACTION.ADD,
        receipt: receipt?.source ? {source: receipt.source, state: receipt.state ?? CONST.IOU.RECEIPT_STATE.SCAN_READY, isTestDriveReceipt: receipt.isTestDriveReceipt} : {},
        filename: (receipt?.source ? (receipt?.name ?? filename) : filename).toString(),
        category,
        tag,
        taxCode,
        taxAmount,
        billable,
        reimbursable,
        inserted: DateUtils.getDBTime(),
        participants,
    };
}

/**
 * Check if the transaction has an Ereceipt
 */
function hasEReceipt(transaction: Transaction | undefined | null): boolean {
    return !!transaction?.hasEReceipt;
}

function hasReceipt(transaction: OnyxInputOrEntry<Transaction> | undefined): boolean {
    return !!transaction?.receipt?.state || hasEReceipt(transaction);
}

/** Check if the receipt has the source file */
function hasReceiptSource(transaction: OnyxInputOrEntry<Transaction>): boolean {
    return !!transaction?.receipt?.source;
}

function isMerchantMissing(transaction: OnyxEntry<Transaction>) {
    if (transaction?.modifiedMerchant && transaction.modifiedMerchant !== '') {
        return transaction.modifiedMerchant === CONST.TRANSACTION.PARTIAL_TRANSACTION_MERCHANT;
    }
    const isMerchantEmpty = transaction?.merchant === CONST.TRANSACTION.PARTIAL_TRANSACTION_MERCHANT || transaction?.merchant === '';

    return isMerchantEmpty;
}

/**
 * Determine if we should show the attendee selector for a given expense on a give policy.
 */
function shouldShowAttendees(iouType: IOUType, policy: OnyxEntry<Policy>): boolean {
    if ((iouType !== CONST.IOU.TYPE.SUBMIT && iouType !== CONST.IOU.TYPE.CREATE) || !policy?.id || policy?.type !== CONST.POLICY.TYPE.CORPORATE) {
        return false;
    }

    // For backwards compatibility with Expensify Classic, we assume that Attendee Tracking is enabled by default on
    // Control policies if the policy does not contain the attribute
    return policy?.isAttendeeTrackingEnabled ?? true;
}

/**
 * Check if the merchant is partial i.e. `(none)`
 */
function isPartialMerchant(merchant: string): boolean {
    return merchant === CONST.TRANSACTION.PARTIAL_TRANSACTION_MERCHANT;
}

function isAmountMissing(transaction: OnyxEntry<Transaction>) {
    return transaction?.amount === 0 && (!transaction.modifiedAmount || transaction.modifiedAmount === 0);
}

function isPartial(transaction: OnyxEntry<Transaction>): boolean {
    return isPartialMerchant(getMerchant(transaction)) && isAmountMissing(transaction);
}

function isCreatedMissing(transaction: OnyxEntry<Transaction>) {
    if (!transaction) {
        return true;
    }
    return transaction?.created === '' && (!transaction.created || transaction.modifiedCreated === '');
}

function areRequiredFieldsEmpty(transaction: OnyxEntry<Transaction>): boolean {
    const parentReport = allReports?.[`${ONYXKEYS.COLLECTION.REPORT}${transaction?.reportID}`];
    const isFromExpenseReport = parentReport?.type === CONST.REPORT.TYPE.EXPENSE;
    const isSplitPolicyExpenseChat = !!transaction?.comment?.splits?.some((participant) => allReports?.[`${ONYXKEYS.COLLECTION.REPORT}${participant.chatReportID}`]?.isOwnPolicyExpenseChat);
    const isMerchantRequired = isFromExpenseReport || isSplitPolicyExpenseChat;
    return (isMerchantRequired && isMerchantMissing(transaction)) || isAmountMissing(transaction) || isCreatedMissing(transaction);
}

/**
 * Given the edit made to the expense, return an updated transaction object.
 */
function getUpdatedTransaction({
    transaction,
    transactionChanges,
    isFromExpenseReport,
    shouldUpdateReceiptState = true,
    policy = undefined,
}: {
    transaction: Transaction;
    transactionChanges: TransactionChanges;
    isFromExpenseReport: boolean;
    shouldUpdateReceiptState?: boolean;
    policy?: OnyxEntry<Policy>;
}): Transaction {
    // Only changing the first level fields so no need for deep clone now
    const updatedTransaction = lodashDeepClone(transaction);
    let shouldStopSmartscan = false;

    // The comment property does not have its modifiedComment counterpart
    if (Object.hasOwn(transactionChanges, 'comment')) {
        updatedTransaction.comment = {
            ...updatedTransaction.comment,
            comment: transactionChanges.comment,
        };
    }
    if (Object.hasOwn(transactionChanges, 'created')) {
        updatedTransaction.modifiedCreated = transactionChanges.created;
        shouldStopSmartscan = true;
    }
    if (Object.hasOwn(transactionChanges, 'amount') && typeof transactionChanges.amount === 'number') {
        updatedTransaction.modifiedAmount = isFromExpenseReport ? -transactionChanges.amount : transactionChanges.amount;
        shouldStopSmartscan = true;
    }
    if (Object.hasOwn(transactionChanges, 'currency')) {
        updatedTransaction.modifiedCurrency = transactionChanges.currency;
        shouldStopSmartscan = true;
    }

    if (Object.hasOwn(transactionChanges, 'merchant')) {
        updatedTransaction.modifiedMerchant = transactionChanges.merchant;
        shouldStopSmartscan = true;
    }

    if (Object.hasOwn(transactionChanges, 'waypoints')) {
        updatedTransaction.modifiedWaypoints = transactionChanges.waypoints;
        updatedTransaction.isLoading = true;
        shouldStopSmartscan = true;

        if (!transactionChanges.routes?.route0?.geometry?.coordinates) {
            // The waypoints were changed, but there is no route – it is pending from the BE and we should mark the fields as pending
            updatedTransaction.amount = CONST.IOU.DEFAULT_AMOUNT;
            updatedTransaction.modifiedAmount = CONST.IOU.DEFAULT_AMOUNT;
            updatedTransaction.modifiedMerchant = translateLocal('iou.fieldPending');
        } else {
            const mileageRate = DistanceRequestUtils.getRate({transaction: updatedTransaction, policy});
            const {unit, rate} = mileageRate;

            const distanceInMeters = getDistanceInMeters(transaction, unit);
            const amount = DistanceRequestUtils.getDistanceRequestAmount(distanceInMeters, unit, rate ?? 0);
            const updatedAmount = isFromExpenseReport ? -amount : amount;
            const updatedMerchant = DistanceRequestUtils.getDistanceMerchant(true, distanceInMeters, unit, rate, transaction.currency, translateLocal, (digit) =>
                toLocaleDigit(IntlStore.getCurrentLocale(), digit),
            );

            updatedTransaction.amount = updatedAmount;
            updatedTransaction.modifiedAmount = updatedAmount;
            updatedTransaction.modifiedMerchant = updatedMerchant;
        }
    }

    if (Object.hasOwn(transactionChanges, 'customUnitRateID')) {
        lodashSet(updatedTransaction, 'comment.customUnit.customUnitRateID', transactionChanges.customUnitRateID);
        lodashSet(updatedTransaction, 'comment.customUnit.defaultP2PRate', null);
        shouldStopSmartscan = true;

        const existingDistanceUnit = transaction?.comment?.customUnit?.distanceUnit;

        // Get the new distance unit from the rate's unit
        const newDistanceUnit = DistanceRequestUtils.getUpdatedDistanceUnit({transaction: updatedTransaction, policy});
        lodashSet(updatedTransaction, 'comment.customUnit.distanceUnit', newDistanceUnit);

        // If the distanceUnit is set and the rate is changed to one that has a different unit, convert the distance to the new unit
        if (existingDistanceUnit && newDistanceUnit !== existingDistanceUnit) {
            const conversionFactor = existingDistanceUnit === CONST.CUSTOM_UNITS.DISTANCE_UNIT_MILES ? CONST.CUSTOM_UNITS.MILES_TO_KILOMETERS : CONST.CUSTOM_UNITS.KILOMETERS_TO_MILES;
            const distance = roundToTwoDecimalPlaces((transaction?.comment?.customUnit?.quantity ?? 0) * conversionFactor);
            lodashSet(updatedTransaction, 'comment.customUnit.quantity', distance);
        }

        if (!isFetchingWaypointsFromServer(transaction)) {
            // When the waypoints are being fetched from the server, we have no information about the distance, and cannot recalculate the updated amount.
            // Otherwise, recalculate the fields based on the new rate.

            const oldMileageRate = DistanceRequestUtils.getRate({transaction, policy});
            const updatedMileageRate = DistanceRequestUtils.getRate({transaction: updatedTransaction, policy, useTransactionDistanceUnit: false});
            const {unit, rate} = updatedMileageRate;

            const distanceInMeters = getDistanceInMeters(transaction, oldMileageRate?.unit);
            const amount = DistanceRequestUtils.getDistanceRequestAmount(distanceInMeters, unit, rate ?? 0);
            const updatedAmount = isFromExpenseReport ? -amount : amount;
            const updatedCurrency = updatedMileageRate.currency ?? CONST.CURRENCY.USD;
            const updatedMerchant = DistanceRequestUtils.getDistanceMerchant(true, distanceInMeters, unit, rate, updatedCurrency, translateLocal, (digit) =>
                toLocaleDigit(IntlStore.getCurrentLocale(), digit),
            );

            updatedTransaction.amount = updatedAmount;
            updatedTransaction.modifiedAmount = updatedAmount;
            updatedTransaction.modifiedMerchant = updatedMerchant;
            updatedTransaction.modifiedCurrency = updatedCurrency;
        }
    }

    if (Object.hasOwn(transactionChanges, 'taxAmount') && typeof transactionChanges.taxAmount === 'number') {
        updatedTransaction.taxAmount = isFromExpenseReport ? -transactionChanges.taxAmount : transactionChanges.taxAmount;
    }

    if (Object.hasOwn(transactionChanges, 'taxCode') && typeof transactionChanges.taxCode === 'string') {
        updatedTransaction.taxCode = transactionChanges.taxCode;
    }

    if (Object.hasOwn(transactionChanges, 'billable') && typeof transactionChanges.billable === 'boolean') {
        updatedTransaction.billable = transactionChanges.billable;
    }

    if (Object.hasOwn(transactionChanges, 'category') && typeof transactionChanges.category === 'string') {
        updatedTransaction.category = transactionChanges.category;
        const {categoryTaxCode, categoryTaxAmount} = getCategoryTaxCodeAndAmount(transactionChanges.category, transaction, policy);
        if (categoryTaxCode && categoryTaxAmount !== undefined) {
            updatedTransaction.taxCode = categoryTaxCode;
            updatedTransaction.taxAmount = categoryTaxAmount;
        }
    }

    if (Object.hasOwn(transactionChanges, 'tag') && typeof transactionChanges.tag === 'string') {
        updatedTransaction.tag = transactionChanges.tag;
    }

    if (Object.hasOwn(transactionChanges, 'attendees')) {
        updatedTransaction.modifiedAttendees = transactionChanges?.attendees;
    }

    if (
        shouldUpdateReceiptState &&
        shouldStopSmartscan &&
        transaction?.receipt &&
        Object.keys(transaction.receipt).length > 0 &&
        transaction?.receipt?.state !== CONST.IOU.RECEIPT_STATE.OPEN &&
        updatedTransaction.receipt
    ) {
        updatedTransaction.receipt.state = CONST.IOU.RECEIPT_STATE.OPEN;
    }

    updatedTransaction.pendingFields = {
        ...(updatedTransaction?.pendingFields ?? {}),
        ...(Object.hasOwn(transactionChanges, 'comment') && {comment: CONST.RED_BRICK_ROAD_PENDING_ACTION.UPDATE}),
        ...(Object.hasOwn(transactionChanges, 'created') && {created: CONST.RED_BRICK_ROAD_PENDING_ACTION.UPDATE}),
        ...(Object.hasOwn(transactionChanges, 'amount') && {amount: CONST.RED_BRICK_ROAD_PENDING_ACTION.UPDATE}),
        ...(Object.hasOwn(transactionChanges, 'currency') && {currency: CONST.RED_BRICK_ROAD_PENDING_ACTION.UPDATE}),
        ...(Object.hasOwn(transactionChanges, 'merchant') && {merchant: CONST.RED_BRICK_ROAD_PENDING_ACTION.UPDATE}),
        ...(Object.hasOwn(transactionChanges, 'waypoints') && {waypoints: CONST.RED_BRICK_ROAD_PENDING_ACTION.UPDATE}),
        ...(Object.hasOwn(transactionChanges, 'billable') && {billable: CONST.RED_BRICK_ROAD_PENDING_ACTION.UPDATE}),
        ...(Object.hasOwn(transactionChanges, 'category') && {category: CONST.RED_BRICK_ROAD_PENDING_ACTION.UPDATE}),
        ...(Object.hasOwn(transactionChanges, 'tag') && {tag: CONST.RED_BRICK_ROAD_PENDING_ACTION.UPDATE}),
        ...(Object.hasOwn(transactionChanges, 'taxAmount') && {taxAmount: CONST.RED_BRICK_ROAD_PENDING_ACTION.UPDATE}),
        ...(Object.hasOwn(transactionChanges, 'taxCode') && {taxCode: CONST.RED_BRICK_ROAD_PENDING_ACTION.UPDATE}),
        ...(Object.hasOwn(transactionChanges, 'attendees') && {attendees: CONST.RED_BRICK_ROAD_PENDING_ACTION.UPDATE}),
    };

    return updatedTransaction;
}

/**
 * Return the comment field (referred to as description in the App) from the transaction.
 * The comment does not have its modifiedComment counterpart.
 */
function getDescription(transaction: OnyxInputOrEntry<Transaction>): string {
    // Casting the description to string to avoid wrong data types (e.g. number) being returned from the API
    return transaction?.comment?.comment?.toString() ?? '';
}

/**
 * Return the amount field from the transaction, return the modifiedAmount if present.
 */
function getAmount(transaction: OnyxInputOrEntry<Transaction>, isFromExpenseReport = false, isFromTrackedExpense = false): number {
    // IOU requests cannot have negative values, but they can be stored as negative values, let's return absolute value
    if (!isFromExpenseReport || isFromTrackedExpense) {
        const amount = transaction?.modifiedAmount ?? 0;
        if (amount) {
            return Math.abs(amount);
        }
        return Math.abs(transaction?.amount ?? 0);
    }

    // Expense report case:
    // The amounts are stored using an opposite sign and negative values can be set,
    // we need to return an opposite sign than is saved in the transaction object
    let amount = transaction?.modifiedAmount ?? 0;
    if (amount) {
        return -amount;
    }

    // To avoid -0 being shown, lets only change the sign if the value is other than 0.
    amount = transaction?.amount ?? 0;
    return amount ? -amount : 0;
}

/**
 * Return the tax amount field from the transaction.
 */
function getTaxAmount(transaction: OnyxInputOrEntry<Transaction>, isFromExpenseReport: boolean): number {
    // IOU requests cannot have negative values but they can be stored as negative values, let's return absolute value
    if (!isFromExpenseReport) {
        return Math.abs(transaction?.taxAmount ?? 0);
    }

    // To avoid -0 being shown, lets only change the sign if the value is other than 0.
    const amount = transaction?.taxAmount ?? 0;
    return amount ? -amount : 0;
}

/**
 * Return the tax code from the transaction.
 */
function getTaxCode(transaction: OnyxInputOrEntry<Transaction>): string {
    return transaction?.taxCode ?? '';
}

/**
 * Return the posted date from the transaction.
 */
function getPostedDate(transaction: OnyxInputOrEntry<Transaction>): string {
    return transaction?.posted ?? '';
}

/**
 * Return the formatted posted date from the transaction.
 */
function getFormattedPostedDate(transaction: OnyxInputOrEntry<Transaction>, dateFormat: string = CONST.DATE.FNS_FORMAT_STRING): string {
    const postedDate = getPostedDate(transaction);
    const parsedDate = parse(postedDate, 'yyyyMMdd', new Date());

    if (isValid(parsedDate)) {
        return DateUtils.formatWithUTCTimeZone(format(parsedDate, 'yyyy-MM-dd'), dateFormat);
    }
    return '';
}

/**
 * Return the currency field from the transaction, return the modifiedCurrency if present.
 */
function getCurrency(transaction: OnyxInputOrEntry<Transaction>): string {
    const currency = transaction?.modifiedCurrency ?? '';
    if (currency) {
        return currency;
    }
    return transaction?.currency ?? CONST.CURRENCY.USD;
}

/**
 * Return the original currency field from the transaction.
 */
function getOriginalCurrency(transaction: Transaction): string {
    return transaction?.originalCurrency ?? '';
}

/**
 * Return the absolute value of the original amount field from the transaction.
 */
function getOriginalAmount(transaction: Transaction): number {
    const amount = transaction?.originalAmount ?? 0;
    return Math.abs(amount);
}

/**
 * Verify if the transaction is expecting the distance to be calculated on the server
 */
function isFetchingWaypointsFromServer(transaction: OnyxInputOrEntry<Transaction>): boolean {
    return !!transaction?.pendingFields?.waypoints;
}

/**
 * Verify that the transaction is in Self DM and that its distance rate is invalid.
 */
function isUnreportedAndHasInvalidDistanceRateTransaction(transaction: OnyxInputOrEntry<Transaction>, policyParam: OnyxEntry<Policy> = undefined) {
    if (transaction && isDistanceRequest(transaction)) {
        const report = getReportOrDraftReport(transaction.reportID);
        // eslint-disable-next-line deprecation/deprecation
        const policy = policyParam ?? getPolicy(report?.policyID);
        const {rate} = DistanceRequestUtils.getRate({transaction, policy});
        const isUnreported = !transaction.reportID || transaction.reportID === CONST.REPORT.UNREPORTED_REPORT_ID;

        if (isUnreported && !rate) {
            return true;
        }
    }

    return false;
}

/**
 * Return the merchant field from the transaction, return the modifiedMerchant if present.
 */
function getMerchant(transaction: OnyxInputOrEntry<Transaction>, policyParam: OnyxEntry<Policy> = undefined): string {
    if (transaction && isDistanceRequest(transaction)) {
        const report = getReportOrDraftReport(transaction.reportID);
        // This will be fixed as part of https://github.com/Expensify/Expensify/issues/507850
        // eslint-disable-next-line deprecation/deprecation
        const policy = policyParam ?? getPolicy(report?.policyID);
        const mileageRate = DistanceRequestUtils.getRate({transaction, policy});
        const {unit, rate} = mileageRate;
        const distanceInMeters = getDistanceInMeters(transaction, unit);
        if (!isUnreportedAndHasInvalidDistanceRateTransaction(transaction, policy)) {
            return DistanceRequestUtils.getDistanceMerchant(true, distanceInMeters, unit, rate, transaction.currency, translateLocal, (digit) =>
                toLocaleDigit(IntlStore.getCurrentLocale(), digit),
            );
        }
    }
    return transaction?.modifiedMerchant ? transaction.modifiedMerchant : (transaction?.merchant ?? '');
}

function getMerchantOrDescription(transaction: OnyxEntry<Transaction>) {
    return !isMerchantMissing(transaction) ? getMerchant(transaction) : getDescription(transaction);
}

/**
 * Return the list of modified attendees if present otherwise list of attendees
 */
function getAttendees(transaction: OnyxInputOrEntry<Transaction>): Attendee[] {
    const attendees = transaction?.modifiedAttendees ? transaction.modifiedAttendees : (transaction?.comment?.attendees ?? []);
    if (attendees.length === 0) {
        const details = getPersonalDetailByEmail(currentUserEmail);
        attendees.push({
            email: currentUserEmail,
            login: details?.login ?? currentUserEmail,
            displayName: details?.displayName ?? currentUserEmail,
            accountID: currentUserAccountID,
            text: details?.displayName ?? currentUserEmail,
            searchText: details?.displayName ?? currentUserEmail,
            avatarUrl: details?.avatarThumbnail ?? '',
            selected: true,
        });
    }
    return attendees;
}

/**
 * Return the list of attendees as a string and modified list of attendees as a string if present.
 */
function getFormattedAttendees(modifiedAttendees?: Attendee[], attendees?: Attendee[]): [string, string] {
    const oldAttendees = modifiedAttendees ?? [];
    const newAttendees = attendees ?? [];
    return [oldAttendees.map((item) => item.displayName ?? item.login).join(', '), newAttendees.map((item) => item.displayName ?? item.login).join(', ')];
}

/**
 * Return the reimbursable value. Defaults to true to match BE logic.
 */
function getReimbursable(transaction: Transaction): boolean {
    return transaction?.reimbursable ?? true;
}

/**
 * Return the mccGroup field from the transaction, return the modifiedMCCGroup if present.
 */
function getMCCGroup(transaction: Transaction): ValueOf<typeof CONST.MCC_GROUPS> | undefined {
    return transaction?.modifiedMCCGroup ? transaction.modifiedMCCGroup : transaction?.mccGroup;
}

/**
 * Return the waypoints field from the transaction, return the modifiedWaypoints if present.
 */
function getWaypoints(transaction: OnyxEntry<Transaction>): WaypointCollection | undefined {
    return transaction?.modifiedWaypoints ?? transaction?.comment?.waypoints;
}

/**
 * Return the category from the transaction. This "category" field has no "modified" complement.
 */
function getCategory(transaction: OnyxInputOrEntry<Transaction>): string {
    return transaction?.category ?? '';
}

/**
 * Return the cardID from the transaction.
 */
function getCardID(transaction: Transaction): number {
    return transaction?.cardID ?? CONST.DEFAULT_NUMBER_ID;
}

/**
 * Return the billable field from the transaction. This "billable" field has no "modified" complement.
 */
function getBillable(transaction: OnyxInputOrEntry<Transaction>): boolean {
    return transaction?.billable ?? false;
}

/**
 * Return a colon-delimited tag string as an array, considering escaped colons and double backslashes.
 */
function getTagArrayFromName(tagName: string): string[] {
    // WAIT!!!!!!!!!!!!!!!!!!
    // You need to keep this in sync with TransactionUtils.php

    // We need to be able to preserve double backslashes in the original string
    // and not have it interfere with splitting on a colon (:).
    // So, let's replace it with something absurd to begin with, do our split, and
    // then replace the double backslashes in the end.
    const tagWithoutDoubleSlashes = tagName.replace(/\\\\/g, '☠');
    const tagWithoutEscapedColons = tagWithoutDoubleSlashes.replace(/\\:/g, '☢');

    // Do our split
    const matches = tagWithoutEscapedColons.split(':');
    const newMatches: string[] = [];

    for (const item of matches) {
        const tagWithEscapedColons = item.replace(/☢/g, '\\:');
        const tagWithDoubleSlashes = tagWithEscapedColons.replace(/☠/g, '\\\\');
        newMatches.push(tagWithDoubleSlashes);
    }

    return newMatches;
}

/**
 * Return the tag from the transaction. When the tagIndex is passed, return the tag based on the index.
 * This "tag" field has no "modified" complement.
 */
function getTag(transaction: OnyxInputOrEntry<Transaction>, tagIndex?: number): string {
    if (tagIndex !== undefined) {
        const tagsArray = getTagArrayFromName(transaction?.tag ?? '');
        return tagsArray.at(tagIndex) ?? '';
    }

    return transaction?.tag ?? '';
}

function getTagForDisplay(transaction: OnyxEntry<Transaction>, tagIndex?: number): string {
    return getCleanedTagName(getTag(transaction, tagIndex));
}

function getCreated(transaction: OnyxInputOrEntry<Transaction>): string {
    // eslint-disable-next-line @typescript-eslint/prefer-nullish-coalescing
    return transaction?.modifiedCreated ? transaction.modifiedCreated : transaction?.created || '';
}

/**
 * Return the created field from the transaction, return the modifiedCreated if present.
 */
function getFormattedCreated(transaction: OnyxInputOrEntry<Transaction>, dateFormat: string = CONST.DATE.FNS_FORMAT_STRING): string {
    const created = getCreated(transaction);
    return DateUtils.formatWithUTCTimeZone(created, dateFormat);
}

/**
 * Determine whether a transaction is made with an Expensify card.
 */
function isExpensifyCardTransaction(transaction: OnyxEntry<Transaction>): boolean {
    return transaction?.bank === CONST.EXPENSIFY_CARD.BANK;
}

/**
 * Determine whether a transaction is made with a card (Expensify or Company Card).
 */
function isCardTransaction(transaction: OnyxEntry<Transaction>): boolean {
    return !!transaction?.managedCard;
}

function getCardName(transaction: OnyxEntry<Transaction>): string {
    return transaction?.cardName ?? '';
}

/**
 * Check if the transaction status is set to Pending.
 */
function isPending(transaction: OnyxEntry<Transaction>): boolean {
    if (!transaction?.status) {
        return false;
    }
    return transaction.status === CONST.TRANSACTION.STATUS.PENDING;
}

/**
 * Check if the transaction status is set to Posted.
 */
function isPosted(transaction: Transaction): boolean {
    if (!transaction.status) {
        return false;
    }
    return transaction.status === CONST.TRANSACTION.STATUS.POSTED;
}

/**
 * The transaction is considered scanning if it is a partial transaction, has a receipt, and the receipt is being scanned.
 * Note that this does not include receipts that are being scanned in the background for auditing / smart scan everything, because there should be no indication to the user that the receipt is being scanned.
 */
function isScanning(transaction: OnyxEntry<Transaction>): boolean {
    return isPartialTransaction(transaction) && hasReceipt(transaction) && isReceiptBeingScanned(transaction);
}

function isReceiptBeingScanned(transaction: OnyxInputOrEntry<Transaction>): boolean {
    return [CONST.IOU.RECEIPT_STATE.SCAN_READY, CONST.IOU.RECEIPT_STATE.SCANNING].some((value) => value === transaction?.receipt?.state);
}

function didReceiptScanSucceed(transaction: OnyxEntry<Transaction>): boolean {
    return [CONST.IOU.RECEIPT_STATE.SCAN_COMPLETE].some((value) => value === transaction?.receipt?.state);
}

/**
 * Check if the transaction has a non-smart-scanning receipt and is missing required fields
 */
function hasMissingSmartscanFields(transaction: OnyxInputOrEntry<Transaction>): boolean {
    return !!(transaction && !isDistanceRequest(transaction) && !isReceiptBeingScanned(transaction) && areRequiredFieldsEmpty(transaction));
}

/**
 * Get all transaction violations of the transaction with given transactionID.
 */
function getTransactionViolations(transaction: OnyxEntry<Transaction | SearchTransaction>, transactionViolations: OnyxCollection<TransactionViolations>): TransactionViolations | undefined {
    if (!transaction || !transactionViolations) {
        return undefined;
    }

    return transactionViolations?.[ONYXKEYS.COLLECTION.TRANSACTION_VIOLATIONS + transaction.transactionID]?.filter((violation) => !isViolationDismissed(transaction, violation));
}

/**
 * Check if there is pending rter violation in transactionViolations.
 */
function hasPendingRTERViolation(transactionViolations?: TransactionViolations | null): boolean {
    return !!transactionViolations?.some(
        (transactionViolation: TransactionViolation) =>
            transactionViolation.name === CONST.VIOLATIONS.RTER &&
            transactionViolation.data?.pendingPattern &&
            transactionViolation.data?.rterType !== CONST.RTER_VIOLATION_TYPES.BROKEN_CARD_CONNECTION &&
            transactionViolation.data?.rterType !== CONST.RTER_VIOLATION_TYPES.BROKEN_CARD_CONNECTION_530,
    );
}

/**
 * Check if there is broken connection violation.
 */
function hasBrokenConnectionViolation(transaction: Transaction | SearchTransaction, transactionViolations: OnyxCollection<TransactionViolations> | undefined): boolean {
    const violations = getTransactionViolations(transaction, transactionViolations);
    return !!violations?.find((violation) => isBrokenConnectionViolation(violation));
}

function isBrokenConnectionViolation(violation: TransactionViolation) {
    return (
        violation.name === CONST.VIOLATIONS.RTER &&
        (violation.data?.rterType === CONST.RTER_VIOLATION_TYPES.BROKEN_CARD_CONNECTION || violation.data?.rterType === CONST.RTER_VIOLATION_TYPES.BROKEN_CARD_CONNECTION_530)
    );
}

function shouldShowBrokenConnectionViolationInternal(brokenConnectionViolations: TransactionViolation[], report: OnyxEntry<Report> | SearchReport, policy: OnyxEntry<Policy> | SearchPolicy) {
    if (brokenConnectionViolations.length === 0) {
        return false;
    }

    if (!isPolicyAdmin(policy) || isCurrentUserSubmitter(report?.reportID)) {
        return true;
    }

    if (isOpenExpenseReport(report)) {
        return true;
    }

    return isProcessingReport(report) && isInstantSubmitEnabled(policy);
}

/**
 * Check if user should see broken connection violation warning based on violations list.
 */
function shouldShowBrokenConnectionViolation(report: OnyxEntry<Report> | SearchReport, policy: OnyxEntry<Policy> | SearchPolicy, transactionViolations: TransactionViolation[]): boolean {
    const brokenConnectionViolations = transactionViolations.filter((violation) => isBrokenConnectionViolation(violation));

    return shouldShowBrokenConnectionViolationInternal(brokenConnectionViolations, report, policy);
}

/**
 * Check if user should see broken connection violation warning based on selected transactions.
 */
function shouldShowBrokenConnectionViolationForMultipleTransactions(
    transactionIDs: string[],
    report: OnyxEntry<Report> | SearchReport,
    policy: OnyxEntry<Policy> | SearchPolicy,
    transactionViolations: OnyxCollection<TransactionViolation[]>,
): boolean {
    const violations = transactionIDs.flatMap((id) => transactionViolations?.[`${ONYXKEYS.COLLECTION.TRANSACTION_VIOLATIONS}${id}`] ?? []);

    const brokenConnectionViolations = violations.filter((violation) => isBrokenConnectionViolation(violation));

    return shouldShowBrokenConnectionViolationInternal(brokenConnectionViolations, report, policy);
}

/**
 * Check if there is pending rter violation in all transactionViolations with given transactionIDs.
 */
function allHavePendingRTERViolation(transactions: OnyxEntry<Transaction[] | SearchTransaction[]>, transactionViolations: OnyxCollection<TransactionViolations> | undefined): boolean {
    if (!transactions) {
        return false;
    }

    const transactionsWithRTERViolations = transactions.map((transaction) => {
        const filteredTransactionViolations = getTransactionViolations(transaction, transactionViolations);
        return hasPendingRTERViolation(filteredTransactionViolations);
    });
    return transactionsWithRTERViolations.length > 0 && transactionsWithRTERViolations.every((value) => value === true);
}

function checkIfShouldShowMarkAsCashButton(hasRTERPendingViolation: boolean, shouldDisplayBrokenConnectionViolation: boolean, report: OnyxEntry<Report>, policy: OnyxEntry<Policy>) {
    if (hasRTERPendingViolation) {
        return true;
    }
    return (
        shouldDisplayBrokenConnectionViolation && (!isPolicyAdmin(policy) || isCurrentUserSubmitter(report?.reportID)) && !isReportApproved({report}) && !isReportManuallyReimbursed(report)
    );
}

/**
 * Check if there is any transaction without RTER violation within the given transactionIDs.
 */
function hasAnyTransactionWithoutRTERViolation(transactions: Transaction[] | SearchTransaction[], transactionViolations: OnyxCollection<TransactionViolations> | undefined): boolean {
    return (
        transactions.length > 0 &&
        transactions.some((transaction) => {
            return !hasBrokenConnectionViolation(transaction, transactionViolations);
        })
    );
}

/**
 * Check if the transaction is pending or has a pending rter violation.
 */
function hasPendingUI(transaction: OnyxEntry<Transaction>, transactionViolations?: TransactionViolations | null): boolean {
    return isScanning(transaction) || isPending(transaction) || (!!transaction && hasPendingRTERViolation(transactionViolations));
}

/**
 * Check if the transaction has a defined route
 */
function hasRoute(transaction: OnyxEntry<Transaction>, isDistanceRequestType?: boolean): boolean {
    return !!transaction?.routes?.route0?.geometry?.coordinates || (!!isDistanceRequestType && !!transaction?.comment?.customUnit?.quantity);
}

function waypointHasValidAddress(waypoint: RecentWaypoint | Waypoint): boolean {
    return !!waypoint?.address?.trim();
}

/**
 * Converts the key of a waypoint to its index
 */
function getWaypointIndex(key: string): number {
    return Number(key.replace('waypoint', ''));
}

/**
 * Filters the waypoints which are valid and returns those
 */
function getValidWaypoints(waypoints: WaypointCollection | undefined, reArrangeIndexes = false): WaypointCollection {
    if (!waypoints) {
        return {};
    }

    const sortedIndexes = Object.keys(waypoints)
        .map(getWaypointIndex)
        .sort((a, b) => a - b);
    const waypointValues = sortedIndexes.map((index) => waypoints[`waypoint${index}`]);
    // Ensure the number of waypoints is between 2 and 25
    if (waypointValues.length < 2 || waypointValues.length > 25) {
        return {};
    }

    let lastWaypointIndex = -1;
    let waypointIndex = -1;

    return waypointValues.reduce<WaypointCollection>((acc, currentWaypoint, index) => {
        // Array.at(-1) returns the last element of the array
        // If a user does a round trip, the last waypoint will be the same as the first waypoint
        // We want to avoid comparing them as this will result in an incorrect duplicate waypoint error.
        const previousWaypoint = lastWaypointIndex !== -1 ? waypointValues.at(lastWaypointIndex) : undefined;

        // Check if the waypoint has a valid address
        if (!waypointHasValidAddress(currentWaypoint)) {
            return acc;
        }

        // Check for adjacent waypoints with the same address
        if (previousWaypoint && currentWaypoint?.address === previousWaypoint.address) {
            return acc;
        }

        acc[`waypoint${reArrangeIndexes ? waypointIndex + 1 : index}`] = currentWaypoint;

        lastWaypointIndex = index;
        waypointIndex += 1;

        return acc;
    }, {});
}

/**
 * Returns the most recent transactions in an object
 */
function getRecentTransactions(transactions: Record<string, string>, size = 2): string[] {
    return Object.keys(transactions)
        .sort((transactionID1, transactionID2) => (new Date(transactions[transactionID1]) < new Date(transactions[transactionID2]) ? 1 : -1))
        .slice(0, size);
}

/**
 * Check if transaction has duplicatedTransaction violation.
 * @param transactionID - the transaction to check
 * @param checkDismissed - whether to check if the violation has already been dismissed as well
 */
function isDuplicate(transaction: OnyxEntry<Transaction>, checkDismissed = false): boolean {
    if (!transaction) {
        return false;
    }
    const duplicateViolation = allTransactionViolations?.[`${ONYXKEYS.COLLECTION.TRANSACTION_VIOLATIONS}${transaction.transactionID}`]?.find(
        (violation: TransactionViolation) => violation.name === CONST.VIOLATIONS.DUPLICATED_TRANSACTION,
    );
    const hasDuplicatedViolation = !!duplicateViolation;
    if (!checkDismissed) {
        return hasDuplicatedViolation;
    }

    const didDismissedViolation = isViolationDismissed(transaction, duplicateViolation);

    return hasDuplicatedViolation && !didDismissedViolation;
}

/**
 * Check if transaction is on hold
 */
function isOnHold(transaction: OnyxEntry<Transaction>): boolean {
    if (!transaction) {
        return false;
    }

    return !!transaction.comment?.hold;
}

/**
 * Check if transaction is on hold for the given transactionID
 */
function isOnHoldByTransactionID(transactionID: string | undefined | null): boolean {
    if (!transactionID) {
        return false;
    }

    return isOnHold(allTransactions?.[`${ONYXKEYS.COLLECTION.TRANSACTION}${transactionID}`]);
}

/**
 * Checks if a violation is dismissed for the given transaction
 */
function isViolationDismissed(transaction: OnyxEntry<Transaction>, violation: TransactionViolation | undefined): boolean {
    if (!transaction || !violation) {
        return false;
    }
    return transaction?.comment?.dismissedViolations?.[violation.name]?.[currentUserEmail] === `${currentUserAccountID}`;
}

/**
 * Checks if violations are supported for the given transaction
 */
function doesTransactionSupportViolations(transaction: Transaction | undefined): transaction is Transaction {
    if (!transaction) {
        return false;
    }
    if (isExpensifyCardTransaction(transaction) && isPending(transaction)) {
        return false;
    }
    return true;
}

/**
 * Checks if any violations for the provided transaction are of type 'violation'
 */
function hasViolation(transaction: Transaction | undefined, transactionViolations: TransactionViolation[] | OnyxCollection<TransactionViolation[]>, showInReview?: boolean): boolean {
    if (!doesTransactionSupportViolations(transaction)) {
        return false;
    }
    const violations = Array.isArray(transactionViolations) ? transactionViolations : transactionViolations?.[ONYXKEYS.COLLECTION.TRANSACTION_VIOLATIONS + transaction.transactionID];

    return !!violations?.some(
        (violation) =>
            violation.type === CONST.VIOLATION_TYPES.VIOLATION &&
            (showInReview === undefined || showInReview === (violation.showInReview ?? false)) &&
            !isViolationDismissed(transaction, violation),
    );
}

function hasDuplicateTransactions(iouReportID?: string, allReportTransactions?: SearchTransaction[]): boolean {
    const transactionsByIouReportID = getReportTransactions(iouReportID);
    const reportTransactions = allReportTransactions ?? transactionsByIouReportID;

    return reportTransactions.length > 0 && reportTransactions.some((transaction) => isDuplicate(transaction, true));
}

/**
 * Checks if any violations for the provided transaction are of type 'notice'
 */
function hasNoticeTypeViolation(
    transaction: OnyxEntry<Transaction>,
    transactionViolations: TransactionViolation[] | OnyxCollection<TransactionViolation[]>,
    showInReview?: boolean,
): boolean {
    if (!doesTransactionSupportViolations(transaction)) {
        return false;
    }
    const violations = Array.isArray(transactionViolations) ? transactionViolations : transactionViolations?.[`${ONYXKEYS.COLLECTION.TRANSACTION_VIOLATIONS}${transaction?.transactionID}`];

    return !!violations?.some(
        (violation: TransactionViolation) =>
            violation.type === CONST.VIOLATION_TYPES.NOTICE &&
            (showInReview === undefined || showInReview === (violation.showInReview ?? false)) &&
            !isViolationDismissed(transaction, violation),
    );
}

/**
 * Checks if any violations for the provided transaction are of type 'warning'
 */
function hasWarningTypeViolation(
    transaction: OnyxEntry<Transaction>,
    transactionViolations: TransactionViolation[] | OnyxCollection<TransactionViolation[]>,
    showInReview?: boolean,
): boolean {
    if (!doesTransactionSupportViolations(transaction)) {
        return false;
    }
    const violations = Array.isArray(transactionViolations) ? transactionViolations : transactionViolations?.[`${ONYXKEYS.COLLECTION.TRANSACTION_VIOLATIONS}${transaction?.transactionID}`];
    const warningTypeViolations =
        violations?.filter(
            (violation: TransactionViolation) =>
                violation.type === CONST.VIOLATION_TYPES.WARNING &&
                (showInReview === undefined || showInReview === (violation.showInReview ?? false)) &&
                !isViolationDismissed(transaction, violation),
        ) ?? [];

    return warningTypeViolations.length > 0;
}

/**
 * Calculates tax amount from the given expense amount and tax percentage
 */
function calculateTaxAmount(percentage: string | undefined, amount: number, currency: string) {
    if (!percentage) {
        return 0;
    }

    const divisor = Number(percentage.slice(0, -1)) / 100 + 1;
    const taxAmount = (amount - amount / divisor) / 100;
    const decimals = getCurrencyDecimals(currency);
    return parseFloat(taxAmount.toFixed(decimals));
}

/**
 * Calculates count of all tax enabled options
 */
function getEnabledTaxRateCount(options: TaxRates) {
    return Object.values(options).filter((option: TaxRate) => !option.isDisabled).length;
}

/**
 * Check if the customUnitRateID has a value default for P2P distance requests
 */
function isCustomUnitRateIDForP2P(transaction: OnyxInputOrEntry<Transaction>): boolean {
    return transaction?.comment?.customUnit?.customUnitRateID === CONST.CUSTOM_UNITS.FAKE_P2P_ID;
}

function hasReservationList(transaction: Transaction | undefined | null): boolean {
    return !!transaction?.receipt?.reservationList && transaction?.receipt?.reservationList.length > 0;
}

/**
 * Whether an expense is going to be paid later, either at checkout for hotels or drop off for car rental
 */
function isPayAtEndExpense(transaction: Transaction | undefined | null): boolean {
    return !!transaction?.receipt?.reservationList?.some((reservation) => reservation.paymentType === 'PAY_AT_HOTEL' || reservation.paymentType === 'PAY_AT_VENDOR');
}

/**
 * Get custom unit rate (distance rate) ID from the transaction object
 */
function getRateID(transaction: OnyxInputOrEntry<Transaction>): string | undefined {
    return transaction?.comment?.customUnit?.customUnitRateID ?? CONST.CUSTOM_UNITS.FAKE_P2P_ID;
}

/**
 * Gets the tax code based on the type of transaction and selected currency.
 * If it is distance request, then returns the tax code corresponding to the custom unit rate
 * Else returns policy default tax rate if transaction is in policy default currency, otherwise foreign default tax rate
 */
function getDefaultTaxCode(policy: OnyxEntry<Policy>, transaction: OnyxEntry<Transaction>, currency?: string | undefined): string | undefined {
    if (isDistanceRequest(transaction)) {
        const customUnitRateID = getRateID(transaction) ?? '';
        const customUnitRate = getDistanceRateCustomUnitRate(policy, customUnitRateID);
        return customUnitRate?.attributes?.taxRateExternalID;
    }
    const defaultExternalID = policy?.taxRates?.defaultExternalID;
    const foreignTaxDefault = policy?.taxRates?.foreignTaxDefault;
    return policy?.outputCurrency === (currency ?? getCurrency(transaction)) ? defaultExternalID : foreignTaxDefault;
}

/**
 * Transforms tax rates to a new object format - to add codes and new name with concatenated name and value.
 *
 * @param  policy - The policy which the user has access to and which the report is tied to.
 * @returns The transformed tax rates object.g
 */
function transformedTaxRates(policy: OnyxEntry<Policy> | undefined, transaction?: OnyxEntry<Transaction>): Record<string, TaxRate> {
    const taxRates = policy?.taxRates;
    const defaultExternalID = taxRates?.defaultExternalID;

    const defaultTaxCode = () => {
        if (!transaction) {
            return defaultExternalID;
        }

        return policy && getDefaultTaxCode(policy, transaction);
    };

    const getModifiedName = (data: TaxRate, code: string) => `${data.name} (${data.value})${defaultTaxCode() === code ? ` ${CONST.DOT_SEPARATOR} ${translateLocal('common.default')}` : ''}`;
    const taxes = Object.fromEntries(Object.entries(taxRates?.taxes ?? {}).map(([code, data]) => [code, {...data, code, modifiedName: getModifiedName(data, code), name: data.name}]));
    return taxes;
}

/**
 * Gets the tax value of a selected tax
 */
function getTaxValue(policy: OnyxEntry<Policy>, transaction: OnyxEntry<Transaction>, taxCode: string) {
    return Object.values(transformedTaxRates(policy, transaction)).find((taxRate) => taxRate.code === taxCode)?.value;
}

/**
 * Gets the tax name for Workspace Taxes Settings
 */
function getWorkspaceTaxesSettingsName(policy: OnyxEntry<Policy>, taxCode: string) {
    return Object.values(transformedTaxRates(policy)).find((taxRate) => taxRate.code === taxCode)?.modifiedName;
}

/**
 * Gets the name corresponding to the taxCode that is displayed to the user
 */
function getTaxName(policy: OnyxEntry<Policy>, transaction: OnyxEntry<Transaction>) {
    const defaultTaxCode = getDefaultTaxCode(policy, transaction);
    return Object.values(transformedTaxRates(policy, transaction)).find((taxRate) => taxRate.code === (transaction?.taxCode ?? defaultTaxCode))?.modifiedName;
}

function getTransactionOrDraftTransaction(transactionID: string): OnyxEntry<Transaction> {
    return allTransactions?.[`${ONYXKEYS.COLLECTION.TRANSACTION}${transactionID}`] ?? allTransactionDrafts?.[`${ONYXKEYS.COLLECTION.TRANSACTION_DRAFT}${transactionID}`];
}

type FieldsToCompare = Record<string, Array<keyof Transaction>>;
type FieldsToChange = {
    category?: Array<string | undefined>;
    merchant?: Array<string | undefined>;
    tag?: Array<string | undefined>;
    description?: Array<Comment | undefined>;
    taxCode?: Array<string | undefined>;
    billable?: Array<boolean | undefined>;
    reimbursable?: Array<boolean | undefined>;
};

function removeSettledAndApprovedTransactions(transactions: Array<OnyxEntry<Transaction>>): Transaction[] {
    return transactions.filter((transaction) => !!transaction && !isSettled(transaction?.reportID) && !isReportIDApproved(transaction?.reportID)) as Transaction[];
}

/**
 * This function compares fields of duplicate transactions and determines which fields should be kept and which should be changed.
 *
 * @returns An object with two properties: 'keep' and 'change'.
 * 'keep' is an object where each key is a field name and the value is the value of that field in the transaction that should be kept.
 * 'change' is an object where each key is a field name and the value is an array of different values of that field in the duplicate transactions.
 *
 * The function works as follows:
 * 1. It fetches the transaction violations for the given transaction ID.
 * 2. It finds the duplicate transactions.
 * 3. It creates two empty objects, 'keep' and 'change'.
 * 4. It defines the fields to compare in the transactions.
 * 5. It iterates over the fields to compare. For each field:
 *    - If the field is 'description', it checks if all comments are equal, exist, or are empty. If so, it keeps the first transaction's comment. Otherwise, it finds the different values and adds them to 'change'.
 *    - For other fields, it checks if all fields are equal. If so, it keeps the first transaction's field value. Otherwise, it finds the different values and adds them to 'change'.
 * 6. It returns the 'keep' and 'change' objects.
 */

function compareDuplicateTransactionFields(
    reviewingTransaction?: OnyxEntry<Transaction>,
    duplicates?: Array<OnyxEntry<Transaction>>,
    reportID?: string | undefined,
    selectedTransactionID?: string,
): {keep: Partial<ReviewDuplicates>; change: FieldsToChange} {
    const reviewingTransactionID = reviewingTransaction?.transactionID;
    if (!reviewingTransactionID || !reportID) {
        return {change: {}, keep: {}};
    }

    // eslint-disable-next-line @typescript-eslint/no-explicit-any
    const keep: Record<string, any> = {};
    // eslint-disable-next-line @typescript-eslint/no-explicit-any
    const change: Record<string, any[]> = {};
    if (!reviewingTransactionID || !reportID) {
        return {keep, change};
    }
    const transactions = removeSettledAndApprovedTransactions([reviewingTransaction, ...(duplicates ?? [])]);

    const fieldsToCompare: FieldsToCompare = {
        merchant: ['modifiedMerchant', 'merchant'],
        category: ['category'],
        tag: ['tag'],
        description: ['comment'],
        taxCode: ['taxCode'],
        billable: ['billable'],
        reimbursable: ['reimbursable'],
    };

    // Helper function thats create an array of different values for a given key in the transactions
    function getDifferentValues(items: Array<OnyxEntry<Transaction>>, keys: Array<keyof Transaction>) {
        return [
            ...new Set(
                items
                    .map((item) => {
                        // Prioritize modifiedMerchant over merchant
                        if (keys.includes('modifiedMerchant' as keyof Transaction) && keys.includes('merchant' as keyof Transaction)) {
                            // eslint-disable-next-line @typescript-eslint/prefer-nullish-coalescing
                            return getMerchant(item);
                        }
                        return keys.map((key) => item?.[key]);
                    })
                    .flat(),
            ),
        ];
    }

    // Helper function to check if all comments are equal
    function areAllCommentsEqual(items: Array<OnyxEntry<Transaction>>, firstTransaction: OnyxEntry<Transaction>) {
        return items.every((item) => deepEqual(getDescription(item), getDescription(firstTransaction)));
    }

    // Helper function to check if all fields are equal for a given key
    function areAllFieldsEqual(items: Array<OnyxEntry<Transaction>>, keyExtractor: (item: OnyxEntry<Transaction>) => string) {
        const firstTransaction = transactions.at(0);
        return items.every((item) => keyExtractor(item) === keyExtractor(firstTransaction));
    }

    // Helper function to process changes
    function processChanges(fieldName: string, items: Array<OnyxEntry<Transaction>>, keys: Array<keyof Transaction>) {
        const differentValues = getDifferentValues(items, keys);
        if (differentValues.length > 0) {
            change[fieldName] = differentValues;
        }
    }

    // The comment object needs to be stored only when selecting a specific transaction to keep.
    // It contains details such as 'customUnit' and 'waypoints,' which remain unchanged during the review steps
    // but are essential for displaying complete information on the confirmation page.
    if (selectedTransactionID) {
        const selectedTransaction = transactions.find((t) => t?.transactionID === selectedTransactionID);
        keep.comment = selectedTransaction?.comment ?? {};
    }

    for (const fieldName in fieldsToCompare) {
        if (Object.prototype.hasOwnProperty.call(fieldsToCompare, fieldName)) {
            const keys = fieldsToCompare[fieldName];
            const firstTransaction = transactions.at(0);
            const isFirstTransactionCommentEmptyObject = typeof firstTransaction?.comment === 'object' && firstTransaction?.comment?.comment === '';
            const report = allReports?.[`${ONYXKEYS.COLLECTION.REPORT}${reportID}`];
            // This will be fixed as part of https://github.com/Expensify/Expensify/issues/507850
            // eslint-disable-next-line deprecation/deprecation
            const policy = getPolicy(report?.policyID);

            const areAllFieldsEqualForKey = areAllFieldsEqual(transactions, (item) => keys.map((key) => item?.[key]).join('|'));
            if (fieldName === 'description') {
                const allCommentsAreEqual = areAllCommentsEqual(transactions, firstTransaction);
                const allCommentsAreEmpty = isFirstTransactionCommentEmptyObject && transactions.every((item) => getDescription(item) === '');
                if (allCommentsAreEqual || allCommentsAreEmpty) {
                    keep[fieldName] = firstTransaction?.comment?.comment ?? firstTransaction?.comment;
                } else {
                    processChanges(fieldName, transactions, keys);
                }
            } else if (fieldName === 'merchant') {
                if (areAllFieldsEqual(transactions, getMerchant)) {
                    keep[fieldName] = getMerchant(firstTransaction);
                } else {
                    processChanges(fieldName, transactions, keys);
                }
            } else if (fieldName === 'taxCode') {
                const differentValues = getDifferentValues(transactions, keys);
                const validTaxes = differentValues?.filter((taxID) => {
                    const tax = getTaxByID(policy, (taxID as string) ?? '');
                    return tax?.name && !tax.isDisabled && tax.pendingAction !== CONST.RED_BRICK_ROAD_PENDING_ACTION.DELETE;
                });

                if (!areAllFieldsEqualForKey && validTaxes.length > 1) {
                    change[fieldName] = validTaxes;
                } else if (areAllFieldsEqualForKey) {
                    keep[fieldName] = firstTransaction?.[keys[0]] ?? firstTransaction?.[keys[1]];
                }
            } else if (fieldName === 'category') {
                const differentValues = getDifferentValues(transactions, keys);
                const policyCategories = report?.policyID ? getPolicyCategoriesData(report.policyID) : {};
                const availableCategories = Object.values(policyCategories)
                    .filter((category) => differentValues.includes(category.name) && category.enabled && category.pendingAction !== CONST.RED_BRICK_ROAD_PENDING_ACTION.DELETE)
                    .map((e) => e.name);

                if (!areAllFieldsEqualForKey && policy?.areCategoriesEnabled && (availableCategories.length > 1 || (availableCategories.length === 1 && differentValues.includes('')))) {
                    change[fieldName] = [...availableCategories, ...(differentValues.includes('') ? [''] : [])];
                } else if (areAllFieldsEqualForKey) {
                    keep[fieldName] = firstTransaction?.[keys[0]] ?? firstTransaction?.[keys[1]];
                }
            } else if (fieldName === 'tag') {
                const policyTags = report?.policyID ? getPolicyTagsData(report?.policyID) : {};
                const isMultiLevelTags = isMultiLevelTagsPolicyUtils(policyTags);
                if (isMultiLevelTags) {
                    if (areAllFieldsEqualForKey || !policy?.areTagsEnabled) {
                        keep[fieldName] = firstTransaction?.[keys[0]] ?? firstTransaction?.[keys[1]];
                    } else {
                        processChanges(fieldName, transactions, keys);
                    }
                } else {
                    const differentValues = getDifferentValues(transactions, keys);
                    const policyTagsObj = Object.values(Object.values(policyTags).at(0)?.tags ?? {});
                    const availableTags = policyTagsObj
                        .filter((tag) => differentValues.includes(tag.name) && tag.enabled && tag.pendingAction !== CONST.RED_BRICK_ROAD_PENDING_ACTION.DELETE)
                        .map((e) => e.name);
                    if (!areAllFieldsEqualForKey && policy?.areTagsEnabled && (availableTags.length > 1 || (availableTags.length === 1 && differentValues.includes('')))) {
                        change[fieldName] = [...availableTags, ...(differentValues.includes('') ? [''] : [])];
                    } else if (areAllFieldsEqualForKey) {
                        keep[fieldName] = firstTransaction?.[keys[0]] ?? firstTransaction?.[keys[1]];
                    }
                }
            } else if (areAllFieldsEqualForKey) {
                keep[fieldName] = firstTransaction?.[keys[0]] ?? firstTransaction?.[keys[1]];
            } else {
                processChanges(fieldName, transactions, keys);
            }
        }
    }

    return {keep, change};
}

function getTransactionID(threadReportID?: string): string | undefined {
    if (!threadReportID) {
        return;
    }
    const report = allReports?.[`${ONYXKEYS.COLLECTION.REPORT}${threadReportID}`];
    const parentReportAction = isThread(report) ? getReportAction(report.parentReportID, report.parentReportActionID) : undefined;
    const IOUTransactionID = isMoneyRequestAction(parentReportAction) ? getOriginalMessage(parentReportAction)?.IOUTransactionID : undefined;

    return IOUTransactionID;
}

function buildNewTransactionAfterReviewingDuplicates(reviewDuplicateTransaction: OnyxEntry<ReviewDuplicates>): Partial<Transaction> {
    const originalTransaction = allTransactions?.[`${ONYXKEYS.COLLECTION.TRANSACTION}${reviewDuplicateTransaction?.transactionID}`] ?? undefined;
    const {duplicates, ...restReviewDuplicateTransaction} = reviewDuplicateTransaction ?? {};

    return {
        ...originalTransaction,
        ...restReviewDuplicateTransaction,
        modifiedMerchant: reviewDuplicateTransaction?.merchant,
        merchant: reviewDuplicateTransaction?.merchant,
        comment: {...reviewDuplicateTransaction?.comment, comment: reviewDuplicateTransaction?.description},
    };
}

function buildMergeDuplicatesParams(
    reviewDuplicates: OnyxEntry<ReviewDuplicates>,
    duplicatedTransactions: Array<OnyxEntry<Transaction>>,
    originalTransaction: Partial<Transaction>,
): MergeDuplicatesParams {
    return {
        amount: -getAmount(originalTransaction as OnyxEntry<Transaction>, true),
        reportID: originalTransaction?.reportID,
        receiptID: originalTransaction?.receipt?.receiptID ?? CONST.DEFAULT_NUMBER_ID,
        currency: getCurrency(originalTransaction as OnyxEntry<Transaction>),
        created: getFormattedCreated(originalTransaction as OnyxEntry<Transaction>),
        transactionID: reviewDuplicates?.transactionID,
        transactionIDList: removeSettledAndApprovedTransactions(duplicatedTransactions ?? []).map((transaction) => transaction.transactionID),
        billable: reviewDuplicates?.billable ?? false,
        reimbursable: reviewDuplicates?.reimbursable ?? false,
        category: reviewDuplicates?.category ?? '',
        tag: reviewDuplicates?.tag ?? '',
        merchant: reviewDuplicates?.merchant ?? '',
        comment: reviewDuplicates?.description ?? '',
    };
}

function getCategoryTaxCodeAndAmount(category: string, transaction: OnyxEntry<Transaction>, policy: OnyxEntry<Policy>) {
    const taxRules = policy?.rules?.expenseRules?.filter((rule) => rule.tax);
    if (!taxRules || taxRules?.length === 0 || isDistanceRequest(transaction)) {
        return {categoryTaxCode: undefined, categoryTaxAmount: undefined};
    }

    const defaultTaxCode = getDefaultTaxCode(policy, transaction, getCurrency(transaction));
    const categoryTaxCode = getCategoryDefaultTaxRate(taxRules, category, defaultTaxCode);
    const categoryTaxPercentage = getTaxValue(policy, transaction, categoryTaxCode ?? '');
    let categoryTaxAmount;

    if (categoryTaxPercentage) {
        categoryTaxAmount = convertToBackendAmount(calculateTaxAmount(categoryTaxPercentage, getAmount(transaction), getCurrency(transaction)));
    }

    return {categoryTaxCode, categoryTaxAmount};
}

/**
 * Return the sorted list transactions of an iou report
 */
function getAllSortedTransactions(iouReportID?: string): Array<OnyxEntry<Transaction>> {
    return getReportTransactions(iouReportID).sort((transA, transB) => {
        if (transA.created < transB.created) {
            return -1;
        }

        if (transA.created > transB.created) {
            return 1;
        }

        return (transA.inserted ?? '') < (transB.inserted ?? '') ? -1 : 1;
    });
}

function shouldShowRTERViolationMessage(transactions?: Transaction[]) {
    return transactions?.length === 1 && hasPendingUI(transactions?.at(0), getTransactionViolations(transactions?.at(0), allTransactionViolations));
}

const getOriginalTransactionWithSplitInfo = (transaction: OnyxEntry<Transaction>) => {
    const {originalTransactionID, source, splits} = transaction?.comment ?? {};
    const originalTransaction = allTransactions?.[`${ONYXKEYS.COLLECTION.TRANSACTION}${originalTransactionID}`];

    if (splits && splits.length > 0) {
        return {isBillSplit: true, isExpenseSplit: false, originalTransaction: originalTransaction ?? transaction};
    }

    if (!originalTransactionID || source !== CONST.IOU.TYPE.SPLIT) {
        return {isBillSplit: false, isExpenseSplit: false, originalTransaction: transaction};
    }

    // To determine if it’s a split bill or a split expense, we check for the presence of `comment.splits` on the original transaction.
    // Since both splits use `comment.originalTransaction`, but split expenses won’t have `comment.splits`.
    return {isBillSplit: !!originalTransaction?.comment?.splits, isExpenseSplit: !originalTransaction?.comment?.splits, originalTransaction: originalTransaction ?? transaction};
};

/**
 * Return transactions pending action.
 */
function getTransactionPendingAction(transaction: OnyxEntry<Transaction>): PendingAction {
    if (transaction?.pendingAction) {
        return transaction.pendingAction;
    }
    const hasPendingFields = Object.keys(transaction?.pendingFields ?? {}).length > 0;
    return hasPendingFields ? CONST.RED_BRICK_ROAD_PENDING_ACTION.UPDATE : null;
}

function isTransactionPendingDelete(transaction: OnyxEntry<Transaction>): boolean {
    return getTransactionPendingAction(transaction) === CONST.RED_BRICK_ROAD_PENDING_ACTION.DELETE;
}

/**
 * Creates sections data for unreported expenses, marking transactions with DELETE pending action as disabled
 */
function createUnreportedExpenseSections(transactions: Array<Transaction | undefined>): Array<{shouldShow: boolean; data: UnreportedExpenseListItemType[]}> {
    return [
        {
            shouldShow: true,
            data: transactions
                .filter((t): t is Transaction => t !== undefined)
                .map(
                    (transaction): UnreportedExpenseListItemType => ({
                        ...transaction,
                        isDisabled: isTransactionPendingDelete(transaction),
                        keyForList: transaction.transactionID,
                        errors: transaction.errors as Errors | undefined,
                    }),
                ),
        },
    ];
}

function shouldNavigateToMergeReceipt(transactions: Array<OnyxEntry<Transaction>>): boolean {
    return transactions.every((transaction) => transaction?.receipt?.receiptID);
}

export {
    buildOptimisticTransaction,
    calculateTaxAmount,
    getWorkspaceTaxesSettingsName,
    getDefaultTaxCode,
    transformedTaxRates,
    getTaxValue,
    getTaxName,
    getEnabledTaxRateCount,
    getUpdatedTransaction,
    getDescription,
    getRequestType,
    getExpenseType,
    isManualRequest,
    isScanRequest,
    getAmount,
    getAttendees,
    getTaxAmount,
    getTaxCode,
    getCurrency,
    getDistanceInMeters,
    getCardID,
    getOriginalCurrency,
    getOriginalAmount,
    getFormattedAttendees,
    getMerchant,
    hasAnyTransactionWithoutRTERViolation,
    getMerchantOrDescription,
    getMCCGroup,
    getCreated,
    getFormattedCreated,
    getCategory,
    getBillable,
    getTag,
    getTagArrayFromName,
    getTagForDisplay,
    getTransactionViolations,
    hasReceipt,
    hasEReceipt,
    hasRoute,
    isReceiptBeingScanned,
    didReceiptScanSucceed,
    getValidWaypoints,
    isDistanceRequest,
    isFetchingWaypointsFromServer,
    isExpensifyCardTransaction,
    isCardTransaction,
    isDuplicate,
    isPending,
    isPosted,
    isOnHold,
    isOnHoldByTransactionID,
    getWaypoints,
    isAmountMissing,
    isMerchantMissing,
    isPartialMerchant,
    isPartial,
    isCreatedMissing,
    areRequiredFieldsEmpty,
    hasMissingSmartscanFields,
    hasPendingRTERViolation,
    allHavePendingRTERViolation,
    hasPendingUI,
    getWaypointIndex,
    waypointHasValidAddress,
    getRecentTransactions,
    hasReservationList,
    hasViolation,
    hasDuplicateTransactions,
    hasBrokenConnectionViolation,
    shouldShowBrokenConnectionViolation,
    shouldShowBrokenConnectionViolationForMultipleTransactions,
    hasNoticeTypeViolation,
    hasWarningTypeViolation,
    isCustomUnitRateIDForP2P,
    getRateID,
    compareDuplicateTransactionFields,
    getTransactionID,
    buildNewTransactionAfterReviewingDuplicates,
    buildMergeDuplicatesParams,
    getReimbursable,
    isPayAtEndExpense,
    removeSettledAndApprovedTransactions,
    getCardName,
    hasReceiptSource,
    shouldShowAttendees,
    getAllSortedTransactions,
    getFormattedPostedDate,
    getCategoryTaxCodeAndAmount,
    isPerDiemRequest,
    isViolationDismissed,
    isBrokenConnectionViolation,
    shouldShowRTERViolationMessage,
    isPartialTransaction,
    isPendingCardOrScanningTransaction,
    isScanning,
    getTransactionOrDraftTransaction,
    checkIfShouldShowMarkAsCashButton,
    getOriginalTransactionWithSplitInfo,
    getTransactionPendingAction,
    isTransactionPendingDelete,
    createUnreportedExpenseSections,
<<<<<<< HEAD
    shouldNavigateToMergeReceipt,
=======
    isUnreportedAndHasInvalidDistanceRateTransaction,
>>>>>>> ccfdb749
};

export type {TransactionChanges};<|MERGE_RESOLUTION|>--- conflicted
+++ resolved
@@ -1765,11 +1765,8 @@
     getTransactionPendingAction,
     isTransactionPendingDelete,
     createUnreportedExpenseSections,
-<<<<<<< HEAD
     shouldNavigateToMergeReceipt,
-=======
     isUnreportedAndHasInvalidDistanceRateTransaction,
->>>>>>> ccfdb749
 };
 
 export type {TransactionChanges};