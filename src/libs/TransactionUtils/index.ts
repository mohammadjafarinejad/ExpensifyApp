--- conflicted
+++ resolved
@@ -1635,11 +1635,8 @@
     shouldShowRTERViolationMessage,
     isPartialTransaction,
     isPendingCardOrScanningTransaction,
-<<<<<<< HEAD
     isScanning,
-=======
     checkIfShouldShowMarkAsCashButton,
->>>>>>> 84f09e63
 };
 
 export type {TransactionChanges};