--- conflicted
+++ resolved
@@ -1458,11 +1458,8 @@
     getAllSortedTransactions,
     getFormattedPostedDate,
     getCategoryTaxCodeAndAmount,
-<<<<<<< HEAD
     getAllTripsTransactions,
-=======
     isPerDiemRequest,
->>>>>>> efabde30
 };
 
 export type {TransactionChanges};