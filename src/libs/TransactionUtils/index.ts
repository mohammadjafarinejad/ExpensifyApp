--- conflicted
+++ resolved
@@ -15,7 +15,6 @@
 import {toLocaleDigit} from '@libs/LocaleDigitUtils';
 import * as Localize from '@libs/Localize';
 import * as NumberUtils from '@libs/NumberUtils';
-<<<<<<< HEAD
 import {
     getCleanedTagName,
     getDistanceRateCustomUnitRate,
@@ -26,15 +25,7 @@
     isPolicyAdmin,
 } from '@libs/PolicyUtils';
 import {getOriginalMessage, getReportAction, isMoneyRequestAction} from '@libs/ReportActionsUtils';
-import {getAllReports} from '@libs/ReportConnection';
 import {isOpenExpenseReport, isProcessingReport, isReportApproved, isSettled} from '@libs/ReportUtils';
-=======
-import {getCleanedTagName, getDistanceRateCustomUnitRate} from '@libs/PolicyUtils';
-import * as PolicyUtils from '@libs/PolicyUtils';
-// eslint-disable-next-line import/no-cycle
-import * as ReportActionsUtils from '@libs/ReportActionsUtils';
-import * as ReportUtils from '@libs/ReportUtils';
->>>>>>> 8ed48d2a
 import type {IOURequestType} from '@userActions/IOU';
 import CONST from '@src/CONST';
 import type {IOUType} from '@src/CONST';
@@ -255,12 +246,7 @@
 }
 
 function areRequiredFieldsEmpty(transaction: OnyxEntry<Transaction>): boolean {
-<<<<<<< HEAD
-    const allReports = getAllReports();
-    const parentReport = allReports?.[`${ONYXKEYS.COLLECTION.REPORT}${transaction?.reportID}`] ?? null;
-=======
     const parentReport = allReports?.[`${ONYXKEYS.COLLECTION.REPORT}${transaction?.reportID}`];
->>>>>>> 8ed48d2a
     const isFromExpenseReport = parentReport?.type === CONST.REPORT.TYPE.EXPENSE;
     const isSplitPolicyExpenseChat = !!transaction?.comment?.splits?.some((participant) => allReports?.[`${ONYXKEYS.COLLECTION.REPORT}${participant.chatReportID}`]?.isOwnPolicyExpenseChat);
     const isMerchantRequired = isFromExpenseReport || isSplitPolicyExpenseChat;
@@ -1143,13 +1129,8 @@
             const keys = fieldsToCompare[fieldName];
             const firstTransaction = transactions.at(0);
             const isFirstTransactionCommentEmptyObject = typeof firstTransaction?.comment === 'object' && firstTransaction?.comment?.comment === '';
-<<<<<<< HEAD
-            const report = getAllReports()?.[`${ONYXKEYS.COLLECTION.REPORT}${reportID}`] ?? null;
+            const report = allReports?.[`${ONYXKEYS.COLLECTION.REPORT}${reportID}`];
             const policy = getPolicy(report?.policyID);
-=======
-            const report = allReports?.[`${ONYXKEYS.COLLECTION.REPORT}${reportID}`];
-            const policy = PolicyUtils.getPolicy(report?.policyID);
->>>>>>> 8ed48d2a
 
             const areAllFieldsEqualForKey = areAllFieldsEqual(transactions, (item) => keys.map((key) => item?.[key]).join('|'));
             if (fieldName === 'description') {
@@ -1223,15 +1204,9 @@
 }
 
 function getTransactionID(threadReportID: string): string {
-<<<<<<< HEAD
-    const report = getAllReports()?.[`${ONYXKEYS.COLLECTION.REPORT}${threadReportID}`] ?? null;
+    const report = allReports?.[`${ONYXKEYS.COLLECTION.REPORT}${threadReportID}`];
     const parentReportAction = getReportAction(report?.parentReportID ?? '', report?.parentReportActionID ?? '');
     const IOUTransactionID = isMoneyRequestAction(parentReportAction) ? getOriginalMessage(parentReportAction)?.IOUTransactionID ?? '-1' : '-1';
-=======
-    const report = allReports?.[`${ONYXKEYS.COLLECTION.REPORT}${threadReportID}`];
-    const parentReportAction = ReportActionsUtils.getReportAction(report?.parentReportID ?? '', report?.parentReportActionID ?? '');
-    const IOUTransactionID = ReportActionsUtils.isMoneyRequestAction(parentReportAction) ? ReportActionsUtils.getOriginalMessage(parentReportAction)?.IOUTransactionID ?? '-1' : '-1';
->>>>>>> 8ed48d2a
 
     return IOUTransactionID;
 }
