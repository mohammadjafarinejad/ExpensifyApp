import {format, isValid, parse} from 'date-fns';
import lodashDeepClone from 'lodash/cloneDeep';
import lodashHas from 'lodash/has';
import lodashIsEqual from 'lodash/isEqual';
import lodashSet from 'lodash/set';
import type {OnyxCollection, OnyxEntry} from 'react-native-onyx';
import Onyx from 'react-native-onyx';
import type {ValueOf} from 'type-fest';
import {getPolicyCategoriesData} from '@libs/actions/Policy/Category';
import {getPolicyTagsData} from '@libs/actions/Policy/Tag';
import type {MergeDuplicatesParams} from '@libs/API/parameters';
import {getCategoryDefaultTaxRate} from '@libs/CategoryUtils';
import {convertToBackendAmount, getCurrencyDecimals} from '@libs/CurrencyUtils';
import DateUtils from '@libs/DateUtils';
import DistanceRequestUtils from '@libs/DistanceRequestUtils';
import {toLocaleDigit} from '@libs/LocaleDigitUtils';
import * as Localize from '@libs/Localize';
import * as NumberUtils from '@libs/NumberUtils';
import {
    getCleanedTagName,
    getDistanceRateCustomUnitRate,
    getPolicy,
    getTaxByID,
    isInstantSubmitEnabled,
    isMultiLevelTags as isMultiLevelTagsPolicyUtils,
    isPolicyAdmin,
} from '@libs/PolicyUtils';
import {getOriginalMessage, getReportAction, isMoneyRequestAction} from '@libs/ReportActionsUtils';
<<<<<<< HEAD
import {getReportTransactions, isCurrentUserSubmitter, isOpenExpenseReport, isProcessingReport, isReportIDApproved, isSettled, isThread} from '@libs/ReportUtils';
=======
import {
    getReportOrDraftReport,
    getReportTransactions,
    isCurrentUserSubmitter,
    isOpenExpenseReport,
    isProcessingReport,
    isReportApproved,
    isReportIDApproved,
    isReportManuallyReimbursed,
    isSettled,
    isThread,
} from '@libs/ReportUtils';
>>>>>>> c91bf20d
import type {IOURequestType} from '@userActions/IOU';
import CONST from '@src/CONST';
import type {IOUType} from '@src/CONST';
import ONYXKEYS from '@src/ONYXKEYS';
import type {OnyxInputOrEntry, Policy, RecentWaypoint, Report, ReviewDuplicates, TaxRate, TaxRates, Transaction, TransactionViolation, TransactionViolations} from '@src/types/onyx';
import type {Attendee} from '@src/types/onyx/IOU';
import type {SearchPolicy, SearchReport, SearchTransaction} from '@src/types/onyx/SearchResults';
import type {Comment, Receipt, TransactionChanges, TransactionCustomUnit, TransactionPendingFieldsKey, Waypoint, WaypointCollection} from '@src/types/onyx/Transaction';
import type DeepValueOf from '@src/types/utils/DeepValueOf';
import {isEmptyObject} from '@src/types/utils/EmptyObject';
import getDistanceInMeters from './getDistanceInMeters';

type TransactionParams = {
    amount: number;
    currency: string;
    reportID: string | undefined;
    comment?: string;
    attendees?: Attendee[];
    created?: string;
    merchant?: string;
    receipt?: OnyxEntry<Receipt>;
    category?: string;
    tag?: string;
    taxCode?: string;
    taxAmount?: number;
    billable?: boolean;
    pendingFields?: Partial<{[K in TransactionPendingFieldsKey]: ValueOf<typeof CONST.RED_BRICK_ROAD_PENDING_ACTION>}>;
    reimbursable?: boolean;
    source?: string;
    filename?: string;
    customUnit?: TransactionCustomUnit;
};

type BuildOptimisticTransactionParams = {
    originalTransactionID?: string;
    existingTransactionID?: string;
    existingTransaction?: OnyxEntry<Transaction>;
    policy?: OnyxEntry<Policy>;
    transactionParams: TransactionParams;
};

let allTransactions: OnyxCollection<Transaction> = {};

Onyx.connect({
    key: ONYXKEYS.COLLECTION.TRANSACTION,
    waitForCollectionCallback: true,
    callback: (value) => {
        if (!value) {
            return;
        }
        allTransactions = Object.fromEntries(Object.entries(value).filter(([, transaction]) => !!transaction));
    },
});

let allReports: OnyxCollection<Report> = {};
Onyx.connect({
    key: ONYXKEYS.COLLECTION.REPORT,
    waitForCollectionCallback: true,
    callback: (value) => {
        allReports = value;
    },
});

let allTransactionViolations: OnyxCollection<TransactionViolations> = {};
Onyx.connect({
    key: ONYXKEYS.COLLECTION.TRANSACTION_VIOLATIONS,
    waitForCollectionCallback: true,
    callback: (value) => (allTransactionViolations = value),
});

let preferredLocale: DeepValueOf<typeof CONST.LOCALES> = CONST.LOCALES.DEFAULT;
Onyx.connect({
    key: ONYXKEYS.NVP_PREFERRED_LOCALE,
    callback: (value) => {
        if (!value) {
            return;
        }
        preferredLocale = value;
    },
});

let currentUserEmail = '';
let currentUserAccountID = -1;
Onyx.connect({
    key: ONYXKEYS.SESSION,
    callback: (val) => {
        currentUserEmail = val?.email ?? '';
        currentUserAccountID = val?.accountID ?? CONST.DEFAULT_NUMBER_ID;
    },
});

function isDistanceRequest(transaction: OnyxEntry<Transaction>): boolean {
    // This is used during the expense creation flow before the transaction has been saved to the server
    if (lodashHas(transaction, 'iouRequestType')) {
        return transaction?.iouRequestType === CONST.IOU.REQUEST_TYPE.DISTANCE;
    }

    // This is the case for transaction objects once they have been saved to the server
    const type = transaction?.comment?.type;
    const customUnitName = transaction?.comment?.customUnit?.name;
    return type === CONST.TRANSACTION.TYPE.CUSTOM_UNIT && customUnitName === CONST.CUSTOM_UNITS.NAME_DISTANCE;
}

function isScanRequest(transaction: OnyxEntry<Transaction>): boolean {
    // This is used during the expense creation flow before the transaction has been saved to the server
    if (lodashHas(transaction, 'iouRequestType')) {
        return transaction?.iouRequestType === CONST.IOU.REQUEST_TYPE.SCAN;
    }

    return !!transaction?.receipt?.source && transaction?.amount === 0;
}

function isPerDiemRequest(transaction: OnyxEntry<Transaction>): boolean {
    // This is used during the expense creation flow before the transaction has been saved to the server
    if (lodashHas(transaction, 'iouRequestType')) {
        return transaction?.iouRequestType === CONST.IOU.REQUEST_TYPE.PER_DIEM;
    }

    // This is the case for transaction objects once they have been saved to the server
    const type = transaction?.comment?.type;
    const customUnitName = transaction?.comment?.customUnit?.name;
    return type === CONST.TRANSACTION.TYPE.CUSTOM_UNIT && customUnitName === CONST.CUSTOM_UNITS.NAME_PER_DIEM_INTERNATIONAL;
}

function getRequestType(transaction: OnyxEntry<Transaction>): IOURequestType {
    if (isDistanceRequest(transaction)) {
        return CONST.IOU.REQUEST_TYPE.DISTANCE;
    }
    if (isScanRequest(transaction)) {
        return CONST.IOU.REQUEST_TYPE.SCAN;
    }

    if (isPerDiemRequest(transaction)) {
        return CONST.IOU.REQUEST_TYPE.PER_DIEM;
    }

    return CONST.IOU.REQUEST_TYPE.MANUAL;
}

/**
 * Determines the expense type of a given transaction.
 */
function getExpenseType(transaction: OnyxEntry<Transaction>): ValueOf<typeof CONST.IOU.EXPENSE_TYPE> | undefined {
    if (!transaction) {
        return undefined;
    }

    if (isExpensifyCardTransaction(transaction)) {
        if (isPending(transaction)) {
            return CONST.IOU.EXPENSE_TYPE.PENDING_EXPENSIFY_CARD;
        }

        return CONST.IOU.EXPENSE_TYPE.EXPENSIFY_CARD;
    }

    return getRequestType(transaction);
}

function isManualRequest(transaction: Transaction): boolean {
    // This is used during the expense creation flow before the transaction has been saved to the server
    if (lodashHas(transaction, 'iouRequestType')) {
        return transaction.iouRequestType === CONST.IOU.REQUEST_TYPE.MANUAL;
    }

    return getRequestType(transaction) === CONST.IOU.REQUEST_TYPE.MANUAL;
}

function isPartialTransaction(transaction: OnyxEntry<Transaction>): boolean {
    const merchant = getMerchant(transaction);

    if (!merchant || isPartialMerchant(merchant)) {
        return true;
    }

    if (isAmountMissing(transaction) && isScanRequest(transaction)) {
        return true;
    }

    return false;
}

function isPendingCardOrScanningTransaction(transaction: OnyxEntry<Transaction>): boolean {
    return (isExpensifyCardTransaction(transaction) && isPending(transaction)) || isPartialTransaction(transaction) || (isScanRequest(transaction) && isReceiptBeingScanned(transaction));
}

/**
 * Optimistically generate a transaction.
 *
 * @param amount – in cents
 * @param [existingTransactionID] When creating a distance expense, an empty transaction has already been created with a transactionID. In that case, the transaction here needs to have
 * it's transactionID match what was already generated.
 */
function buildOptimisticTransaction(params: BuildOptimisticTransactionParams): Transaction {
    const {originalTransactionID = '', existingTransactionID, existingTransaction, policy, transactionParams} = params;
    const {
        amount,
        currency,
        reportID,
        comment = '',
        attendees = [],
        created = '',
        merchant = '',
        receipt,
        category = '',
        tag = '',
        taxCode = '',
        taxAmount = 0,
        billable = false,
        pendingFields,
        reimbursable = true,
        source = '',
        filename = '',
        customUnit,
    } = transactionParams;
    // transactionIDs are random, positive, 64-bit numeric strings.
    // Because JS can only handle 53-bit numbers, transactionIDs are strings in the front-end (just like reportActionID)
    const transactionID = existingTransactionID ?? NumberUtils.rand64();

    const commentJSON: Comment = {comment, attendees};
    if (source) {
        commentJSON.source = source;
    }
    if (originalTransactionID) {
        commentJSON.originalTransactionID = originalTransactionID;
    }

    const isDistanceTransaction = !!pendingFields?.waypoints;
    if (isDistanceTransaction) {
        // Set the distance unit, which comes from the policy distance unit or the P2P rate data
        lodashSet(commentJSON, 'customUnit.distanceUnit', DistanceRequestUtils.getUpdatedDistanceUnit({transaction: existingTransaction, policy}));
    }

    const isPerDiemTransaction = !!pendingFields?.subRates;
    if (isPerDiemTransaction) {
        // Set the custom unit, which comes from the policy per diem rate data
        lodashSet(commentJSON, 'customUnit', customUnit);
    }

    return {
        ...(!isEmptyObject(pendingFields) ? {pendingFields} : {}),
        transactionID,
        amount,
        currency,
        reportID,
        comment: commentJSON,
        merchant: merchant || CONST.TRANSACTION.PARTIAL_TRANSACTION_MERCHANT,
        created: created || DateUtils.getDBTime(),
        pendingAction: CONST.RED_BRICK_ROAD_PENDING_ACTION.ADD,
        receipt: receipt?.source ? {source: receipt.source, state: receipt.state ?? CONST.IOU.RECEIPT_STATE.SCANREADY} : {},
        filename: (receipt?.source ? receipt?.name ?? filename : filename).toString(),
        category,
        tag,
        taxCode,
        taxAmount,
        billable,
        reimbursable,
        inserted: DateUtils.getDBTime(),
    };
}

/**
 * Check if the transaction has an Ereceipt
 */
function hasEReceipt(transaction: Transaction | undefined | null): boolean {
    return !!transaction?.hasEReceipt;
}

function hasReceipt(transaction: OnyxInputOrEntry<Transaction> | undefined): boolean {
    return !!transaction?.receipt?.state || hasEReceipt(transaction);
}

/** Check if the receipt has the source file */
function hasReceiptSource(transaction: OnyxInputOrEntry<Transaction>): boolean {
    return !!transaction?.receipt?.source;
}

function isMerchantMissing(transaction: OnyxEntry<Transaction>) {
    if (transaction?.modifiedMerchant && transaction.modifiedMerchant !== '') {
        return transaction.modifiedMerchant === CONST.TRANSACTION.PARTIAL_TRANSACTION_MERCHANT;
    }
    const isMerchantEmpty = transaction?.merchant === CONST.TRANSACTION.PARTIAL_TRANSACTION_MERCHANT || transaction?.merchant === '';

    return isMerchantEmpty;
}

// eslint-disable-next-line @typescript-eslint/no-unused-vars
function shouldShowAttendees(iouType: IOUType, policy: OnyxEntry<Policy>): boolean {
    return false;
    // To be renabled once feature is complete: https://github.com/Expensify/App/issues/44725
    // Keep this disabled for per diem expense
    return iouType === CONST.IOU.TYPE.SUBMIT && !!policy?.id && (policy?.type === CONST.POLICY.TYPE.CORPORATE || policy?.type === CONST.POLICY.TYPE.TEAM);
}

/**
 * Check if the merchant is partial i.e. `(none)`
 */
function isPartialMerchant(merchant: string): boolean {
    return merchant === CONST.TRANSACTION.PARTIAL_TRANSACTION_MERCHANT;
}

function isAmountMissing(transaction: OnyxEntry<Transaction>) {
    return transaction?.amount === 0 && (!transaction.modifiedAmount || transaction.modifiedAmount === 0);
}

function isCreatedMissing(transaction: OnyxEntry<Transaction>) {
    return transaction?.created === '' && (!transaction.created || transaction.modifiedCreated === '');
}

function areRequiredFieldsEmpty(transaction: OnyxEntry<Transaction>): boolean {
    const parentReport = allReports?.[`${ONYXKEYS.COLLECTION.REPORT}${transaction?.reportID}`];
    const isFromExpenseReport = parentReport?.type === CONST.REPORT.TYPE.EXPENSE;
    const isSplitPolicyExpenseChat = !!transaction?.comment?.splits?.some((participant) => allReports?.[`${ONYXKEYS.COLLECTION.REPORT}${participant.chatReportID}`]?.isOwnPolicyExpenseChat);
    const isMerchantRequired = isFromExpenseReport || isSplitPolicyExpenseChat;
    return (isMerchantRequired && isMerchantMissing(transaction)) || isAmountMissing(transaction) || isCreatedMissing(transaction);
}

/**
 * Given the edit made to the expense, return an updated transaction object.
 */
function getUpdatedTransaction({
    transaction,
    transactionChanges,
    isFromExpenseReport,
    shouldUpdateReceiptState = true,
    policy = undefined,
}: {
    transaction: Transaction;
    transactionChanges: TransactionChanges;
    isFromExpenseReport: boolean;
    shouldUpdateReceiptState?: boolean;
    policy?: OnyxEntry<Policy>;
}): Transaction {
    // Only changing the first level fields so no need for deep clone now
    const updatedTransaction = lodashDeepClone(transaction);
    let shouldStopSmartscan = false;

    // The comment property does not have its modifiedComment counterpart
    if (Object.hasOwn(transactionChanges, 'comment')) {
        updatedTransaction.comment = {
            ...updatedTransaction.comment,
            comment: transactionChanges.comment,
        };
    }
    if (Object.hasOwn(transactionChanges, 'created')) {
        updatedTransaction.modifiedCreated = transactionChanges.created;
        shouldStopSmartscan = true;
    }
    if (Object.hasOwn(transactionChanges, 'amount') && typeof transactionChanges.amount === 'number') {
        updatedTransaction.modifiedAmount = isFromExpenseReport ? -transactionChanges.amount : transactionChanges.amount;
        shouldStopSmartscan = true;
    }
    if (Object.hasOwn(transactionChanges, 'currency')) {
        updatedTransaction.modifiedCurrency = transactionChanges.currency;
        shouldStopSmartscan = true;
    }

    if (Object.hasOwn(transactionChanges, 'merchant')) {
        updatedTransaction.modifiedMerchant = transactionChanges.merchant;
        shouldStopSmartscan = true;
    }

    if (Object.hasOwn(transactionChanges, 'waypoints')) {
        updatedTransaction.modifiedWaypoints = transactionChanges.waypoints;
        updatedTransaction.isLoading = true;
        shouldStopSmartscan = true;

        if (!transactionChanges.routes?.route0?.geometry?.coordinates) {
            // The waypoints were changed, but there is no route – it is pending from the BE and we should mark the fields as pending
            updatedTransaction.amount = CONST.IOU.DEFAULT_AMOUNT;
            updatedTransaction.modifiedAmount = CONST.IOU.DEFAULT_AMOUNT;
            updatedTransaction.modifiedMerchant = Localize.translateLocal('iou.fieldPending');
        } else {
            const mileageRate = DistanceRequestUtils.getRate({transaction: updatedTransaction, policy});
            const {unit, rate} = mileageRate;

            const distanceInMeters = getDistanceInMeters(transaction, unit);
            const amount = DistanceRequestUtils.getDistanceRequestAmount(distanceInMeters, unit, rate ?? 0);
            const updatedAmount = isFromExpenseReport ? -amount : amount;
            const updatedMerchant = DistanceRequestUtils.getDistanceMerchant(true, distanceInMeters, unit, rate, transaction.currency, Localize.translateLocal, (digit) =>
                toLocaleDigit(preferredLocale, digit),
            );

            updatedTransaction.amount = updatedAmount;
            updatedTransaction.modifiedAmount = updatedAmount;
            updatedTransaction.modifiedMerchant = updatedMerchant;
        }
    }

    if (Object.hasOwn(transactionChanges, 'customUnitRateID')) {
        lodashSet(updatedTransaction, 'comment.customUnit.customUnitRateID', transactionChanges.customUnitRateID);
        lodashSet(updatedTransaction, 'comment.customUnit.defaultP2PRate', null);
        shouldStopSmartscan = true;

        const existingDistanceUnit = transaction?.comment?.customUnit?.distanceUnit;

        // Get the new distance unit from the rate's unit
        const newDistanceUnit = DistanceRequestUtils.getUpdatedDistanceUnit({transaction: updatedTransaction, policy});
        lodashSet(updatedTransaction, 'comment.customUnit.distanceUnit', newDistanceUnit);

        // If the distanceUnit is set and the rate is changed to one that has a different unit, convert the distance to the new unit
        if (existingDistanceUnit && newDistanceUnit !== existingDistanceUnit) {
            const conversionFactor = existingDistanceUnit === CONST.CUSTOM_UNITS.DISTANCE_UNIT_MILES ? CONST.CUSTOM_UNITS.MILES_TO_KILOMETERS : CONST.CUSTOM_UNITS.KILOMETERS_TO_MILES;
            const distance = NumberUtils.roundToTwoDecimalPlaces((transaction?.comment?.customUnit?.quantity ?? 0) * conversionFactor);
            lodashSet(updatedTransaction, 'comment.customUnit.quantity', distance);
        }

        if (!isFetchingWaypointsFromServer(transaction)) {
            // When the waypoints are being fetched from the server, we have no information about the distance, and cannot recalculate the updated amount.
            // Otherwise, recalculate the fields based on the new rate.

            const oldMileageRate = DistanceRequestUtils.getRate({transaction, policy});
            const updatedMileageRate = DistanceRequestUtils.getRate({transaction: updatedTransaction, policy, useTransactionDistanceUnit: false});
            const {unit, rate} = updatedMileageRate;

            const distanceInMeters = getDistanceInMeters(transaction, oldMileageRate?.unit);
            const amount = DistanceRequestUtils.getDistanceRequestAmount(distanceInMeters, unit, rate ?? 0);
            const updatedAmount = isFromExpenseReport ? -amount : amount;
            const updatedCurrency = updatedMileageRate.currency ?? CONST.CURRENCY.USD;
            const updatedMerchant = DistanceRequestUtils.getDistanceMerchant(true, distanceInMeters, unit, rate, updatedCurrency, Localize.translateLocal, (digit) =>
                toLocaleDigit(preferredLocale, digit),
            );

            updatedTransaction.amount = updatedAmount;
            updatedTransaction.modifiedAmount = updatedAmount;
            updatedTransaction.modifiedMerchant = updatedMerchant;
            updatedTransaction.modifiedCurrency = updatedCurrency;
        }
    }

    if (Object.hasOwn(transactionChanges, 'taxAmount') && typeof transactionChanges.taxAmount === 'number') {
        updatedTransaction.taxAmount = isFromExpenseReport ? -transactionChanges.taxAmount : transactionChanges.taxAmount;
    }

    if (Object.hasOwn(transactionChanges, 'taxCode') && typeof transactionChanges.taxCode === 'string') {
        updatedTransaction.taxCode = transactionChanges.taxCode;
    }

    if (Object.hasOwn(transactionChanges, 'billable') && typeof transactionChanges.billable === 'boolean') {
        updatedTransaction.billable = transactionChanges.billable;
    }

    if (Object.hasOwn(transactionChanges, 'category') && typeof transactionChanges.category === 'string') {
        updatedTransaction.category = transactionChanges.category;
        const {categoryTaxCode, categoryTaxAmount} = getCategoryTaxCodeAndAmount(transactionChanges.category, transaction, policy);
        if (categoryTaxCode && categoryTaxAmount !== undefined) {
            updatedTransaction.taxCode = categoryTaxCode;
            updatedTransaction.taxAmount = categoryTaxAmount;
        }
    }

    if (Object.hasOwn(transactionChanges, 'tag') && typeof transactionChanges.tag === 'string') {
        updatedTransaction.tag = transactionChanges.tag;
    }

    if (Object.hasOwn(transactionChanges, 'attendees')) {
        updatedTransaction.modifiedAttendees = transactionChanges?.attendees;
    }

    if (
        shouldUpdateReceiptState &&
        shouldStopSmartscan &&
        transaction?.receipt &&
        Object.keys(transaction.receipt).length > 0 &&
        transaction?.receipt?.state !== CONST.IOU.RECEIPT_STATE.OPEN &&
        updatedTransaction.receipt
    ) {
        updatedTransaction.receipt.state = CONST.IOU.RECEIPT_STATE.OPEN;
    }

    updatedTransaction.pendingFields = {
        ...(updatedTransaction?.pendingFields ?? {}),
        ...(Object.hasOwn(transactionChanges, 'comment') && {comment: CONST.RED_BRICK_ROAD_PENDING_ACTION.UPDATE}),
        ...(Object.hasOwn(transactionChanges, 'created') && {created: CONST.RED_BRICK_ROAD_PENDING_ACTION.UPDATE}),
        ...(Object.hasOwn(transactionChanges, 'amount') && {amount: CONST.RED_BRICK_ROAD_PENDING_ACTION.UPDATE}),
        ...(Object.hasOwn(transactionChanges, 'currency') && {currency: CONST.RED_BRICK_ROAD_PENDING_ACTION.UPDATE}),
        ...(Object.hasOwn(transactionChanges, 'merchant') && {merchant: CONST.RED_BRICK_ROAD_PENDING_ACTION.UPDATE}),
        ...(Object.hasOwn(transactionChanges, 'waypoints') && {waypoints: CONST.RED_BRICK_ROAD_PENDING_ACTION.UPDATE}),
        ...(Object.hasOwn(transactionChanges, 'billable') && {billable: CONST.RED_BRICK_ROAD_PENDING_ACTION.UPDATE}),
        ...(Object.hasOwn(transactionChanges, 'category') && {category: CONST.RED_BRICK_ROAD_PENDING_ACTION.UPDATE}),
        ...(Object.hasOwn(transactionChanges, 'tag') && {tag: CONST.RED_BRICK_ROAD_PENDING_ACTION.UPDATE}),
        ...(Object.hasOwn(transactionChanges, 'taxAmount') && {taxAmount: CONST.RED_BRICK_ROAD_PENDING_ACTION.UPDATE}),
        ...(Object.hasOwn(transactionChanges, 'taxCode') && {taxCode: CONST.RED_BRICK_ROAD_PENDING_ACTION.UPDATE}),
        ...(Object.hasOwn(transactionChanges, 'attendees') && {attendees: CONST.RED_BRICK_ROAD_PENDING_ACTION.UPDATE}),
    };

    return updatedTransaction;
}

/**
 * Return the comment field (referred to as description in the App) from the transaction.
 * The comment does not have its modifiedComment counterpart.
 */
function getDescription(transaction: OnyxInputOrEntry<Transaction>): string {
    // Casting the description to string to avoid wrong data types (e.g. number) being returned from the API
    return transaction?.comment?.comment?.toString() ?? '';
}

/**
 * Return the amount field from the transaction, return the modifiedAmount if present.
 */
function getAmount(transaction: OnyxInputOrEntry<Transaction>, isFromExpenseReport = false, isFromTrackedExpense = false): number {
    // IOU requests cannot have negative values, but they can be stored as negative values, let's return absolute value
    if (!isFromExpenseReport || isFromTrackedExpense) {
        const amount = transaction?.modifiedAmount ?? 0;
        if (amount) {
            return Math.abs(amount);
        }
        return Math.abs(transaction?.amount ?? 0);
    }

    // Expense report case:
    // The amounts are stored using an opposite sign and negative values can be set,
    // we need to return an opposite sign than is saved in the transaction object
    let amount = transaction?.modifiedAmount ?? 0;
    if (amount) {
        return -amount;
    }

    // To avoid -0 being shown, lets only change the sign if the value is other than 0.
    amount = transaction?.amount ?? 0;
    return amount ? -amount : 0;
}

/**
 * Return the tax amount field from the transaction.
 */
function getTaxAmount(transaction: OnyxInputOrEntry<Transaction>, isFromExpenseReport: boolean): number {
    // IOU requests cannot have negative values but they can be stored as negative values, let's return absolute value
    if (!isFromExpenseReport) {
        return Math.abs(transaction?.taxAmount ?? 0);
    }

    // To avoid -0 being shown, lets only change the sign if the value is other than 0.
    const amount = transaction?.taxAmount ?? 0;
    return amount ? -amount : 0;
}

/**
 * Return the tax code from the transaction.
 */
function getTaxCode(transaction: OnyxInputOrEntry<Transaction>): string {
    return transaction?.taxCode ?? '';
}

/**
 * Return the posted date from the transaction.
 */
function getPostedDate(transaction: OnyxInputOrEntry<Transaction>): string {
    return transaction?.posted ?? '';
}

/**
 * Return the formated posted date from the transaction.
 */
function getFormattedPostedDate(transaction: OnyxInputOrEntry<Transaction>, dateFormat: string = CONST.DATE.FNS_FORMAT_STRING): string {
    const postedDate = getPostedDate(transaction);
    const parsedDate = parse(postedDate, 'yyyyMMdd', new Date());

    if (isValid(parsedDate)) {
        return DateUtils.formatWithUTCTimeZone(format(parsedDate, 'yyyy-MM-dd'), dateFormat);
    }
    return '';
}

/**
 * Return the currency field from the transaction, return the modifiedCurrency if present.
 */
function getCurrency(transaction: OnyxInputOrEntry<Transaction>): string {
    const currency = transaction?.modifiedCurrency ?? '';
    if (currency) {
        return currency;
    }
    return transaction?.currency ?? CONST.CURRENCY.USD;
}

/**
 * Return the original currency field from the transaction.
 */
function getOriginalCurrency(transaction: Transaction): string {
    return transaction?.originalCurrency ?? '';
}

/**
 * Return the absolute value of the original amount field from the transaction.
 */
function getOriginalAmount(transaction: Transaction): number {
    const amount = transaction?.originalAmount ?? 0;
    return Math.abs(amount);
}

/**
 * Verify if the transaction is expecting the distance to be calculated on the server
 */
function isFetchingWaypointsFromServer(transaction: OnyxInputOrEntry<Transaction>): boolean {
    return !!transaction?.pendingFields?.waypoints;
}

/**
 * Return the merchant field from the transaction, return the modifiedMerchant if present.
 */
function getMerchant(transaction: OnyxInputOrEntry<Transaction>): string {
    if (transaction && isDistanceRequest(transaction)) {
        const report = getReportOrDraftReport(transaction.reportID);
        const policy = getPolicy(report?.policyID);
        const mileageRate = DistanceRequestUtils.getRate({transaction, policy});
        const {unit, rate} = mileageRate;
        const distanceInMeters = getDistanceInMeters(transaction, unit);
        return DistanceRequestUtils.getDistanceMerchant(true, distanceInMeters, unit, rate, transaction.currency, Localize.translateLocal, (digit) => toLocaleDigit(preferredLocale, digit));
    }
    return transaction?.modifiedMerchant ? transaction.modifiedMerchant : transaction?.merchant ?? '';
}

function getMerchantOrDescription(transaction: OnyxEntry<Transaction>) {
    return !isMerchantMissing(transaction) ? getMerchant(transaction) : getDescription(transaction);
}

/**
 * Return the list of modified attendees if present otherwise list of attendees
 */
function getAttendees(transaction: OnyxInputOrEntry<Transaction>): Attendee[] {
    return transaction?.modifiedAttendees ? transaction.modifiedAttendees : transaction?.comment?.attendees ?? [];
}

/**
 * Return the list of attendees as a string and modified list of attendees as a string if present.
 */
function getFormattedAttendees(modifiedAttendees?: Attendee[], attendees?: Attendee[]): [string, string] {
    const oldAttendees = modifiedAttendees ?? [];
    const newAttendees = attendees ?? [];
    return [oldAttendees.map((item) => item.displayName ?? item.login).join(', '), newAttendees.map((item) => item.displayName ?? item.login).join(', ')];
}

/**
 * Return the reimbursable value. Defaults to true to match BE logic.
 */
function getReimbursable(transaction: Transaction): boolean {
    return transaction?.reimbursable ?? true;
}

/**
 * Return the mccGroup field from the transaction, return the modifiedMCCGroup if present.
 */
function getMCCGroup(transaction: Transaction): ValueOf<typeof CONST.MCC_GROUPS> | undefined {
    return transaction?.modifiedMCCGroup ? transaction.modifiedMCCGroup : transaction?.mccGroup;
}

/**
 * Return the waypoints field from the transaction, return the modifiedWaypoints if present.
 */
function getWaypoints(transaction: OnyxEntry<Transaction>): WaypointCollection | undefined {
    return transaction?.modifiedWaypoints ?? transaction?.comment?.waypoints;
}

/**
 * Return the category from the transaction. This "category" field has no "modified" complement.
 */
function getCategory(transaction: OnyxInputOrEntry<Transaction>): string {
    return transaction?.category ?? '';
}

/**
 * Return the cardID from the transaction.
 */
function getCardID(transaction: Transaction): number {
    return transaction?.cardID ?? CONST.DEFAULT_NUMBER_ID;
}

/**
 * Return the billable field from the transaction. This "billable" field has no "modified" complement.
 */
function getBillable(transaction: OnyxInputOrEntry<Transaction>): boolean {
    return transaction?.billable ?? false;
}

/**
 * Return a colon-delimited tag string as an array, considering escaped colons and double backslashes.
 */
function getTagArrayFromName(tagName: string): string[] {
    // WAIT!!!!!!!!!!!!!!!!!!
    // You need to keep this in sync with TransactionUtils.php

    // We need to be able to preserve double backslashes in the original string
    // and not have it interfere with splitting on a colon (:).
    // So, let's replace it with something absurd to begin with, do our split, and
    // then replace the double backslashes in the end.
    const tagWithoutDoubleSlashes = tagName.replace(/\\\\/g, '☠');
    const tagWithoutEscapedColons = tagWithoutDoubleSlashes.replace(/\\:/g, '☢');

    // Do our split
    const matches = tagWithoutEscapedColons.split(':');
    const newMatches: string[] = [];

    for (const item of matches) {
        const tagWithEscapedColons = item.replace(/☢/g, '\\:');
        const tagWithDoubleSlashes = tagWithEscapedColons.replace(/☠/g, '\\\\');
        newMatches.push(tagWithDoubleSlashes);
    }

    return newMatches;
}

/**
 * Return the tag from the transaction. When the tagIndex is passed, return the tag based on the index.
 * This "tag" field has no "modified" complement.
 */
function getTag(transaction: OnyxInputOrEntry<Transaction>, tagIndex?: number): string {
    if (tagIndex !== undefined) {
        const tagsArray = getTagArrayFromName(transaction?.tag ?? '');
        return tagsArray.at(tagIndex) ?? '';
    }

    return transaction?.tag ?? '';
}

function getTagForDisplay(transaction: OnyxEntry<Transaction>, tagIndex?: number): string {
    return getCleanedTagName(getTag(transaction, tagIndex));
}

function getCreated(transaction: OnyxInputOrEntry<Transaction>): string {
    // eslint-disable-next-line @typescript-eslint/prefer-nullish-coalescing
    return transaction?.modifiedCreated ? transaction.modifiedCreated : transaction?.created || '';
}

/**
 * Return the created field from the transaction, return the modifiedCreated if present.
 */
function getFormattedCreated(transaction: OnyxInputOrEntry<Transaction>, dateFormat: string = CONST.DATE.FNS_FORMAT_STRING): string {
    const created = getCreated(transaction);
    return DateUtils.formatWithUTCTimeZone(created, dateFormat);
}

/**
 * Determine whether a transaction is made with an Expensify card.
 */
function isExpensifyCardTransaction(transaction: OnyxEntry<Transaction>): boolean {
    return transaction?.bank === CONST.EXPENSIFY_CARD.BANK;
}

/**
 * Determine whether a transaction is made with a card (Expensify or Company Card).
 */
function isCardTransaction(transaction: OnyxEntry<Transaction>): boolean {
    return !!transaction?.managedCard;
}

function getCardName(transaction: OnyxEntry<Transaction>): string {
    return transaction?.cardName ?? '';
}

/**
 * Check if the transaction status is set to Pending.
 */
function isPending(transaction: OnyxEntry<Transaction>): boolean {
    if (!transaction?.status) {
        return false;
    }
    return transaction.status === CONST.TRANSACTION.STATUS.PENDING;
}

/**
 * Check if the transaction status is set to Posted.
 */
function isPosted(transaction: Transaction): boolean {
    if (!transaction.status) {
        return false;
    }
    return transaction.status === CONST.TRANSACTION.STATUS.POSTED;
}

function isReceiptBeingScanned(transaction: OnyxInputOrEntry<Transaction>): boolean {
    return [CONST.IOU.RECEIPT_STATE.SCANREADY, CONST.IOU.RECEIPT_STATE.SCANNING].some((value) => value === transaction?.receipt?.state);
}

function didReceiptScanSucceed(transaction: OnyxEntry<Transaction>): boolean {
    return [CONST.IOU.RECEIPT_STATE.SCANCOMPLETE].some((value) => value === transaction?.receipt?.state);
}

/**
 * Check if the transaction has a non-smartscanning receipt and is missing required fields
 */
function hasMissingSmartscanFields(transaction: OnyxInputOrEntry<Transaction>): boolean {
    return !!(transaction && !isDistanceRequest(transaction) && !isReceiptBeingScanned(transaction) && areRequiredFieldsEmpty(transaction));
}

/**
 * Get all transaction violations of the transaction with given tranactionID.
 */
function getTransactionViolations(transactionID: string | undefined, transactionViolations: OnyxCollection<TransactionViolations> | undefined): TransactionViolations | undefined {
    const transaction = getTransaction(transactionID);
    if (!transactionID || !transactionViolations) {
        return undefined;
    }
    return transactionViolations?.[ONYXKEYS.COLLECTION.TRANSACTION_VIOLATIONS + transactionID]?.filter((violation) => !isViolationDismissed(transaction, violation));
}

/**
 * Check if there is pending rter violation in transactionViolations.
 */
function hasPendingRTERViolation(transactionViolations?: TransactionViolations | null): boolean {
    return !!transactionViolations?.some(
        (transactionViolation: TransactionViolation) =>
            transactionViolation.name === CONST.VIOLATIONS.RTER &&
            transactionViolation.data?.pendingPattern &&
            transactionViolation.data?.rterType !== CONST.RTER_VIOLATION_TYPES.BROKEN_CARD_CONNECTION &&
            transactionViolation.data?.rterType !== CONST.RTER_VIOLATION_TYPES.BROKEN_CARD_CONNECTION_530,
    );
}

/**
 * Check if there is broken connection violation.
 */
function hasBrokenConnectionViolation(transactionID: string | undefined, transactionViolations: OnyxCollection<TransactionViolations> | undefined): boolean {
    const violations = getTransactionViolations(transactionID, transactionViolations);
    return !!violations?.find((violation) => isBrokenConnectionViolation(violation));
}

function isBrokenConnectionViolation(violation: TransactionViolation) {
    return (
        violation.name === CONST.VIOLATIONS.RTER &&
        (violation.data?.rterType === CONST.RTER_VIOLATION_TYPES.BROKEN_CARD_CONNECTION || violation.data?.rterType === CONST.RTER_VIOLATION_TYPES.BROKEN_CARD_CONNECTION_530)
    );
}

function shouldShowBrokenConnectionViolationInternal(brokenConnectionViolations: TransactionViolation[], report: OnyxEntry<Report> | SearchReport, policy: OnyxEntry<Policy> | SearchPolicy) {
    if (brokenConnectionViolations.length === 0) {
        return false;
    }

    if (!isPolicyAdmin(policy) || isCurrentUserSubmitter(report?.reportID)) {
        return true;
    }

    if (isOpenExpenseReport(report)) {
        return true;
    }

    return isProcessingReport(report) && isInstantSubmitEnabled(policy);
}

/**
 * Check if user should see broken connection violation warning based on violations list.
 */
function shouldShowBrokenConnectionViolation(report: OnyxEntry<Report> | SearchReport, policy: OnyxEntry<Policy> | SearchPolicy, transactionViolations: TransactionViolation[]): boolean {
    const brokenConnectionViolations = transactionViolations.filter((violation) => isBrokenConnectionViolation(violation));

    return shouldShowBrokenConnectionViolationInternal(brokenConnectionViolations, report, policy);
}

/**
 * Check if user should see broken connection violation warning based on selected transactions.
 */
function shouldShowBrokenConnectionViolationForMultipleTransactions(
    transactionIDs: string[],
    report: OnyxEntry<Report> | SearchReport,
    policy: OnyxEntry<Policy> | SearchPolicy,
    transactionViolations: OnyxCollection<TransactionViolation[]>,
): boolean {
    const violations = transactionIDs.flatMap((id) => transactionViolations?.[`${ONYXKEYS.COLLECTION.TRANSACTION_VIOLATIONS}${id}`] ?? []);

    const brokenConnectionViolations = violations.filter((violation) => isBrokenConnectionViolation(violation));

    return shouldShowBrokenConnectionViolationInternal(brokenConnectionViolations, report, policy);
}

/**
 * Check if there is pending rter violation in all transactionViolations with given transactionIDs.
 */
function allHavePendingRTERViolation(transactionIds: string[], transactionViolations: OnyxCollection<TransactionViolations> | undefined): boolean {
    const transactionsWithRTERViolations = transactionIds.map((transactionId) => {
        const filteredTransactionViolations = getTransactionViolations(transactionId, transactionViolations);
        return hasPendingRTERViolation(filteredTransactionViolations);
    });
    return transactionsWithRTERViolations.length > 0 && transactionsWithRTERViolations.every((value) => value === true);
}

/**
 * Check if there is any transaction without RTER violation within the given transactionIDs.
 */
function hasAnyTransactionWithoutRTERViolation(transactionIds: string[], transactionViolations: OnyxCollection<TransactionViolations> | undefined): boolean {
    return (
        transactionIds.length > 0 &&
        transactionIds.some((transactionId) => {
            return !hasBrokenConnectionViolation(transactionId, transactionViolations);
        })
    );
}

/**
 * Check if the transaction is pending or has a pending rter violation.
 */
function hasPendingUI(transaction: OnyxEntry<Transaction>, transactionViolations?: TransactionViolations | null): boolean {
    return isReceiptBeingScanned(transaction) || isPending(transaction) || (!!transaction && hasPendingRTERViolation(transactionViolations));
}

/**
 * Check if the transaction has a defined route
 */
function hasRoute(transaction: OnyxEntry<Transaction>, isDistanceRequestType?: boolean): boolean {
    return !!transaction?.routes?.route0?.geometry?.coordinates || (!!isDistanceRequestType && !!transaction?.comment?.customUnit?.quantity);
}

function waypointHasValidAddress(waypoint: RecentWaypoint | Waypoint): boolean {
    return !!waypoint?.address?.trim();
}

/**
 * Converts the key of a waypoint to its index
 */
function getWaypointIndex(key: string): number {
    return Number(key.replace('waypoint', ''));
}

/**
 * Filters the waypoints which are valid and returns those
 */
function getValidWaypoints(waypoints: WaypointCollection | undefined, reArrangeIndexes = false): WaypointCollection {
    if (!waypoints) {
        return {};
    }

    const sortedIndexes = Object.keys(waypoints)
        .map(getWaypointIndex)
        .sort((a, b) => a - b);
    const waypointValues = sortedIndexes.map((index) => waypoints[`waypoint${index}`]);
    // Ensure the number of waypoints is between 2 and 25
    if (waypointValues.length < 2 || waypointValues.length > 25) {
        return {};
    }

    let lastWaypointIndex = -1;
    let waypointIndex = -1;

    return waypointValues.reduce<WaypointCollection>((acc, currentWaypoint, index) => {
        // Array.at(-1) returns the last element of the array
        // If a user does a round trip, the last waypoint will be the same as the first waypoint
        // We want to avoid comparing them as this will result in an incorrect duplicate waypoint error.
        const previousWaypoint = lastWaypointIndex !== -1 ? waypointValues.at(lastWaypointIndex) : undefined;

        // Check if the waypoint has a valid address
        if (!waypointHasValidAddress(currentWaypoint)) {
            return acc;
        }

        // Check for adjacent waypoints with the same address
        if (previousWaypoint && currentWaypoint?.address === previousWaypoint.address) {
            return acc;
        }

        acc[`waypoint${reArrangeIndexes ? waypointIndex + 1 : index}`] = currentWaypoint;

        lastWaypointIndex = index;
        waypointIndex += 1;

        return acc;
    }, {});
}

/**
 * Returns the most recent transactions in an object
 */
function getRecentTransactions(transactions: Record<string, string>, size = 2): string[] {
    return Object.keys(transactions)
        .sort((transactionID1, transactionID2) => (new Date(transactions[transactionID1]) < new Date(transactions[transactionID2]) ? 1 : -1))
        .slice(0, size);
}

/**
 * Check if transaction has duplicatedTransaction violation.
 * @param transactionID - the transaction to check
 * @param checkDismissed - whether to check if the violation has already been dismissed as well
 */
function isDuplicate(transactionID: string | undefined, checkDismissed = false): boolean {
    const transaction = getTransaction(transactionID);
    if (!transaction) {
        return false;
    }
    const duplicateViolation = allTransactionViolations?.[`${ONYXKEYS.COLLECTION.TRANSACTION_VIOLATIONS}${transactionID}`]?.find(
        (violation: TransactionViolation) => violation.name === CONST.VIOLATIONS.DUPLICATED_TRANSACTION,
    );
    const hasDuplicatedViolation = !!duplicateViolation;
    if (!checkDismissed) {
        return hasDuplicatedViolation;
    }

    const didDismissedViolation = isViolationDismissed(transaction, duplicateViolation);

    return hasDuplicatedViolation && !didDismissedViolation;
}

/**
 * Check if transaction is on hold
 */
function isOnHold(transaction: OnyxEntry<Transaction>): boolean {
    if (!transaction) {
        return false;
    }

    return !!transaction.comment?.hold;
}

/**
 * Check if transaction is on hold for the given transactionID
 */
function isOnHoldByTransactionID(transactionID: string | undefined | null): boolean {
    if (!transactionID) {
        return false;
    }

    return isOnHold(allTransactions?.[`${ONYXKEYS.COLLECTION.TRANSACTION}${transactionID}`]);
}

/**
 * Checks if a violation is dismissed for the given transaction
 */
function isViolationDismissed(transaction: OnyxEntry<Transaction>, violation: TransactionViolation | undefined): boolean {
    if (!transaction || !violation) {
        return false;
    }
    return transaction?.comment?.dismissedViolations?.[violation.name]?.[currentUserEmail] === `${currentUserAccountID}`;
}

/**
 * Checks if violations are supported for the given transaction
 */
function doesTransactionSupportViolations(transaction: Transaction | undefined): transaction is Transaction {
    if (!transaction) {
        return false;
    }
    if (isExpensifyCardTransaction(transaction) && isPending(transaction)) {
        return false;
    }
    return true;
}

/**
 * Checks if any violations for the provided transaction are of type 'violation'
 */
function hasViolation(transaction: Transaction | undefined, transactionViolations: TransactionViolation[] | OnyxCollection<TransactionViolation[]>, showInReview?: boolean): boolean {
    if (!doesTransactionSupportViolations(transaction)) {
        return false;
    }
    const violations = Array.isArray(transactionViolations) ? transactionViolations : transactionViolations?.[ONYXKEYS.COLLECTION.TRANSACTION_VIOLATIONS + transaction.transactionID];

    return !!violations?.some(
        (violation) =>
            violation.type === CONST.VIOLATION_TYPES.VIOLATION &&
            (showInReview === undefined || showInReview === (violation.showInReview ?? false)) &&
            !isViolationDismissed(transaction, violation),
    );
}

function hasDuplicateTransactions(iouReportID?: string, allReportTransactions?: SearchTransaction[]): boolean {
    const transactionsByIouReportID = getReportTransactions(iouReportID);
    const reportTransactions = allReportTransactions ?? transactionsByIouReportID;

    return reportTransactions.length > 0 && reportTransactions.some((transaction) => isDuplicate(transaction?.transactionID, true));
}

/**
 * Checks if any violations for the provided transaction are of type 'notice'
 */
function hasNoticeTypeViolation(transactionID: string | undefined, transactionViolations: TransactionViolation[] | OnyxCollection<TransactionViolation[]>, showInReview?: boolean): boolean {
    const transaction = getTransaction(transactionID);
    if (!doesTransactionSupportViolations(transaction)) {
        return false;
    }
    const violations = Array.isArray(transactionViolations) ? transactionViolations : transactionViolations?.[ONYXKEYS.COLLECTION.TRANSACTION_VIOLATIONS + transactionID];

    return !!violations?.some(
        (violation: TransactionViolation) =>
            violation.type === CONST.VIOLATION_TYPES.NOTICE &&
            (showInReview === undefined || showInReview === (violation.showInReview ?? false)) &&
            !isViolationDismissed(transaction, violation),
    );
}

/**
 * Checks if any violations for the provided transaction are of type 'warning'
 */
function hasWarningTypeViolation(transactionID: string | undefined, transactionViolations: TransactionViolation[] | OnyxCollection<TransactionViolation[]>, showInReview?: boolean): boolean {
    const transaction = getTransaction(transactionID);
    if (!doesTransactionSupportViolations(transaction)) {
        return false;
    }
    const violations = Array.isArray(transactionViolations) ? transactionViolations : transactionViolations?.[ONYXKEYS.COLLECTION.TRANSACTION_VIOLATIONS + transactionID];
    const warningTypeViolations =
        violations?.filter(
            (violation: TransactionViolation) =>
                violation.type === CONST.VIOLATION_TYPES.WARNING &&
                (showInReview === undefined || showInReview === (violation.showInReview ?? false)) &&
                !isViolationDismissed(transaction, violation),
        ) ?? [];

    return warningTypeViolations.length > 0;
}

/**
 * Calculates tax amount from the given expense amount and tax percentage
 */
function calculateTaxAmount(percentage: string | undefined, amount: number, currency: string) {
    if (!percentage) {
        return 0;
    }

    const divisor = Number(percentage.slice(0, -1)) / 100 + 1;
    const taxAmount = (amount - amount / divisor) / 100;
    const decimals = getCurrencyDecimals(currency);
    return parseFloat(taxAmount.toFixed(decimals));
}

/**
 * Calculates count of all tax enabled options
 */
function getEnabledTaxRateCount(options: TaxRates) {
    return Object.values(options).filter((option: TaxRate) => !option.isDisabled).length;
}

/**
 * Check if the customUnitRateID has a value default for P2P distance requests
 */
function isCustomUnitRateIDForP2P(transaction: OnyxInputOrEntry<Transaction>): boolean {
    return transaction?.comment?.customUnit?.customUnitRateID === CONST.CUSTOM_UNITS.FAKE_P2P_ID;
}

function hasReservationList(transaction: Transaction | undefined | null): boolean {
    return !!transaction?.receipt?.reservationList && transaction?.receipt?.reservationList.length > 0;
}

/**
 * Whether an expense is going to be paid later, either at checkout for hotels or drop off for car rental
 */
function isPayAtEndExpense(transaction: Transaction | undefined | null): boolean {
    return !!transaction?.receipt?.reservationList?.some((reservation) => reservation.paymentType === 'PAY_AT_HOTEL' || reservation.paymentType === 'PAY_AT_VENDOR');
}

/**
 * Get custom unit rate (distance rate) ID from the transaction object
 */
function getRateID(transaction: OnyxInputOrEntry<Transaction>): string | undefined {
    return transaction?.comment?.customUnit?.customUnitRateID ?? CONST.CUSTOM_UNITS.FAKE_P2P_ID;
}

/**
 * Gets the tax code based on the type of transaction and selected currency.
 * If it is distance request, then returns the tax code corresponding to the custom unit rate
 * Else returns policy default tax rate if transaction is in policy default currency, otherwise foreign default tax rate
 */
function getDefaultTaxCode(policy: OnyxEntry<Policy>, transaction: OnyxEntry<Transaction>, currency?: string | undefined): string | undefined {
    if (isDistanceRequest(transaction)) {
        const customUnitRateID = getRateID(transaction) ?? '';
        const customUnitRate = getDistanceRateCustomUnitRate(policy, customUnitRateID);
        return customUnitRate?.attributes?.taxRateExternalID;
    }
    const defaultExternalID = policy?.taxRates?.defaultExternalID;
    const foreignTaxDefault = policy?.taxRates?.foreignTaxDefault;
    return policy?.outputCurrency === (currency ?? getCurrency(transaction)) ? defaultExternalID : foreignTaxDefault;
}

/**
 * Transforms tax rates to a new object format - to add codes and new name with concatenated name and value.
 *
 * @param  policy - The policy which the user has access to and which the report is tied to.
 * @returns The transformed tax rates object.g
 */
function transformedTaxRates(policy: OnyxEntry<Policy> | undefined, transaction?: OnyxEntry<Transaction>): Record<string, TaxRate> {
    const taxRates = policy?.taxRates;
    const defaultExternalID = taxRates?.defaultExternalID;

    const defaultTaxCode = () => {
        if (!transaction) {
            return defaultExternalID;
        }

        return policy && getDefaultTaxCode(policy, transaction);
    };

    const getModifiedName = (data: TaxRate, code: string) =>
        `${data.name} (${data.value})${defaultTaxCode() === code ? ` ${CONST.DOT_SEPARATOR} ${Localize.translateLocal('common.default')}` : ''}`;
    const taxes = Object.fromEntries(Object.entries(taxRates?.taxes ?? {}).map(([code, data]) => [code, {...data, code, modifiedName: getModifiedName(data, code), name: data.name}]));
    return taxes;
}

/**
 * Gets the tax value of a selected tax
 */
function getTaxValue(policy: OnyxEntry<Policy>, transaction: OnyxEntry<Transaction>, taxCode: string) {
    return Object.values(transformedTaxRates(policy, transaction)).find((taxRate) => taxRate.code === taxCode)?.value;
}

/**
 * Gets the tax name for Workspace Taxes Settings
 */
function getWorkspaceTaxesSettingsName(policy: OnyxEntry<Policy>, taxCode: string) {
    return Object.values(transformedTaxRates(policy)).find((taxRate) => taxRate.code === taxCode)?.modifiedName;
}

/**
 * Gets the name corresponding to the taxCode that is displayed to the user
 */
function getTaxName(policy: OnyxEntry<Policy>, transaction: OnyxEntry<Transaction>) {
    const defaultTaxCode = getDefaultTaxCode(policy, transaction);
    return Object.values(transformedTaxRates(policy, transaction)).find((taxRate) => taxRate.code === (transaction?.taxCode ?? defaultTaxCode))?.modifiedName;
}

function getTransaction(transactionID: string | number | undefined): OnyxEntry<Transaction> {
    return allTransactions?.[`${ONYXKEYS.COLLECTION.TRANSACTION}${transactionID}`];
}

type FieldsToCompare = Record<string, Array<keyof Transaction>>;
type FieldsToChange = {
    category?: Array<string | undefined>;
    merchant?: Array<string | undefined>;
    tag?: Array<string | undefined>;
    description?: Array<Comment | undefined>;
    taxCode?: Array<string | undefined>;
    billable?: Array<boolean | undefined>;
    reimbursable?: Array<boolean | undefined>;
};

function removeSettledAndApprovedTransactions(transactionIDs: string[]): string[] {
    return transactionIDs.filter(
        (transactionID) =>
            !isSettled(allTransactions?.[`${ONYXKEYS.COLLECTION.TRANSACTION}${transactionID}`]?.reportID) &&
            !isReportIDApproved(allTransactions?.[`${ONYXKEYS.COLLECTION.TRANSACTION}${transactionID}`]?.reportID),
    );
}

/**
 * This function compares fields of duplicate transactions and determines which fields should be kept and which should be changed.
 *
 * @returns An object with two properties: 'keep' and 'change'.
 * 'keep' is an object where each key is a field name and the value is the value of that field in the transaction that should be kept.
 * 'change' is an object where each key is a field name and the value is an array of different values of that field in the duplicate transactions.
 *
 * The function works as follows:
 * 1. It fetches the transaction violations for the given transaction ID.
 * 2. It finds the duplicate transactions.
 * 3. It creates two empty objects, 'keep' and 'change'.
 * 4. It defines the fields to compare in the transactions.
 * 5. It iterates over the fields to compare. For each field:
 *    - If the field is 'description', it checks if all comments are equal, exist, or are empty. If so, it keeps the first transaction's comment. Otherwise, it finds the different values and adds them to 'change'.
 *    - For other fields, it checks if all fields are equal. If so, it keeps the first transaction's field value. Otherwise, it finds the different values and adds them to 'change'.
 * 6. It returns the 'keep' and 'change' objects.
 */

function compareDuplicateTransactionFields(
    reviewingTransactionID?: string | undefined,
    reportID?: string | undefined,
    selectedTransactionID?: string,
): {keep: Partial<ReviewDuplicates>; change: FieldsToChange} {
    if (!reviewingTransactionID || !reportID) {
        return {change: {}, keep: {}};
    }

    // eslint-disable-next-line @typescript-eslint/no-explicit-any
    const keep: Record<string, any> = {};
    // eslint-disable-next-line @typescript-eslint/no-explicit-any
    const change: Record<string, any[]> = {};
    if (!reviewingTransactionID || !reportID) {
        return {keep, change};
    }
    const transactionViolations = allTransactionViolations?.[`${ONYXKEYS.COLLECTION.TRANSACTION_VIOLATIONS}${reviewingTransactionID}`];
    const duplicates = transactionViolations?.find((violation) => violation.name === CONST.VIOLATIONS.DUPLICATED_TRANSACTION)?.data?.duplicates ?? [];
    const transactions = removeSettledAndApprovedTransactions([reviewingTransactionID, ...duplicates]).map((item) => getTransaction(item));

    const fieldsToCompare: FieldsToCompare = {
        merchant: ['modifiedMerchant', 'merchant'],
        category: ['category'],
        tag: ['tag'],
        description: ['comment'],
        taxCode: ['taxCode'],
        billable: ['billable'],
        reimbursable: ['reimbursable'],
    };

    // Helper function thats create an array of different values for a given key in the transactions
    function getDifferentValues(items: Array<OnyxEntry<Transaction>>, keys: Array<keyof Transaction>) {
        return [
            ...new Set(
                items
                    .map((item) => {
                        // Prioritize modifiedMerchant over merchant
                        if (keys.includes('modifiedMerchant' as keyof Transaction) && keys.includes('merchant' as keyof Transaction)) {
                            // eslint-disable-next-line @typescript-eslint/prefer-nullish-coalescing
                            return getMerchant(item);
                        }
                        return keys.map((key) => item?.[key]);
                    })
                    .flat(),
            ),
        ];
    }

    // Helper function to check if all comments are equal
    function areAllCommentsEqual(items: Array<OnyxEntry<Transaction>>, firstTransaction: OnyxEntry<Transaction>) {
        return items.every((item) => lodashIsEqual(getDescription(item), getDescription(firstTransaction)));
    }

    // Helper function to check if all fields are equal for a given key
    function areAllFieldsEqual(items: Array<OnyxEntry<Transaction>>, keyExtractor: (item: OnyxEntry<Transaction>) => string) {
        const firstTransaction = transactions.at(0);
        return items.every((item) => keyExtractor(item) === keyExtractor(firstTransaction));
    }

    // Helper function to process changes
    function processChanges(fieldName: string, items: Array<OnyxEntry<Transaction>>, keys: Array<keyof Transaction>) {
        const differentValues = getDifferentValues(items, keys);
        if (differentValues.length > 0) {
            change[fieldName] = differentValues;
        }
    }

    // The comment object needs to be stored only when selecting a specific transaction to keep.
    // It contains details such as 'customUnit' and 'waypoints,' which remain unchanged during the review steps
    // but are essential for displaying complete information on the confirmation page.
    if (selectedTransactionID) {
        const selectedTransaction = transactions.find((t) => t?.transactionID === selectedTransactionID);
        keep.comment = selectedTransaction?.comment ?? {};
    }

    for (const fieldName in fieldsToCompare) {
        if (Object.prototype.hasOwnProperty.call(fieldsToCompare, fieldName)) {
            const keys = fieldsToCompare[fieldName];
            const firstTransaction = transactions.at(0);
            const isFirstTransactionCommentEmptyObject = typeof firstTransaction?.comment === 'object' && firstTransaction?.comment?.comment === '';
            const report = allReports?.[`${ONYXKEYS.COLLECTION.REPORT}${reportID}`];
            const policy = getPolicy(report?.policyID);

            const areAllFieldsEqualForKey = areAllFieldsEqual(transactions, (item) => keys.map((key) => item?.[key]).join('|'));
            if (fieldName === 'description') {
                const allCommentsAreEqual = areAllCommentsEqual(transactions, firstTransaction);
                const allCommentsAreEmpty = isFirstTransactionCommentEmptyObject && transactions.every((item) => getDescription(item) === '');
                if (allCommentsAreEqual || allCommentsAreEmpty) {
                    keep[fieldName] = firstTransaction?.comment?.comment ?? firstTransaction?.comment;
                } else {
                    processChanges(fieldName, transactions, keys);
                }
            } else if (fieldName === 'merchant') {
                if (areAllFieldsEqual(transactions, getMerchant)) {
                    keep[fieldName] = getMerchant(firstTransaction);
                } else {
                    processChanges(fieldName, transactions, keys);
                }
            } else if (fieldName === 'taxCode') {
                const differentValues = getDifferentValues(transactions, keys);
                const validTaxes = differentValues?.filter((taxID) => {
                    const tax = getTaxByID(policy, (taxID as string) ?? '');
                    return tax?.name && !tax.isDisabled && tax.pendingAction !== CONST.RED_BRICK_ROAD_PENDING_ACTION.DELETE;
                });

                if (!areAllFieldsEqualForKey && validTaxes.length > 1) {
                    change[fieldName] = validTaxes;
                } else if (areAllFieldsEqualForKey) {
                    keep[fieldName] = firstTransaction?.[keys[0]] ?? firstTransaction?.[keys[1]];
                }
            } else if (fieldName === 'category') {
                const differentValues = getDifferentValues(transactions, keys);
                const policyCategories = report?.policyID ? getPolicyCategoriesData(report.policyID) : {};
                const availableCategories = Object.values(policyCategories)
                    .filter((category) => differentValues.includes(category.name) && category.enabled && category.pendingAction !== CONST.RED_BRICK_ROAD_PENDING_ACTION.DELETE)
                    .map((e) => e.name);

                if (!areAllFieldsEqualForKey && policy?.areCategoriesEnabled && (availableCategories.length > 1 || (availableCategories.length === 1 && differentValues.includes('')))) {
                    change[fieldName] = [...availableCategories, ...(differentValues.includes('') ? [''] : [])];
                } else if (areAllFieldsEqualForKey) {
                    keep[fieldName] = firstTransaction?.[keys[0]] ?? firstTransaction?.[keys[1]];
                }
            } else if (fieldName === 'tag') {
                const policyTags = report?.policyID ? getPolicyTagsData(report?.policyID) : {};
                const isMultiLevelTags = isMultiLevelTagsPolicyUtils(policyTags);
                if (isMultiLevelTags) {
                    if (areAllFieldsEqualForKey || !policy?.areTagsEnabled) {
                        keep[fieldName] = firstTransaction?.[keys[0]] ?? firstTransaction?.[keys[1]];
                    } else {
                        processChanges(fieldName, transactions, keys);
                    }
                } else {
                    const differentValues = getDifferentValues(transactions, keys);
                    const policyTagsObj = Object.values(Object.values(policyTags).at(0)?.tags ?? {});
                    const availableTags = policyTagsObj
                        .filter((tag) => differentValues.includes(tag.name) && tag.enabled && tag.pendingAction !== CONST.RED_BRICK_ROAD_PENDING_ACTION.DELETE)
                        .map((e) => e.name);
                    if (!areAllFieldsEqualForKey && policy?.areTagsEnabled && (availableTags.length > 1 || (availableTags.length === 1 && differentValues.includes('')))) {
                        change[fieldName] = [...availableTags, ...(differentValues.includes('') ? [''] : [])];
                    } else if (areAllFieldsEqualForKey) {
                        keep[fieldName] = firstTransaction?.[keys[0]] ?? firstTransaction?.[keys[1]];
                    }
                }
            } else if (areAllFieldsEqualForKey) {
                keep[fieldName] = firstTransaction?.[keys[0]] ?? firstTransaction?.[keys[1]];
            } else {
                processChanges(fieldName, transactions, keys);
            }
        }
    }

    return {keep, change};
}

function getTransactionID(threadReportID?: string): string | undefined {
    if (!threadReportID) {
        return;
    }
    const report = allReports?.[`${ONYXKEYS.COLLECTION.REPORT}${threadReportID}`];
    const parentReportAction = isThread(report) ? getReportAction(report.parentReportID, report.parentReportActionID) : undefined;
    const IOUTransactionID = isMoneyRequestAction(parentReportAction) ? getOriginalMessage(parentReportAction)?.IOUTransactionID : undefined;

    return IOUTransactionID;
}

function buildNewTransactionAfterReviewingDuplicates(reviewDuplicateTransaction: OnyxEntry<ReviewDuplicates>): Partial<Transaction> {
    const originalTransaction = allTransactions?.[`${ONYXKEYS.COLLECTION.TRANSACTION}${reviewDuplicateTransaction?.transactionID}`] ?? undefined;
    const {duplicates, ...restReviewDuplicateTransaction} = reviewDuplicateTransaction ?? {};

    return {
        ...originalTransaction,
        ...restReviewDuplicateTransaction,
        modifiedMerchant: reviewDuplicateTransaction?.merchant,
        merchant: reviewDuplicateTransaction?.merchant,
        comment: {...reviewDuplicateTransaction?.comment, comment: reviewDuplicateTransaction?.description},
    };
}

function buildMergeDuplicatesParams(reviewDuplicates: OnyxEntry<ReviewDuplicates>, originalTransaction: Partial<Transaction>): MergeDuplicatesParams {
    return {
        amount: -getAmount(originalTransaction as OnyxEntry<Transaction>, true),
        reportID: originalTransaction?.reportID,
        receiptID: originalTransaction?.receipt?.receiptID ?? CONST.DEFAULT_NUMBER_ID,
        currency: getCurrency(originalTransaction as OnyxEntry<Transaction>),
        created: getFormattedCreated(originalTransaction as OnyxEntry<Transaction>),
        transactionID: reviewDuplicates?.transactionID,
        transactionIDList: removeSettledAndApprovedTransactions(reviewDuplicates?.duplicates ?? []),
        billable: reviewDuplicates?.billable ?? false,
        reimbursable: reviewDuplicates?.reimbursable ?? false,
        category: reviewDuplicates?.category ?? '',
        tag: reviewDuplicates?.tag ?? '',
        merchant: reviewDuplicates?.merchant ?? '',
        comment: reviewDuplicates?.description ?? '',
    };
}

function getCategoryTaxCodeAndAmount(category: string, transaction: OnyxEntry<Transaction>, policy: OnyxEntry<Policy>) {
    const taxRules = policy?.rules?.expenseRules?.filter((rule) => rule.tax);
    if (!taxRules || taxRules?.length === 0 || isDistanceRequest(transaction)) {
        return {categoryTaxCode: undefined, categoryTaxAmount: undefined};
    }

    const defaultTaxCode = getDefaultTaxCode(policy, transaction, getCurrency(transaction));
    const categoryTaxCode = getCategoryDefaultTaxRate(taxRules, category, defaultTaxCode);
    const categoryTaxPercentage = getTaxValue(policy, transaction, categoryTaxCode ?? '');
    let categoryTaxAmount;

    if (categoryTaxPercentage) {
        categoryTaxAmount = convertToBackendAmount(calculateTaxAmount(categoryTaxPercentage, getAmount(transaction), getCurrency(transaction)));
    }

    return {categoryTaxCode, categoryTaxAmount};
}

/**
 * Return the sorted list transactions of an iou report
 */
function getAllSortedTransactions(iouReportID?: string): Array<OnyxEntry<Transaction>> {
    return getReportTransactions(iouReportID).sort((transA, transB) => {
        if (transA.created < transB.created) {
            return -1;
        }

        if (transA.created > transB.created) {
            return 1;
        }

        return (transA.inserted ?? '') < (transB.inserted ?? '') ? -1 : 1;
    });
}

function shouldShowRTERViolationMessage(transactions?: Transaction[]) {
    return transactions?.length === 1 && hasPendingUI(transactions?.at(0), getTransactionViolations(transactions?.at(0)?.transactionID, allTransactionViolations));
}

export {
    buildOptimisticTransaction,
    calculateTaxAmount,
    getWorkspaceTaxesSettingsName,
    getDefaultTaxCode,
    transformedTaxRates,
    getTaxValue,
    getTaxName,
    getEnabledTaxRateCount,
    getUpdatedTransaction,
    getDescription,
    getRequestType,
    getExpenseType,
    isManualRequest,
    isScanRequest,
    getAmount,
    getAttendees,
    getTaxAmount,
    getTaxCode,
    getCurrency,
    getDistanceInMeters,
    getCardID,
    getOriginalCurrency,
    getOriginalAmount,
    getFormattedAttendees,
    getMerchant,
    hasAnyTransactionWithoutRTERViolation,
    getMerchantOrDescription,
    getMCCGroup,
    getCreated,
    getFormattedCreated,
    getCategory,
    getBillable,
    getTag,
    getTagArrayFromName,
    getTagForDisplay,
    getTransactionViolations,
    hasReceipt,
    hasEReceipt,
    hasRoute,
    isReceiptBeingScanned,
    didReceiptScanSucceed,
    getValidWaypoints,
    isDistanceRequest,
    isFetchingWaypointsFromServer,
    isExpensifyCardTransaction,
    isCardTransaction,
    isDuplicate,
    isPending,
    isPosted,
    isOnHold,
    isOnHoldByTransactionID,
    getWaypoints,
    isAmountMissing,
    isMerchantMissing,
    isPartialMerchant,
    isCreatedMissing,
    areRequiredFieldsEmpty,
    hasMissingSmartscanFields,
    hasPendingRTERViolation,
    allHavePendingRTERViolation,
    hasPendingUI,
    getWaypointIndex,
    waypointHasValidAddress,
    getRecentTransactions,
    hasReservationList,
    hasViolation,
    hasDuplicateTransactions,
    hasBrokenConnectionViolation,
    shouldShowBrokenConnectionViolation,
    shouldShowBrokenConnectionViolationForMultipleTransactions,
    hasNoticeTypeViolation,
    hasWarningTypeViolation,
    isCustomUnitRateIDForP2P,
    getRateID,
    getTransaction,
    compareDuplicateTransactionFields,
    getTransactionID,
    buildNewTransactionAfterReviewingDuplicates,
    buildMergeDuplicatesParams,
    getReimbursable,
    isPayAtEndExpense,
    removeSettledAndApprovedTransactions,
    getCardName,
    hasReceiptSource,
    shouldShowAttendees,
    getAllSortedTransactions,
    getFormattedPostedDate,
    getCategoryTaxCodeAndAmount,
    isPerDiemRequest,
    isViolationDismissed,
    isBrokenConnectionViolation,
    shouldShowRTERViolationMessage,
    isPartialTransaction,
    isPendingCardOrScanningTransaction,
};

export type {TransactionChanges};<|MERGE_RESOLUTION|>--- conflicted
+++ resolved
@@ -26,22 +26,7 @@
     isPolicyAdmin,
 } from '@libs/PolicyUtils';
 import {getOriginalMessage, getReportAction, isMoneyRequestAction} from '@libs/ReportActionsUtils';
-<<<<<<< HEAD
-import {getReportTransactions, isCurrentUserSubmitter, isOpenExpenseReport, isProcessingReport, isReportIDApproved, isSettled, isThread} from '@libs/ReportUtils';
-=======
-import {
-    getReportOrDraftReport,
-    getReportTransactions,
-    isCurrentUserSubmitter,
-    isOpenExpenseReport,
-    isProcessingReport,
-    isReportApproved,
-    isReportIDApproved,
-    isReportManuallyReimbursed,
-    isSettled,
-    isThread,
-} from '@libs/ReportUtils';
->>>>>>> c91bf20d
+import {getReportOrDraftReport, getReportTransactions, isCurrentUserSubmitter, isOpenExpenseReport, isProcessingReport, isReportIDApproved, isSettled, isThread} from '@libs/ReportUtils';
 import type {IOURequestType} from '@userActions/IOU';
 import CONST from '@src/CONST';
 import type {IOUType} from '@src/CONST';
