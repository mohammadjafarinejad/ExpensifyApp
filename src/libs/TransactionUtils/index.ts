import {format, isValid, parse} from 'date-fns';
import {deepEqual} from 'fast-equals';
import lodashDeepClone from 'lodash/cloneDeep';
import lodashHas from 'lodash/has';
import lodashSet from 'lodash/set';
import type {OnyxCollection, OnyxEntry} from 'react-native-onyx';
import Onyx from 'react-native-onyx';
import type {ValueOf} from 'type-fest';
import type {UnreportedExpenseListItemType} from '@components/SelectionList/types';
import {getPolicyCategoriesData} from '@libs/actions/Policy/Category';
import {getPolicyTagsData} from '@libs/actions/Policy/Tag';
import type {MergeDuplicatesParams} from '@libs/API/parameters';
import {getCategoryDefaultTaxRate} from '@libs/CategoryUtils';
import {convertToBackendAmount, getCurrencyDecimals} from '@libs/CurrencyUtils';
import DateUtils from '@libs/DateUtils';
import DistanceRequestUtils from '@libs/DistanceRequestUtils';
import {toLocaleDigit} from '@libs/LocaleDigitUtils';
import {translateLocal} from '@libs/Localize';
import {rand64, roundToTwoDecimalPlaces} from '@libs/NumberUtils';
import {getPersonalDetailByEmail} from '@libs/PersonalDetailsUtils';
import {
    getCleanedTagName,
    getDistanceRateCustomUnitRate,
    getPolicy,
    getTaxByID,
    isInstantSubmitEnabled,
    isMultiLevelTags as isMultiLevelTagsPolicyUtils,
    isPolicyAdmin,
} from '@libs/PolicyUtils';
import {getOriginalMessage, getReportAction, isMoneyRequestAction} from '@libs/ReportActionsUtils';
import {
    getReportOrDraftReport,
    getReportTransactions,
    isCurrentUserSubmitter,
    isOpenExpenseReport,
    isProcessingReport,
    isReportApproved,
    isReportIDApproved,
    isReportManuallyReimbursed,
    isSettled,
    isThread,
} from '@libs/ReportUtils';
import type {IOURequestType} from '@userActions/IOU';
import CONST from '@src/CONST';
import type {IOUType} from '@src/CONST';
import IntlStore from '@src/languages/IntlStore';
import ONYXKEYS from '@src/ONYXKEYS';
import type {OnyxInputOrEntry, Policy, RecentWaypoint, Report, ReviewDuplicates, TaxRate, TaxRates, Transaction, TransactionViolation, TransactionViolations} from '@src/types/onyx';
import type {Attendee, Participant, SplitExpense} from '@src/types/onyx/IOU';
import type {Errors, PendingAction} from '@src/types/onyx/OnyxCommon';
import type {SearchPolicy, SearchReport, SearchTransaction} from '@src/types/onyx/SearchResults';
import type {Comment, Receipt, TransactionChanges, TransactionCustomUnit, TransactionPendingFieldsKey, Waypoint, WaypointCollection} from '@src/types/onyx/Transaction';
import {isEmptyObject} from '@src/types/utils/EmptyObject';
import getDistanceInMeters from './getDistanceInMeters';

type TransactionParams = {
    amount: number;
    currency: string;
    reportID: string | undefined;
    comment?: string;
    attendees?: Attendee[];
    created?: string;
    merchant?: string;
    receipt?: OnyxEntry<Receipt>;
    category?: string;
    tag?: string;
    taxCode?: string;
    taxAmount?: number;
    billable?: boolean;
    pendingFields?: Partial<{[K in TransactionPendingFieldsKey]: ValueOf<typeof CONST.RED_BRICK_ROAD_PENDING_ACTION>}>;
    reimbursable?: boolean;
    source?: string;
    filename?: string;
    customUnit?: TransactionCustomUnit;
    splitExpenses?: SplitExpense[];
    participants?: Participant[];
};

type BuildOptimisticTransactionParams = {
    originalTransactionID?: string;
    existingTransactionID?: string;
    existingTransaction?: OnyxEntry<Transaction>;
    policy?: OnyxEntry<Policy>;
    transactionParams: TransactionParams;
};

let allTransactions: OnyxCollection<Transaction> = {};

Onyx.connect({
    key: ONYXKEYS.COLLECTION.TRANSACTION,
    waitForCollectionCallback: true,
    callback: (value) => {
        if (!value) {
            return;
        }
        allTransactions = Object.fromEntries(Object.entries(value).filter(([, transaction]) => !!transaction));
    },
});

let allTransactionDrafts: OnyxCollection<Transaction> = {};
Onyx.connect({
    key: ONYXKEYS.COLLECTION.TRANSACTION_DRAFT,
    waitForCollectionCallback: true,
    callback: (value) => {
        allTransactionDrafts = value ?? {};
    },
});

let allReports: OnyxCollection<Report> = {};
Onyx.connect({
    key: ONYXKEYS.COLLECTION.REPORT,
    waitForCollectionCallback: true,
    callback: (value) => {
        allReports = value;
    },
});

let allTransactionViolations: OnyxCollection<TransactionViolations> = {};
Onyx.connect({
    key: ONYXKEYS.COLLECTION.TRANSACTION_VIOLATIONS,
    waitForCollectionCallback: true,
    callback: (value) => (allTransactionViolations = value),
});

let currentUserEmail = '';
let currentUserAccountID = -1;
Onyx.connect({
    key: ONYXKEYS.SESSION,
    callback: (val) => {
        currentUserEmail = val?.email ?? '';
        currentUserAccountID = val?.accountID ?? CONST.DEFAULT_NUMBER_ID;
    },
});

function isDistanceRequest(transaction: OnyxEntry<Transaction>): boolean {
    // This is used during the expense creation flow before the transaction has been saved to the server
    if (lodashHas(transaction, 'iouRequestType')) {
        return transaction?.iouRequestType === CONST.IOU.REQUEST_TYPE.DISTANCE;
    }

    // This is the case for transaction objects once they have been saved to the server
    const type = transaction?.comment?.type;
    const customUnitName = transaction?.comment?.customUnit?.name;
    return type === CONST.TRANSACTION.TYPE.CUSTOM_UNIT && customUnitName === CONST.CUSTOM_UNITS.NAME_DISTANCE;
}

function isScanRequest(transaction: OnyxEntry<Transaction>): boolean {
    // This is used during the expense creation flow before the transaction has been saved to the server
    if (lodashHas(transaction, 'iouRequestType')) {
        return transaction?.iouRequestType === CONST.IOU.REQUEST_TYPE.SCAN;
    }

    return !!transaction?.receipt?.source && transaction?.amount === 0;
}

function isPerDiemRequest(transaction: OnyxEntry<Transaction>): boolean {
    // This is used during the expense creation flow before the transaction has been saved to the server
    if (lodashHas(transaction, 'iouRequestType')) {
        return transaction?.iouRequestType === CONST.IOU.REQUEST_TYPE.PER_DIEM;
    }

    // This is the case for transaction objects once they have been saved to the server
    const type = transaction?.comment?.type;
    const customUnitName = transaction?.comment?.customUnit?.name;
    return type === CONST.TRANSACTION.TYPE.CUSTOM_UNIT && customUnitName === CONST.CUSTOM_UNITS.NAME_PER_DIEM_INTERNATIONAL;
}

function getRequestType(transaction: OnyxEntry<Transaction>): IOURequestType {
    if (isDistanceRequest(transaction)) {
        return CONST.IOU.REQUEST_TYPE.DISTANCE;
    }
    if (isScanRequest(transaction)) {
        return CONST.IOU.REQUEST_TYPE.SCAN;
    }

    if (isPerDiemRequest(transaction)) {
        return CONST.IOU.REQUEST_TYPE.PER_DIEM;
    }

    return CONST.IOU.REQUEST_TYPE.MANUAL;
}

/**
 * Determines the expense type of a given transaction.
 */
function getExpenseType(transaction: OnyxEntry<Transaction>): ValueOf<typeof CONST.IOU.EXPENSE_TYPE> | undefined {
    if (!transaction) {
        return undefined;
    }

    if (isExpensifyCardTransaction(transaction)) {
        if (isPending(transaction)) {
            return CONST.IOU.EXPENSE_TYPE.PENDING_EXPENSIFY_CARD;
        }

        return CONST.IOU.EXPENSE_TYPE.EXPENSIFY_CARD;
    }

    return getRequestType(transaction);
}

function isManualRequest(transaction: Transaction): boolean {
    // This is used during the expense creation flow before the transaction has been saved to the server
    if (lodashHas(transaction, 'iouRequestType')) {
        return transaction.iouRequestType === CONST.IOU.REQUEST_TYPE.MANUAL;
    }

    return getRequestType(transaction) === CONST.IOU.REQUEST_TYPE.MANUAL;
}

function isPartialTransaction(transaction: OnyxEntry<Transaction>): boolean {
    const merchant = getMerchant(transaction);

    if (!merchant || isPartialMerchant(merchant)) {
        return true;
    }

    if (isAmountMissing(transaction) && isScanRequest(transaction)) {
        return true;
    }

    return false;
}

function isPendingCardOrScanningTransaction(transaction: OnyxEntry<Transaction>): boolean {
    return (isExpensifyCardTransaction(transaction) && isPending(transaction)) || isPartialTransaction(transaction) || (isScanRequest(transaction) && isScanning(transaction));
}

/**
 * Optimistically generate a transaction.
 *
 * @param amount – in cents
 * @param [existingTransactionID] When creating a distance expense, an empty transaction has already been created with a transactionID. In that case, the transaction here needs to have
 * it's transactionID match what was already generated.
 */
function buildOptimisticTransaction(params: BuildOptimisticTransactionParams): Transaction {
    const {originalTransactionID = '', existingTransactionID, existingTransaction, policy, transactionParams} = params;
    const {
        amount,
        currency,
        reportID,
        comment = '',
        attendees = [],
        created = '',
        merchant = '',
        receipt,
        category = '',
        tag = '',
        taxCode = '',
        taxAmount = 0,
        billable = false,
        pendingFields,
        reimbursable = true,
        source = '',
        filename = '',
        customUnit,
        splitExpenses,
        participants,
    } = transactionParams;
    // transactionIDs are random, positive, 64-bit numeric strings.
    // Because JS can only handle 53-bit numbers, transactionIDs are strings in the front-end (just like reportActionID)
    const transactionID = existingTransactionID ?? rand64();

    const commentJSON: Comment = {comment, attendees};
    if (source) {
        commentJSON.source = source;
    }
    if (originalTransactionID) {
        commentJSON.originalTransactionID = originalTransactionID;
    }

    if (splitExpenses) {
        commentJSON.splitExpenses = splitExpenses;
    }

    const isDistanceTransaction = !!pendingFields?.waypoints;
    if (isDistanceTransaction) {
        // Set the distance unit, which comes from the policy distance unit or the P2P rate data
        lodashSet(commentJSON, 'customUnit.distanceUnit', DistanceRequestUtils.getUpdatedDistanceUnit({transaction: existingTransaction, policy}));
    }

    const isPerDiemTransaction = !!pendingFields?.subRates;
    if (isPerDiemTransaction) {
        // Set the custom unit, which comes from the policy per diem rate data
        lodashSet(commentJSON, 'customUnit', customUnit);
    }

    return {
        ...(!isEmptyObject(pendingFields) ? {pendingFields} : {}),
        transactionID,
        amount,
        currency,
        reportID,
        comment: commentJSON,
        merchant: merchant || CONST.TRANSACTION.PARTIAL_TRANSACTION_MERCHANT,
        created: created || DateUtils.getDBTime(),
        pendingAction: CONST.RED_BRICK_ROAD_PENDING_ACTION.ADD,
        receipt: receipt?.source ? {source: receipt.source, state: receipt.state ?? CONST.IOU.RECEIPT_STATE.SCAN_READY, isTestDriveReceipt: receipt.isTestDriveReceipt} : {},
        filename: (receipt?.source ? (receipt?.name ?? filename) : filename).toString(),
        category,
        tag,
        taxCode,
        taxAmount,
        billable,
        reimbursable,
        inserted: DateUtils.getDBTime(),
        participants,
    };
}

/**
 * Check if the transaction has an Ereceipt
 */
function hasEReceipt(transaction: Transaction | undefined | null): boolean {
    return !!transaction?.hasEReceipt;
}

function hasReceipt(transaction: OnyxInputOrEntry<Transaction> | undefined): boolean {
    return !!transaction?.receipt?.state || hasEReceipt(transaction);
}

/** Check if the receipt has the source file */
function hasReceiptSource(transaction: OnyxInputOrEntry<Transaction>): boolean {
    return !!transaction?.receipt?.source;
}

function isMerchantMissing(transaction: OnyxEntry<Transaction>) {
    if (transaction?.modifiedMerchant && transaction.modifiedMerchant !== '') {
        return transaction.modifiedMerchant === CONST.TRANSACTION.PARTIAL_TRANSACTION_MERCHANT;
    }
    const isMerchantEmpty = transaction?.merchant === CONST.TRANSACTION.PARTIAL_TRANSACTION_MERCHANT || transaction?.merchant === '';

    return isMerchantEmpty;
}

/**
 * Determine if we should show the attendee selector for a given expense on a give policy.
 */
function shouldShowAttendees(iouType: IOUType, policy: OnyxEntry<Policy>): boolean {
    if ((iouType !== CONST.IOU.TYPE.SUBMIT && iouType !== CONST.IOU.TYPE.CREATE) || !policy?.id || policy?.type !== CONST.POLICY.TYPE.CORPORATE) {
        return false;
    }

    // For backwards compatibility with Expensify Classic, we assume that Attendee Tracking is enabled by default on
    // Control policies if the policy does not contain the attribute
    return policy?.isAttendeeTrackingEnabled ?? true;
}

/**
 * Check if the merchant is partial i.e. `(none)`
 */
function isPartialMerchant(merchant: string): boolean {
    return merchant === CONST.TRANSACTION.PARTIAL_TRANSACTION_MERCHANT;
}

function isAmountMissing(transaction: OnyxEntry<Transaction>) {
    return transaction?.amount === 0 && (!transaction.modifiedAmount || transaction.modifiedAmount === 0);
}

function isPartial(transaction: OnyxEntry<Transaction>): boolean {
    return isPartialMerchant(getMerchant(transaction)) && isAmountMissing(transaction);
}

function isCreatedMissing(transaction: OnyxEntry<Transaction>) {
    if (!transaction) {
        return true;
    }
    return transaction?.created === '' && (!transaction.created || transaction.modifiedCreated === '');
}

function areRequiredFieldsEmpty(transaction: OnyxEntry<Transaction>): boolean {
    const parentReport = allReports?.[`${ONYXKEYS.COLLECTION.REPORT}${transaction?.reportID}`];
    const isFromExpenseReport = parentReport?.type === CONST.REPORT.TYPE.EXPENSE;
    const isSplitPolicyExpenseChat = !!transaction?.comment?.splits?.some((participant) => allReports?.[`${ONYXKEYS.COLLECTION.REPORT}${participant.chatReportID}`]?.isOwnPolicyExpenseChat);
    const isMerchantRequired = isFromExpenseReport || isSplitPolicyExpenseChat;
    return (isMerchantRequired && isMerchantMissing(transaction)) || isAmountMissing(transaction) || isCreatedMissing(transaction);
}

/**
 * Given the edit made to the expense, return an updated transaction object.
 */
function getUpdatedTransaction({
    transaction,
    transactionChanges,
    isFromExpenseReport,
    shouldUpdateReceiptState = true,
    policy = undefined,
}: {
    transaction: Transaction;
    transactionChanges: TransactionChanges;
    isFromExpenseReport: boolean;
    shouldUpdateReceiptState?: boolean;
    policy?: OnyxEntry<Policy>;
}): Transaction {
    // Only changing the first level fields so no need for deep clone now
    const updatedTransaction = lodashDeepClone(transaction);
    let shouldStopSmartscan = false;

    // The comment property does not have its modifiedComment counterpart
    if (Object.hasOwn(transactionChanges, 'comment')) {
        updatedTransaction.comment = {
            ...updatedTransaction.comment,
            comment: transactionChanges.comment,
        };
    }
    if (Object.hasOwn(transactionChanges, 'created')) {
        updatedTransaction.modifiedCreated = transactionChanges.created;
        shouldStopSmartscan = true;
    }
    if (Object.hasOwn(transactionChanges, 'amount') && typeof transactionChanges.amount === 'number') {
        updatedTransaction.modifiedAmount = isFromExpenseReport ? -transactionChanges.amount : transactionChanges.amount;
        shouldStopSmartscan = true;
    }
    if (Object.hasOwn(transactionChanges, 'currency')) {
        updatedTransaction.modifiedCurrency = transactionChanges.currency;
        shouldStopSmartscan = true;
    }

    if (Object.hasOwn(transactionChanges, 'merchant')) {
        updatedTransaction.modifiedMerchant = transactionChanges.merchant;
        shouldStopSmartscan = true;
    }

    if (Object.hasOwn(transactionChanges, 'waypoints')) {
        updatedTransaction.modifiedWaypoints = transactionChanges.waypoints;
        updatedTransaction.isLoading = true;
        shouldStopSmartscan = true;

        if (!transactionChanges.routes?.route0?.geometry?.coordinates) {
            // The waypoints were changed, but there is no route – it is pending from the BE and we should mark the fields as pending
            updatedTransaction.amount = CONST.IOU.DEFAULT_AMOUNT;
            updatedTransaction.modifiedAmount = CONST.IOU.DEFAULT_AMOUNT;
            updatedTransaction.modifiedMerchant = translateLocal('iou.fieldPending');
        } else {
            const mileageRate = DistanceRequestUtils.getRate({transaction: updatedTransaction, policy});
            const {unit, rate} = mileageRate;

            const distanceInMeters = getDistanceInMeters(transaction, unit);
            const amount = DistanceRequestUtils.getDistanceRequestAmount(distanceInMeters, unit, rate ?? 0);
            const updatedAmount = isFromExpenseReport ? -amount : amount;
            const updatedMerchant = DistanceRequestUtils.getDistanceMerchant(true, distanceInMeters, unit, rate, transaction.currency, translateLocal, (digit) =>
                toLocaleDigit(IntlStore.getCurrentLocale(), digit),
            );

            updatedTransaction.amount = updatedAmount;
            updatedTransaction.modifiedAmount = updatedAmount;
            updatedTransaction.modifiedMerchant = updatedMerchant;
        }
    }

    if (Object.hasOwn(transactionChanges, 'customUnitRateID')) {
        lodashSet(updatedTransaction, 'comment.customUnit.customUnitRateID', transactionChanges.customUnitRateID);
        lodashSet(updatedTransaction, 'comment.customUnit.defaultP2PRate', null);
        shouldStopSmartscan = true;

        const existingDistanceUnit = transaction?.comment?.customUnit?.distanceUnit;

        // Get the new distance unit from the rate's unit
        const newDistanceUnit = DistanceRequestUtils.getUpdatedDistanceUnit({transaction: updatedTransaction, policy});
        lodashSet(updatedTransaction, 'comment.customUnit.distanceUnit', newDistanceUnit);

        // If the distanceUnit is set and the rate is changed to one that has a different unit, convert the distance to the new unit
        if (existingDistanceUnit && newDistanceUnit !== existingDistanceUnit) {
            const conversionFactor = existingDistanceUnit === CONST.CUSTOM_UNITS.DISTANCE_UNIT_MILES ? CONST.CUSTOM_UNITS.MILES_TO_KILOMETERS : CONST.CUSTOM_UNITS.KILOMETERS_TO_MILES;
            const distance = roundToTwoDecimalPlaces((transaction?.comment?.customUnit?.quantity ?? 0) * conversionFactor);
            lodashSet(updatedTransaction, 'comment.customUnit.quantity', distance);
        }

        if (!isFetchingWaypointsFromServer(transaction)) {
            // When the waypoints are being fetched from the server, we have no information about the distance, and cannot recalculate the updated amount.
            // Otherwise, recalculate the fields based on the new rate.

            const oldMileageRate = DistanceRequestUtils.getRate({transaction, policy});
            const updatedMileageRate = DistanceRequestUtils.getRate({transaction: updatedTransaction, policy, useTransactionDistanceUnit: false});
            const {unit, rate} = updatedMileageRate;

            const distanceInMeters = getDistanceInMeters(transaction, oldMileageRate?.unit);
            const amount = DistanceRequestUtils.getDistanceRequestAmount(distanceInMeters, unit, rate ?? 0);
            const updatedAmount = isFromExpenseReport ? -amount : amount;
            const updatedCurrency = updatedMileageRate.currency ?? CONST.CURRENCY.USD;
            const updatedMerchant = DistanceRequestUtils.getDistanceMerchant(true, distanceInMeters, unit, rate, updatedCurrency, translateLocal, (digit) =>
                toLocaleDigit(IntlStore.getCurrentLocale(), digit),
            );

            updatedTransaction.amount = updatedAmount;
            updatedTransaction.modifiedAmount = updatedAmount;
            updatedTransaction.modifiedMerchant = updatedMerchant;
            updatedTransaction.modifiedCurrency = updatedCurrency;
        }
    }

    if (Object.hasOwn(transactionChanges, 'taxAmount') && typeof transactionChanges.taxAmount === 'number') {
        updatedTransaction.taxAmount = isFromExpenseReport ? -transactionChanges.taxAmount : transactionChanges.taxAmount;
    }

    if (Object.hasOwn(transactionChanges, 'taxCode') && typeof transactionChanges.taxCode === 'string') {
        updatedTransaction.taxCode = transactionChanges.taxCode;
    }

    if (Object.hasOwn(transactionChanges, 'billable') && typeof transactionChanges.billable === 'boolean') {
        updatedTransaction.billable = transactionChanges.billable;
    }

    if (Object.hasOwn(transactionChanges, 'category') && typeof transactionChanges.category === 'string') {
        updatedTransaction.category = transactionChanges.category;
        const {categoryTaxCode, categoryTaxAmount} = getCategoryTaxCodeAndAmount(transactionChanges.category, transaction, policy);
        if (categoryTaxCode && categoryTaxAmount !== undefined) {
            updatedTransaction.taxCode = categoryTaxCode;
            updatedTransaction.taxAmount = categoryTaxAmount;
        }
    }

    if (Object.hasOwn(transactionChanges, 'tag') && typeof transactionChanges.tag === 'string') {
        updatedTransaction.tag = transactionChanges.tag;
    }

    if (Object.hasOwn(transactionChanges, 'attendees')) {
        updatedTransaction.modifiedAttendees = transactionChanges?.attendees;
    }

    if (
        shouldUpdateReceiptState &&
        shouldStopSmartscan &&
        transaction?.receipt &&
        Object.keys(transaction.receipt).length > 0 &&
        transaction?.receipt?.state !== CONST.IOU.RECEIPT_STATE.OPEN &&
        updatedTransaction.receipt
    ) {
        updatedTransaction.receipt.state = CONST.IOU.RECEIPT_STATE.OPEN;
    }

    updatedTransaction.pendingFields = {
        ...(updatedTransaction?.pendingFields ?? {}),
        ...(Object.hasOwn(transactionChanges, 'comment') && {comment: CONST.RED_BRICK_ROAD_PENDING_ACTION.UPDATE}),
        ...(Object.hasOwn(transactionChanges, 'created') && {created: CONST.RED_BRICK_ROAD_PENDING_ACTION.UPDATE}),
        ...(Object.hasOwn(transactionChanges, 'amount') && {amount: CONST.RED_BRICK_ROAD_PENDING_ACTION.UPDATE}),
        ...(Object.hasOwn(transactionChanges, 'currency') && {currency: CONST.RED_BRICK_ROAD_PENDING_ACTION.UPDATE}),
        ...(Object.hasOwn(transactionChanges, 'merchant') && {merchant: CONST.RED_BRICK_ROAD_PENDING_ACTION.UPDATE}),
        ...(Object.hasOwn(transactionChanges, 'waypoints') && {waypoints: CONST.RED_BRICK_ROAD_PENDING_ACTION.UPDATE}),
        ...(Object.hasOwn(transactionChanges, 'billable') && {billable: CONST.RED_BRICK_ROAD_PENDING_ACTION.UPDATE}),
        ...(Object.hasOwn(transactionChanges, 'category') && {category: CONST.RED_BRICK_ROAD_PENDING_ACTION.UPDATE}),
        ...(Object.hasOwn(transactionChanges, 'tag') && {tag: CONST.RED_BRICK_ROAD_PENDING_ACTION.UPDATE}),
        ...(Object.hasOwn(transactionChanges, 'taxAmount') && {taxAmount: CONST.RED_BRICK_ROAD_PENDING_ACTION.UPDATE}),
        ...(Object.hasOwn(transactionChanges, 'taxCode') && {taxCode: CONST.RED_BRICK_ROAD_PENDING_ACTION.UPDATE}),
        ...(Object.hasOwn(transactionChanges, 'attendees') && {attendees: CONST.RED_BRICK_ROAD_PENDING_ACTION.UPDATE}),
    };

    return updatedTransaction;
}

/**
 * Return the comment field (referred to as description in the App) from the transaction.
 * The comment does not have its modifiedComment counterpart.
 */
function getDescription(transaction: OnyxInputOrEntry<Transaction>): string {
    // Casting the description to string to avoid wrong data types (e.g. number) being returned from the API
    return transaction?.comment?.comment?.toString() ?? '';
}

/**
 * Return the amount field from the transaction, return the modifiedAmount if present.
 */
function getAmount(transaction: OnyxInputOrEntry<Transaction>, isFromExpenseReport = false, isFromTrackedExpense = false): number {
    // IOU requests cannot have negative values, but they can be stored as negative values, let's return absolute value
    if (!isFromExpenseReport || isFromTrackedExpense) {
        const amount = transaction?.modifiedAmount ?? 0;
        if (amount) {
            return Math.abs(amount);
        }
        return Math.abs(transaction?.amount ?? 0);
    }

    // Expense report case:
    // The amounts are stored using an opposite sign and negative values can be set,
    // we need to return an opposite sign than is saved in the transaction object
    let amount = transaction?.modifiedAmount ?? 0;
    if (amount) {
        return -amount;
    }

    // To avoid -0 being shown, lets only change the sign if the value is other than 0.
    amount = transaction?.amount ?? 0;
    return amount ? -amount : 0;
}

/**
 * Return the tax amount field from the transaction.
 */
function getTaxAmount(transaction: OnyxInputOrEntry<Transaction>, isFromExpenseReport: boolean): number {
    // IOU requests cannot have negative values but they can be stored as negative values, let's return absolute value
    if (!isFromExpenseReport) {
        return Math.abs(transaction?.taxAmount ?? 0);
    }

    // To avoid -0 being shown, lets only change the sign if the value is other than 0.
    const amount = transaction?.taxAmount ?? 0;
    return amount ? -amount : 0;
}

/**
 * Return the tax code from the transaction.
 */
function getTaxCode(transaction: OnyxInputOrEntry<Transaction>): string {
    return transaction?.taxCode ?? '';
}

/**
 * Return the posted date from the transaction.
 */
function getPostedDate(transaction: OnyxInputOrEntry<Transaction>): string {
    return transaction?.posted ?? '';
}

/**
 * Return the formatted posted date from the transaction.
 */
function getFormattedPostedDate(transaction: OnyxInputOrEntry<Transaction>, dateFormat: string = CONST.DATE.FNS_FORMAT_STRING): string {
    const postedDate = getPostedDate(transaction);
    const parsedDate = parse(postedDate, 'yyyyMMdd', new Date());

    if (isValid(parsedDate)) {
        return DateUtils.formatWithUTCTimeZone(format(parsedDate, 'yyyy-MM-dd'), dateFormat);
    }
    return '';
}

/**
 * Return the currency field from the transaction, return the modifiedCurrency if present.
 */
function getCurrency(transaction: OnyxInputOrEntry<Transaction>): string {
    const currency = transaction?.modifiedCurrency ?? '';
    if (currency) {
        return currency;
    }
    return transaction?.currency ?? CONST.CURRENCY.USD;
}

/**
 * Return the original currency field from the transaction.
 */
function getOriginalCurrency(transaction: Transaction): string {
    return transaction?.originalCurrency ?? '';
}

/**
 * Return the absolute value of the original amount field from the transaction.
 */
function getOriginalAmount(transaction: Transaction): number {
    const amount = transaction?.originalAmount ?? 0;
    return Math.abs(amount);
}

/**
 * Verify if the transaction is expecting the distance to be calculated on the server
 */
function isFetchingWaypointsFromServer(transaction: OnyxInputOrEntry<Transaction>): boolean {
    return !!transaction?.pendingFields?.waypoints;
}

/**
 * Verify that the transaction is in Self DM and that its distance rate is invalid.
 */
function isUnreportedAndHasInvalidDistanceRateTransaction(transaction: OnyxInputOrEntry<Transaction>, policyParam: OnyxEntry<Policy> = undefined) {
    if (transaction && isDistanceRequest(transaction)) {
        const report = getReportOrDraftReport(transaction.reportID);
        const policy = policyParam ?? getPolicy(report?.policyID);
        const {rate} = DistanceRequestUtils.getRate({transaction, policy});
        const isUnreported = !transaction.reportID || transaction.reportID === CONST.REPORT.UNREPORTED_REPORT_ID;
        
        if (isUnreported && !rate) {
            return true;
        }
    }

    return false;
}

/**
 * Return the merchant field from the transaction, return the modifiedMerchant if present.
 */
function getMerchant(transaction: OnyxInputOrEntry<Transaction>, policyParam: OnyxEntry<Policy> = undefined): string {
    if (transaction && isDistanceRequest(transaction)) {
        const report = getReportOrDraftReport(transaction.reportID);
        // This will be fixed as part of https://github.com/Expensify/Expensify/issues/507850
        // eslint-disable-next-line deprecation/deprecation
        const policy = policyParam ?? getPolicy(report?.policyID);
        const mileageRate = DistanceRequestUtils.getRate({transaction, policy});
        const {unit, rate} = mileageRate;
        const distanceInMeters = getDistanceInMeters(transaction, unit);
<<<<<<< HEAD
        if (!isUnreportedAndHasInvalidDistanceRateTransaction(transaction, policy)) {
            return DistanceRequestUtils.getDistanceMerchant(true, distanceInMeters, unit, rate, transaction.currency, translateLocal, (digit) =>
                toLocaleDigit(TranslationStore.getCurrentLocale(), digit),
            );
        }
=======
        return DistanceRequestUtils.getDistanceMerchant(true, distanceInMeters, unit, rate, transaction.currency, translateLocal, (digit) =>
            toLocaleDigit(IntlStore.getCurrentLocale(), digit),
        );
>>>>>>> 66cbac1f
    }
    return transaction?.modifiedMerchant ? transaction.modifiedMerchant : (transaction?.merchant ?? '');
}

function getMerchantOrDescription(transaction: OnyxEntry<Transaction>) {
    return !isMerchantMissing(transaction) ? getMerchant(transaction) : getDescription(transaction);
}

/**
 * Return the list of modified attendees if present otherwise list of attendees
 */
function getAttendees(transaction: OnyxInputOrEntry<Transaction>): Attendee[] {
    const attendees = transaction?.modifiedAttendees ? transaction.modifiedAttendees : (transaction?.comment?.attendees ?? []);
    if (attendees.length === 0) {
        const details = getPersonalDetailByEmail(currentUserEmail);
        attendees.push({
            email: currentUserEmail,
            login: details?.login ?? currentUserEmail,
            displayName: details?.displayName ?? currentUserEmail,
            accountID: currentUserAccountID,
            text: details?.displayName ?? currentUserEmail,
            searchText: details?.displayName ?? currentUserEmail,
            avatarUrl: details?.avatarThumbnail ?? '',
            selected: true,
        });
    }
    return attendees;
}

/**
 * Return the list of attendees as a string and modified list of attendees as a string if present.
 */
function getFormattedAttendees(modifiedAttendees?: Attendee[], attendees?: Attendee[]): [string, string] {
    const oldAttendees = modifiedAttendees ?? [];
    const newAttendees = attendees ?? [];
    return [oldAttendees.map((item) => item.displayName ?? item.login).join(', '), newAttendees.map((item) => item.displayName ?? item.login).join(', ')];
}

/**
 * Return the reimbursable value. Defaults to true to match BE logic.
 */
function getReimbursable(transaction: Transaction): boolean {
    return transaction?.reimbursable ?? true;
}

/**
 * Return the mccGroup field from the transaction, return the modifiedMCCGroup if present.
 */
function getMCCGroup(transaction: Transaction): ValueOf<typeof CONST.MCC_GROUPS> | undefined {
    return transaction?.modifiedMCCGroup ? transaction.modifiedMCCGroup : transaction?.mccGroup;
}

/**
 * Return the waypoints field from the transaction, return the modifiedWaypoints if present.
 */
function getWaypoints(transaction: OnyxEntry<Transaction>): WaypointCollection | undefined {
    return transaction?.modifiedWaypoints ?? transaction?.comment?.waypoints;
}

/**
 * Return the category from the transaction. This "category" field has no "modified" complement.
 */
function getCategory(transaction: OnyxInputOrEntry<Transaction>): string {
    return transaction?.category ?? '';
}

/**
 * Return the cardID from the transaction.
 */
function getCardID(transaction: Transaction): number {
    return transaction?.cardID ?? CONST.DEFAULT_NUMBER_ID;
}

/**
 * Return the billable field from the transaction. This "billable" field has no "modified" complement.
 */
function getBillable(transaction: OnyxInputOrEntry<Transaction>): boolean {
    return transaction?.billable ?? false;
}

/**
 * Return a colon-delimited tag string as an array, considering escaped colons and double backslashes.
 */
function getTagArrayFromName(tagName: string): string[] {
    // WAIT!!!!!!!!!!!!!!!!!!
    // You need to keep this in sync with TransactionUtils.php

    // We need to be able to preserve double backslashes in the original string
    // and not have it interfere with splitting on a colon (:).
    // So, let's replace it with something absurd to begin with, do our split, and
    // then replace the double backslashes in the end.
    const tagWithoutDoubleSlashes = tagName.replace(/\\\\/g, '☠');
    const tagWithoutEscapedColons = tagWithoutDoubleSlashes.replace(/\\:/g, '☢');

    // Do our split
    const matches = tagWithoutEscapedColons.split(':');
    const newMatches: string[] = [];

    for (const item of matches) {
        const tagWithEscapedColons = item.replace(/☢/g, '\\:');
        const tagWithDoubleSlashes = tagWithEscapedColons.replace(/☠/g, '\\\\');
        newMatches.push(tagWithDoubleSlashes);
    }

    return newMatches;
}

/**
 * Return the tag from the transaction. When the tagIndex is passed, return the tag based on the index.
 * This "tag" field has no "modified" complement.
 */
function getTag(transaction: OnyxInputOrEntry<Transaction>, tagIndex?: number): string {
    if (tagIndex !== undefined) {
        const tagsArray = getTagArrayFromName(transaction?.tag ?? '');
        return tagsArray.at(tagIndex) ?? '';
    }

    return transaction?.tag ?? '';
}

function getTagForDisplay(transaction: OnyxEntry<Transaction>, tagIndex?: number): string {
    return getCleanedTagName(getTag(transaction, tagIndex));
}

function getCreated(transaction: OnyxInputOrEntry<Transaction>): string {
    // eslint-disable-next-line @typescript-eslint/prefer-nullish-coalescing
    return transaction?.modifiedCreated ? transaction.modifiedCreated : transaction?.created || '';
}

/**
 * Return the created field from the transaction, return the modifiedCreated if present.
 */
function getFormattedCreated(transaction: OnyxInputOrEntry<Transaction>, dateFormat: string = CONST.DATE.FNS_FORMAT_STRING): string {
    const created = getCreated(transaction);
    return DateUtils.formatWithUTCTimeZone(created, dateFormat);
}

/**
 * Determine whether a transaction is made with an Expensify card.
 */
function isExpensifyCardTransaction(transaction: OnyxEntry<Transaction>): boolean {
    return transaction?.bank === CONST.EXPENSIFY_CARD.BANK;
}

/**
 * Determine whether a transaction is made with a card (Expensify or Company Card).
 */
function isCardTransaction(transaction: OnyxEntry<Transaction>): boolean {
    return !!transaction?.managedCard;
}

function getCardName(transaction: OnyxEntry<Transaction>): string {
    return transaction?.cardName ?? '';
}

/**
 * Check if the transaction status is set to Pending.
 */
function isPending(transaction: OnyxEntry<Transaction>): boolean {
    if (!transaction?.status) {
        return false;
    }
    return transaction.status === CONST.TRANSACTION.STATUS.PENDING;
}

/**
 * Check if the transaction status is set to Posted.
 */
function isPosted(transaction: Transaction): boolean {
    if (!transaction.status) {
        return false;
    }
    return transaction.status === CONST.TRANSACTION.STATUS.POSTED;
}

/**
 * The transaction is considered scanning if it is a partial transaction, has a receipt, and the receipt is being scanned.
 * Note that this does not include receipts that are being scanned in the background for auditing / smart scan everything, because there should be no indication to the user that the receipt is being scanned.
 */
function isScanning(transaction: OnyxEntry<Transaction>): boolean {
    return isPartialTransaction(transaction) && hasReceipt(transaction) && isReceiptBeingScanned(transaction);
}

function isReceiptBeingScanned(transaction: OnyxInputOrEntry<Transaction>): boolean {
    return [CONST.IOU.RECEIPT_STATE.SCAN_READY, CONST.IOU.RECEIPT_STATE.SCANNING].some((value) => value === transaction?.receipt?.state);
}

function didReceiptScanSucceed(transaction: OnyxEntry<Transaction>): boolean {
    return [CONST.IOU.RECEIPT_STATE.SCAN_COMPLETE].some((value) => value === transaction?.receipt?.state);
}

/**
 * Check if the transaction has a non-smart-scanning receipt and is missing required fields
 */
function hasMissingSmartscanFields(transaction: OnyxInputOrEntry<Transaction>): boolean {
    return !!(transaction && !isDistanceRequest(transaction) && !isReceiptBeingScanned(transaction) && areRequiredFieldsEmpty(transaction));
}

/**
 * Get all transaction violations of the transaction with given transactionID.
 */
function getTransactionViolations(transactionID: string | undefined, transactionViolations: OnyxCollection<TransactionViolations> | undefined): TransactionViolations | undefined {
    const transaction = allTransactions?.[`${ONYXKEYS.COLLECTION.TRANSACTION}${transactionID}`];
    if (!transactionID || !transactionViolations) {
        return undefined;
    }
    return transactionViolations?.[ONYXKEYS.COLLECTION.TRANSACTION_VIOLATIONS + transactionID]?.filter((violation) => !isViolationDismissed(transaction, violation));
}

/**
 * Check if there is pending rter violation in transactionViolations.
 */
function hasPendingRTERViolation(transactionViolations?: TransactionViolations | null): boolean {
    return !!transactionViolations?.some(
        (transactionViolation: TransactionViolation) =>
            transactionViolation.name === CONST.VIOLATIONS.RTER &&
            transactionViolation.data?.pendingPattern &&
            transactionViolation.data?.rterType !== CONST.RTER_VIOLATION_TYPES.BROKEN_CARD_CONNECTION &&
            transactionViolation.data?.rterType !== CONST.RTER_VIOLATION_TYPES.BROKEN_CARD_CONNECTION_530,
    );
}

/**
 * Check if there is broken connection violation.
 */
function hasBrokenConnectionViolation(transactionID: string | undefined, transactionViolations: OnyxCollection<TransactionViolations> | undefined): boolean {
    const violations = getTransactionViolations(transactionID, transactionViolations);
    return !!violations?.find((violation) => isBrokenConnectionViolation(violation));
}

function isBrokenConnectionViolation(violation: TransactionViolation) {
    return (
        violation.name === CONST.VIOLATIONS.RTER &&
        (violation.data?.rterType === CONST.RTER_VIOLATION_TYPES.BROKEN_CARD_CONNECTION || violation.data?.rterType === CONST.RTER_VIOLATION_TYPES.BROKEN_CARD_CONNECTION_530)
    );
}

function shouldShowBrokenConnectionViolationInternal(brokenConnectionViolations: TransactionViolation[], report: OnyxEntry<Report> | SearchReport, policy: OnyxEntry<Policy> | SearchPolicy) {
    if (brokenConnectionViolations.length === 0) {
        return false;
    }

    if (!isPolicyAdmin(policy) || isCurrentUserSubmitter(report?.reportID)) {
        return true;
    }

    if (isOpenExpenseReport(report)) {
        return true;
    }

    return isProcessingReport(report) && isInstantSubmitEnabled(policy);
}

/**
 * Check if user should see broken connection violation warning based on violations list.
 */
function shouldShowBrokenConnectionViolation(report: OnyxEntry<Report> | SearchReport, policy: OnyxEntry<Policy> | SearchPolicy, transactionViolations: TransactionViolation[]): boolean {
    const brokenConnectionViolations = transactionViolations.filter((violation) => isBrokenConnectionViolation(violation));

    return shouldShowBrokenConnectionViolationInternal(brokenConnectionViolations, report, policy);
}

/**
 * Check if user should see broken connection violation warning based on selected transactions.
 */
function shouldShowBrokenConnectionViolationForMultipleTransactions(
    transactionIDs: string[],
    report: OnyxEntry<Report> | SearchReport,
    policy: OnyxEntry<Policy> | SearchPolicy,
    transactionViolations: OnyxCollection<TransactionViolation[]>,
): boolean {
    const violations = transactionIDs.flatMap((id) => transactionViolations?.[`${ONYXKEYS.COLLECTION.TRANSACTION_VIOLATIONS}${id}`] ?? []);

    const brokenConnectionViolations = violations.filter((violation) => isBrokenConnectionViolation(violation));

    return shouldShowBrokenConnectionViolationInternal(brokenConnectionViolations, report, policy);
}

/**
 * Check if there is pending rter violation in all transactionViolations with given transactionIDs.
 */
function allHavePendingRTERViolation(transactionIds: string[], transactionViolations: OnyxCollection<TransactionViolations> | undefined): boolean {
    const transactionsWithRTERViolations = transactionIds.map((transactionId) => {
        const filteredTransactionViolations = getTransactionViolations(transactionId, transactionViolations);
        return hasPendingRTERViolation(filteredTransactionViolations);
    });
    return transactionsWithRTERViolations.length > 0 && transactionsWithRTERViolations.every((value) => value === true);
}

function checkIfShouldShowMarkAsCashButton(hasRTERPendingViolation: boolean, shouldDisplayBrokenConnectionViolation: boolean, report: OnyxEntry<Report>, policy: OnyxEntry<Policy>) {
    if (hasRTERPendingViolation) {
        return true;
    }
    return (
        shouldDisplayBrokenConnectionViolation && (!isPolicyAdmin(policy) || isCurrentUserSubmitter(report?.reportID)) && !isReportApproved({report}) && !isReportManuallyReimbursed(report)
    );
}

/**
 * Check if there is any transaction without RTER violation within the given transactionIDs.
 */
function hasAnyTransactionWithoutRTERViolation(transactionIds: string[], transactionViolations: OnyxCollection<TransactionViolations> | undefined): boolean {
    return (
        transactionIds.length > 0 &&
        transactionIds.some((transactionId) => {
            return !hasBrokenConnectionViolation(transactionId, transactionViolations);
        })
    );
}

/**
 * Check if the transaction is pending or has a pending rter violation.
 */
function hasPendingUI(transaction: OnyxEntry<Transaction>, transactionViolations?: TransactionViolations | null): boolean {
    return isScanning(transaction) || isPending(transaction) || (!!transaction && hasPendingRTERViolation(transactionViolations));
}

/**
 * Check if the transaction has a defined route
 */
function hasRoute(transaction: OnyxEntry<Transaction>, isDistanceRequestType?: boolean): boolean {
    return !!transaction?.routes?.route0?.geometry?.coordinates || (!!isDistanceRequestType && !!transaction?.comment?.customUnit?.quantity);
}

function waypointHasValidAddress(waypoint: RecentWaypoint | Waypoint): boolean {
    return !!waypoint?.address?.trim();
}

/**
 * Converts the key of a waypoint to its index
 */
function getWaypointIndex(key: string): number {
    return Number(key.replace('waypoint', ''));
}

/**
 * Filters the waypoints which are valid and returns those
 */
function getValidWaypoints(waypoints: WaypointCollection | undefined, reArrangeIndexes = false): WaypointCollection {
    if (!waypoints) {
        return {};
    }

    const sortedIndexes = Object.keys(waypoints)
        .map(getWaypointIndex)
        .sort((a, b) => a - b);
    const waypointValues = sortedIndexes.map((index) => waypoints[`waypoint${index}`]);
    // Ensure the number of waypoints is between 2 and 25
    if (waypointValues.length < 2 || waypointValues.length > 25) {
        return {};
    }

    let lastWaypointIndex = -1;
    let waypointIndex = -1;

    return waypointValues.reduce<WaypointCollection>((acc, currentWaypoint, index) => {
        // Array.at(-1) returns the last element of the array
        // If a user does a round trip, the last waypoint will be the same as the first waypoint
        // We want to avoid comparing them as this will result in an incorrect duplicate waypoint error.
        const previousWaypoint = lastWaypointIndex !== -1 ? waypointValues.at(lastWaypointIndex) : undefined;

        // Check if the waypoint has a valid address
        if (!waypointHasValidAddress(currentWaypoint)) {
            return acc;
        }

        // Check for adjacent waypoints with the same address
        if (previousWaypoint && currentWaypoint?.address === previousWaypoint.address) {
            return acc;
        }

        acc[`waypoint${reArrangeIndexes ? waypointIndex + 1 : index}`] = currentWaypoint;

        lastWaypointIndex = index;
        waypointIndex += 1;

        return acc;
    }, {});
}

/**
 * Returns the most recent transactions in an object
 */
function getRecentTransactions(transactions: Record<string, string>, size = 2): string[] {
    return Object.keys(transactions)
        .sort((transactionID1, transactionID2) => (new Date(transactions[transactionID1]) < new Date(transactions[transactionID2]) ? 1 : -1))
        .slice(0, size);
}

/**
 * Check if transaction has duplicatedTransaction violation.
 * @param transactionID - the transaction to check
 * @param checkDismissed - whether to check if the violation has already been dismissed as well
 */
function isDuplicate(transactionID: string | undefined, checkDismissed = false): boolean {
    const transaction = allTransactions?.[`${ONYXKEYS.COLLECTION.TRANSACTION}${transactionID}`];
    if (!transaction) {
        return false;
    }
    const duplicateViolation = allTransactionViolations?.[`${ONYXKEYS.COLLECTION.TRANSACTION_VIOLATIONS}${transactionID}`]?.find(
        (violation: TransactionViolation) => violation.name === CONST.VIOLATIONS.DUPLICATED_TRANSACTION,
    );
    const hasDuplicatedViolation = !!duplicateViolation;
    if (!checkDismissed) {
        return hasDuplicatedViolation;
    }

    const didDismissedViolation = isViolationDismissed(transaction, duplicateViolation);

    return hasDuplicatedViolation && !didDismissedViolation;
}

/**
 * Check if transaction is on hold
 */
function isOnHold(transaction: OnyxEntry<Transaction>): boolean {
    if (!transaction) {
        return false;
    }

    return !!transaction.comment?.hold;
}

/**
 * Check if transaction is on hold for the given transactionID
 */
function isOnHoldByTransactionID(transactionID: string | undefined | null): boolean {
    if (!transactionID) {
        return false;
    }

    return isOnHold(allTransactions?.[`${ONYXKEYS.COLLECTION.TRANSACTION}${transactionID}`]);
}

/**
 * Checks if a violation is dismissed for the given transaction
 */
function isViolationDismissed(transaction: OnyxEntry<Transaction>, violation: TransactionViolation | undefined): boolean {
    if (!transaction || !violation) {
        return false;
    }
    return transaction?.comment?.dismissedViolations?.[violation.name]?.[currentUserEmail] === `${currentUserAccountID}`;
}

/**
 * Checks if violations are supported for the given transaction
 */
function doesTransactionSupportViolations(transaction: Transaction | undefined): transaction is Transaction {
    if (!transaction) {
        return false;
    }
    if (isExpensifyCardTransaction(transaction) && isPending(transaction)) {
        return false;
    }
    return true;
}

/**
 * Checks if any violations for the provided transaction are of type 'violation'
 */
function hasViolation(transaction: Transaction | undefined, transactionViolations: TransactionViolation[] | OnyxCollection<TransactionViolation[]>, showInReview?: boolean): boolean {
    if (!doesTransactionSupportViolations(transaction)) {
        return false;
    }
    const violations = Array.isArray(transactionViolations) ? transactionViolations : transactionViolations?.[ONYXKEYS.COLLECTION.TRANSACTION_VIOLATIONS + transaction.transactionID];

    return !!violations?.some(
        (violation) =>
            violation.type === CONST.VIOLATION_TYPES.VIOLATION &&
            (showInReview === undefined || showInReview === (violation.showInReview ?? false)) &&
            !isViolationDismissed(transaction, violation),
    );
}

function hasDuplicateTransactions(iouReportID?: string, allReportTransactions?: SearchTransaction[]): boolean {
    const transactionsByIouReportID = getReportTransactions(iouReportID);
    const reportTransactions = allReportTransactions ?? transactionsByIouReportID;

    return reportTransactions.length > 0 && reportTransactions.some((transaction) => isDuplicate(transaction?.transactionID, true));
}

/**
 * Checks if any violations for the provided transaction are of type 'notice'
 */
function hasNoticeTypeViolation(transactionID: string | undefined, transactionViolations: TransactionViolation[] | OnyxCollection<TransactionViolation[]>, showInReview?: boolean): boolean {
    const transaction = allTransactions?.[`${ONYXKEYS.COLLECTION.TRANSACTION}${transactionID}`];
    if (!doesTransactionSupportViolations(transaction)) {
        return false;
    }
    const violations = Array.isArray(transactionViolations) ? transactionViolations : transactionViolations?.[ONYXKEYS.COLLECTION.TRANSACTION_VIOLATIONS + transactionID];

    return !!violations?.some(
        (violation: TransactionViolation) =>
            violation.type === CONST.VIOLATION_TYPES.NOTICE &&
            (showInReview === undefined || showInReview === (violation.showInReview ?? false)) &&
            !isViolationDismissed(transaction, violation),
    );
}

/**
 * Checks if any violations for the provided transaction are of type 'warning'
 */
function hasWarningTypeViolation(transactionID: string | undefined, transactionViolations: TransactionViolation[] | OnyxCollection<TransactionViolation[]>, showInReview?: boolean): boolean {
    const transaction = allTransactions?.[`${ONYXKEYS.COLLECTION.TRANSACTION}${transactionID}`];
    if (!doesTransactionSupportViolations(transaction)) {
        return false;
    }
    const violations = Array.isArray(transactionViolations) ? transactionViolations : transactionViolations?.[ONYXKEYS.COLLECTION.TRANSACTION_VIOLATIONS + transactionID];
    const warningTypeViolations =
        violations?.filter(
            (violation: TransactionViolation) =>
                violation.type === CONST.VIOLATION_TYPES.WARNING &&
                (showInReview === undefined || showInReview === (violation.showInReview ?? false)) &&
                !isViolationDismissed(transaction, violation),
        ) ?? [];

    return warningTypeViolations.length > 0;
}

/**
 * Calculates tax amount from the given expense amount and tax percentage
 */
function calculateTaxAmount(percentage: string | undefined, amount: number, currency: string) {
    if (!percentage) {
        return 0;
    }

    const divisor = Number(percentage.slice(0, -1)) / 100 + 1;
    const taxAmount = (amount - amount / divisor) / 100;
    const decimals = getCurrencyDecimals(currency);
    return parseFloat(taxAmount.toFixed(decimals));
}

/**
 * Calculates count of all tax enabled options
 */
function getEnabledTaxRateCount(options: TaxRates) {
    return Object.values(options).filter((option: TaxRate) => !option.isDisabled).length;
}

/**
 * Check if the customUnitRateID has a value default for P2P distance requests
 */
function isCustomUnitRateIDForP2P(transaction: OnyxInputOrEntry<Transaction>): boolean {
    return transaction?.comment?.customUnit?.customUnitRateID === CONST.CUSTOM_UNITS.FAKE_P2P_ID;
}

function hasReservationList(transaction: Transaction | undefined | null): boolean {
    return !!transaction?.receipt?.reservationList && transaction?.receipt?.reservationList.length > 0;
}

/**
 * Whether an expense is going to be paid later, either at checkout for hotels or drop off for car rental
 */
function isPayAtEndExpense(transaction: Transaction | undefined | null): boolean {
    return !!transaction?.receipt?.reservationList?.some((reservation) => reservation.paymentType === 'PAY_AT_HOTEL' || reservation.paymentType === 'PAY_AT_VENDOR');
}

/**
 * Get custom unit rate (distance rate) ID from the transaction object
 */
function getRateID(transaction: OnyxInputOrEntry<Transaction>): string | undefined {
    return transaction?.comment?.customUnit?.customUnitRateID ?? CONST.CUSTOM_UNITS.FAKE_P2P_ID;
}

/**
 * Gets the tax code based on the type of transaction and selected currency.
 * If it is distance request, then returns the tax code corresponding to the custom unit rate
 * Else returns policy default tax rate if transaction is in policy default currency, otherwise foreign default tax rate
 */
function getDefaultTaxCode(policy: OnyxEntry<Policy>, transaction: OnyxEntry<Transaction>, currency?: string | undefined): string | undefined {
    if (isDistanceRequest(transaction)) {
        const customUnitRateID = getRateID(transaction) ?? '';
        const customUnitRate = getDistanceRateCustomUnitRate(policy, customUnitRateID);
        return customUnitRate?.attributes?.taxRateExternalID;
    }
    const defaultExternalID = policy?.taxRates?.defaultExternalID;
    const foreignTaxDefault = policy?.taxRates?.foreignTaxDefault;
    return policy?.outputCurrency === (currency ?? getCurrency(transaction)) ? defaultExternalID : foreignTaxDefault;
}

/**
 * Transforms tax rates to a new object format - to add codes and new name with concatenated name and value.
 *
 * @param  policy - The policy which the user has access to and which the report is tied to.
 * @returns The transformed tax rates object.g
 */
function transformedTaxRates(policy: OnyxEntry<Policy> | undefined, transaction?: OnyxEntry<Transaction>): Record<string, TaxRate> {
    const taxRates = policy?.taxRates;
    const defaultExternalID = taxRates?.defaultExternalID;

    const defaultTaxCode = () => {
        if (!transaction) {
            return defaultExternalID;
        }

        return policy && getDefaultTaxCode(policy, transaction);
    };

    const getModifiedName = (data: TaxRate, code: string) => `${data.name} (${data.value})${defaultTaxCode() === code ? ` ${CONST.DOT_SEPARATOR} ${translateLocal('common.default')}` : ''}`;
    const taxes = Object.fromEntries(Object.entries(taxRates?.taxes ?? {}).map(([code, data]) => [code, {...data, code, modifiedName: getModifiedName(data, code), name: data.name}]));
    return taxes;
}

/**
 * Gets the tax value of a selected tax
 */
function getTaxValue(policy: OnyxEntry<Policy>, transaction: OnyxEntry<Transaction>, taxCode: string) {
    return Object.values(transformedTaxRates(policy, transaction)).find((taxRate) => taxRate.code === taxCode)?.value;
}

/**
 * Gets the tax name for Workspace Taxes Settings
 */
function getWorkspaceTaxesSettingsName(policy: OnyxEntry<Policy>, taxCode: string) {
    return Object.values(transformedTaxRates(policy)).find((taxRate) => taxRate.code === taxCode)?.modifiedName;
}

/**
 * Gets the name corresponding to the taxCode that is displayed to the user
 */
function getTaxName(policy: OnyxEntry<Policy>, transaction: OnyxEntry<Transaction>) {
    const defaultTaxCode = getDefaultTaxCode(policy, transaction);
    return Object.values(transformedTaxRates(policy, transaction)).find((taxRate) => taxRate.code === (transaction?.taxCode ?? defaultTaxCode))?.modifiedName;
}

/**
 * @deprecated Get the data straight from Onyx
 */
// TODO: Will be handled in this PR https://github.com/Expensify/App/pull/62434
// eslint-disable-next-line deprecation/deprecation
function getTransaction(transactionID: string | number | undefined): OnyxEntry<Transaction> {
    return allTransactions?.[`${ONYXKEYS.COLLECTION.TRANSACTION}${transactionID}`];
}

function getTransactionOrDraftTransaction(transactionID: string): OnyxEntry<Transaction> {
    return allTransactions?.[`${ONYXKEYS.COLLECTION.TRANSACTION}${transactionID}`] ?? allTransactionDrafts?.[`${ONYXKEYS.COLLECTION.TRANSACTION_DRAFT}${transactionID}`];
}

type FieldsToCompare = Record<string, Array<keyof Transaction>>;
type FieldsToChange = {
    category?: Array<string | undefined>;
    merchant?: Array<string | undefined>;
    tag?: Array<string | undefined>;
    description?: Array<Comment | undefined>;
    taxCode?: Array<string | undefined>;
    billable?: Array<boolean | undefined>;
    reimbursable?: Array<boolean | undefined>;
};

function removeSettledAndApprovedTransactions(transactionIDs: string[]): string[] {
    return transactionIDs.filter(
        (transactionID) =>
            !isSettled(allTransactions?.[`${ONYXKEYS.COLLECTION.TRANSACTION}${transactionID}`]?.reportID) &&
            !isReportIDApproved(allTransactions?.[`${ONYXKEYS.COLLECTION.TRANSACTION}${transactionID}`]?.reportID),
    );
}

/**
 * This function compares fields of duplicate transactions and determines which fields should be kept and which should be changed.
 *
 * @returns An object with two properties: 'keep' and 'change'.
 * 'keep' is an object where each key is a field name and the value is the value of that field in the transaction that should be kept.
 * 'change' is an object where each key is a field name and the value is an array of different values of that field in the duplicate transactions.
 *
 * The function works as follows:
 * 1. It fetches the transaction violations for the given transaction ID.
 * 2. It finds the duplicate transactions.
 * 3. It creates two empty objects, 'keep' and 'change'.
 * 4. It defines the fields to compare in the transactions.
 * 5. It iterates over the fields to compare. For each field:
 *    - If the field is 'description', it checks if all comments are equal, exist, or are empty. If so, it keeps the first transaction's comment. Otherwise, it finds the different values and adds them to 'change'.
 *    - For other fields, it checks if all fields are equal. If so, it keeps the first transaction's field value. Otherwise, it finds the different values and adds them to 'change'.
 * 6. It returns the 'keep' and 'change' objects.
 */

function compareDuplicateTransactionFields(
    reviewingTransactionID?: string | undefined,
    reportID?: string | undefined,
    selectedTransactionID?: string,
): {keep: Partial<ReviewDuplicates>; change: FieldsToChange} {
    if (!reviewingTransactionID || !reportID) {
        return {change: {}, keep: {}};
    }

    // eslint-disable-next-line @typescript-eslint/no-explicit-any
    const keep: Record<string, any> = {};
    // eslint-disable-next-line @typescript-eslint/no-explicit-any
    const change: Record<string, any[]> = {};
    if (!reviewingTransactionID || !reportID) {
        return {keep, change};
    }
    const transactionViolations = allTransactionViolations?.[`${ONYXKEYS.COLLECTION.TRANSACTION_VIOLATIONS}${reviewingTransactionID}`];
    const duplicates = transactionViolations?.find((violation) => violation.name === CONST.VIOLATIONS.DUPLICATED_TRANSACTION)?.data?.duplicates ?? [];
    const transactions = removeSettledAndApprovedTransactions([reviewingTransactionID, ...duplicates]).map((item) => allTransactions?.[`${ONYXKEYS.COLLECTION.TRANSACTION}${item}`]);

    const fieldsToCompare: FieldsToCompare = {
        merchant: ['modifiedMerchant', 'merchant'],
        category: ['category'],
        tag: ['tag'],
        description: ['comment'],
        taxCode: ['taxCode'],
        billable: ['billable'],
        reimbursable: ['reimbursable'],
    };

    // Helper function thats create an array of different values for a given key in the transactions
    function getDifferentValues(items: Array<OnyxEntry<Transaction>>, keys: Array<keyof Transaction>) {
        return [
            ...new Set(
                items
                    .map((item) => {
                        // Prioritize modifiedMerchant over merchant
                        if (keys.includes('modifiedMerchant' as keyof Transaction) && keys.includes('merchant' as keyof Transaction)) {
                            // eslint-disable-next-line @typescript-eslint/prefer-nullish-coalescing
                            return getMerchant(item);
                        }
                        return keys.map((key) => item?.[key]);
                    })
                    .flat(),
            ),
        ];
    }

    // Helper function to check if all comments are equal
    function areAllCommentsEqual(items: Array<OnyxEntry<Transaction>>, firstTransaction: OnyxEntry<Transaction>) {
        return items.every((item) => deepEqual(getDescription(item), getDescription(firstTransaction)));
    }

    // Helper function to check if all fields are equal for a given key
    function areAllFieldsEqual(items: Array<OnyxEntry<Transaction>>, keyExtractor: (item: OnyxEntry<Transaction>) => string) {
        const firstTransaction = transactions.at(0);
        return items.every((item) => keyExtractor(item) === keyExtractor(firstTransaction));
    }

    // Helper function to process changes
    function processChanges(fieldName: string, items: Array<OnyxEntry<Transaction>>, keys: Array<keyof Transaction>) {
        const differentValues = getDifferentValues(items, keys);
        if (differentValues.length > 0) {
            change[fieldName] = differentValues;
        }
    }

    // The comment object needs to be stored only when selecting a specific transaction to keep.
    // It contains details such as 'customUnit' and 'waypoints,' which remain unchanged during the review steps
    // but are essential for displaying complete information on the confirmation page.
    if (selectedTransactionID) {
        const selectedTransaction = transactions.find((t) => t?.transactionID === selectedTransactionID);
        keep.comment = selectedTransaction?.comment ?? {};
    }

    for (const fieldName in fieldsToCompare) {
        if (Object.prototype.hasOwnProperty.call(fieldsToCompare, fieldName)) {
            const keys = fieldsToCompare[fieldName];
            const firstTransaction = transactions.at(0);
            const isFirstTransactionCommentEmptyObject = typeof firstTransaction?.comment === 'object' && firstTransaction?.comment?.comment === '';
            const report = allReports?.[`${ONYXKEYS.COLLECTION.REPORT}${reportID}`];
            // This will be fixed as part of https://github.com/Expensify/Expensify/issues/507850
            // eslint-disable-next-line deprecation/deprecation
            const policy = getPolicy(report?.policyID);

            const areAllFieldsEqualForKey = areAllFieldsEqual(transactions, (item) => keys.map((key) => item?.[key]).join('|'));
            if (fieldName === 'description') {
                const allCommentsAreEqual = areAllCommentsEqual(transactions, firstTransaction);
                const allCommentsAreEmpty = isFirstTransactionCommentEmptyObject && transactions.every((item) => getDescription(item) === '');
                if (allCommentsAreEqual || allCommentsAreEmpty) {
                    keep[fieldName] = firstTransaction?.comment?.comment ?? firstTransaction?.comment;
                } else {
                    processChanges(fieldName, transactions, keys);
                }
            } else if (fieldName === 'merchant') {
                if (areAllFieldsEqual(transactions, getMerchant)) {
                    keep[fieldName] = getMerchant(firstTransaction);
                } else {
                    processChanges(fieldName, transactions, keys);
                }
            } else if (fieldName === 'taxCode') {
                const differentValues = getDifferentValues(transactions, keys);
                const validTaxes = differentValues?.filter((taxID) => {
                    const tax = getTaxByID(policy, (taxID as string) ?? '');
                    return tax?.name && !tax.isDisabled && tax.pendingAction !== CONST.RED_BRICK_ROAD_PENDING_ACTION.DELETE;
                });

                if (!areAllFieldsEqualForKey && validTaxes.length > 1) {
                    change[fieldName] = validTaxes;
                } else if (areAllFieldsEqualForKey) {
                    keep[fieldName] = firstTransaction?.[keys[0]] ?? firstTransaction?.[keys[1]];
                }
            } else if (fieldName === 'category') {
                const differentValues = getDifferentValues(transactions, keys);
                const policyCategories = report?.policyID ? getPolicyCategoriesData(report.policyID) : {};
                const availableCategories = Object.values(policyCategories)
                    .filter((category) => differentValues.includes(category.name) && category.enabled && category.pendingAction !== CONST.RED_BRICK_ROAD_PENDING_ACTION.DELETE)
                    .map((e) => e.name);

                if (!areAllFieldsEqualForKey && policy?.areCategoriesEnabled && (availableCategories.length > 1 || (availableCategories.length === 1 && differentValues.includes('')))) {
                    change[fieldName] = [...availableCategories, ...(differentValues.includes('') ? [''] : [])];
                } else if (areAllFieldsEqualForKey) {
                    keep[fieldName] = firstTransaction?.[keys[0]] ?? firstTransaction?.[keys[1]];
                }
            } else if (fieldName === 'tag') {
                const policyTags = report?.policyID ? getPolicyTagsData(report?.policyID) : {};
                const isMultiLevelTags = isMultiLevelTagsPolicyUtils(policyTags);
                if (isMultiLevelTags) {
                    if (areAllFieldsEqualForKey || !policy?.areTagsEnabled) {
                        keep[fieldName] = firstTransaction?.[keys[0]] ?? firstTransaction?.[keys[1]];
                    } else {
                        processChanges(fieldName, transactions, keys);
                    }
                } else {
                    const differentValues = getDifferentValues(transactions, keys);
                    const policyTagsObj = Object.values(Object.values(policyTags).at(0)?.tags ?? {});
                    const availableTags = policyTagsObj
                        .filter((tag) => differentValues.includes(tag.name) && tag.enabled && tag.pendingAction !== CONST.RED_BRICK_ROAD_PENDING_ACTION.DELETE)
                        .map((e) => e.name);
                    if (!areAllFieldsEqualForKey && policy?.areTagsEnabled && (availableTags.length > 1 || (availableTags.length === 1 && differentValues.includes('')))) {
                        change[fieldName] = [...availableTags, ...(differentValues.includes('') ? [''] : [])];
                    } else if (areAllFieldsEqualForKey) {
                        keep[fieldName] = firstTransaction?.[keys[0]] ?? firstTransaction?.[keys[1]];
                    }
                }
            } else if (areAllFieldsEqualForKey) {
                keep[fieldName] = firstTransaction?.[keys[0]] ?? firstTransaction?.[keys[1]];
            } else {
                processChanges(fieldName, transactions, keys);
            }
        }
    }

    return {keep, change};
}

function getTransactionID(threadReportID?: string): string | undefined {
    if (!threadReportID) {
        return;
    }
    const report = allReports?.[`${ONYXKEYS.COLLECTION.REPORT}${threadReportID}`];
    const parentReportAction = isThread(report) ? getReportAction(report.parentReportID, report.parentReportActionID) : undefined;
    const IOUTransactionID = isMoneyRequestAction(parentReportAction) ? getOriginalMessage(parentReportAction)?.IOUTransactionID : undefined;

    return IOUTransactionID;
}

function buildNewTransactionAfterReviewingDuplicates(reviewDuplicateTransaction: OnyxEntry<ReviewDuplicates>): Partial<Transaction> {
    const originalTransaction = allTransactions?.[`${ONYXKEYS.COLLECTION.TRANSACTION}${reviewDuplicateTransaction?.transactionID}`] ?? undefined;
    const {duplicates, ...restReviewDuplicateTransaction} = reviewDuplicateTransaction ?? {};

    return {
        ...originalTransaction,
        ...restReviewDuplicateTransaction,
        modifiedMerchant: reviewDuplicateTransaction?.merchant,
        merchant: reviewDuplicateTransaction?.merchant,
        comment: {...reviewDuplicateTransaction?.comment, comment: reviewDuplicateTransaction?.description},
    };
}

function buildMergeDuplicatesParams(reviewDuplicates: OnyxEntry<ReviewDuplicates>, originalTransaction: Partial<Transaction>): MergeDuplicatesParams {
    return {
        amount: -getAmount(originalTransaction as OnyxEntry<Transaction>, true),
        reportID: originalTransaction?.reportID,
        receiptID: originalTransaction?.receipt?.receiptID ?? CONST.DEFAULT_NUMBER_ID,
        currency: getCurrency(originalTransaction as OnyxEntry<Transaction>),
        created: getFormattedCreated(originalTransaction as OnyxEntry<Transaction>),
        transactionID: reviewDuplicates?.transactionID,
        transactionIDList: removeSettledAndApprovedTransactions(reviewDuplicates?.duplicates ?? []),
        billable: reviewDuplicates?.billable ?? false,
        reimbursable: reviewDuplicates?.reimbursable ?? false,
        category: reviewDuplicates?.category ?? '',
        tag: reviewDuplicates?.tag ?? '',
        merchant: reviewDuplicates?.merchant ?? '',
        comment: reviewDuplicates?.description ?? '',
    };
}

function getCategoryTaxCodeAndAmount(category: string, transaction: OnyxEntry<Transaction>, policy: OnyxEntry<Policy>) {
    const taxRules = policy?.rules?.expenseRules?.filter((rule) => rule.tax);
    if (!taxRules || taxRules?.length === 0 || isDistanceRequest(transaction)) {
        return {categoryTaxCode: undefined, categoryTaxAmount: undefined};
    }

    const defaultTaxCode = getDefaultTaxCode(policy, transaction, getCurrency(transaction));
    const categoryTaxCode = getCategoryDefaultTaxRate(taxRules, category, defaultTaxCode);
    const categoryTaxPercentage = getTaxValue(policy, transaction, categoryTaxCode ?? '');
    let categoryTaxAmount;

    if (categoryTaxPercentage) {
        categoryTaxAmount = convertToBackendAmount(calculateTaxAmount(categoryTaxPercentage, getAmount(transaction), getCurrency(transaction)));
    }

    return {categoryTaxCode, categoryTaxAmount};
}

/**
 * Return the sorted list transactions of an iou report
 */
function getAllSortedTransactions(iouReportID?: string): Array<OnyxEntry<Transaction>> {
    return getReportTransactions(iouReportID).sort((transA, transB) => {
        if (transA.created < transB.created) {
            return -1;
        }

        if (transA.created > transB.created) {
            return 1;
        }

        return (transA.inserted ?? '') < (transB.inserted ?? '') ? -1 : 1;
    });
}

function shouldShowRTERViolationMessage(transactions?: Transaction[]) {
    return transactions?.length === 1 && hasPendingUI(transactions?.at(0), getTransactionViolations(transactions?.at(0)?.transactionID, allTransactionViolations));
}

const getOriginalTransactionWithSplitInfo = (transaction: OnyxEntry<Transaction>) => {
    const {originalTransactionID, source, splits} = transaction?.comment ?? {};
    const originalTransaction = allTransactions?.[`${ONYXKEYS.COLLECTION.TRANSACTION}${originalTransactionID}`];

    if (splits && splits.length > 0) {
        return {isBillSplit: true, isExpenseSplit: false, originalTransaction: originalTransaction ?? transaction};
    }

    if (!originalTransactionID || source !== CONST.IOU.TYPE.SPLIT) {
        return {isBillSplit: false, isExpenseSplit: false, originalTransaction: transaction};
    }

    // To determine if it’s a split bill or a split expense, we check for the presence of `comment.splits` on the original transaction.
    // Since both splits use `comment.originalTransaction`, but split expenses won’t have `comment.splits`.
    return {isBillSplit: !!originalTransaction?.comment?.splits, isExpenseSplit: !originalTransaction?.comment?.splits, originalTransaction: originalTransaction ?? transaction};
};

/**
 * Return transactions pending action.
 */
function getTransactionPendingAction(transaction: OnyxEntry<Transaction>): PendingAction {
    if (transaction?.pendingAction) {
        return transaction.pendingAction;
    }
    const hasPendingFields = Object.keys(transaction?.pendingFields ?? {}).length > 0;
    return hasPendingFields ? CONST.RED_BRICK_ROAD_PENDING_ACTION.UPDATE : null;
}

function isTransactionPendingDelete(transaction: OnyxEntry<Transaction>): boolean {
    return getTransactionPendingAction(transaction) === CONST.RED_BRICK_ROAD_PENDING_ACTION.DELETE;
}

/**
 * Creates sections data for unreported expenses, marking transactions with DELETE pending action as disabled
 */
function createUnreportedExpenseSections(transactions: Array<Transaction | undefined>): Array<{shouldShow: boolean; data: UnreportedExpenseListItemType[]}> {
    return [
        {
            shouldShow: true,
            data: transactions
                .filter((t): t is Transaction => t !== undefined)
                .map(
                    (transaction): UnreportedExpenseListItemType => ({
                        ...transaction,
                        isDisabled: isTransactionPendingDelete(transaction),
                        keyForList: transaction.transactionID,
                        errors: transaction.errors as Errors | undefined,
                    }),
                ),
        },
    ];
}

export {
    buildOptimisticTransaction,
    calculateTaxAmount,
    getWorkspaceTaxesSettingsName,
    getDefaultTaxCode,
    transformedTaxRates,
    getTaxValue,
    getTaxName,
    getEnabledTaxRateCount,
    getUpdatedTransaction,
    getDescription,
    getRequestType,
    getExpenseType,
    isManualRequest,
    isScanRequest,
    getAmount,
    getAttendees,
    getTaxAmount,
    getTaxCode,
    getCurrency,
    getDistanceInMeters,
    getCardID,
    getOriginalCurrency,
    getOriginalAmount,
    getFormattedAttendees,
    getMerchant,
    hasAnyTransactionWithoutRTERViolation,
    getMerchantOrDescription,
    getMCCGroup,
    getCreated,
    getFormattedCreated,
    getCategory,
    getBillable,
    getTag,
    getTagArrayFromName,
    getTagForDisplay,
    getTransactionViolations,
    hasReceipt,
    hasEReceipt,
    hasRoute,
    isReceiptBeingScanned,
    didReceiptScanSucceed,
    getValidWaypoints,
    isDistanceRequest,
    isFetchingWaypointsFromServer,
    isExpensifyCardTransaction,
    isCardTransaction,
    isDuplicate,
    isPending,
    isPosted,
    isOnHold,
    isOnHoldByTransactionID,
    getWaypoints,
    isAmountMissing,
    isMerchantMissing,
    isPartialMerchant,
    isPartial,
    isCreatedMissing,
    areRequiredFieldsEmpty,
    hasMissingSmartscanFields,
    hasPendingRTERViolation,
    allHavePendingRTERViolation,
    hasPendingUI,
    getWaypointIndex,
    waypointHasValidAddress,
    getRecentTransactions,
    hasReservationList,
    hasViolation,
    hasDuplicateTransactions,
    hasBrokenConnectionViolation,
    shouldShowBrokenConnectionViolation,
    shouldShowBrokenConnectionViolationForMultipleTransactions,
    hasNoticeTypeViolation,
    hasWarningTypeViolation,
    isCustomUnitRateIDForP2P,
    getRateID,
    // TODO: Will be handled in this PR https://github.com/Expensify/App/pull/62434
    // eslint-disable-next-line deprecation/deprecation
    getTransaction,
    compareDuplicateTransactionFields,
    getTransactionID,
    buildNewTransactionAfterReviewingDuplicates,
    buildMergeDuplicatesParams,
    getReimbursable,
    isPayAtEndExpense,
    removeSettledAndApprovedTransactions,
    getCardName,
    hasReceiptSource,
    shouldShowAttendees,
    getAllSortedTransactions,
    getFormattedPostedDate,
    getCategoryTaxCodeAndAmount,
    isPerDiemRequest,
    isViolationDismissed,
    isBrokenConnectionViolation,
    shouldShowRTERViolationMessage,
    isPartialTransaction,
    isPendingCardOrScanningTransaction,
    isScanning,
    getTransactionOrDraftTransaction,
    checkIfShouldShowMarkAsCashButton,
    getOriginalTransactionWithSplitInfo,
    getTransactionPendingAction,
    isTransactionPendingDelete,
    createUnreportedExpenseSections,
    isUnreportedAndHasInvalidDistanceRateTransaction,
};

export type {TransactionChanges};<|MERGE_RESOLUTION|>--- conflicted
+++ resolved
@@ -687,17 +687,11 @@
         const mileageRate = DistanceRequestUtils.getRate({transaction, policy});
         const {unit, rate} = mileageRate;
         const distanceInMeters = getDistanceInMeters(transaction, unit);
-<<<<<<< HEAD
         if (!isUnreportedAndHasInvalidDistanceRateTransaction(transaction, policy)) {
             return DistanceRequestUtils.getDistanceMerchant(true, distanceInMeters, unit, rate, transaction.currency, translateLocal, (digit) =>
-                toLocaleDigit(TranslationStore.getCurrentLocale(), digit),
+                toLocaleDigit(IntlStore.getCurrentLocale(), digit),
             );
         }
-=======
-        return DistanceRequestUtils.getDistanceMerchant(true, distanceInMeters, unit, rate, transaction.currency, translateLocal, (digit) =>
-            toLocaleDigit(IntlStore.getCurrentLocale(), digit),
-        );
->>>>>>> 66cbac1f
     }
     return transaction?.modifiedMerchant ? transaction.modifiedMerchant : (transaction?.merchant ?? '');
 }
