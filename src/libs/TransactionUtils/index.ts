import {format, isValid, parse} from 'date-fns';
import {deepEqual} from 'fast-equals';
import lodashDeepClone from 'lodash/cloneDeep';
import lodashHas from 'lodash/has';
import lodashSet from 'lodash/set';
import type {OnyxCollection, OnyxEntry} from 'react-native-onyx';
import Onyx from 'react-native-onyx';
import type {ValueOf} from 'type-fest';
import type {UnreportedExpenseListItemType} from '@components/SelectionList/types';
import {getPolicyCategoriesData} from '@libs/actions/Policy/Category';
import {getPolicyTagsData} from '@libs/actions/Policy/Tag';
import type {MergeDuplicatesParams} from '@libs/API/parameters';
import {getCategoryDefaultTaxRate} from '@libs/CategoryUtils';
import {convertToBackendAmount, getCurrencyDecimals} from '@libs/CurrencyUtils';
import DateUtils from '@libs/DateUtils';
import DistanceRequestUtils from '@libs/DistanceRequestUtils';
import {toLocaleDigit} from '@libs/LocaleDigitUtils';
import {translateLocal} from '@libs/Localize';
import {rand64, roundToTwoDecimalPlaces} from '@libs/NumberUtils';
import {
    getCleanedTagName,
    getDistanceRateCustomUnitRate,
    getPolicy,
    getTaxByID,
    isInstantSubmitEnabled,
    isMultiLevelTags as isMultiLevelTagsPolicyUtils,
    isPolicyAdmin,
} from '@libs/PolicyUtils';
import {getOriginalMessage, getReportAction, isMoneyRequestAction} from '@libs/ReportActionsUtils';
import {
    getReportOrDraftReport,
    getReportTransactions,
    isCurrentUserSubmitter,
    isOpenExpenseReport,
    isProcessingReport,
    isReportApproved,
    isReportIDApproved,
    isReportManuallyReimbursed,
    isSettled,
    isThread,
} from '@libs/ReportUtils';
import type {IOURequestType} from '@userActions/IOU';
import CONST from '@src/CONST';
import type {IOUType} from '@src/CONST';
import TranslationStore from '@src/languages/TranslationStore';
import ONYXKEYS from '@src/ONYXKEYS';
import type {OnyxInputOrEntry, Policy, RecentWaypoint, Report, ReviewDuplicates, TaxRate, TaxRates, Transaction, TransactionViolation, TransactionViolations} from '@src/types/onyx';
import type {Attendee, Participant, SplitExpense} from '@src/types/onyx/IOU';
import type {Errors, PendingAction} from '@src/types/onyx/OnyxCommon';
import type {SearchPolicy, SearchReport, SearchTransaction} from '@src/types/onyx/SearchResults';
import type {Comment, Receipt, TransactionChanges, TransactionCustomUnit, TransactionPendingFieldsKey, Waypoint, WaypointCollection} from '@src/types/onyx/Transaction';
import {isEmptyObject} from '@src/types/utils/EmptyObject';
import getDistanceInMeters from './getDistanceInMeters';

type TransactionParams = {
    amount: number;
    currency: string;
    reportID: string | undefined;
    comment?: string;
    attendees?: Attendee[];
    created?: string;
    merchant?: string;
    receipt?: OnyxEntry<Receipt>;
    category?: string;
    tag?: string;
    taxCode?: string;
    taxAmount?: number;
    billable?: boolean;
    pendingFields?: Partial<{[K in TransactionPendingFieldsKey]: ValueOf<typeof CONST.RED_BRICK_ROAD_PENDING_ACTION>}>;
    reimbursable?: boolean;
    source?: string;
    filename?: string;
    customUnit?: TransactionCustomUnit;
    splitExpenses?: SplitExpense[];
    participants?: Participant[];
};

type BuildOptimisticTransactionParams = {
    originalTransactionID?: string;
    existingTransactionID?: string;
    existingTransaction?: OnyxEntry<Transaction>;
    policy?: OnyxEntry<Policy>;
    transactionParams: TransactionParams;
};

let allTransactions: OnyxCollection<Transaction> = {};

Onyx.connect({
    key: ONYXKEYS.COLLECTION.TRANSACTION,
    waitForCollectionCallback: true,
    callback: (value) => {
        if (!value) {
            return;
        }
        allTransactions = Object.fromEntries(Object.entries(value).filter(([, transaction]) => !!transaction));
    },
});

let allTransactionDrafts: OnyxCollection<Transaction> = {};
Onyx.connect({
    key: ONYXKEYS.COLLECTION.TRANSACTION_DRAFT,
    waitForCollectionCallback: true,
    callback: (value) => {
        allTransactionDrafts = value ?? {};
    },
});

let allReports: OnyxCollection<Report> = {};
Onyx.connect({
    key: ONYXKEYS.COLLECTION.REPORT,
    waitForCollectionCallback: true,
    callback: (value) => {
        allReports = value;
    },
});

let allTransactionViolations: OnyxCollection<TransactionViolations> = {};
Onyx.connect({
    key: ONYXKEYS.COLLECTION.TRANSACTION_VIOLATIONS,
    waitForCollectionCallback: true,
    callback: (value) => (allTransactionViolations = value),
});

let currentUserEmail = '';
let currentUserAccountID = -1;
Onyx.connect({
    key: ONYXKEYS.SESSION,
    callback: (val) => {
        currentUserEmail = val?.email ?? '';
        currentUserAccountID = val?.accountID ?? CONST.DEFAULT_NUMBER_ID;
    },
});

function isDistanceRequest(transaction: OnyxEntry<Transaction>): boolean {
    // This is used during the expense creation flow before the transaction has been saved to the server
    if (lodashHas(transaction, 'iouRequestType')) {
        return transaction?.iouRequestType === CONST.IOU.REQUEST_TYPE.DISTANCE;
    }

    // This is the case for transaction objects once they have been saved to the server
    const type = transaction?.comment?.type;
    const customUnitName = transaction?.comment?.customUnit?.name;
    return type === CONST.TRANSACTION.TYPE.CUSTOM_UNIT && customUnitName === CONST.CUSTOM_UNITS.NAME_DISTANCE;
}

function isScanRequest(transaction: OnyxEntry<Transaction>): boolean {
    // This is used during the expense creation flow before the transaction has been saved to the server
    if (lodashHas(transaction, 'iouRequestType')) {
        return transaction?.iouRequestType === CONST.IOU.REQUEST_TYPE.SCAN;
    }

    return !!transaction?.receipt?.source && transaction?.amount === 0;
}

function isPerDiemRequest(transaction: OnyxEntry<Transaction>): boolean {
    // This is used during the expense creation flow before the transaction has been saved to the server
    if (lodashHas(transaction, 'iouRequestType')) {
        return transaction?.iouRequestType === CONST.IOU.REQUEST_TYPE.PER_DIEM;
    }

    // This is the case for transaction objects once they have been saved to the server
    const type = transaction?.comment?.type;
    const customUnitName = transaction?.comment?.customUnit?.name;
    return type === CONST.TRANSACTION.TYPE.CUSTOM_UNIT && customUnitName === CONST.CUSTOM_UNITS.NAME_PER_DIEM_INTERNATIONAL;
}

function getRequestType(transaction: OnyxEntry<Transaction>): IOURequestType {
    if (isDistanceRequest(transaction)) {
        return CONST.IOU.REQUEST_TYPE.DISTANCE;
    }
    if (isScanRequest(transaction)) {
        return CONST.IOU.REQUEST_TYPE.SCAN;
    }

    if (isPerDiemRequest(transaction)) {
        return CONST.IOU.REQUEST_TYPE.PER_DIEM;
    }

    return CONST.IOU.REQUEST_TYPE.MANUAL;
}

/**
 * Determines the expense type of a given transaction.
 */
function getExpenseType(transaction: OnyxEntry<Transaction>): ValueOf<typeof CONST.IOU.EXPENSE_TYPE> | undefined {
    if (!transaction) {
        return undefined;
    }

    if (isExpensifyCardTransaction(transaction)) {
        if (isPending(transaction)) {
            return CONST.IOU.EXPENSE_TYPE.PENDING_EXPENSIFY_CARD;
        }

        return CONST.IOU.EXPENSE_TYPE.EXPENSIFY_CARD;
    }

    return getRequestType(transaction);
}

function isManualRequest(transaction: Transaction): boolean {
    // This is used during the expense creation flow before the transaction has been saved to the server
    if (lodashHas(transaction, 'iouRequestType')) {
        return transaction.iouRequestType === CONST.IOU.REQUEST_TYPE.MANUAL;
    }

    return getRequestType(transaction) === CONST.IOU.REQUEST_TYPE.MANUAL;
}

function isPartialTransaction(transaction: OnyxEntry<Transaction>): boolean {
    const merchant = getMerchant(transaction);

    if (!merchant || isPartialMerchant(merchant)) {
        return true;
    }

    if (isAmountMissing(transaction) && isScanRequest(transaction)) {
        return true;
    }

    return false;
}

function isPendingCardOrScanningTransaction(transaction: OnyxEntry<Transaction>): boolean {
    return (isExpensifyCardTransaction(transaction) && isPending(transaction)) || isPartialTransaction(transaction) || (isScanRequest(transaction) && isScanning(transaction));
}

/**
 * Optimistically generate a transaction.
 *
 * @param amount – in cents
 * @param [existingTransactionID] When creating a distance expense, an empty transaction has already been created with a transactionID. In that case, the transaction here needs to have
 * it's transactionID match what was already generated.
 */
function buildOptimisticTransaction(params: BuildOptimisticTransactionParams): Transaction {
    const {originalTransactionID = '', existingTransactionID, existingTransaction, policy, transactionParams} = params;
    const {
        amount,
        currency,
        reportID,
        comment = '',
        attendees = [],
        created = '',
        merchant = '',
        receipt,
        category = '',
        tag = '',
        taxCode = '',
        taxAmount = 0,
        billable = false,
        pendingFields,
        reimbursable = true,
        source = '',
        filename = '',
        customUnit,
        splitExpenses,
        participants,
    } = transactionParams;
    // transactionIDs are random, positive, 64-bit numeric strings.
    // Because JS can only handle 53-bit numbers, transactionIDs are strings in the front-end (just like reportActionID)
    const transactionID = existingTransactionID ?? rand64();

    const commentJSON: Comment = {comment, attendees};
    if (source) {
        commentJSON.source = source;
    }
    if (originalTransactionID) {
        commentJSON.originalTransactionID = originalTransactionID;
    }

    if (splitExpenses) {
        commentJSON.splitExpenses = splitExpenses;
    }

    const isDistanceTransaction = !!pendingFields?.waypoints;
    if (isDistanceTransaction) {
        // Set the distance unit, which comes from the policy distance unit or the P2P rate data
        lodashSet(commentJSON, 'customUnit.distanceUnit', DistanceRequestUtils.getUpdatedDistanceUnit({transaction: existingTransaction, policy}));
    }

    const isPerDiemTransaction = !!pendingFields?.subRates;
    if (isPerDiemTransaction) {
        // Set the custom unit, which comes from the policy per diem rate data
        lodashSet(commentJSON, 'customUnit', customUnit);
    }

    return {
        ...(!isEmptyObject(pendingFields) ? {pendingFields} : {}),
        transactionID,
        amount,
        currency,
        reportID,
        comment: commentJSON,
        merchant: merchant || CONST.TRANSACTION.PARTIAL_TRANSACTION_MERCHANT,
        created: created || DateUtils.getDBTime(),
        pendingAction: CONST.RED_BRICK_ROAD_PENDING_ACTION.ADD,
        receipt: receipt?.source ? {source: receipt.source, state: receipt.state ?? CONST.IOU.RECEIPT_STATE.SCAN_READY, isTestDriveReceipt: receipt.isTestDriveReceipt} : {},
        filename: (receipt?.source ? (receipt?.name ?? filename) : filename).toString(),
        category,
        tag,
        taxCode,
        taxAmount,
        billable,
        reimbursable,
        inserted: DateUtils.getDBTime(),
        participants,
    };
}

/**
 * Check if the transaction has an Ereceipt
 */
function hasEReceipt(transaction: Transaction | undefined | null): boolean {
    return !!transaction?.hasEReceipt;
}

function hasReceipt(transaction: OnyxInputOrEntry<Transaction> | undefined): boolean {
    return !!transaction?.receipt?.state || hasEReceipt(transaction);
}

/** Check if the receipt has the source file */
function hasReceiptSource(transaction: OnyxInputOrEntry<Transaction>): boolean {
    return !!transaction?.receipt?.source;
}

function isMerchantMissing(transaction: OnyxEntry<Transaction>) {
    if (transaction?.modifiedMerchant && transaction.modifiedMerchant !== '') {
        return transaction.modifiedMerchant === CONST.TRANSACTION.PARTIAL_TRANSACTION_MERCHANT;
    }
    const isMerchantEmpty = transaction?.merchant === CONST.TRANSACTION.PARTIAL_TRANSACTION_MERCHANT || transaction?.merchant === '';

    return isMerchantEmpty;
}

/**
 * Determine if we should show the attendee selector for a given expense on a give policy.
 */
function shouldShowAttendees(iouType: IOUType, policy: OnyxEntry<Policy>): boolean {
    if ((iouType !== CONST.IOU.TYPE.SUBMIT && iouType !== CONST.IOU.TYPE.CREATE) || !policy?.id || policy?.type !== CONST.POLICY.TYPE.CORPORATE) {
        return false;
    }

    // For backwards compatibility with Expensify Classic, we assume that Attendee Tracking is enabled by default on
    // Control policies if the policy does not contain the attribute
    return policy?.isAttendeeTrackingEnabled ?? true;
}

/**
 * Check if the merchant is partial i.e. `(none)`
 */
function isPartialMerchant(merchant: string): boolean {
    return merchant === CONST.TRANSACTION.PARTIAL_TRANSACTION_MERCHANT;
}

function isAmountMissing(transaction: OnyxEntry<Transaction>) {
    return transaction?.amount === 0 && (!transaction.modifiedAmount || transaction.modifiedAmount === 0);
}

function isPartial(transaction: OnyxEntry<Transaction>): boolean {
    return isPartialMerchant(getMerchant(transaction)) && isAmountMissing(transaction);
}

function isCreatedMissing(transaction: OnyxEntry<Transaction>) {
    if (!transaction) {
        return true;
    }
    return transaction?.created === '' && (!transaction.created || transaction.modifiedCreated === '');
}

function areRequiredFieldsEmpty(transaction: OnyxEntry<Transaction>): boolean {
    const parentReport = allReports?.[`${ONYXKEYS.COLLECTION.REPORT}${transaction?.reportID}`];
    const isFromExpenseReport = parentReport?.type === CONST.REPORT.TYPE.EXPENSE;
    const isSplitPolicyExpenseChat = !!transaction?.comment?.splits?.some((participant) => allReports?.[`${ONYXKEYS.COLLECTION.REPORT}${participant.chatReportID}`]?.isOwnPolicyExpenseChat);
    const isMerchantRequired = isFromExpenseReport || isSplitPolicyExpenseChat;
    return (isMerchantRequired && isMerchantMissing(transaction)) || isAmountMissing(transaction) || isCreatedMissing(transaction);
}

/**
 * Given the edit made to the expense, return an updated transaction object.
 */
function getUpdatedTransaction({
    transaction,
    transactionChanges,
    isFromExpenseReport,
    shouldUpdateReceiptState = true,
    policy = undefined,
}: {
    transaction: Transaction;
    transactionChanges: TransactionChanges;
    isFromExpenseReport: boolean;
    shouldUpdateReceiptState?: boolean;
    policy?: OnyxEntry<Policy>;
}): Transaction {
    // Only changing the first level fields so no need for deep clone now
    const updatedTransaction = lodashDeepClone(transaction);
    let shouldStopSmartscan = false;

    // The comment property does not have its modifiedComment counterpart
    if (Object.hasOwn(transactionChanges, 'comment')) {
        updatedTransaction.comment = {
            ...updatedTransaction.comment,
            comment: transactionChanges.comment,
        };
    }
    if (Object.hasOwn(transactionChanges, 'created')) {
        updatedTransaction.modifiedCreated = transactionChanges.created;
        shouldStopSmartscan = true;
    }
    if (Object.hasOwn(transactionChanges, 'amount') && typeof transactionChanges.amount === 'number') {
        updatedTransaction.modifiedAmount = isFromExpenseReport ? -transactionChanges.amount : transactionChanges.amount;
        shouldStopSmartscan = true;
    }
    if (Object.hasOwn(transactionChanges, 'currency')) {
        updatedTransaction.modifiedCurrency = transactionChanges.currency;
        shouldStopSmartscan = true;
    }

    if (Object.hasOwn(transactionChanges, 'merchant')) {
        updatedTransaction.modifiedMerchant = transactionChanges.merchant;
        shouldStopSmartscan = true;
    }

    if (Object.hasOwn(transactionChanges, 'waypoints')) {
        updatedTransaction.modifiedWaypoints = transactionChanges.waypoints;
        updatedTransaction.isLoading = true;
        shouldStopSmartscan = true;

        if (!transactionChanges.routes?.route0?.geometry?.coordinates) {
            // The waypoints were changed, but there is no route – it is pending from the BE and we should mark the fields as pending
            updatedTransaction.amount = CONST.IOU.DEFAULT_AMOUNT;
            updatedTransaction.modifiedAmount = CONST.IOU.DEFAULT_AMOUNT;
            updatedTransaction.modifiedMerchant = translateLocal('iou.fieldPending');
        } else {
            const mileageRate = DistanceRequestUtils.getRate({transaction: updatedTransaction, policy});
            const {unit, rate} = mileageRate;

            const distanceInMeters = getDistanceInMeters(transaction, unit);
            const amount = DistanceRequestUtils.getDistanceRequestAmount(distanceInMeters, unit, rate ?? 0);
            const updatedAmount = isFromExpenseReport ? -amount : amount;
            const updatedMerchant = DistanceRequestUtils.getDistanceMerchant(true, distanceInMeters, unit, rate, transaction.currency, translateLocal, (digit) =>
                toLocaleDigit(TranslationStore.getCurrentLocale(), digit),
            );

            updatedTransaction.amount = updatedAmount;
            updatedTransaction.modifiedAmount = updatedAmount;
            updatedTransaction.modifiedMerchant = updatedMerchant;
        }
    }

    if (Object.hasOwn(transactionChanges, 'customUnitRateID')) {
        lodashSet(updatedTransaction, 'comment.customUnit.customUnitRateID', transactionChanges.customUnitRateID);
        lodashSet(updatedTransaction, 'comment.customUnit.defaultP2PRate', null);
        shouldStopSmartscan = true;

        const existingDistanceUnit = transaction?.comment?.customUnit?.distanceUnit;

        // Get the new distance unit from the rate's unit
        const newDistanceUnit = DistanceRequestUtils.getUpdatedDistanceUnit({transaction: updatedTransaction, policy});
        lodashSet(updatedTransaction, 'comment.customUnit.distanceUnit', newDistanceUnit);

        // If the distanceUnit is set and the rate is changed to one that has a different unit, convert the distance to the new unit
        if (existingDistanceUnit && newDistanceUnit !== existingDistanceUnit) {
            const conversionFactor = existingDistanceUnit === CONST.CUSTOM_UNITS.DISTANCE_UNIT_MILES ? CONST.CUSTOM_UNITS.MILES_TO_KILOMETERS : CONST.CUSTOM_UNITS.KILOMETERS_TO_MILES;
            const distance = roundToTwoDecimalPlaces((transaction?.comment?.customUnit?.quantity ?? 0) * conversionFactor);
            lodashSet(updatedTransaction, 'comment.customUnit.quantity', distance);
        }

        if (!isFetchingWaypointsFromServer(transaction)) {
            // When the waypoints are being fetched from the server, we have no information about the distance, and cannot recalculate the updated amount.
            // Otherwise, recalculate the fields based on the new rate.

            const oldMileageRate = DistanceRequestUtils.getRate({transaction, policy});
            const updatedMileageRate = DistanceRequestUtils.getRate({transaction: updatedTransaction, policy, useTransactionDistanceUnit: false});
            const {unit, rate} = updatedMileageRate;

            const distanceInMeters = getDistanceInMeters(transaction, oldMileageRate?.unit);
            const amount = DistanceRequestUtils.getDistanceRequestAmount(distanceInMeters, unit, rate ?? 0);
            const updatedAmount = isFromExpenseReport ? -amount : amount;
            const updatedCurrency = updatedMileageRate.currency ?? CONST.CURRENCY.USD;
            const updatedMerchant = DistanceRequestUtils.getDistanceMerchant(true, distanceInMeters, unit, rate, updatedCurrency, translateLocal, (digit) =>
                toLocaleDigit(TranslationStore.getCurrentLocale(), digit),
            );

            updatedTransaction.amount = updatedAmount;
            updatedTransaction.modifiedAmount = updatedAmount;
            updatedTransaction.modifiedMerchant = updatedMerchant;
            updatedTransaction.modifiedCurrency = updatedCurrency;
        }
    }

    if (Object.hasOwn(transactionChanges, 'taxAmount') && typeof transactionChanges.taxAmount === 'number') {
        updatedTransaction.taxAmount = isFromExpenseReport ? -transactionChanges.taxAmount : transactionChanges.taxAmount;
    }

    if (Object.hasOwn(transactionChanges, 'taxCode') && typeof transactionChanges.taxCode === 'string') {
        updatedTransaction.taxCode = transactionChanges.taxCode;
    }

    if (Object.hasOwn(transactionChanges, 'billable') && typeof transactionChanges.billable === 'boolean') {
        updatedTransaction.billable = transactionChanges.billable;
    }

    if (Object.hasOwn(transactionChanges, 'category') && typeof transactionChanges.category === 'string') {
        updatedTransaction.category = transactionChanges.category;
        const {categoryTaxCode, categoryTaxAmount} = getCategoryTaxCodeAndAmount(transactionChanges.category, transaction, policy);
        if (categoryTaxCode && categoryTaxAmount !== undefined) {
            updatedTransaction.taxCode = categoryTaxCode;
            updatedTransaction.taxAmount = categoryTaxAmount;
        }
    }

    if (Object.hasOwn(transactionChanges, 'tag') && typeof transactionChanges.tag === 'string') {
        updatedTransaction.tag = transactionChanges.tag;
    }

    if (Object.hasOwn(transactionChanges, 'attendees')) {
        updatedTransaction.modifiedAttendees = transactionChanges?.attendees;
    }

    if (
        shouldUpdateReceiptState &&
        shouldStopSmartscan &&
        transaction?.receipt &&
        Object.keys(transaction.receipt).length > 0 &&
        transaction?.receipt?.state !== CONST.IOU.RECEIPT_STATE.OPEN &&
        updatedTransaction.receipt
    ) {
        updatedTransaction.receipt.state = CONST.IOU.RECEIPT_STATE.OPEN;
    }

    updatedTransaction.pendingFields = {
        ...(updatedTransaction?.pendingFields ?? {}),
        ...(Object.hasOwn(transactionChanges, 'comment') && {comment: CONST.RED_BRICK_ROAD_PENDING_ACTION.UPDATE}),
        ...(Object.hasOwn(transactionChanges, 'created') && {created: CONST.RED_BRICK_ROAD_PENDING_ACTION.UPDATE}),
        ...(Object.hasOwn(transactionChanges, 'amount') && {amount: CONST.RED_BRICK_ROAD_PENDING_ACTION.UPDATE}),
        ...(Object.hasOwn(transactionChanges, 'currency') && {currency: CONST.RED_BRICK_ROAD_PENDING_ACTION.UPDATE}),
        ...(Object.hasOwn(transactionChanges, 'merchant') && {merchant: CONST.RED_BRICK_ROAD_PENDING_ACTION.UPDATE}),
        ...(Object.hasOwn(transactionChanges, 'waypoints') && {waypoints: CONST.RED_BRICK_ROAD_PENDING_ACTION.UPDATE}),
        ...(Object.hasOwn(transactionChanges, 'billable') && {billable: CONST.RED_BRICK_ROAD_PENDING_ACTION.UPDATE}),
        ...(Object.hasOwn(transactionChanges, 'category') && {category: CONST.RED_BRICK_ROAD_PENDING_ACTION.UPDATE}),
        ...(Object.hasOwn(transactionChanges, 'tag') && {tag: CONST.RED_BRICK_ROAD_PENDING_ACTION.UPDATE}),
        ...(Object.hasOwn(transactionChanges, 'taxAmount') && {taxAmount: CONST.RED_BRICK_ROAD_PENDING_ACTION.UPDATE}),
        ...(Object.hasOwn(transactionChanges, 'taxCode') && {taxCode: CONST.RED_BRICK_ROAD_PENDING_ACTION.UPDATE}),
        ...(Object.hasOwn(transactionChanges, 'attendees') && {attendees: CONST.RED_BRICK_ROAD_PENDING_ACTION.UPDATE}),
    };

    return updatedTransaction;
}

/**
 * Return the comment field (referred to as description in the App) from the transaction.
 * The comment does not have its modifiedComment counterpart.
 */
function getDescription(transaction: OnyxInputOrEntry<Transaction>): string {
    // Casting the description to string to avoid wrong data types (e.g. number) being returned from the API
    return transaction?.comment?.comment?.toString() ?? '';
}

/**
 * Return the amount field from the transaction, return the modifiedAmount if present.
 */
function getAmount(transaction: OnyxInputOrEntry<Transaction>, isFromExpenseReport = false, isFromTrackedExpense = false): number {
    // IOU requests cannot have negative values, but they can be stored as negative values, let's return absolute value
    if (!isFromExpenseReport || isFromTrackedExpense) {
        const amount = transaction?.modifiedAmount ?? 0;
        if (amount) {
            return Math.abs(amount);
        }
        return Math.abs(transaction?.amount ?? 0);
    }

    // Expense report case:
    // The amounts are stored using an opposite sign and negative values can be set,
    // we need to return an opposite sign than is saved in the transaction object
    let amount = transaction?.modifiedAmount ?? 0;
    if (amount) {
        return -amount;
    }

    // To avoid -0 being shown, lets only change the sign if the value is other than 0.
    amount = transaction?.amount ?? 0;
    return amount ? -amount : 0;
}

/**
 * Return the tax amount field from the transaction.
 */
function getTaxAmount(transaction: OnyxInputOrEntry<Transaction>, isFromExpenseReport: boolean): number {
    // IOU requests cannot have negative values but they can be stored as negative values, let's return absolute value
    if (!isFromExpenseReport) {
        return Math.abs(transaction?.taxAmount ?? 0);
    }

    // To avoid -0 being shown, lets only change the sign if the value is other than 0.
    const amount = transaction?.taxAmount ?? 0;
    return amount ? -amount : 0;
}

/**
 * Return the tax code from the transaction.
 */
function getTaxCode(transaction: OnyxInputOrEntry<Transaction>): string {
    return transaction?.taxCode ?? '';
}

/**
 * Return the posted date from the transaction.
 */
function getPostedDate(transaction: OnyxInputOrEntry<Transaction>): string {
    return transaction?.posted ?? '';
}

/**
 * Return the formatted posted date from the transaction.
 */
function getFormattedPostedDate(transaction: OnyxInputOrEntry<Transaction>, dateFormat: string = CONST.DATE.FNS_FORMAT_STRING): string {
    const postedDate = getPostedDate(transaction);
    const parsedDate = parse(postedDate, 'yyyyMMdd', new Date());

    if (isValid(parsedDate)) {
        return DateUtils.formatWithUTCTimeZone(format(parsedDate, 'yyyy-MM-dd'), dateFormat);
    }
    return '';
}

/**
 * Return the currency field from the transaction, return the modifiedCurrency if present.
 */
function getCurrency(transaction: OnyxInputOrEntry<Transaction>): string {
    const currency = transaction?.modifiedCurrency ?? '';
    if (currency) {
        return currency;
    }
    return transaction?.currency ?? CONST.CURRENCY.USD;
}

/**
 * Return the original currency field from the transaction.
 */
function getOriginalCurrency(transaction: Transaction): string {
    return transaction?.originalCurrency ?? '';
}

/**
 * Return the absolute value of the original amount field from the transaction.
 */
function getOriginalAmount(transaction: Transaction): number {
    const amount = transaction?.originalAmount ?? 0;
    return Math.abs(amount);
}

/**
 * Verify if the transaction is expecting the distance to be calculated on the server
 */
function isFetchingWaypointsFromServer(transaction: OnyxInputOrEntry<Transaction>): boolean {
    return !!transaction?.pendingFields?.waypoints;
}

/**
 * Return the merchant field from the transaction, return the modifiedMerchant if present.
 */
function getMerchant(transaction: OnyxInputOrEntry<Transaction>, policyParam: OnyxEntry<Policy> = undefined): string {
    if (transaction && isDistanceRequest(transaction)) {
        const report = getReportOrDraftReport(transaction.reportID);
        // This will be fixed as part of https://github.com/Expensify/Expensify/issues/507850
        // eslint-disable-next-line deprecation/deprecation
        const policy = policyParam ?? getPolicy(report?.policyID);
        const mileageRate = DistanceRequestUtils.getRate({transaction, policy});
        const {unit, rate} = mileageRate;
        const distanceInMeters = getDistanceInMeters(transaction, unit);
        return DistanceRequestUtils.getDistanceMerchant(true, distanceInMeters, unit, rate, transaction.currency, translateLocal, (digit) =>
            toLocaleDigit(TranslationStore.getCurrentLocale(), digit),
        );
    }
    return transaction?.modifiedMerchant ? transaction.modifiedMerchant : (transaction?.merchant ?? '');
}

function getMerchantOrDescription(transaction: OnyxEntry<Transaction>) {
    return !isMerchantMissing(transaction) ? getMerchant(transaction) : getDescription(transaction);
}

/**
 * Return the list of modified attendees if present otherwise list of attendees
 */
function getAttendees(transaction: OnyxInputOrEntry<Transaction>): Attendee[] {
    return transaction?.modifiedAttendees ? transaction.modifiedAttendees : (transaction?.comment?.attendees ?? []);
}

/**
 * Return the list of attendees as a string and modified list of attendees as a string if present.
 */
function getFormattedAttendees(modifiedAttendees?: Attendee[], attendees?: Attendee[]): [string, string] {
    const oldAttendees = modifiedAttendees ?? [];
    const newAttendees = attendees ?? [];
    return [oldAttendees.map((item) => item.displayName ?? item.login).join(', '), newAttendees.map((item) => item.displayName ?? item.login).join(', ')];
}

/**
 * Return the reimbursable value. Defaults to true to match BE logic.
 */
function getReimbursable(transaction: Transaction): boolean {
    return transaction?.reimbursable ?? true;
}

/**
 * Return the mccGroup field from the transaction, return the modifiedMCCGroup if present.
 */
function getMCCGroup(transaction: Transaction): ValueOf<typeof CONST.MCC_GROUPS> | undefined {
    return transaction?.modifiedMCCGroup ? transaction.modifiedMCCGroup : transaction?.mccGroup;
}

/**
 * Return the waypoints field from the transaction, return the modifiedWaypoints if present.
 */
function getWaypoints(transaction: OnyxEntry<Transaction>): WaypointCollection | undefined {
    return transaction?.modifiedWaypoints ?? transaction?.comment?.waypoints;
}

/**
 * Return the category from the transaction. This "category" field has no "modified" complement.
 */
function getCategory(transaction: OnyxInputOrEntry<Transaction>): string {
    return transaction?.category ?? '';
}

/**
 * Return the cardID from the transaction.
 */
function getCardID(transaction: Transaction): number {
    return transaction?.cardID ?? CONST.DEFAULT_NUMBER_ID;
}

/**
 * Return the billable field from the transaction. This "billable" field has no "modified" complement.
 */
function getBillable(transaction: OnyxInputOrEntry<Transaction>): boolean {
    return transaction?.billable ?? false;
}

/**
 * Return a colon-delimited tag string as an array, considering escaped colons and double backslashes.
 */
function getTagArrayFromName(tagName: string): string[] {
    // WAIT!!!!!!!!!!!!!!!!!!
    // You need to keep this in sync with TransactionUtils.php

    // We need to be able to preserve double backslashes in the original string
    // and not have it interfere with splitting on a colon (:).
    // So, let's replace it with something absurd to begin with, do our split, and
    // then replace the double backslashes in the end.
    const tagWithoutDoubleSlashes = tagName.replace(/\\\\/g, '☠');
    const tagWithoutEscapedColons = tagWithoutDoubleSlashes.replace(/\\:/g, '☢');

    // Do our split
    const matches = tagWithoutEscapedColons.split(':');
    const newMatches: string[] = [];

    for (const item of matches) {
        const tagWithEscapedColons = item.replace(/☢/g, '\\:');
        const tagWithDoubleSlashes = tagWithEscapedColons.replace(/☠/g, '\\\\');
        newMatches.push(tagWithDoubleSlashes);
    }

    return newMatches;
}

/**
 * Return the tag from the transaction. When the tagIndex is passed, return the tag based on the index.
 * This "tag" field has no "modified" complement.
 */
function getTag(transaction: OnyxInputOrEntry<Transaction>, tagIndex?: number): string {
    if (tagIndex !== undefined) {
        const tagsArray = getTagArrayFromName(transaction?.tag ?? '');
        return tagsArray.at(tagIndex) ?? '';
    }

    return transaction?.tag ?? '';
}

function getTagForDisplay(transaction: OnyxEntry<Transaction>, tagIndex?: number): string {
    return getCleanedTagName(getTag(transaction, tagIndex));
}

function getCreated(transaction: OnyxInputOrEntry<Transaction>): string {
    // eslint-disable-next-line @typescript-eslint/prefer-nullish-coalescing
    return transaction?.modifiedCreated ? transaction.modifiedCreated : transaction?.created || '';
}

/**
 * Return the created field from the transaction, return the modifiedCreated if present.
 */
function getFormattedCreated(transaction: OnyxInputOrEntry<Transaction>, dateFormat: string = CONST.DATE.FNS_FORMAT_STRING): string {
    const created = getCreated(transaction);
    return DateUtils.formatWithUTCTimeZone(created, dateFormat);
}

/**
 * Determine whether a transaction is made with an Expensify card.
 */
function isExpensifyCardTransaction(transaction: OnyxEntry<Transaction>): boolean {
    return transaction?.bank === CONST.EXPENSIFY_CARD.BANK;
}

/**
 * Determine whether a transaction is made with a card (Expensify or Company Card).
 */
function isCardTransaction(transaction: OnyxEntry<Transaction>): boolean {
    return !!transaction?.managedCard;
}

function getCardName(transaction: OnyxEntry<Transaction>): string {
    return transaction?.cardName ?? '';
}

/**
 * Check if the transaction status is set to Pending.
 */
function isPending(transaction: OnyxEntry<Transaction>): boolean {
    if (!transaction?.status) {
        return false;
    }
    return transaction.status === CONST.TRANSACTION.STATUS.PENDING;
}

/**
 * Check if the transaction status is set to Posted.
 */
function isPosted(transaction: Transaction): boolean {
    if (!transaction.status) {
        return false;
    }
    return transaction.status === CONST.TRANSACTION.STATUS.POSTED;
}

/**
 * The transaction is considered scanning if it is a partial transaction, has a receipt, and the receipt is being scanned.
 * Note that this does not include receipts that are being scanned in the background for auditing / smart scan everything, because there should be no indication to the user that the receipt is being scanned.
 */
function isScanning(transaction: OnyxEntry<Transaction>): boolean {
    return isPartialTransaction(transaction) && hasReceipt(transaction) && isReceiptBeingScanned(transaction);
}

function isReceiptBeingScanned(transaction: OnyxInputOrEntry<Transaction>): boolean {
    return [CONST.IOU.RECEIPT_STATE.SCAN_READY, CONST.IOU.RECEIPT_STATE.SCANNING].some((value) => value === transaction?.receipt?.state);
}

function didReceiptScanSucceed(transaction: OnyxEntry<Transaction>): boolean {
    return [CONST.IOU.RECEIPT_STATE.SCAN_COMPLETE].some((value) => value === transaction?.receipt?.state);
}

/**
 * Check if the transaction has a non-smart-scanning receipt and is missing required fields
 */
function hasMissingSmartscanFields(transaction: OnyxInputOrEntry<Transaction>): boolean {
    return !!(transaction && !isDistanceRequest(transaction) && !isReceiptBeingScanned(transaction) && areRequiredFieldsEmpty(transaction));
}

/**
 * Get all transaction violations of the transaction with given transactionID.
 */
function getTransactionViolations(transactionID: string | undefined, transactionViolations: OnyxCollection<TransactionViolations> | undefined): TransactionViolations | undefined {
    const transaction = allTransactions?.[`${ONYXKEYS.COLLECTION.TRANSACTION}${transactionID}`];
    if (!transactionID || !transactionViolations) {
        return undefined;
    }
    return transactionViolations?.[ONYXKEYS.COLLECTION.TRANSACTION_VIOLATIONS + transactionID]?.filter((violation) => !isViolationDismissed(transaction, violation));
}

/**
 * Check if there is pending rter violation in transactionViolations.
 */
function hasPendingRTERViolation(transactionViolations?: TransactionViolations | null): boolean {
    return !!transactionViolations?.some(
        (transactionViolation: TransactionViolation) =>
            transactionViolation.name === CONST.VIOLATIONS.RTER &&
            transactionViolation.data?.pendingPattern &&
            transactionViolation.data?.rterType !== CONST.RTER_VIOLATION_TYPES.BROKEN_CARD_CONNECTION &&
            transactionViolation.data?.rterType !== CONST.RTER_VIOLATION_TYPES.BROKEN_CARD_CONNECTION_530,
    );
}

/**
 * Check if there is broken connection violation.
 */
function hasBrokenConnectionViolation(transactionID: string | undefined, transactionViolations: OnyxCollection<TransactionViolations> | undefined): boolean {
    const violations = getTransactionViolations(transactionID, transactionViolations);
    return !!violations?.find((violation) => isBrokenConnectionViolation(violation));
}

function isBrokenConnectionViolation(violation: TransactionViolation) {
    return (
        violation.name === CONST.VIOLATIONS.RTER &&
        (violation.data?.rterType === CONST.RTER_VIOLATION_TYPES.BROKEN_CARD_CONNECTION || violation.data?.rterType === CONST.RTER_VIOLATION_TYPES.BROKEN_CARD_CONNECTION_530)
    );
}

function shouldShowBrokenConnectionViolationInternal(brokenConnectionViolations: TransactionViolation[], report: OnyxEntry<Report> | SearchReport, policy: OnyxEntry<Policy> | SearchPolicy) {
    if (brokenConnectionViolations.length === 0) {
        return false;
    }

    if (!isPolicyAdmin(policy) || isCurrentUserSubmitter(report?.reportID)) {
        return true;
    }

    if (isOpenExpenseReport(report)) {
        return true;
    }

    return isProcessingReport(report) && isInstantSubmitEnabled(policy);
}

/**
 * Check if user should see broken connection violation warning based on violations list.
 */
function shouldShowBrokenConnectionViolation(report: OnyxEntry<Report> | SearchReport, policy: OnyxEntry<Policy> | SearchPolicy, transactionViolations: TransactionViolation[]): boolean {
    const brokenConnectionViolations = transactionViolations.filter((violation) => isBrokenConnectionViolation(violation));

    return shouldShowBrokenConnectionViolationInternal(brokenConnectionViolations, report, policy);
}

/**
 * Check if user should see broken connection violation warning based on selected transactions.
 */
function shouldShowBrokenConnectionViolationForMultipleTransactions(
    transactionIDs: string[],
    report: OnyxEntry<Report> | SearchReport,
    policy: OnyxEntry<Policy> | SearchPolicy,
    transactionViolations: OnyxCollection<TransactionViolation[]>,
): boolean {
    const violations = transactionIDs.flatMap((id) => transactionViolations?.[`${ONYXKEYS.COLLECTION.TRANSACTION_VIOLATIONS}${id}`] ?? []);

    const brokenConnectionViolations = violations.filter((violation) => isBrokenConnectionViolation(violation));

    return shouldShowBrokenConnectionViolationInternal(brokenConnectionViolations, report, policy);
}

/**
 * Check if there is pending rter violation in all transactionViolations with given transactionIDs.
 */
function allHavePendingRTERViolation(transactionIds: string[], transactionViolations: OnyxCollection<TransactionViolations> | undefined): boolean {
    const transactionsWithRTERViolations = transactionIds.map((transactionId) => {
        const filteredTransactionViolations = getTransactionViolations(transactionId, transactionViolations);
        return hasPendingRTERViolation(filteredTransactionViolations);
    });
    return transactionsWithRTERViolations.length > 0 && transactionsWithRTERViolations.every((value) => value === true);
}

function checkIfShouldShowMarkAsCashButton(hasRTERPendingViolation: boolean, shouldDisplayBrokenConnectionViolation: boolean, report: OnyxEntry<Report>, policy: OnyxEntry<Policy>) {
    if (hasRTERPendingViolation) {
        return true;
    }
    return (
        shouldDisplayBrokenConnectionViolation && (!isPolicyAdmin(policy) || isCurrentUserSubmitter(report?.reportID)) && !isReportApproved({report}) && !isReportManuallyReimbursed(report)
    );
}

/**
 * Check if there is any transaction without RTER violation within the given transactionIDs.
 */
function hasAnyTransactionWithoutRTERViolation(transactionIds: string[], transactionViolations: OnyxCollection<TransactionViolations> | undefined): boolean {
    return (
        transactionIds.length > 0 &&
        transactionIds.some((transactionId) => {
            return !hasBrokenConnectionViolation(transactionId, transactionViolations);
        })
    );
}

/**
 * Check if the transaction is pending or has a pending rter violation.
 */
function hasPendingUI(transaction: OnyxEntry<Transaction>, transactionViolations?: TransactionViolations | null): boolean {
    return isScanning(transaction) || isPending(transaction) || (!!transaction && hasPendingRTERViolation(transactionViolations));
}

/**
 * Check if the transaction has a defined route
 */
function hasRoute(transaction: OnyxEntry<Transaction>, isDistanceRequestType?: boolean): boolean {
    return !!transaction?.routes?.route0?.geometry?.coordinates || (!!isDistanceRequestType && !!transaction?.comment?.customUnit?.quantity);
}

function waypointHasValidAddress(waypoint: RecentWaypoint | Waypoint): boolean {
    return !!waypoint?.address?.trim();
}

/**
 * Converts the key of a waypoint to its index
 */
function getWaypointIndex(key: string): number {
    return Number(key.replace('waypoint', ''));
}

/**
 * Filters the waypoints which are valid and returns those
 */
function getValidWaypoints(waypoints: WaypointCollection | undefined, reArrangeIndexes = false): WaypointCollection {
    if (!waypoints) {
        return {};
    }

    const sortedIndexes = Object.keys(waypoints)
        .map(getWaypointIndex)
        .sort((a, b) => a - b);
    const waypointValues = sortedIndexes.map((index) => waypoints[`waypoint${index}`]);
    // Ensure the number of waypoints is between 2 and 25
    if (waypointValues.length < 2 || waypointValues.length > 25) {
        return {};
    }

    let lastWaypointIndex = -1;
    let waypointIndex = -1;

    return waypointValues.reduce<WaypointCollection>((acc, currentWaypoint, index) => {
        // Array.at(-1) returns the last element of the array
        // If a user does a round trip, the last waypoint will be the same as the first waypoint
        // We want to avoid comparing them as this will result in an incorrect duplicate waypoint error.
        const previousWaypoint = lastWaypointIndex !== -1 ? waypointValues.at(lastWaypointIndex) : undefined;

        // Check if the waypoint has a valid address
        if (!waypointHasValidAddress(currentWaypoint)) {
            return acc;
        }

        // Check for adjacent waypoints with the same address
        if (previousWaypoint && currentWaypoint?.address === previousWaypoint.address) {
            return acc;
        }

        acc[`waypoint${reArrangeIndexes ? waypointIndex + 1 : index}`] = currentWaypoint;

        lastWaypointIndex = index;
        waypointIndex += 1;

        return acc;
    }, {});
}

/**
 * Returns the most recent transactions in an object
 */
function getRecentTransactions(transactions: Record<string, string>, size = 2): string[] {
    return Object.keys(transactions)
        .sort((transactionID1, transactionID2) => (new Date(transactions[transactionID1]) < new Date(transactions[transactionID2]) ? 1 : -1))
        .slice(0, size);
}

/**
 * Check if transaction has duplicatedTransaction violation.
 * @param transactionID - the transaction to check
 * @param checkDismissed - whether to check if the violation has already been dismissed as well
 */
function isDuplicate(transactionID: string | undefined, checkDismissed = false): boolean {
    const transaction = allTransactions?.[`${ONYXKEYS.COLLECTION.TRANSACTION}${transactionID}`];
    if (!transaction) {
        return false;
    }
    const duplicateViolation = allTransactionViolations?.[`${ONYXKEYS.COLLECTION.TRANSACTION_VIOLATIONS}${transactionID}`]?.find(
        (violation: TransactionViolation) => violation.name === CONST.VIOLATIONS.DUPLICATED_TRANSACTION,
    );
    const hasDuplicatedViolation = !!duplicateViolation;
    if (!checkDismissed) {
        return hasDuplicatedViolation;
    }

    const didDismissedViolation = isViolationDismissed(transaction, duplicateViolation);

    return hasDuplicatedViolation && !didDismissedViolation;
}

/**
 * Check if transaction is on hold
 */
function isOnHold(transaction: OnyxEntry<Transaction>): boolean {
    if (!transaction) {
        return false;
    }

    return !!transaction.comment?.hold;
}

/**
 * Check if transaction is on hold for the given transactionID
 */
function isOnHoldByTransactionID(transactionID: string | undefined | null): boolean {
    if (!transactionID) {
        return false;
    }

    return isOnHold(allTransactions?.[`${ONYXKEYS.COLLECTION.TRANSACTION}${transactionID}`]);
}

/**
 * Checks if a violation is dismissed for the given transaction
 */
function isViolationDismissed(transaction: OnyxEntry<Transaction>, violation: TransactionViolation | undefined): boolean {
    if (!transaction || !violation) {
        return false;
    }
    return transaction?.comment?.dismissedViolations?.[violation.name]?.[currentUserEmail] === `${currentUserAccountID}`;
}

/**
 * Checks if violations are supported for the given transaction
 */
function doesTransactionSupportViolations(transaction: Transaction | undefined): transaction is Transaction {
    if (!transaction) {
        return false;
    }
    if (isExpensifyCardTransaction(transaction) && isPending(transaction)) {
        return false;
    }
    return true;
}

/**
 * Checks if any violations for the provided transaction are of type 'violation'
 */
function hasViolation(transaction: Transaction | undefined, transactionViolations: TransactionViolation[] | OnyxCollection<TransactionViolation[]>, showInReview?: boolean): boolean {
    if (!doesTransactionSupportViolations(transaction)) {
        return false;
    }
    const violations = Array.isArray(transactionViolations) ? transactionViolations : transactionViolations?.[ONYXKEYS.COLLECTION.TRANSACTION_VIOLATIONS + transaction.transactionID];

    return !!violations?.some(
        (violation) =>
            violation.type === CONST.VIOLATION_TYPES.VIOLATION &&
            (showInReview === undefined || showInReview === (violation.showInReview ?? false)) &&
            !isViolationDismissed(transaction, violation),
    );
}

function hasDuplicateTransactions(iouReportID?: string, allReportTransactions?: SearchTransaction[]): boolean {
    const transactionsByIouReportID = getReportTransactions(iouReportID);
    const reportTransactions = allReportTransactions ?? transactionsByIouReportID;

    return reportTransactions.length > 0 && reportTransactions.some((transaction) => isDuplicate(transaction?.transactionID, true));
}

/**
 * Checks if any violations for the provided transaction are of type 'notice'
 */
function hasNoticeTypeViolation(transactionID: string | undefined, transactionViolations: TransactionViolation[] | OnyxCollection<TransactionViolation[]>, showInReview?: boolean): boolean {
    const transaction = allTransactions?.[`${ONYXKEYS.COLLECTION.TRANSACTION}${transactionID}`];
    if (!doesTransactionSupportViolations(transaction)) {
        return false;
    }
    const violations = Array.isArray(transactionViolations) ? transactionViolations : transactionViolations?.[ONYXKEYS.COLLECTION.TRANSACTION_VIOLATIONS + transactionID];

    return !!violations?.some(
        (violation: TransactionViolation) =>
            violation.type === CONST.VIOLATION_TYPES.NOTICE &&
            (showInReview === undefined || showInReview === (violation.showInReview ?? false)) &&
            !isViolationDismissed(transaction, violation),
    );
}

/**
 * Checks if any violations for the provided transaction are of type 'warning'
 */
function hasWarningTypeViolation(transactionID: string | undefined, transactionViolations: TransactionViolation[] | OnyxCollection<TransactionViolation[]>, showInReview?: boolean): boolean {
    const transaction = allTransactions?.[`${ONYXKEYS.COLLECTION.TRANSACTION}${transactionID}`];
    if (!doesTransactionSupportViolations(transaction)) {
        return false;
    }
    const violations = Array.isArray(transactionViolations) ? transactionViolations : transactionViolations?.[ONYXKEYS.COLLECTION.TRANSACTION_VIOLATIONS + transactionID];
    const warningTypeViolations =
        violations?.filter(
            (violation: TransactionViolation) =>
                violation.type === CONST.VIOLATION_TYPES.WARNING &&
                (showInReview === undefined || showInReview === (violation.showInReview ?? false)) &&
                !isViolationDismissed(transaction, violation),
        ) ?? [];

    return warningTypeViolations.length > 0;
}

/**
 * Calculates tax amount from the given expense amount and tax percentage
 */
function calculateTaxAmount(percentage: string | undefined, amount: number, currency: string) {
    if (!percentage) {
        return 0;
    }

    const divisor = Number(percentage.slice(0, -1)) / 100 + 1;
    const taxAmount = (amount - amount / divisor) / 100;
    const decimals = getCurrencyDecimals(currency);
    return parseFloat(taxAmount.toFixed(decimals));
}

/**
 * Calculates count of all tax enabled options
 */
function getEnabledTaxRateCount(options: TaxRates) {
    return Object.values(options).filter((option: TaxRate) => !option.isDisabled).length;
}

/**
 * Check if the customUnitRateID has a value default for P2P distance requests
 */
function isCustomUnitRateIDForP2P(transaction: OnyxInputOrEntry<Transaction>): boolean {
    return transaction?.comment?.customUnit?.customUnitRateID === CONST.CUSTOM_UNITS.FAKE_P2P_ID;
}

function hasReservationList(transaction: Transaction | undefined | null): boolean {
    return !!transaction?.receipt?.reservationList && transaction?.receipt?.reservationList.length > 0;
}

/**
 * Whether an expense is going to be paid later, either at checkout for hotels or drop off for car rental
 */
function isPayAtEndExpense(transaction: Transaction | undefined | null): boolean {
    return !!transaction?.receipt?.reservationList?.some((reservation) => reservation.paymentType === 'PAY_AT_HOTEL' || reservation.paymentType === 'PAY_AT_VENDOR');
}

/**
 * Get custom unit rate (distance rate) ID from the transaction object
 */
function getRateID(transaction: OnyxInputOrEntry<Transaction>): string | undefined {
    return transaction?.comment?.customUnit?.customUnitRateID ?? CONST.CUSTOM_UNITS.FAKE_P2P_ID;
}

/**
 * Gets the tax code based on the type of transaction and selected currency.
 * If it is distance request, then returns the tax code corresponding to the custom unit rate
 * Else returns policy default tax rate if transaction is in policy default currency, otherwise foreign default tax rate
 */
function getDefaultTaxCode(policy: OnyxEntry<Policy>, transaction: OnyxEntry<Transaction>, currency?: string | undefined): string | undefined {
    if (isDistanceRequest(transaction)) {
        const customUnitRateID = getRateID(transaction) ?? '';
        const customUnitRate = getDistanceRateCustomUnitRate(policy, customUnitRateID);
        return customUnitRate?.attributes?.taxRateExternalID;
    }
    const defaultExternalID = policy?.taxRates?.defaultExternalID;
    const foreignTaxDefault = policy?.taxRates?.foreignTaxDefault;
    return policy?.outputCurrency === (currency ?? getCurrency(transaction)) ? defaultExternalID : foreignTaxDefault;
}

/**
 * Transforms tax rates to a new object format - to add codes and new name with concatenated name and value.
 *
 * @param  policy - The policy which the user has access to and which the report is tied to.
 * @returns The transformed tax rates object.g
 */
function transformedTaxRates(policy: OnyxEntry<Policy> | undefined, transaction?: OnyxEntry<Transaction>): Record<string, TaxRate> {
    const taxRates = policy?.taxRates;
    const defaultExternalID = taxRates?.defaultExternalID;

    const defaultTaxCode = () => {
        if (!transaction) {
            return defaultExternalID;
        }

        return policy && getDefaultTaxCode(policy, transaction);
    };

    const getModifiedName = (data: TaxRate, code: string) => `${data.name} (${data.value})${defaultTaxCode() === code ? ` ${CONST.DOT_SEPARATOR} ${translateLocal('common.default')}` : ''}`;
    const taxes = Object.fromEntries(Object.entries(taxRates?.taxes ?? {}).map(([code, data]) => [code, {...data, code, modifiedName: getModifiedName(data, code), name: data.name}]));
    return taxes;
}

/**
 * Gets the tax value of a selected tax
 */
function getTaxValue(policy: OnyxEntry<Policy>, transaction: OnyxEntry<Transaction>, taxCode: string) {
    return Object.values(transformedTaxRates(policy, transaction)).find((taxRate) => taxRate.code === taxCode)?.value;
}

/**
 * Gets the tax name for Workspace Taxes Settings
 */
function getWorkspaceTaxesSettingsName(policy: OnyxEntry<Policy>, taxCode: string) {
    return Object.values(transformedTaxRates(policy)).find((taxRate) => taxRate.code === taxCode)?.modifiedName;
}

/**
 * Gets the name corresponding to the taxCode that is displayed to the user
 */
function getTaxName(policy: OnyxEntry<Policy>, transaction: OnyxEntry<Transaction>) {
    const defaultTaxCode = getDefaultTaxCode(policy, transaction);
    return Object.values(transformedTaxRates(policy, transaction)).find((taxRate) => taxRate.code === (transaction?.taxCode ?? defaultTaxCode))?.modifiedName;
}

/**
 * @deprecated Get the data straight from Onyx
 */
// TODO: Will be handled in this PR https://github.com/Expensify/App/pull/62434
// eslint-disable-next-line deprecation/deprecation
function getTransaction(transactionID: string | number | undefined): OnyxEntry<Transaction> {
    return allTransactions?.[`${ONYXKEYS.COLLECTION.TRANSACTION}${transactionID}`];
}

function getTransactionOrDraftTransaction(transactionID: string): OnyxEntry<Transaction> {
    return allTransactions?.[`${ONYXKEYS.COLLECTION.TRANSACTION}${transactionID}`] ?? allTransactionDrafts?.[`${ONYXKEYS.COLLECTION.TRANSACTION_DRAFT}${transactionID}`];
}

type FieldsToCompare = Record<string, Array<keyof Transaction>>;
type FieldsToChange = {
    category?: Array<string | undefined>;
    merchant?: Array<string | undefined>;
    tag?: Array<string | undefined>;
    description?: Array<Comment | undefined>;
    taxCode?: Array<string | undefined>;
    billable?: Array<boolean | undefined>;
    reimbursable?: Array<boolean | undefined>;
};

function removeSettledAndApprovedTransactions(transactionIDs: string[]): string[] {
    return transactionIDs.filter(
        (transactionID) =>
            !isSettled(allTransactions?.[`${ONYXKEYS.COLLECTION.TRANSACTION}${transactionID}`]?.reportID) &&
            !isReportIDApproved(allTransactions?.[`${ONYXKEYS.COLLECTION.TRANSACTION}${transactionID}`]?.reportID),
    );
}

/**
 * This function compares fields of duplicate transactions and determines which fields should be kept and which should be changed.
 *
 * @returns An object with two properties: 'keep' and 'change'.
 * 'keep' is an object where each key is a field name and the value is the value of that field in the transaction that should be kept.
 * 'change' is an object where each key is a field name and the value is an array of different values of that field in the duplicate transactions.
 *
 * The function works as follows:
 * 1. It fetches the transaction violations for the given transaction ID.
 * 2. It finds the duplicate transactions.
 * 3. It creates two empty objects, 'keep' and 'change'.
 * 4. It defines the fields to compare in the transactions.
 * 5. It iterates over the fields to compare. For each field:
 *    - If the field is 'description', it checks if all comments are equal, exist, or are empty. If so, it keeps the first transaction's comment. Otherwise, it finds the different values and adds them to 'change'.
 *    - For other fields, it checks if all fields are equal. If so, it keeps the first transaction's field value. Otherwise, it finds the different values and adds them to 'change'.
 * 6. It returns the 'keep' and 'change' objects.
 */

function compareDuplicateTransactionFields(
    reviewingTransactionID?: string | undefined,
    reportID?: string | undefined,
    selectedTransactionID?: string,
): {keep: Partial<ReviewDuplicates>; change: FieldsToChange} {
    if (!reviewingTransactionID || !reportID) {
        return {change: {}, keep: {}};
    }

    // eslint-disable-next-line @typescript-eslint/no-explicit-any
    const keep: Record<string, any> = {};
    // eslint-disable-next-line @typescript-eslint/no-explicit-any
    const change: Record<string, any[]> = {};
    if (!reviewingTransactionID || !reportID) {
        return {keep, change};
    }
    const transactionViolations = allTransactionViolations?.[`${ONYXKEYS.COLLECTION.TRANSACTION_VIOLATIONS}${reviewingTransactionID}`];
    const duplicates = transactionViolations?.find((violation) => violation.name === CONST.VIOLATIONS.DUPLICATED_TRANSACTION)?.data?.duplicates ?? [];
    const transactions = removeSettledAndApprovedTransactions([reviewingTransactionID, ...duplicates]).map((item) => allTransactions?.[`${ONYXKEYS.COLLECTION.TRANSACTION}${item}`]);

    const fieldsToCompare: FieldsToCompare = {
        merchant: ['modifiedMerchant', 'merchant'],
        category: ['category'],
        tag: ['tag'],
        description: ['comment'],
        taxCode: ['taxCode'],
        billable: ['billable'],
        reimbursable: ['reimbursable'],
    };

    // Helper function thats create an array of different values for a given key in the transactions
    function getDifferentValues(items: Array<OnyxEntry<Transaction>>, keys: Array<keyof Transaction>) {
        return [
            ...new Set(
                items
                    .map((item) => {
                        // Prioritize modifiedMerchant over merchant
                        if (keys.includes('modifiedMerchant' as keyof Transaction) && keys.includes('merchant' as keyof Transaction)) {
                            // eslint-disable-next-line @typescript-eslint/prefer-nullish-coalescing
                            return getMerchant(item);
                        }
                        return keys.map((key) => item?.[key]);
                    })
                    .flat(),
            ),
        ];
    }

    // Helper function to check if all comments are equal
    function areAllCommentsEqual(items: Array<OnyxEntry<Transaction>>, firstTransaction: OnyxEntry<Transaction>) {
        return items.every((item) => deepEqual(getDescription(item), getDescription(firstTransaction)));
    }

    // Helper function to check if all fields are equal for a given key
    function areAllFieldsEqual(items: Array<OnyxEntry<Transaction>>, keyExtractor: (item: OnyxEntry<Transaction>) => string) {
        const firstTransaction = transactions.at(0);
        return items.every((item) => keyExtractor(item) === keyExtractor(firstTransaction));
    }

    // Helper function to process changes
    function processChanges(fieldName: string, items: Array<OnyxEntry<Transaction>>, keys: Array<keyof Transaction>) {
        const differentValues = getDifferentValues(items, keys);
        if (differentValues.length > 0) {
            change[fieldName] = differentValues;
        }
    }

    // The comment object needs to be stored only when selecting a specific transaction to keep.
    // It contains details such as 'customUnit' and 'waypoints,' which remain unchanged during the review steps
    // but are essential for displaying complete information on the confirmation page.
    if (selectedTransactionID) {
        const selectedTransaction = transactions.find((t) => t?.transactionID === selectedTransactionID);
        keep.comment = selectedTransaction?.comment ?? {};
    }

    for (const fieldName in fieldsToCompare) {
        if (Object.prototype.hasOwnProperty.call(fieldsToCompare, fieldName)) {
            const keys = fieldsToCompare[fieldName];
            const firstTransaction = transactions.at(0);
            const isFirstTransactionCommentEmptyObject = typeof firstTransaction?.comment === 'object' && firstTransaction?.comment?.comment === '';
            const report = allReports?.[`${ONYXKEYS.COLLECTION.REPORT}${reportID}`];
            // This will be fixed as part of https://github.com/Expensify/Expensify/issues/507850
            // eslint-disable-next-line deprecation/deprecation
            const policy = getPolicy(report?.policyID);

            const areAllFieldsEqualForKey = areAllFieldsEqual(transactions, (item) => keys.map((key) => item?.[key]).join('|'));
            if (fieldName === 'description') {
                const allCommentsAreEqual = areAllCommentsEqual(transactions, firstTransaction);
                const allCommentsAreEmpty = isFirstTransactionCommentEmptyObject && transactions.every((item) => getDescription(item) === '');
                if (allCommentsAreEqual || allCommentsAreEmpty) {
                    keep[fieldName] = firstTransaction?.comment?.comment ?? firstTransaction?.comment;
                } else {
                    processChanges(fieldName, transactions, keys);
                }
            } else if (fieldName === 'merchant') {
                if (areAllFieldsEqual(transactions, getMerchant)) {
                    keep[fieldName] = getMerchant(firstTransaction);
                } else {
                    processChanges(fieldName, transactions, keys);
                }
            } else if (fieldName === 'taxCode') {
                const differentValues = getDifferentValues(transactions, keys);
                const validTaxes = differentValues?.filter((taxID) => {
                    const tax = getTaxByID(policy, (taxID as string) ?? '');
                    return tax?.name && !tax.isDisabled && tax.pendingAction !== CONST.RED_BRICK_ROAD_PENDING_ACTION.DELETE;
                });

                if (!areAllFieldsEqualForKey && validTaxes.length > 1) {
                    change[fieldName] = validTaxes;
                } else if (areAllFieldsEqualForKey) {
                    keep[fieldName] = firstTransaction?.[keys[0]] ?? firstTransaction?.[keys[1]];
                }
            } else if (fieldName === 'category') {
                const differentValues = getDifferentValues(transactions, keys);
                const policyCategories = report?.policyID ? getPolicyCategoriesData(report.policyID) : {};
                const availableCategories = Object.values(policyCategories)
                    .filter((category) => differentValues.includes(category.name) && category.enabled && category.pendingAction !== CONST.RED_BRICK_ROAD_PENDING_ACTION.DELETE)
                    .map((e) => e.name);

                if (!areAllFieldsEqualForKey && policy?.areCategoriesEnabled && (availableCategories.length > 1 || (availableCategories.length === 1 && differentValues.includes('')))) {
                    change[fieldName] = [...availableCategories, ...(differentValues.includes('') ? [''] : [])];
                } else if (areAllFieldsEqualForKey) {
                    keep[fieldName] = firstTransaction?.[keys[0]] ?? firstTransaction?.[keys[1]];
                }
            } else if (fieldName === 'tag') {
                const policyTags = report?.policyID ? getPolicyTagsData(report?.policyID) : {};
                const isMultiLevelTags = isMultiLevelTagsPolicyUtils(policyTags);
                if (isMultiLevelTags) {
                    if (areAllFieldsEqualForKey || !policy?.areTagsEnabled) {
                        keep[fieldName] = firstTransaction?.[keys[0]] ?? firstTransaction?.[keys[1]];
                    } else {
                        processChanges(fieldName, transactions, keys);
                    }
                } else {
                    const differentValues = getDifferentValues(transactions, keys);
                    const policyTagsObj = Object.values(Object.values(policyTags).at(0)?.tags ?? {});
                    const availableTags = policyTagsObj
                        .filter((tag) => differentValues.includes(tag.name) && tag.enabled && tag.pendingAction !== CONST.RED_BRICK_ROAD_PENDING_ACTION.DELETE)
                        .map((e) => e.name);
                    if (!areAllFieldsEqualForKey && policy?.areTagsEnabled && (availableTags.length > 1 || (availableTags.length === 1 && differentValues.includes('')))) {
                        change[fieldName] = [...availableTags, ...(differentValues.includes('') ? [''] : [])];
                    } else if (areAllFieldsEqualForKey) {
                        keep[fieldName] = firstTransaction?.[keys[0]] ?? firstTransaction?.[keys[1]];
                    }
                }
            } else if (areAllFieldsEqualForKey) {
                keep[fieldName] = firstTransaction?.[keys[0]] ?? firstTransaction?.[keys[1]];
            } else {
                processChanges(fieldName, transactions, keys);
            }
        }
    }

    return {keep, change};
}

function getTransactionID(threadReportID?: string): string | undefined {
    if (!threadReportID) {
        return;
    }
    const report = allReports?.[`${ONYXKEYS.COLLECTION.REPORT}${threadReportID}`];
    const parentReportAction = isThread(report) ? getReportAction(report.parentReportID, report.parentReportActionID) : undefined;
    const IOUTransactionID = isMoneyRequestAction(parentReportAction) ? getOriginalMessage(parentReportAction)?.IOUTransactionID : undefined;

    return IOUTransactionID;
}

function buildNewTransactionAfterReviewingDuplicates(reviewDuplicateTransaction: OnyxEntry<ReviewDuplicates>): Partial<Transaction> {
    const originalTransaction = allTransactions?.[`${ONYXKEYS.COLLECTION.TRANSACTION}${reviewDuplicateTransaction?.transactionID}`] ?? undefined;
    const {duplicates, ...restReviewDuplicateTransaction} = reviewDuplicateTransaction ?? {};

    return {
        ...originalTransaction,
        ...restReviewDuplicateTransaction,
        modifiedMerchant: reviewDuplicateTransaction?.merchant,
        merchant: reviewDuplicateTransaction?.merchant,
        comment: {...reviewDuplicateTransaction?.comment, comment: reviewDuplicateTransaction?.description},
    };
}

function buildMergeDuplicatesParams(reviewDuplicates: OnyxEntry<ReviewDuplicates>, originalTransaction: Partial<Transaction>): MergeDuplicatesParams {
    return {
        amount: -getAmount(originalTransaction as OnyxEntry<Transaction>, true),
        reportID: originalTransaction?.reportID,
        receiptID: originalTransaction?.receipt?.receiptID ?? CONST.DEFAULT_NUMBER_ID,
        currency: getCurrency(originalTransaction as OnyxEntry<Transaction>),
        created: getFormattedCreated(originalTransaction as OnyxEntry<Transaction>),
        transactionID: reviewDuplicates?.transactionID,
        transactionIDList: removeSettledAndApprovedTransactions(reviewDuplicates?.duplicates ?? []),
        billable: reviewDuplicates?.billable ?? false,
        reimbursable: reviewDuplicates?.reimbursable ?? false,
        category: reviewDuplicates?.category ?? '',
        tag: reviewDuplicates?.tag ?? '',
        merchant: reviewDuplicates?.merchant ?? '',
        comment: reviewDuplicates?.description ?? '',
    };
}

function getCategoryTaxCodeAndAmount(category: string, transaction: OnyxEntry<Transaction>, policy: OnyxEntry<Policy>) {
    const taxRules = policy?.rules?.expenseRules?.filter((rule) => rule.tax);
    if (!taxRules || taxRules?.length === 0 || isDistanceRequest(transaction)) {
        return {categoryTaxCode: undefined, categoryTaxAmount: undefined};
    }

    const defaultTaxCode = getDefaultTaxCode(policy, transaction, getCurrency(transaction));
    const categoryTaxCode = getCategoryDefaultTaxRate(taxRules, category, defaultTaxCode);
    const categoryTaxPercentage = getTaxValue(policy, transaction, categoryTaxCode ?? '');
    let categoryTaxAmount;

    if (categoryTaxPercentage) {
        categoryTaxAmount = convertToBackendAmount(calculateTaxAmount(categoryTaxPercentage, getAmount(transaction), getCurrency(transaction)));
    }

    return {categoryTaxCode, categoryTaxAmount};
}

/**
 * Return the sorted list transactions of an iou report
 */
function getAllSortedTransactions(iouReportID?: string): Array<OnyxEntry<Transaction>> {
    return getReportTransactions(iouReportID).sort((transA, transB) => {
        if (transA.created < transB.created) {
            return -1;
        }

        if (transA.created > transB.created) {
            return 1;
        }

        return (transA.inserted ?? '') < (transB.inserted ?? '') ? -1 : 1;
    });
}

function shouldShowRTERViolationMessage(transactions?: Transaction[]) {
    return transactions?.length === 1 && hasPendingUI(transactions?.at(0), getTransactionViolations(transactions?.at(0)?.transactionID, allTransactionViolations));
}

const getOriginalTransactionWithSplitInfo = (transaction: OnyxEntry<Transaction>) => {
    const {originalTransactionID, source, splits} = transaction?.comment ?? {};
    const originalTransaction = allTransactions?.[`${ONYXKEYS.COLLECTION.TRANSACTION}${originalTransactionID}`];

    if (splits && splits.length > 0) {
        return {isBillSplit: true, isExpenseSplit: false, originalTransaction: originalTransaction ?? transaction};
    }

    if (!originalTransactionID || source !== CONST.IOU.TYPE.SPLIT) {
        return {isBillSplit: false, isExpenseSplit: false, originalTransaction: transaction};
    }

    // To determine if it’s a split bill or a split expense, we check for the presence of `comment.splits` on the original transaction.
    // Since both splits use `comment.originalTransaction`, but split expenses won’t have `comment.splits`.
    return {isBillSplit: !!originalTransaction?.comment?.splits, isExpenseSplit: !originalTransaction?.comment?.splits, originalTransaction: originalTransaction ?? transaction};
};

/**
 * Return transactions pending action.
 */
function getTransactionPendingAction(transaction: OnyxEntry<Transaction>): PendingAction {
    if (transaction?.pendingAction) {
        return transaction.pendingAction;
    }
    const hasPendingFields = Object.keys(transaction?.pendingFields ?? {}).length > 0;
    return hasPendingFields ? CONST.RED_BRICK_ROAD_PENDING_ACTION.UPDATE : null;
}

function isTransactionPendingDelete(transaction: OnyxEntry<Transaction>): boolean {
    return getTransactionPendingAction(transaction) === CONST.RED_BRICK_ROAD_PENDING_ACTION.DELETE;
}

/**
<<<<<<< HEAD
 * Retrieves all “child” transactions associated with a given original transaction
 */
function getChildTransactions(originalTransactionID: string | undefined) {
    return Object.values(allTransactions ?? {}).filter((currentTransaction) => {
        const currentReport = allReports?.[`${ONYXKEYS.COLLECTION.REPORT}${currentTransaction?.reportID}`];
        return currentTransaction?.comment?.originalTransactionID === originalTransactionID && !!currentReport && currentReport?.stateNum !== CONST.REPORT.STATUS_NUM.CLOSED;
    });
=======
 * Creates sections data for unreported expenses, marking transactions with DELETE pending action as disabled
 */
function createUnreportedExpenseSections(transactions: Array<Transaction | undefined>): Array<{shouldShow: boolean; data: UnreportedExpenseListItemType[]}> {
    return [
        {
            shouldShow: true,
            data: transactions
                .filter((t): t is Transaction => t !== undefined)
                .map(
                    (transaction): UnreportedExpenseListItemType => ({
                        ...transaction,
                        isDisabled: isTransactionPendingDelete(transaction),
                        keyForList: transaction.transactionID,
                        errors: transaction.errors as Errors | undefined,
                    }),
                ),
        },
    ];
>>>>>>> c78e36d1
}

export {
    buildOptimisticTransaction,
    calculateTaxAmount,
    getWorkspaceTaxesSettingsName,
    getDefaultTaxCode,
    transformedTaxRates,
    getTaxValue,
    getTaxName,
    getEnabledTaxRateCount,
    getUpdatedTransaction,
    getDescription,
    getRequestType,
    getExpenseType,
    isManualRequest,
    isScanRequest,
    getAmount,
    getAttendees,
    getTaxAmount,
    getTaxCode,
    getCurrency,
    getDistanceInMeters,
    getCardID,
    getOriginalCurrency,
    getOriginalAmount,
    getFormattedAttendees,
    getMerchant,
    hasAnyTransactionWithoutRTERViolation,
    getMerchantOrDescription,
    getMCCGroup,
    getCreated,
    getFormattedCreated,
    getCategory,
    getBillable,
    getTag,
    getTagArrayFromName,
    getTagForDisplay,
    getTransactionViolations,
    hasReceipt,
    hasEReceipt,
    hasRoute,
    isReceiptBeingScanned,
    didReceiptScanSucceed,
    getValidWaypoints,
    isDistanceRequest,
    isFetchingWaypointsFromServer,
    isExpensifyCardTransaction,
    isCardTransaction,
    isDuplicate,
    isPending,
    isPosted,
    isOnHold,
    isOnHoldByTransactionID,
    getWaypoints,
    isAmountMissing,
    isMerchantMissing,
    isPartialMerchant,
    isPartial,
    isCreatedMissing,
    areRequiredFieldsEmpty,
    hasMissingSmartscanFields,
    hasPendingRTERViolation,
    allHavePendingRTERViolation,
    hasPendingUI,
    getWaypointIndex,
    waypointHasValidAddress,
    getRecentTransactions,
    hasReservationList,
    hasViolation,
    hasDuplicateTransactions,
    hasBrokenConnectionViolation,
    shouldShowBrokenConnectionViolation,
    shouldShowBrokenConnectionViolationForMultipleTransactions,
    hasNoticeTypeViolation,
    hasWarningTypeViolation,
    isCustomUnitRateIDForP2P,
    getRateID,
    // TODO: Will be handled in this PR https://github.com/Expensify/App/pull/62434
    // eslint-disable-next-line deprecation/deprecation
    getTransaction,
    compareDuplicateTransactionFields,
    getTransactionID,
    buildNewTransactionAfterReviewingDuplicates,
    buildMergeDuplicatesParams,
    getReimbursable,
    isPayAtEndExpense,
    removeSettledAndApprovedTransactions,
    getCardName,
    hasReceiptSource,
    shouldShowAttendees,
    getAllSortedTransactions,
    getFormattedPostedDate,
    getCategoryTaxCodeAndAmount,
    isPerDiemRequest,
    isViolationDismissed,
    isBrokenConnectionViolation,
    shouldShowRTERViolationMessage,
    isPartialTransaction,
    isPendingCardOrScanningTransaction,
    isScanning,
    getTransactionOrDraftTransaction,
    checkIfShouldShowMarkAsCashButton,
    getOriginalTransactionWithSplitInfo,
    getTransactionPendingAction,
    isTransactionPendingDelete,
<<<<<<< HEAD
    getChildTransactions,
=======
    createUnreportedExpenseSections,
>>>>>>> c78e36d1
};

export type {TransactionChanges};<|MERGE_RESOLUTION|>--- conflicted
+++ resolved
@@ -1603,7 +1603,6 @@
 }
 
 /**
-<<<<<<< HEAD
  * Retrieves all “child” transactions associated with a given original transaction
  */
 function getChildTransactions(originalTransactionID: string | undefined) {
@@ -1611,7 +1610,9 @@
         const currentReport = allReports?.[`${ONYXKEYS.COLLECTION.REPORT}${currentTransaction?.reportID}`];
         return currentTransaction?.comment?.originalTransactionID === originalTransactionID && !!currentReport && currentReport?.stateNum !== CONST.REPORT.STATUS_NUM.CLOSED;
     });
-=======
+};
+
+/**
  * Creates sections data for unreported expenses, marking transactions with DELETE pending action as disabled
  */
 function createUnreportedExpenseSections(transactions: Array<Transaction | undefined>): Array<{shouldShow: boolean; data: UnreportedExpenseListItemType[]}> {
@@ -1630,7 +1631,6 @@
                 ),
         },
     ];
->>>>>>> c78e36d1
 }
 
 export {
@@ -1737,11 +1737,8 @@
     getOriginalTransactionWithSplitInfo,
     getTransactionPendingAction,
     isTransactionPendingDelete,
-<<<<<<< HEAD
     getChildTransactions,
-=======
     createUnreportedExpenseSections,
->>>>>>> c78e36d1
 };
 
 export type {TransactionChanges};