--- conflicted
+++ resolved
@@ -1288,8 +1288,6 @@
     return Object.values(transformedTaxRates(policy, transaction)).find((taxRate) => taxRate.code === (transaction?.taxCode ?? defaultTaxCode))?.modifiedName;
 }
 
-<<<<<<< HEAD
-=======
 /**
  * @deprecated Get the data straight from Onyx
  */
@@ -1299,7 +1297,6 @@
     return allTransactions?.[`${ONYXKEYS.COLLECTION.TRANSACTION}${transactionID}`];
 }
 
->>>>>>> 4510fc76
 function getTransactionOrDraftTransaction(transactionID: string): OnyxEntry<Transaction> {
     return allTransactions?.[`${ONYXKEYS.COLLECTION.TRANSACTION}${transactionID}`] ?? allTransactionDrafts?.[`${ONYXKEYS.COLLECTION.TRANSACTION_DRAFT}${transactionID}`];
 }
@@ -1684,12 +1681,9 @@
     hasWarningTypeViolation,
     isCustomUnitRateIDForP2P,
     getRateID,
-<<<<<<< HEAD
-=======
     // TODO: Will be handled in this PR https://github.com/Expensify/App/pull/62434
     // eslint-disable-next-line deprecation/deprecation
     getTransaction,
->>>>>>> 4510fc76
     compareDuplicateTransactionFields,
     getTransactionID,
     buildNewTransactionAfterReviewingDuplicates,
