--- conflicted
+++ resolved
@@ -2075,11 +2075,8 @@
     isUnreportedAndHasInvalidDistanceRateTransaction,
     getTransactionViolationsOfTransaction,
     isExpenseSplit,
-<<<<<<< HEAD
     getAttendeesListDisplayString,
-=======
     isExpenseUnreported,
->>>>>>> ae3b0770
 };
 
 export type {TransactionChanges};