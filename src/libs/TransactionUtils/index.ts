import {format, isValid, parse} from 'date-fns';
import {deepEqual} from 'fast-equals';
import lodashDeepClone from 'lodash/cloneDeep';
import lodashHas from 'lodash/has';
import lodashSet from 'lodash/set';
import type {OnyxCollection, OnyxEntry} from 'react-native-onyx';
import Onyx from 'react-native-onyx';
import type {ValueOf} from 'type-fest';
import type {UnreportedExpenseListItemType} from '@components/SelectionList/types';
import {getPolicyCategoriesData} from '@libs/actions/Policy/Category';
import {getPolicyTagsData} from '@libs/actions/Policy/Tag';
import type {MergeDuplicatesParams} from '@libs/API/parameters';
import {getCategoryDefaultTaxRate} from '@libs/CategoryUtils';
import {convertToBackendAmount, getCurrencyDecimals} from '@libs/CurrencyUtils';
import DateUtils from '@libs/DateUtils';
import DistanceRequestUtils from '@libs/DistanceRequestUtils';
import {toLocaleDigit} from '@libs/LocaleDigitUtils';
import {translateLocal} from '@libs/Localize';
import Log from '@libs/Log';
import {rand64, roundToTwoDecimalPlaces} from '@libs/NumberUtils';
import {getPersonalDetailsByIDs} from '@libs/PersonalDetailsUtils';
import {
    getCommaSeparatedTagNameWithSanitizedColons,
    getDistanceRateCustomUnitRate,
    getPolicy,
    getTaxByID,
    isInstantSubmitEnabled,
    isMultiLevelTags as isMultiLevelTagsPolicyUtils,
    isPolicyAdmin,
    isPolicyMember as isPolicyMemberPolicyUtils,
} from '@libs/PolicyUtils';
import {getOriginalMessage, getReportAction, isMoneyRequestAction} from '@libs/ReportActionsUtils';
import {
    getReportOrDraftReport,
    getReportTransactions,
    isCurrentUserSubmitter,
    isOpenExpenseReport,
    isProcessingReport,
    isReportApproved,
    isReportIDApproved,
    isReportManuallyReimbursed,
    isSettled,
    isThread,
} from '@libs/ReportUtils';
import type {IOURequestType} from '@userActions/IOU';
import CONST from '@src/CONST';
import type {IOUType} from '@src/CONST';
import IntlStore from '@src/languages/IntlStore';
import ONYXKEYS from '@src/ONYXKEYS';
import type {
    OnyxInputOrEntry,
    Policy,
    RecentWaypoint,
    Report,
    ReviewDuplicates,
    TaxRate,
    TaxRates,
    Transaction,
    TransactionViolation,
    TransactionViolations,
    ViolationName,
} from '@src/types/onyx';
import type {Attendee, Participant, SplitExpense} from '@src/types/onyx/IOU';
import type {Errors, PendingAction} from '@src/types/onyx/OnyxCommon';
import type {OnyxData} from '@src/types/onyx/Request';
import type {SearchPolicy, SearchReport, SearchTransaction} from '@src/types/onyx/SearchResults';
import type {Comment, Receipt, TransactionChanges, TransactionCustomUnit, TransactionPendingFieldsKey, Waypoint, WaypointCollection} from '@src/types/onyx/Transaction';
import {isEmptyObject} from '@src/types/utils/EmptyObject';
import getDistanceInMeters from './getDistanceInMeters';

type TransactionParams = {
    amount: number;
    currency: string;
    reportID: string | undefined;
    comment?: string;
    attendees?: Attendee[];
    created?: string;
    merchant?: string;
    receipt?: OnyxEntry<Receipt>;
    category?: string;
    tag?: string;
    taxCode?: string;
    taxAmount?: number;
    billable?: boolean;
    pendingFields?: Partial<{[K in TransactionPendingFieldsKey]: ValueOf<typeof CONST.RED_BRICK_ROAD_PENDING_ACTION>}>;
    reimbursable?: boolean;
    source?: string;
    filename?: string;
    customUnit?: TransactionCustomUnit;
    splitExpenses?: SplitExpense[];
    participants?: Participant[];
};

type BuildOptimisticTransactionParams = {
    originalTransactionID?: string;
    existingTransactionID?: string;
    existingTransaction?: OnyxEntry<Transaction>;
    policy?: OnyxEntry<Policy>;
    transactionParams: TransactionParams;
    isDemoTransactionParam?: boolean;
};

let allTransactions: OnyxCollection<Transaction> = {};

Onyx.connect({
    key: ONYXKEYS.COLLECTION.TRANSACTION,
    waitForCollectionCallback: true,
    callback: (value) => {
        if (!value) {
            return;
        }
        allTransactions = Object.fromEntries(Object.entries(value).filter(([, transaction]) => !!transaction));
    },
});

let allTransactionDrafts: OnyxCollection<Transaction> = {};
Onyx.connect({
    key: ONYXKEYS.COLLECTION.TRANSACTION_DRAFT,
    waitForCollectionCallback: true,
    callback: (value) => {
        allTransactionDrafts = value ?? {};
    },
});

let allReports: OnyxCollection<Report> = {};
Onyx.connect({
    key: ONYXKEYS.COLLECTION.REPORT,
    waitForCollectionCallback: true,
    callback: (value) => {
        allReports = value;
    },
});

let allTransactionViolations: OnyxCollection<TransactionViolations> = {};
Onyx.connect({
    key: ONYXKEYS.COLLECTION.TRANSACTION_VIOLATIONS,
    waitForCollectionCallback: true,
    callback: (value) => (allTransactionViolations = value),
});

let currentUserEmail = '';
let currentUserAccountID = -1;
Onyx.connect({
    key: ONYXKEYS.SESSION,
    callback: (val) => {
        currentUserEmail = val?.email ?? '';
        currentUserAccountID = val?.accountID ?? CONST.DEFAULT_NUMBER_ID;
    },
});

function isDistanceRequest(transaction: OnyxEntry<Transaction>): boolean {
    // This is used during the expense creation flow before the transaction has been saved to the server
    if (lodashHas(transaction, 'iouRequestType')) {
        return transaction?.iouRequestType === CONST.IOU.REQUEST_TYPE.DISTANCE || transaction?.iouRequestType === CONST.IOU.REQUEST_TYPE.DISTANCE_MAP;
    }

    // This is the case for transaction objects once they have been saved to the server
    const type = transaction?.comment?.type;
    const customUnitName = transaction?.comment?.customUnit?.name;
    return type === CONST.TRANSACTION.TYPE.CUSTOM_UNIT && customUnitName === CONST.CUSTOM_UNITS.NAME_DISTANCE;
}

function isScanRequest(transaction: OnyxEntry<Transaction> | Partial<Transaction>): boolean {
    // This is used during the expense creation flow before the transaction has been saved to the server
    if (lodashHas(transaction, 'iouRequestType')) {
        return transaction?.iouRequestType === CONST.IOU.REQUEST_TYPE.SCAN;
    }

    return !!transaction?.receipt?.source && transaction?.amount === 0;
}

function isPerDiemRequest(transaction: OnyxEntry<Transaction>): boolean {
    // This is used during the expense creation flow before the transaction has been saved to the server
    if (lodashHas(transaction, 'iouRequestType')) {
        return transaction?.iouRequestType === CONST.IOU.REQUEST_TYPE.PER_DIEM;
    }

    // This is the case for transaction objects once they have been saved to the server
    const type = transaction?.comment?.type;
    const customUnitName = transaction?.comment?.customUnit?.name;
    return type === CONST.TRANSACTION.TYPE.CUSTOM_UNIT && customUnitName === CONST.CUSTOM_UNITS.NAME_PER_DIEM_INTERNATIONAL;
}

function getRequestType(transaction: OnyxEntry<Transaction>): IOURequestType {
    if (isDistanceRequest(transaction)) {
        return CONST.IOU.REQUEST_TYPE.DISTANCE;
    }
    if (isScanRequest(transaction)) {
        return CONST.IOU.REQUEST_TYPE.SCAN;
    }

    if (isPerDiemRequest(transaction)) {
        return CONST.IOU.REQUEST_TYPE.PER_DIEM;
    }

    return CONST.IOU.REQUEST_TYPE.MANUAL;
}

/**
 * Determines the expense type of a given transaction.
 */
function getExpenseType(transaction: OnyxEntry<Transaction>): ValueOf<typeof CONST.IOU.EXPENSE_TYPE> | undefined {
    if (!transaction) {
        return undefined;
    }

    if (isExpensifyCardTransaction(transaction)) {
        if (isPending(transaction)) {
            return CONST.IOU.EXPENSE_TYPE.PENDING_EXPENSIFY_CARD;
        }

        return CONST.IOU.EXPENSE_TYPE.EXPENSIFY_CARD;
    }

    return getRequestType(transaction);
}

function isManualRequest(transaction: Transaction): boolean {
    // This is used during the expense creation flow before the transaction has been saved to the server
    if (lodashHas(transaction, 'iouRequestType')) {
        return transaction.iouRequestType === CONST.IOU.REQUEST_TYPE.MANUAL;
    }

    return getRequestType(transaction) === CONST.IOU.REQUEST_TYPE.MANUAL;
}

function isPartialTransaction(transaction: OnyxEntry<Transaction>): boolean {
    const merchant = getMerchant(transaction);

    if (!merchant || isPartialMerchant(merchant)) {
        return true;
    }

    if (isAmountMissing(transaction) && isScanRequest(transaction)) {
        return true;
    }

    return false;
}

function isPendingCardOrScanningTransaction(transaction: OnyxEntry<Transaction>): boolean {
    return (isExpensifyCardTransaction(transaction) && isPending(transaction)) || isPartialTransaction(transaction) || (isScanRequest(transaction) && isScanning(transaction));
}

/**
 * Optimistically generate a transaction.
 *
 * @param amount – in cents
 * @param [existingTransactionID] When creating a distance expense, an empty transaction has already been created with a transactionID. In that case, the transaction here needs to have
 * it's transactionID match what was already generated.
 */
function buildOptimisticTransaction(params: BuildOptimisticTransactionParams): Transaction {
    const {originalTransactionID = '', existingTransactionID, existingTransaction, policy, transactionParams, isDemoTransactionParam} = params;
    const {
        amount,
        currency,
        reportID,
        comment = '',
        attendees = [],
        created = '',
        merchant = '',
        receipt,
        category = '',
        tag = '',
        taxCode = '',
        taxAmount = 0,
        billable = false,
        pendingFields,
        reimbursable = true,
        source = '',
        filename = '',
        customUnit,
        splitExpenses,
        participants,
    } = transactionParams;
    // transactionIDs are random, positive, 64-bit numeric strings.
    // Because JS can only handle 53-bit numbers, transactionIDs are strings in the front-end (just like reportActionID)
    const transactionID = existingTransactionID ?? rand64();

    const commentJSON: Comment = {comment, attendees};
    if (isDemoTransactionParam) {
        commentJSON.isDemoTransaction = true;
    }
    if (source) {
        commentJSON.source = source;
    }
    if (originalTransactionID) {
        commentJSON.originalTransactionID = originalTransactionID;
    }

    if (splitExpenses) {
        commentJSON.splitExpenses = splitExpenses;
    }

    const isDistanceTransaction = !!pendingFields?.waypoints;
    if (isDistanceTransaction) {
        // Set the distance unit, which comes from the policy distance unit or the P2P rate data
        lodashSet(commentJSON, 'customUnit.distanceUnit', DistanceRequestUtils.getUpdatedDistanceUnit({transaction: existingTransaction, policy}));
    }

    const isPerDiemTransaction = !!pendingFields?.subRates;
    if (isPerDiemTransaction) {
        // Set the custom unit, which comes from the policy per diem rate data
        lodashSet(commentJSON, 'customUnit', customUnit);
    }

    return {
        ...(!isEmptyObject(pendingFields) ? {pendingFields} : {}),
        transactionID,
        amount,
        currency,
        reportID,
        comment: commentJSON,
        merchant: merchant || CONST.TRANSACTION.PARTIAL_TRANSACTION_MERCHANT,
        created: created || DateUtils.getDBTime(),
        pendingAction: CONST.RED_BRICK_ROAD_PENDING_ACTION.ADD,
        receipt: receipt?.source ? {source: receipt.source, state: receipt.state ?? CONST.IOU.RECEIPT_STATE.SCAN_READY, isTestDriveReceipt: receipt.isTestDriveReceipt} : {},
        filename: (receipt?.source ? (receipt?.name ?? filename) : filename).toString(),
        category,
        tag,
        taxCode,
        taxAmount,
        billable,
        reimbursable,
        inserted: DateUtils.getDBTime(),
        participants,
    };
}

/**
 * Check if the transaction has an Ereceipt
 */
function hasEReceipt(transaction: Transaction | undefined | null): boolean {
    return !!transaction?.hasEReceipt;
}

function hasReceipt(transaction: OnyxInputOrEntry<Transaction> | undefined): boolean {
    return !!transaction?.receipt?.state || hasEReceipt(transaction);
}

/** Check if the receipt has the source file */
function hasReceiptSource(transaction: OnyxInputOrEntry<Transaction>): boolean {
    return !!transaction?.receipt?.source;
}

function isDemoTransaction(transaction: OnyxInputOrEntry<Transaction>): boolean {
    return transaction?.comment?.isDemoTransaction ?? false;
}

function isMerchantMissing(transaction: OnyxEntry<Transaction>) {
    if (transaction?.modifiedMerchant && transaction.modifiedMerchant !== '') {
        return transaction.modifiedMerchant === CONST.TRANSACTION.PARTIAL_TRANSACTION_MERCHANT;
    }
    const isMerchantEmpty = transaction?.merchant === CONST.TRANSACTION.PARTIAL_TRANSACTION_MERCHANT || transaction?.merchant === '';

    return isMerchantEmpty;
}

/**
 * Determine if we should show the attendee selector for a given expense on a give policy.
 */
function shouldShowAttendees(iouType: IOUType, policy: OnyxEntry<Policy>): boolean {
    if ((iouType !== CONST.IOU.TYPE.SUBMIT && iouType !== CONST.IOU.TYPE.CREATE) || !policy?.id || policy?.type !== CONST.POLICY.TYPE.CORPORATE) {
        return false;
    }

    // For backwards compatibility with Expensify Classic, we assume that Attendee Tracking is enabled by default on
    // Control policies if the policy does not contain the attribute
    return policy?.isAttendeeTrackingEnabled ?? true;
}

/**
 * Check if the merchant is partial i.e. `(none)`
 */
function isPartialMerchant(merchant: string): boolean {
    return merchant === CONST.TRANSACTION.PARTIAL_TRANSACTION_MERCHANT;
}

function isAmountMissing(transaction: OnyxEntry<Transaction>) {
    return transaction?.amount === 0 && (!transaction.modifiedAmount || transaction.modifiedAmount === 0);
}

function isPartial(transaction: OnyxEntry<Transaction>): boolean {
    return isPartialMerchant(getMerchant(transaction)) && isAmountMissing(transaction);
}

function isCreatedMissing(transaction: OnyxEntry<Transaction>) {
    if (!transaction) {
        return true;
    }
    return transaction?.created === '' && (!transaction.created || transaction.modifiedCreated === '');
}

function areRequiredFieldsEmpty(transaction: OnyxEntry<Transaction>): boolean {
    const parentReport = allReports?.[`${ONYXKEYS.COLLECTION.REPORT}${transaction?.reportID}`];
    const isFromExpenseReport = parentReport?.type === CONST.REPORT.TYPE.EXPENSE;
    const isSplitPolicyExpenseChat = !!transaction?.comment?.splits?.some((participant) => allReports?.[`${ONYXKEYS.COLLECTION.REPORT}${participant.chatReportID}`]?.isOwnPolicyExpenseChat);
    const isMerchantRequired = isFromExpenseReport || isSplitPolicyExpenseChat;
    return (isMerchantRequired && isMerchantMissing(transaction)) || isAmountMissing(transaction) || isCreatedMissing(transaction);
}

/**
 * Given the edit made to the expense, return an updated transaction object.
 */
function getUpdatedTransaction({
    transaction,
    transactionChanges,
    isFromExpenseReport,
    shouldUpdateReceiptState = true,
    policy = undefined,
}: {
    transaction: Transaction;
    transactionChanges: TransactionChanges;
    isFromExpenseReport: boolean;
    shouldUpdateReceiptState?: boolean;
    policy?: OnyxEntry<Policy>;
}): Transaction {
    const isUnReportedExpense = transaction?.reportID === CONST.REPORT.UNREPORTED_REPORT_ID;

    // Only changing the first level fields so no need for deep clone now
    const updatedTransaction = lodashDeepClone(transaction);
    let shouldStopSmartscan = false;

    // The comment property does not have its modifiedComment counterpart
    if (Object.hasOwn(transactionChanges, 'comment')) {
        updatedTransaction.comment = {
            ...updatedTransaction.comment,
            comment: transactionChanges.comment,
        };
    }
    if (Object.hasOwn(transactionChanges, 'created')) {
        updatedTransaction.modifiedCreated = transactionChanges.created;
        shouldStopSmartscan = true;
    }
    if (Object.hasOwn(transactionChanges, 'amount') && typeof transactionChanges.amount === 'number') {
        updatedTransaction.modifiedAmount = isFromExpenseReport || isUnReportedExpense ? -transactionChanges.amount : transactionChanges.amount;
        shouldStopSmartscan = true;
    }
    if (Object.hasOwn(transactionChanges, 'currency')) {
        updatedTransaction.modifiedCurrency = transactionChanges.currency;
        shouldStopSmartscan = true;
    }

    if (Object.hasOwn(transactionChanges, 'merchant')) {
        updatedTransaction.modifiedMerchant = transactionChanges.merchant;
        shouldStopSmartscan = true;
    }

    if (Object.hasOwn(transactionChanges, 'waypoints')) {
        updatedTransaction.modifiedWaypoints = transactionChanges.waypoints;
        updatedTransaction.isLoading = true;
        shouldStopSmartscan = true;

        if (!transactionChanges.routes?.route0?.geometry?.coordinates) {
            // The waypoints were changed, but there is no route – it is pending from the BE and we should mark the fields as pending
            updatedTransaction.amount = CONST.IOU.DEFAULT_AMOUNT;
            updatedTransaction.modifiedAmount = CONST.IOU.DEFAULT_AMOUNT;
            updatedTransaction.modifiedMerchant = translateLocal('iou.fieldPending');
        } else {
            const mileageRate = DistanceRequestUtils.getRate({transaction: updatedTransaction, policy});
            const {unit, rate} = mileageRate;

            const distanceInMeters = getDistanceInMeters(transaction, unit);
            const amount = DistanceRequestUtils.getDistanceRequestAmount(distanceInMeters, unit, rate ?? 0);
            const updatedAmount = isFromExpenseReport || isUnReportedExpense ? -amount : amount;
            const updatedMerchant = DistanceRequestUtils.getDistanceMerchant(true, distanceInMeters, unit, rate, transaction.currency, translateLocal, (digit) =>
                toLocaleDigit(IntlStore.getCurrentLocale(), digit),
            );

            updatedTransaction.amount = updatedAmount;
            updatedTransaction.modifiedAmount = updatedAmount;
            updatedTransaction.modifiedMerchant = updatedMerchant;
        }
    }

    if (Object.hasOwn(transactionChanges, 'customUnitRateID')) {
        lodashSet(updatedTransaction, 'comment.customUnit.customUnitRateID', transactionChanges.customUnitRateID);
        lodashSet(updatedTransaction, 'comment.customUnit.defaultP2PRate', null);
        shouldStopSmartscan = true;

        const existingDistanceUnit = transaction?.comment?.customUnit?.distanceUnit;

        // Get the new distance unit from the rate's unit
        const newDistanceUnit = DistanceRequestUtils.getUpdatedDistanceUnit({transaction: updatedTransaction, policy});
        lodashSet(updatedTransaction, 'comment.customUnit.distanceUnit', newDistanceUnit);

        // If the distanceUnit is set and the rate is changed to one that has a different unit, convert the distance to the new unit
        if (existingDistanceUnit && newDistanceUnit !== existingDistanceUnit) {
            const conversionFactor = existingDistanceUnit === CONST.CUSTOM_UNITS.DISTANCE_UNIT_MILES ? CONST.CUSTOM_UNITS.MILES_TO_KILOMETERS : CONST.CUSTOM_UNITS.KILOMETERS_TO_MILES;
            const distance = roundToTwoDecimalPlaces((transaction?.comment?.customUnit?.quantity ?? 0) * conversionFactor);
            lodashSet(updatedTransaction, 'comment.customUnit.quantity', distance);
        }

        if (!isFetchingWaypointsFromServer(transaction)) {
            // When the waypoints are being fetched from the server, we have no information about the distance, and cannot recalculate the updated amount.
            // Otherwise, recalculate the fields based on the new rate.

            const oldMileageRate = DistanceRequestUtils.getRate({transaction, policy});
            const updatedMileageRate = DistanceRequestUtils.getRate({transaction: updatedTransaction, policy, useTransactionDistanceUnit: false});
            const {unit, rate} = updatedMileageRate;

            const distanceInMeters = getDistanceInMeters(transaction, oldMileageRate?.unit);
            const amount = DistanceRequestUtils.getDistanceRequestAmount(distanceInMeters, unit, rate ?? 0);
            const updatedAmount = isFromExpenseReport || isUnReportedExpense ? -amount : amount;
            const updatedCurrency = updatedMileageRate.currency ?? CONST.CURRENCY.USD;
            const updatedMerchant = DistanceRequestUtils.getDistanceMerchant(true, distanceInMeters, unit, rate, updatedCurrency, translateLocal, (digit) =>
                toLocaleDigit(IntlStore.getCurrentLocale(), digit),
            );

            updatedTransaction.amount = updatedAmount;
            updatedTransaction.modifiedAmount = updatedAmount;
            updatedTransaction.modifiedMerchant = updatedMerchant;
            updatedTransaction.modifiedCurrency = updatedCurrency;
        }
    }

    if (Object.hasOwn(transactionChanges, 'taxAmount') && typeof transactionChanges.taxAmount === 'number') {
        updatedTransaction.taxAmount = isFromExpenseReport ? -transactionChanges.taxAmount : transactionChanges.taxAmount;
    }

    if (Object.hasOwn(transactionChanges, 'taxCode') && typeof transactionChanges.taxCode === 'string') {
        updatedTransaction.taxCode = transactionChanges.taxCode;
    }

    if (Object.hasOwn(transactionChanges, 'billable') && typeof transactionChanges.billable === 'boolean') {
        updatedTransaction.billable = transactionChanges.billable;
    }

    if (Object.hasOwn(transactionChanges, 'category') && typeof transactionChanges.category === 'string') {
        updatedTransaction.category = transactionChanges.category;
        const {categoryTaxCode, categoryTaxAmount} = getCategoryTaxCodeAndAmount(transactionChanges.category, transaction, policy);
        if (categoryTaxCode && categoryTaxAmount !== undefined) {
            updatedTransaction.taxCode = categoryTaxCode;
            updatedTransaction.taxAmount = categoryTaxAmount;
        }
    }

    if (Object.hasOwn(transactionChanges, 'tag') && typeof transactionChanges.tag === 'string') {
        updatedTransaction.tag = transactionChanges.tag;
    }

    if (Object.hasOwn(transactionChanges, 'attendees')) {
        updatedTransaction.modifiedAttendees = transactionChanges?.attendees;
    }

    if (
        shouldUpdateReceiptState &&
        shouldStopSmartscan &&
        transaction?.receipt &&
        Object.keys(transaction.receipt).length > 0 &&
        transaction?.receipt?.state !== CONST.IOU.RECEIPT_STATE.OPEN &&
        updatedTransaction.receipt
    ) {
        updatedTransaction.receipt.state = CONST.IOU.RECEIPT_STATE.OPEN;
    }

    updatedTransaction.pendingFields = {
        ...(updatedTransaction?.pendingFields ?? {}),
        ...(Object.hasOwn(transactionChanges, 'comment') && {comment: CONST.RED_BRICK_ROAD_PENDING_ACTION.UPDATE}),
        ...(Object.hasOwn(transactionChanges, 'created') && {created: CONST.RED_BRICK_ROAD_PENDING_ACTION.UPDATE}),
        ...(Object.hasOwn(transactionChanges, 'amount') && {amount: CONST.RED_BRICK_ROAD_PENDING_ACTION.UPDATE}),
        ...(Object.hasOwn(transactionChanges, 'currency') && {currency: CONST.RED_BRICK_ROAD_PENDING_ACTION.UPDATE}),
        ...(Object.hasOwn(transactionChanges, 'merchant') && {merchant: CONST.RED_BRICK_ROAD_PENDING_ACTION.UPDATE}),
        ...(Object.hasOwn(transactionChanges, 'waypoints') && {waypoints: CONST.RED_BRICK_ROAD_PENDING_ACTION.UPDATE}),
        ...(Object.hasOwn(transactionChanges, 'billable') && {billable: CONST.RED_BRICK_ROAD_PENDING_ACTION.UPDATE}),
        ...(Object.hasOwn(transactionChanges, 'category') && {category: CONST.RED_BRICK_ROAD_PENDING_ACTION.UPDATE}),
        ...(Object.hasOwn(transactionChanges, 'tag') && {tag: CONST.RED_BRICK_ROAD_PENDING_ACTION.UPDATE}),
        ...(Object.hasOwn(transactionChanges, 'taxAmount') && {taxAmount: CONST.RED_BRICK_ROAD_PENDING_ACTION.UPDATE}),
        ...(Object.hasOwn(transactionChanges, 'taxCode') && {taxCode: CONST.RED_BRICK_ROAD_PENDING_ACTION.UPDATE}),
        ...(Object.hasOwn(transactionChanges, 'attendees') && {attendees: CONST.RED_BRICK_ROAD_PENDING_ACTION.UPDATE}),
    };

    return updatedTransaction;
}

/**
 * Return the comment field (referred to as description in the App) from the transaction.
 * The comment does not have its modifiedComment counterpart.
 */
function getDescription(transaction: OnyxInputOrEntry<Transaction>): string {
    // Casting the description to string to avoid wrong data types (e.g. number) being returned from the API
    return transaction?.comment?.comment?.toString() ?? '';
}

/**
 * Return the amount field from the transaction, return the modifiedAmount if present.
 */
function getAmount(transaction: OnyxInputOrEntry<Transaction>, isFromExpenseReport = false, isFromTrackedExpense = false): number {
    // IOU requests cannot have negative values, but they can be stored as negative values, let's return absolute value
    if (!isFromExpenseReport && !isFromTrackedExpense) {
        const amount = transaction?.modifiedAmount ?? 0;
        if (amount) {
            return Math.abs(amount);
        }
        return Math.abs(transaction?.amount ?? 0);
    }

    // Expense report case:
    // The amounts are stored using an opposite sign and negative values can be set,
    // we need to return an opposite sign than is saved in the transaction object
    let amount = transaction?.modifiedAmount ?? 0;
    if (amount) {
        return -amount;
    }

    // To avoid -0 being shown, lets only change the sign if the value is other than 0.
    amount = transaction?.amount ?? 0;
    return amount ? -amount : 0;
}

/**
 * Return the tax amount field from the transaction.
 */
function getTaxAmount(transaction: OnyxInputOrEntry<Transaction>, isFromExpenseReport: boolean): number {
    // IOU requests cannot have negative values but they can be stored as negative values, let's return absolute value
    if (!isFromExpenseReport) {
        return Math.abs(transaction?.taxAmount ?? 0);
    }

    // To avoid -0 being shown, lets only change the sign if the value is other than 0.
    const amount = transaction?.taxAmount ?? 0;
    return amount ? -amount : 0;
}

/**
 * Return the tax code from the transaction.
 */
function getTaxCode(transaction: OnyxInputOrEntry<Transaction>): string {
    return transaction?.taxCode ?? '';
}

/**
 * Return the posted date from the transaction.
 */
function getPostedDate(transaction: OnyxInputOrEntry<Transaction>): string {
    return transaction?.posted ?? '';
}

/**
 * Return the formatted posted date from the transaction.
 */
function getFormattedPostedDate(transaction: OnyxInputOrEntry<Transaction>, dateFormat: string = CONST.DATE.FNS_FORMAT_STRING): string {
    const postedDate = getPostedDate(transaction);
    const parsedDate = parse(postedDate, 'yyyyMMdd', new Date());

    if (isValid(parsedDate)) {
        return DateUtils.formatWithUTCTimeZone(format(parsedDate, 'yyyy-MM-dd'), dateFormat);
    }
    return '';
}

/**
 * Return the currency field from the transaction, return the modifiedCurrency if present.
 */
function getCurrency(transaction: OnyxInputOrEntry<Transaction>): string {
    const currency = transaction?.modifiedCurrency ?? '';
    if (currency) {
        return currency;
    }
    return transaction?.currency ?? CONST.CURRENCY.USD;
}

/**
 * Return the original currency field from the transaction.
 */
function getOriginalCurrency(transaction: Transaction): string {
    return transaction?.originalCurrency ?? '';
}

/**
 * Return the absolute value of the original amount field from the transaction.
 */
function getOriginalAmount(transaction: Transaction): number {
    const amount = transaction?.originalAmount ?? 0;
    return Math.abs(amount);
}

/**
 * Verify if the transaction is expecting the distance to be calculated on the server
 */
function isFetchingWaypointsFromServer(transaction: OnyxInputOrEntry<Transaction>): boolean {
    return !!transaction?.pendingFields?.waypoints;
}

/**
 * Verify that the transaction is in Self DM and that its distance rate is invalid.
 */
function isUnreportedAndHasInvalidDistanceRateTransaction(transaction: OnyxInputOrEntry<Transaction>, policyParam: OnyxEntry<Policy> = undefined) {
    if (transaction && isDistanceRequest(transaction)) {
        const report = getReportOrDraftReport(transaction.reportID);
        // eslint-disable-next-line deprecation/deprecation
        const policy = policyParam ?? getPolicy(report?.policyID);
        const {rate} = DistanceRequestUtils.getRate({transaction, policy});
        const isUnreportedExpense = !transaction.reportID || transaction.reportID === CONST.REPORT.UNREPORTED_REPORT_ID;

        if (isUnreportedExpense && !rate) {
            return true;
        }
    }

    return false;
}

/**
 * Return the merchant field from the transaction, return the modifiedMerchant if present.
 */
function getMerchant(transaction: OnyxInputOrEntry<Transaction>, policyParam: OnyxEntry<Policy> = undefined): string {
    if (transaction && isDistanceRequest(transaction)) {
        const report = getReportOrDraftReport(transaction.reportID);
        // This will be fixed as part of https://github.com/Expensify/Expensify/issues/507850
        // eslint-disable-next-line deprecation/deprecation
        const policy = policyParam ?? getPolicy(report?.policyID);
        const mileageRate = DistanceRequestUtils.getRate({transaction, policy});
        const {unit, rate} = mileageRate;
        const distanceInMeters = getDistanceInMeters(transaction, unit);
        if (!isUnreportedAndHasInvalidDistanceRateTransaction(transaction, policy)) {
            return DistanceRequestUtils.getDistanceMerchant(true, distanceInMeters, unit, rate, transaction.currency, translateLocal, (digit) =>
                toLocaleDigit(IntlStore.getCurrentLocale(), digit),
            );
        }
    }
    return transaction?.modifiedMerchant ? transaction.modifiedMerchant : (transaction?.merchant ?? '');
}

function getMerchantOrDescription(transaction: OnyxEntry<Transaction>) {
    return !isMerchantMissing(transaction) ? getMerchant(transaction) : getDescription(transaction);
}

/**
 * Return the list of modified attendees if present otherwise list of attendees
 */
function getAttendees(transaction: OnyxInputOrEntry<Transaction>): Attendee[] {
    const attendees = transaction?.modifiedAttendees ? transaction.modifiedAttendees : (transaction?.comment?.attendees ?? []);
    if (attendees.length === 0 && transaction?.reportID) {
        // Get the creator of the transaction by looking at the owner of the report linked to the transaction
        const report = getReportOrDraftReport(transaction.reportID);
        const creatorAccountID = report?.ownerAccountID;

        if (creatorAccountID) {
            const [creatorDetails] = getPersonalDetailsByIDs({accountIDs: [creatorAccountID], currentUserAccountID});
            const creatorEmail = creatorDetails?.login ?? '';
            const creatorDisplayName = creatorDetails?.displayName ?? creatorEmail;

            if (creatorEmail) {
                attendees.push({
                    email: creatorEmail,
                    login: creatorEmail,
                    displayName: creatorDisplayName,
                    accountID: creatorAccountID,
                    text: creatorDisplayName,
                    searchText: creatorDisplayName,
                    avatarUrl: creatorDetails?.avatarThumbnail ?? '',
                    selected: true,
                });
            }
        }
    }
    return attendees;
}

/**
 * Return the list of attendees as a string and modified list of attendees as a string if present.
 */
function getFormattedAttendees(modifiedAttendees?: Attendee[], attendees?: Attendee[]): [string, string] {
    const oldAttendees = modifiedAttendees ?? [];
    const newAttendees = attendees ?? [];
    return [oldAttendees.map((item) => item.displayName ?? item.login).join(', '), newAttendees.map((item) => item.displayName ?? item.login).join(', ')];
}

/**
 * Return the reimbursable value. Defaults to true to match BE logic.
 */
function getReimbursable(transaction: Transaction): boolean {
    return transaction?.reimbursable ?? true;
}

/**
 * Return the mccGroup field from the transaction, return the modifiedMCCGroup if present.
 */
function getMCCGroup(transaction: Transaction): ValueOf<typeof CONST.MCC_GROUPS> | undefined {
    return transaction?.modifiedMCCGroup ? transaction.modifiedMCCGroup : transaction?.mccGroup;
}

/**
 * Return the waypoints field from the transaction, return the modifiedWaypoints if present.
 */
function getWaypoints(transaction: OnyxEntry<Transaction>): WaypointCollection | undefined {
    return transaction?.modifiedWaypoints ?? transaction?.comment?.waypoints;
}

/**
 * Return the category from the transaction. This "category" field has no "modified" complement.
 */
function getCategory(transaction: OnyxInputOrEntry<Transaction>): string {
    return transaction?.category ?? '';
}

/**
 * Return the cardID from the transaction.
 */
function getCardID(transaction: Transaction): number {
    return transaction?.cardID ?? CONST.DEFAULT_NUMBER_ID;
}

/**
 * Return the billable field from the transaction. This "billable" field has no "modified" complement.
 */
function getBillable(transaction: OnyxInputOrEntry<Transaction>): boolean {
    return transaction?.billable ?? false;
}

/**
 * Return a colon-delimited tag string as an array, considering escaped colons and double backslashes.
 */
function getTagArrayFromName(tagName: string): string[] {
    // WAIT!!!!!!!!!!!!!!!!!!
    // You need to keep this in sync with TransactionUtils.php

    // We need to be able to preserve double backslashes in the original string
    // and not have it interfere with splitting on a colon (:).
    // So, let's replace it with something absurd to begin with, do our split, and
    // then replace the double backslashes in the end.
    const tagWithoutDoubleSlashes = tagName.replace(/\\\\/g, '☠');
    const tagWithoutEscapedColons = tagWithoutDoubleSlashes.replace(/\\:/g, '☢');

    // Do our split
    const matches = tagWithoutEscapedColons.split(':');
    const newMatches: string[] = [];

    for (const item of matches) {
        const tagWithEscapedColons = item.replace(/☢/g, '\\:');
        const tagWithDoubleSlashes = tagWithEscapedColons.replace(/☠/g, '\\\\');
        newMatches.push(tagWithDoubleSlashes);
    }

    return newMatches;
}

/**
 * Return the tag from the transaction. When the tagIndex is passed, return the tag based on the index.
 * This "tag" field has no "modified" complement.
 */
function getTag(transaction: OnyxInputOrEntry<Transaction>, tagIndex?: number): string {
    if (tagIndex !== undefined) {
        const tagsArray = getTagArrayFromName(transaction?.tag ?? '');
        return tagsArray.at(tagIndex) ?? '';
    }

    return transaction?.tag ?? '';
}

function getTagForDisplay(transaction: OnyxEntry<Transaction>, tagIndex?: number): string {
    return getCommaSeparatedTagNameWithSanitizedColons(getTag(transaction, tagIndex));
}

function getCreated(transaction: OnyxInputOrEntry<Transaction>): string {
    // eslint-disable-next-line @typescript-eslint/prefer-nullish-coalescing
    return transaction?.modifiedCreated ? transaction.modifiedCreated : transaction?.created || '';
}

/**
 * Return the created field from the transaction, return the modifiedCreated if present.
 */
function getFormattedCreated(transaction: OnyxInputOrEntry<Transaction>, dateFormat: string = CONST.DATE.FNS_FORMAT_STRING): string {
    const created = getCreated(transaction);
    return DateUtils.formatWithUTCTimeZone(created, dateFormat);
}

/**
 * Determine whether a transaction is made with an Expensify card.
 */
function isExpensifyCardTransaction(transaction: OnyxEntry<Transaction>): boolean {
    return transaction?.bank === CONST.EXPENSIFY_CARD.BANK;
}

/**
 * Determine whether a transaction is made with a card (Expensify or Company Card).
 */
function isCardTransaction(transaction: OnyxEntry<Transaction>): boolean {
    return !!transaction?.managedCard;
}

function getCardName(transaction: OnyxEntry<Transaction>): string {
    return transaction?.cardName ?? '';
}

/**
 * Check if the transaction status is set to Pending.
 */
function isPending(transaction: OnyxEntry<Transaction>): boolean {
    if (!transaction?.status) {
        return false;
    }
    return transaction.status === CONST.TRANSACTION.STATUS.PENDING;
}

/**
 * Check if the transaction status is set to Posted.
 */
function isPosted(transaction: Transaction): boolean {
    if (!transaction.status) {
        return false;
    }
    return transaction.status === CONST.TRANSACTION.STATUS.POSTED;
}

/**
 * The transaction is considered scanning if it is a partial transaction, has a receipt, and the receipt is being scanned.
 * Note that this does not include receipts that are being scanned in the background for auditing / smart scan everything, because there should be no indication to the user that the receipt is being scanned.
 */
function isScanning(transaction: OnyxEntry<Transaction>): boolean {
    return isPartialTransaction(transaction) && hasReceipt(transaction) && isReceiptBeingScanned(transaction);
}

function isReceiptBeingScanned(transaction: OnyxInputOrEntry<Transaction>): boolean {
    return [CONST.IOU.RECEIPT_STATE.SCAN_READY, CONST.IOU.RECEIPT_STATE.SCANNING].some((value) => value === transaction?.receipt?.state);
}

function didReceiptScanSucceed(transaction: OnyxEntry<Transaction>): boolean {
    return [CONST.IOU.RECEIPT_STATE.SCAN_COMPLETE].some((value) => value === transaction?.receipt?.state);
}

/**
 * Check if the transaction has a non-smart-scanning receipt and is missing required fields
 */
function hasMissingSmartscanFields(transaction: OnyxInputOrEntry<Transaction>): boolean {
    return !!(transaction && !isDistanceRequest(transaction) && !isReceiptBeingScanned(transaction) && areRequiredFieldsEmpty(transaction));
}

/**
 * Get all transaction violations of the transaction with given transactionID.
 */
function getTransactionViolations(transaction: OnyxEntry<Transaction | SearchTransaction>, transactionViolations: OnyxCollection<TransactionViolations>): TransactionViolations | undefined {
    if (!transaction || !transactionViolations) {
        return undefined;
    }

    return transactionViolations?.[ONYXKEYS.COLLECTION.TRANSACTION_VIOLATIONS + transaction.transactionID]?.filter((violation) => !isViolationDismissed(transaction, violation));
}

function getTransactionViolationsOfTransaction(transactionID: string) {
    return allTransactionViolations?.[`${ONYXKEYS.COLLECTION.TRANSACTION_VIOLATIONS}${transactionID}`] ?? [];
}

/**
 * Check if there is pending rter violation in transactionViolations.
 */
function hasPendingRTERViolation(transactionViolations?: TransactionViolations | null): boolean {
    return !!transactionViolations?.some(
        (transactionViolation: TransactionViolation) =>
            transactionViolation.name === CONST.VIOLATIONS.RTER &&
            transactionViolation.data?.pendingPattern &&
            transactionViolation.data?.rterType !== CONST.RTER_VIOLATION_TYPES.BROKEN_CARD_CONNECTION &&
            transactionViolation.data?.rterType !== CONST.RTER_VIOLATION_TYPES.BROKEN_CARD_CONNECTION_530,
    );
}

/**
 * Check if there is broken connection violation.
 */
function hasBrokenConnectionViolation(transaction: Transaction | SearchTransaction, transactionViolations: OnyxCollection<TransactionViolations> | undefined): boolean {
    const violations = getTransactionViolations(transaction, transactionViolations);
    return !!violations?.find((violation) => isBrokenConnectionViolation(violation));
}

function isBrokenConnectionViolation(violation: TransactionViolation) {
    return (
        violation.name === CONST.VIOLATIONS.RTER &&
        (violation.data?.rterType === CONST.RTER_VIOLATION_TYPES.BROKEN_CARD_CONNECTION || violation.data?.rterType === CONST.RTER_VIOLATION_TYPES.BROKEN_CARD_CONNECTION_530)
    );
}

function shouldShowBrokenConnectionViolationInternal(brokenConnectionViolations: TransactionViolation[], report: OnyxEntry<Report> | SearchReport, policy: OnyxEntry<Policy> | SearchPolicy) {
    if (brokenConnectionViolations.length === 0) {
        return false;
    }

    if (!isPolicyAdmin(policy) || isCurrentUserSubmitter(report)) {
        return true;
    }

    if (isOpenExpenseReport(report)) {
        return true;
    }

    return isProcessingReport(report) && isInstantSubmitEnabled(policy);
}

/**
 * Check if user should see broken connection violation warning based on violations list.
 */
function shouldShowBrokenConnectionViolation(report: OnyxEntry<Report> | SearchReport, policy: OnyxEntry<Policy> | SearchPolicy, transactionViolations: TransactionViolation[]): boolean {
    const brokenConnectionViolations = transactionViolations.filter((violation) => isBrokenConnectionViolation(violation));

    return shouldShowBrokenConnectionViolationInternal(brokenConnectionViolations, report, policy);
}

/**
 * Check if user should see broken connection violation warning based on selected transactions.
 */
function shouldShowBrokenConnectionViolationForMultipleTransactions(
    transactionIDs: string[],
    report: OnyxEntry<Report> | SearchReport,
    policy: OnyxEntry<Policy> | SearchPolicy,
    transactionViolations: OnyxCollection<TransactionViolation[]>,
): boolean {
    const violations = transactionIDs.flatMap((id) => transactionViolations?.[`${ONYXKEYS.COLLECTION.TRANSACTION_VIOLATIONS}${id}`] ?? []);

    const brokenConnectionViolations = violations.filter((violation) => isBrokenConnectionViolation(violation));

    return shouldShowBrokenConnectionViolationInternal(brokenConnectionViolations, report, policy);
}

/**
 * Check if the user should see the violation
 */
function shouldShowViolation(iouReport: OnyxEntry<Report>, policy: OnyxEntry<Policy>, violationName: ViolationName, shouldShowRterForSettledReport = true): boolean {
    const isSubmitter = isCurrentUserSubmitter(iouReport);
    const isPolicyMember = isPolicyMemberPolicyUtils(currentUserEmail, policy?.id);
    const isReportOpen = isOpenExpenseReport(iouReport);

    if (violationName === CONST.VIOLATIONS.AUTO_REPORTED_REJECTED_EXPENSE) {
        return isSubmitter;
    }

    if (violationName === CONST.VIOLATIONS.OVER_AUTO_APPROVAL_LIMIT) {
        return isPolicyAdmin(policy) && !isSubmitter;
    }

    if (violationName === CONST.VIOLATIONS.RTER) {
        return (isSubmitter || isInstantSubmitEnabled(policy)) && (shouldShowRterForSettledReport || !isSettled(iouReport));
    }

    if (violationName === CONST.VIOLATIONS.RECEIPT_NOT_SMART_SCANNED) {
        return isPolicyMember && !isSubmitter && !isReportOpen;
    }

    return true;
}

/**
 * Check if there is pending rter violation in all transactionViolations with given transactionIDs.
 */
function allHavePendingRTERViolation(transactions: OnyxEntry<Transaction[] | SearchTransaction[]>, transactionViolations: OnyxCollection<TransactionViolations> | undefined): boolean {
    if (!transactions) {
        return false;
    }

    const transactionsWithRTERViolations = transactions.map((transaction) => {
        const filteredTransactionViolations = getTransactionViolations(transaction, transactionViolations);
        return hasPendingRTERViolation(filteredTransactionViolations);
    });
    return transactionsWithRTERViolations.length > 0 && transactionsWithRTERViolations.every((value) => value === true);
}

function hasPendingAutoReportedRejectedExpenseViolation(
    transactions: OnyxEntry<Transaction[] | SearchTransaction[]>,
    transactionViolations: OnyxCollection<TransactionViolations> | undefined,
): boolean {
    if (!transactions) {
        return false;
    }

    const transactionsWithAutoReportedRejectedExpenseViolations = transactions.map((transaction) => {
        const filteredTransactionViolations = getTransactionViolations(transaction, transactionViolations);
        return !!filteredTransactionViolations?.some((transactionViolation: TransactionViolation) => transactionViolation.name === CONST.VIOLATIONS.AUTO_REPORTED_REJECTED_EXPENSE);
    });
    return transactionsWithAutoReportedRejectedExpenseViolations.length > 0 && transactionsWithAutoReportedRejectedExpenseViolations.every((value) => value === true);
}

function checkIfShouldShowMarkAsCashButton(hasRTERPendingViolation: boolean, shouldDisplayBrokenConnectionViolation: boolean, report: OnyxEntry<Report>, policy: OnyxEntry<Policy>) {
    if (hasRTERPendingViolation) {
        return true;
    }
    return shouldDisplayBrokenConnectionViolation && (!isPolicyAdmin(policy) || isCurrentUserSubmitter(report)) && !isReportApproved({report}) && !isReportManuallyReimbursed(report);
}

/**
 * Check if there is any transaction without RTER violation within the given transactionIDs.
 */
function hasAnyTransactionWithoutRTERViolation(transactions: Transaction[] | SearchTransaction[], transactionViolations: OnyxCollection<TransactionViolations> | undefined): boolean {
    return (
        transactions.length > 0 &&
        transactions.some((transaction) => {
            return !hasBrokenConnectionViolation(transaction, transactionViolations);
        })
    );
}

/**
 * Check if the transaction is pending or has a pending rter violation.
 */
function hasPendingUI(transaction: OnyxEntry<Transaction>, transactionViolations?: TransactionViolations | null): boolean {
    return isScanning(transaction) || isPending(transaction) || (!!transaction && hasPendingRTERViolation(transactionViolations));
}

/**
 * Check if the transaction has a defined route
 */
function hasRoute(transaction: OnyxEntry<Transaction>, isDistanceRequestType?: boolean): boolean {
    return !!transaction?.routes?.route0?.geometry?.coordinates || (!!isDistanceRequestType && !!transaction?.comment?.customUnit?.quantity);
}

function waypointHasValidAddress(waypoint: RecentWaypoint | Waypoint): boolean {
    return !!waypoint?.address?.trim();
}

/**
 * Converts the key of a waypoint to its index
 */
function getWaypointIndex(key: string): number {
    return Number(key.replace('waypoint', ''));
}

/**
 * Filters the waypoints which are valid and returns those
 */
function getValidWaypoints(waypoints: WaypointCollection | undefined, reArrangeIndexes = false): WaypointCollection {
    if (!waypoints) {
        return {};
    }

    const sortedIndexes = Object.keys(waypoints)
        .map(getWaypointIndex)
        .sort((a, b) => a - b);
    const waypointValues = sortedIndexes.map((index) => waypoints[`waypoint${index}`]);
    // Ensure the number of waypoints is between 2 and 25
    if (waypointValues.length < 2 || waypointValues.length > 25) {
        return {};
    }

    let lastWaypointIndex = -1;
    let waypointIndex = -1;

    return waypointValues.reduce<WaypointCollection>((acc, currentWaypoint, index) => {
        // Array.at(-1) returns the last element of the array
        // If a user does a round trip, the last waypoint will be the same as the first waypoint
        // We want to avoid comparing them as this will result in an incorrect duplicate waypoint error.
        const previousWaypoint = lastWaypointIndex !== -1 ? waypointValues.at(lastWaypointIndex) : undefined;

        // Check if the waypoint has a valid address
        if (!waypointHasValidAddress(currentWaypoint)) {
            return acc;
        }

        // Check for adjacent waypoints with the same address
        if (previousWaypoint && currentWaypoint?.address === previousWaypoint.address) {
            return acc;
        }

        acc[`waypoint${reArrangeIndexes ? waypointIndex + 1 : index}`] = currentWaypoint;

        lastWaypointIndex = index;
        waypointIndex += 1;

        return acc;
    }, {});
}

/**
 * Returns the most recent transactions in an object
 */
function getRecentTransactions(transactions: Record<string, string>, size = 2): string[] {
    return Object.keys(transactions)
        .sort((transactionID1, transactionID2) => (new Date(transactions[transactionID1]) < new Date(transactions[transactionID2]) ? 1 : -1))
        .slice(0, size);
}

/**
 * Check if transaction has duplicatedTransaction violation.
 * @param transactionID - the transaction to check
 * @param checkDismissed - whether to check if the violation has already been dismissed as well
 */
function isDuplicate(transaction: OnyxEntry<Transaction>, checkDismissed = false): boolean {
    if (!transaction) {
        return false;
    }
    const duplicateViolation = allTransactionViolations?.[`${ONYXKEYS.COLLECTION.TRANSACTION_VIOLATIONS}${transaction.transactionID}`]?.find(
        (violation: TransactionViolation) => violation.name === CONST.VIOLATIONS.DUPLICATED_TRANSACTION,
    );
    const hasDuplicatedViolation = !!duplicateViolation;
    if (!checkDismissed) {
        return hasDuplicatedViolation;
    }

    const didDismissedViolation = isViolationDismissed(transaction, duplicateViolation);

    return hasDuplicatedViolation && !didDismissedViolation;
}

/**
 * Check if transaction is on hold
 */
function isOnHold(transaction: OnyxEntry<Transaction>): boolean {
    if (!transaction) {
        return false;
    }

    return !!transaction.comment?.hold;
}

/**
 * Check if transaction is on hold for the given transactionID
 */
function isOnHoldByTransactionID(transactionID: string | undefined | null): boolean {
    if (!transactionID) {
        return false;
    }

    return isOnHold(allTransactions?.[`${ONYXKEYS.COLLECTION.TRANSACTION}${transactionID}`]);
}

/**
 * Checks if a violation is dismissed for the given transaction
 */
function isViolationDismissed(transaction: OnyxEntry<Transaction>, violation: TransactionViolation | undefined): boolean {
    if (!transaction || !violation) {
        return false;
    }
    return !!transaction?.comment?.dismissedViolations?.[violation.name]?.[currentUserEmail];
}

/**
 * Checks if violations are supported for the given transaction
 */
function doesTransactionSupportViolations(transaction: Transaction | undefined): transaction is Transaction {
    if (!transaction) {
        return false;
    }
    return true;
}

/**
 * Checks if any violations for the provided transaction are of type 'violation'
 */
function hasViolation(transaction: Transaction | undefined, transactionViolations: TransactionViolation[] | OnyxCollection<TransactionViolation[]>, showInReview?: boolean): boolean {
    if (!doesTransactionSupportViolations(transaction)) {
        return false;
    }
    const violations = Array.isArray(transactionViolations) ? transactionViolations : transactionViolations?.[ONYXKEYS.COLLECTION.TRANSACTION_VIOLATIONS + transaction.transactionID];

    return !!violations?.some(
        (violation) =>
            violation.type === CONST.VIOLATION_TYPES.VIOLATION &&
            (showInReview === undefined || showInReview === (violation.showInReview ?? false)) &&
            !isViolationDismissed(transaction, violation),
    );
}

function hasDuplicateTransactions(iouReportID?: string, allReportTransactions?: SearchTransaction[]): boolean {
    const transactionsByIouReportID = getReportTransactions(iouReportID);
    const reportTransactions = allReportTransactions ?? transactionsByIouReportID;

    return reportTransactions.length > 0 && reportTransactions.some((transaction) => isDuplicate(transaction, true));
}

/**
 * Checks if any violations for the provided transaction are of type 'notice'
 */
function hasNoticeTypeViolation(
    transaction: OnyxEntry<Transaction>,
    transactionViolations: TransactionViolation[] | OnyxCollection<TransactionViolation[]>,
    showInReview?: boolean,
): boolean {
    if (!doesTransactionSupportViolations(transaction)) {
        return false;
    }
    const violations = Array.isArray(transactionViolations) ? transactionViolations : transactionViolations?.[`${ONYXKEYS.COLLECTION.TRANSACTION_VIOLATIONS}${transaction?.transactionID}`];

    return !!violations?.some(
        (violation: TransactionViolation) =>
            violation.type === CONST.VIOLATION_TYPES.NOTICE &&
            (showInReview === undefined || showInReview === (violation.showInReview ?? false)) &&
            !isViolationDismissed(transaction, violation),
    );
}

/**
 * Checks if any violations for the provided transaction are of type 'warning'
 */
function hasWarningTypeViolation(
    transaction: OnyxEntry<Transaction>,
    transactionViolations: TransactionViolation[] | OnyxCollection<TransactionViolation[]>,
    showInReview?: boolean,
): boolean {
    if (!doesTransactionSupportViolations(transaction)) {
        return false;
    }
    const violations = Array.isArray(transactionViolations) ? transactionViolations : transactionViolations?.[`${ONYXKEYS.COLLECTION.TRANSACTION_VIOLATIONS}${transaction?.transactionID}`];
    const warningTypeViolations =
        violations?.filter(
            (violation: TransactionViolation) =>
                violation.type === CONST.VIOLATION_TYPES.WARNING &&
                (showInReview === undefined || showInReview === (violation.showInReview ?? false)) &&
                !isViolationDismissed(transaction, violation),
        ) ?? [];

    return warningTypeViolations.length > 0;
}

/**
 * Calculates tax amount from the given expense amount and tax percentage
 */
function calculateTaxAmount(percentage: string | undefined, amount: number, currency: string) {
    if (!percentage) {
        return 0;
    }

    const divisor = Number(percentage.slice(0, -1)) / 100 + 1;
    const taxAmount = (amount - amount / divisor) / 100;
    const decimals = getCurrencyDecimals(currency);
    return parseFloat(taxAmount.toFixed(decimals));
}

/**
 * Calculates count of all tax enabled options
 */
function getEnabledTaxRateCount(options: TaxRates) {
    return Object.values(options).filter((option: TaxRate) => !option.isDisabled).length;
}

/**
 * Check if the customUnitRateID has a value default for P2P distance requests
 */
function isCustomUnitRateIDForP2P(transaction: OnyxInputOrEntry<Transaction>): boolean {
    return transaction?.comment?.customUnit?.customUnitRateID === CONST.CUSTOM_UNITS.FAKE_P2P_ID;
}

function hasReservationList(transaction: Transaction | undefined | null): boolean {
    return !!transaction?.receipt?.reservationList && transaction?.receipt?.reservationList.length > 0;
}

/**
 * Whether an expense is going to be paid later, either at checkout for hotels or drop off for car rental
 */
function isPayAtEndExpense(transaction: Transaction | undefined | null): boolean {
    return !!transaction?.receipt?.reservationList?.some((reservation) => reservation.paymentType === 'PAY_AT_HOTEL' || reservation.paymentType === 'PAY_AT_VENDOR');
}

/**
 * Get custom unit rate (distance rate) ID from the transaction object
 */
function getRateID(transaction: OnyxInputOrEntry<Transaction>): string | undefined {
    return transaction?.comment?.customUnit?.customUnitRateID ?? CONST.CUSTOM_UNITS.FAKE_P2P_ID;
}

/**
 * Gets the tax code based on the type of transaction and selected currency.
 * If it is distance request, then returns the tax code corresponding to the custom unit rate
 * Else returns policy default tax rate if transaction is in policy default currency, otherwise foreign default tax rate
 */
function getDefaultTaxCode(policy: OnyxEntry<Policy>, transaction: OnyxEntry<Transaction>, currency?: string | undefined): string | undefined {
    if (isDistanceRequest(transaction)) {
        const customUnitRateID = getRateID(transaction) ?? '';
        const customUnitRate = getDistanceRateCustomUnitRate(policy, customUnitRateID);
        return customUnitRate?.attributes?.taxRateExternalID;
    }
    const defaultExternalID = policy?.taxRates?.defaultExternalID;
    const foreignTaxDefault = policy?.taxRates?.foreignTaxDefault;
    return policy?.outputCurrency === (currency ?? getCurrency(transaction)) ? defaultExternalID : foreignTaxDefault;
}

/**
 * Transforms tax rates to a new object format - to add codes and new name with concatenated name and value.
 *
 * @param  policy - The policy which the user has access to and which the report is tied to.
 * @returns The transformed tax rates object.g
 */
function transformedTaxRates(policy: OnyxEntry<Policy> | undefined, transaction?: OnyxEntry<Transaction>): Record<string, TaxRate> {
    const taxRates = policy?.taxRates;
    const defaultExternalID = taxRates?.defaultExternalID;

    const defaultTaxCode = () => {
        if (!transaction) {
            return defaultExternalID;
        }

        return policy && getDefaultTaxCode(policy, transaction);
    };

    const getModifiedName = (data: TaxRate, code: string) => `${data.name} (${data.value})${defaultTaxCode() === code ? ` ${CONST.DOT_SEPARATOR} ${translateLocal('common.default')}` : ''}`;
    const taxes = Object.fromEntries(Object.entries(taxRates?.taxes ?? {}).map(([code, data]) => [code, {...data, code, modifiedName: getModifiedName(data, code), name: data.name}]));
    return taxes;
}

/**
 * Gets the tax value of a selected tax
 */
function getTaxValue(policy: OnyxEntry<Policy>, transaction: OnyxEntry<Transaction>, taxCode: string) {
    return Object.values(transformedTaxRates(policy, transaction)).find((taxRate) => taxRate.code === taxCode)?.value;
}

/**
 * Gets the tax name for Workspace Taxes Settings
 */
function getWorkspaceTaxesSettingsName(policy: OnyxEntry<Policy>, taxCode: string) {
    return Object.values(transformedTaxRates(policy)).find((taxRate) => taxRate.code === taxCode)?.modifiedName;
}

/**
 * Gets the name corresponding to the taxCode that is displayed to the user
 */
function getTaxName(policy: OnyxEntry<Policy>, transaction: OnyxEntry<Transaction>) {
    const defaultTaxCode = getDefaultTaxCode(policy, transaction);
    return Object.values(transformedTaxRates(policy, transaction)).find((taxRate) => taxRate.code === (transaction?.taxCode ?? defaultTaxCode))?.modifiedName;
}

function getTransactionOrDraftTransaction(transactionID: string): OnyxEntry<Transaction> {
    return allTransactions?.[`${ONYXKEYS.COLLECTION.TRANSACTION}${transactionID}`] ?? allTransactionDrafts?.[`${ONYXKEYS.COLLECTION.TRANSACTION_DRAFT}${transactionID}`];
}

type FieldsToCompare = Record<string, Array<keyof Transaction>>;
type FieldsToChange = {
    category?: Array<string | undefined>;
    merchant?: Array<string | undefined>;
    tag?: Array<string | undefined>;
    description?: Array<Comment | undefined>;
    taxCode?: Array<string | undefined>;
    billable?: Array<boolean | undefined>;
    reimbursable?: Array<boolean | undefined>;
};

/**
 * Extracts a set of valid duplicate transaction IDs associated with a given transaction,
 * excluding:
 * - the transaction itself
 * - duplicate IDs that appear more than once
 * - duplicates referencing missing or invalid transactions
 * - settled or approved transactions
 *
 * @param transactionID - The ID of the transaction being validated.
 * @param transactionCollection - A collection of all transactions and their duplicates.
 * @param currentTransactionViolations - The list of violations associated with this transaction.
 * @returns A set of valid duplicate transaction IDs.
 */
function getValidDuplicateTransactionIDs(transactionID: string, transactionCollection: OnyxCollection<Transaction>, currentTransactionViolations: TransactionViolation[]): Set<string> {
    const result = new Set<string>();
    const seen = new Set<string>();
    let foundDuplicateViolation = false;

    if (!transactionCollection) {
        return result;
    }

    for (const violation of currentTransactionViolations) {
        if (violation.name !== CONST.VIOLATIONS.DUPLICATED_TRANSACTION) {
            continue;
        }

        // Skip further violations
        if (foundDuplicateViolation) {
            Log.warn(`Multiple duplicate violations found for transaction. Only one expected.`, {transactionID});
            break;
        }

        foundDuplicateViolation = true;
        const duplicatesIDs = violation.data?.duplicates ?? [];

        const validTransactions: Transaction[] = [];

        for (const duplicateID of duplicatesIDs) {
            // Skip self-reference
            if (duplicateID === transactionID || seen.has(duplicateID)) {
                continue;
            }
            seen.add(duplicateID);

            const transaction = transactionCollection?.[`${ONYXKEYS.COLLECTION.TRANSACTION}${duplicateID}`];
            if (!transaction?.transactionID) {
                Log.warn(`Transaction does not exist or is invalid. Found in transaction.`, {duplicateID, transactionID});
                continue;
            }

            validTransactions.push(transaction);
        }

        // Filter out transactions assumed that they have be reviewed by removing settled and approved transactions
        const filtered = removeSettledAndApprovedTransactions(validTransactions);

        for (const transaction of filtered) {
            result.add(transaction.transactionID);
        }
    }

    return result;
}

/**
 * Adds onyx updates to the passed onyxData to update the DUPLICATED_TRANSACTION violation data
 * by removing the passed transactionID from any violation that referenced it.
 * @param onyxData - An object to store optimistic and failure updates.
 * @param transactionID - The ID of the transaction being deleted or updated.
 * @param transactions - A collection of all transactions and their duplicates.
 * @param transactionViolations - The collection of the transaction violations including the duplicates violations.
 *
 */
function removeTransactionFromDuplicateTransactionViolation(
    onyxData: OnyxData,
    transactionID: string,
    transactions: OnyxCollection<Transaction>,
    transactionViolations: OnyxCollection<TransactionViolations>,
) {
    if (!transactionID || !transactions || !transactionViolations) {
        return;
    }
    const violations = transactionViolations[`${ONYXKEYS.COLLECTION.TRANSACTION_VIOLATIONS}${transactionID}`];

    if (!violations) {
        return;
    }

    const duplicateIDs = getValidDuplicateTransactionIDs(transactionID, transactions, violations);

    for (const duplicateID of duplicateIDs) {
        const duplicateViolations = transactionViolations[`${ONYXKEYS.COLLECTION.TRANSACTION_VIOLATIONS}${duplicateID}`];

        if (!duplicateViolations) {
            continue;
        }

        const duplicateTransactionViolations = duplicateViolations.filter((violation) => violation.name === CONST.VIOLATIONS.DUPLICATED_TRANSACTION);

        if (duplicateTransactionViolations.length === 0) {
            continue;
        }

        if (duplicateTransactionViolations.length > 1) {
            Log.warn(`There are  duplicate transaction violations for transactionID. This should not happen.`, {duplicateTransactionViolations, duplicateID});
            continue;
        }

        const duplicateTransactionViolation = duplicateTransactionViolations.at(0);
        if (!duplicateTransactionViolation?.data?.duplicates) {
            continue;
        }

        // If the transactionID is not in the duplicates list, we don't need to update the violation
        const duplicateTransactionIDs = duplicateTransactionViolation.data.duplicates.filter((duplicateTransactionID) => duplicateTransactionID !== transactionID);
        if (duplicateTransactionIDs.length === duplicateTransactionViolation.data.duplicates.length) {
            continue;
        }

        const optimisticViolations = duplicateTransactionViolations.filter((violation) => violation.name !== CONST.VIOLATIONS.DUPLICATED_TRANSACTION);

        if (duplicateTransactionIDs.length > 0) {
            optimisticViolations.push({
                ...duplicateTransactionViolation,
                data: {
                    ...duplicateTransactionViolation.data,
                    duplicates: duplicateTransactionIDs,
                },
            });
        }

        onyxData.optimisticData?.push({
            onyxMethod: Onyx.METHOD.SET,
            key: `${ONYXKEYS.COLLECTION.TRANSACTION_VIOLATIONS}${duplicateID}`,
            value: optimisticViolations.length > 0 ? optimisticViolations : null,
        });

        onyxData.failureData?.push({
            onyxMethod: Onyx.METHOD.SET,
            key: `${ONYXKEYS.COLLECTION.TRANSACTION_VIOLATIONS}${duplicateID}`,
            value: duplicateViolations,
        });
    }
}

function removeSettledAndApprovedTransactions(transactions: Array<OnyxEntry<Transaction>>): Transaction[] {
    return transactions.filter((transaction) => !!transaction && !isSettled(transaction?.reportID) && !isReportIDApproved(transaction?.reportID)) as Transaction[];
}

/**
 * This function compares fields of duplicate transactions and determines which fields should be kept and which should be changed.
 *
 * @returns An object with two properties: 'keep' and 'change'.
 * 'keep' is an object where each key is a field name and the value is the value of that field in the transaction that should be kept.
 * 'change' is an object where each key is a field name and the value is an array of different values of that field in the duplicate transactions.
 *
 * The function works as follows:
 * 1. It fetches the transaction violations for the given transaction ID.
 * 2. It finds the duplicate transactions.
 * 3. It creates two empty objects, 'keep' and 'change'.
 * 4. It defines the fields to compare in the transactions.
 * 5. It iterates over the fields to compare. For each field:
 *    - If the field is 'description', it checks if all comments are equal, exist, or are empty. If so, it keeps the first transaction's comment. Otherwise, it finds the different values and adds them to 'change'.
 *    - For other fields, it checks if all fields are equal. If so, it keeps the first transaction's field value. Otherwise, it finds the different values and adds them to 'change'.
 * 6. It returns the 'keep' and 'change' objects.
 */

function compareDuplicateTransactionFields(
    reviewingTransaction?: OnyxEntry<Transaction>,
    duplicates?: Array<OnyxEntry<Transaction>>,
    reportID?: string | undefined,
    selectedTransactionID?: string,
): {keep: Partial<ReviewDuplicates>; change: FieldsToChange} {
    const reviewingTransactionID = reviewingTransaction?.transactionID;
    if (!reviewingTransactionID || !reportID) {
        return {change: {}, keep: {}};
    }

    // eslint-disable-next-line @typescript-eslint/no-explicit-any
    const keep: Record<string, any> = {};
    // eslint-disable-next-line @typescript-eslint/no-explicit-any
    const change: Record<string, any[]> = {};
    if (!reviewingTransactionID || !reportID) {
        return {keep, change};
    }
    const transactions = removeSettledAndApprovedTransactions([reviewingTransaction, ...(duplicates ?? [])]);

    const fieldsToCompare: FieldsToCompare = {
        merchant: ['modifiedMerchant', 'merchant'],
        category: ['category'],
        tag: ['tag'],
        description: ['comment'],
        taxCode: ['taxCode'],
        billable: ['billable'],
        reimbursable: ['reimbursable'],
    };

    // Helper function thats create an array of different values for a given key in the transactions
    function getDifferentValues(items: Array<OnyxEntry<Transaction>>, keys: Array<keyof Transaction>) {
        return [
            ...new Set(
                items
                    .map((item) => {
                        // Prioritize modifiedMerchant over merchant
                        if (keys.includes('modifiedMerchant' as keyof Transaction) && keys.includes('merchant' as keyof Transaction)) {
                            // eslint-disable-next-line @typescript-eslint/prefer-nullish-coalescing
                            return getMerchant(item);
                        }
                        return keys.map((key) => item?.[key]);
                    })
                    .flat(),
            ),
        ];
    }

    // Helper function to check if all comments are equal
    function areAllCommentsEqual(items: Array<OnyxEntry<Transaction>>, firstTransaction: OnyxEntry<Transaction>) {
        return items.every((item) => deepEqual(getDescription(item), getDescription(firstTransaction)));
    }

    // Helper function to check if all fields are equal for a given key
    function areAllFieldsEqual(items: Array<OnyxEntry<Transaction>>, keyExtractor: (item: OnyxEntry<Transaction>) => string) {
        const firstTransaction = transactions.at(0);
        return items.every((item) => keyExtractor(item) === keyExtractor(firstTransaction));
    }

    // Helper function to process changes
    function processChanges(fieldName: string, items: Array<OnyxEntry<Transaction>>, keys: Array<keyof Transaction>) {
        const differentValues = getDifferentValues(items, keys);
        if (differentValues.length > 0) {
            change[fieldName] = differentValues;
        }
    }

    // The comment object needs to be stored only when selecting a specific transaction to keep.
    // It contains details such as 'customUnit' and 'waypoints,' which remain unchanged during the review steps
    // but are essential for displaying complete information on the confirmation page.
    if (selectedTransactionID) {
        const selectedTransaction = transactions.find((t) => t?.transactionID === selectedTransactionID);
        keep.comment = selectedTransaction?.comment ?? {};
    }

    for (const fieldName in fieldsToCompare) {
        if (Object.prototype.hasOwnProperty.call(fieldsToCompare, fieldName)) {
            const keys = fieldsToCompare[fieldName];
            const firstTransaction = transactions.at(0);
            const isFirstTransactionCommentEmptyObject = typeof firstTransaction?.comment === 'object' && firstTransaction?.comment?.comment === '';
            const report = allReports?.[`${ONYXKEYS.COLLECTION.REPORT}${reportID}`];
            // This will be fixed as part of https://github.com/Expensify/Expensify/issues/507850
            // eslint-disable-next-line deprecation/deprecation
            const policy = getPolicy(report?.policyID);

            const areAllFieldsEqualForKey = areAllFieldsEqual(transactions, (item) => keys.map((key) => item?.[key]).join('|'));
            if (fieldName === 'description') {
                const allCommentsAreEqual = areAllCommentsEqual(transactions, firstTransaction);
                const allCommentsAreEmpty = isFirstTransactionCommentEmptyObject && transactions.every((item) => getDescription(item) === '');
                if (allCommentsAreEqual || allCommentsAreEmpty) {
                    keep[fieldName] = firstTransaction?.comment?.comment ?? firstTransaction?.comment;
                } else {
                    processChanges(fieldName, transactions, keys);
                }
            } else if (fieldName === 'merchant') {
                if (areAllFieldsEqual(transactions, getMerchant)) {
                    keep[fieldName] = getMerchant(firstTransaction);
                } else {
                    processChanges(fieldName, transactions, keys);
                }
            } else if (fieldName === 'taxCode') {
                const differentValues = getDifferentValues(transactions, keys);
                const validTaxes = differentValues?.filter((taxID) => {
                    const tax = getTaxByID(policy, (taxID as string) ?? '');
                    return tax?.name && !tax.isDisabled && tax.pendingAction !== CONST.RED_BRICK_ROAD_PENDING_ACTION.DELETE;
                });

                if (!areAllFieldsEqualForKey && validTaxes.length > 1) {
                    change[fieldName] = validTaxes;
                } else if (areAllFieldsEqualForKey) {
                    keep[fieldName] = firstTransaction?.[keys[0]] ?? firstTransaction?.[keys[1]];
                }
            } else if (fieldName === 'category') {
                const differentValues = getDifferentValues(transactions, keys);
                const policyCategories = report?.policyID ? getPolicyCategoriesData(report.policyID) : {};
                const availableCategories = Object.values(policyCategories)
                    .filter((category) => differentValues.includes(category.name) && category.enabled && category.pendingAction !== CONST.RED_BRICK_ROAD_PENDING_ACTION.DELETE)
                    .map((e) => e.name);

                if (!areAllFieldsEqualForKey && policy?.areCategoriesEnabled && (availableCategories.length > 1 || (availableCategories.length === 1 && differentValues.includes('')))) {
                    change[fieldName] = [...availableCategories, ...(differentValues.includes('') ? [''] : [])];
                } else if (areAllFieldsEqualForKey) {
                    keep[fieldName] = firstTransaction?.[keys[0]] ?? firstTransaction?.[keys[1]];
                }
            } else if (fieldName === 'tag') {
                const policyTags = report?.policyID ? getPolicyTagsData(report?.policyID) : {};
                const isMultiLevelTags = isMultiLevelTagsPolicyUtils(policyTags);
                if (isMultiLevelTags) {
                    if (areAllFieldsEqualForKey || !policy?.areTagsEnabled) {
                        keep[fieldName] = firstTransaction?.[keys[0]] ?? firstTransaction?.[keys[1]];
                    } else {
                        processChanges(fieldName, transactions, keys);
                    }
                } else {
                    const differentValues = getDifferentValues(transactions, keys);
                    const policyTagsObj = Object.values(Object.values(policyTags).at(0)?.tags ?? {});
                    const availableTags = policyTagsObj
                        .filter((tag) => differentValues.includes(tag.name) && tag.enabled && tag.pendingAction !== CONST.RED_BRICK_ROAD_PENDING_ACTION.DELETE)
                        .map((e) => e.name);
                    if (!areAllFieldsEqualForKey && policy?.areTagsEnabled && (availableTags.length > 1 || (availableTags.length === 1 && differentValues.includes('')))) {
                        change[fieldName] = [...availableTags, ...(differentValues.includes('') ? [''] : [])];
                    } else if (areAllFieldsEqualForKey) {
                        keep[fieldName] = firstTransaction?.[keys[0]] ?? firstTransaction?.[keys[1]];
                    }
                }
            } else if (areAllFieldsEqualForKey) {
                keep[fieldName] = firstTransaction?.[keys[0]] ?? firstTransaction?.[keys[1]];
            } else {
                processChanges(fieldName, transactions, keys);
            }
        }
    }

    return {keep, change};
}

function getTransactionID(threadReportID?: string): string | undefined {
    if (!threadReportID) {
        return;
    }
    const report = allReports?.[`${ONYXKEYS.COLLECTION.REPORT}${threadReportID}`];
    const parentReportAction = isThread(report) ? getReportAction(report.parentReportID, report.parentReportActionID) : undefined;
    const IOUTransactionID = isMoneyRequestAction(parentReportAction) ? getOriginalMessage(parentReportAction)?.IOUTransactionID : undefined;

    return IOUTransactionID;
}

function buildNewTransactionAfterReviewingDuplicates(reviewDuplicateTransaction: OnyxEntry<ReviewDuplicates>): Partial<Transaction> {
    const originalTransaction = allTransactions?.[`${ONYXKEYS.COLLECTION.TRANSACTION}${reviewDuplicateTransaction?.transactionID}`] ?? undefined;
    const {duplicates, ...restReviewDuplicateTransaction} = reviewDuplicateTransaction ?? {};

    return {
        ...originalTransaction,
        ...restReviewDuplicateTransaction,
        modifiedMerchant: reviewDuplicateTransaction?.merchant,
        merchant: reviewDuplicateTransaction?.merchant,
        comment: {...reviewDuplicateTransaction?.comment, comment: reviewDuplicateTransaction?.description},
    };
}

function buildMergeDuplicatesParams(
    reviewDuplicates: OnyxEntry<ReviewDuplicates>,
    duplicatedTransactions: Array<OnyxEntry<Transaction>>,
    originalTransaction: Partial<Transaction>,
): MergeDuplicatesParams {
    return {
        amount: -getAmount(originalTransaction as OnyxEntry<Transaction>, true),
        reportID: originalTransaction?.reportID,
        receiptID: originalTransaction?.receipt?.receiptID ?? CONST.DEFAULT_NUMBER_ID,
        currency: getCurrency(originalTransaction as OnyxEntry<Transaction>),
        created: getFormattedCreated(originalTransaction as OnyxEntry<Transaction>),
        transactionID: reviewDuplicates?.transactionID,
        transactionIDList: removeSettledAndApprovedTransactions(duplicatedTransactions ?? []).map((transaction) => transaction.transactionID),
        billable: reviewDuplicates?.billable ?? false,
        reimbursable: reviewDuplicates?.reimbursable ?? false,
        category: reviewDuplicates?.category ?? '',
        tag: reviewDuplicates?.tag ?? '',
        merchant: reviewDuplicates?.merchant ?? '',
        comment: reviewDuplicates?.description ?? '',
    };
}

function getCategoryTaxCodeAndAmount(category: string, transaction: OnyxEntry<Transaction>, policy: OnyxEntry<Policy>) {
    const taxRules = policy?.rules?.expenseRules?.filter((rule) => rule.tax);
    if (!taxRules || taxRules?.length === 0 || isDistanceRequest(transaction)) {
        return {categoryTaxCode: undefined, categoryTaxAmount: undefined};
    }

    const defaultTaxCode = getDefaultTaxCode(policy, transaction, getCurrency(transaction));
    const categoryTaxCode = getCategoryDefaultTaxRate(taxRules, category, defaultTaxCode);
    const categoryTaxPercentage = getTaxValue(policy, transaction, categoryTaxCode ?? '');
    let categoryTaxAmount;

    if (categoryTaxPercentage) {
        categoryTaxAmount = convertToBackendAmount(calculateTaxAmount(categoryTaxPercentage, getAmount(transaction), getCurrency(transaction)));
    }

    return {categoryTaxCode, categoryTaxAmount};
}

/**
 * Return the sorted list transactions of an iou report
 */
function getAllSortedTransactions(iouReportID?: string): Array<OnyxEntry<Transaction>> {
    return getReportTransactions(iouReportID).sort((transA, transB) => {
        if (transA.created < transB.created) {
            return -1;
        }

        if (transA.created > transB.created) {
            return 1;
        }

        return (transA.inserted ?? '') < (transB.inserted ?? '') ? -1 : 1;
    });
}

function shouldShowRTERViolationMessage(transactions?: Transaction[]) {
    return transactions?.length === 1 && hasPendingUI(transactions?.at(0), getTransactionViolations(transactions?.at(0), allTransactionViolations));
}

const getOriginalTransactionWithSplitInfo = (transaction: OnyxEntry<Transaction>) => {
    const {originalTransactionID, source, splits} = transaction?.comment ?? {};
    const originalTransaction = allTransactions?.[`${ONYXKEYS.COLLECTION.TRANSACTION}${originalTransactionID}`];

    if (splits && splits.length > 0) {
        return {isBillSplit: true, isExpenseSplit: false, originalTransaction: originalTransaction ?? transaction};
    }

    if (!originalTransactionID || source !== CONST.IOU.TYPE.SPLIT) {
        return {isBillSplit: false, isExpenseSplit: false, originalTransaction: transaction};
    }

    // To determine if it’s a split bill or a split expense, we check for the presence of `comment.splits` on the original transaction.
    // Since both splits use `comment.originalTransaction`, but split expenses won’t have `comment.splits`.
    return {isBillSplit: !!originalTransaction?.comment?.splits, isExpenseSplit: !originalTransaction?.comment?.splits, originalTransaction: originalTransaction ?? transaction};
};

/**
 * Return transactions pending action.
 */
function getTransactionPendingAction(transaction: OnyxEntry<Transaction>): PendingAction {
    if (transaction?.pendingAction) {
        return transaction.pendingAction;
    }
    const hasPendingFields = Object.keys(transaction?.pendingFields ?? {}).length > 0;
    return hasPendingFields ? CONST.RED_BRICK_ROAD_PENDING_ACTION.UPDATE : null;
}

function isTransactionPendingDelete(transaction: OnyxEntry<Transaction>): boolean {
    return getTransactionPendingAction(transaction) === CONST.RED_BRICK_ROAD_PENDING_ACTION.DELETE;
}

/**
 * Creates sections data for unreported expenses, marking transactions with DELETE pending action as disabled
 */
function createUnreportedExpenseSections(transactions: Array<Transaction | undefined>): Array<{shouldShow: boolean; data: UnreportedExpenseListItemType[]}> {
    return [
        {
            shouldShow: true,
            data: transactions
                .filter((t): t is Transaction => t !== undefined)
                .map(
                    (transaction): UnreportedExpenseListItemType => ({
                        ...transaction,
                        isDisabled: isTransactionPendingDelete(transaction),
                        keyForList: transaction.transactionID,
                        errors: transaction.errors as Errors | undefined,
                    }),
                ),
        },
    ];
}

export {
    buildOptimisticTransaction,
    calculateTaxAmount,
    getWorkspaceTaxesSettingsName,
    getDefaultTaxCode,
    transformedTaxRates,
    getTaxValue,
    getTaxName,
    getEnabledTaxRateCount,
    getUpdatedTransaction,
    getDescription,
    getRequestType,
    getExpenseType,
    isManualRequest,
    isScanRequest,
    getAmount,
    getAttendees,
    getTaxAmount,
    getTaxCode,
    getCurrency,
    getDistanceInMeters,
    getCardID,
    getOriginalCurrency,
    getOriginalAmount,
    getFormattedAttendees,
    getMerchant,
    hasAnyTransactionWithoutRTERViolation,
    getMerchantOrDescription,
    getMCCGroup,
    getCreated,
    getFormattedCreated,
    getCategory,
    getBillable,
    getTag,
    getTagArrayFromName,
    getTagForDisplay,
    getTransactionViolations,
    hasReceipt,
    hasEReceipt,
    hasRoute,
    isReceiptBeingScanned,
    didReceiptScanSucceed,
    getValidWaypoints,
    getValidDuplicateTransactionIDs,
    isDistanceRequest,
    isFetchingWaypointsFromServer,
    isExpensifyCardTransaction,
    isCardTransaction,
    isDuplicate,
    isPending,
    isPosted,
    isOnHold,
    isOnHoldByTransactionID,
    getWaypoints,
    isAmountMissing,
    isMerchantMissing,
    isPartialMerchant,
    isPartial,
    isCreatedMissing,
    areRequiredFieldsEmpty,
    hasMissingSmartscanFields,
    hasPendingRTERViolation,
    allHavePendingRTERViolation,
    hasPendingUI,
    getWaypointIndex,
    waypointHasValidAddress,
    getRecentTransactions,
    hasReservationList,
    hasViolation,
    hasDuplicateTransactions,
    hasBrokenConnectionViolation,
    shouldShowBrokenConnectionViolation,
    shouldShowBrokenConnectionViolationForMultipleTransactions,
    hasNoticeTypeViolation,
    hasWarningTypeViolation,
    isCustomUnitRateIDForP2P,
    getRateID,
    compareDuplicateTransactionFields,
    getTransactionID,
    buildNewTransactionAfterReviewingDuplicates,
    buildMergeDuplicatesParams,
    getReimbursable,
    isPayAtEndExpense,
    removeSettledAndApprovedTransactions,
    removeTransactionFromDuplicateTransactionViolation,
    getCardName,
    hasReceiptSource,
    shouldShowAttendees,
    getAllSortedTransactions,
    getFormattedPostedDate,
    getCategoryTaxCodeAndAmount,
    isPerDiemRequest,
    isViolationDismissed,
    isBrokenConnectionViolation,
    shouldShowRTERViolationMessage,
    isPartialTransaction,
    isPendingCardOrScanningTransaction,
    isScanning,
    getTransactionOrDraftTransaction,
    checkIfShouldShowMarkAsCashButton,
    getOriginalTransactionWithSplitInfo,
    getTransactionPendingAction,
    isTransactionPendingDelete,
    createUnreportedExpenseSections,
    isDemoTransaction,
    shouldShowViolation,
    isUnreportedAndHasInvalidDistanceRateTransaction,
<<<<<<< HEAD
    hasPendingAutoReportedRejectedExpenseViolation,
=======
    getTransactionViolationsOfTransaction,
>>>>>>> 4fdb42b0
};

export type {TransactionChanges};<|MERGE_RESOLUTION|>--- conflicted
+++ resolved
@@ -1989,11 +1989,8 @@
     isDemoTransaction,
     shouldShowViolation,
     isUnreportedAndHasInvalidDistanceRateTransaction,
-<<<<<<< HEAD
     hasPendingAutoReportedRejectedExpenseViolation,
-=======
     getTransactionViolationsOfTransaction,
->>>>>>> 4fdb42b0
 };
 
 export type {TransactionChanges};