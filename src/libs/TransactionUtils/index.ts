--- conflicted
+++ resolved
@@ -212,24 +212,13 @@
     return type === CONST.TRANSACTION.TYPE.CUSTOM_UNIT && customUnitName === CONST.CUSTOM_UNITS.NAME_PER_DIEM_INTERNATIONAL;
 }
 
-<<<<<<< HEAD
+function isCorporateCardTransaction(transaction: OnyxEntry<Transaction>): boolean {
+    return isCardTransaction(transaction) && transaction?.comment?.liabilityType === CONST.TRANSACTION.LIABILITY_TYPE.RESTRICT;
+}
+
 function getRequestType(transaction: OnyxEntry<Transaction>): IOURequestType {
     if (isManualDistanceRequest(transaction)) {
         return CONST.IOU.REQUEST_TYPE.DISTANCE_MANUAL;
-=======
-function isCorporateCardTransaction(transaction: OnyxEntry<Transaction>): boolean {
-    return isCardTransaction(transaction) && transaction?.comment?.liabilityType === CONST.TRANSACTION.LIABILITY_TYPE.RESTRICT;
-}
-
-function getRequestType(transaction: OnyxEntry<Transaction>, isManualDistanceEnabled?: boolean): IOURequestType {
-    if (isManualDistanceEnabled) {
-        if (isManualDistanceRequest(transaction)) {
-            return CONST.IOU.REQUEST_TYPE.DISTANCE_MANUAL;
-        }
-        if (isMapDistanceRequest(transaction)) {
-            return CONST.IOU.REQUEST_TYPE.DISTANCE_MAP;
-        }
->>>>>>> 0918f70a
     }
     if (isMapDistanceRequest(transaction)) {
         return CONST.IOU.REQUEST_TYPE.DISTANCE_MAP;
