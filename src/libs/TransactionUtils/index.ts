import {format, isValid, parse} from 'date-fns';
import {deepEqual} from 'fast-equals';
import lodashDeepClone from 'lodash/cloneDeep';
import lodashHas from 'lodash/has';
import lodashSet from 'lodash/set';
import type {OnyxCollection, OnyxEntry} from 'react-native-onyx';
import Onyx from 'react-native-onyx';
import type {ValueOf} from 'type-fest';
import type {UnreportedExpenseListItemType} from '@components/SelectionList/types';
import {getPolicyCategoriesData} from '@libs/actions/Policy/Category';
import {getPolicyTagsData} from '@libs/actions/Policy/Tag';
import type {MergeDuplicatesParams} from '@libs/API/parameters';
import {getCategoryDefaultTaxRate} from '@libs/CategoryUtils';
import {convertToBackendAmount, getCurrencyDecimals} from '@libs/CurrencyUtils';
import DateUtils from '@libs/DateUtils';
import DistanceRequestUtils from '@libs/DistanceRequestUtils';
import {toLocaleDigit} from '@libs/LocaleDigitUtils';
import {translateLocal} from '@libs/Localize';
import {rand64, roundToTwoDecimalPlaces} from '@libs/NumberUtils';
import {getPersonalDetailByEmail} from '@libs/PersonalDetailsUtils';
import {
    getCleanedTagName,
    getDistanceRateCustomUnitRate,
    getPolicy,
    getTaxByID,
    isInstantSubmitEnabled,
    isMultiLevelTags as isMultiLevelTagsPolicyUtils,
    isPolicyAdmin,
    isPolicyMember as isPolicyMemberPolicyUtils,
} from '@libs/PolicyUtils';
import {getOriginalMessage, getReportAction, isMoneyRequestAction} from '@libs/ReportActionsUtils';
import {
    getReportOrDraftReport,
    getReportTransactions,
    isCurrentUserSubmitter,
    isOpenExpenseReport,
    isProcessingReport,
    isReportApproved,
    isReportIDApproved,
    isReportManuallyReimbursed,
    isSettled,
    isThread,
} from '@libs/ReportUtils';
import type {IOURequestType} from '@userActions/IOU';
import CONST from '@src/CONST';
import type {IOUType} from '@src/CONST';
import IntlStore from '@src/languages/IntlStore';
import ONYXKEYS from '@src/ONYXKEYS';
import type {
    OnyxInputOrEntry,
    Policy,
    RecentWaypoint,
    Report,
    ReviewDuplicates,
    TaxRate,
    TaxRates,
    Transaction,
    TransactionViolation,
    TransactionViolations,
    ViolationName,
} from '@src/types/onyx';
import type {Attendee, Participant, SplitExpense} from '@src/types/onyx/IOU';
import type {Errors, PendingAction} from '@src/types/onyx/OnyxCommon';
import type {SearchPolicy, SearchReport, SearchTransaction} from '@src/types/onyx/SearchResults';
import type {Comment, Receipt, TransactionChanges, TransactionCustomUnit, TransactionPendingFieldsKey, Waypoint, WaypointCollection} from '@src/types/onyx/Transaction';
import {isEmptyObject} from '@src/types/utils/EmptyObject';
import getDistanceInMeters from './getDistanceInMeters';

type TransactionParams = {
    amount: number;
    currency: string;
    reportID: string | undefined;
    comment?: string;
    attendees?: Attendee[];
    created?: string;
    merchant?: string;
    receipt?: OnyxEntry<Receipt>;
    category?: string;
    tag?: string;
    taxCode?: string;
    taxAmount?: number;
    billable?: boolean;
    pendingFields?: Partial<{[K in TransactionPendingFieldsKey]: ValueOf<typeof CONST.RED_BRICK_ROAD_PENDING_ACTION>}>;
    reimbursable?: boolean;
    source?: string;
    filename?: string;
    customUnit?: TransactionCustomUnit;
    splitExpenses?: SplitExpense[];
    participants?: Participant[];
};

type BuildOptimisticTransactionParams = {
    originalTransactionID?: string;
    existingTransactionID?: string;
    existingTransaction?: OnyxEntry<Transaction>;
    policy?: OnyxEntry<Policy>;
    transactionParams: TransactionParams;
    isDemoTransactionParam?: boolean;
};

let allTransactions: OnyxCollection<Transaction> = {};

Onyx.connect({
    key: ONYXKEYS.COLLECTION.TRANSACTION,
    waitForCollectionCallback: true,
    callback: (value) => {
        if (!value) {
            return;
        }
        allTransactions = Object.fromEntries(Object.entries(value).filter(([, transaction]) => !!transaction));
    },
});

let allTransactionDrafts: OnyxCollection<Transaction> = {};
Onyx.connect({
    key: ONYXKEYS.COLLECTION.TRANSACTION_DRAFT,
    waitForCollectionCallback: true,
    callback: (value) => {
        allTransactionDrafts = value ?? {};
    },
});

let allReports: OnyxCollection<Report> = {};
Onyx.connect({
    key: ONYXKEYS.COLLECTION.REPORT,
    waitForCollectionCallback: true,
    callback: (value) => {
        allReports = value;
    },
});

let allTransactionViolations: OnyxCollection<TransactionViolations> = {};
Onyx.connect({
    key: ONYXKEYS.COLLECTION.TRANSACTION_VIOLATIONS,
    waitForCollectionCallback: true,
    callback: (value) => (allTransactionViolations = value),
});

let currentUserEmail = '';
let currentUserAccountID = -1;
Onyx.connect({
    key: ONYXKEYS.SESSION,
    callback: (val) => {
        currentUserEmail = val?.email ?? '';
        currentUserAccountID = val?.accountID ?? CONST.DEFAULT_NUMBER_ID;
    },
});

function isDistanceRequest(transaction: OnyxEntry<Transaction>): boolean {
    // This is used during the expense creation flow before the transaction has been saved to the server
    if (lodashHas(transaction, 'iouRequestType')) {
        return transaction?.iouRequestType === CONST.IOU.REQUEST_TYPE.DISTANCE;
    }

    // This is the case for transaction objects once they have been saved to the server
    const type = transaction?.comment?.type;
    const customUnitName = transaction?.comment?.customUnit?.name;
    return type === CONST.TRANSACTION.TYPE.CUSTOM_UNIT && customUnitName === CONST.CUSTOM_UNITS.NAME_DISTANCE;
}

function isScanRequest(transaction: OnyxEntry<Transaction> | Partial<Transaction>): boolean {
    // This is used during the expense creation flow before the transaction has been saved to the server
    if (lodashHas(transaction, 'iouRequestType')) {
        return transaction?.iouRequestType === CONST.IOU.REQUEST_TYPE.SCAN;
    }

    return !!transaction?.receipt?.source && transaction?.amount === 0;
}

function isPerDiemRequest(transaction: OnyxEntry<Transaction>): boolean {
    // This is used during the expense creation flow before the transaction has been saved to the server
    if (lodashHas(transaction, 'iouRequestType')) {
        return transaction?.iouRequestType === CONST.IOU.REQUEST_TYPE.PER_DIEM;
    }

    // This is the case for transaction objects once they have been saved to the server
    const type = transaction?.comment?.type;
    const customUnitName = transaction?.comment?.customUnit?.name;
    return type === CONST.TRANSACTION.TYPE.CUSTOM_UNIT && customUnitName === CONST.CUSTOM_UNITS.NAME_PER_DIEM_INTERNATIONAL;
}

function getRequestType(transaction: OnyxEntry<Transaction>): IOURequestType {
    if (isDistanceRequest(transaction)) {
        return CONST.IOU.REQUEST_TYPE.DISTANCE;
    }
    if (isScanRequest(transaction)) {
        return CONST.IOU.REQUEST_TYPE.SCAN;
    }

    if (isPerDiemRequest(transaction)) {
        return CONST.IOU.REQUEST_TYPE.PER_DIEM;
    }

    return CONST.IOU.REQUEST_TYPE.MANUAL;
}

/**
 * Determines the expense type of a given transaction.
 */
function getExpenseType(transaction: OnyxEntry<Transaction>): ValueOf<typeof CONST.IOU.EXPENSE_TYPE> | undefined {
    if (!transaction) {
        return undefined;
    }

    if (isExpensifyCardTransaction(transaction)) {
        if (isPending(transaction)) {
            return CONST.IOU.EXPENSE_TYPE.PENDING_EXPENSIFY_CARD;
        }

        return CONST.IOU.EXPENSE_TYPE.EXPENSIFY_CARD;
    }

    return getRequestType(transaction);
}

function isManualRequest(transaction: Transaction): boolean {
    // This is used during the expense creation flow before the transaction has been saved to the server
    if (lodashHas(transaction, 'iouRequestType')) {
        return transaction.iouRequestType === CONST.IOU.REQUEST_TYPE.MANUAL;
    }

    return getRequestType(transaction) === CONST.IOU.REQUEST_TYPE.MANUAL;
}

function isPartialTransaction(transaction: OnyxEntry<Transaction>): boolean {
    const merchant = getMerchant(transaction);

    if (!merchant || isPartialMerchant(merchant)) {
        return true;
    }

    if (isAmountMissing(transaction) && isScanRequest(transaction)) {
        return true;
    }

    return false;
}

function isPendingCardOrScanningTransaction(transaction: OnyxEntry<Transaction>): boolean {
    return (isExpensifyCardTransaction(transaction) && isPending(transaction)) || isPartialTransaction(transaction) || (isScanRequest(transaction) && isScanning(transaction));
}

/**
 * Optimistically generate a transaction.
 *
 * @param amount – in cents
 * @param [existingTransactionID] When creating a distance expense, an empty transaction has already been created with a transactionID. In that case, the transaction here needs to have
 * it's transactionID match what was already generated.
 */
function buildOptimisticTransaction(params: BuildOptimisticTransactionParams): Transaction {
    const {originalTransactionID = '', existingTransactionID, existingTransaction, policy, transactionParams, isDemoTransactionParam} = params;
    const {
        amount,
        currency,
        reportID,
        comment = '',
        attendees = [],
        created = '',
        merchant = '',
        receipt,
        category = '',
        tag = '',
        taxCode = '',
        taxAmount = 0,
        billable = false,
        pendingFields,
        reimbursable = true,
        source = '',
        filename = '',
        customUnit,
        splitExpenses,
        participants,
    } = transactionParams;
    // transactionIDs are random, positive, 64-bit numeric strings.
    // Because JS can only handle 53-bit numbers, transactionIDs are strings in the front-end (just like reportActionID)
    const transactionID = existingTransactionID ?? rand64();

    const commentJSON: Comment = {comment, attendees};
    if (isDemoTransactionParam) {
        commentJSON.isDemoTransaction = true;
    }
    if (source) {
        commentJSON.source = source;
    }
    if (originalTransactionID) {
        commentJSON.originalTransactionID = originalTransactionID;
    }

    if (splitExpenses) {
        commentJSON.splitExpenses = splitExpenses;
    }

    const isDistanceTransaction = !!pendingFields?.waypoints;
    if (isDistanceTransaction) {
        // Set the distance unit, which comes from the policy distance unit or the P2P rate data
        lodashSet(commentJSON, 'customUnit.distanceUnit', DistanceRequestUtils.getUpdatedDistanceUnit({transaction: existingTransaction, policy}));
    }

    const isPerDiemTransaction = !!pendingFields?.subRates;
    if (isPerDiemTransaction) {
        // Set the custom unit, which comes from the policy per diem rate data
        lodashSet(commentJSON, 'customUnit', customUnit);
    }

    return {
        ...(!isEmptyObject(pendingFields) ? {pendingFields} : {}),
        transactionID,
        amount,
        currency,
        reportID,
        comment: commentJSON,
        merchant: merchant || CONST.TRANSACTION.PARTIAL_TRANSACTION_MERCHANT,
        created: created || DateUtils.getDBTime(),
        pendingAction: CONST.RED_BRICK_ROAD_PENDING_ACTION.ADD,
        receipt: receipt?.source ? {source: receipt.source, state: receipt.state ?? CONST.IOU.RECEIPT_STATE.SCAN_READY, isTestDriveReceipt: receipt.isTestDriveReceipt} : {},
        filename: (receipt?.source ? (receipt?.name ?? filename) : filename).toString(),
        category,
        tag,
        taxCode,
        taxAmount,
        billable,
        reimbursable,
        inserted: DateUtils.getDBTime(),
        participants,
    };
}

/**
 * Check if the transaction has an Ereceipt
 */
function hasEReceipt(transaction: Transaction | undefined | null): boolean {
    return !!transaction?.hasEReceipt;
}

function hasReceipt(transaction: OnyxInputOrEntry<Transaction> | undefined): boolean {
    return !!transaction?.receipt?.state || hasEReceipt(transaction);
}

/** Check if the receipt has the source file */
function hasReceiptSource(transaction: OnyxInputOrEntry<Transaction>): boolean {
    return !!transaction?.receipt?.source;
}

function isDemoTransaction(transaction: OnyxInputOrEntry<Transaction>): boolean {
    return transaction?.comment?.isDemoTransaction ?? false;
}

function isMerchantMissing(transaction: OnyxEntry<Transaction>) {
    if (transaction?.modifiedMerchant && transaction.modifiedMerchant !== '') {
        return transaction.modifiedMerchant === CONST.TRANSACTION.PARTIAL_TRANSACTION_MERCHANT;
    }
    const isMerchantEmpty = transaction?.merchant === CONST.TRANSACTION.PARTIAL_TRANSACTION_MERCHANT || transaction?.merchant === '';

    return isMerchantEmpty;
}

/**
 * Determine if we should show the attendee selector for a given expense on a give policy.
 */
function shouldShowAttendees(iouType: IOUType, policy: OnyxEntry<Policy>): boolean {
    if ((iouType !== CONST.IOU.TYPE.SUBMIT && iouType !== CONST.IOU.TYPE.CREATE) || !policy?.id || policy?.type !== CONST.POLICY.TYPE.CORPORATE) {
        return false;
    }

    // For backwards compatibility with Expensify Classic, we assume that Attendee Tracking is enabled by default on
    // Control policies if the policy does not contain the attribute
    return policy?.isAttendeeTrackingEnabled ?? true;
}

/**
 * Check if the merchant is partial i.e. `(none)`
 */
function isPartialMerchant(merchant: string): boolean {
    return merchant === CONST.TRANSACTION.PARTIAL_TRANSACTION_MERCHANT;
}

function isAmountMissing(transaction: OnyxEntry<Transaction>) {
    return transaction?.amount === 0 && (!transaction.modifiedAmount || transaction.modifiedAmount === 0);
}

function isPartial(transaction: OnyxEntry<Transaction>): boolean {
    return isPartialMerchant(getMerchant(transaction)) && isAmountMissing(transaction);
}

function isCreatedMissing(transaction: OnyxEntry<Transaction>) {
    if (!transaction) {
        return true;
    }
    return transaction?.created === '' && (!transaction.created || transaction.modifiedCreated === '');
}

function areRequiredFieldsEmpty(transaction: OnyxEntry<Transaction>): boolean {
    const parentReport = allReports?.[`${ONYXKEYS.COLLECTION.REPORT}${transaction?.reportID}`];
    const isFromExpenseReport = parentReport?.type === CONST.REPORT.TYPE.EXPENSE;
    const isSplitPolicyExpenseChat = !!transaction?.comment?.splits?.some((participant) => allReports?.[`${ONYXKEYS.COLLECTION.REPORT}${participant.chatReportID}`]?.isOwnPolicyExpenseChat);
    const isMerchantRequired = isFromExpenseReport || isSplitPolicyExpenseChat;
    return (isMerchantRequired && isMerchantMissing(transaction)) || isAmountMissing(transaction) || isCreatedMissing(transaction);
}

/**
 * Given the edit made to the expense, return an updated transaction object.
 */
function getUpdatedTransaction({
    transaction,
    transactionChanges,
    isFromExpenseReport,
    shouldUpdateReceiptState = true,
    policy = undefined,
}: {
    transaction: Transaction;
    transactionChanges: TransactionChanges;
    isFromExpenseReport: boolean;
    shouldUpdateReceiptState?: boolean;
    policy?: OnyxEntry<Policy>;
}): Transaction {
    // Only changing the first level fields so no need for deep clone now
    const updatedTransaction = lodashDeepClone(transaction);
    let shouldStopSmartscan = false;

    // The comment property does not have its modifiedComment counterpart
    if (Object.hasOwn(transactionChanges, 'comment')) {
        updatedTransaction.comment = {
            ...updatedTransaction.comment,
            comment: transactionChanges.comment,
        };
    }
    if (Object.hasOwn(transactionChanges, 'created')) {
        updatedTransaction.modifiedCreated = transactionChanges.created;
        shouldStopSmartscan = true;
    }
    if (Object.hasOwn(transactionChanges, 'amount') && typeof transactionChanges.amount === 'number') {
        updatedTransaction.modifiedAmount = isFromExpenseReport ? -transactionChanges.amount : transactionChanges.amount;
        shouldStopSmartscan = true;
    }
    if (Object.hasOwn(transactionChanges, 'currency')) {
        updatedTransaction.modifiedCurrency = transactionChanges.currency;
        shouldStopSmartscan = true;
    }

    if (Object.hasOwn(transactionChanges, 'merchant')) {
        updatedTransaction.modifiedMerchant = transactionChanges.merchant;
        shouldStopSmartscan = true;
    }

    if (Object.hasOwn(transactionChanges, 'waypoints')) {
        updatedTransaction.modifiedWaypoints = transactionChanges.waypoints;
        updatedTransaction.isLoading = true;
        shouldStopSmartscan = true;

        if (!transactionChanges.routes?.route0?.geometry?.coordinates) {
            // The waypoints were changed, but there is no route – it is pending from the BE and we should mark the fields as pending
            updatedTransaction.amount = CONST.IOU.DEFAULT_AMOUNT;
            updatedTransaction.modifiedAmount = CONST.IOU.DEFAULT_AMOUNT;
            updatedTransaction.modifiedMerchant = translateLocal('iou.fieldPending');
        } else {
            const mileageRate = DistanceRequestUtils.getRate({transaction: updatedTransaction, policy});
            const {unit, rate} = mileageRate;

            const distanceInMeters = getDistanceInMeters(transaction, unit);
            const amount = DistanceRequestUtils.getDistanceRequestAmount(distanceInMeters, unit, rate ?? 0);
            const updatedAmount = isFromExpenseReport ? -amount : amount;
            const updatedMerchant = DistanceRequestUtils.getDistanceMerchant(true, distanceInMeters, unit, rate, transaction.currency, translateLocal, (digit) =>
                toLocaleDigit(IntlStore.getCurrentLocale(), digit),
            );

            updatedTransaction.amount = updatedAmount;
            updatedTransaction.modifiedAmount = updatedAmount;
            updatedTransaction.modifiedMerchant = updatedMerchant;
        }
    }

    if (Object.hasOwn(transactionChanges, 'customUnitRateID')) {
        lodashSet(updatedTransaction, 'comment.customUnit.customUnitRateID', transactionChanges.customUnitRateID);
        lodashSet(updatedTransaction, 'comment.customUnit.defaultP2PRate', null);
        shouldStopSmartscan = true;

        const existingDistanceUnit = transaction?.comment?.customUnit?.distanceUnit;

        // Get the new distance unit from the rate's unit
        const newDistanceUnit = DistanceRequestUtils.getUpdatedDistanceUnit({transaction: updatedTransaction, policy});
        lodashSet(updatedTransaction, 'comment.customUnit.distanceUnit', newDistanceUnit);

        // If the distanceUnit is set and the rate is changed to one that has a different unit, convert the distance to the new unit
        if (existingDistanceUnit && newDistanceUnit !== existingDistanceUnit) {
            const conversionFactor = existingDistanceUnit === CONST.CUSTOM_UNITS.DISTANCE_UNIT_MILES ? CONST.CUSTOM_UNITS.MILES_TO_KILOMETERS : CONST.CUSTOM_UNITS.KILOMETERS_TO_MILES;
            const distance = roundToTwoDecimalPlaces((transaction?.comment?.customUnit?.quantity ?? 0) * conversionFactor);
            lodashSet(updatedTransaction, 'comment.customUnit.quantity', distance);
        }

        if (!isFetchingWaypointsFromServer(transaction)) {
            // When the waypoints are being fetched from the server, we have no information about the distance, and cannot recalculate the updated amount.
            // Otherwise, recalculate the fields based on the new rate.

            const oldMileageRate = DistanceRequestUtils.getRate({transaction, policy});
            const updatedMileageRate = DistanceRequestUtils.getRate({transaction: updatedTransaction, policy, useTransactionDistanceUnit: false});
            const {unit, rate} = updatedMileageRate;

            const distanceInMeters = getDistanceInMeters(transaction, oldMileageRate?.unit);
            const amount = DistanceRequestUtils.getDistanceRequestAmount(distanceInMeters, unit, rate ?? 0);
            const updatedAmount = isFromExpenseReport ? -amount : amount;
            const updatedCurrency = updatedMileageRate.currency ?? CONST.CURRENCY.USD;
            const updatedMerchant = DistanceRequestUtils.getDistanceMerchant(true, distanceInMeters, unit, rate, updatedCurrency, translateLocal, (digit) =>
                toLocaleDigit(IntlStore.getCurrentLocale(), digit),
            );

            updatedTransaction.amount = updatedAmount;
            updatedTransaction.modifiedAmount = updatedAmount;
            updatedTransaction.modifiedMerchant = updatedMerchant;
            updatedTransaction.modifiedCurrency = updatedCurrency;
        }
    }

    if (Object.hasOwn(transactionChanges, 'taxAmount') && typeof transactionChanges.taxAmount === 'number') {
        updatedTransaction.taxAmount = isFromExpenseReport ? -transactionChanges.taxAmount : transactionChanges.taxAmount;
    }

    if (Object.hasOwn(transactionChanges, 'taxCode') && typeof transactionChanges.taxCode === 'string') {
        updatedTransaction.taxCode = transactionChanges.taxCode;
    }

    if (Object.hasOwn(transactionChanges, 'billable') && typeof transactionChanges.billable === 'boolean') {
        updatedTransaction.billable = transactionChanges.billable;
    }

    if (Object.hasOwn(transactionChanges, 'category') && typeof transactionChanges.category === 'string') {
        updatedTransaction.category = transactionChanges.category;
        const {categoryTaxCode, categoryTaxAmount} = getCategoryTaxCodeAndAmount(transactionChanges.category, transaction, policy);
        if (categoryTaxCode && categoryTaxAmount !== undefined) {
            updatedTransaction.taxCode = categoryTaxCode;
            updatedTransaction.taxAmount = categoryTaxAmount;
        }
    }

    if (Object.hasOwn(transactionChanges, 'tag') && typeof transactionChanges.tag === 'string') {
        updatedTransaction.tag = transactionChanges.tag;
    }

    if (Object.hasOwn(transactionChanges, 'attendees')) {
        updatedTransaction.modifiedAttendees = transactionChanges?.attendees;
    }

    if (
        shouldUpdateReceiptState &&
        shouldStopSmartscan &&
        transaction?.receipt &&
        Object.keys(transaction.receipt).length > 0 &&
        transaction?.receipt?.state !== CONST.IOU.RECEIPT_STATE.OPEN &&
        updatedTransaction.receipt
    ) {
        updatedTransaction.receipt.state = CONST.IOU.RECEIPT_STATE.OPEN;
    }

    updatedTransaction.pendingFields = {
        ...(updatedTransaction?.pendingFields ?? {}),
        ...(Object.hasOwn(transactionChanges, 'comment') && {comment: CONST.RED_BRICK_ROAD_PENDING_ACTION.UPDATE}),
        ...(Object.hasOwn(transactionChanges, 'created') && {created: CONST.RED_BRICK_ROAD_PENDING_ACTION.UPDATE}),
        ...(Object.hasOwn(transactionChanges, 'amount') && {amount: CONST.RED_BRICK_ROAD_PENDING_ACTION.UPDATE}),
        ...(Object.hasOwn(transactionChanges, 'currency') && {currency: CONST.RED_BRICK_ROAD_PENDING_ACTION.UPDATE}),
        ...(Object.hasOwn(transactionChanges, 'merchant') && {merchant: CONST.RED_BRICK_ROAD_PENDING_ACTION.UPDATE}),
        ...(Object.hasOwn(transactionChanges, 'waypoints') && {waypoints: CONST.RED_BRICK_ROAD_PENDING_ACTION.UPDATE}),
        ...(Object.hasOwn(transactionChanges, 'billable') && {billable: CONST.RED_BRICK_ROAD_PENDING_ACTION.UPDATE}),
        ...(Object.hasOwn(transactionChanges, 'category') && {category: CONST.RED_BRICK_ROAD_PENDING_ACTION.UPDATE}),
        ...(Object.hasOwn(transactionChanges, 'tag') && {tag: CONST.RED_BRICK_ROAD_PENDING_ACTION.UPDATE}),
        ...(Object.hasOwn(transactionChanges, 'taxAmount') && {taxAmount: CONST.RED_BRICK_ROAD_PENDING_ACTION.UPDATE}),
        ...(Object.hasOwn(transactionChanges, 'taxCode') && {taxCode: CONST.RED_BRICK_ROAD_PENDING_ACTION.UPDATE}),
        ...(Object.hasOwn(transactionChanges, 'attendees') && {attendees: CONST.RED_BRICK_ROAD_PENDING_ACTION.UPDATE}),
    };

    return updatedTransaction;
}

/**
 * Return the comment field (referred to as description in the App) from the transaction.
 * The comment does not have its modifiedComment counterpart.
 */
function getDescription(transaction: OnyxInputOrEntry<Transaction>): string {
    // Casting the description to string to avoid wrong data types (e.g. number) being returned from the API
    return transaction?.comment?.comment?.toString() ?? '';
}

/**
 * Return the amount field from the transaction, return the modifiedAmount if present.
 */
function getAmount(transaction: OnyxInputOrEntry<Transaction>, isFromExpenseReport = false, isFromTrackedExpense = false): number {
    // IOU requests cannot have negative values, but they can be stored as negative values, let's return absolute value
    if (!isFromExpenseReport || isFromTrackedExpense) {
        const amount = transaction?.modifiedAmount ?? 0;
        if (amount) {
            return Math.abs(amount);
        }
        return Math.abs(transaction?.amount ?? 0);
    }

    // Expense report case:
    // The amounts are stored using an opposite sign and negative values can be set,
    // we need to return an opposite sign than is saved in the transaction object
    let amount = transaction?.modifiedAmount ?? 0;
    if (amount) {
        return -amount;
    }

    // To avoid -0 being shown, lets only change the sign if the value is other than 0.
    amount = transaction?.amount ?? 0;
    return amount ? -amount : 0;
}

/**
 * Return the tax amount field from the transaction.
 */
function getTaxAmount(transaction: OnyxInputOrEntry<Transaction>, isFromExpenseReport: boolean): number {
    // IOU requests cannot have negative values but they can be stored as negative values, let's return absolute value
    if (!isFromExpenseReport) {
        return Math.abs(transaction?.taxAmount ?? 0);
    }

    // To avoid -0 being shown, lets only change the sign if the value is other than 0.
    const amount = transaction?.taxAmount ?? 0;
    return amount ? -amount : 0;
}

/**
 * Return the tax code from the transaction.
 */
function getTaxCode(transaction: OnyxInputOrEntry<Transaction>): string {
    return transaction?.taxCode ?? '';
}

/**
 * Return the posted date from the transaction.
 */
function getPostedDate(transaction: OnyxInputOrEntry<Transaction>): string {
    return transaction?.posted ?? '';
}

/**
 * Return the formatted posted date from the transaction.
 */
function getFormattedPostedDate(transaction: OnyxInputOrEntry<Transaction>, dateFormat: string = CONST.DATE.FNS_FORMAT_STRING): string {
    const postedDate = getPostedDate(transaction);
    const parsedDate = parse(postedDate, 'yyyyMMdd', new Date());

    if (isValid(parsedDate)) {
        return DateUtils.formatWithUTCTimeZone(format(parsedDate, 'yyyy-MM-dd'), dateFormat);
    }
    return '';
}

/**
 * Return the currency field from the transaction, return the modifiedCurrency if present.
 */
function getCurrency(transaction: OnyxInputOrEntry<Transaction>): string {
    const currency = transaction?.modifiedCurrency ?? '';
    if (currency) {
        return currency;
    }
    return transaction?.currency ?? CONST.CURRENCY.USD;
}

/**
 * Return the original currency field from the transaction.
 */
function getOriginalCurrency(transaction: Transaction): string {
    return transaction?.originalCurrency ?? '';
}

/**
 * Return the absolute value of the original amount field from the transaction.
 */
function getOriginalAmount(transaction: Transaction): number {
    const amount = transaction?.originalAmount ?? 0;
    return Math.abs(amount);
}

/**
 * Verify if the transaction is expecting the distance to be calculated on the server
 */
function isFetchingWaypointsFromServer(transaction: OnyxInputOrEntry<Transaction>): boolean {
    return !!transaction?.pendingFields?.waypoints;
}

/**
 * Verify that the transaction is in Self DM and that its distance rate is invalid.
 */
function isUnreportedAndHasInvalidDistanceRateTransaction(transaction: OnyxInputOrEntry<Transaction>, policyParam: OnyxEntry<Policy> = undefined) {
    if (transaction && isDistanceRequest(transaction)) {
        const report = getReportOrDraftReport(transaction.reportID);
        // eslint-disable-next-line deprecation/deprecation
        const policy = policyParam ?? getPolicy(report?.policyID);
        const {rate} = DistanceRequestUtils.getRate({transaction, policy});
        const isUnreported = !transaction.reportID || transaction.reportID === CONST.REPORT.UNREPORTED_REPORT_ID;

        if (isUnreported && !rate) {
            return true;
        }
    }

    return false;
}

/**
 * Return the merchant field from the transaction, return the modifiedMerchant if present.
 */
function getMerchant(transaction: OnyxInputOrEntry<Transaction>, policyParam: OnyxEntry<Policy> = undefined): string {
    if (transaction && isDistanceRequest(transaction)) {
        const report = getReportOrDraftReport(transaction.reportID);
        // This will be fixed as part of https://github.com/Expensify/Expensify/issues/507850
        // eslint-disable-next-line deprecation/deprecation
        const policy = policyParam ?? getPolicy(report?.policyID);
        const mileageRate = DistanceRequestUtils.getRate({transaction, policy});
        const {unit, rate} = mileageRate;
        const distanceInMeters = getDistanceInMeters(transaction, unit);
        if (!isUnreportedAndHasInvalidDistanceRateTransaction(transaction, policy)) {
            return DistanceRequestUtils.getDistanceMerchant(true, distanceInMeters, unit, rate, transaction.currency, translateLocal, (digit) =>
                toLocaleDigit(IntlStore.getCurrentLocale(), digit),
            );
        }
    }
    return transaction?.modifiedMerchant ? transaction.modifiedMerchant : (transaction?.merchant ?? '');
}

function getMerchantOrDescription(transaction: OnyxEntry<Transaction>) {
    return !isMerchantMissing(transaction) ? getMerchant(transaction) : getDescription(transaction);
}

/**
 * Return the list of modified attendees if present otherwise list of attendees
 */
function getAttendees(transaction: OnyxInputOrEntry<Transaction>): Attendee[] {
    const attendees = transaction?.modifiedAttendees ? transaction.modifiedAttendees : (transaction?.comment?.attendees ?? []);
    if (attendees.length === 0) {
        const details = getPersonalDetailByEmail(currentUserEmail);
        attendees.push({
            email: currentUserEmail,
            login: details?.login ?? currentUserEmail,
            displayName: details?.displayName ?? currentUserEmail,
            accountID: currentUserAccountID,
            text: details?.displayName ?? currentUserEmail,
            searchText: details?.displayName ?? currentUserEmail,
            avatarUrl: details?.avatarThumbnail ?? '',
            selected: true,
        });
    }
    return attendees;
}

/**
 * Return the list of attendees as a string and modified list of attendees as a string if present.
 */
function getFormattedAttendees(modifiedAttendees?: Attendee[], attendees?: Attendee[]): [string, string] {
    const oldAttendees = modifiedAttendees ?? [];
    const newAttendees = attendees ?? [];
    return [oldAttendees.map((item) => item.displayName ?? item.login).join(', '), newAttendees.map((item) => item.displayName ?? item.login).join(', ')];
}

/**
 * Return the reimbursable value. Defaults to true to match BE logic.
 */
function getReimbursable(transaction: Transaction): boolean {
    return transaction?.reimbursable ?? true;
}

/**
 * Return the mccGroup field from the transaction, return the modifiedMCCGroup if present.
 */
function getMCCGroup(transaction: Transaction): ValueOf<typeof CONST.MCC_GROUPS> | undefined {
    return transaction?.modifiedMCCGroup ? transaction.modifiedMCCGroup : transaction?.mccGroup;
}

/**
 * Return the waypoints field from the transaction, return the modifiedWaypoints if present.
 */
function getWaypoints(transaction: OnyxEntry<Transaction>): WaypointCollection | undefined {
    return transaction?.modifiedWaypoints ?? transaction?.comment?.waypoints;
}

/**
 * Return the category from the transaction. This "category" field has no "modified" complement.
 */
function getCategory(transaction: OnyxInputOrEntry<Transaction>): string {
    return transaction?.category ?? '';
}

/**
 * Return the cardID from the transaction.
 */
function getCardID(transaction: Transaction): number {
    return transaction?.cardID ?? CONST.DEFAULT_NUMBER_ID;
}

/**
 * Return the billable field from the transaction. This "billable" field has no "modified" complement.
 */
function getBillable(transaction: OnyxInputOrEntry<Transaction>): boolean {
    return transaction?.billable ?? false;
}

/**
 * Return a colon-delimited tag string as an array, considering escaped colons and double backslashes.
 */
function getTagArrayFromName(tagName: string): string[] {
    // WAIT!!!!!!!!!!!!!!!!!!
    // You need to keep this in sync with TransactionUtils.php

    // We need to be able to preserve double backslashes in the original string
    // and not have it interfere with splitting on a colon (:).
    // So, let's replace it with something absurd to begin with, do our split, and
    // then replace the double backslashes in the end.
    const tagWithoutDoubleSlashes = tagName.replace(/\\\\/g, '☠');
    const tagWithoutEscapedColons = tagWithoutDoubleSlashes.replace(/\\:/g, '☢');

    // Do our split
    const matches = tagWithoutEscapedColons.split(':');
    const newMatches: string[] = [];

    for (const item of matches) {
        const tagWithEscapedColons = item.replace(/☢/g, '\\:');
        const tagWithDoubleSlashes = tagWithEscapedColons.replace(/☠/g, '\\\\');
        newMatches.push(tagWithDoubleSlashes);
    }

    return newMatches;
}

/**
 * Return the tag from the transaction. When the tagIndex is passed, return the tag based on the index.
 * This "tag" field has no "modified" complement.
 */
function getTag(transaction: OnyxInputOrEntry<Transaction>, tagIndex?: number): string {
    if (tagIndex !== undefined) {
        const tagsArray = getTagArrayFromName(transaction?.tag ?? '');
        return tagsArray.at(tagIndex) ?? '';
    }

    return transaction?.tag ?? '';
}

function getTagForDisplay(transaction: OnyxEntry<Transaction>, tagIndex?: number): string {
    return getCleanedTagName(getTag(transaction, tagIndex));
}

function getCreated(transaction: OnyxInputOrEntry<Transaction>): string {
    // eslint-disable-next-line @typescript-eslint/prefer-nullish-coalescing
    return transaction?.modifiedCreated ? transaction.modifiedCreated : transaction?.created || '';
}

/**
 * Return the created field from the transaction, return the modifiedCreated if present.
 */
function getFormattedCreated(transaction: OnyxInputOrEntry<Transaction>, dateFormat: string = CONST.DATE.FNS_FORMAT_STRING): string {
    const created = getCreated(transaction);
    return DateUtils.formatWithUTCTimeZone(created, dateFormat);
}

/**
 * Determine whether a transaction is made with an Expensify card.
 */
function isExpensifyCardTransaction(transaction: OnyxEntry<Transaction>): boolean {
    return transaction?.bank === CONST.EXPENSIFY_CARD.BANK;
}

/**
 * Determine whether a transaction is made with a card (Expensify or Company Card).
 */
function isCardTransaction(transaction: OnyxEntry<Transaction>): boolean {
    return !!transaction?.managedCard;
}

function getCardName(transaction: OnyxEntry<Transaction>): string {
    return transaction?.cardName ?? '';
}

/**
 * Check if the transaction status is set to Pending.
 */
function isPending(transaction: OnyxEntry<Transaction>): boolean {
    if (!transaction?.status) {
        return false;
    }
    return transaction.status === CONST.TRANSACTION.STATUS.PENDING;
}

/**
 * Check if the transaction status is set to Posted.
 */
function isPosted(transaction: Transaction): boolean {
    if (!transaction.status) {
        return false;
    }
    return transaction.status === CONST.TRANSACTION.STATUS.POSTED;
}

/**
 * The transaction is considered scanning if it is a partial transaction, has a receipt, and the receipt is being scanned.
 * Note that this does not include receipts that are being scanned in the background for auditing / smart scan everything, because there should be no indication to the user that the receipt is being scanned.
 */
function isScanning(transaction: OnyxEntry<Transaction>): boolean {
    return isPartialTransaction(transaction) && hasReceipt(transaction) && isReceiptBeingScanned(transaction);
}

function isReceiptBeingScanned(transaction: OnyxInputOrEntry<Transaction>): boolean {
    return [CONST.IOU.RECEIPT_STATE.SCAN_READY, CONST.IOU.RECEIPT_STATE.SCANNING].some((value) => value === transaction?.receipt?.state);
}

function didReceiptScanSucceed(transaction: OnyxEntry<Transaction>): boolean {
    return [CONST.IOU.RECEIPT_STATE.SCAN_COMPLETE].some((value) => value === transaction?.receipt?.state);
}

/**
 * Check if the transaction has a non-smart-scanning receipt and is missing required fields
 */
function hasMissingSmartscanFields(transaction: OnyxInputOrEntry<Transaction>): boolean {
    return !!(transaction && !isDistanceRequest(transaction) && !isReceiptBeingScanned(transaction) && areRequiredFieldsEmpty(transaction));
}

/**
 * Get all transaction violations of the transaction with given transactionID.
 */
function getTransactionViolations(transaction: OnyxEntry<Transaction | SearchTransaction>, transactionViolations: OnyxCollection<TransactionViolations>): TransactionViolations | undefined {
    if (!transaction || !transactionViolations) {
        return undefined;
    }

    return transactionViolations?.[ONYXKEYS.COLLECTION.TRANSACTION_VIOLATIONS + transaction.transactionID]?.filter((violation) => !isViolationDismissed(transaction, violation));
}

/**
 * Check if there is pending rter violation in transactionViolations.
 */
function hasPendingRTERViolation(transactionViolations?: TransactionViolations | null): boolean {
    return !!transactionViolations?.some(
        (transactionViolation: TransactionViolation) =>
            transactionViolation.name === CONST.VIOLATIONS.RTER &&
            transactionViolation.data?.pendingPattern &&
            transactionViolation.data?.rterType !== CONST.RTER_VIOLATION_TYPES.BROKEN_CARD_CONNECTION &&
            transactionViolation.data?.rterType !== CONST.RTER_VIOLATION_TYPES.BROKEN_CARD_CONNECTION_530,
    );
}

/**
 * Check if there is broken connection violation.
 */
function hasBrokenConnectionViolation(transaction: Transaction | SearchTransaction, transactionViolations: OnyxCollection<TransactionViolations> | undefined): boolean {
    const violations = getTransactionViolations(transaction, transactionViolations);
    return !!violations?.find((violation) => isBrokenConnectionViolation(violation));
}

function isBrokenConnectionViolation(violation: TransactionViolation) {
    return (
        violation.name === CONST.VIOLATIONS.RTER &&
        (violation.data?.rterType === CONST.RTER_VIOLATION_TYPES.BROKEN_CARD_CONNECTION || violation.data?.rterType === CONST.RTER_VIOLATION_TYPES.BROKEN_CARD_CONNECTION_530)
    );
}

function shouldShowBrokenConnectionViolationInternal(brokenConnectionViolations: TransactionViolation[], report: OnyxEntry<Report> | SearchReport, policy: OnyxEntry<Policy> | SearchPolicy) {
    if (brokenConnectionViolations.length === 0) {
        return false;
    }

    if (!isPolicyAdmin(policy) || isCurrentUserSubmitter(report?.reportID)) {
        return true;
    }

    if (isOpenExpenseReport(report)) {
        return true;
    }

    return isProcessingReport(report) && isInstantSubmitEnabled(policy);
}

/**
 * Check if user should see broken connection violation warning based on violations list.
 */
function shouldShowBrokenConnectionViolation(report: OnyxEntry<Report> | SearchReport, policy: OnyxEntry<Policy> | SearchPolicy, transactionViolations: TransactionViolation[]): boolean {
    const brokenConnectionViolations = transactionViolations.filter((violation) => isBrokenConnectionViolation(violation));

    return shouldShowBrokenConnectionViolationInternal(brokenConnectionViolations, report, policy);
}

/**
 * Check if user should see broken connection violation warning based on selected transactions.
 */
function shouldShowBrokenConnectionViolationForMultipleTransactions(
    transactionIDs: string[],
    report: OnyxEntry<Report> | SearchReport,
    policy: OnyxEntry<Policy> | SearchPolicy,
    transactionViolations: OnyxCollection<TransactionViolation[]>,
): boolean {
    const violations = transactionIDs.flatMap((id) => transactionViolations?.[`${ONYXKEYS.COLLECTION.TRANSACTION_VIOLATIONS}${id}`] ?? []);

    const brokenConnectionViolations = violations.filter((violation) => isBrokenConnectionViolation(violation));

    return shouldShowBrokenConnectionViolationInternal(brokenConnectionViolations, report, policy);
}

/**
 * Check if the user should see the violation
 */
function shouldShowViolation(iouReport: OnyxEntry<Report>, policy: OnyxEntry<Policy>, violationName: ViolationName): boolean {
    const isSubmitter = isCurrentUserSubmitter(iouReport?.reportID);
    const isPolicyMember = isPolicyMemberPolicyUtils(currentUserEmail, policy?.id);
    const isReportOpen = isOpenExpenseReport(iouReport);

    if (violationName === CONST.VIOLATIONS.AUTO_REPORTED_REJECTED_EXPENSE) {
        return isSubmitter;
    }

    if (violationName === CONST.VIOLATIONS.OVER_AUTO_APPROVAL_LIMIT) {
        return isPolicyAdmin(policy) && !isSubmitter;
    }

    if (violationName === CONST.VIOLATIONS.RTER) {
        return isSubmitter || isInstantSubmitEnabled(policy);
    }

    if (violationName === CONST.VIOLATIONS.RECEIPT_NOT_SMART_SCANNED) {
        return isPolicyMember && !isSubmitter && !isReportOpen;
    }

    return true;
}

/**
 * Check if there is pending rter violation in all transactionViolations with given transactionIDs.
 */
function allHavePendingRTERViolation(transactions: OnyxEntry<Transaction[] | SearchTransaction[]>, transactionViolations: OnyxCollection<TransactionViolations> | undefined): boolean {
    if (!transactions) {
        return false;
    }

    const transactionsWithRTERViolations = transactions.map((transaction) => {
        const filteredTransactionViolations = getTransactionViolations(transaction, transactionViolations);
        return hasPendingRTERViolation(filteredTransactionViolations);
    });
    return transactionsWithRTERViolations.length > 0 && transactionsWithRTERViolations.every((value) => value === true);
}

function checkIfShouldShowMarkAsCashButton(hasRTERPendingViolation: boolean, shouldDisplayBrokenConnectionViolation: boolean, report: OnyxEntry<Report>, policy: OnyxEntry<Policy>) {
    if (hasRTERPendingViolation) {
        return true;
    }
    return (
        shouldDisplayBrokenConnectionViolation && (!isPolicyAdmin(policy) || isCurrentUserSubmitter(report?.reportID)) && !isReportApproved({report}) && !isReportManuallyReimbursed(report)
    );
}

/**
 * Check if there is any transaction without RTER violation within the given transactionIDs.
 */
function hasAnyTransactionWithoutRTERViolation(transactions: Transaction[] | SearchTransaction[], transactionViolations: OnyxCollection<TransactionViolations> | undefined): boolean {
    return (
        transactions.length > 0 &&
        transactions.some((transaction) => {
            return !hasBrokenConnectionViolation(transaction, transactionViolations);
        })
    );
}

/**
 * Check if the transaction is pending or has a pending rter violation.
 */
function hasPendingUI(transaction: OnyxEntry<Transaction>, transactionViolations?: TransactionViolations | null): boolean {
    return isScanning(transaction) || isPending(transaction) || (!!transaction && hasPendingRTERViolation(transactionViolations));
}

/**
 * Check if the transaction has a defined route
 */
function hasRoute(transaction: OnyxEntry<Transaction>, isDistanceRequestType?: boolean): boolean {
    return !!transaction?.routes?.route0?.geometry?.coordinates || (!!isDistanceRequestType && !!transaction?.comment?.customUnit?.quantity);
}

function waypointHasValidAddress(waypoint: RecentWaypoint | Waypoint): boolean {
    return !!waypoint?.address?.trim();
}

/**
 * Converts the key of a waypoint to its index
 */
function getWaypointIndex(key: string): number {
    return Number(key.replace('waypoint', ''));
}

/**
 * Filters the waypoints which are valid and returns those
 */
function getValidWaypoints(waypoints: WaypointCollection | undefined, reArrangeIndexes = false): WaypointCollection {
    if (!waypoints) {
        return {};
    }

    const sortedIndexes = Object.keys(waypoints)
        .map(getWaypointIndex)
        .sort((a, b) => a - b);
    const waypointValues = sortedIndexes.map((index) => waypoints[`waypoint${index}`]);
    // Ensure the number of waypoints is between 2 and 25
    if (waypointValues.length < 2 || waypointValues.length > 25) {
        return {};
    }

    let lastWaypointIndex = -1;
    let waypointIndex = -1;

    return waypointValues.reduce<WaypointCollection>((acc, currentWaypoint, index) => {
        // Array.at(-1) returns the last element of the array
        // If a user does a round trip, the last waypoint will be the same as the first waypoint
        // We want to avoid comparing them as this will result in an incorrect duplicate waypoint error.
        const previousWaypoint = lastWaypointIndex !== -1 ? waypointValues.at(lastWaypointIndex) : undefined;

        // Check if the waypoint has a valid address
        if (!waypointHasValidAddress(currentWaypoint)) {
            return acc;
        }

        // Check for adjacent waypoints with the same address
        if (previousWaypoint && currentWaypoint?.address === previousWaypoint.address) {
            return acc;
        }

        acc[`waypoint${reArrangeIndexes ? waypointIndex + 1 : index}`] = currentWaypoint;

        lastWaypointIndex = index;
        waypointIndex += 1;

        return acc;
    }, {});
}

/**
 * Returns the most recent transactions in an object
 */
function getRecentTransactions(transactions: Record<string, string>, size = 2): string[] {
    return Object.keys(transactions)
        .sort((transactionID1, transactionID2) => (new Date(transactions[transactionID1]) < new Date(transactions[transactionID2]) ? 1 : -1))
        .slice(0, size);
}

/**
 * Check if transaction has duplicatedTransaction violation.
 * @param transactionID - the transaction to check
 * @param checkDismissed - whether to check if the violation has already been dismissed as well
 */
function isDuplicate(transaction: OnyxEntry<Transaction>, checkDismissed = false): boolean {
    if (!transaction) {
        return false;
    }
    const duplicateViolation = allTransactionViolations?.[`${ONYXKEYS.COLLECTION.TRANSACTION_VIOLATIONS}${transaction.transactionID}`]?.find(
        (violation: TransactionViolation) => violation.name === CONST.VIOLATIONS.DUPLICATED_TRANSACTION,
    );
    const hasDuplicatedViolation = !!duplicateViolation;
    if (!checkDismissed) {
        return hasDuplicatedViolation;
    }

    const didDismissedViolation = isViolationDismissed(transaction, duplicateViolation);

    return hasDuplicatedViolation && !didDismissedViolation;
}

/**
 * Check if transaction is on hold
 */
function isOnHold(transaction: OnyxEntry<Transaction>): boolean {
    if (!transaction) {
        return false;
    }

    return !!transaction.comment?.hold;
}

/**
 * Check if transaction is on hold for the given transactionID
 */
function isOnHoldByTransactionID(transactionID: string | undefined | null): boolean {
    if (!transactionID) {
        return false;
    }

    return isOnHold(allTransactions?.[`${ONYXKEYS.COLLECTION.TRANSACTION}${transactionID}`]);
}

/**
 * Checks if a violation is dismissed for the given transaction
 */
function isViolationDismissed(transaction: OnyxEntry<Transaction>, violation: TransactionViolation | undefined): boolean {
    if (!transaction || !violation) {
        return false;
    }
    return transaction?.comment?.dismissedViolations?.[violation.name]?.[currentUserEmail] === `${currentUserAccountID}`;
}

/**
 * Checks if violations are supported for the given transaction
 */
function doesTransactionSupportViolations(transaction: Transaction | undefined): transaction is Transaction {
    if (!transaction) {
        return false;
    }
    if (isExpensifyCardTransaction(transaction) && isPending(transaction)) {
        return false;
    }
    return true;
}

/**
 * Checks if any violations for the provided transaction are of type 'violation'
 */
function hasViolation(transaction: Transaction | undefined, transactionViolations: TransactionViolation[] | OnyxCollection<TransactionViolation[]>, showInReview?: boolean): boolean {
    if (!doesTransactionSupportViolations(transaction)) {
        return false;
    }
    const violations = Array.isArray(transactionViolations) ? transactionViolations : transactionViolations?.[ONYXKEYS.COLLECTION.TRANSACTION_VIOLATIONS + transaction.transactionID];

    return !!violations?.some(
        (violation) =>
            violation.type === CONST.VIOLATION_TYPES.VIOLATION &&
            (showInReview === undefined || showInReview === (violation.showInReview ?? false)) &&
            !isViolationDismissed(transaction, violation),
    );
}

function hasDuplicateTransactions(iouReportID?: string, allReportTransactions?: SearchTransaction[]): boolean {
    const transactionsByIouReportID = getReportTransactions(iouReportID);
    const reportTransactions = allReportTransactions ?? transactionsByIouReportID;

    return reportTransactions.length > 0 && reportTransactions.some((transaction) => isDuplicate(transaction, true));
}

/**
 * Checks if any violations for the provided transaction are of type 'notice'
 */
function hasNoticeTypeViolation(
    transaction: OnyxEntry<Transaction>,
    transactionViolations: TransactionViolation[] | OnyxCollection<TransactionViolation[]>,
    showInReview?: boolean,
): boolean {
    if (!doesTransactionSupportViolations(transaction)) {
        return false;
    }
    const violations = Array.isArray(transactionViolations) ? transactionViolations : transactionViolations?.[`${ONYXKEYS.COLLECTION.TRANSACTION_VIOLATIONS}${transaction?.transactionID}`];

    return !!violations?.some(
        (violation: TransactionViolation) =>
            violation.type === CONST.VIOLATION_TYPES.NOTICE &&
            (showInReview === undefined || showInReview === (violation.showInReview ?? false)) &&
            !isViolationDismissed(transaction, violation),
    );
}

/**
 * Checks if any violations for the provided transaction are of type 'warning'
 */
function hasWarningTypeViolation(
    transaction: OnyxEntry<Transaction>,
    transactionViolations: TransactionViolation[] | OnyxCollection<TransactionViolation[]>,
    showInReview?: boolean,
): boolean {
    if (!doesTransactionSupportViolations(transaction)) {
        return false;
    }
    const violations = Array.isArray(transactionViolations) ? transactionViolations : transactionViolations?.[`${ONYXKEYS.COLLECTION.TRANSACTION_VIOLATIONS}${transaction?.transactionID}`];
    const warningTypeViolations =
        violations?.filter(
            (violation: TransactionViolation) =>
                violation.type === CONST.VIOLATION_TYPES.WARNING &&
                (showInReview === undefined || showInReview === (violation.showInReview ?? false)) &&
                !isViolationDismissed(transaction, violation),
        ) ?? [];

    return warningTypeViolations.length > 0;
}

/**
 * Calculates tax amount from the given expense amount and tax percentage
 */
function calculateTaxAmount(percentage: string | undefined, amount: number, currency: string) {
    if (!percentage) {
        return 0;
    }

    const divisor = Number(percentage.slice(0, -1)) / 100 + 1;
    const taxAmount = (amount - amount / divisor) / 100;
    const decimals = getCurrencyDecimals(currency);
    return parseFloat(taxAmount.toFixed(decimals));
}

/**
 * Calculates count of all tax enabled options
 */
function getEnabledTaxRateCount(options: TaxRates) {
    return Object.values(options).filter((option: TaxRate) => !option.isDisabled).length;
}

/**
 * Check if the customUnitRateID has a value default for P2P distance requests
 */
function isCustomUnitRateIDForP2P(transaction: OnyxInputOrEntry<Transaction>): boolean {
    return transaction?.comment?.customUnit?.customUnitRateID === CONST.CUSTOM_UNITS.FAKE_P2P_ID;
}

function hasReservationList(transaction: Transaction | undefined | null): boolean {
    return !!transaction?.receipt?.reservationList && transaction?.receipt?.reservationList.length > 0;
}

/**
 * Whether an expense is going to be paid later, either at checkout for hotels or drop off for car rental
 */
function isPayAtEndExpense(transaction: Transaction | undefined | null): boolean {
    return !!transaction?.receipt?.reservationList?.some((reservation) => reservation.paymentType === 'PAY_AT_HOTEL' || reservation.paymentType === 'PAY_AT_VENDOR');
}

/**
 * Get custom unit rate (distance rate) ID from the transaction object
 */
function getRateID(transaction: OnyxInputOrEntry<Transaction>): string | undefined {
    return transaction?.comment?.customUnit?.customUnitRateID ?? CONST.CUSTOM_UNITS.FAKE_P2P_ID;
}

/**
 * Gets the tax code based on the type of transaction and selected currency.
 * If it is distance request, then returns the tax code corresponding to the custom unit rate
 * Else returns policy default tax rate if transaction is in policy default currency, otherwise foreign default tax rate
 */
function getDefaultTaxCode(policy: OnyxEntry<Policy>, transaction: OnyxEntry<Transaction>, currency?: string | undefined): string | undefined {
    if (isDistanceRequest(transaction)) {
        const customUnitRateID = getRateID(transaction) ?? '';
        const customUnitRate = getDistanceRateCustomUnitRate(policy, customUnitRateID);
        return customUnitRate?.attributes?.taxRateExternalID;
    }
    const defaultExternalID = policy?.taxRates?.defaultExternalID;
    const foreignTaxDefault = policy?.taxRates?.foreignTaxDefault;
    return policy?.outputCurrency === (currency ?? getCurrency(transaction)) ? defaultExternalID : foreignTaxDefault;
}

/**
 * Transforms tax rates to a new object format - to add codes and new name with concatenated name and value.
 *
 * @param  policy - The policy which the user has access to and which the report is tied to.
 * @returns The transformed tax rates object.g
 */
function transformedTaxRates(policy: OnyxEntry<Policy> | undefined, transaction?: OnyxEntry<Transaction>): Record<string, TaxRate> {
    const taxRates = policy?.taxRates;
    const defaultExternalID = taxRates?.defaultExternalID;

    const defaultTaxCode = () => {
        if (!transaction) {
            return defaultExternalID;
        }

        return policy && getDefaultTaxCode(policy, transaction);
    };

    const getModifiedName = (data: TaxRate, code: string) => `${data.name} (${data.value})${defaultTaxCode() === code ? ` ${CONST.DOT_SEPARATOR} ${translateLocal('common.default')}` : ''}`;
    const taxes = Object.fromEntries(Object.entries(taxRates?.taxes ?? {}).map(([code, data]) => [code, {...data, code, modifiedName: getModifiedName(data, code), name: data.name}]));
    return taxes;
}

/**
 * Gets the tax value of a selected tax
 */
function getTaxValue(policy: OnyxEntry<Policy>, transaction: OnyxEntry<Transaction>, taxCode: string) {
    return Object.values(transformedTaxRates(policy, transaction)).find((taxRate) => taxRate.code === taxCode)?.value;
}

/**
 * Gets the tax name for Workspace Taxes Settings
 */
function getWorkspaceTaxesSettingsName(policy: OnyxEntry<Policy>, taxCode: string) {
    return Object.values(transformedTaxRates(policy)).find((taxRate) => taxRate.code === taxCode)?.modifiedName;
}

/**
 * Gets the name corresponding to the taxCode that is displayed to the user
 */
function getTaxName(policy: OnyxEntry<Policy>, transaction: OnyxEntry<Transaction>) {
    const defaultTaxCode = getDefaultTaxCode(policy, transaction);
    return Object.values(transformedTaxRates(policy, transaction)).find((taxRate) => taxRate.code === (transaction?.taxCode ?? defaultTaxCode))?.modifiedName;
}

function getTransactionOrDraftTransaction(transactionID: string): OnyxEntry<Transaction> {
    return allTransactions?.[`${ONYXKEYS.COLLECTION.TRANSACTION}${transactionID}`] ?? allTransactionDrafts?.[`${ONYXKEYS.COLLECTION.TRANSACTION_DRAFT}${transactionID}`];
}

type FieldsToCompare = Record<string, Array<keyof Transaction>>;
type FieldsToChange = {
    category?: Array<string | undefined>;
    merchant?: Array<string | undefined>;
    tag?: Array<string | undefined>;
    description?: Array<Comment | undefined>;
    taxCode?: Array<string | undefined>;
    billable?: Array<boolean | undefined>;
    reimbursable?: Array<boolean | undefined>;
};

function removeSettledAndApprovedTransactions(transactions: Array<OnyxEntry<Transaction>>): Transaction[] {
    return transactions.filter((transaction) => !!transaction && !isSettled(transaction?.reportID) && !isReportIDApproved(transaction?.reportID)) as Transaction[];
}

/**
 * This function compares fields of duplicate transactions and determines which fields should be kept and which should be changed.
 *
 * @returns An object with two properties: 'keep' and 'change'.
 * 'keep' is an object where each key is a field name and the value is the value of that field in the transaction that should be kept.
 * 'change' is an object where each key is a field name and the value is an array of different values of that field in the duplicate transactions.
 *
 * The function works as follows:
 * 1. It fetches the transaction violations for the given transaction ID.
 * 2. It finds the duplicate transactions.
 * 3. It creates two empty objects, 'keep' and 'change'.
 * 4. It defines the fields to compare in the transactions.
 * 5. It iterates over the fields to compare. For each field:
 *    - If the field is 'description', it checks if all comments are equal, exist, or are empty. If so, it keeps the first transaction's comment. Otherwise, it finds the different values and adds them to 'change'.
 *    - For other fields, it checks if all fields are equal. If so, it keeps the first transaction's field value. Otherwise, it finds the different values and adds them to 'change'.
 * 6. It returns the 'keep' and 'change' objects.
 */

function compareDuplicateTransactionFields(
    reviewingTransaction?: OnyxEntry<Transaction>,
    duplicates?: Array<OnyxEntry<Transaction>>,
    reportID?: string | undefined,
    selectedTransactionID?: string,
): {keep: Partial<ReviewDuplicates>; change: FieldsToChange} {
    const reviewingTransactionID = reviewingTransaction?.transactionID;
    if (!reviewingTransactionID || !reportID) {
        return {change: {}, keep: {}};
    }

    // eslint-disable-next-line @typescript-eslint/no-explicit-any
    const keep: Record<string, any> = {};
    // eslint-disable-next-line @typescript-eslint/no-explicit-any
    const change: Record<string, any[]> = {};
    if (!reviewingTransactionID || !reportID) {
        return {keep, change};
    }
    const transactions = removeSettledAndApprovedTransactions([reviewingTransaction, ...(duplicates ?? [])]);

    const fieldsToCompare: FieldsToCompare = {
        merchant: ['modifiedMerchant', 'merchant'],
        category: ['category'],
        tag: ['tag'],
        description: ['comment'],
        taxCode: ['taxCode'],
        billable: ['billable'],
        reimbursable: ['reimbursable'],
    };

    // Helper function thats create an array of different values for a given key in the transactions
    function getDifferentValues(items: Array<OnyxEntry<Transaction>>, keys: Array<keyof Transaction>) {
        return [
            ...new Set(
                items
                    .map((item) => {
                        // Prioritize modifiedMerchant over merchant
                        if (keys.includes('modifiedMerchant' as keyof Transaction) && keys.includes('merchant' as keyof Transaction)) {
                            // eslint-disable-next-line @typescript-eslint/prefer-nullish-coalescing
                            return getMerchant(item);
                        }
                        return keys.map((key) => item?.[key]);
                    })
                    .flat(),
            ),
        ];
    }

    // Helper function to check if all comments are equal
    function areAllCommentsEqual(items: Array<OnyxEntry<Transaction>>, firstTransaction: OnyxEntry<Transaction>) {
        return items.every((item) => deepEqual(getDescription(item), getDescription(firstTransaction)));
    }

    // Helper function to check if all fields are equal for a given key
    function areAllFieldsEqual(items: Array<OnyxEntry<Transaction>>, keyExtractor: (item: OnyxEntry<Transaction>) => string) {
        const firstTransaction = transactions.at(0);
        return items.every((item) => keyExtractor(item) === keyExtractor(firstTransaction));
    }

    // Helper function to process changes
    function processChanges(fieldName: string, items: Array<OnyxEntry<Transaction>>, keys: Array<keyof Transaction>) {
        const differentValues = getDifferentValues(items, keys);
        if (differentValues.length > 0) {
            change[fieldName] = differentValues;
        }
    }

    // The comment object needs to be stored only when selecting a specific transaction to keep.
    // It contains details such as 'customUnit' and 'waypoints,' which remain unchanged during the review steps
    // but are essential for displaying complete information on the confirmation page.
    if (selectedTransactionID) {
        const selectedTransaction = transactions.find((t) => t?.transactionID === selectedTransactionID);
        keep.comment = selectedTransaction?.comment ?? {};
    }

    for (const fieldName in fieldsToCompare) {
        if (Object.prototype.hasOwnProperty.call(fieldsToCompare, fieldName)) {
            const keys = fieldsToCompare[fieldName];
            const firstTransaction = transactions.at(0);
            const isFirstTransactionCommentEmptyObject = typeof firstTransaction?.comment === 'object' && firstTransaction?.comment?.comment === '';
            const report = allReports?.[`${ONYXKEYS.COLLECTION.REPORT}${reportID}`];
            // This will be fixed as part of https://github.com/Expensify/Expensify/issues/507850
            // eslint-disable-next-line deprecation/deprecation
            const policy = getPolicy(report?.policyID);

            const areAllFieldsEqualForKey = areAllFieldsEqual(transactions, (item) => keys.map((key) => item?.[key]).join('|'));
            if (fieldName === 'description') {
                const allCommentsAreEqual = areAllCommentsEqual(transactions, firstTransaction);
                const allCommentsAreEmpty = isFirstTransactionCommentEmptyObject && transactions.every((item) => getDescription(item) === '');
                if (allCommentsAreEqual || allCommentsAreEmpty) {
                    keep[fieldName] = firstTransaction?.comment?.comment ?? firstTransaction?.comment;
                } else {
                    processChanges(fieldName, transactions, keys);
                }
            } else if (fieldName === 'merchant') {
                if (areAllFieldsEqual(transactions, getMerchant)) {
                    keep[fieldName] = getMerchant(firstTransaction);
                } else {
                    processChanges(fieldName, transactions, keys);
                }
            } else if (fieldName === 'taxCode') {
                const differentValues = getDifferentValues(transactions, keys);
                const validTaxes = differentValues?.filter((taxID) => {
                    const tax = getTaxByID(policy, (taxID as string) ?? '');
                    return tax?.name && !tax.isDisabled && tax.pendingAction !== CONST.RED_BRICK_ROAD_PENDING_ACTION.DELETE;
                });

                if (!areAllFieldsEqualForKey && validTaxes.length > 1) {
                    change[fieldName] = validTaxes;
                } else if (areAllFieldsEqualForKey) {
                    keep[fieldName] = firstTransaction?.[keys[0]] ?? firstTransaction?.[keys[1]];
                }
            } else if (fieldName === 'category') {
                const differentValues = getDifferentValues(transactions, keys);
                const policyCategories = report?.policyID ? getPolicyCategoriesData(report.policyID) : {};
                const availableCategories = Object.values(policyCategories)
                    .filter((category) => differentValues.includes(category.name) && category.enabled && category.pendingAction !== CONST.RED_BRICK_ROAD_PENDING_ACTION.DELETE)
                    .map((e) => e.name);

                if (!areAllFieldsEqualForKey && policy?.areCategoriesEnabled && (availableCategories.length > 1 || (availableCategories.length === 1 && differentValues.includes('')))) {
                    change[fieldName] = [...availableCategories, ...(differentValues.includes('') ? [''] : [])];
                } else if (areAllFieldsEqualForKey) {
                    keep[fieldName] = firstTransaction?.[keys[0]] ?? firstTransaction?.[keys[1]];
                }
            } else if (fieldName === 'tag') {
                const policyTags = report?.policyID ? getPolicyTagsData(report?.policyID) : {};
                const isMultiLevelTags = isMultiLevelTagsPolicyUtils(policyTags);
                if (isMultiLevelTags) {
                    if (areAllFieldsEqualForKey || !policy?.areTagsEnabled) {
                        keep[fieldName] = firstTransaction?.[keys[0]] ?? firstTransaction?.[keys[1]];
                    } else {
                        processChanges(fieldName, transactions, keys);
                    }
                } else {
                    const differentValues = getDifferentValues(transactions, keys);
                    const policyTagsObj = Object.values(Object.values(policyTags).at(0)?.tags ?? {});
                    const availableTags = policyTagsObj
                        .filter((tag) => differentValues.includes(tag.name) && tag.enabled && tag.pendingAction !== CONST.RED_BRICK_ROAD_PENDING_ACTION.DELETE)
                        .map((e) => e.name);
                    if (!areAllFieldsEqualForKey && policy?.areTagsEnabled && (availableTags.length > 1 || (availableTags.length === 1 && differentValues.includes('')))) {
                        change[fieldName] = [...availableTags, ...(differentValues.includes('') ? [''] : [])];
                    } else if (areAllFieldsEqualForKey) {
                        keep[fieldName] = firstTransaction?.[keys[0]] ?? firstTransaction?.[keys[1]];
                    }
                }
            } else if (areAllFieldsEqualForKey) {
                keep[fieldName] = firstTransaction?.[keys[0]] ?? firstTransaction?.[keys[1]];
            } else {
                processChanges(fieldName, transactions, keys);
            }
        }
    }

    return {keep, change};
}

function getTransactionID(threadReportID?: string): string | undefined {
    if (!threadReportID) {
        return;
    }
    const report = allReports?.[`${ONYXKEYS.COLLECTION.REPORT}${threadReportID}`];
    const parentReportAction = isThread(report) ? getReportAction(report.parentReportID, report.parentReportActionID) : undefined;
    const IOUTransactionID = isMoneyRequestAction(parentReportAction) ? getOriginalMessage(parentReportAction)?.IOUTransactionID : undefined;

    return IOUTransactionID;
}

function buildNewTransactionAfterReviewingDuplicates(reviewDuplicateTransaction: OnyxEntry<ReviewDuplicates>): Partial<Transaction> {
    const originalTransaction = allTransactions?.[`${ONYXKEYS.COLLECTION.TRANSACTION}${reviewDuplicateTransaction?.transactionID}`] ?? undefined;
    const {duplicates, ...restReviewDuplicateTransaction} = reviewDuplicateTransaction ?? {};

    return {
        ...originalTransaction,
        ...restReviewDuplicateTransaction,
        modifiedMerchant: reviewDuplicateTransaction?.merchant,
        merchant: reviewDuplicateTransaction?.merchant,
        comment: {...reviewDuplicateTransaction?.comment, comment: reviewDuplicateTransaction?.description},
    };
}

function buildMergeDuplicatesParams(
    reviewDuplicates: OnyxEntry<ReviewDuplicates>,
    duplicatedTransactions: Array<OnyxEntry<Transaction>>,
    originalTransaction: Partial<Transaction>,
): MergeDuplicatesParams {
    return {
        amount: -getAmount(originalTransaction as OnyxEntry<Transaction>, true),
        reportID: originalTransaction?.reportID,
        receiptID: originalTransaction?.receipt?.receiptID ?? CONST.DEFAULT_NUMBER_ID,
        currency: getCurrency(originalTransaction as OnyxEntry<Transaction>),
        created: getFormattedCreated(originalTransaction as OnyxEntry<Transaction>),
        transactionID: reviewDuplicates?.transactionID,
        transactionIDList: removeSettledAndApprovedTransactions(duplicatedTransactions ?? []).map((transaction) => transaction.transactionID),
        billable: reviewDuplicates?.billable ?? false,
        reimbursable: reviewDuplicates?.reimbursable ?? false,
        category: reviewDuplicates?.category ?? '',
        tag: reviewDuplicates?.tag ?? '',
        merchant: reviewDuplicates?.merchant ?? '',
        comment: reviewDuplicates?.description ?? '',
    };
}

function getCategoryTaxCodeAndAmount(category: string, transaction: OnyxEntry<Transaction>, policy: OnyxEntry<Policy>) {
    const taxRules = policy?.rules?.expenseRules?.filter((rule) => rule.tax);
    if (!taxRules || taxRules?.length === 0 || isDistanceRequest(transaction)) {
        return {categoryTaxCode: undefined, categoryTaxAmount: undefined};
    }

    const defaultTaxCode = getDefaultTaxCode(policy, transaction, getCurrency(transaction));
    const categoryTaxCode = getCategoryDefaultTaxRate(taxRules, category, defaultTaxCode);
    const categoryTaxPercentage = getTaxValue(policy, transaction, categoryTaxCode ?? '');
    let categoryTaxAmount;

    if (categoryTaxPercentage) {
        categoryTaxAmount = convertToBackendAmount(calculateTaxAmount(categoryTaxPercentage, getAmount(transaction), getCurrency(transaction)));
    }

    return {categoryTaxCode, categoryTaxAmount};
}

/**
 * Return the sorted list transactions of an iou report
 */
function getAllSortedTransactions(iouReportID?: string): Array<OnyxEntry<Transaction>> {
    return getReportTransactions(iouReportID).sort((transA, transB) => {
        if (transA.created < transB.created) {
            return -1;
        }

        if (transA.created > transB.created) {
            return 1;
        }

        return (transA.inserted ?? '') < (transB.inserted ?? '') ? -1 : 1;
    });
}

function shouldShowRTERViolationMessage(transactions?: Transaction[]) {
    return transactions?.length === 1 && hasPendingUI(transactions?.at(0), getTransactionViolations(transactions?.at(0), allTransactionViolations));
}

const getOriginalTransactionWithSplitInfo = (transaction: OnyxEntry<Transaction>) => {
    const {originalTransactionID, source, splits} = transaction?.comment ?? {};
    const originalTransaction = allTransactions?.[`${ONYXKEYS.COLLECTION.TRANSACTION}${originalTransactionID}`];

    if (splits && splits.length > 0) {
        return {isBillSplit: true, isExpenseSplit: false, originalTransaction: originalTransaction ?? transaction};
    }

    if (!originalTransactionID || source !== CONST.IOU.TYPE.SPLIT) {
        return {isBillSplit: false, isExpenseSplit: false, originalTransaction: transaction};
    }

    // To determine if it’s a split bill or a split expense, we check for the presence of `comment.splits` on the original transaction.
    // Since both splits use `comment.originalTransaction`, but split expenses won’t have `comment.splits`.
    return {isBillSplit: !!originalTransaction?.comment?.splits, isExpenseSplit: !originalTransaction?.comment?.splits, originalTransaction: originalTransaction ?? transaction};
};

/**
 * Return transactions pending action.
 */
function getTransactionPendingAction(transaction: OnyxEntry<Transaction>): PendingAction {
    if (transaction?.pendingAction) {
        return transaction.pendingAction;
    }
    const hasPendingFields = Object.keys(transaction?.pendingFields ?? {}).length > 0;
    return hasPendingFields ? CONST.RED_BRICK_ROAD_PENDING_ACTION.UPDATE : null;
}

function isTransactionPendingDelete(transaction: OnyxEntry<Transaction>): boolean {
    return getTransactionPendingAction(transaction) === CONST.RED_BRICK_ROAD_PENDING_ACTION.DELETE;
}

/**
 * Creates sections data for unreported expenses, marking transactions with DELETE pending action as disabled
 */
function createUnreportedExpenseSections(transactions: Array<Transaction | undefined>): Array<{shouldShow: boolean; data: UnreportedExpenseListItemType[]}> {
    return [
        {
            shouldShow: true,
            data: transactions
                .filter((t): t is Transaction => t !== undefined)
                .map(
                    (transaction): UnreportedExpenseListItemType => ({
                        ...transaction,
                        isDisabled: isTransactionPendingDelete(transaction),
                        keyForList: transaction.transactionID,
                        errors: transaction.errors as Errors | undefined,
                    }),
                ),
        },
    ];
}

export {
    buildOptimisticTransaction,
    calculateTaxAmount,
    getWorkspaceTaxesSettingsName,
    getDefaultTaxCode,
    transformedTaxRates,
    getTaxValue,
    getTaxName,
    getEnabledTaxRateCount,
    getUpdatedTransaction,
    getDescription,
    getRequestType,
    getExpenseType,
    isManualRequest,
    isScanRequest,
    getAmount,
    getAttendees,
    getTaxAmount,
    getTaxCode,
    getCurrency,
    getDistanceInMeters,
    getCardID,
    getOriginalCurrency,
    getOriginalAmount,
    getFormattedAttendees,
    getMerchant,
    hasAnyTransactionWithoutRTERViolation,
    getMerchantOrDescription,
    getMCCGroup,
    getCreated,
    getFormattedCreated,
    getCategory,
    getBillable,
    getTag,
    getTagArrayFromName,
    getTagForDisplay,
    getTransactionViolations,
    hasReceipt,
    hasEReceipt,
    hasRoute,
    isReceiptBeingScanned,
    didReceiptScanSucceed,
    getValidWaypoints,
    isDistanceRequest,
    isFetchingWaypointsFromServer,
    isExpensifyCardTransaction,
    isCardTransaction,
    isDuplicate,
    isPending,
    isPosted,
    isOnHold,
    isOnHoldByTransactionID,
    getWaypoints,
    isAmountMissing,
    isMerchantMissing,
    isPartialMerchant,
    isPartial,
    isCreatedMissing,
    areRequiredFieldsEmpty,
    hasMissingSmartscanFields,
    hasPendingRTERViolation,
    allHavePendingRTERViolation,
    hasPendingUI,
    getWaypointIndex,
    waypointHasValidAddress,
    getRecentTransactions,
    hasReservationList,
    hasViolation,
    hasDuplicateTransactions,
    hasBrokenConnectionViolation,
    shouldShowBrokenConnectionViolation,
    shouldShowBrokenConnectionViolationForMultipleTransactions,
    hasNoticeTypeViolation,
    hasWarningTypeViolation,
    isCustomUnitRateIDForP2P,
    getRateID,
    compareDuplicateTransactionFields,
    getTransactionID,
    buildNewTransactionAfterReviewingDuplicates,
    buildMergeDuplicatesParams,
    getReimbursable,
    isPayAtEndExpense,
    removeSettledAndApprovedTransactions,
    getCardName,
    hasReceiptSource,
    shouldShowAttendees,
    getAllSortedTransactions,
    getFormattedPostedDate,
    getCategoryTaxCodeAndAmount,
    isPerDiemRequest,
    isViolationDismissed,
    isBrokenConnectionViolation,
    shouldShowRTERViolationMessage,
    isPartialTransaction,
    isPendingCardOrScanningTransaction,
    isScanning,
    getTransactionOrDraftTransaction,
    checkIfShouldShowMarkAsCashButton,
    getOriginalTransactionWithSplitInfo,
    getTransactionPendingAction,
    isTransactionPendingDelete,
    createUnreportedExpenseSections,
<<<<<<< HEAD
    isDemoTransaction,
=======
    shouldShowViolation,
>>>>>>> 1d14859a
    isUnreportedAndHasInvalidDistanceRateTransaction,
};

export type {TransactionChanges};<|MERGE_RESOLUTION|>--- conflicted
+++ resolved
@@ -1809,11 +1809,8 @@
     getTransactionPendingAction,
     isTransactionPendingDelete,
     createUnreportedExpenseSections,
-<<<<<<< HEAD
     isDemoTransaction,
-=======
     shouldShowViolation,
->>>>>>> 1d14859a
     isUnreportedAndHasInvalidDistanceRateTransaction,
 };
 
