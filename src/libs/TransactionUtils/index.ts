import {format, isValid, parse} from 'date-fns';
import {deepEqual} from 'fast-equals';
import lodashDeepClone from 'lodash/cloneDeep';
import lodashHas from 'lodash/has';
import lodashSet from 'lodash/set';
import type {OnyxCollection, OnyxEntry} from 'react-native-onyx';
import Onyx from 'react-native-onyx';
import type {ValueOf} from 'type-fest';
import type {UnreportedExpenseListItemType} from '@components/SelectionList/types';
import {getPolicyCategoriesData} from '@libs/actions/Policy/Category';
import {getPolicyTagsData} from '@libs/actions/Policy/Tag';
import type {MergeDuplicatesParams} from '@libs/API/parameters';
import {getCategoryDefaultTaxRate} from '@libs/CategoryUtils';
import {convertToBackendAmount, getCurrencyDecimals} from '@libs/CurrencyUtils';
import DateUtils from '@libs/DateUtils';
import DistanceRequestUtils from '@libs/DistanceRequestUtils';
import {toLocaleDigit} from '@libs/LocaleDigitUtils';
import {translateLocal} from '@libs/Localize';
import Log from '@libs/Log';
import {rand64, roundToTwoDecimalPlaces} from '@libs/NumberUtils';
import Permissions from '@libs/Permissions';
import {getPersonalDetailsByIDs} from '@libs/PersonalDetailsUtils';
import {
    getCommaSeparatedTagNameWithSanitizedColons,
    getDistanceRateCustomUnitRate,
    getPolicy,
    getTaxByID,
    isInstantSubmitEnabled,
    isMultiLevelTags as isMultiLevelTagsPolicyUtils,
    isPolicyAdmin,
    isPolicyMember as isPolicyMemberPolicyUtils,
} from '@libs/PolicyUtils';
import {getOriginalMessage, getReportAction, isMoneyRequestAction} from '@libs/ReportActionsUtils';
import {
    getReportOrDraftReport,
    getReportTransactions,
    isCurrentUserSubmitter,
    isOpenExpenseReport,
    isProcessingReport,
    isReportApproved,
    isReportIDApproved,
    isReportManuallyReimbursed,
    isSettled,
    isThread,
} from '@libs/ReportUtils';
import type {IOURequestType} from '@userActions/IOU';
import CONST from '@src/CONST';
import type {IOUType} from '@src/CONST';
import IntlStore from '@src/languages/IntlStore';
import ONYXKEYS from '@src/ONYXKEYS';
import type {
    OnyxInputOrEntry,
    Policy,
    RecentWaypoint,
    Report,
    ReviewDuplicates,
    TaxRate,
    TaxRates,
    Transaction,
    TransactionViolation,
    TransactionViolations,
    ViolationName,
} from '@src/types/onyx';
import type {Attendee, Participant, SplitExpense} from '@src/types/onyx/IOU';
import type {Errors, PendingAction} from '@src/types/onyx/OnyxCommon';
import type {OnyxData} from '@src/types/onyx/Request';
import type {SearchPolicy, SearchReport, SearchTransaction} from '@src/types/onyx/SearchResults';
import type {
    Comment,
    Receipt,
    TransactionChanges,
    TransactionCustomUnit,
    TransactionPendingFieldsKey,
    UnreportedTransaction,
    Waypoint,
    WaypointCollection,
} from '@src/types/onyx/Transaction';
import {isEmptyObject} from '@src/types/utils/EmptyObject';
import getDistanceInMeters from './getDistanceInMeters';

type TransactionParams = {
    amount: number;
    modifiedAmount?: number;
    currency: string;
    reportID: string | undefined;
    comment?: string;
    attendees?: Attendee[];
    created?: string;
    merchant?: string;
    receipt?: OnyxEntry<Receipt>;
    category?: string;
    tag?: string;
    taxCode?: string;
    taxAmount?: number;
    billable?: boolean;
    pendingFields?: Partial<{[K in TransactionPendingFieldsKey]: ValueOf<typeof CONST.RED_BRICK_ROAD_PENDING_ACTION>}>;
    reimbursable?: boolean;
    source?: string;
    filename?: string;
    customUnit?: TransactionCustomUnit;
    splitExpenses?: SplitExpense[];
    splitExpensesTotal?: number;
    participants?: Participant[];
    pendingAction?: PendingAction;
    distance?: number;
};

type BuildOptimisticTransactionParams = {
    originalTransactionID?: string;
    existingTransactionID?: string;
    existingTransaction?: OnyxEntry<Transaction>;
    policy?: OnyxEntry<Policy>;
    transactionParams: TransactionParams;
    isDemoTransactionParam?: boolean;
};

let allTransactions: OnyxCollection<Transaction> = {};

Onyx.connect({
    key: ONYXKEYS.COLLECTION.TRANSACTION,
    waitForCollectionCallback: true,
    callback: (value) => {
        if (!value) {
            return;
        }
        allTransactions = Object.fromEntries(Object.entries(value).filter(([, transaction]) => !!transaction));
    },
});

let allReports: OnyxCollection<Report> = {};
Onyx.connect({
    key: ONYXKEYS.COLLECTION.REPORT,
    waitForCollectionCallback: true,
    callback: (value) => {
        allReports = value;
    },
});

let allTransactionViolations: OnyxCollection<TransactionViolations> = {};
Onyx.connect({
    key: ONYXKEYS.COLLECTION.TRANSACTION_VIOLATIONS,
    waitForCollectionCallback: true,
    callback: (value) => (allTransactionViolations = value),
});

let currentUserEmail = '';
let currentUserAccountID = -1;
Onyx.connect({
    key: ONYXKEYS.SESSION,
    callback: (val) => {
        currentUserEmail = val?.email ?? '';
        currentUserAccountID = val?.accountID ?? CONST.DEFAULT_NUMBER_ID;
    },
});

function hasDistanceCustomUnit(transaction: OnyxEntry<Transaction>): boolean {
    const type = transaction?.comment?.type;
    const customUnitName = transaction?.comment?.customUnit?.name;
    return type === CONST.TRANSACTION.TYPE.CUSTOM_UNIT && customUnitName === CONST.CUSTOM_UNITS.NAME_DISTANCE;
}

function isDistanceRequest(transaction: OnyxEntry<Transaction>): boolean {
    // This is used during the expense creation flow before the transaction has been saved to the server
    if (lodashHas(transaction, 'iouRequestType')) {
        return (
            transaction?.iouRequestType === CONST.IOU.REQUEST_TYPE.DISTANCE ||
            transaction?.iouRequestType === CONST.IOU.REQUEST_TYPE.DISTANCE_MAP ||
            transaction?.iouRequestType === CONST.IOU.REQUEST_TYPE.DISTANCE_MANUAL
        );
    }

    // This is the case for transaction objects once they have been saved to the server
    return hasDistanceCustomUnit(transaction);
}

function isMapDistanceRequest(transaction: OnyxEntry<Transaction>): boolean {
    // This is used during the expense creation flow before the transaction has been saved to the server
    if (lodashHas(transaction, 'iouRequestType')) {
        return transaction?.iouRequestType === CONST.IOU.REQUEST_TYPE.DISTANCE_MAP;
    }

    // This is the case for transaction objects once they have been saved to the server
    return hasDistanceCustomUnit(transaction);
}

function isManualDistanceRequest(transaction: OnyxEntry<Transaction>): boolean {
    // This is used during the expense creation flow before the transaction has been saved to the server
    if (lodashHas(transaction, 'iouRequestType')) {
        return transaction?.iouRequestType === CONST.IOU.REQUEST_TYPE.DISTANCE_MANUAL;
    }

    // This is the case for transaction objects once they have been saved to the server
    return hasDistanceCustomUnit(transaction) && isEmptyObject(transaction?.comment?.waypoints);
}

function isScanRequest(transaction: OnyxEntry<Transaction> | Partial<Transaction>): boolean {
    // This is used during the expense creation flow before the transaction has been saved to the server
    if (lodashHas(transaction, 'iouRequestType')) {
        return transaction?.iouRequestType === CONST.IOU.REQUEST_TYPE.SCAN;
    }

    return !!transaction?.receipt?.source && transaction?.amount === 0;
}

function isPerDiemRequest(transaction: OnyxEntry<Transaction>): boolean {
    // This is used during the expense creation flow before the transaction has been saved to the server
    if (lodashHas(transaction, 'iouRequestType')) {
        return transaction?.iouRequestType === CONST.IOU.REQUEST_TYPE.PER_DIEM;
    }

    // This is the case for transaction objects once they have been saved to the server
    const type = transaction?.comment?.type;
    const customUnitName = transaction?.comment?.customUnit?.name;
    return type === CONST.TRANSACTION.TYPE.CUSTOM_UNIT && customUnitName === CONST.CUSTOM_UNITS.NAME_PER_DIEM_INTERNATIONAL;
}

function getRequestType(transaction: OnyxEntry<Transaction>, isManualDistanceEnabled?: boolean): IOURequestType {
    if (isManualDistanceEnabled) {
        if (isManualDistanceRequest(transaction)) {
            return CONST.IOU.REQUEST_TYPE.DISTANCE_MANUAL;
        }
        if (isMapDistanceRequest(transaction)) {
            return CONST.IOU.REQUEST_TYPE.DISTANCE_MAP;
        }
    }
    if (isDistanceRequest(transaction)) {
        return CONST.IOU.REQUEST_TYPE.DISTANCE;
    }
    if (isScanRequest(transaction)) {
        return CONST.IOU.REQUEST_TYPE.SCAN;
    }

    if (isPerDiemRequest(transaction)) {
        return CONST.IOU.REQUEST_TYPE.PER_DIEM;
    }

    return CONST.IOU.REQUEST_TYPE.MANUAL;
}

/**
 * Determines the expense type of a given transaction.
 */
function getExpenseType(transaction: OnyxEntry<Transaction>): ValueOf<typeof CONST.IOU.EXPENSE_TYPE> | undefined {
    if (!transaction) {
        return undefined;
    }

    if (isExpensifyCardTransaction(transaction)) {
        if (isPending(transaction)) {
            return CONST.IOU.EXPENSE_TYPE.PENDING_EXPENSIFY_CARD;
        }

        return CONST.IOU.EXPENSE_TYPE.EXPENSIFY_CARD;
    }

    return getRequestType(transaction);
}

function isManualRequest(transaction: Transaction): boolean {
    // This is used during the expense creation flow before the transaction has been saved to the server
    if (lodashHas(transaction, 'iouRequestType')) {
        return transaction.iouRequestType === CONST.IOU.REQUEST_TYPE.MANUAL;
    }

    return getRequestType(transaction) === CONST.IOU.REQUEST_TYPE.MANUAL;
}

function isPartialTransaction(transaction: OnyxEntry<Transaction>): boolean {
    const merchant = getMerchant(transaction);

    if (!merchant || isPartialMerchant(merchant)) {
        return true;
    }

    if (isAmountMissing(transaction) && isScanRequest(transaction)) {
        return true;
    }

    return false;
}

function isPendingCardOrScanningTransaction(transaction: OnyxEntry<Transaction>): boolean {
    return (isExpensifyCardTransaction(transaction) && isPending(transaction)) || isPartialTransaction(transaction) || (isScanRequest(transaction) && isScanning(transaction));
}

/**
 * Optimistically generate a transaction.
 *
 * @param amount – in cents
 * @param [existingTransactionID] When creating a distance expense, an empty transaction has already been created with a transactionID. In that case, the transaction here needs to have
 * it's transactionID match what was already generated.
 */
function buildOptimisticTransaction(params: BuildOptimisticTransactionParams): Transaction {
    const {originalTransactionID = '', existingTransactionID, existingTransaction, policy, transactionParams, isDemoTransactionParam} = params;
    const {
        amount,
        modifiedAmount,
        currency,
        reportID,
        distance,
        comment = '',
        attendees = [],
        created = '',
        merchant = '',
        receipt,
        category = '',
        tag = '',
        taxCode = '',
        taxAmount = 0,
        billable = false,
        pendingFields,
        reimbursable = true,
        source = '',
        filename = '',
        customUnit,
        splitExpenses,
        splitExpensesTotal,
        participants,
        pendingAction = CONST.RED_BRICK_ROAD_PENDING_ACTION.ADD,
    } = transactionParams;
    // transactionIDs are random, positive, 64-bit numeric strings.
    // Because JS can only handle 53-bit numbers, transactionIDs are strings in the front-end (just like reportActionID)
    const transactionID = existingTransactionID ?? rand64();

    const commentJSON: Comment = {comment, attendees};
    if (isDemoTransactionParam) {
        commentJSON.isDemoTransaction = true;
    }
    if (source) {
        commentJSON.source = source;
    }
    if (originalTransactionID) {
        commentJSON.originalTransactionID = originalTransactionID;
    }
    if (splitExpenses) {
        commentJSON.splitExpenses = splitExpenses;
    }
    if (splitExpensesTotal) {
        commentJSON.splitExpensesTotal = splitExpensesTotal;
    }

    const isMapDistanceTransaction = !!pendingFields?.waypoints;
    const isManualDistanceTransaction = isManualDistanceRequest(existingTransaction);
    if (isMapDistanceTransaction || isManualDistanceTransaction) {
        // Set the distance unit, which comes from the policy distance unit or the P2P rate data
        lodashSet(commentJSON, 'customUnit.distanceUnit', DistanceRequestUtils.getUpdatedDistanceUnit({transaction: existingTransaction, policy}));
        lodashSet(commentJSON, 'customUnit.quantity', distance);
    }

    const isPerDiemTransaction = !!pendingFields?.subRates;
    if (isPerDiemTransaction) {
        // Set the custom unit, which comes from the policy per diem rate data
        lodashSet(commentJSON, 'customUnit', customUnit);
    }

    return {
        ...(!isEmptyObject(pendingFields) ? {pendingFields} : {}),
        transactionID,
        amount,
        currency,
        reportID,
        comment: commentJSON,
        merchant: merchant || CONST.TRANSACTION.PARTIAL_TRANSACTION_MERCHANT,
        created: created || DateUtils.getDBTime(),
<<<<<<< HEAD
        pendingAction,
        receipt: receipt?.source ? {source: receipt.source, state: receipt.state ?? CONST.IOU.RECEIPT_STATE.SCAN_READY, isTestDriveReceipt: receipt.isTestDriveReceipt} : {},
=======
        pendingAction: CONST.RED_BRICK_ROAD_PENDING_ACTION.ADD,
        receipt: receipt?.source
            ? {source: receipt.source, filename: receipt?.name ?? filename, state: receipt.state ?? CONST.IOU.RECEIPT_STATE.SCAN_READY, isTestDriveReceipt: receipt.isTestDriveReceipt}
            : {},
>>>>>>> 51d20252
        filename: (receipt?.source ? (receipt?.name ?? filename) : filename).toString(),
        category,
        tag,
        taxCode,
        taxAmount,
        modifiedAmount,
        billable,
        reimbursable,
        inserted: DateUtils.getDBTime(),
        participants,
    };
}

/**
 * Check if the transaction has an Ereceipt
 */
function hasEReceipt(transaction: Transaction | undefined | null): boolean {
    return !!transaction?.hasEReceipt;
}

function hasReceipt(transaction: OnyxInputOrEntry<Transaction> | undefined): boolean {
    return !!transaction?.receipt?.state || hasEReceipt(transaction);
}

/** Check if the receipt has the source file */
function hasReceiptSource(transaction: OnyxInputOrEntry<Transaction>): boolean {
    return !!transaction?.receipt?.source;
}

function isDemoTransaction(transaction: OnyxInputOrEntry<Transaction>): boolean {
    return transaction?.comment?.isDemoTransaction ?? false;
}

function isMerchantMissing(transaction: OnyxEntry<Transaction>) {
    if (transaction?.modifiedMerchant && transaction.modifiedMerchant !== '') {
        return transaction.modifiedMerchant === CONST.TRANSACTION.PARTIAL_TRANSACTION_MERCHANT;
    }
    const isMerchantEmpty = transaction?.merchant === CONST.TRANSACTION.PARTIAL_TRANSACTION_MERCHANT || transaction?.merchant === '';

    return isMerchantEmpty;
}

/**
 * Determine if we should show the attendee selector for a given expense on a give policy.
 */
function shouldShowAttendees(iouType: IOUType, policy: OnyxEntry<Policy>): boolean {
    if ((iouType !== CONST.IOU.TYPE.SUBMIT && iouType !== CONST.IOU.TYPE.CREATE) || !policy?.id || policy?.type !== CONST.POLICY.TYPE.CORPORATE) {
        return false;
    }

    // For backwards compatibility with Expensify Classic, we assume that Attendee Tracking is enabled by default on
    // Control policies if the policy does not contain the attribute
    return policy?.isAttendeeTrackingEnabled ?? true;
}

/**
 * Check if the merchant is partial i.e. `(none)`
 */
function isPartialMerchant(merchant: string): boolean {
    return merchant === CONST.TRANSACTION.PARTIAL_TRANSACTION_MERCHANT;
}

function isAmountMissing(transaction: OnyxEntry<Transaction>) {
    return transaction?.amount === 0 && (!transaction.modifiedAmount || transaction.modifiedAmount === 0);
}

function isPartial(transaction: OnyxEntry<Transaction>): boolean {
    return isPartialMerchant(getMerchant(transaction)) && isAmountMissing(transaction);
}

function isCreatedMissing(transaction: OnyxEntry<Transaction>) {
    if (!transaction) {
        return true;
    }
    return transaction?.created === '' && (!transaction.created || transaction.modifiedCreated === '');
}

function areRequiredFieldsEmpty(transaction: OnyxEntry<Transaction>): boolean {
    const parentReport = allReports?.[`${ONYXKEYS.COLLECTION.REPORT}${transaction?.reportID}`];
    const isFromExpenseReport = parentReport?.type === CONST.REPORT.TYPE.EXPENSE;
    const isSplitPolicyExpenseChat = !!transaction?.comment?.splits?.some((participant) => allReports?.[`${ONYXKEYS.COLLECTION.REPORT}${participant.chatReportID}`]?.isOwnPolicyExpenseChat);
    const isMerchantRequired = isFromExpenseReport || isSplitPolicyExpenseChat;
    return (isMerchantRequired && isMerchantMissing(transaction)) || isAmountMissing(transaction) || isCreatedMissing(transaction);
}

/**
 * Given the edit made to the expense, return an updated transaction object.
 */
function getUpdatedTransaction({
    transaction,
    transactionChanges,
    isFromExpenseReport,
    shouldUpdateReceiptState = true,
    policy = undefined,
}: {
    transaction: Transaction;
    transactionChanges: TransactionChanges;
    isFromExpenseReport: boolean;
    shouldUpdateReceiptState?: boolean;
    policy?: OnyxEntry<Policy>;
}): Transaction {
    const isUnReportedExpense = transaction?.reportID === CONST.REPORT.UNREPORTED_REPORT_ID;

    // Only changing the first level fields so no need for deep clone now
    const updatedTransaction = lodashDeepClone(transaction);
    let shouldStopSmartscan = false;

    // The comment property does not have its modifiedComment counterpart
    if (Object.hasOwn(transactionChanges, 'comment')) {
        updatedTransaction.comment = {
            ...updatedTransaction.comment,
            comment: transactionChanges.comment,
        };
    }
    if (Object.hasOwn(transactionChanges, 'created')) {
        updatedTransaction.modifiedCreated = transactionChanges.created;
        shouldStopSmartscan = true;
    }
    if (Object.hasOwn(transactionChanges, 'amount') && typeof transactionChanges.amount === 'number') {
        updatedTransaction.modifiedAmount = isFromExpenseReport || isUnReportedExpense ? -transactionChanges.amount : transactionChanges.amount;
        shouldStopSmartscan = true;
    }
    if (Object.hasOwn(transactionChanges, 'currency')) {
        updatedTransaction.modifiedCurrency = transactionChanges.currency;
        shouldStopSmartscan = true;
    }

    if (Object.hasOwn(transactionChanges, 'merchant')) {
        updatedTransaction.modifiedMerchant = transactionChanges.merchant;
        shouldStopSmartscan = true;
    }

    if (Object.hasOwn(transactionChanges, 'waypoints')) {
        updatedTransaction.modifiedWaypoints = transactionChanges.waypoints;
        updatedTransaction.isLoading = true;
        shouldStopSmartscan = true;

        if (!transactionChanges.routes?.route0?.geometry?.coordinates) {
            // The waypoints were changed, but there is no route – it is pending from the BE and we should mark the fields as pending
            updatedTransaction.amount = CONST.IOU.DEFAULT_AMOUNT;
            updatedTransaction.modifiedAmount = CONST.IOU.DEFAULT_AMOUNT;
            updatedTransaction.modifiedMerchant = translateLocal('iou.fieldPending');
        } else {
            const mileageRate = DistanceRequestUtils.getRate({transaction: updatedTransaction, policy});
            const {unit, rate} = mileageRate;

            const distanceInMeters = getDistanceInMeters(transaction, unit);
            const amount = DistanceRequestUtils.getDistanceRequestAmount(distanceInMeters, unit, rate ?? 0);
            const updatedAmount = isFromExpenseReport || isUnReportedExpense ? -amount : amount;
            const updatedMerchant = DistanceRequestUtils.getDistanceMerchant(true, distanceInMeters, unit, rate, transaction.currency, translateLocal, (digit) =>
                toLocaleDigit(IntlStore.getCurrentLocale(), digit),
            );

            updatedTransaction.amount = updatedAmount;
            updatedTransaction.modifiedAmount = updatedAmount;
            updatedTransaction.modifiedMerchant = updatedMerchant;
        }
    }

    if (Object.hasOwn(transactionChanges, 'customUnitRateID')) {
        lodashSet(updatedTransaction, 'comment.customUnit.customUnitRateID', transactionChanges.customUnitRateID);
        lodashSet(updatedTransaction, 'comment.customUnit.defaultP2PRate', null);
        shouldStopSmartscan = true;

        const existingDistanceUnit = transaction?.comment?.customUnit?.distanceUnit;

        // Get the new distance unit from the rate's unit
        const newDistanceUnit = DistanceRequestUtils.getUpdatedDistanceUnit({transaction: updatedTransaction, policy});
        lodashSet(updatedTransaction, 'comment.customUnit.distanceUnit', newDistanceUnit);

        // If the distanceUnit is set and the rate is changed to one that has a different unit, convert the distance to the new unit
        if (existingDistanceUnit && newDistanceUnit !== existingDistanceUnit) {
            const conversionFactor = existingDistanceUnit === CONST.CUSTOM_UNITS.DISTANCE_UNIT_MILES ? CONST.CUSTOM_UNITS.MILES_TO_KILOMETERS : CONST.CUSTOM_UNITS.KILOMETERS_TO_MILES;
            const distance = roundToTwoDecimalPlaces((transaction?.comment?.customUnit?.quantity ?? 0) * conversionFactor);
            lodashSet(updatedTransaction, 'comment.customUnit.quantity', distance);
        }

        if (!isFetchingWaypointsFromServer(transaction)) {
            // When the waypoints are being fetched from the server, we have no information about the distance, and cannot recalculate the updated amount.
            // Otherwise, recalculate the fields based on the new rate.

            const oldMileageRate = DistanceRequestUtils.getRate({transaction, policy});
            const updatedMileageRate = DistanceRequestUtils.getRate({transaction: updatedTransaction, policy, useTransactionDistanceUnit: false});
            const {unit, rate} = updatedMileageRate;

            const distanceInMeters = getDistanceInMeters(transaction, oldMileageRate?.unit);
            const amount = DistanceRequestUtils.getDistanceRequestAmount(distanceInMeters, unit, rate ?? 0);
            const updatedAmount = isFromExpenseReport || isUnReportedExpense ? -amount : amount;
            const updatedCurrency = updatedMileageRate.currency ?? CONST.CURRENCY.USD;
            const updatedMerchant = DistanceRequestUtils.getDistanceMerchant(true, distanceInMeters, unit, rate, updatedCurrency, translateLocal, (digit) =>
                toLocaleDigit(IntlStore.getCurrentLocale(), digit),
            );

            updatedTransaction.amount = updatedAmount;
            updatedTransaction.modifiedAmount = updatedAmount;
            updatedTransaction.modifiedMerchant = updatedMerchant;
            updatedTransaction.modifiedCurrency = updatedCurrency;
        }
    }

    if (Object.hasOwn(transactionChanges, 'taxAmount') && typeof transactionChanges.taxAmount === 'number') {
        updatedTransaction.taxAmount = isFromExpenseReport ? -transactionChanges.taxAmount : transactionChanges.taxAmount;
    }

    if (Object.hasOwn(transactionChanges, 'taxCode') && typeof transactionChanges.taxCode === 'string') {
        updatedTransaction.taxCode = transactionChanges.taxCode;
    }

    if (Object.hasOwn(transactionChanges, 'reimbursable') && typeof transactionChanges.reimbursable === 'boolean') {
        updatedTransaction.reimbursable = transactionChanges.reimbursable;
    }

    if (Object.hasOwn(transactionChanges, 'billable') && typeof transactionChanges.billable === 'boolean') {
        updatedTransaction.billable = transactionChanges.billable;
    }

    if (Object.hasOwn(transactionChanges, 'category') && typeof transactionChanges.category === 'string') {
        updatedTransaction.category = transactionChanges.category;
        const {categoryTaxCode, categoryTaxAmount} = getCategoryTaxCodeAndAmount(transactionChanges.category, transaction, policy);
        if (categoryTaxCode && categoryTaxAmount !== undefined) {
            updatedTransaction.taxCode = categoryTaxCode;
            updatedTransaction.taxAmount = categoryTaxAmount;
        }
    }

    if (Object.hasOwn(transactionChanges, 'tag') && typeof transactionChanges.tag === 'string') {
        updatedTransaction.tag = transactionChanges.tag;
    }

    if (Object.hasOwn(transactionChanges, 'attendees')) {
        updatedTransaction.modifiedAttendees = transactionChanges?.attendees;
    }

    if (
        shouldUpdateReceiptState &&
        shouldStopSmartscan &&
        transaction?.receipt &&
        Object.keys(transaction.receipt).length > 0 &&
        transaction?.receipt?.state !== CONST.IOU.RECEIPT_STATE.OPEN &&
        updatedTransaction.receipt
    ) {
        updatedTransaction.receipt.state = CONST.IOU.RECEIPT_STATE.OPEN;
    }

    if (Object.hasOwn(transactionChanges, 'distance') && typeof transactionChanges.distance === 'number') {
        const distance = roundToTwoDecimalPlaces(transactionChanges.distance ?? 0);

        lodashSet(updatedTransaction, 'comment.customUnit.quantity', distance);
        shouldStopSmartscan = true;

        const updatedMileageRate = DistanceRequestUtils.getRate({transaction: updatedTransaction, policy, useTransactionDistanceUnit: false});
        const {unit, rate} = updatedMileageRate;

        const distanceInMeters = getDistanceInMeters(updatedTransaction, unit);
        let amount = DistanceRequestUtils.getDistanceRequestAmount(distanceInMeters, unit, rate ?? 0);
        amount = isFromExpenseReport || isUnReportedExpense ? -amount : amount;
        const updatedCurrency = updatedMileageRate.currency ?? CONST.CURRENCY.USD;
        const updatedMerchant = DistanceRequestUtils.getDistanceMerchant(true, distanceInMeters, unit, rate, updatedCurrency, translateLocal, (digit) =>
            toLocaleDigit(IntlStore.getCurrentLocale(), digit),
        );

        updatedTransaction.modifiedAmount = amount;
        updatedTransaction.modifiedMerchant = updatedMerchant;
        updatedTransaction.modifiedCurrency = updatedCurrency;
    }

    updatedTransaction.pendingFields = {
        ...(updatedTransaction?.pendingFields ?? {}),
        ...(Object.hasOwn(transactionChanges, 'comment') && {comment: CONST.RED_BRICK_ROAD_PENDING_ACTION.UPDATE}),
        ...(Object.hasOwn(transactionChanges, 'created') && {created: CONST.RED_BRICK_ROAD_PENDING_ACTION.UPDATE}),
        ...(Object.hasOwn(transactionChanges, 'amount') && {amount: CONST.RED_BRICK_ROAD_PENDING_ACTION.UPDATE}),
        ...(Object.hasOwn(transactionChanges, 'currency') && {currency: CONST.RED_BRICK_ROAD_PENDING_ACTION.UPDATE}),
        ...(Object.hasOwn(transactionChanges, 'merchant') && {merchant: CONST.RED_BRICK_ROAD_PENDING_ACTION.UPDATE}),
        ...(Object.hasOwn(transactionChanges, 'waypoints') && {waypoints: CONST.RED_BRICK_ROAD_PENDING_ACTION.UPDATE}),
        ...(Object.hasOwn(transactionChanges, 'reimbursable') && {reimbursable: CONST.RED_BRICK_ROAD_PENDING_ACTION.UPDATE}),
        ...(Object.hasOwn(transactionChanges, 'billable') && {billable: CONST.RED_BRICK_ROAD_PENDING_ACTION.UPDATE}),
        ...(Object.hasOwn(transactionChanges, 'category') && {category: CONST.RED_BRICK_ROAD_PENDING_ACTION.UPDATE}),
        ...(Object.hasOwn(transactionChanges, 'tag') && {tag: CONST.RED_BRICK_ROAD_PENDING_ACTION.UPDATE}),
        ...(Object.hasOwn(transactionChanges, 'taxAmount') && {taxAmount: CONST.RED_BRICK_ROAD_PENDING_ACTION.UPDATE}),
        ...(Object.hasOwn(transactionChanges, 'taxCode') && {taxCode: CONST.RED_BRICK_ROAD_PENDING_ACTION.UPDATE}),
        ...(Object.hasOwn(transactionChanges, 'attendees') && {attendees: CONST.RED_BRICK_ROAD_PENDING_ACTION.UPDATE}),
        ...(Object.hasOwn(transactionChanges, 'distance') && {
            quantity: CONST.RED_BRICK_ROAD_PENDING_ACTION.UPDATE,
            amount: CONST.RED_BRICK_ROAD_PENDING_ACTION.UPDATE,
            merchant: CONST.RED_BRICK_ROAD_PENDING_ACTION.UPDATE,
        }),
    };

    return updatedTransaction;
}

/**
 * Return the comment field (referred to as description in the App) from the transaction.
 * The comment does not have its modifiedComment counterpart.
 */
function getDescription(transaction: OnyxInputOrEntry<Transaction>): string {
    // Casting the description to string to avoid wrong data types (e.g. number) being returned from the API
    return transaction?.comment?.comment?.toString() ?? '';
}

/**
 * Return the amount field from the transaction, return the modifiedAmount if present.
 */
function getAmount(transaction: OnyxInputOrEntry<Transaction>, isFromExpenseReport = false, isFromTrackedExpense = false): number {
    // IOU requests cannot have negative values, but they can be stored as negative values, let's return absolute value
    if (!isFromExpenseReport && !isFromTrackedExpense) {
        const amount = transaction?.modifiedAmount ?? 0;
        if (amount) {
            return Math.abs(amount);
        }
        return Math.abs(transaction?.amount ?? 0);
    }

    // Expense report case:
    // The amounts are stored using an opposite sign and negative values can be set,
    // we need to return an opposite sign than is saved in the transaction object
    let amount = transaction?.modifiedAmount ?? 0;
    if (amount) {
        return -amount;
    }

    // To avoid -0 being shown, lets only change the sign if the value is other than 0.
    amount = transaction?.amount ?? 0;
    return amount ? -amount : 0;
}

/**
 * Return the tax amount field from the transaction.
 */
function getTaxAmount(transaction: OnyxInputOrEntry<Transaction>, isFromExpenseReport: boolean): number {
    // IOU requests cannot have negative values but they can be stored as negative values, let's return absolute value
    if (!isFromExpenseReport) {
        return Math.abs(transaction?.taxAmount ?? 0);
    }

    // To avoid -0 being shown, lets only change the sign if the value is other than 0.
    const amount = transaction?.taxAmount ?? 0;
    return amount ? -amount : 0;
}

/**
 * Return the tax code from the transaction.
 */
function getTaxCode(transaction: OnyxInputOrEntry<Transaction>): string {
    return transaction?.taxCode ?? '';
}

/**
 * Return the posted date from the transaction.
 */
function getPostedDate(transaction: OnyxInputOrEntry<Transaction>): string {
    return transaction?.posted ?? '';
}

/**
 * Return the formatted posted date from the transaction.
 */
function getFormattedPostedDate(transaction: OnyxInputOrEntry<Transaction>, dateFormat: string = CONST.DATE.FNS_FORMAT_STRING): string {
    const postedDate = getPostedDate(transaction);
    const parsedDate = parse(postedDate, 'yyyyMMdd', new Date());

    if (isValid(parsedDate)) {
        return DateUtils.formatWithUTCTimeZone(format(parsedDate, 'yyyy-MM-dd'), dateFormat);
    }
    return '';
}

/**
 * Return the currency field from the transaction, return the modifiedCurrency if present.
 */
function getCurrency(transaction: OnyxInputOrEntry<Transaction>): string {
    const currency = transaction?.modifiedCurrency ?? '';
    if (currency) {
        return currency;
    }
    return transaction?.currency ?? CONST.CURRENCY.USD;
}

/**
 * Return the original currency field from the transaction.
 */
function getOriginalCurrency(transaction: Transaction): string {
    return transaction?.originalCurrency ?? '';
}

/**
 * Return the absolute value of the original amount field from the transaction.
 */
function getOriginalAmount(transaction: Transaction): number {
    const amount = transaction?.originalAmount ?? 0;
    return Math.abs(amount);
}

/**
 * Verify if the transaction is expecting the distance to be calculated on the server
 */
function isFetchingWaypointsFromServer(transaction: OnyxInputOrEntry<Transaction>): boolean {
    return !!transaction?.pendingFields?.waypoints;
}

/**
 * Verify that the transaction is in Self DM and that its distance rate is invalid.
 */
function isUnreportedAndHasInvalidDistanceRateTransaction(transaction: OnyxInputOrEntry<Transaction>, policyParam: OnyxEntry<Policy> = undefined) {
    if (transaction && isDistanceRequest(transaction)) {
        const report = getReportOrDraftReport(transaction.reportID);
        // eslint-disable-next-line deprecation/deprecation
        const policy = policyParam ?? getPolicy(report?.policyID);
        const {rate} = DistanceRequestUtils.getRate({transaction, policy});
        const isUnreportedExpense = !transaction.reportID || transaction.reportID === CONST.REPORT.UNREPORTED_REPORT_ID;

        if (isUnreportedExpense && !rate) {
            return true;
        }
    }

    return false;
}

/**
 * Return the merchant field from the transaction, return the modifiedMerchant if present.
 */
function getMerchant(transaction: OnyxInputOrEntry<Transaction>, policyParam: OnyxEntry<Policy> = undefined): string {
    if (transaction && isDistanceRequest(transaction)) {
        const report = getReportOrDraftReport(transaction.reportID);
        // This will be fixed as part of https://github.com/Expensify/Expensify/issues/507850
        // eslint-disable-next-line deprecation/deprecation
        const policy = policyParam ?? getPolicy(report?.policyID);
        const mileageRate = DistanceRequestUtils.getRate({transaction, policy});
        const {unit, rate} = mileageRate;
        const distanceInMeters = getDistanceInMeters(transaction, unit);
        if (!isUnreportedAndHasInvalidDistanceRateTransaction(transaction, policy)) {
            return DistanceRequestUtils.getDistanceMerchant(true, distanceInMeters, unit, rate, transaction.currency, translateLocal, (digit) =>
                toLocaleDigit(IntlStore.getCurrentLocale(), digit),
            );
        }
    }
    return transaction?.modifiedMerchant ? transaction.modifiedMerchant : (transaction?.merchant ?? '');
}

function getMerchantOrDescription(transaction: OnyxEntry<Transaction>) {
    return !isMerchantMissing(transaction) ? getMerchant(transaction) : getDescription(transaction);
}

/**
 * Return the list of modified attendees if present otherwise list of attendees
 */
function getAttendees(transaction: OnyxInputOrEntry<Transaction>): Attendee[] {
    const attendees = transaction?.modifiedAttendees ? transaction.modifiedAttendees : (transaction?.comment?.attendees ?? []);
    if (attendees.length === 0 && transaction?.reportID) {
        // Get the creator of the transaction by looking at the owner of the report linked to the transaction
        const report = getReportOrDraftReport(transaction.reportID);
        const creatorAccountID = report?.ownerAccountID;

        if (creatorAccountID) {
            const [creatorDetails] = getPersonalDetailsByIDs({accountIDs: [creatorAccountID], currentUserAccountID});
            const creatorEmail = creatorDetails?.login ?? '';
            const creatorDisplayName = creatorDetails?.displayName ?? creatorEmail;

            if (creatorEmail) {
                attendees.push({
                    email: creatorEmail,
                    login: creatorEmail,
                    displayName: creatorDisplayName,
                    accountID: creatorAccountID,
                    text: creatorDisplayName,
                    searchText: creatorDisplayName,
                    avatarUrl: creatorDetails?.avatarThumbnail ?? '',
                    selected: true,
                });
            }
        }
    }
    return attendees;
}

/**
 * Return the list of attendees as a string and modified list of attendees as a string if present.
 */
function getFormattedAttendees(modifiedAttendees?: Attendee[], attendees?: Attendee[]): [string, string] {
    const oldAttendees = modifiedAttendees ?? [];
    const newAttendees = attendees ?? [];
    return [oldAttendees.map((item) => item.displayName ?? item.login).join(', '), newAttendees.map((item) => item.displayName ?? item.login).join(', ')];
}

/**
 * Return the reimbursable value. Defaults to true to match BE logic.
 */
function getReimbursable(transaction: OnyxInputOrEntry<Transaction>): boolean {
    return transaction?.reimbursable ?? true;
}

/**
 * Return the mccGroup field from the transaction, return the modifiedMCCGroup if present.
 */
function getMCCGroup(transaction: Transaction): ValueOf<typeof CONST.MCC_GROUPS> | undefined {
    return transaction?.modifiedMCCGroup ? transaction.modifiedMCCGroup : transaction?.mccGroup;
}

/**
 * Return the waypoints field from the transaction, return the modifiedWaypoints if present.
 */
function getWaypoints(transaction: OnyxEntry<Transaction>): WaypointCollection | undefined {
    return transaction?.modifiedWaypoints ?? transaction?.comment?.waypoints;
}

/**
 * Return the category from the transaction. This "category" field has no "modified" complement.
 */
function getCategory(transaction: OnyxInputOrEntry<Transaction>): string {
    return transaction?.category ?? '';
}

/**
 * Return the cardID from the transaction.
 */
function getCardID(transaction: Transaction): number {
    return transaction?.cardID ?? CONST.DEFAULT_NUMBER_ID;
}

/**
 * Return the billable field from the transaction. This "billable" field has no "modified" complement.
 */
function getBillable(transaction: OnyxInputOrEntry<Transaction>): boolean {
    return transaction?.billable ?? false;
}

/**
 * Return a colon-delimited tag string as an array, considering escaped colons and double backslashes.
 */
function getTagArrayFromName(tagName: string): string[] {
    // WAIT!!!!!!!!!!!!!!!!!!
    // You need to keep this in sync with TransactionUtils.php

    // We need to be able to preserve double backslashes in the original string
    // and not have it interfere with splitting on a colon (:).
    // So, let's replace it with something absurd to begin with, do our split, and
    // then replace the double backslashes in the end.
    const tagWithoutDoubleSlashes = tagName.replace(/\\\\/g, '☠');
    const tagWithoutEscapedColons = tagWithoutDoubleSlashes.replace(/\\:/g, '☢');

    // Do our split
    const matches = tagWithoutEscapedColons.split(':');
    const newMatches: string[] = [];

    for (const item of matches) {
        const tagWithEscapedColons = item.replace(/☢/g, '\\:');
        const tagWithDoubleSlashes = tagWithEscapedColons.replace(/☠/g, '\\\\');
        newMatches.push(tagWithDoubleSlashes);
    }

    return newMatches;
}

/**
 * Return the tag from the transaction. When the tagIndex is passed, return the tag based on the index.
 * This "tag" field has no "modified" complement.
 */
function getTag(transaction: OnyxInputOrEntry<Transaction>, tagIndex?: number): string {
    if (tagIndex !== undefined) {
        const tagsArray = getTagArrayFromName(transaction?.tag ?? '');
        return tagsArray.at(tagIndex) ?? '';
    }

    return transaction?.tag ?? '';
}

function getTagForDisplay(transaction: OnyxEntry<Transaction>, tagIndex?: number): string {
    return getCommaSeparatedTagNameWithSanitizedColons(getTag(transaction, tagIndex));
}

function getCreated(transaction: OnyxInputOrEntry<Transaction>): string {
    // eslint-disable-next-line @typescript-eslint/prefer-nullish-coalescing
    return transaction?.modifiedCreated ? transaction.modifiedCreated : transaction?.created || '';
}

/**
 * Return the created field from the transaction, return the modifiedCreated if present.
 */
function getFormattedCreated(transaction: OnyxInputOrEntry<Transaction>, dateFormat: string = CONST.DATE.FNS_FORMAT_STRING): string {
    const created = getCreated(transaction);
    return DateUtils.formatWithUTCTimeZone(created, dateFormat);
}

/**
 * Determine whether a transaction is made with an Expensify card.
 */
function isExpensifyCardTransaction(transaction: OnyxEntry<Transaction>): boolean {
    return transaction?.bank === CONST.EXPENSIFY_CARD.BANK;
}

/**
 * Determine whether a transaction is made with a card (Expensify or Company Card).
 */
function isCardTransaction(transaction: OnyxEntry<Transaction>): boolean {
    return !!transaction?.managedCard;
}

function getCardName(transaction: OnyxEntry<Transaction>): string {
    return transaction?.cardName ?? '';
}

/**
 * Check if the transaction status is set to Pending.
 */
function isPending(transaction: OnyxEntry<Transaction>): boolean {
    if (!transaction?.status) {
        return false;
    }
    return transaction.status === CONST.TRANSACTION.STATUS.PENDING;
}

/**
 * Check if the transaction status is set to Posted.
 */
function isPosted(transaction: Transaction): boolean {
    if (!transaction.status) {
        return false;
    }
    return transaction.status === CONST.TRANSACTION.STATUS.POSTED;
}

/**
 * The transaction is considered scanning if it is a partial transaction, has a receipt, and the receipt is being scanned.
 * Note that this does not include receipts that are being scanned in the background for auditing / smart scan everything, because there should be no indication to the user that the receipt is being scanned.
 */
function isScanning(transaction: OnyxEntry<Transaction>): boolean {
    return isPartialTransaction(transaction) && hasReceipt(transaction) && isReceiptBeingScanned(transaction);
}

function isReceiptBeingScanned(transaction: OnyxInputOrEntry<Transaction>): boolean {
    return [CONST.IOU.RECEIPT_STATE.SCAN_READY, CONST.IOU.RECEIPT_STATE.SCANNING].some((value) => value === transaction?.receipt?.state);
}

function didReceiptScanSucceed(transaction: OnyxEntry<Transaction>): boolean {
    return [CONST.IOU.RECEIPT_STATE.SCAN_COMPLETE].some((value) => value === transaction?.receipt?.state);
}

/**
 * Check if the transaction has a non-smart-scanning receipt and is missing required fields
 */
function hasMissingSmartscanFields(transaction: OnyxInputOrEntry<Transaction>): boolean {
    return !!(transaction && !isDistanceRequest(transaction) && !isReceiptBeingScanned(transaction) && areRequiredFieldsEmpty(transaction));
}

/**
 * Get all transaction violations of the transaction with given transactionID.
 */
function getTransactionViolations(transaction: OnyxEntry<Transaction | SearchTransaction>, transactionViolations: OnyxCollection<TransactionViolations>): TransactionViolations | undefined {
    if (!transaction || !transactionViolations) {
        return undefined;
    }

    return transactionViolations?.[ONYXKEYS.COLLECTION.TRANSACTION_VIOLATIONS + transaction.transactionID]?.filter((violation) => !isViolationDismissed(transaction, violation));
}

function getTransactionViolationsOfTransaction(transactionID: string) {
    return allTransactionViolations?.[`${ONYXKEYS.COLLECTION.TRANSACTION_VIOLATIONS}${transactionID}`] ?? [];
}

/**
 * Check if there is pending rter violation in transactionViolations.
 */
function hasPendingRTERViolation(transactionViolations?: TransactionViolations | null): boolean {
    return !!transactionViolations?.some(
        (transactionViolation: TransactionViolation) =>
            transactionViolation.name === CONST.VIOLATIONS.RTER &&
            transactionViolation.data?.pendingPattern &&
            transactionViolation.data?.rterType !== CONST.RTER_VIOLATION_TYPES.BROKEN_CARD_CONNECTION &&
            transactionViolation.data?.rterType !== CONST.RTER_VIOLATION_TYPES.BROKEN_CARD_CONNECTION_530,
    );
}

/**
 * Check if there is broken connection violation.
 */
function hasBrokenConnectionViolation(transaction: Transaction | SearchTransaction, transactionViolations: OnyxCollection<TransactionViolations> | undefined): boolean {
    const violations = getTransactionViolations(transaction, transactionViolations);
    return !!violations?.find((violation) => isBrokenConnectionViolation(violation));
}

function isBrokenConnectionViolation(violation: TransactionViolation) {
    return (
        violation.name === CONST.VIOLATIONS.RTER &&
        (violation.data?.rterType === CONST.RTER_VIOLATION_TYPES.BROKEN_CARD_CONNECTION || violation.data?.rterType === CONST.RTER_VIOLATION_TYPES.BROKEN_CARD_CONNECTION_530)
    );
}

function shouldShowBrokenConnectionViolationInternal(brokenConnectionViolations: TransactionViolation[], report: OnyxEntry<Report> | SearchReport, policy: OnyxEntry<Policy> | SearchPolicy) {
    if (brokenConnectionViolations.length === 0) {
        return false;
    }

    if (!isPolicyAdmin(policy) || isCurrentUserSubmitter(report)) {
        return true;
    }

    if (isOpenExpenseReport(report)) {
        return true;
    }

    return isProcessingReport(report) && isInstantSubmitEnabled(policy);
}

/**
 * Check if user should see broken connection violation warning based on violations list.
 */
function shouldShowBrokenConnectionViolation(report: OnyxEntry<Report> | SearchReport, policy: OnyxEntry<Policy> | SearchPolicy, transactionViolations: TransactionViolation[]): boolean {
    const brokenConnectionViolations = transactionViolations.filter((violation) => isBrokenConnectionViolation(violation));

    return shouldShowBrokenConnectionViolationInternal(brokenConnectionViolations, report, policy);
}

/**
 * Check if user should see broken connection violation warning based on selected transactions.
 */
function shouldShowBrokenConnectionViolationForMultipleTransactions(
    transactionIDs: string[],
    report: OnyxEntry<Report> | SearchReport,
    policy: OnyxEntry<Policy> | SearchPolicy,
    transactionViolations: OnyxCollection<TransactionViolation[]>,
): boolean {
    const violations = transactionIDs.flatMap((id) => transactionViolations?.[`${ONYXKEYS.COLLECTION.TRANSACTION_VIOLATIONS}${id}`] ?? []);

    const brokenConnectionViolations = violations.filter((violation) => isBrokenConnectionViolation(violation));

    return shouldShowBrokenConnectionViolationInternal(brokenConnectionViolations, report, policy);
}

/**
 * Check if the user should see the violation
 */
function shouldShowViolation(iouReport: OnyxEntry<Report>, policy: OnyxEntry<Policy>, violationName: ViolationName, shouldShowRterForSettledReport = true): boolean {
    const isSubmitter = isCurrentUserSubmitter(iouReport);
    const isPolicyMember = isPolicyMemberPolicyUtils(policy, currentUserEmail);
    const isReportOpen = isOpenExpenseReport(iouReport);

    if (violationName === CONST.VIOLATIONS.AUTO_REPORTED_REJECTED_EXPENSE) {
        return isSubmitter || isPolicyAdmin(policy);
    }

    if (violationName === CONST.VIOLATIONS.OVER_AUTO_APPROVAL_LIMIT) {
        return isPolicyAdmin(policy) && !isSubmitter;
    }

    if (violationName === CONST.VIOLATIONS.RTER) {
        return (isSubmitter || isInstantSubmitEnabled(policy)) && (shouldShowRterForSettledReport || !isSettled(iouReport));
    }

    if (violationName === CONST.VIOLATIONS.RECEIPT_NOT_SMART_SCANNED) {
        return isPolicyMember && !isSubmitter && !isReportOpen;
    }

    return true;
}

/**
 * Check if there is pending rter violation in all transactionViolations with given transactionIDs.
 */
function allHavePendingRTERViolation(transactions: OnyxEntry<Transaction[] | SearchTransaction[]>, transactionViolations: OnyxCollection<TransactionViolations> | undefined): boolean {
    if (!transactions) {
        return false;
    }

    const transactionsWithRTERViolations = transactions.map((transaction) => {
        const filteredTransactionViolations = getTransactionViolations(transaction, transactionViolations);
        return hasPendingRTERViolation(filteredTransactionViolations);
    });
    return transactionsWithRTERViolations.length > 0 && transactionsWithRTERViolations.every((value) => value === true);
}

function checkIfShouldShowMarkAsCashButton(hasRTERPendingViolation: boolean, shouldDisplayBrokenConnectionViolation: boolean, report: OnyxEntry<Report>, policy: OnyxEntry<Policy>) {
    if (hasRTERPendingViolation) {
        return true;
    }
    return shouldDisplayBrokenConnectionViolation && (!isPolicyAdmin(policy) || isCurrentUserSubmitter(report)) && !isReportApproved({report}) && !isReportManuallyReimbursed(report);
}

/**
 * Check if there is any transaction without RTER violation within the given transactionIDs.
 */
function hasAnyTransactionWithoutRTERViolation(transactions: Transaction[] | SearchTransaction[], transactionViolations: OnyxCollection<TransactionViolations> | undefined): boolean {
    return (
        transactions.length > 0 &&
        transactions.some((transaction) => {
            return !hasBrokenConnectionViolation(transaction, transactionViolations);
        })
    );
}

/**
 * Check if the transaction is pending or has a pending rter violation.
 */
function hasPendingUI(transaction: OnyxEntry<Transaction>, transactionViolations?: TransactionViolations | null): boolean {
    return isScanning(transaction) || isPending(transaction) || (!!transaction && hasPendingRTERViolation(transactionViolations));
}

/**
 * Check if the transaction has a defined route
 */
function hasRoute(transaction: OnyxEntry<Transaction>, isDistanceRequestType?: boolean): boolean {
    return !!transaction?.routes?.route0?.geometry?.coordinates || (!!isDistanceRequestType && !!transaction?.comment?.customUnit?.quantity);
}

function waypointHasValidAddress(waypoint: RecentWaypoint | Waypoint): boolean {
    return !!waypoint?.address?.trim();
}

/**
 * Converts the key of a waypoint to its index
 */
function getWaypointIndex(key: string): number {
    return Number(key.replace('waypoint', ''));
}

/**
 * Filters the waypoints which are valid and returns those
 */
function getValidWaypoints(waypoints: WaypointCollection | undefined, reArrangeIndexes = false): WaypointCollection {
    if (!waypoints) {
        return {};
    }

    const sortedIndexes = Object.keys(waypoints)
        .map(getWaypointIndex)
        .sort((a, b) => a - b);
    const waypointValues = sortedIndexes.map((index) => waypoints[`waypoint${index}`]);
    // Ensure the number of waypoints is between 2 and 25
    if (waypointValues.length < 2 || waypointValues.length > 25) {
        return {};
    }

    let lastWaypointIndex = -1;
    let waypointIndex = -1;

    return waypointValues.reduce<WaypointCollection>((acc, currentWaypoint, index) => {
        // Array.at(-1) returns the last element of the array
        // If a user does a round trip, the last waypoint will be the same as the first waypoint
        // We want to avoid comparing them as this will result in an incorrect duplicate waypoint error.
        const previousWaypoint = lastWaypointIndex !== -1 ? waypointValues.at(lastWaypointIndex) : undefined;

        // Check if the waypoint has a valid address
        if (!waypointHasValidAddress(currentWaypoint)) {
            return acc;
        }

        // Check for adjacent waypoints with the same address
        if (previousWaypoint && currentWaypoint?.address === previousWaypoint.address) {
            return acc;
        }

        acc[`waypoint${reArrangeIndexes ? waypointIndex + 1 : index}`] = currentWaypoint;

        lastWaypointIndex = index;
        waypointIndex += 1;

        return acc;
    }, {});
}

/**
 * Returns the most recent transactions in an object
 */
function getRecentTransactions(transactions: Record<string, string>, size = 2): string[] {
    return Object.keys(transactions)
        .sort((transactionID1, transactionID2) => (new Date(transactions[transactionID1]) < new Date(transactions[transactionID2]) ? 1 : -1))
        .slice(0, size);
}

/**
 * Check if transaction has duplicatedTransaction violation.
 * @param transactionID - the transaction to check
 * @param checkDismissed - whether to check if the violation has already been dismissed as well
 */
function isDuplicate(transaction: OnyxEntry<Transaction>, checkDismissed = false): boolean {
    if (!transaction) {
        return false;
    }
    const duplicateViolation = allTransactionViolations?.[`${ONYXKEYS.COLLECTION.TRANSACTION_VIOLATIONS}${transaction.transactionID}`]?.find(
        (violation: TransactionViolation) => violation.name === CONST.VIOLATIONS.DUPLICATED_TRANSACTION,
    );
    const hasDuplicatedViolation = !!duplicateViolation;
    if (!checkDismissed) {
        return hasDuplicatedViolation;
    }

    const didDismissedViolation = isViolationDismissed(transaction, duplicateViolation);

    return hasDuplicatedViolation && !didDismissedViolation;
}

/**
 * Check if transaction is on hold
 */
function isOnHold(transaction: OnyxEntry<Transaction>): boolean {
    if (!transaction) {
        return false;
    }

    return !!transaction.comment?.hold;
}

/**
 * Check if transaction is on hold for the given transactionID
 */
function isOnHoldByTransactionID(transactionID: string | undefined | null): boolean {
    if (!transactionID) {
        return false;
    }

    return isOnHold(allTransactions?.[`${ONYXKEYS.COLLECTION.TRANSACTION}${transactionID}`]);
}

/**
 * Checks if a violation is dismissed for the given transaction
 */
function isViolationDismissed(transaction: OnyxEntry<Transaction>, violation: TransactionViolation | undefined): boolean {
    if (!transaction || !violation) {
        return false;
    }
    return !!transaction?.comment?.dismissedViolations?.[violation.name]?.[currentUserEmail];
}

/**
 * Checks if violations are supported for the given transaction
 */
function doesTransactionSupportViolations(transaction: Transaction | undefined): transaction is Transaction {
    if (!transaction) {
        return false;
    }
    return true;
}

/**
 * Checks if any violations for the provided transaction are of type 'violation'
 */
function hasViolation(transaction: Transaction | undefined, transactionViolations: TransactionViolation[] | OnyxCollection<TransactionViolation[]>, showInReview?: boolean): boolean {
    if (!doesTransactionSupportViolations(transaction)) {
        return false;
    }
    const violations = Array.isArray(transactionViolations) ? transactionViolations : transactionViolations?.[ONYXKEYS.COLLECTION.TRANSACTION_VIOLATIONS + transaction.transactionID];

    return !!violations?.some(
        (violation) =>
            violation.type === CONST.VIOLATION_TYPES.VIOLATION &&
            (showInReview === undefined || showInReview === (violation.showInReview ?? false)) &&
            !isViolationDismissed(transaction, violation),
    );
}

function hasDuplicateTransactions(iouReportID?: string, allReportTransactions?: SearchTransaction[]): boolean {
    const transactionsByIouReportID = getReportTransactions(iouReportID);
    const reportTransactions = allReportTransactions ?? transactionsByIouReportID;

    return reportTransactions.length > 0 && reportTransactions.some((transaction) => isDuplicate(transaction, true));
}

/**
 * Checks if any violations for the provided transaction are of type 'notice'
 */
function hasNoticeTypeViolation(
    transaction: OnyxEntry<Transaction>,
    transactionViolations: TransactionViolation[] | OnyxCollection<TransactionViolation[]>,
    showInReview?: boolean,
): boolean {
    if (!doesTransactionSupportViolations(transaction)) {
        return false;
    }
    const violations = Array.isArray(transactionViolations) ? transactionViolations : transactionViolations?.[`${ONYXKEYS.COLLECTION.TRANSACTION_VIOLATIONS}${transaction?.transactionID}`];

    return !!violations?.some(
        (violation: TransactionViolation) =>
            violation.type === CONST.VIOLATION_TYPES.NOTICE &&
            (showInReview === undefined || showInReview === (violation.showInReview ?? false)) &&
            !isViolationDismissed(transaction, violation),
    );
}

/**
 * Checks if any violations for the provided transaction are of type 'warning'
 */
function hasWarningTypeViolation(
    transaction: OnyxEntry<Transaction>,
    transactionViolations: TransactionViolation[] | OnyxCollection<TransactionViolation[]>,
    showInReview?: boolean,
): boolean {
    if (!doesTransactionSupportViolations(transaction)) {
        return false;
    }
    const violations = Array.isArray(transactionViolations) ? transactionViolations : transactionViolations?.[`${ONYXKEYS.COLLECTION.TRANSACTION_VIOLATIONS}${transaction?.transactionID}`];
    const warningTypeViolations =
        violations?.filter(
            (violation: TransactionViolation) =>
                violation.type === CONST.VIOLATION_TYPES.WARNING &&
                (showInReview === undefined || showInReview === (violation.showInReview ?? false)) &&
                !isViolationDismissed(transaction, violation),
        ) ?? [];

    return warningTypeViolations.length > 0;
}

/**
 * Calculates tax amount from the given expense amount and tax percentage
 */
function calculateTaxAmount(percentage: string | undefined, amount: number, currency: string) {
    if (!percentage) {
        return 0;
    }

    const divisor = Number(percentage.slice(0, -1)) / 100 + 1;
    const taxAmount = (amount - amount / divisor) / 100;
    const decimals = getCurrencyDecimals(currency);
    return parseFloat(taxAmount.toFixed(decimals));
}

/**
 * Calculates count of all tax enabled options
 */
function getEnabledTaxRateCount(options: TaxRates) {
    return Object.values(options).filter((option: TaxRate) => !option.isDisabled).length;
}

/**
 * Check if the customUnitRateID has a value default for P2P distance requests
 */
function isCustomUnitRateIDForP2P(transaction: OnyxInputOrEntry<Transaction>): boolean {
    return transaction?.comment?.customUnit?.customUnitRateID === CONST.CUSTOM_UNITS.FAKE_P2P_ID;
}

function hasReservationList(transaction: Transaction | undefined | null): boolean {
    return !!transaction?.receipt?.reservationList && transaction?.receipt?.reservationList.length > 0;
}

/**
 * Whether an expense is going to be paid later, either at checkout for hotels or drop off for car rental
 */
function isPayAtEndExpense(transaction: Transaction | undefined | null): boolean {
    return !!transaction?.receipt?.reservationList?.some((reservation) => reservation.paymentType === 'PAY_AT_HOTEL' || reservation.paymentType === 'PAY_AT_VENDOR');
}

/**
 * Get custom unit rate (distance rate) ID from the transaction object
 */
function getRateID(transaction: OnyxInputOrEntry<Transaction>): string {
    return transaction?.comment?.customUnit?.customUnitRateID ?? CONST.CUSTOM_UNITS.FAKE_P2P_ID;
}

/**
 * Gets the tax code based on the type of transaction and selected currency.
 * If it is distance request, then returns the tax code corresponding to the custom unit rate
 * Else returns policy default tax rate if transaction is in policy default currency, otherwise foreign default tax rate
 */
function getDefaultTaxCode(policy: OnyxEntry<Policy>, transaction: OnyxEntry<Transaction>, currency?: string | undefined): string | undefined {
    if (isDistanceRequest(transaction)) {
        const customUnitRateID = getRateID(transaction) ?? '';
        const customUnitRate = getDistanceRateCustomUnitRate(policy, customUnitRateID);
        return customUnitRate?.attributes?.taxRateExternalID;
    }
    const defaultExternalID = policy?.taxRates?.defaultExternalID;
    const foreignTaxDefault = policy?.taxRates?.foreignTaxDefault;
    return policy?.outputCurrency === (currency ?? getCurrency(transaction)) ? defaultExternalID : foreignTaxDefault;
}

/**
 * Transforms tax rates to a new object format - to add codes and new name with concatenated name and value.
 *
 * @param  policy - The policy which the user has access to and which the report is tied to.
 * @returns The transformed tax rates object.g
 */
function transformedTaxRates(policy: OnyxEntry<Policy> | undefined, transaction?: OnyxEntry<Transaction>): Record<string, TaxRate> {
    const taxRates = policy?.taxRates;
    const defaultExternalID = taxRates?.defaultExternalID;

    const defaultTaxCode = () => {
        if (!transaction) {
            return defaultExternalID;
        }

        return policy && getDefaultTaxCode(policy, transaction);
    };

    const getModifiedName = (data: TaxRate, code: string) => `${data.name} (${data.value})${defaultTaxCode() === code ? ` ${CONST.DOT_SEPARATOR} ${translateLocal('common.default')}` : ''}`;
    const taxes = Object.fromEntries(Object.entries(taxRates?.taxes ?? {}).map(([code, data]) => [code, {...data, code, modifiedName: getModifiedName(data, code), name: data.name}]));
    return taxes;
}

/**
 * Gets the tax value of a selected tax
 */
function getTaxValue(policy: OnyxEntry<Policy>, transaction: OnyxEntry<Transaction>, taxCode: string) {
    return Object.values(transformedTaxRates(policy, transaction)).find((taxRate) => taxRate.code === taxCode)?.value;
}

/**
 * Gets the tax name for Workspace Taxes Settings
 */
function getWorkspaceTaxesSettingsName(policy: OnyxEntry<Policy>, taxCode: string) {
    return Object.values(transformedTaxRates(policy)).find((taxRate) => taxRate.code === taxCode)?.modifiedName;
}

/**
 * Gets the name corresponding to the taxCode that is displayed to the user
 */
function getTaxName(policy: OnyxEntry<Policy>, transaction: OnyxEntry<Transaction>) {
    const defaultTaxCode = getDefaultTaxCode(policy, transaction);
    return Object.values(transformedTaxRates(policy, transaction)).find((taxRate) => taxRate.code === (transaction?.taxCode ?? defaultTaxCode))?.modifiedName;
}

type FieldsToCompare = Record<string, Array<keyof Transaction>>;
type FieldsToChange = {
    category?: Array<string | undefined>;
    merchant?: Array<string | undefined>;
    tag?: Array<string | undefined>;
    description?: Array<Comment | undefined>;
    taxCode?: Array<string | undefined>;
    billable?: Array<boolean | undefined>;
    reimbursable?: Array<boolean | undefined>;
};

/**
 * Extracts a set of valid duplicate transaction IDs associated with a given transaction,
 * excluding:
 * - the transaction itself
 * - duplicate IDs that appear more than once
 * - duplicates referencing missing or invalid transactions
 * - settled or approved transactions
 *
 * @param transactionID - The ID of the transaction being validated.
 * @param transactionCollection - A collection of all transactions and their duplicates.
 * @param currentTransactionViolations - The list of violations associated with this transaction.
 * @returns A set of valid duplicate transaction IDs.
 */
function getValidDuplicateTransactionIDs(transactionID: string, transactionCollection: OnyxCollection<Transaction>, currentTransactionViolations: TransactionViolation[]): Set<string> {
    const result = new Set<string>();
    const seen = new Set<string>();
    let foundDuplicateViolation = false;

    if (!transactionCollection) {
        return result;
    }

    for (const violation of currentTransactionViolations) {
        if (violation.name !== CONST.VIOLATIONS.DUPLICATED_TRANSACTION) {
            continue;
        }

        // Skip further violations
        if (foundDuplicateViolation) {
            Log.warn(`Multiple duplicate violations found for transaction. Only one expected.`, {transactionID});
            break;
        }

        foundDuplicateViolation = true;
        const duplicatesIDs = violation.data?.duplicates ?? [];

        const validTransactions: Transaction[] = [];

        for (const duplicateID of duplicatesIDs) {
            // Skip self-reference
            if (duplicateID === transactionID || seen.has(duplicateID)) {
                continue;
            }
            seen.add(duplicateID);

            const transaction = transactionCollection?.[`${ONYXKEYS.COLLECTION.TRANSACTION}${duplicateID}`];
            if (!transaction?.transactionID) {
                Log.warn(`Transaction does not exist or is invalid. Found in transaction.`, {duplicateID, transactionID});
                continue;
            }

            validTransactions.push(transaction);
        }

        // Filter out transactions assumed that they have be reviewed by removing settled and approved transactions
        const filtered = removeSettledAndApprovedTransactions(validTransactions);

        for (const transaction of filtered) {
            result.add(transaction.transactionID);
        }
    }

    return result;
}

/**
 * Adds onyx updates to the passed onyxData to update the DUPLICATED_TRANSACTION violation data
 * by removing the passed transactionID from any violation that referenced it.
 * @param onyxData - An object to store optimistic and failure updates.
 * @param transactionID - The ID of the transaction being deleted or updated.
 * @param transactions - A collection of all transactions and their duplicates.
 * @param transactionViolations - The collection of the transaction violations including the duplicates violations.
 *
 */
function removeTransactionFromDuplicateTransactionViolation(
    onyxData: OnyxData,
    transactionID: string,
    transactions: OnyxCollection<Transaction>,
    transactionViolations: OnyxCollection<TransactionViolations>,
) {
    if (!transactionID || !transactions || !transactionViolations) {
        return;
    }
    const violations = transactionViolations[`${ONYXKEYS.COLLECTION.TRANSACTION_VIOLATIONS}${transactionID}`];

    if (!violations) {
        return;
    }

    const duplicateIDs = getValidDuplicateTransactionIDs(transactionID, transactions, violations);

    for (const duplicateID of duplicateIDs) {
        const duplicateViolations = transactionViolations[`${ONYXKEYS.COLLECTION.TRANSACTION_VIOLATIONS}${duplicateID}`];

        if (!duplicateViolations) {
            continue;
        }

        const duplicateTransactionViolations = duplicateViolations.filter((violation) => violation.name === CONST.VIOLATIONS.DUPLICATED_TRANSACTION);

        if (duplicateTransactionViolations.length === 0) {
            continue;
        }

        if (duplicateTransactionViolations.length > 1) {
            Log.warn(`There are  duplicate transaction violations for transactionID. This should not happen.`, {duplicateTransactionViolations, duplicateID});
            continue;
        }

        const duplicateTransactionViolation = duplicateTransactionViolations.at(0);
        if (!duplicateTransactionViolation?.data?.duplicates) {
            continue;
        }

        // If the transactionID is not in the duplicates list, we don't need to update the violation
        const duplicateTransactionIDs = duplicateTransactionViolation.data.duplicates.filter((duplicateTransactionID) => duplicateTransactionID !== transactionID);
        if (duplicateTransactionIDs.length === duplicateTransactionViolation.data.duplicates.length) {
            continue;
        }

        const optimisticViolations = duplicateTransactionViolations.filter((violation) => violation.name !== CONST.VIOLATIONS.DUPLICATED_TRANSACTION);

        if (duplicateTransactionIDs.length > 0) {
            optimisticViolations.push({
                ...duplicateTransactionViolation,
                data: {
                    ...duplicateTransactionViolation.data,
                    duplicates: duplicateTransactionIDs,
                },
            });
        }

        onyxData.optimisticData?.push({
            onyxMethod: Onyx.METHOD.SET,
            key: `${ONYXKEYS.COLLECTION.TRANSACTION_VIOLATIONS}${duplicateID}`,
            value: optimisticViolations.length > 0 ? optimisticViolations : null,
        });

        onyxData.failureData?.push({
            onyxMethod: Onyx.METHOD.SET,
            key: `${ONYXKEYS.COLLECTION.TRANSACTION_VIOLATIONS}${duplicateID}`,
            value: duplicateViolations,
        });
    }
}

function removeSettledAndApprovedTransactions(transactions: Array<OnyxEntry<Transaction>>): Transaction[] {
    return transactions.filter((transaction) => !!transaction && !isSettled(transaction?.reportID) && !isReportIDApproved(transaction?.reportID)) as Transaction[];
}

/**
 * This function compares fields of duplicate transactions and determines which fields should be kept and which should be changed.
 *
 * @returns An object with two properties: 'keep' and 'change'.
 * 'keep' is an object where each key is a field name and the value is the value of that field in the transaction that should be kept.
 * 'change' is an object where each key is a field name and the value is an array of different values of that field in the duplicate transactions.
 *
 * The function works as follows:
 * 1. It fetches the transaction violations for the given transaction ID.
 * 2. It finds the duplicate transactions.
 * 3. It creates two empty objects, 'keep' and 'change'.
 * 4. It defines the fields to compare in the transactions.
 * 5. It iterates over the fields to compare. For each field:
 *    - If the field is 'description', it checks if all comments are equal, exist, or are empty. If so, it keeps the first transaction's comment. Otherwise, it finds the different values and adds them to 'change'.
 *    - For other fields, it checks if all fields are equal. If so, it keeps the first transaction's field value. Otherwise, it finds the different values and adds them to 'change'.
 * 6. It returns the 'keep' and 'change' objects.
 */

function compareDuplicateTransactionFields(
    reviewingTransaction?: OnyxEntry<Transaction>,
    duplicates?: Array<OnyxEntry<Transaction>>,
    reportID?: string | undefined,
    selectedTransactionID?: string,
): {keep: Partial<ReviewDuplicates>; change: FieldsToChange} {
    const reviewingTransactionID = reviewingTransaction?.transactionID;
    if (!reviewingTransactionID || !reportID) {
        return {change: {}, keep: {}};
    }

    // eslint-disable-next-line @typescript-eslint/no-explicit-any
    const keep: Record<string, any> = {};
    // eslint-disable-next-line @typescript-eslint/no-explicit-any
    const change: Record<string, any[]> = {};
    if (!reviewingTransactionID || !reportID) {
        return {keep, change};
    }
    const transactions = removeSettledAndApprovedTransactions([reviewingTransaction, ...(duplicates ?? [])]);

    const fieldsToCompare: FieldsToCompare = {
        merchant: ['modifiedMerchant', 'merchant'],
        category: ['category'],
        tag: ['tag'],
        description: ['comment'],
        taxCode: ['taxCode'],
        billable: ['billable'],
        reimbursable: ['reimbursable'],
    };

    // Helper function thats create an array of different values for a given key in the transactions
    function getDifferentValues(items: Array<OnyxEntry<Transaction>>, keys: Array<keyof Transaction>) {
        return [
            ...new Set(
                items
                    .map((item) => {
                        // Prioritize modifiedMerchant over merchant
                        if (keys.includes('modifiedMerchant' as keyof Transaction) && keys.includes('merchant' as keyof Transaction)) {
                            // eslint-disable-next-line @typescript-eslint/prefer-nullish-coalescing
                            return getMerchant(item);
                        }
                        return keys.map((key) => item?.[key]);
                    })
                    .flat(),
            ),
        ];
    }

    // Helper function to check if all comments are equal
    function areAllCommentsEqual(items: Array<OnyxEntry<Transaction>>, firstTransaction: OnyxEntry<Transaction>) {
        return items.every((item) => deepEqual(getDescription(item), getDescription(firstTransaction)));
    }

    // Helper function to check if all fields are equal for a given key
    function areAllFieldsEqual(items: Array<OnyxEntry<Transaction>>, keyExtractor: (item: OnyxEntry<Transaction>) => string) {
        const firstTransaction = transactions.at(0);
        return items.every((item) => keyExtractor(item) === keyExtractor(firstTransaction));
    }

    // Helper function to process changes
    function processChanges(fieldName: string, items: Array<OnyxEntry<Transaction>>, keys: Array<keyof Transaction>) {
        const differentValues = getDifferentValues(items, keys);
        if (differentValues.length > 0) {
            change[fieldName] = differentValues;
        }
    }

    // The comment object needs to be stored only when selecting a specific transaction to keep.
    // It contains details such as 'customUnit' and 'waypoints,' which remain unchanged during the review steps
    // but are essential for displaying complete information on the confirmation page.
    if (selectedTransactionID) {
        const selectedTransaction = transactions.find((t) => t?.transactionID === selectedTransactionID);
        keep.comment = selectedTransaction?.comment ?? {};
    }

    for (const fieldName in fieldsToCompare) {
        if (Object.prototype.hasOwnProperty.call(fieldsToCompare, fieldName)) {
            const keys = fieldsToCompare[fieldName];
            const firstTransaction = transactions.at(0);
            const isFirstTransactionCommentEmptyObject = typeof firstTransaction?.comment === 'object' && firstTransaction?.comment?.comment === '';
            const report = allReports?.[`${ONYXKEYS.COLLECTION.REPORT}${reportID}`];
            // This will be fixed as part of https://github.com/Expensify/Expensify/issues/507850
            // eslint-disable-next-line deprecation/deprecation
            const policy = getPolicy(report?.policyID);

            const areAllFieldsEqualForKey = areAllFieldsEqual(transactions, (item) => keys.map((key) => item?.[key]).join('|'));
            if (fieldName === 'description') {
                const allCommentsAreEqual = areAllCommentsEqual(transactions, firstTransaction);
                const allCommentsAreEmpty = isFirstTransactionCommentEmptyObject && transactions.every((item) => getDescription(item) === '');
                if (allCommentsAreEqual || allCommentsAreEmpty) {
                    keep[fieldName] = firstTransaction?.comment?.comment ?? firstTransaction?.comment;
                } else {
                    processChanges(fieldName, transactions, keys);
                }
            } else if (fieldName === 'merchant') {
                if (areAllFieldsEqual(transactions, getMerchant)) {
                    keep[fieldName] = getMerchant(firstTransaction);
                } else {
                    processChanges(fieldName, transactions, keys);
                }
            } else if (fieldName === 'taxCode') {
                const differentValues = getDifferentValues(transactions, keys);
                const validTaxes = differentValues?.filter((taxID) => {
                    const tax = getTaxByID(policy, (taxID as string) ?? '');
                    return tax?.name && !tax.isDisabled && tax.pendingAction !== CONST.RED_BRICK_ROAD_PENDING_ACTION.DELETE;
                });

                if (!areAllFieldsEqualForKey && validTaxes.length > 1) {
                    change[fieldName] = validTaxes;
                } else if (areAllFieldsEqualForKey) {
                    keep[fieldName] = firstTransaction?.[keys[0]] ?? firstTransaction?.[keys[1]];
                }
            } else if (fieldName === 'category') {
                const differentValues = getDifferentValues(transactions, keys);
                const policyCategories = report?.policyID ? getPolicyCategoriesData(report.policyID) : {};
                const availableCategories = Object.values(policyCategories)
                    .filter((category) => differentValues.includes(category.name) && category.enabled && category.pendingAction !== CONST.RED_BRICK_ROAD_PENDING_ACTION.DELETE)
                    .map((e) => e.name);

                if (!areAllFieldsEqualForKey && policy?.areCategoriesEnabled && (availableCategories.length > 1 || (availableCategories.length === 1 && differentValues.includes('')))) {
                    change[fieldName] = [...availableCategories, ...(differentValues.includes('') ? [''] : [])];
                } else if (areAllFieldsEqualForKey) {
                    keep[fieldName] = firstTransaction?.[keys[0]] ?? firstTransaction?.[keys[1]];
                }
            } else if (fieldName === 'tag') {
                const policyTags = report?.policyID ? getPolicyTagsData(report?.policyID) : {};
                const isMultiLevelTags = isMultiLevelTagsPolicyUtils(policyTags);
                if (isMultiLevelTags) {
                    if (areAllFieldsEqualForKey || !policy?.areTagsEnabled) {
                        keep[fieldName] = firstTransaction?.[keys[0]] ?? firstTransaction?.[keys[1]];
                    } else {
                        processChanges(fieldName, transactions, keys);
                    }
                } else {
                    const differentValues = getDifferentValues(transactions, keys);
                    const policyTagsObj = Object.values(Object.values(policyTags).at(0)?.tags ?? {});
                    const availableTags = policyTagsObj
                        .filter((tag) => differentValues.includes(tag.name) && tag.enabled && tag.pendingAction !== CONST.RED_BRICK_ROAD_PENDING_ACTION.DELETE)
                        .map((e) => e.name);
                    if (!areAllFieldsEqualForKey && policy?.areTagsEnabled && (availableTags.length > 1 || (availableTags.length === 1 && differentValues.includes('')))) {
                        change[fieldName] = [...availableTags, ...(differentValues.includes('') ? [''] : [])];
                    } else if (areAllFieldsEqualForKey) {
                        keep[fieldName] = firstTransaction?.[keys[0]] ?? firstTransaction?.[keys[1]];
                    }
                }
            } else if (areAllFieldsEqualForKey) {
                keep[fieldName] = firstTransaction?.[keys[0]] ?? firstTransaction?.[keys[1]];
            } else {
                processChanges(fieldName, transactions, keys);
            }
        }
    }

    return {keep, change};
}

function getTransactionID(threadReportID?: string): string | undefined {
    if (!threadReportID) {
        return;
    }
    const report = allReports?.[`${ONYXKEYS.COLLECTION.REPORT}${threadReportID}`];
    const parentReportAction = isThread(report) ? getReportAction(report.parentReportID, report.parentReportActionID) : undefined;
    const IOUTransactionID = isMoneyRequestAction(parentReportAction) ? getOriginalMessage(parentReportAction)?.IOUTransactionID : undefined;

    return IOUTransactionID;
}

function buildNewTransactionAfterReviewingDuplicates(reviewDuplicateTransaction: OnyxEntry<ReviewDuplicates>): Partial<Transaction> {
    const originalTransaction = allTransactions?.[`${ONYXKEYS.COLLECTION.TRANSACTION}${reviewDuplicateTransaction?.transactionID}`] ?? undefined;
    const {duplicates, ...restReviewDuplicateTransaction} = reviewDuplicateTransaction ?? {};

    return {
        ...originalTransaction,
        ...restReviewDuplicateTransaction,
        modifiedMerchant: reviewDuplicateTransaction?.merchant,
        merchant: reviewDuplicateTransaction?.merchant,
        comment: {...reviewDuplicateTransaction?.comment, comment: reviewDuplicateTransaction?.description},
    };
}

function buildMergeDuplicatesParams(
    reviewDuplicates: OnyxEntry<ReviewDuplicates>,
    duplicatedTransactions: Array<OnyxEntry<Transaction>>,
    originalTransaction: Partial<Transaction>,
): MergeDuplicatesParams {
    return {
        amount: -getAmount(originalTransaction as OnyxEntry<Transaction>, true),
        reportID: originalTransaction?.reportID,
        receiptID: originalTransaction?.receipt?.receiptID ?? CONST.DEFAULT_NUMBER_ID,
        currency: getCurrency(originalTransaction as OnyxEntry<Transaction>),
        created: getFormattedCreated(originalTransaction as OnyxEntry<Transaction>),
        transactionID: reviewDuplicates?.transactionID,
        transactionIDList: removeSettledAndApprovedTransactions(duplicatedTransactions ?? []).map((transaction) => transaction.transactionID),
        billable: reviewDuplicates?.billable ?? false,
        reimbursable: reviewDuplicates?.reimbursable ?? false,
        category: reviewDuplicates?.category ?? '',
        tag: reviewDuplicates?.tag ?? '',
        merchant: reviewDuplicates?.merchant ?? '',
        comment: reviewDuplicates?.description ?? '',
    };
}

function getCategoryTaxCodeAndAmount(category: string, transaction: OnyxEntry<Transaction>, policy: OnyxEntry<Policy>) {
    const taxRules = policy?.rules?.expenseRules?.filter((rule) => rule.tax);
    if (!taxRules || taxRules?.length === 0 || isDistanceRequest(transaction)) {
        return {categoryTaxCode: undefined, categoryTaxAmount: undefined};
    }

    const defaultTaxCode = getDefaultTaxCode(policy, transaction, getCurrency(transaction));
    const categoryTaxCode = getCategoryDefaultTaxRate(taxRules, category, defaultTaxCode);
    const categoryTaxPercentage = getTaxValue(policy, transaction, categoryTaxCode ?? '');
    let categoryTaxAmount;

    if (categoryTaxPercentage) {
        categoryTaxAmount = convertToBackendAmount(calculateTaxAmount(categoryTaxPercentage, getAmount(transaction), getCurrency(transaction)));
    }

    return {categoryTaxCode, categoryTaxAmount};
}

/**
 * Return the sorted list transactions of an iou report
 */
function getAllSortedTransactions(iouReportID?: string): Array<OnyxEntry<Transaction>> {
    return getReportTransactions(iouReportID).sort((transA, transB) => {
        if (transA.created < transB.created) {
            return -1;
        }

        if (transA.created > transB.created) {
            return 1;
        }

        return (transA.inserted ?? '') < (transB.inserted ?? '') ? -1 : 1;
    });
}

function shouldShowRTERViolationMessage(transactions?: Transaction[]) {
    return transactions?.length === 1 && hasPendingUI(transactions?.at(0), getTransactionViolations(transactions?.at(0), allTransactionViolations));
}

function isExpenseSplit(transaction: OnyxEntry<Transaction>, originalTransaction: OnyxEntry<Transaction>): boolean {
    const {originalTransactionID, source, splits} = transaction?.comment ?? {};

    // eslint-disable-next-line @typescript-eslint/prefer-nullish-coalescing
    if ((splits && splits.length > 0) || !originalTransactionID || source !== CONST.IOU.TYPE.SPLIT) {
        return false;
    }

    return !originalTransaction?.comment?.splits;
}

const getOriginalTransactionWithSplitInfo = (transaction: OnyxEntry<Transaction>) => {
    const {originalTransactionID, source, splits} = transaction?.comment ?? {};
    const originalTransaction = allTransactions?.[`${ONYXKEYS.COLLECTION.TRANSACTION}${originalTransactionID}`];

    if (splits && splits.length > 0) {
        return {isBillSplit: true, isExpenseSplit: false, originalTransaction: originalTransaction ?? transaction};
    }

    if (!originalTransactionID || source !== CONST.IOU.TYPE.SPLIT) {
        return {isBillSplit: false, isExpenseSplit: false, originalTransaction: transaction};
    }

    // To determine if it’s a split bill or a split expense, we check for the presence of `comment.splits` on the original transaction.
    // Since both splits use `comment.originalTransaction`, but split expenses won’t have `comment.splits`.
    return {isBillSplit: !!originalTransaction?.comment?.splits, isExpenseSplit: isExpenseSplit(transaction, originalTransaction), originalTransaction: originalTransaction ?? transaction};
};

/**
 * Return transactions pending action.
 */
function getTransactionPendingAction(transaction: OnyxEntry<Transaction>): PendingAction {
    if (transaction?.pendingAction) {
        return transaction.pendingAction;
    }
    const hasPendingFields = Object.keys(transaction?.pendingFields ?? {}).length > 0;
    return hasPendingFields ? CONST.RED_BRICK_ROAD_PENDING_ACTION.UPDATE : null;
}

function isTransactionPendingDelete(transaction: OnyxEntry<Transaction>): boolean {
    return getTransactionPendingAction(transaction) === CONST.RED_BRICK_ROAD_PENDING_ACTION.DELETE;
}

/**
 * Retrieves all “child” transactions associated with a given original transaction
 */
function getChildTransactions(originalTransactionID: string | undefined) {
    return Object.values(allTransactions ?? {}).filter((currentTransaction) => {
        const currentReport = allReports?.[`${ONYXKEYS.COLLECTION.REPORT}${currentTransaction?.reportID}`];
        return (
            currentTransaction?.comment?.originalTransactionID === originalTransactionID &&
            !!currentReport &&
            currentTransaction?.pendingAction !== CONST.RED_BRICK_ROAD_PENDING_ACTION.DELETE
        );
    });
}

/**
 * Creates sections data for unreported expenses, marking transactions with DELETE pending action as disabled
 */
function createUnreportedExpenseSections(transactions: Array<Transaction | undefined>): Array<{shouldShow: boolean; data: UnreportedExpenseListItemType[]}> {
    return [
        {
            shouldShow: true,
            data: transactions
                .filter((t): t is Transaction => t !== undefined)
                .map(
                    (transaction): UnreportedExpenseListItemType => ({
                        ...transaction,
                        isDisabled: isTransactionPendingDelete(transaction),
                        keyForList: transaction.transactionID,
                        errors: transaction.errors as Errors | undefined,
                    }),
                ),
        },
    ];
}

// Temporarily only for use in the Unreported Expense project
function isExpenseUnreported(transaction?: Transaction): transaction is UnreportedTransaction {
    // TODO: added for development purposes, should be removed once the feature are fully implemented
    if (!Permissions.canUseUnreportedExpense()) {
        return false;
    }
    return transaction?.reportID === CONST.REPORT.UNREPORTED_REPORT_ID;
}

export {
    buildOptimisticTransaction,
    calculateTaxAmount,
    getWorkspaceTaxesSettingsName,
    getDefaultTaxCode,
    transformedTaxRates,
    getTaxValue,
    getTaxName,
    getEnabledTaxRateCount,
    getUpdatedTransaction,
    getDescription,
    getRequestType,
    getExpenseType,
    isManualRequest,
    isScanRequest,
    getAmount,
    getAttendees,
    getTaxAmount,
    getTaxCode,
    getCurrency,
    getDistanceInMeters,
    getCardID,
    getOriginalCurrency,
    getOriginalAmount,
    getFormattedAttendees,
    getMerchant,
    hasAnyTransactionWithoutRTERViolation,
    getMerchantOrDescription,
    getMCCGroup,
    getCreated,
    getFormattedCreated,
    getCategory,
    getBillable,
    getTag,
    getTagArrayFromName,
    getTagForDisplay,
    getTransactionViolations,
    hasReceipt,
    hasEReceipt,
    hasRoute,
    isReceiptBeingScanned,
    didReceiptScanSucceed,
    getValidWaypoints,
    getValidDuplicateTransactionIDs,
    isDistanceRequest,
    isMapDistanceRequest,
    isManualDistanceRequest,
    isFetchingWaypointsFromServer,
    isExpensifyCardTransaction,
    isCardTransaction,
    isDuplicate,
    isPending,
    isPosted,
    isOnHold,
    isOnHoldByTransactionID,
    getWaypoints,
    isAmountMissing,
    isMerchantMissing,
    isPartialMerchant,
    isPartial,
    isCreatedMissing,
    areRequiredFieldsEmpty,
    hasMissingSmartscanFields,
    hasPendingRTERViolation,
    allHavePendingRTERViolation,
    hasPendingUI,
    getWaypointIndex,
    waypointHasValidAddress,
    getRecentTransactions,
    hasReservationList,
    hasViolation,
    hasDuplicateTransactions,
    hasBrokenConnectionViolation,
    shouldShowBrokenConnectionViolation,
    shouldShowBrokenConnectionViolationForMultipleTransactions,
    hasNoticeTypeViolation,
    hasWarningTypeViolation,
    isCustomUnitRateIDForP2P,
    getRateID,
    compareDuplicateTransactionFields,
    getTransactionID,
    buildNewTransactionAfterReviewingDuplicates,
    buildMergeDuplicatesParams,
    getReimbursable,
    isPayAtEndExpense,
    removeSettledAndApprovedTransactions,
    removeTransactionFromDuplicateTransactionViolation,
    getCardName,
    hasReceiptSource,
    shouldShowAttendees,
    getAllSortedTransactions,
    getFormattedPostedDate,
    getCategoryTaxCodeAndAmount,
    isPerDiemRequest,
    isViolationDismissed,
    isBrokenConnectionViolation,
    shouldShowRTERViolationMessage,
    isPartialTransaction,
    isPendingCardOrScanningTransaction,
    isScanning,
    checkIfShouldShowMarkAsCashButton,
    getOriginalTransactionWithSplitInfo,
    getTransactionPendingAction,
    isTransactionPendingDelete,
    getChildTransactions,
    createUnreportedExpenseSections,
    isDemoTransaction,
    shouldShowViolation,
    isUnreportedAndHasInvalidDistanceRateTransaction,
    getTransactionViolationsOfTransaction,
    isExpenseSplit,
    isExpenseUnreported,
};

export type {TransactionChanges};<|MERGE_RESOLUTION|>--- conflicted
+++ resolved
@@ -362,15 +362,10 @@
         comment: commentJSON,
         merchant: merchant || CONST.TRANSACTION.PARTIAL_TRANSACTION_MERCHANT,
         created: created || DateUtils.getDBTime(),
-<<<<<<< HEAD
-        pendingAction,
-        receipt: receipt?.source ? {source: receipt.source, state: receipt.state ?? CONST.IOU.RECEIPT_STATE.SCAN_READY, isTestDriveReceipt: receipt.isTestDriveReceipt} : {},
-=======
         pendingAction: CONST.RED_BRICK_ROAD_PENDING_ACTION.ADD,
         receipt: receipt?.source
             ? {source: receipt.source, filename: receipt?.name ?? filename, state: receipt.state ?? CONST.IOU.RECEIPT_STATE.SCAN_READY, isTestDriveReceipt: receipt.isTestDriveReceipt}
             : {},
->>>>>>> 51d20252
         filename: (receipt?.source ? (receipt?.name ?? filename) : filename).toString(),
         category,
         tag,
