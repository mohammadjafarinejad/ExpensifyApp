import * as Expensicons from '@src/components/Icon/Expensicons';
import CONST from '@src/CONST';
import type {Reservation, ReservationType} from '@src/types/onyx/Transaction';
import type Transaction from '@src/types/onyx/Transaction';
import type IconAsset from '@src/types/utils/IconAsset';
<<<<<<< HEAD
import {openTravelDotLink} from './actions/Link';
import Log from './Log';
import Navigation from './Navigation/Navigation';
import {getPolicy, isPaidGroupPolicy} from './PolicyUtils';

let travelSettings: OnyxEntry<TravelSettings>;
Onyx.connect({
    key: ONYXKEYS.NVP_TRAVEL_SETTINGS,
    callback: (val) => {
        travelSettings = val;
    },
});

let activePolicyID: OnyxEntry<string>;
Onyx.connect({
    key: ONYXKEYS.NVP_ACTIVE_POLICY_ID,
    callback: (val) => {
        activePolicyID = val;
    },
});

let primaryLogin: string;
Onyx.connect({
    key: ONYXKEYS.ACCOUNT,
    callback: (val) => {
        primaryLogin = val?.primaryLogin ?? '';
    },
});

let isSingleNewDotEntry: boolean | undefined;
Onyx.connect({
    key: ONYXKEYS.IS_SINGLE_NEW_DOT_ENTRY,
    callback: (val) => {
        isSingleNewDotEntry = val;
    },
});
=======
>>>>>>> 1f03e8d0

function getTripReservationIcon(reservationType?: ReservationType): IconAsset {
    switch (reservationType) {
        case CONST.RESERVATION_TYPE.FLIGHT:
            return Expensicons.Plane;
        case CONST.RESERVATION_TYPE.HOTEL:
            return Expensicons.Bed;
        case CONST.RESERVATION_TYPE.CAR:
            return Expensicons.CarWithKey;
        case CONST.RESERVATION_TYPE.TRAIN:
            return Expensicons.Train;
        default:
            return Expensicons.Luggage;
    }
}

type ReservationData = {reservation: Reservation; transactionID: string; reportID: string | undefined; reservationIndex: number};

function getReservationsFromTripTransactions(transactions: Transaction[]): ReservationData[] {
    return transactions
        .flatMap(
            (item) =>
                item?.receipt?.reservationList?.map((reservation, reservationIndex) => ({
                    reservation,
                    transactionID: item.transactionID,
                    reportID: item.reportID,
                    reservationIndex,
                })) ?? [],
        )
        .sort((a, b) => new Date(a.reservation.start.date).getTime() - new Date(b.reservation.start.date).getTime());
}

function getTripEReceiptIcon(transaction?: Transaction): IconAsset | undefined {
    const reservationType = transaction ? transaction.receipt?.reservationList?.[0]?.type : '';

    switch (reservationType) {
        case CONST.RESERVATION_TYPE.FLIGHT:
        case CONST.RESERVATION_TYPE.CAR:
            return Expensicons.Plane;
        case CONST.RESERVATION_TYPE.HOTEL:
            return Expensicons.Bed;
        default:
            return undefined;
    }
}

<<<<<<< HEAD
function bookATrip(translate: LocaleContextProps['translate'], setCtaErrorMessage: Dispatch<SetStateAction<string>>, ctaErrorMessage = ''): void {
    if (Str.isSMSLogin(primaryLogin)) {
        setCtaErrorMessage(translate('travel.phoneError'));
        return;
    }
    const policy = getPolicy(activePolicyID);
    if (!isPaidGroupPolicy(policy)) {
        Navigation.navigate(ROUTES.TRAVEL_UPGRADE);
        return;
    }
    if (isEmptyObject(policy?.address)) {
        Navigation.navigate(ROUTES.WORKSPACE_PROFILE_ADDRESS.getRoute(activePolicyID, Navigation.getActiveRoute()));
        return;
    }
    if (!travelSettings?.hasAcceptedTerms) {
        Navigation.navigate(ROUTES.TRAVEL_TCS);
        return;
    }
    if (ctaErrorMessage) {
        setCtaErrorMessage('');
    }
    openTravelDotLink(activePolicyID)
        ?.then(() => {
            if (!NativeModules.HybridAppModule || !isSingleNewDotEntry) {
                return;
            }

            Log.info('[HybridApp] Returning to OldDot after opening TravelDot');
            NativeModules.HybridAppModule.closeReactNativeApp(false, false);
        })
        ?.catch(() => {
            setCtaErrorMessage(translate('travel.errorMessage'));
        });
}
export {getTripReservationIcon, getReservationsFromTripTransactions, getTripEReceiptIcon, bookATrip};
=======
export {getTripReservationIcon, getReservationsFromTripTransactions, getTripEReceiptIcon};
>>>>>>> 1f03e8d0
export type {ReservationData};<|MERGE_RESOLUTION|>--- conflicted
+++ resolved
@@ -3,45 +3,6 @@
 import type {Reservation, ReservationType} from '@src/types/onyx/Transaction';
 import type Transaction from '@src/types/onyx/Transaction';
 import type IconAsset from '@src/types/utils/IconAsset';
-<<<<<<< HEAD
-import {openTravelDotLink} from './actions/Link';
-import Log from './Log';
-import Navigation from './Navigation/Navigation';
-import {getPolicy, isPaidGroupPolicy} from './PolicyUtils';
-
-let travelSettings: OnyxEntry<TravelSettings>;
-Onyx.connect({
-    key: ONYXKEYS.NVP_TRAVEL_SETTINGS,
-    callback: (val) => {
-        travelSettings = val;
-    },
-});
-
-let activePolicyID: OnyxEntry<string>;
-Onyx.connect({
-    key: ONYXKEYS.NVP_ACTIVE_POLICY_ID,
-    callback: (val) => {
-        activePolicyID = val;
-    },
-});
-
-let primaryLogin: string;
-Onyx.connect({
-    key: ONYXKEYS.ACCOUNT,
-    callback: (val) => {
-        primaryLogin = val?.primaryLogin ?? '';
-    },
-});
-
-let isSingleNewDotEntry: boolean | undefined;
-Onyx.connect({
-    key: ONYXKEYS.IS_SINGLE_NEW_DOT_ENTRY,
-    callback: (val) => {
-        isSingleNewDotEntry = val;
-    },
-});
-=======
->>>>>>> 1f03e8d0
 
 function getTripReservationIcon(reservationType?: ReservationType): IconAsset {
     switch (reservationType) {
@@ -88,43 +49,5 @@
     }
 }
 
-<<<<<<< HEAD
-function bookATrip(translate: LocaleContextProps['translate'], setCtaErrorMessage: Dispatch<SetStateAction<string>>, ctaErrorMessage = ''): void {
-    if (Str.isSMSLogin(primaryLogin)) {
-        setCtaErrorMessage(translate('travel.phoneError'));
-        return;
-    }
-    const policy = getPolicy(activePolicyID);
-    if (!isPaidGroupPolicy(policy)) {
-        Navigation.navigate(ROUTES.TRAVEL_UPGRADE);
-        return;
-    }
-    if (isEmptyObject(policy?.address)) {
-        Navigation.navigate(ROUTES.WORKSPACE_PROFILE_ADDRESS.getRoute(activePolicyID, Navigation.getActiveRoute()));
-        return;
-    }
-    if (!travelSettings?.hasAcceptedTerms) {
-        Navigation.navigate(ROUTES.TRAVEL_TCS);
-        return;
-    }
-    if (ctaErrorMessage) {
-        setCtaErrorMessage('');
-    }
-    openTravelDotLink(activePolicyID)
-        ?.then(() => {
-            if (!NativeModules.HybridAppModule || !isSingleNewDotEntry) {
-                return;
-            }
-
-            Log.info('[HybridApp] Returning to OldDot after opening TravelDot');
-            NativeModules.HybridAppModule.closeReactNativeApp(false, false);
-        })
-        ?.catch(() => {
-            setCtaErrorMessage(translate('travel.errorMessage'));
-        });
-}
-export {getTripReservationIcon, getReservationsFromTripTransactions, getTripEReceiptIcon, bookATrip};
-=======
 export {getTripReservationIcon, getReservationsFromTripTransactions, getTripEReceiptIcon};
->>>>>>> 1f03e8d0
 export type {ReservationData};