--- conflicted
+++ resolved
@@ -49,14 +49,8 @@
         }
 
         if (policyRequiresTags) {
-<<<<<<< HEAD
             const selectedTags = transaction.tag?.split(CONST.COLON) ?? [];
             const policyTagKeys = Object.keys(policyTags);
-=======
-            const hasTagOutOfPolicyViolation = transactionViolations.some((violation) => violation.name === 'tagOutOfPolicy');
-            const hasMissingTagViolation = transactionViolations.some((violation) => violation.name === 'missingTag');
-            const isTagInPolicy = !!policyTags[transaction.tag ?? '']?.enabled;
->>>>>>> 25e6a005
 
             if (policyTagKeys.length === 0) {
                 newTransactionViolations.push({
