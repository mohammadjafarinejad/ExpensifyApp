import reject from 'lodash/reject';
import Onyx from 'react-native-onyx';
import type {LocaleContextProps} from '@components/LocaleContextProvider';
import * as CurrencyUtils from '@libs/CurrencyUtils';
import DateUtils from '@libs/DateUtils';
import {getDistanceRateCustomUnitRate, getSortedTagKeys} from '@libs/PolicyUtils';
import * as TransactionUtils from '@libs/TransactionUtils';
import CONST from '@src/CONST';
import ONYXKEYS from '@src/ONYXKEYS';
import type {Policy, PolicyCategories, PolicyTagLists, Transaction, TransactionViolation, ViolationName} from '@src/types/onyx';

/**
 * Calculates tag out of policy and missing tag violations for the given transaction
 */
function getTagViolationsForSingleLevelTags(
    updatedTransaction: Transaction,
    transactionViolations: TransactionViolation[],
    policyRequiresTags: boolean,
    policyTagList: PolicyTagLists,
): TransactionViolation[] {
    const policyTagKeys = Object.keys(policyTagList);
    const policyTagListName = policyTagKeys.at(0) ?? '';
    const policyTags = policyTagList[policyTagListName]?.tags;
    const hasTagOutOfPolicyViolation = transactionViolations.some((violation) => violation.name === CONST.VIOLATIONS.TAG_OUT_OF_POLICY);
    const hasMissingTagViolation = transactionViolations.some((violation) => violation.name === CONST.VIOLATIONS.MISSING_TAG);
    const isTagInPolicy = policyTags ? !!policyTags[updatedTransaction.tag ?? '']?.enabled : false;
    let newTransactionViolations = [...transactionViolations];

    // Add 'tagOutOfPolicy' violation if tag is not in policy
    if (!hasTagOutOfPolicyViolation && updatedTransaction.tag && !isTagInPolicy) {
        newTransactionViolations.push({name: CONST.VIOLATIONS.TAG_OUT_OF_POLICY, type: CONST.VIOLATION_TYPES.VIOLATION});
    }

    // Remove 'tagOutOfPolicy' violation if tag is in policy
    if (hasTagOutOfPolicyViolation && updatedTransaction.tag && isTagInPolicy) {
        newTransactionViolations = reject(newTransactionViolations, {name: CONST.VIOLATIONS.TAG_OUT_OF_POLICY});
    }

    // Remove 'missingTag' violation if tag is valid according to policy
    if (hasMissingTagViolation && isTagInPolicy) {
        newTransactionViolations = reject(newTransactionViolations, {name: CONST.VIOLATIONS.MISSING_TAG});
    }

    // Add 'missingTag violation' if tag is required and not set
    if (!hasMissingTagViolation && !updatedTransaction.tag && policyRequiresTags) {
        newTransactionViolations.push({name: CONST.VIOLATIONS.MISSING_TAG, type: CONST.VIOLATION_TYPES.VIOLATION});
    }
    return newTransactionViolations;
}

/**
 * Calculates missing tag violations for policies with dependent tags
 */
function getTagViolationsForDependentTags(policyTagList: PolicyTagLists, transactionViolations: TransactionViolation[], tagName: string) {
    const tagViolations = [...transactionViolations];

    if (!tagName) {
        Object.values(policyTagList).forEach((tagList) =>
            tagViolations.push({
                name: CONST.VIOLATIONS.MISSING_TAG,
                type: CONST.VIOLATION_TYPES.VIOLATION,
                data: {tagName: tagList.name},
            }),
        );
    } else {
        const tags = TransactionUtils.getTagArrayFromName(tagName);
        if (Object.keys(policyTagList).length !== tags.length || tags.includes('')) {
            tagViolations.push({
                name: CONST.VIOLATIONS.ALL_TAG_LEVELS_REQUIRED,
                type: CONST.VIOLATION_TYPES.VIOLATION,
                data: {},
            });
        }
    }

    return tagViolations;
}

/**
 * Calculates missing tag violations for policies with independent tags
 */
function getTagViolationForIndependentTags(policyTagList: PolicyTagLists, transactionViolations: TransactionViolation[], transaction: Transaction) {
    const policyTagKeys = getSortedTagKeys(policyTagList);
    const selectedTags = TransactionUtils.getTagArrayFromName(transaction?.tag ?? '');
    let newTransactionViolations = [...transactionViolations];

    newTransactionViolations = newTransactionViolations.filter(
        (violation) => violation.name !== CONST.VIOLATIONS.SOME_TAG_LEVELS_REQUIRED && violation.name !== CONST.VIOLATIONS.TAG_OUT_OF_POLICY,
    );

    // We first get the errorIndexes for someTagLevelsRequired. If it's not empty, we puth SOME_TAG_LEVELS_REQUIRED in Onyx.
    // Otherwise, we put TAG_OUT_OF_POLICY in Onyx (when applicable)
    const errorIndexes = [];
    for (let i = 0; i < policyTagKeys.length; i++) {
        const isTagRequired = policyTagList[policyTagKeys[i]].required ?? true;
        const isTagSelected = !!selectedTags.at(i);
        if (isTagRequired && (!isTagSelected || (selectedTags.length === 1 && selectedTags.at(0) === ''))) {
            errorIndexes.push(i);
        }
    }
    if (errorIndexes.length !== 0) {
        newTransactionViolations.push({
            name: CONST.VIOLATIONS.SOME_TAG_LEVELS_REQUIRED,
            type: CONST.VIOLATION_TYPES.VIOLATION,
            data: {
                errorIndexes,
            },
        });
    } else {
        let hasInvalidTag = false;
        for (let i = 0; i < policyTagKeys.length; i++) {
            const selectedTag = selectedTags.at(i);
            const tags = policyTagList[policyTagKeys[i]].tags;
            const isTagInPolicy = Object.values(tags).some((tag) => tag.name === selectedTag && !!tag.enabled);
            if (!isTagInPolicy && selectedTag) {
                newTransactionViolations.push({
                    name: CONST.VIOLATIONS.TAG_OUT_OF_POLICY,
                    type: CONST.VIOLATION_TYPES.VIOLATION,
                    data: {
                        tagName: policyTagKeys.at(i),
                    },
                });
                hasInvalidTag = true;
                break;
            }
        }
        if (!hasInvalidTag) {
            newTransactionViolations = reject(newTransactionViolations, {
                name: CONST.VIOLATIONS.TAG_OUT_OF_POLICY,
            });
        }
    }
    return newTransactionViolations;
}

/**
 * Calculates tag violations for a transaction on a policy with multi level tags
 */
function getTagViolationsForMultiLevelTags(
    updatedTransaction: Transaction,
    transactionViolations: TransactionViolation[],
    policyTagList: PolicyTagLists,
    hasDependentTags: boolean,
): TransactionViolation[] {
    const tagViolations = [
        CONST.VIOLATIONS.SOME_TAG_LEVELS_REQUIRED,
        CONST.VIOLATIONS.TAG_OUT_OF_POLICY,
        CONST.VIOLATIONS.MISSING_TAG,
        CONST.VIOLATIONS.ALL_TAG_LEVELS_REQUIRED,
    ] as ViolationName[];
    const filteredTransactionViolations = transactionViolations.filter((violation) => !tagViolations.includes(violation.name));

    if (hasDependentTags) {
        return getTagViolationsForDependentTags(policyTagList, filteredTransactionViolations, updatedTransaction.tag ?? '');
    }

    return getTagViolationForIndependentTags(policyTagList, filteredTransactionViolations, updatedTransaction);
}

const ViolationsUtils = {
    /**
     * Checks a transaction for policy violations and returns an object with Onyx method, key and updated transaction
     * violations.
     */
    getViolationsOnyxData(
        updatedTransaction: Transaction,
        transactionViolations: TransactionViolation[],
        policy: Policy,
        policyTagList: PolicyTagLists,
        policyCategories: PolicyCategories,
        hasDependentTags: boolean,
<<<<<<< HEAD
    ) {
=======
        isInvoiceTransaction: boolean,
    ): OnyxUpdate {
>>>>>>> 631006e1
        const isPartialTransaction = TransactionUtils.isPartialMerchant(TransactionUtils.getMerchant(updatedTransaction)) && TransactionUtils.isAmountMissing(updatedTransaction);
        if (isPartialTransaction) {
            return {
                onyxMethod: Onyx.METHOD.SET,
                key: `${ONYXKEYS.COLLECTION.TRANSACTION_VIOLATIONS}${updatedTransaction.transactionID}` as const,
                value: transactionViolations,
            };
        }

        let newTransactionViolations = [...transactionViolations];

        // Calculate client-side category violations
        const policyRequiresCategories = !!policy.requiresCategory;
        if (policyRequiresCategories) {
            const hasCategoryOutOfPolicyViolation = transactionViolations.some((violation) => violation.name === 'categoryOutOfPolicy');
            const hasMissingCategoryViolation = transactionViolations.some((violation) => violation.name === 'missingCategory');
            const categoryKey = updatedTransaction.category;
            const isCategoryInPolicy = categoryKey ? policyCategories?.[categoryKey]?.enabled : false;

            // Add 'categoryOutOfPolicy' violation if category is not in policy
            if (!hasCategoryOutOfPolicyViolation && categoryKey && !isCategoryInPolicy) {
                newTransactionViolations.push({name: 'categoryOutOfPolicy', type: CONST.VIOLATION_TYPES.VIOLATION});
            }

            // Remove 'categoryOutOfPolicy' violation if category is in policy
            if (hasCategoryOutOfPolicyViolation && updatedTransaction.category && isCategoryInPolicy) {
                newTransactionViolations = reject(newTransactionViolations, {name: 'categoryOutOfPolicy'});
            }

            // Remove 'missingCategory' violation if category is valid according to policy
            if (hasMissingCategoryViolation && isCategoryInPolicy) {
                newTransactionViolations = reject(newTransactionViolations, {name: 'missingCategory'});
            }

            // Add 'missingCategory' violation if category is required and not set
            if (!hasMissingCategoryViolation && policyRequiresCategories && !categoryKey) {
                newTransactionViolations.push({name: 'missingCategory', type: CONST.VIOLATION_TYPES.VIOLATION, showInReview: true});
            }
        }

        // Calculate client-side tag violations
        const policyRequiresTags = !!policy.requiresTag;
        if (policyRequiresTags) {
            newTransactionViolations =
                Object.keys(policyTagList).length === 1
                    ? getTagViolationsForSingleLevelTags(updatedTransaction, newTransactionViolations, policyRequiresTags, policyTagList)
                    : getTagViolationsForMultiLevelTags(updatedTransaction, newTransactionViolations, policyTagList, hasDependentTags);
        }

        if (updatedTransaction?.comment?.customUnit?.customUnitRateID && !!getDistanceRateCustomUnitRate(policy, updatedTransaction?.comment?.customUnit?.customUnitRateID)) {
            newTransactionViolations = reject(newTransactionViolations, {name: CONST.VIOLATIONS.CUSTOM_UNIT_OUT_OF_POLICY});
        }

        const isControlPolicy = policy.type === CONST.POLICY.TYPE.CORPORATE;
        const inputDate = new Date(updatedTransaction.modifiedCreated ?? updatedTransaction.created);
        const shouldDisplayFutureDateViolation = !isInvoiceTransaction && DateUtils.isFutureDay(inputDate) && isControlPolicy;
        const hasReceiptRequiredViolation = transactionViolations.some((violation) => violation.name === 'receiptRequired');
        const hasOverLimitViolation = transactionViolations.some((violation) => violation.name === 'overLimit');
        const amount = updatedTransaction.modifiedAmount ?? updatedTransaction.amount;
        const shouldShowReceiptRequiredViolation =
            !isInvoiceTransaction &&
            policy.maxExpenseAmountNoReceipt &&
            Math.abs(amount) > policy.maxExpenseAmountNoReceipt &&
            !TransactionUtils.hasReceipt(updatedTransaction) &&
            isControlPolicy;
        const shouldShowOverLimitViolation = !isInvoiceTransaction && policy.maxExpenseAmount && Math.abs(amount) > policy.maxExpenseAmount && isControlPolicy;
        const hasFutureDateViolation = transactionViolations.some((violation) => violation.name === 'futureDate');
        // Add 'futureDate' violation if transaction date is in the future and policy type is corporate
        if (!hasFutureDateViolation && shouldDisplayFutureDateViolation) {
            newTransactionViolations.push({name: CONST.VIOLATIONS.FUTURE_DATE, type: CONST.VIOLATION_TYPES.VIOLATION, showInReview: true});
        }

        // Remove 'futureDate' violation if transaction date is not in the future
        if (hasFutureDateViolation && !shouldDisplayFutureDateViolation) {
            newTransactionViolations = reject(newTransactionViolations, {name: CONST.VIOLATIONS.FUTURE_DATE});
        }

        if (!hasReceiptRequiredViolation && shouldShowReceiptRequiredViolation) {
            newTransactionViolations.push({
                name: CONST.VIOLATIONS.RECEIPT_REQUIRED,
                data: {
                    formattedLimit: CurrencyUtils.convertAmountToDisplayString(policy.maxExpenseAmountNoReceipt, policy.outputCurrency),
                },
                type: CONST.VIOLATION_TYPES.VIOLATION,
                showInReview: true,
            });
        }

        if (hasReceiptRequiredViolation && !shouldShowReceiptRequiredViolation) {
            newTransactionViolations = reject(newTransactionViolations, {name: CONST.VIOLATIONS.RECEIPT_REQUIRED});
        }

        if (!hasOverLimitViolation && shouldShowOverLimitViolation) {
            newTransactionViolations.push({
                name: CONST.VIOLATIONS.OVER_LIMIT,
                data: {
                    formattedLimit: CurrencyUtils.convertAmountToDisplayString(policy.maxExpenseAmount, policy.outputCurrency),
                },
                type: CONST.VIOLATION_TYPES.VIOLATION,
                showInReview: true,
            });
        }

        if (hasOverLimitViolation && !shouldShowOverLimitViolation) {
            newTransactionViolations = reject(newTransactionViolations, {name: CONST.VIOLATIONS.OVER_LIMIT});
        }

        return {
            onyxMethod: Onyx.METHOD.SET,
            key: `${ONYXKEYS.COLLECTION.TRANSACTION_VIOLATIONS}${updatedTransaction.transactionID}` as const,
            value: newTransactionViolations,
        };
    },

    /**
     * Gets the translated message for each violation type.
     *
     * Necessary because `translate` throws a type error if you attempt to pass it a template strings, when the
     * possible values could be either translation keys that resolve to  strings or translation keys that resolve to
     * functions.
     */
    getViolationTranslation(violation: TransactionViolation, translate: LocaleContextProps['translate']): string {
        const {
            brokenBankConnection = false,
            isAdmin = false,
            email,
            isTransactionOlderThan7Days = false,
            member,
            category,
            rejectedBy = '',
            rejectReason = '',
            formattedLimit = '',
            surcharge = 0,
            invoiceMarkup = 0,
            maxAge = 0,
            tagName,
            taxName,
            type,
            rterType,
            message = '',
        } = violation.data ?? {};

        switch (violation.name) {
            case 'allTagLevelsRequired':
                return translate('violations.allTagLevelsRequired');
            case 'autoReportedRejectedExpense':
                return translate('violations.autoReportedRejectedExpense', {
                    rejectedBy,
                    rejectReason,
                });
            case 'billableExpense':
                return translate('violations.billableExpense');
            case 'cashExpenseWithNoReceipt':
                return translate('violations.cashExpenseWithNoReceipt', {formattedLimit});
            case 'categoryOutOfPolicy':
                return translate('violations.categoryOutOfPolicy');
            case 'conversionSurcharge':
                return translate('violations.conversionSurcharge', {surcharge});
            case 'customUnitOutOfPolicy':
                return translate('violations.customUnitOutOfPolicy');
            case 'duplicatedTransaction':
                return translate('violations.duplicatedTransaction');
            case 'fieldRequired':
                return translate('violations.fieldRequired');
            case 'futureDate':
                return translate('violations.futureDate');
            case 'invoiceMarkup':
                return translate('violations.invoiceMarkup', {invoiceMarkup});
            case 'maxAge':
                return translate('violations.maxAge', {maxAge});
            case 'missingCategory':
                return translate('violations.missingCategory');
            case 'missingComment':
                return translate('violations.missingComment');
            case 'missingTag':
                return translate('violations.missingTag', {tagName});
            case 'modifiedAmount':
                return translate('violations.modifiedAmount', {type, displayPercentVariance: violation.data?.displayPercentVariance});
            case 'modifiedDate':
                return translate('violations.modifiedDate');
            case 'nonExpensiworksExpense':
                return translate('violations.nonExpensiworksExpense');
            case 'overAutoApprovalLimit':
                return translate('violations.overAutoApprovalLimit', {formattedLimit});
            case 'overCategoryLimit':
                return translate('violations.overCategoryLimit', {formattedLimit});
            case 'overLimit':
                return translate('violations.overLimit', {formattedLimit});
            case 'overLimitAttendee':
                return translate('violations.overLimitAttendee', {formattedLimit});
            case 'perDayLimit':
                return translate('violations.perDayLimit', {formattedLimit});
            case 'receiptNotSmartScanned':
                return translate('violations.receiptNotSmartScanned');
            case 'receiptRequired':
                return translate('violations.receiptRequired', {formattedLimit, category});
            case 'customRules':
                return translate('violations.customRules', {message});
            case 'rter':
                return translate('violations.rter', {
                    brokenBankConnection,
                    isAdmin,
                    email,
                    isTransactionOlderThan7Days,
                    member,
                    rterType,
                });
            case 'smartscanFailed':
                return translate('violations.smartscanFailed');
            case 'someTagLevelsRequired':
                return translate('violations.someTagLevelsRequired', {tagName});
            case 'tagOutOfPolicy':
                return translate('violations.tagOutOfPolicy', {tagName});
            case 'taxAmountChanged':
                return translate('violations.taxAmountChanged');
            case 'taxOutOfPolicy':
                return translate('violations.taxOutOfPolicy', {taxName});
            case 'taxRateChanged':
                return translate('violations.taxRateChanged');
            case 'taxRequired':
                return translate('violations.taxRequired');
            case 'hold':
                return translate('violations.hold');
            default:
                // The interpreter should never get here because the switch cases should be exhaustive.
                // If typescript is showing an error on the assertion below it means the switch statement is out of
                // sync with the `ViolationNames` type, and one or the other needs to be updated.
                // eslint-disable-next-line @typescript-eslint/no-unnecessary-type-assertion
                return violation.name as never;
        }
    },

    // We have to use regex, because Violation limit is given in a inconvenient form: "$2,000.00"
    getViolationAmountLimit(violation: TransactionViolation): number {
        return Number(violation.data?.formattedLimit?.replace(CONST.VIOLATION_LIMIT_REGEX, ''));
    },
};

export default ViolationsUtils;<|MERGE_RESOLUTION|>--- conflicted
+++ resolved
@@ -1,5 +1,6 @@
 import reject from 'lodash/reject';
 import Onyx from 'react-native-onyx';
+import type {OnyxUpdate} from 'react-native-onyx';
 import type {LocaleContextProps} from '@components/LocaleContextProvider';
 import * as CurrencyUtils from '@libs/CurrencyUtils';
 import DateUtils from '@libs/DateUtils';
@@ -169,17 +170,13 @@
         policyTagList: PolicyTagLists,
         policyCategories: PolicyCategories,
         hasDependentTags: boolean,
-<<<<<<< HEAD
-    ) {
-=======
         isInvoiceTransaction: boolean,
     ): OnyxUpdate {
->>>>>>> 631006e1
         const isPartialTransaction = TransactionUtils.isPartialMerchant(TransactionUtils.getMerchant(updatedTransaction)) && TransactionUtils.isAmountMissing(updatedTransaction);
         if (isPartialTransaction) {
             return {
                 onyxMethod: Onyx.METHOD.SET,
-                key: `${ONYXKEYS.COLLECTION.TRANSACTION_VIOLATIONS}${updatedTransaction.transactionID}` as const,
+                key: `${ONYXKEYS.COLLECTION.TRANSACTION_VIOLATIONS}${updatedTransaction.transactionID}`,
                 value: transactionViolations,
             };
         }
@@ -284,7 +281,7 @@
 
         return {
             onyxMethod: Onyx.METHOD.SET,
-            key: `${ONYXKEYS.COLLECTION.TRANSACTION_VIOLATIONS}${updatedTransaction.transactionID}` as const,
+            key: `${ONYXKEYS.COLLECTION.TRANSACTION_VIOLATIONS}${updatedTransaction.transactionID}`,
             value: newTransactionViolations,
         };
     },
