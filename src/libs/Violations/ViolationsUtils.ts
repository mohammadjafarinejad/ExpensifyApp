import reject from 'lodash/reject';
import Onyx from 'react-native-onyx';
import type {OnyxUpdate} from 'react-native-onyx';
import type {Phrase, PhraseParameters} from '@libs/Localize';
import * as TransactionUtils from '@libs/TransactionUtils';
import CONST from '@src/CONST';
import type {TranslationPaths} from '@src/languages/types';
import ONYXKEYS from '@src/ONYXKEYS';
import type {PolicyCategories, PolicyTagList, Transaction, TransactionViolation} from '@src/types/onyx';

const ViolationsUtils = {
    /**
     * Checks a transaction for policy violations and returns an object with Onyx method, key and updated transaction
     * violations.
     */
    getViolationsOnyxData(
        updatedTransaction: Transaction,
        transactionViolations: TransactionViolation[],
        policyRequiresTags: boolean,
        policyTagList: PolicyTagList,
        policyRequiresCategories: boolean,
        policyCategories: PolicyCategories,
    ): OnyxUpdate {
        let newTransactionViolations = [...transactionViolations];

        if (policyRequiresCategories) {
            const hasCategoryOutOfPolicyViolation = transactionViolations.some((violation) => violation.name === 'categoryOutOfPolicy');
            const hasMissingCategoryViolation = transactionViolations.some((violation) => violation.name === 'missingCategory');
            const categoryKey = updatedTransaction.category;
            const isCategoryInPolicy = categoryKey ? policyCategories?.[categoryKey]?.enabled : false;

            // Add 'categoryOutOfPolicy' violation if category is not in policy
            if (!hasCategoryOutOfPolicyViolation && categoryKey && !isCategoryInPolicy) {
                newTransactionViolations.push({name: 'categoryOutOfPolicy', type: 'violation'});
            }

            // Remove 'categoryOutOfPolicy' violation if category is in policy
            if (hasCategoryOutOfPolicyViolation && updatedTransaction.category && isCategoryInPolicy) {
                newTransactionViolations = reject(newTransactionViolations, {name: 'categoryOutOfPolicy'});
            }

            // Remove 'missingCategory' violation if category is valid according to policy
            if (hasMissingCategoryViolation && isCategoryInPolicy) {
                newTransactionViolations = reject(newTransactionViolations, {name: 'missingCategory'});
            }

            // Add 'missingCategory' violation if category is required and not set
            if (!hasMissingCategoryViolation && policyRequiresCategories && !categoryKey) {
                newTransactionViolations.push({name: 'missingCategory', type: 'violation'});
            }
        }

        if (policyRequiresTags) {
<<<<<<< HEAD
=======
            const selectedTags = TransactionUtils.getTagArrayFromName(updatedTransaction.tag ?? '') ?? [];
>>>>>>> 0e5dc98d
            const policyTagKeys = Object.keys(policyTagList);

            // At the moment, we only return violations for tags for workspaces with single-level tags
            if (policyTagKeys.length === 1) {
                const policyTagListName = Object.keys(policyTagList)[0];
                const policyTags = policyTagList[policyTagListName]?.tags;
                const hasTagOutOfPolicyViolation = transactionViolations.some((violation) => violation.name === 'tagOutOfPolicy');
                const hasMissingTagViolation = transactionViolations.some((violation) => violation.name === 'missingTag');
                const isTagInPolicy = policyTags ? !!policyTags[updatedTransaction.tag ?? '']?.enabled : false;

                // Add 'tagOutOfPolicy' violation if tag is not in policy
                if (!hasTagOutOfPolicyViolation && updatedTransaction.tag && !isTagInPolicy) {
                    newTransactionViolations.push({name: CONST.VIOLATIONS.TAG_OUT_OF_POLICY, type: 'violation'});
                }

                // Remove 'tagOutOfPolicy' violation if tag is in policy
                if (hasTagOutOfPolicyViolation && updatedTransaction.tag && isTagInPolicy) {
                    newTransactionViolations = reject(newTransactionViolations, {name: CONST.VIOLATIONS.TAG_OUT_OF_POLICY});
                }

                // Remove 'missingTag' violation if tag is valid according to policy
                if (hasMissingTagViolation && isTagInPolicy) {
                    newTransactionViolations = reject(newTransactionViolations, {name: CONST.VIOLATIONS.MISSING_TAG});
                }
                // Add 'missingTag violation' if tag is required and not set
                if (!hasMissingTagViolation && !updatedTransaction.tag && policyRequiresTags) {
                    newTransactionViolations.push({name: CONST.VIOLATIONS.MISSING_TAG, type: 'violation'});
                }
            }
        }

        return {
            onyxMethod: Onyx.METHOD.SET,
            key: `${ONYXKEYS.COLLECTION.TRANSACTION_VIOLATIONS}${updatedTransaction.transactionID}`,
            value: newTransactionViolations,
        };
    },

    /**
     * Gets the translated message for each violation type.
     *
     * Necessary because `translate` throws a type error if you attempt to pass it a template strings, when the
     * possible values could be either translation keys that resolve to  strings or translation keys that resolve to
     * functions.
     */
    getViolationTranslation(
        violation: TransactionViolation,
        translate: <TKey extends TranslationPaths>(phraseKey: TKey, ...phraseParameters: PhraseParameters<Phrase<TKey>>) => string,
    ): string {
        const {
            brokenBankConnection = false,
            isAdmin = false,
            email,
            isTransactionOlderThan7Days = false,
            member,
            category,
            rejectedBy = '',
            rejectReason = '',
            formattedLimit,
            surcharge = 0,
            invoiceMarkup = 0,
            maxAge = 0,
            tagName,
            taxName,
        } = violation.data ?? {};

        switch (violation.name) {
            case 'allTagLevelsRequired':
                return translate('violations.allTagLevelsRequired');
            case 'autoReportedRejectedExpense':
                return translate('violations.autoReportedRejectedExpense', {
                    rejectedBy,
                    rejectReason,
                });
            case 'billableExpense':
                return translate('violations.billableExpense');
            case 'cashExpenseWithNoReceipt':
                return translate('violations.cashExpenseWithNoReceipt', {formattedLimit});
            case 'categoryOutOfPolicy':
                return translate('violations.categoryOutOfPolicy');
            case 'conversionSurcharge':
                return translate('violations.conversionSurcharge', {surcharge});
            case 'customUnitOutOfPolicy':
                return translate('violations.customUnitOutOfPolicy');
            case 'duplicatedTransaction':
                return translate('violations.duplicatedTransaction');
            case 'fieldRequired':
                return translate('violations.fieldRequired');
            case 'futureDate':
                return translate('violations.futureDate');
            case 'invoiceMarkup':
                return translate('violations.invoiceMarkup', {invoiceMarkup});
            case 'maxAge':
                return translate('violations.maxAge', {maxAge});
            case 'missingCategory':
                return translate('violations.missingCategory');
            case 'missingComment':
                return translate('violations.missingComment');
            case 'missingTag':
                return translate('violations.missingTag', {tagName});
            case 'modifiedAmount':
                return translate('violations.modifiedAmount');
            case 'modifiedDate':
                return translate('violations.modifiedDate');
            case 'nonExpensiworksExpense':
                return translate('violations.nonExpensiworksExpense');
            case 'overAutoApprovalLimit':
                return translate('violations.overAutoApprovalLimit', {formattedLimit});
            case 'overCategoryLimit':
                return translate('violations.overCategoryLimit', {formattedLimit});
            case 'overLimit':
                return translate('violations.overLimit', {formattedLimit});
            case 'overLimitAttendee':
                return translate('violations.overLimitAttendee', {formattedLimit});
            case 'perDayLimit':
                return translate('violations.perDayLimit', {formattedLimit});
            case 'receiptNotSmartScanned':
                return translate('violations.receiptNotSmartScanned');
            case 'receiptRequired':
                return translate('violations.receiptRequired', {formattedLimit, category});
            case 'rter':
                return translate('violations.rter', {
                    brokenBankConnection,
                    isAdmin,
                    email,
                    isTransactionOlderThan7Days,
                    member,
                });
            case 'smartscanFailed':
                return translate('violations.smartscanFailed');
            case 'someTagLevelsRequired':
                return translate('violations.someTagLevelsRequired');
            case 'tagOutOfPolicy':
                return translate('violations.tagOutOfPolicy', {tagName});
            case 'taxAmountChanged':
                return translate('violations.taxAmountChanged');
            case 'taxOutOfPolicy':
                return translate('violations.taxOutOfPolicy', {taxName});
            case 'taxRateChanged':
                return translate('violations.taxRateChanged');
            case 'taxRequired':
                return translate('violations.taxRequired');
            default:
                // The interpreter should never get here because the switch cases should be exhaustive.
                // If typescript is showing an error on the assertion below it means the switch statement is out of
                // sync with the `ViolationNames` type, and one or the other needs to be updated.
                // eslint-disable-next-line @typescript-eslint/no-unnecessary-type-assertion
                return violation.name as never;
        }
    },
};

export default ViolationsUtils;<|MERGE_RESOLUTION|>--- conflicted
+++ resolved
@@ -51,10 +51,6 @@
         }
 
         if (policyRequiresTags) {
-<<<<<<< HEAD
-=======
-            const selectedTags = TransactionUtils.getTagArrayFromName(updatedTransaction.tag ?? '') ?? [];
->>>>>>> 0e5dc98d
             const policyTagKeys = Object.keys(policyTagList);
 
             // At the moment, we only return violations for tags for workspaces with single-level tags
