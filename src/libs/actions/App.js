--- conflicted
+++ resolved
@@ -1,9 +1,5 @@
-<<<<<<< HEAD
+import moment from 'moment-timezone';
 import {AppState} from 'react-native';
-=======
-import moment from 'moment-timezone';
-import {AppState, Linking} from 'react-native';
->>>>>>> 4a9fa9ba
 import Onyx from 'react-native-onyx';
 import lodashGet from 'lodash/get';
 import Str from 'expensify-common/lib/str';
