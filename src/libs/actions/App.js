import moment from 'moment-timezone';
import {AppState} from 'react-native';
import Onyx from 'react-native-onyx';
import lodashGet from 'lodash/get';
import Str from 'expensify-common/lib/str';
import _ from 'underscore';
import * as API from '../API';
import ONYXKEYS from '../../ONYXKEYS';
import CONST from '../../CONST';
import Log from '../Log';
import Performance from '../Performance';
import * as Policy from './Policy';
import Navigation from '../Navigation/Navigation';
import ROUTES from '../../ROUTES';
import * as SessionUtils from '../SessionUtils';
import getCurrentUrl from '../Navigation/currentUrl';
import * as Session from './Session';
import * as Browser from '../Browser';

let currentUserAccountID;
let currentUserEmail = '';
Onyx.connect({
    key: ONYXKEYS.SESSION,
    callback: (val) => {
        currentUserAccountID = lodashGet(val, 'accountID', '');
        currentUserEmail = lodashGet(val, 'email', '');
    },
});

let isSidebarLoaded;
Onyx.connect({
    key: ONYXKEYS.IS_SIDEBAR_LOADED,
    callback: val => isSidebarLoaded = val,
    initWithStoredValues: false,
});

let myPersonalDetails;
Onyx.connect({
    key: ONYXKEYS.PERSONAL_DETAILS,
    callback: (val) => {
        if (!val || !currentUserEmail) {
            return;
        }

        myPersonalDetails = val[currentUserEmail];
    },
});

let allPolicies = [];
Onyx.connect({
    key: ONYXKEYS.COLLECTION.POLICY,
    waitForCollectionCallback: true,
    callback: policies => allPolicies = policies,
});

let preferredLocale;
Onyx.connect({
    key: ONYXKEYS.NVP_PREFERRED_LOCALE,
    callback: val => preferredLocale = val,
});

let resolveIsReadyPromise;
const isReadyToOpenApp = new Promise((resolve) => {
    resolveIsReadyPromise = resolve;
});

function confirmReadyToOpenApp() {
    resolveIsReadyPromise();
}

/**
 * @param {Array} policies
 * @return {Array<String>} array of policy ids
*/
function getNonOptimisticPolicyIDs(policies) {
    return _.chain(policies)
        .reject(policy => lodashGet(policy, 'pendingAction', null) === CONST.RED_BRICK_ROAD_PENDING_ACTION.ADD)
        .pluck('id')
        .compact()
        .value();
}

/**
* @param {String} locale
*/
function setLocale(locale) {
    if (locale === preferredLocale) {
        return;
    }

    // If user is not signed in, change just locally.
    if (!currentUserAccountID) {
        Onyx.merge(ONYXKEYS.NVP_PREFERRED_LOCALE, locale);
        return;
    }

    // Optimistically change preferred locale
    const optimisticData = [
        {
            onyxMethod: CONST.ONYX.METHOD.MERGE,
            key: ONYXKEYS.NVP_PREFERRED_LOCALE,
            value: locale,
        },
    ];

    API.write('UpdatePreferredLocale', {
        value: locale,
    }, {optimisticData});
}

/**
* @param {String} locale
*/
function setLocaleAndNavigate(locale) {
    setLocale(locale);
    Navigation.navigate(ROUTES.SETTINGS_PREFERENCES);
}

function setSidebarLoaded() {
    if (isSidebarLoaded) {
        return;
    }

    Onyx.set(ONYXKEYS.IS_SIDEBAR_LOADED, true);
    Performance.markEnd(CONST.TIMING.SIDEBAR_LOADED);
    Performance.markStart(CONST.TIMING.REPORT_INITIAL_RENDER);
}

let appState;
AppState.addEventListener('change', (nextAppState) => {
    if (nextAppState.match(/inactive|background/) && appState === 'active') {
        Log.info('Flushing logs as app is going inactive', true, {}, true);
    }
    appState = nextAppState;
});

/**
 * Fetches data needed for app initialization
 */
function openApp() {
    isReadyToOpenApp.then(() => {
        // We need a fresh connection/callback here to make sure that the list of policyIDs that is sent to OpenApp is the most updated list from Onyx
        const connectionID = Onyx.connect({
            key: ONYXKEYS.COLLECTION.POLICY,
            waitForCollectionCallback: true,
            callback: (policies) => {
                Onyx.disconnect(connectionID);
                API.read('OpenApp', {policyIDList: getNonOptimisticPolicyIDs(policies)}, {
                    optimisticData: [
                        {
                            onyxMethod: CONST.ONYX.METHOD.MERGE,
                            key: ONYXKEYS.IS_LOADING_REPORT_DATA,
                            value: true,
                        },
                    ],
                    successData: [
                        {
                            onyxMethod: CONST.ONYX.METHOD.MERGE,
                            key: ONYXKEYS.IS_LOADING_REPORT_DATA,
                            value: false,
                        },
                    ],
                    failureData: [
                        {
                            onyxMethod: CONST.ONYX.METHOD.MERGE,
                            key: ONYXKEYS.IS_LOADING_REPORT_DATA,
                            value: false,
                        },
                    ],
                });
            },
        });
    });
}

/**
 * Refreshes data when the app reconnects
 */
function reconnectApp() {
    API.write(CONST.NETWORK.COMMAND.RECONNECT_APP, {policyIDList: getNonOptimisticPolicyIDs(allPolicies)}, {
        optimisticData: [{
            onyxMethod: CONST.ONYX.METHOD.MERGE,
            key: ONYXKEYS.IS_LOADING_REPORT_DATA,
            value: true,
        }],
        successData: [{
            onyxMethod: CONST.ONYX.METHOD.MERGE,
            key: ONYXKEYS.IS_LOADING_REPORT_DATA,
            value: false,
        }],
        failureData: [{
            onyxMethod: CONST.ONYX.METHOD.MERGE,
            key: ONYXKEYS.IS_LOADING_REPORT_DATA,
            value: false,
        }],
    });
}

/**
 * This promise is used so that deeplink component know when a transition is end.
 * This is necessary because we want to begin deeplink redirection after the transition is end.
 */
let resolveTransitionIsEndPromise;
const transitionIsEndPromise = new Promise((resolve) => {
    resolveTransitionIsEndPromise = resolve;
});

function waitForTransitionEnd() {
    return transitionIsEndPromise;
}

function endTransition() {
    return resolveTransitionIsEndPromise();
}

/**
 * This action runs when the Navigator is ready and the current route changes
 *
 * currentPath should be the path as reported by the NavigationContainer
 *
 * The transition link contains an exitTo param that contains the route to
 * navigate to after the user is signed in. A user can transition from OldDot
 * with a different account than the one they are currently signed in with, so
 * we only navigate if they are not signing in as a new user. Once they are
 * signed in as that new user, this action will run again and the navigation
 * will occur.

 * When the exitTo route is 'workspace/new', we create a new
 * workspace and navigate to it
 *
 * We subscribe to the session using withOnyx in the AuthScreens and
 * pass it in as a parameter. withOnyx guarantees that the value has been read
 * from Onyx because it will not render the AuthScreens until that point.
 * @param {Object} session
 */
function setUpPoliciesAndNavigate(session) {
    const currentUrl = getCurrentUrl();
    if (!session || !currentUrl || !currentUrl.includes('exitTo')) {
        return;
    }

    const isLoggingInAsNewUser = SessionUtils.isLoggingInAsNewUser(currentUrl, session.email);
    const url = new URL(currentUrl);
    const exitTo = url.searchParams.get('exitTo');

    // Approved Accountants and Guides can enter a flow where they make a workspace for other users,
    // and those are passed as a search parameter when using transition links
    const ownerEmail = url.searchParams.get('ownerEmail');
    const makeMeAdmin = url.searchParams.get('makeMeAdmin');
    const policyName = url.searchParams.get('policyName');

    // Sign out the current user if we're transitioning with a different user
    const isTransitioning = Str.startsWith(url.pathname, Str.normalizeUrl(ROUTES.TRANSITION_BETWEEN_APPS));
    if (isLoggingInAsNewUser && isTransitioning) {
        Session.signOut();
    }

    const shouldCreateFreePolicy = !isLoggingInAsNewUser
                        && isTransitioning
                        && exitTo === ROUTES.WORKSPACE_NEW;
    if (shouldCreateFreePolicy) {
        Policy.createWorkspace(ownerEmail, makeMeAdmin, policyName, true).then(endTransition);
        return;
    }
    if (!isLoggingInAsNewUser && exitTo) {
        Navigation.isNavigationReady()
            .then(() => {
                // The drawer navigation is only created after we have fetched reports from the server.
                // Thus, if we use the standard navigation and try to navigate to a drawer route before
                // the reports have been fetched, we will fail to navigate.
                Navigation.isDrawerReady()
                    .then(() => {
                        // We must call dismissModal() to remove the /transition route from history
                        Navigation.dismissModal();
                        Navigation.navigate(exitTo);
                    }).then(endTransition);
            });
    }
}

function openProfile() {
    const oldTimezoneData = myPersonalDetails.timezone || {};
    let newTimezoneData = oldTimezoneData;

    if (lodashGet(oldTimezoneData, 'automatic', true)) {
        newTimezoneData = {
            automatic: true,
            selected: moment.tz.guess(true),
        };
    }

    API.write('OpenProfile', {
        timezone: JSON.stringify(newTimezoneData),
    }, {
        optimisticData: [{
            onyxMethod: CONST.ONYX.METHOD.MERGE,
            key: ONYXKEYS.PERSONAL_DETAILS,
            value: {
                [currentUserEmail]: {
                    timezone: newTimezoneData,
                },
            },
        }],
        failureData: [{
            onyxMethod: CONST.ONYX.METHOD.MERGE,
            key: ONYXKEYS.PERSONAL_DETAILS,
            value: {
                [currentUserEmail]: {
                    timezone: oldTimezoneData,
                },
            },
        }],
    });

    Navigation.navigate(ROUTES.SETTINGS_PROFILE);
}

function beginDeepLinkRedirect() {
    if (!currentUserAccountID) {
        Browser.openRouteInDesktopApp();
        return;
    }

    // eslint-disable-next-line rulesdir/no-api-side-effects-method
    API.makeRequestWithSideEffects(
        'OpenOldDotLink', {shouldRetry: false}, {},
    ).then((response) => {
        Browser.openRouteInDesktopApp(response.shortLivedAuthToken, currentUserEmail);
    });
}

function beginDeepLinkRedirectAfterTransition() {
    waitForTransitionEnd().then(beginDeepLinkRedirect);
}

export {
    setLocale,
    setLocaleAndNavigate,
    setSidebarLoaded,
    setUpPoliciesAndNavigate,
    openProfile,
    openApp,
    reconnectApp,
<<<<<<< HEAD
    beginDeepLinkRedirect,
    beginDeepLinkRedirectAfterTransition,
=======
    confirmReadyToOpenApp,
>>>>>>> 97b07832
};<|MERGE_RESOLUTION|>--- conflicted
+++ resolved
@@ -341,10 +341,7 @@
     openProfile,
     openApp,
     reconnectApp,
-<<<<<<< HEAD
+    confirmReadyToOpenApp,
     beginDeepLinkRedirect,
     beginDeepLinkRedirectAfterTransition,
-=======
-    confirmReadyToOpenApp,
->>>>>>> 97b07832
 };