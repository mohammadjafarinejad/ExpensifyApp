// Issue - https://github.com/Expensify/App/issues/26719
import {Str} from 'expensify-common';
import type {AppStateStatus} from 'react-native';
import {AppState} from 'react-native';
import type {OnyxCollection, OnyxEntry, OnyxUpdate} from 'react-native-onyx';
import Onyx from 'react-native-onyx';
import * as API from '@libs/API';
import type {GetMissingOnyxMessagesParams, HandleRestrictedEventParams, OpenAppParams, OpenOldDotLinkParams, ReconnectAppParams, UpdatePreferredLocaleParams} from '@libs/API/parameters';
import {SIDE_EFFECT_REQUEST_COMMANDS, WRITE_COMMANDS} from '@libs/API/types';
import * as Browser from '@libs/Browser';
import DateUtils from '@libs/DateUtils';
import Log from '@libs/Log';
import getCurrentUrl from '@libs/Navigation/currentUrl';
import Navigation from '@libs/Navigation/Navigation';
import Performance from '@libs/Performance';
import {isPublicRoom, isValidReport} from '@libs/ReportUtils';
import {isLoggingInAsNewUser as isLoggingInAsNewUserSessionUtils} from '@libs/SessionUtils';
import {clearSoundAssetsCache} from '@libs/Sound';
import CONST from '@src/CONST';
import ONYXKEYS from '@src/ONYXKEYS';
import type {OnyxKey} from '@src/ONYXKEYS';
import type {Route} from '@src/ROUTES';
import ROUTES from '@src/ROUTES';
import type * as OnyxTypes from '@src/types/onyx';
import type Locale from '@src/types/onyx/Locale';
import type {OnyxData} from '@src/types/onyx/Request';
import {setShouldForceOffline} from './Network';
import {getAll, rollbackOngoingRequest, save} from './PersistedRequests';
import {createDraftInitialWorkspace, createWorkspace, generatePolicyID} from './Policy/Policy';
import {isAnonymousUser} from './Session';

type PolicyParamsForOpenOrReconnect = {
    policyIDList: string[];
};

let currentUserAccountID: number | undefined;
let currentUserEmail: string;
Onyx.connect({
    key: ONYXKEYS.SESSION,
    callback: (val) => {
        currentUserAccountID = val?.accountID;
        currentUserEmail = val?.email ?? '';
    },
});

// `isSidebarLoaded` is only used inside the event handler, not during render.
// `useOnyx` would trigger extra rerenders without affecting the View, so `Onyx.connectWithoutView` is used instead
let isSidebarLoaded: boolean | undefined;
Onyx.connectWithoutView({
    key: ONYXKEYS.IS_SIDEBAR_LOADED,
    callback: (val) => (isSidebarLoaded = val),
    initWithStoredValues: false,
});

// `isUsingImportedState` is only used in `clearOnyxAndResetApp`, not during render. So `Onyx.connectWithoutView` is appropriate.
// If React components need this value in the future, use `useOnyx` instead.
let isUsingImportedState: boolean | undefined;
Onyx.connectWithoutView({
    key: ONYXKEYS.IS_USING_IMPORTED_STATE,
    callback: (value) => {
        isUsingImportedState = value ?? false;
    },
});

<<<<<<< HEAD
=======
let preservedShouldUseStagingServer: boolean | undefined;
Onyx.connect({
    key: ONYXKEYS.ACCOUNT,
    callback: (value) => {
        preservedShouldUseStagingServer = value?.shouldUseStagingServer;
    },
});

// hasLoadedAppPromise is used in the "reconnectApp" function and is not directly associated with the View,
// so retrieving it using Onyx.connectWithoutView is correct.
>>>>>>> 347b9076
let resolveHasLoadedAppPromise: () => void;
const hasLoadedAppPromise = new Promise<void>((resolve) => {
    resolveHasLoadedAppPromise = resolve;
});

// hasLoadedApp is used in the "reconnectApp" function and is not directly associated with the View,
// so retrieving it using Onyx.connectWithoutView is correct.
// If this variable is ever needed for use in React components, it should be retrieved using useOnyx.
let hasLoadedApp: boolean | undefined;
Onyx.connectWithoutView({
    key: ONYXKEYS.HAS_LOADED_APP,
    callback: (value) => {
        hasLoadedApp = value;
        resolveHasLoadedAppPromise?.();
    },
});

let allReports: OnyxCollection<OnyxTypes.Report>;
Onyx.connect({
    key: ONYXKEYS.COLLECTION.REPORT,
    waitForCollectionCallback: true,
    callback: (value) => {
        allReports = value;
    },
});

let preservedUserSession: OnyxTypes.Session | undefined;

// We called `connectWithoutView` here because it is not connected to any UI
Onyx.connectWithoutView({
    key: ONYXKEYS.PRESERVED_USER_SESSION,
    callback: (value) => {
        preservedUserSession = value;
    },
});

const KEYS_TO_PRESERVE: OnyxKey[] = [
    ONYXKEYS.ACCOUNT,
    ONYXKEYS.IS_CHECKING_PUBLIC_ROOM,
    ONYXKEYS.IS_LOADING_APP,
    ONYXKEYS.IS_SIDEBAR_LOADED,
    ONYXKEYS.MODAL,
    ONYXKEYS.NETWORK,
    ONYXKEYS.SESSION,
    ONYXKEYS.SHOULD_SHOW_COMPOSE_INPUT,
    ONYXKEYS.NVP_TRY_FOCUS_MODE,
    ONYXKEYS.PREFERRED_THEME,
    ONYXKEYS.NVP_PREFERRED_LOCALE,
    ONYXKEYS.CREDENTIALS,
    ONYXKEYS.PRESERVED_USER_SESSION,
    ONYXKEYS.HYBRID_APP,
    ONYXKEYS.SHOULD_USE_STAGING_SERVER,
    ONYXKEYS.IS_DEBUG_MODE_ENABLED,
];

/*
 * This listener allows you to reset the state stored in Onyx by changing the value under the ONYXKEYS.RESET_REQUIRED key.
 * It is only used in emergencies when the entire state requires clearing.
 *
 * It has no direct impact on the View, making the use of Onyx.connectWithoutView justified in this case.
 */
Onyx.connectWithoutView({
    key: ONYXKEYS.RESET_REQUIRED,
    callback: (isResetRequired) => {
        if (!isResetRequired) {
            return;
        }

        Onyx.clear(KEYS_TO_PRESERVE).then(() => {
            // Set this to false to reset the flag for this client
            Onyx.set(ONYXKEYS.RESET_REQUIRED, false);

            // eslint-disable-next-line @typescript-eslint/no-use-before-define
            openApp();
        });
    },
});

let resolveIsReadyPromise: () => void;
const isReadyToOpenApp = new Promise<void>((resolve) => {
    resolveIsReadyPromise = resolve;
});

function confirmReadyToOpenApp() {
    resolveIsReadyPromise();
}

function getNonOptimisticPolicyIDs(policies: OnyxCollection<OnyxTypes.Policy>): string[] {
    return Object.values(policies ?? {})
        .filter((policy) => policy && policy.pendingAction !== CONST.RED_BRICK_ROAD_PENDING_ACTION.ADD)
        .map((policy) => policy?.id)
        .filter((id): id is string => !!id);
}

function setLocale(locale: Locale, currentPreferredLocale: Locale | undefined) {
    if (locale === currentPreferredLocale) {
        return;
    }

    // If user is not signed in, change just locally.
    if (!currentUserAccountID) {
        Onyx.merge(ONYXKEYS.NVP_PREFERRED_LOCALE, locale);
        return;
    }

    // Optimistically change preferred locale
    const optimisticData: OnyxUpdate[] = [
        {
            onyxMethod: Onyx.METHOD.MERGE,
            key: ONYXKEYS.NVP_PREFERRED_LOCALE,
            value: locale,
        },
    ];

    const parameters: UpdatePreferredLocaleParams = {
        value: locale,
    };

    API.write(WRITE_COMMANDS.UPDATE_PREFERRED_LOCALE, parameters, {optimisticData});
}

function setSidebarLoaded() {
    if (isSidebarLoaded) {
        return;
    }

    Onyx.set(ONYXKEYS.IS_SIDEBAR_LOADED, true);
    Performance.markEnd(CONST.TIMING.SIDEBAR_LOADED);
}

function setAppLoading(isLoading: boolean) {
    Onyx.set(ONYXKEYS.IS_LOADING_APP, isLoading);
}

let appState: AppStateStatus;
AppState.addEventListener('change', (nextAppState) => {
    if (nextAppState.match(/inactive|background/) && appState === 'active') {
        Log.info('Flushing logs as app is going inactive', true, {}, true);
    }
    appState = nextAppState;
});

/**
 * Gets the policy params that are passed to the server in the OpenApp and ReconnectApp API commands. This includes a full list of policy IDs the client knows about as well as when they were last modified.
 */
function getPolicyParamsForOpenOrReconnect(): Promise<PolicyParamsForOpenOrReconnect> {
    return new Promise((resolve) => {
        isReadyToOpenApp.then(() => {
            const connection = Onyx.connect({
                key: ONYXKEYS.COLLECTION.POLICY,
                waitForCollectionCallback: true,
                callback: (policies) => {
                    Onyx.disconnect(connection);
                    resolve({policyIDList: getNonOptimisticPolicyIDs(policies)});
                },
            });
        });
    });
}

/**
 * Returns the Onyx data that is used for both the OpenApp and ReconnectApp API commands.
 */
function getOnyxDataForOpenOrReconnect(
    isOpenApp = false,
    isFullReconnect = false,
    shouldKeepPublicRooms = false,
    allReportsWithDraftComments?: Record<string, string | undefined>,
): OnyxData {
    const result: OnyxData = {
        optimisticData: [
            {
                onyxMethod: Onyx.METHOD.MERGE,
                key: ONYXKEYS.IS_LOADING_REPORT_DATA,
                value: true,
            },
        ],
        successData: [],
        finallyData: [
            {
                onyxMethod: Onyx.METHOD.MERGE,
                key: ONYXKEYS.IS_LOADING_REPORT_DATA,
                value: false,
            },
        ],
        queueFlushedData: [
            {
                onyxMethod: Onyx.METHOD.MERGE,
                key: ONYXKEYS.HAS_LOADED_APP,
                value: true,
            },
        ],
    };

    if (isOpenApp) {
        result.optimisticData?.push({
            onyxMethod: Onyx.METHOD.MERGE,
            key: ONYXKEYS.IS_LOADING_APP,
            value: true,
        });

        result.finallyData?.push({
            onyxMethod: Onyx.METHOD.MERGE,
            key: ONYXKEYS.IS_LOADING_APP,
            value: false,
        });
    }

    if (isOpenApp || isFullReconnect) {
        result.successData?.push({
            onyxMethod: Onyx.METHOD.MERGE,
            key: ONYXKEYS.LAST_FULL_RECONNECT_TIME,
            value: DateUtils.getDBTime(),
        });
    }

    if (shouldKeepPublicRooms) {
        const publicReports = Object.values(allReports ?? {}).filter((report) => isPublicRoom(report) && isValidReport(report));
        publicReports?.forEach((report) => {
            result.successData?.push({
                onyxMethod: Onyx.METHOD.MERGE,
                key: `${ONYXKEYS.COLLECTION.REPORT}${report?.reportID}`,
                value: {
                    ...report,
                },
            });
        });
    }

    // Find all reports that have a non-null draft comment and map them to their corresponding report objects from allReports
    // This ensures that any report with a draft comment is preserved in Onyx even if it doesn’t contain chat history
    const reportsWithDraftComments = Object.entries(allReportsWithDraftComments ?? {})
        .filter(([, value]) => value !== null)
        .map(([key]) => key.replace(ONYXKEYS.COLLECTION.REPORT_DRAFT_COMMENT, ''))
        .map((reportID) => allReports?.[`${ONYXKEYS.COLLECTION.REPORT}${reportID}`]);

    reportsWithDraftComments?.forEach((report) => {
        result.successData?.push({
            onyxMethod: Onyx.METHOD.MERGE,
            key: `${ONYXKEYS.COLLECTION.REPORT}${report?.reportID}`,
            value: {
                ...report,
            },
        });
    });

    return result;
}

/**
 * Fetches data needed for app initialization
 */
function openApp(shouldKeepPublicRooms = false, allReportsWithDraftComments?: Record<string, string | undefined>) {
    return getPolicyParamsForOpenOrReconnect().then((policyParams: PolicyParamsForOpenOrReconnect) => {
        const params: OpenAppParams = {enablePriorityModeFilter: true, ...policyParams};
        return API.writeWithNoDuplicatesConflictAction(WRITE_COMMANDS.OPEN_APP, params, getOnyxDataForOpenOrReconnect(true, undefined, shouldKeepPublicRooms, allReportsWithDraftComments));
    });
}

/**
 * Fetches data when the app reconnects to the network
 * @param [updateIDFrom] the ID of the Onyx update that we want to start fetching from
 */
function reconnectApp(updateIDFrom: OnyxEntry<number> = 0) {
    hasLoadedAppPromise.then(() => {
        if (!hasLoadedApp) {
            openApp();
            return;
        }
        console.debug(`[OnyxUpdates] App reconnecting with updateIDFrom: ${updateIDFrom}`);
        getPolicyParamsForOpenOrReconnect().then((policyParams) => {
            const params: ReconnectAppParams = policyParams;

            // Include the update IDs when reconnecting so that the server can send incremental updates if they are available.
            // Otherwise, a full set of app data will be returned.
            if (updateIDFrom) {
                params.updateIDFrom = updateIDFrom;
            }

            const isFullReconnect = !updateIDFrom;
            API.writeWithNoDuplicatesConflictAction(WRITE_COMMANDS.RECONNECT_APP, params, getOnyxDataForOpenOrReconnect(false, isFullReconnect, isSidebarLoaded));
        });
    });
}

/**
 * Fetches data when the app will call reconnectApp without params for the last time. This is a separate function
 * because it will follow patterns that are not recommended so we can be sure we're not putting the app in a unusable
 * state because of race conditions between reconnectApp and other pusher updates being applied at the same time.
 */
function finalReconnectAppAfterActivatingReliableUpdates(): Promise<void | OnyxTypes.Response> {
    console.debug(`[OnyxUpdates] Executing last reconnect app with promise`);
    return getPolicyParamsForOpenOrReconnect().then((policyParams) => {
        const params: ReconnectAppParams = {...policyParams};

        // It is SUPER BAD FORM to return promises from action methods.
        // DO NOT FOLLOW THIS PATTERN!!!!!
        // It was absolutely necessary in order to not break the app while migrating to the new reliable updates pattern. This method will be removed
        // as soon as we have everyone migrated to the reliableUpdate beta.
        // eslint-disable-next-line rulesdir/no-api-side-effects-method
        return API.makeRequestWithSideEffects(SIDE_EFFECT_REQUEST_COMMANDS.RECONNECT_APP, params, getOnyxDataForOpenOrReconnect(false, true));
    });
}

/**
 * Fetches data when the client has discovered it missed some Onyx updates from the server
 * @param [updateIDFrom] the ID of the Onyx update that we want to start fetching from
 * @param [updateIDTo] the ID of the Onyx update that we want to fetch up to
 */
function getMissingOnyxUpdates(updateIDFrom = 0, updateIDTo: number | string = 0): Promise<void | OnyxTypes.Response> {
    console.debug(`[OnyxUpdates] Fetching missing updates updateIDFrom: ${updateIDFrom} and updateIDTo: ${updateIDTo}`);

    const parameters: GetMissingOnyxMessagesParams = {
        updateIDFrom,
        updateIDTo,
    };

    // It is SUPER BAD FORM to return promises from action methods.
    // DO NOT FOLLOW THIS PATTERN!!!!!
    // It was absolutely necessary in order to block OnyxUpdates while fetching the missing updates from the server or else the updates aren't applied in the proper order.
    // eslint-disable-next-line rulesdir/no-api-side-effects-method
    return API.makeRequestWithSideEffects(SIDE_EFFECT_REQUEST_COMMANDS.GET_MISSING_ONYX_MESSAGES, parameters, getOnyxDataForOpenOrReconnect());
}

/**
 * This promise is used so that deeplink component know when a transition is end.
 * This is necessary because we want to begin deeplink redirection after the transition is end.
 */
let resolveSignOnTransitionToFinishPromise: () => void;
const signOnTransitionToFinishPromise = new Promise<void>((resolve) => {
    resolveSignOnTransitionToFinishPromise = resolve;
});

function waitForSignOnTransitionToFinish(): Promise<void> {
    return signOnTransitionToFinishPromise;
}

function endSignOnTransition() {
    return resolveSignOnTransitionToFinishPromise();
}

/**
 * Create a new draft workspace and navigate to it
 *
 * @param [policyOwnerEmail] Optional, the email of the account to make the owner of the policy
 * @param [policyName] Optional, custom policy name we will use for created workspace
 * @param [transitionFromOldDot] Optional, if the user is transitioning from old dot
 * @param [makeMeAdmin] Optional, leave the calling account as an admin on the policy
 * @param [backTo] An optional return path. If provided, it will be URL-encoded and appended to the resulting URL.
 * @param [policyID] Optional, Policy id.
 * @param [currency] Optional, selected currency for the workspace
 * @param [file], avatar file for workspace
 * @param [routeToNavigateAfterCreate], Optional, route to navigate after creating a workspace
 */
function createWorkspaceWithPolicyDraftAndNavigateToIt(
    policyOwnerEmail = '',
    policyName = '',
    transitionFromOldDot = false,
    makeMeAdmin = false,
    backTo = '',
    policyID = '',
    currency?: string,
    file?: File,
    routeToNavigateAfterCreate?: Route,
    lastUsedPaymentMethod?: OnyxTypes.LastPaymentMethodType,
) {
    const policyIDWithDefault = policyID || generatePolicyID();
    createDraftInitialWorkspace(policyOwnerEmail, policyName, policyIDWithDefault, makeMeAdmin, currency, file);
    Navigation.isNavigationReady()
        .then(() => {
            if (transitionFromOldDot) {
                // We must call goBack() to remove the /transition route from history
                Navigation.goBack();
            }
            const routeToNavigate = routeToNavigateAfterCreate ?? ROUTES.WORKSPACE_INITIAL.getRoute(policyIDWithDefault, backTo);
            savePolicyDraftByNewWorkspace(policyIDWithDefault, policyName, policyOwnerEmail, makeMeAdmin, currency, file, lastUsedPaymentMethod);
            Navigation.navigate(routeToNavigate, {forceReplace: !transitionFromOldDot});
        })
        .then(endSignOnTransition);
}

/**
 * Create a new workspace and delete the draft
 *
 * @param [policyID] the ID of the policy to use
 * @param [policyName] custom policy name we will use for created workspace
 * @param [policyOwnerEmail] Optional, the email of the account to make the owner of the policy
 * @param [makeMeAdmin] Optional, leave the calling account as an admin on the policy
 * @param [currency] Optional, selected currency for the workspace
 * @param [file] Optional, avatar file for workspace
 */
function savePolicyDraftByNewWorkspace(
    policyID?: string,
    policyName?: string,
    policyOwnerEmail = '',
    makeMeAdmin = false,
    currency = '',
    file?: File,
    lastUsedPaymentMethod?: OnyxTypes.LastPaymentMethodType,
) {
    createWorkspace({
        policyOwnerEmail,
        makeMeAdmin,
        policyName,
        policyID,
        engagementChoice: CONST.ONBOARDING_CHOICES.MANAGE_TEAM,
        currency,
        file,
        lastUsedPaymentMethod,
    });
}

/**
 * This action runs when the Navigator is ready and the current route changes
 *
 * currentPath should be the path as reported by the NavigationContainer
 *
 * The transition link contains an exitTo param that contains the route to
 * navigate to after the user is signed in. A user can transition from OldDot
 * with a different account than the one they are currently signed in with, so
 * we only navigate if they are not signing in as a new user. Once they are
 * signed in as that new user, this action will run again and the navigation
 * will occur.

 * When the exitTo route is 'workspace/new', we create a new
 * workspace and navigate to it
 *
 * We subscribe to the session using withOnyx in the AuthScreens and
 * pass it in as a parameter. withOnyx guarantees that the value has been read
 * from Onyx because it will not render the AuthScreens until that point.
 */
function setUpPoliciesAndNavigate(session: OnyxEntry<OnyxTypes.Session>) {
    const currentUrl = getCurrentUrl();
    if (!session || !currentUrl?.includes('exitTo')) {
        endSignOnTransition();
        return;
    }

    const isLoggingInAsNewUser = !!session.email && isLoggingInAsNewUserSessionUtils(currentUrl, session.email);
    const url = new URL(currentUrl);
    const exitTo = url.searchParams.get('exitTo') as Route | null;

    // Approved Accountants and Guides can enter a flow where they make a workspace for other users,
    // and those are passed as a search parameter when using transition links
    const policyOwnerEmail = url.searchParams.get('ownerEmail') ?? '';
    const makeMeAdmin = !!url.searchParams.get('makeMeAdmin');
    const policyName = url.searchParams.get('policyName') ?? '';

    // Sign out the current user if we're transitioning with a different user
    const isTransitioning = Str.startsWith(url.pathname, Str.normalizeUrl(ROUTES.TRANSITION_BETWEEN_APPS));

    const shouldCreateFreePolicy = !isLoggingInAsNewUser && isTransitioning && exitTo === ROUTES.WORKSPACE_NEW;
    if (shouldCreateFreePolicy) {
        createWorkspaceWithPolicyDraftAndNavigateToIt(policyOwnerEmail, policyName, true, makeMeAdmin);
        return;
    }
    if (!isLoggingInAsNewUser && exitTo) {
        Navigation.waitForProtectedRoutes()
            .then(() => {
                Navigation.navigate(exitTo);
            })
            .then(endSignOnTransition);
    } else {
        endSignOnTransition();
    }
}

function redirectThirdPartyDesktopSignIn() {
    const currentUrl = getCurrentUrl();
    if (!currentUrl) {
        return;
    }
    const url = new URL(currentUrl);

    if (url.pathname === `/${ROUTES.GOOGLE_SIGN_IN}` || url.pathname === `/${ROUTES.APPLE_SIGN_IN}`) {
        Navigation.isNavigationReady().then(() => {
            Navigation.goBack();
            Navigation.navigate(ROUTES.DESKTOP_SIGN_IN_REDIRECT);
        });
    }
}

/**
 * @param shouldAuthenticateWithCurrentAccount Optional, indicates whether default authentication method (shortLivedAuthToken) should be used
 */
function beginDeepLinkRedirect(shouldAuthenticateWithCurrentAccount = true, isMagicLink?: boolean, initialRoute?: string) {
    // There's no support for anonymous users on desktop
    if (isAnonymousUser()) {
        return;
    }

    // If the route that is being handled is a magic link, email and shortLivedAuthToken should not be attached to the url
    // to prevent signing into the wrong account
    if (!currentUserAccountID || !shouldAuthenticateWithCurrentAccount) {
        Browser.openRouteInDesktopApp();
        return;
    }

    const parameters: OpenOldDotLinkParams = {shouldRetry: false};

    // eslint-disable-next-line rulesdir/no-api-side-effects-method
    API.makeRequestWithSideEffects(SIDE_EFFECT_REQUEST_COMMANDS.OPEN_OLD_DOT_LINK, parameters, {}).then((response) => {
        if (!response) {
            Log.alert(
                'Trying to redirect via deep link, but the response is empty. User likely not authenticated.',
                {response, shouldAuthenticateWithCurrentAccount, currentUserAccountID},
                true,
            );
            return;
        }

        Browser.openRouteInDesktopApp(response.shortLivedAuthToken, currentUserEmail, isMagicLink ? '/r' : initialRoute);
    });
}

/**
 * @param shouldAuthenticateWithCurrentAccount Optional, indicates whether default authentication method (shortLivedAuthToken) should be used
 */
function beginDeepLinkRedirectAfterTransition(shouldAuthenticateWithCurrentAccount = true) {
    waitForSignOnTransitionToFinish().then(() => beginDeepLinkRedirect(shouldAuthenticateWithCurrentAccount));
}

function handleRestrictedEvent(eventName: string) {
    const parameters: HandleRestrictedEventParams = {eventName};

    API.write(WRITE_COMMANDS.HANDLE_RESTRICTED_EVENT, parameters);
}

function updateLastVisitedPath(path: string) {
    Onyx.merge(ONYXKEYS.LAST_VISITED_PATH, path);
}

function updateLastRoute(screen: string) {
    Onyx.set(ONYXKEYS.LAST_ROUTE, screen);
}

function setIsUsingImportedState(usingImportedState: boolean) {
    Onyx.set(ONYXKEYS.IS_USING_IMPORTED_STATE, usingImportedState);
}

function setPreservedUserSession(session: OnyxTypes.Session) {
    Onyx.set(ONYXKEYS.PRESERVED_USER_SESSION, session);
}

function clearOnyxAndResetApp(shouldNavigateToHomepage?: boolean) {
    // The value of isUsingImportedState will be lost once Onyx is cleared, so we need to store it
    const isStateImported = isUsingImportedState;
    const sequentialQueue = getAll();

    rollbackOngoingRequest();
    Navigation.clearPreloadedRoutes();
    Onyx.clear(KEYS_TO_PRESERVE)
        .then(() => {
            // Network key is preserved, so when using imported state, we should stop forcing offline mode so that the app can re-fetch the network
            if (isStateImported) {
                setShouldForceOffline(false);
            }

            if (shouldNavigateToHomepage) {
                Navigation.navigate(ROUTES.HOME);
            }

            if (preservedUserSession) {
                Onyx.set(ONYXKEYS.SESSION, preservedUserSession);
                Onyx.set(ONYXKEYS.PRESERVED_USER_SESSION, null);
            }
        })
        .then(() => {
            // Requests in a sequential queue should be called even if the Onyx state is reset, so we do not lose any pending data.
            // However, the OpenApp request must be called before any other request in a queue to ensure data consistency.
            // To do that, sequential queue is cleared together with other keys, and then it's restored once the OpenApp request is resolved.
            openApp().then(() => {
                if (!sequentialQueue || isStateImported) {
                    return;
                }

                sequentialQueue.forEach((request) => {
                    save(request);
                });
            });
        });
    clearSoundAssetsCache();
}

export {
    setLocale,
    setSidebarLoaded,
    setUpPoliciesAndNavigate,
    redirectThirdPartyDesktopSignIn,
    openApp,
    setAppLoading,
    reconnectApp,
    confirmReadyToOpenApp,
    handleRestrictedEvent,
    beginDeepLinkRedirect,
    beginDeepLinkRedirectAfterTransition,
    getMissingOnyxUpdates,
    finalReconnectAppAfterActivatingReliableUpdates,
    savePolicyDraftByNewWorkspace,
    createWorkspaceWithPolicyDraftAndNavigateToIt,
    updateLastVisitedPath,
    updateLastRoute,
    setIsUsingImportedState,
    clearOnyxAndResetApp,
    setPreservedUserSession,
    KEYS_TO_PRESERVE,
};<|MERGE_RESOLUTION|>--- conflicted
+++ resolved
@@ -62,19 +62,8 @@
     },
 });
 
-<<<<<<< HEAD
-=======
-let preservedShouldUseStagingServer: boolean | undefined;
-Onyx.connect({
-    key: ONYXKEYS.ACCOUNT,
-    callback: (value) => {
-        preservedShouldUseStagingServer = value?.shouldUseStagingServer;
-    },
-});
-
 // hasLoadedAppPromise is used in the "reconnectApp" function and is not directly associated with the View,
 // so retrieving it using Onyx.connectWithoutView is correct.
->>>>>>> 347b9076
 let resolveHasLoadedAppPromise: () => void;
 const hasLoadedAppPromise = new Promise<void>((resolve) => {
     resolveHasLoadedAppPromise = resolve;
