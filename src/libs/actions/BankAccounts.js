--- conflicted
+++ resolved
@@ -329,15 +329,9 @@
     clearPersonalBankAccount,
     clearPlaid,
     clearOnfidoToken,
-<<<<<<< HEAD
-=======
-    updatePersonalInformationForBankAccount,
-    validateBankAccount,
-    updateCompanyInformationForBankAccount,
-    updateBeneficialOwnersForBankAccount,
->>>>>>> adc3ecea
     connectBankAccountWithPlaid,
     deletePaymentBankAccount,
+    updateBeneficialOwnersForBankAccount,
     updateCompanyInformationForBankAccount,
     updatePersonalInformationForBankAccount,
     updatePlaidData,
