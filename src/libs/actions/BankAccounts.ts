import Onyx from 'react-native-onyx';
import * as API from '@libs/API';
import type {
    AddPersonalBankAccountParams,
    BankAccountHandlePlaidErrorParams,
    ConnectBankAccountParams,
    DeletePaymentBankAccountParams,
    OpenReimbursementAccountPageParams,
    ValidateBankAccountWithTransactionsParams,
    VerifyIdentityForBankAccountParams,
} from '@libs/API/parameters';
import {READ_COMMANDS, WRITE_COMMANDS} from '@libs/API/types';
import * as ErrorUtils from '@libs/ErrorUtils';
import Navigation from '@libs/Navigation/Navigation';
import * as PlaidDataProps from '@pages/ReimbursementAccount/plaidDataPropTypes';
import CONST from '@src/CONST';
import ONYXKEYS from '@src/ONYXKEYS';
import ROUTES from '@src/ROUTES';
import type {Route} from '@src/ROUTES';
import type {ACHContractStepProps, BeneficialOwnersStepProps, CompanyStepProps, RequestorStepProps} from '@src/types/form/ReimbursementAccountForm';
import type PlaidBankAccount from '@src/types/onyx/PlaidBankAccount';
import type {BankAccountStep, BankAccountSubStep} from '@src/types/onyx/ReimbursementAccount';
import type {OnyxData} from '@src/types/onyx/Request';
import * as ReimbursementAccount from './ReimbursementAccount';

export {
    goToWithdrawalAccountSetupStep,
    setBankAccountFormValidationErrors,
    resetReimbursementAccount,
    resetFreePlanBankAccount,
    hideBankAccountErrors,
    setWorkspaceIDForReimbursementAccount,
    setBankAccountSubStep,
    updateReimbursementAccountDraft,
    requestResetFreePlanBankAccount,
    cancelResetFreePlanBankAccount,
} from './ReimbursementAccount';
export {openPlaidBankAccountSelector, openPlaidBankLogin} from './Plaid';
export {openOnfidoFlow, answerQuestionsForWallet, verifyIdentity, acceptWalletTerms} from './Wallet';

type ReimbursementAccountStep = BankAccountStep | '';

type ReimbursementAccountSubStep = BankAccountSubStep | '';

type BusinessAddress = {
    addressStreet?: string;
    addressCity?: string;
    addressState?: string;
    addressZipCode?: string;
};

type PersonalAddress = {
    requestorAddressStreet?: string;
    requestorAddressCity?: string;
    requestorAddressState?: string;
    requestorAddressZipCode?: string;
};

function clearPlaid(): Promise<void> {
    Onyx.set(ONYXKEYS.PLAID_LINK_TOKEN, '');
    Onyx.set(ONYXKEYS.PLAID_CURRENT_EVENT, null);
    return Onyx.set(ONYXKEYS.PLAID_DATA, PlaidDataProps.plaidDataDefaultProps);
}

function openPlaidView() {
    clearPlaid().then(() => ReimbursementAccount.setBankAccountSubStep(CONST.BANK_ACCOUNT.SETUP_TYPE.PLAID));
}

function setPlaidEvent(eventName: string) {
    Onyx.set(ONYXKEYS.PLAID_CURRENT_EVENT, eventName);
}

/**
 * Open the personal bank account setup flow, with an optional exitReportID to redirect to once the flow is finished.
 */
function openPersonalBankAccountSetupView(exitReportID?: string) {
    clearPlaid().then(() => {
        if (exitReportID) {
            Onyx.merge(ONYXKEYS.PERSONAL_BANK_ACCOUNT, {exitReportID});
        }
        Navigation.navigate(ROUTES.SETTINGS_ADD_BANK_ACCOUNT);
    });
}

/**
 * Whether after adding a bank account we should continue with the KYC flow. If so, we must specify the fallback route.
 */
function setPersonalBankAccountContinueKYCOnSuccess(onSuccessFallbackRoute: Route) {
    Onyx.merge(ONYXKEYS.PERSONAL_BANK_ACCOUNT, {onSuccessFallbackRoute});
}

function clearPersonalBankAccount() {
    clearPlaid();
    Onyx.set(ONYXKEYS.PERSONAL_BANK_ACCOUNT, {});
}

function clearOnfidoToken() {
    Onyx.merge(ONYXKEYS.ONFIDO_TOKEN, '');
    Onyx.merge(ONYXKEYS.ONFIDO_APPLICANT_ID, '');
}

/**
 * Helper method to build the Onyx data required during setup of a Verified Business Bank Account
 */
function getVBBADataForOnyx(currentStep?: BankAccountStep): OnyxData {
    return {
        optimisticData: [
            {
                onyxMethod: Onyx.METHOD.MERGE,
                key: ONYXKEYS.REIMBURSEMENT_ACCOUNT,
                value: {
                    isLoading: true,
                    errors: null,
                },
            },
        ],
        successData: [
            {
                onyxMethod: Onyx.METHOD.MERGE,
                key: ONYXKEYS.REIMBURSEMENT_ACCOUNT,
                value: {
                    isLoading: false,
                    errors: null,
                    // When setting up a bank account, we save the draft form values in Onyx.
                    // When we update the information for a step, the value of some fields that are returned from the API
                    // can be different from the value that we stored as the draft in Onyx (i.e. the phone number is formatted).
                    // This is why we store the current step used to call the API in order to update the corresponding draft data in Onyx.
                    // If currentStep is undefined that means this step don't need to update the data of the draft in Onyx.
                    draftStep: currentStep,
                },
            },
        ],
        failureData: [
            {
                onyxMethod: Onyx.METHOD.MERGE,
                key: ONYXKEYS.REIMBURSEMENT_ACCOUNT,
                value: {
                    isLoading: false,
                    errors: ErrorUtils.getMicroSecondOnyxError('walletPage.addBankAccountFailure'),
                },
            },
        ],
    };
}

function addBusinessWebsiteForDraft(websiteUrl: string) {
    Onyx.merge(ONYXKEYS.FORMS.REIMBURSEMENT_ACCOUNT_FORM_DRAFT, {website: websiteUrl});
}

/**
 * Submit Bank Account step with Plaid data so php can perform some checks.
 */
function connectBankAccountWithPlaid(bankAccountID: number, selectedPlaidBankAccount: PlaidBankAccount, policyID: string) {
    const parameters: ConnectBankAccountParams = {
        bankAccountID,
        routingNumber: selectedPlaidBankAccount.routingNumber,
        accountNumber: selectedPlaidBankAccount.accountNumber,
        bank: selectedPlaidBankAccount.bankName,
        plaidAccountID: selectedPlaidBankAccount.plaidAccountID,
        plaidAccessToken: selectedPlaidBankAccount.plaidAccessToken,
        plaidMask: selectedPlaidBankAccount.mask,
        isSavings: selectedPlaidBankAccount.isSavings,
        canUseNewVbbaFlow: true,
        policyID,
    };

    API.write(WRITE_COMMANDS.CONNECT_BANK_ACCOUNT_WITH_PLAID, parameters, getVBBADataForOnyx());
}

/**
 * Adds a bank account via Plaid
 *
 * TODO: offline pattern for this command will have to be added later once the pattern B design doc is complete
 */
function addPersonalBankAccount(account: PlaidBankAccount) {
    const parameters: AddPersonalBankAccountParams = {
        addressName: account.addressName ?? '',
        routingNumber: account.routingNumber,
        accountNumber: account.accountNumber,
        isSavings: account.isSavings ?? false,
        setupType: 'plaid',
        bank: account.bankName,
        plaidAccountID: account.plaidAccountID,
        plaidAccessToken: account.plaidAccessToken,
    };

    const onyxData: OnyxData = {
        optimisticData: [
            {
                onyxMethod: Onyx.METHOD.MERGE,
                key: ONYXKEYS.PERSONAL_BANK_ACCOUNT,
                value: {
                    isLoading: true,
                    errors: null,
                    plaidAccountID: account.plaidAccountID,
                },
            },
        ],
        successData: [
            {
                onyxMethod: Onyx.METHOD.MERGE,
                key: ONYXKEYS.PERSONAL_BANK_ACCOUNT,
                value: {
                    isLoading: false,
                    errors: null,
                    shouldShowSuccess: true,
                },
            },
        ],
        failureData: [
            {
                onyxMethod: Onyx.METHOD.MERGE,
                key: ONYXKEYS.PERSONAL_BANK_ACCOUNT,
                value: {
                    isLoading: false,
                    errors: ErrorUtils.getMicroSecondOnyxError('walletPage.addBankAccountFailure'),
                },
            },
        ],
    };

    API.write(WRITE_COMMANDS.ADD_PERSONAL_BANK_ACCOUNT, parameters, onyxData);
}

function deletePaymentBankAccount(bankAccountID: number) {
    const parameters: DeletePaymentBankAccountParams = {bankAccountID};

    const onyxData: OnyxData = {
        optimisticData: [
            {
                onyxMethod: Onyx.METHOD.MERGE,
                key: `${ONYXKEYS.BANK_ACCOUNT_LIST}`,
                value: {[bankAccountID]: {pendingAction: CONST.RED_BRICK_ROAD_PENDING_ACTION.DELETE}},
            },
        ],

        // Sometimes pusher updates aren't received when we close the App while still offline,
        // so we are setting the bankAccount to null here to ensure that it gets cleared out once we come back online.
        successData: [
            {
                onyxMethod: Onyx.METHOD.MERGE,
                key: `${ONYXKEYS.BANK_ACCOUNT_LIST}`,
                value: {[bankAccountID]: null},
            },
        ],
    };

    API.write(WRITE_COMMANDS.DELETE_PAYMENT_BANK_ACCOUNT, parameters, onyxData);
}

/**
 * Update the user's personal information on the bank account in database.
 *
 * This action is called by the requestor step in the Verified Bank Account flow
 * @param bankAccountID - ID for bank account
 * @param params - User personal data
 */
function updatePersonalInformationForBankAccount(bankAccountID: number, params: RequestorStepProps, policyID: string) {
    API.write(
        WRITE_COMMANDS.UPDATE_PERSONAL_INFORMATION_FOR_BANK_ACCOUNT,
        {
            ...params,
            bankAccountID,
            policyID,
            canUseNewVbbaFlow: true,
        },
        getVBBADataForOnyx(CONST.BANK_ACCOUNT.STEP.REQUESTOR),
    );
}

function validateBankAccount(bankAccountID: number, validateCode: string, policyID: string) {
    const parameters: ValidateBankAccountWithTransactionsParams = {
        bankAccountID,
        validateCode,
        policyID,
    };

    const onyxData: OnyxData = {
        optimisticData: [
            {
                onyxMethod: Onyx.METHOD.MERGE,
                key: ONYXKEYS.REIMBURSEMENT_ACCOUNT,
                value: {
                    isLoading: true,
                    errors: null,
                },
            },
        ],
        successData: [
            {
                onyxMethod: Onyx.METHOD.MERGE,
                key: ONYXKEYS.REIMBURSEMENT_ACCOUNT,
                value: {
                    isLoading: false,
                },
            },
        ],
        failureData: [
            {
                onyxMethod: Onyx.METHOD.MERGE,
                key: ONYXKEYS.REIMBURSEMENT_ACCOUNT,
                value: {
                    isLoading: false,
                },
            },
        ],
    };

    API.write(WRITE_COMMANDS.VALIDATE_BANK_ACCOUNT_WITH_TRANSACTIONS, parameters, onyxData);
}

function clearReimbursementAccount() {
    Onyx.set(ONYXKEYS.REIMBURSEMENT_ACCOUNT, null);
}

/**
 * Function to display and fetch data for Reimbursement Account step
 * @param stepToOpen - current step to open
 * @param subStep - particular step
 * @param localCurrentStep - last step on device
 * @param policyID - policy ID
 */
function openReimbursementAccountPage(stepToOpen: ReimbursementAccountStep, subStep: ReimbursementAccountSubStep, localCurrentStep: ReimbursementAccountStep, policyID: string) {
    const onyxData: OnyxData = {
        optimisticData: [
            {
                onyxMethod: Onyx.METHOD.MERGE,
                key: ONYXKEYS.REIMBURSEMENT_ACCOUNT,
                value: {
                    isLoading: true,
                },
            },
        ],
        successData: [
            {
                onyxMethod: Onyx.METHOD.MERGE,
                key: ONYXKEYS.REIMBURSEMENT_ACCOUNT,
                value: {
                    isLoading: false,
                },
            },
        ],
        failureData: [
            {
                onyxMethod: Onyx.METHOD.MERGE,
                key: ONYXKEYS.REIMBURSEMENT_ACCOUNT,
                value: {
                    isLoading: false,
                },
            },
        ],
    };

    const parameters: OpenReimbursementAccountPageParams = {
        stepToOpen,
        subStep,
        localCurrentStep,
        policyID,
        canUseNewVbbaFlow: true,
    };

    return API.read(READ_COMMANDS.OPEN_REIMBURSEMENT_ACCOUNT_PAGE, parameters, onyxData);
}

/**
 * Updates the bank account in the database with the company step data
 * @param params - Business step form data
 */
<<<<<<< HEAD
function updateCompanyInformationForBankAccount(bankAccountID: number, params: Partial<CompanyStepProps>) {
=======
function updateCompanyInformationForBankAccount(bankAccountID: number, params: CompanyStepProps, policyID: string) {
>>>>>>> 9392d817
    API.write(
        WRITE_COMMANDS.UPDATE_COMPANY_INFORMATION_FOR_BANK_ACCOUNT,
        {
            ...params,
            bankAccountID,
            policyID,
            canUseNewVbbaFlow: true,
        },
        getVBBADataForOnyx(CONST.BANK_ACCOUNT.STEP.COMPANY),
    );
}

/**
 * Add beneficial owners for the bank account and verify the accuracy of the information provided
 * @param params - Beneficial Owners step form params
 */
<<<<<<< HEAD
function updateBeneficialOwnersForBankAccount(bankAccountID: number, params: Partial<BeneficialOwnersStepProps>) {
=======
function updateBeneficialOwnersForBankAccount(bankAccountID: number, params: BeneficialOwnersStepProps, policyID: string) {
>>>>>>> 9392d817
    API.write(
        WRITE_COMMANDS.UPDATE_BENEFICIAL_OWNERS_FOR_BANK_ACCOUNT,
        {
            ...params,
            bankAccountID,
            policyID,
            canUseNewVbbaFlow: true,
        },
        getVBBADataForOnyx(),
    );
}

/**
 * Accept the ACH terms and conditions and verify the accuracy of the information provided
 * @param params - Verification step form params
 */
function acceptACHContractForBankAccount(bankAccountID: number, params: ACHContractStepProps, policyID: string) {
    API.write(
        WRITE_COMMANDS.ACCEPT_ACH_CONTRACT_FOR_BANK_ACCOUNT,
        {
            ...params,
            bankAccountID,
            policyID,
            canUseNewVbbaFlow: true,
        },
        getVBBADataForOnyx(),
    );
}

/**
 * Create the bank account with manually entered data.
 */
function connectBankAccountManually(bankAccountID: number, bankAccount: PlaidBankAccount, policyID: string) {
    const parameters: ConnectBankAccountParams = {
        bankAccountID,
        routingNumber: bankAccount.routingNumber,
        accountNumber: bankAccount.accountNumber,
        bank: bankAccount.bankName,
        plaidAccountID: bankAccount.plaidAccountID,
        plaidAccessToken: bankAccount.plaidAccessToken,
        plaidMask: bankAccount.mask,
        isSavings: bankAccount.isSavings,
        canUseNewVbbaFlow: true,
        policyID,
    };

    API.write(WRITE_COMMANDS.CONNECT_BANK_ACCOUNT_MANUALLY, parameters, getVBBADataForOnyx(CONST.BANK_ACCOUNT.STEP.BANK_ACCOUNT));
}

/**
 * Verify the user's identity via Onfido
 */
function verifyIdentityForBankAccount(bankAccountID: number, onfidoData: Record<string, unknown>, policyID: string) {
    const parameters: VerifyIdentityForBankAccountParams = {
        bankAccountID,
        onfidoData: JSON.stringify(onfidoData),
        policyID,
        canUseNewVbbaFlow: true,
    };

    API.write(WRITE_COMMANDS.VERIFY_IDENTITY_FOR_BANK_ACCOUNT, parameters, getVBBADataForOnyx());
}

function openWorkspaceView(policyID: string) {
    API.read(
        READ_COMMANDS.OPEN_WORKSPACE_VIEW,
        {
            policyID,
        },
        {
            optimisticData: [
                {
                    onyxMethod: Onyx.METHOD.MERGE,
                    key: ONYXKEYS.REIMBURSEMENT_ACCOUNT,
                    value: {
                        isLoading: true,
                    },
                },
            ],
            successData: [
                {
                    onyxMethod: Onyx.METHOD.MERGE,
                    key: ONYXKEYS.REIMBURSEMENT_ACCOUNT,
                    value: {
                        isLoading: false,
                    },
                },
            ],
            failureData: [
                {
                    onyxMethod: Onyx.METHOD.MERGE,
                    key: ONYXKEYS.REIMBURSEMENT_ACCOUNT,
                    value: {
                        isLoading: false,
                    },
                },
            ],
        },
    );
}

function handlePlaidError(bankAccountID: number, error: string, errorDescription: string, plaidRequestID: string) {
    const parameters: BankAccountHandlePlaidErrorParams = {
        bankAccountID,
        error,
        errorDescription,
        plaidRequestID,
    };

    API.write(WRITE_COMMANDS.BANK_ACCOUNT_HANDLE_PLAID_ERROR, parameters);
}

/**
 * Set the reimbursement account loading so that it happens right away, instead of when the API command is processed.
 */
function setReimbursementAccountLoading(isLoading: boolean) {
    Onyx.merge(ONYXKEYS.REIMBURSEMENT_ACCOUNT, {isLoading});
}

export {
    acceptACHContractForBankAccount,
    addBusinessWebsiteForDraft,
    addPersonalBankAccount,
    clearOnfidoToken,
    clearPersonalBankAccount,
    clearPlaid,
    setPlaidEvent,
    openPlaidView,
    connectBankAccountManually,
    connectBankAccountWithPlaid,
    deletePaymentBankAccount,
    handlePlaidError,
    setPersonalBankAccountContinueKYCOnSuccess,
    openPersonalBankAccountSetupView,
    clearReimbursementAccount,
    openReimbursementAccountPage,
    updateBeneficialOwnersForBankAccount,
    updateCompanyInformationForBankAccount,
    updatePersonalInformationForBankAccount,
    openWorkspaceView,
    validateBankAccount,
    verifyIdentityForBankAccount,
    setReimbursementAccountLoading,
};

export type {BusinessAddress, PersonalAddress};<|MERGE_RESOLUTION|>--- conflicted
+++ resolved
@@ -366,11 +366,7 @@
  * Updates the bank account in the database with the company step data
  * @param params - Business step form data
  */
-<<<<<<< HEAD
-function updateCompanyInformationForBankAccount(bankAccountID: number, params: Partial<CompanyStepProps>) {
-=======
-function updateCompanyInformationForBankAccount(bankAccountID: number, params: CompanyStepProps, policyID: string) {
->>>>>>> 9392d817
+function updateCompanyInformationForBankAccount(bankAccountID: number, params: Partial<CompanyStepProps>, policyID: string) {
     API.write(
         WRITE_COMMANDS.UPDATE_COMPANY_INFORMATION_FOR_BANK_ACCOUNT,
         {
@@ -387,11 +383,7 @@
  * Add beneficial owners for the bank account and verify the accuracy of the information provided
  * @param params - Beneficial Owners step form params
  */
-<<<<<<< HEAD
-function updateBeneficialOwnersForBankAccount(bankAccountID: number, params: Partial<BeneficialOwnersStepProps>) {
-=======
-function updateBeneficialOwnersForBankAccount(bankAccountID: number, params: BeneficialOwnersStepProps, policyID: string) {
->>>>>>> 9392d817
+function updateBeneficialOwnersForBankAccount(bankAccountID: number, params: Partial<BeneficialOwnersStepProps>, policyID: string) {
     API.write(
         WRITE_COMMANDS.UPDATE_BENEFICIAL_OWNERS_FOR_BANK_ACCOUNT,
         {
