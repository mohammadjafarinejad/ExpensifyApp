--- conflicted
+++ resolved
@@ -542,7 +542,6 @@
     return API.write(WRITE_COMMANDS.SAVE_CORPAY_ONBOARDING_BENEFICIAL_OWNER, parameters, onyxData);
 }
 
-<<<<<<< HEAD
 function saveCorpayOnboardingDirectorInformation(parameters: SaveCorpayOnboardingDirectorInformation, bankAccountID: number) {
     const formattedParams = {
         inputs: JSON.stringify(parameters),
@@ -586,8 +585,6 @@
     return API.write(WRITE_COMMANDS.SAVE_CORPAY_ONBOARDING_DIRECTOR_INFORMATION, formattedParams, onyxData);
 }
 
-=======
->>>>>>> fb3f0ee7
 function clearReimbursementAccount() {
     Onyx.set(ONYXKEYS.REIMBURSEMENT_ACCOUNT, null);
 }
@@ -892,13 +889,9 @@
     saveCorpayOnboardingCompanyDetails,
     clearReimbursementAccountSaveCorpayOnboardingCompanyDetails,
     saveCorpayOnboardingBeneficialOwners,
-<<<<<<< HEAD
     saveCorpayOnboardingDirectorInformation,
     clearReimbursementAccountSaveCorpayOnboardingBeneficialOwners,
-=======
-    clearReimbursementAccountSaveCorpayOnboardingBeneficialOwners,
     clearCorpayBankAccountFields,
->>>>>>> fb3f0ee7
 };
 
 export type {BusinessAddress, PersonalAddress};