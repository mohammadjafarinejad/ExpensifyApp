import Onyx from 'react-native-onyx';
import type {FormInputErrors, FormOnyxValues} from '@components/Form/types';
import type {OnfidoDataWithApplicantID} from '@components/Onfido/types';
import * as API from '@libs/API';
import type {
    AddPersonalBankAccountParams,
    BankAccountHandlePlaidErrorParams,
    ConnectBankAccountParams,
    DeletePaymentBankAccountParams,
    FinishCorpayBankAccountOnboardingParams,
    OpenReimbursementAccountPageParams,
    SaveCorpayOnboardingBeneficialOwnerParams,
    ValidateBankAccountWithTransactionsParams,
    VerifyIdentityForBankAccountParams,
} from '@libs/API/parameters';
import type {SaveCorpayOnboardingCompanyDetails} from '@libs/API/parameters/SaveCorpayOnboardingCompanyDetailsParams';
import type SaveCorpayOnboardingDirectorInformationParams from '@libs/API/parameters/SaveCorpayOnboardingDirectorInformationParams';
import {READ_COMMANDS, SIDE_EFFECT_REQUEST_COMMANDS, WRITE_COMMANDS} from '@libs/API/types';
import {getMicroSecondOnyxErrorWithTranslationKey} from '@libs/ErrorUtils';
import {translateLocal} from '@libs/Localize';
import Navigation from '@libs/Navigation/Navigation';
import CONST from '@src/CONST';
import type {Country} from '@src/CONST';
import ONYXKEYS from '@src/ONYXKEYS';
import ROUTES from '@src/ROUTES';
import type {Route} from '@src/ROUTES';
import type {InternationalBankAccountForm, PersonalBankAccountForm} from '@src/types/form';
import type {ACHContractStepProps, BeneficialOwnersStepProps, CompanyStepProps, ReimbursementAccountForm, RequestorStepProps} from '@src/types/form/ReimbursementAccountForm';
import type PlaidBankAccount from '@src/types/onyx/PlaidBankAccount';
import type {BankAccountStep, ReimbursementAccountStep, ReimbursementAccountSubStep} from '@src/types/onyx/ReimbursementAccount';
import type {OnyxData} from '@src/types/onyx/Request';
import {setBankAccountSubStep} from './ReimbursementAccount';

export {
    goToWithdrawalAccountSetupStep,
    setBankAccountFormValidationErrors,
    resetReimbursementAccount,
    resetUSDBankAccount,
    resetNonUSDBankAccount,
    hideBankAccountErrors,
    setBankAccountSubStep,
    updateReimbursementAccountDraft,
    requestResetBankAccount,
    cancelResetBankAccount,
} from './ReimbursementAccount';
export {openPlaidBankAccountSelector, openPlaidBankLogin} from './Plaid';
export {openOnfidoFlow, answerQuestionsForWallet, verifyIdentity, acceptWalletTerms} from './Wallet';

type AccountFormValues = typeof ONYXKEYS.FORMS.PERSONAL_BANK_ACCOUNT_FORM | typeof ONYXKEYS.FORMS.REIMBURSEMENT_ACCOUNT_FORM;

type BusinessAddress = {
    addressStreet?: string;
    addressCity?: string;
    addressState?: string;
    addressZipCode?: string;
};

type PersonalAddress = {
    requestorAddressStreet?: string;
    requestorAddressCity?: string;
    requestorAddressState?: string;
    requestorAddressZipCode?: string;
};

function clearPlaid(): Promise<void | void[]> {
    Onyx.set(ONYXKEYS.PLAID_LINK_TOKEN, '');
    Onyx.set(ONYXKEYS.PLAID_CURRENT_EVENT, null);
    return Onyx.set(ONYXKEYS.PLAID_DATA, CONST.PLAID.DEFAULT_DATA);
}

function clearInternationalBankAccount() {
    return clearPlaid()
        .then(() => Onyx.set(ONYXKEYS.CORPAY_FIELDS, null))
        .then(() => Onyx.set(ONYXKEYS.FORMS.INTERNATIONAL_BANK_ACCOUNT_FORM_DRAFT, null));
}

function openPlaidView() {
    clearPlaid().then(() => setBankAccountSubStep(CONST.BANK_ACCOUNT.SETUP_TYPE.PLAID));
}

function setPlaidEvent(eventName: string | null) {
    Onyx.set(ONYXKEYS.PLAID_CURRENT_EVENT, eventName);
}

/**
 * Open the personal bank account setup flow, with an optional exitReportID to redirect to once the flow is finished.
 */
function openPersonalBankAccountSetupView(exitReportID?: string, policyID?: string, source?: string, isUserValidated = true) {
    clearInternationalBankAccount().then(() => {
        if (exitReportID) {
            Onyx.merge(ONYXKEYS.PERSONAL_BANK_ACCOUNT, {exitReportID});
        }
        if (policyID) {
            Onyx.merge(ONYXKEYS.PERSONAL_BANK_ACCOUNT, {policyID});
        }
        if (source) {
            Onyx.merge(ONYXKEYS.PERSONAL_BANK_ACCOUNT, {source});
        }
        if (!isUserValidated) {
            Navigation.navigate(ROUTES.SETTINGS_WALLET_VERIFY_ACCOUNT.getRoute(Navigation.getActiveRoute(), ROUTES.SETTINGS_ADD_BANK_ACCOUNT));
            return;
        }
        Navigation.navigate(ROUTES.SETTINGS_ADD_BANK_ACCOUNT);
    });
}

/**
 * Open the personal bank account setup flow using Plaid, with an optional exitReportID to redirect to once the flow is finished.
 */
function openPersonalBankAccountSetupWithPlaid(exitReportID?: string) {
    clearPlaid().then(() => {
        if (exitReportID) {
            Onyx.merge(ONYXKEYS.PERSONAL_BANK_ACCOUNT, {exitReportID});
        }
        Onyx.merge(ONYXKEYS.FORMS.PERSONAL_BANK_ACCOUNT_FORM_DRAFT, {setupType: CONST.BANK_ACCOUNT.SETUP_TYPE.PLAID});
    });
}

function clearPersonalBankAccountSetupType() {
    Onyx.merge(ONYXKEYS.FORMS.PERSONAL_BANK_ACCOUNT_FORM_DRAFT, {setupType: null});
}

/**
 * Whether after adding a bank account we should continue with the KYC flow. If so, we must specify the fallback route.
 */
function setPersonalBankAccountContinueKYCOnSuccess(onSuccessFallbackRoute: Route) {
    Onyx.merge(ONYXKEYS.PERSONAL_BANK_ACCOUNT, {onSuccessFallbackRoute});
}

function clearPersonalBankAccount() {
    clearPlaid();
    Onyx.set(ONYXKEYS.PERSONAL_BANK_ACCOUNT, null);
    Onyx.set(ONYXKEYS.FORMS.PERSONAL_BANK_ACCOUNT_FORM_DRAFT, null);
    clearPersonalBankAccountSetupType();
}

function clearOnfidoToken() {
    Onyx.merge(ONYXKEYS.ONFIDO_TOKEN, '');
    Onyx.merge(ONYXKEYS.ONFIDO_APPLICANT_ID, '');
}

function updateAddPersonalBankAccountDraft(bankData: Partial<PersonalBankAccountForm>) {
    Onyx.merge(ONYXKEYS.FORMS.PERSONAL_BANK_ACCOUNT_FORM_DRAFT, bankData);
}

/**
 * Helper method to build the Onyx data required during setup of a Verified Business Bank Account
 */
function getVBBADataForOnyx(currentStep?: BankAccountStep, shouldShowLoading = true): OnyxData {
    return {
        optimisticData: [
            {
                onyxMethod: Onyx.METHOD.MERGE,
                key: ONYXKEYS.REIMBURSEMENT_ACCOUNT,
                value: {
                    isLoading: shouldShowLoading,
                    errors: null,
                },
            },
        ],
        successData: [
            {
                onyxMethod: Onyx.METHOD.MERGE,
                key: ONYXKEYS.REIMBURSEMENT_ACCOUNT,
                value: {
                    isLoading: false,
                    errors: null,
                    // When setting up a bank account, we save the draft form values in Onyx.
                    // When we update the information for a step, the value of some fields that are returned from the API
                    // can be different from the value that we stored as the draft in Onyx (i.e. the phone number is formatted).
                    // This is why we store the current step used to call the API in order to update the corresponding draft data in Onyx.
                    // If currentStep is undefined that means this step don't need to update the data of the draft in Onyx.
                    draftStep: currentStep,
                },
            },
        ],
        failureData: [
            {
                onyxMethod: Onyx.METHOD.MERGE,
                key: ONYXKEYS.REIMBURSEMENT_ACCOUNT,
                value: {
                    isLoading: false,
                    errors: getMicroSecondOnyxErrorWithTranslationKey('walletPage.addBankAccountFailure'),
                },
            },
        ],
    };
}

function addBusinessWebsiteForDraft(websiteUrl: string) {
    Onyx.merge(ONYXKEYS.FORMS.REIMBURSEMENT_ACCOUNT_FORM_DRAFT, {website: websiteUrl});
}

/**
 * Submit Bank Account step with Plaid data so php can perform some checks.
 */
function connectBankAccountWithPlaid(bankAccountID: number, selectedPlaidBankAccount: PlaidBankAccount, policyID: string) {
    const parameters: ConnectBankAccountParams = {
        bankAccountID,
        routingNumber: selectedPlaidBankAccount.routingNumber,
        accountNumber: selectedPlaidBankAccount.accountNumber,
        bank: selectedPlaidBankAccount.bankName,
        plaidAccountID: selectedPlaidBankAccount.plaidAccountID,
        plaidAccessToken: selectedPlaidBankAccount.plaidAccessToken,
        plaidMask: selectedPlaidBankAccount.mask,
        isSavings: selectedPlaidBankAccount.isSavings,
        policyID,
    };

    API.write(WRITE_COMMANDS.CONNECT_BANK_ACCOUNT_WITH_PLAID, parameters, getVBBADataForOnyx());
}

/**
 * Adds a bank account via Plaid
 *
 * TODO: offline pattern for this command will have to be added later once the pattern B design doc is complete
 */
function addPersonalBankAccount(account: PlaidBankAccount, policyID?: string, source?: string) {
    const parameters: AddPersonalBankAccountParams = {
        addressName: account.addressName ?? '',
        routingNumber: account.routingNumber,
        accountNumber: account.accountNumber,
        isSavings: account.isSavings ?? false,
        setupType: 'plaid',
        bank: account.bankName,
        plaidAccountID: account.plaidAccountID,
        plaidAccessToken: account.plaidAccessToken,
    };
    if (policyID) {
        parameters.policyID = policyID;
    }
    if (source) {
        parameters.source = source;
    }

    const onyxData: OnyxData = {
        optimisticData: [
            {
                onyxMethod: Onyx.METHOD.MERGE,
                key: ONYXKEYS.PERSONAL_BANK_ACCOUNT,
                value: {
                    isLoading: true,
                    errors: null,
                    plaidAccountID: account.plaidAccountID,
                },
            },
        ],
        successData: [
            {
                onyxMethod: Onyx.METHOD.MERGE,
                key: ONYXKEYS.PERSONAL_BANK_ACCOUNT,
                value: {
                    isLoading: false,
                    errors: null,
                    shouldShowSuccess: true,
                },
            },
            {
                onyxMethod: Onyx.METHOD.MERGE,
                key: ONYXKEYS.USER_WALLET,
                value: {
                    currentStep: CONST.WALLET.STEP.ADDITIONAL_DETAILS,
                },
            },
        ],
        failureData: [
            {
                onyxMethod: Onyx.METHOD.MERGE,
                key: ONYXKEYS.PERSONAL_BANK_ACCOUNT,
                value: {
                    isLoading: false,
                    errors: getMicroSecondOnyxErrorWithTranslationKey('walletPage.addBankAccountFailure'),
                },
            },
        ],
    };

    API.write(WRITE_COMMANDS.ADD_PERSONAL_BANK_ACCOUNT, parameters, onyxData);
}

function deletePaymentBankAccount(bankAccountID: number) {
    const parameters: DeletePaymentBankAccountParams = {bankAccountID};

    const onyxData: OnyxData = {
        optimisticData: [
            {
                onyxMethod: Onyx.METHOD.MERGE,
                key: `${ONYXKEYS.BANK_ACCOUNT_LIST}`,
                value: {[bankAccountID]: {pendingAction: CONST.RED_BRICK_ROAD_PENDING_ACTION.DELETE}},
            },
        ],

        // Sometimes pusher updates aren't received when we close the App while still offline,
        // so we are setting the bankAccount to null here to ensure that it gets cleared out once we come back online.
        successData: [
            {
                onyxMethod: Onyx.METHOD.MERGE,
                key: `${ONYXKEYS.BANK_ACCOUNT_LIST}`,
                value: {[bankAccountID]: null},
            },
        ],
    };

    API.write(WRITE_COMMANDS.DELETE_PAYMENT_BANK_ACCOUNT, parameters, onyxData);
}

/**
 * Update the user's personal information on the bank account in database.
 *
 * This action is called by the requestor step in the Verified Bank Account flow
 * @param bankAccountID - ID for bank account
 * @param params - User personal data
 * @param policyID - ID of the policy we're setting the bank account on
 * @param isConfirmPage - If we're submitting from the confirmation substep, to trigger all external checks
 */
function updatePersonalInformationForBankAccount(bankAccountID: number, params: RequestorStepProps, policyID: string, isConfirmPage: boolean) {
    API.write(
        WRITE_COMMANDS.UPDATE_PERSONAL_INFORMATION_FOR_BANK_ACCOUNT,
        {
            ...params,
            bankAccountID,
            policyID,
            confirm: isConfirmPage,
        },
        getVBBADataForOnyx(CONST.BANK_ACCOUNT.STEP.REQUESTOR, isConfirmPage),
    );
}

function validateBankAccount(bankAccountID: number, validateCode: string, policyID: string) {
    const parameters: ValidateBankAccountWithTransactionsParams = {
        bankAccountID,
        validateCode,
        policyID,
    };

    const onyxData: OnyxData = {
        optimisticData: [
            {
                onyxMethod: Onyx.METHOD.MERGE,
                key: ONYXKEYS.REIMBURSEMENT_ACCOUNT,
                value: {
                    isLoading: true,
                    errors: null,
                },
            },
        ],
        successData: [
            {
                onyxMethod: Onyx.METHOD.MERGE,
                key: ONYXKEYS.REIMBURSEMENT_ACCOUNT,
                value: {
                    isLoading: false,
                },
            },
        ],
        failureData: [
            {
                onyxMethod: Onyx.METHOD.MERGE,
                key: ONYXKEYS.REIMBURSEMENT_ACCOUNT,
                value: {
                    isLoading: false,
                    errors: getMicroSecondOnyxErrorWithTranslationKey('common.genericErrorMessage'),
                },
            },
        ],
    };

    API.write(WRITE_COMMANDS.VALIDATE_BANK_ACCOUNT_WITH_TRANSACTIONS, parameters, onyxData);
}

function getCorpayBankAccountFields(country: string, currency: string) {
    const parameters = {
        countryISO: country,
        currency,
        isWithdrawal: true,
        isBusinessBankAccount: true,
    };

    const onyxData: OnyxData = {
        optimisticData: [
            {
                onyxMethod: Onyx.METHOD.MERGE,
                key: ONYXKEYS.CORPAY_FIELDS,
                value: {
                    isLoading: true,
                    isSuccess: false,
                },
            },
        ],
        successData: [
            {
                onyxMethod: Onyx.METHOD.MERGE,
                key: ONYXKEYS.CORPAY_FIELDS,
                value: {
                    isLoading: false,
                    isSuccess: true,
                },
            },
        ],
        failureData: [
            {
                onyxMethod: Onyx.METHOD.MERGE,
                key: ONYXKEYS.CORPAY_FIELDS,
                value: {
                    isLoading: false,
                    isSuccess: false,
                },
            },
        ],
    };

    return API.read(READ_COMMANDS.GET_CORPAY_BANK_ACCOUNT_FIELDS, parameters, onyxData);
}

function createCorpayBankAccount(fields: ReimbursementAccountForm, policyID: string | undefined) {
    const parameters = {
        type: 1,
        isSavings: false,
        isWithdrawal: true,
        inputs: JSON.stringify(fields),
        policyID,
    };

    const onyxData: OnyxData = {
        optimisticData: [
            {
                onyxMethod: Onyx.METHOD.MERGE,
                key: ONYXKEYS.REIMBURSEMENT_ACCOUNT,
                value: {
                    isLoading: true,
                    isCreateCorpayBankAccount: true,
                },
            },
        ],
        successData: [
            {
                onyxMethod: Onyx.METHOD.MERGE,
                key: ONYXKEYS.REIMBURSEMENT_ACCOUNT,
                value: {
                    isLoading: false,
                    isCreateCorpayBankAccount: false,
                    isSuccess: true,
                },
            },
        ],
        failureData: [
            {
                onyxMethod: Onyx.METHOD.MERGE,
                key: ONYXKEYS.REIMBURSEMENT_ACCOUNT,
                value: {
                    isLoading: false,
                    isCreateCorpayBankAccount: false,
                    isSuccess: false,
                    errors: getMicroSecondOnyxErrorWithTranslationKey('common.genericErrorMessage'),
                },
            },
        ],
    };

    return API.write(WRITE_COMMANDS.BANK_ACCOUNT_CREATE_CORPAY, parameters, onyxData);
}

function getCorpayOnboardingFields(country: Country | '') {
    return API.read(READ_COMMANDS.GET_CORPAY_ONBOARDING_FIELDS, {countryISO: country});
}

function saveCorpayOnboardingCompanyDetails(parameters: SaveCorpayOnboardingCompanyDetails, bankAccountID: number) {
    const formattedParams = {
        inputs: JSON.stringify(parameters),
        bankAccountID,
    };

    const onyxData: OnyxData = {
        optimisticData: [
            {
                onyxMethod: Onyx.METHOD.MERGE,
                key: ONYXKEYS.REIMBURSEMENT_ACCOUNT,
                value: {
                    isSavingCorpayOnboardingCompanyFields: true,
                    errors: null,
                },
            },
        ],
        successData: [
            {
                onyxMethod: Onyx.METHOD.MERGE,
                key: ONYXKEYS.REIMBURSEMENT_ACCOUNT,
                value: {
                    isSavingCorpayOnboardingCompanyFields: false,
                    isSuccess: true,
                },
            },
        ],
        failureData: [
            {
                onyxMethod: Onyx.METHOD.MERGE,
                key: ONYXKEYS.REIMBURSEMENT_ACCOUNT,
                value: {
                    isSavingCorpayOnboardingCompanyFields: false,
                    isSuccess: false,
                    errors: getMicroSecondOnyxErrorWithTranslationKey('common.genericErrorMessage'),
                },
            },
        ],
    };

    return API.write(WRITE_COMMANDS.SAVE_CORPAY_ONBOARDING_COMPANY_DETAILS, formattedParams, onyxData);
}

function saveCorpayOnboardingBeneficialOwners(parameters: SaveCorpayOnboardingBeneficialOwnerParams) {
    const onyxData: OnyxData = {
        optimisticData: [
            {
                onyxMethod: Onyx.METHOD.MERGE,
                key: ONYXKEYS.REIMBURSEMENT_ACCOUNT,
                value: {
                    isSavingCorpayOnboardingBeneficialOwnersFields: true,
                    errors: null,
                },
            },
        ],
        successData: [
            {
                onyxMethod: Onyx.METHOD.MERGE,
                key: ONYXKEYS.REIMBURSEMENT_ACCOUNT,
                value: {
                    isSavingCorpayOnboardingBeneficialOwnersFields: false,
                    isSuccess: true,
                },
            },
        ],
        failureData: [
            {
                onyxMethod: Onyx.METHOD.MERGE,
                key: ONYXKEYS.REIMBURSEMENT_ACCOUNT,
                value: {
                    isSavingCorpayOnboardingBeneficialOwnersFields: false,
                    isSuccess: false,
                    errors: getMicroSecondOnyxErrorWithTranslationKey('common.genericErrorMessage'),
                },
            },
        ],
    };

    return API.write(WRITE_COMMANDS.SAVE_CORPAY_ONBOARDING_BENEFICIAL_OWNER, parameters, onyxData);
}

<<<<<<< HEAD
function finishCorpayBankAccountOnboarding(parameters: FinishCorpayBankAccountOnboardingParams) {
=======
function saveCorpayOnboardingDirectorInformation(parameters: SaveCorpayOnboardingDirectorInformationParams) {
>>>>>>> 0b148887
    const onyxData: OnyxData = {
        optimisticData: [
            {
                onyxMethod: Onyx.METHOD.MERGE,
                key: ONYXKEYS.REIMBURSEMENT_ACCOUNT,
                value: {
<<<<<<< HEAD
                    isFinishingCorpayBankAccountOnboarding: true,
=======
                    isSavingCorpayOnboardingDirectorInformation: true,
>>>>>>> 0b148887
                    errors: null,
                },
            },
        ],
        successData: [
            {
                onyxMethod: Onyx.METHOD.MERGE,
                key: ONYXKEYS.REIMBURSEMENT_ACCOUNT,
                value: {
<<<<<<< HEAD
                    isFinishingCorpayBankAccountOnboarding: false,
=======
                    isSavingCorpayOnboardingDirectorInformation: false,
>>>>>>> 0b148887
                    isSuccess: true,
                },
            },
        ],
        failureData: [
            {
                onyxMethod: Onyx.METHOD.MERGE,
                key: ONYXKEYS.REIMBURSEMENT_ACCOUNT,
                value: {
<<<<<<< HEAD
                    isFinishingCorpayBankAccountOnboarding: false,
=======
                    isSavingCorpayOnboardingDirectorInformation: false,
>>>>>>> 0b148887
                    isSuccess: false,
                    errors: getMicroSecondOnyxErrorWithTranslationKey('common.genericErrorMessage'),
                },
            },
        ],
    };

<<<<<<< HEAD
    return API.write(WRITE_COMMANDS.FINISH_CORPAY_BANK_ACCOUNT_ONBOARDING, parameters, onyxData);
=======
    return API.write(WRITE_COMMANDS.SAVE_CORPAY_ONBOARDING_DIRECTOR_INFORMATION, parameters, onyxData);
>>>>>>> 0b148887
}

function clearReimbursementAccount() {
    Onyx.set(ONYXKEYS.REIMBURSEMENT_ACCOUNT, null);
}

function clearCorpayBankAccountFields() {
    Onyx.set(ONYXKEYS.CORPAY_FIELDS, null);
}

function clearReimbursementAccountBankCreation() {
    Onyx.merge(ONYXKEYS.REIMBURSEMENT_ACCOUNT, {isCreateCorpayBankAccount: null, isSuccess: null, isLoading: null});
}

function clearReimbursementAccountSaveCorpayOnboardingCompanyDetails() {
    Onyx.merge(ONYXKEYS.REIMBURSEMENT_ACCOUNT, {isSuccess: null, isSavingCorpayOnboardingCompanyFields: null});
}

function clearReimbursementAccountSaveCorpayOnboardingBeneficialOwners() {
    Onyx.merge(ONYXKEYS.REIMBURSEMENT_ACCOUNT, {isSuccess: null, isSavingCorpayOnboardingBeneficialOwnersFields: null});
}

<<<<<<< HEAD
function clearReimbursementAccountFinishCorpayBankAccountOnboarding() {
    Onyx.merge(ONYXKEYS.REIMBURSEMENT_ACCOUNT, {isSuccess: null, isFinishingCorpayBankAccountOnboarding: null});
=======
function clearReimbursementAccoungSaveCorplayOnboardingDirectorInformation() {
    Onyx.merge(ONYXKEYS.REIMBURSEMENT_ACCOUNT, {isSuccess: null, isSavingCorpayOnboardingDirectorInformation: null});
>>>>>>> 0b148887
}

/**
 * Function to display and fetch data for Reimbursement Account step
 * @param stepToOpen - current step to open
 * @param subStep - particular step
 * @param localCurrentStep - last step on device
 * @param policyID - policy ID
 */
function openReimbursementAccountPage(stepToOpen: ReimbursementAccountStep, subStep: ReimbursementAccountSubStep, localCurrentStep: ReimbursementAccountStep, policyID: string) {
    const onyxData: OnyxData = {
        optimisticData: [
            {
                onyxMethod: Onyx.METHOD.MERGE,
                key: ONYXKEYS.REIMBURSEMENT_ACCOUNT,
                value: {
                    isLoading: true,
                },
            },
        ],
        successData: [
            {
                onyxMethod: Onyx.METHOD.MERGE,
                key: ONYXKEYS.REIMBURSEMENT_ACCOUNT,
                value: {
                    isLoading: false,
                },
            },
        ],
        failureData: [
            {
                onyxMethod: Onyx.METHOD.MERGE,
                key: ONYXKEYS.REIMBURSEMENT_ACCOUNT,
                value: {
                    isLoading: false,
                },
            },
        ],
    };

    const parameters: OpenReimbursementAccountPageParams = {
        stepToOpen,
        subStep,
        localCurrentStep,
        policyID,
    };

    return API.read(READ_COMMANDS.OPEN_REIMBURSEMENT_ACCOUNT_PAGE, parameters, onyxData);
}

/**
 * Updates the bank account in the database with the company step data
 * @param params - Business step form data
 * @param policyID - ID of the policy we're setting the bank account on
 * @param isConfirmPage - If we're submitting from the confirmation substep, to trigger all external checks
 */
function updateCompanyInformationForBankAccount(bankAccountID: number, params: Partial<CompanyStepProps>, policyID: string | undefined, isConfirmPage: boolean) {
    API.write(
        WRITE_COMMANDS.UPDATE_COMPANY_INFORMATION_FOR_BANK_ACCOUNT,
        {
            ...params,
            bankAccountID,
            policyID,
            confirm: isConfirmPage,
        },
        getVBBADataForOnyx(CONST.BANK_ACCOUNT.STEP.COMPANY, isConfirmPage),
    );
}

/**
 * Add beneficial owners for the bank account and verify the accuracy of the information provided
 * @param params - Beneficial Owners step form params
 */
function updateBeneficialOwnersForBankAccount(bankAccountID: number, params: Partial<BeneficialOwnersStepProps>, policyID: string | undefined) {
    API.write(
        WRITE_COMMANDS.UPDATE_BENEFICIAL_OWNERS_FOR_BANK_ACCOUNT,
        {
            ...params,
            bankAccountID,
            policyID,
        },
        getVBBADataForOnyx(),
    );
}

/**
 * Accept the ACH terms and conditions and verify the accuracy of the information provided
 * @param params - Verification step form params
 */
function acceptACHContractForBankAccount(bankAccountID: number, params: ACHContractStepProps, policyID: string) {
    API.write(
        WRITE_COMMANDS.ACCEPT_ACH_CONTRACT_FOR_BANK_ACCOUNT,
        {
            ...params,
            bankAccountID,
            policyID,
        },
        getVBBADataForOnyx(),
    );
}

/**
 * Create the bank account with manually entered data.
 */
function connectBankAccountManually(bankAccountID: number, bankAccount: PlaidBankAccount, policyID: string) {
    const parameters: ConnectBankAccountParams = {
        bankAccountID,
        routingNumber: bankAccount.routingNumber,
        accountNumber: bankAccount.accountNumber,
        bank: bankAccount.bankName,
        plaidAccountID: bankAccount.plaidAccountID,
        plaidAccessToken: bankAccount.plaidAccessToken,
        plaidMask: bankAccount.mask,
        isSavings: bankAccount.isSavings,
        policyID,
    };

    API.write(WRITE_COMMANDS.CONNECT_BANK_ACCOUNT_MANUALLY, parameters, getVBBADataForOnyx(CONST.BANK_ACCOUNT.STEP.BANK_ACCOUNT));
}

/**
 * Verify the user's identity via Onfido
 */
function verifyIdentityForBankAccount(bankAccountID: number, onfidoData: OnfidoDataWithApplicantID, policyID: string) {
    const parameters: VerifyIdentityForBankAccountParams = {
        bankAccountID,
        onfidoData: JSON.stringify(onfidoData),
        policyID,
    };

    API.write(WRITE_COMMANDS.VERIFY_IDENTITY_FOR_BANK_ACCOUNT, parameters, getVBBADataForOnyx());
}

function openWorkspaceView(policyID: string | undefined) {
    API.read(
        READ_COMMANDS.OPEN_WORKSPACE_VIEW,
        {
            policyID,
        },
        {
            optimisticData: [
                {
                    onyxMethod: Onyx.METHOD.MERGE,
                    key: ONYXKEYS.REIMBURSEMENT_ACCOUNT,
                    value: {
                        isLoading: true,
                    },
                },
            ],
            successData: [
                {
                    onyxMethod: Onyx.METHOD.MERGE,
                    key: ONYXKEYS.REIMBURSEMENT_ACCOUNT,
                    value: {
                        isLoading: false,
                    },
                },
            ],
            failureData: [
                {
                    onyxMethod: Onyx.METHOD.MERGE,
                    key: ONYXKEYS.REIMBURSEMENT_ACCOUNT,
                    value: {
                        isLoading: false,
                    },
                },
            ],
        },
    );
}

function handlePlaidError(bankAccountID: number, error: string, errorDescription: string, plaidRequestID: string) {
    const parameters: BankAccountHandlePlaidErrorParams = {
        bankAccountID,
        error,
        errorDescription,
        plaidRequestID,
    };

    API.write(WRITE_COMMANDS.BANK_ACCOUNT_HANDLE_PLAID_ERROR, parameters);
}

/**
 * Set the reimbursement account loading so that it happens right away, instead of when the API command is processed.
 */
function setReimbursementAccountLoading(isLoading: boolean) {
    Onyx.merge(ONYXKEYS.REIMBURSEMENT_ACCOUNT, {isLoading});
}

function validatePlaidSelection(values: FormOnyxValues<AccountFormValues>): FormInputErrors<AccountFormValues> {
    const errorFields: FormInputErrors<AccountFormValues> = {};

    if (!values.selectedPlaidAccountID) {
        errorFields.selectedPlaidAccountID = translateLocal('bankAccount.error.youNeedToSelectAnOption');
    }

    return errorFields;
}

function fetchCorpayFields(bankCountry: string, bankCurrency?: string, isWithdrawal?: boolean, isBusinessBankAccount?: boolean) {
    API.write(
        WRITE_COMMANDS.GET_CORPAY_BANK_ACCOUNT_FIELDS,
        {countryISO: bankCountry, currency: bankCurrency, isWithdrawal, isBusinessBankAccount},
        {
            optimisticData: [
                {
                    onyxMethod: Onyx.METHOD.MERGE,
                    key: ONYXKEYS.PERSONAL_BANK_ACCOUNT,
                    value: {
                        isLoading: true,
                    },
                },
                {
                    onyxMethod: Onyx.METHOD.SET,
                    key: ONYXKEYS.FORMS.INTERNATIONAL_BANK_ACCOUNT_FORM_DRAFT,
                    value: {
                        bankCountry,
                        bankCurrency: bankCurrency ?? null,
                    },
                },
            ],
            finallyData: [
                {
                    onyxMethod: Onyx.METHOD.MERGE,
                    key: ONYXKEYS.PERSONAL_BANK_ACCOUNT,
                    value: {
                        isLoading: false,
                    },
                },
            ],
        },
    );
}

function createCorpayBankAccountForWalletFlow(data: InternationalBankAccountForm, classification: string, destinationCountry: string, preferredMethod: string) {
    const inputData = {
        ...data,
        classification,
        destinationCountry,
        preferredMethod,
        setupType: 'manual',
        fieldsType: 'international',
        country: data.bankCountry,
        currency: data.bankCurrency,
    };
    // eslint-disable-next-line rulesdir/no-api-side-effects-method
    return API.makeRequestWithSideEffects(SIDE_EFFECT_REQUEST_COMMANDS.BANK_ACCOUNT_CREATE_CORPAY, {isWithdrawal: false, isSavings: true, inputs: JSON.stringify(inputData)});
}

export {
    acceptACHContractForBankAccount,
    addBusinessWebsiteForDraft,
    addPersonalBankAccount,
    clearOnfidoToken,
    clearPersonalBankAccount,
    clearPlaid,
    setPlaidEvent,
    openPlaidView,
    connectBankAccountManually,
    connectBankAccountWithPlaid,
    createCorpayBankAccount,
    deletePaymentBankAccount,
    handlePlaidError,
    setPersonalBankAccountContinueKYCOnSuccess,
    openPersonalBankAccountSetupView,
    clearReimbursementAccount,
    openReimbursementAccountPage,
    updateBeneficialOwnersForBankAccount,
    updateCompanyInformationForBankAccount,
    updatePersonalInformationForBankAccount,
    openWorkspaceView,
    validateBankAccount,
    verifyIdentityForBankAccount,
    setReimbursementAccountLoading,
    openPersonalBankAccountSetupWithPlaid,
    updateAddPersonalBankAccountDraft,
    clearPersonalBankAccountSetupType,
    validatePlaidSelection,
    fetchCorpayFields,
    clearReimbursementAccountBankCreation,
    getCorpayBankAccountFields,
    createCorpayBankAccountForWalletFlow,
    getCorpayOnboardingFields,
    saveCorpayOnboardingCompanyDetails,
    clearReimbursementAccountSaveCorpayOnboardingCompanyDetails,
    saveCorpayOnboardingBeneficialOwners,
    saveCorpayOnboardingDirectorInformation,
    clearReimbursementAccountSaveCorpayOnboardingBeneficialOwners,
    clearReimbursementAccoungSaveCorplayOnboardingDirectorInformation,
    clearCorpayBankAccountFields,
    finishCorpayBankAccountOnboarding,
    clearReimbursementAccountFinishCorpayBankAccountOnboarding,
};

export type {BusinessAddress, PersonalAddress};<|MERGE_RESOLUTION|>--- conflicted
+++ resolved
@@ -545,22 +545,14 @@
     return API.write(WRITE_COMMANDS.SAVE_CORPAY_ONBOARDING_BENEFICIAL_OWNER, parameters, onyxData);
 }
 
-<<<<<<< HEAD
-function finishCorpayBankAccountOnboarding(parameters: FinishCorpayBankAccountOnboardingParams) {
-=======
 function saveCorpayOnboardingDirectorInformation(parameters: SaveCorpayOnboardingDirectorInformationParams) {
->>>>>>> 0b148887
     const onyxData: OnyxData = {
         optimisticData: [
             {
                 onyxMethod: Onyx.METHOD.MERGE,
                 key: ONYXKEYS.REIMBURSEMENT_ACCOUNT,
                 value: {
-<<<<<<< HEAD
-                    isFinishingCorpayBankAccountOnboarding: true,
-=======
                     isSavingCorpayOnboardingDirectorInformation: true,
->>>>>>> 0b148887
                     errors: null,
                 },
             },
@@ -570,11 +562,7 @@
                 onyxMethod: Onyx.METHOD.MERGE,
                 key: ONYXKEYS.REIMBURSEMENT_ACCOUNT,
                 value: {
-<<<<<<< HEAD
-                    isFinishingCorpayBankAccountOnboarding: false,
-=======
                     isSavingCorpayOnboardingDirectorInformation: false,
->>>>>>> 0b148887
                     isSuccess: true,
                 },
             },
@@ -584,11 +572,7 @@
                 onyxMethod: Onyx.METHOD.MERGE,
                 key: ONYXKEYS.REIMBURSEMENT_ACCOUNT,
                 value: {
-<<<<<<< HEAD
-                    isFinishingCorpayBankAccountOnboarding: false,
-=======
                     isSavingCorpayOnboardingDirectorInformation: false,
->>>>>>> 0b148887
                     isSuccess: false,
                     errors: getMicroSecondOnyxErrorWithTranslationKey('common.genericErrorMessage'),
                 },
@@ -596,11 +580,45 @@
         ],
     };
 
-<<<<<<< HEAD
+    return API.write(WRITE_COMMANDS.SAVE_CORPAY_ONBOARDING_DIRECTOR_INFORMATION, parameters, onyxData);
+}
+
+function finishCorpayBankAccountOnboarding(parameters: FinishCorpayBankAccountOnboardingParams) {
+    const onyxData: OnyxData = {
+        optimisticData: [
+            {
+                onyxMethod: Onyx.METHOD.MERGE,
+                key: ONYXKEYS.REIMBURSEMENT_ACCOUNT,
+                value: {
+                    isFinishingCorpayBankAccountOnboarding: true,
+                    errors: null,
+                },
+            },
+        ],
+        successData: [
+            {
+                onyxMethod: Onyx.METHOD.MERGE,
+                key: ONYXKEYS.REIMBURSEMENT_ACCOUNT,
+                value: {
+                    isFinishingCorpayBankAccountOnboarding: false,
+                    isSuccess: true,
+                },
+            },
+        ],
+        failureData: [
+            {
+                onyxMethod: Onyx.METHOD.MERGE,
+                key: ONYXKEYS.REIMBURSEMENT_ACCOUNT,
+                value: {
+                    isFinishingCorpayBankAccountOnboarding: false,
+                    isSuccess: false,
+                    errors: getMicroSecondOnyxErrorWithTranslationKey('common.genericErrorMessage'),
+                },
+            },
+        ],
+    };
+
     return API.write(WRITE_COMMANDS.FINISH_CORPAY_BANK_ACCOUNT_ONBOARDING, parameters, onyxData);
-=======
-    return API.write(WRITE_COMMANDS.SAVE_CORPAY_ONBOARDING_DIRECTOR_INFORMATION, parameters, onyxData);
->>>>>>> 0b148887
 }
 
 function clearReimbursementAccount() {
@@ -623,13 +641,12 @@
     Onyx.merge(ONYXKEYS.REIMBURSEMENT_ACCOUNT, {isSuccess: null, isSavingCorpayOnboardingBeneficialOwnersFields: null});
 }
 
-<<<<<<< HEAD
+function clearReimbursementAccoungSaveCorplayOnboardingDirectorInformation() {
+    Onyx.merge(ONYXKEYS.REIMBURSEMENT_ACCOUNT, {isSuccess: null, isSavingCorpayOnboardingDirectorInformation: null});
+}
+
 function clearReimbursementAccountFinishCorpayBankAccountOnboarding() {
     Onyx.merge(ONYXKEYS.REIMBURSEMENT_ACCOUNT, {isSuccess: null, isFinishingCorpayBankAccountOnboarding: null});
-=======
-function clearReimbursementAccoungSaveCorplayOnboardingDirectorInformation() {
-    Onyx.merge(ONYXKEYS.REIMBURSEMENT_ACCOUNT, {isSuccess: null, isSavingCorpayOnboardingDirectorInformation: null});
->>>>>>> 0b148887
 }
 
 /**
