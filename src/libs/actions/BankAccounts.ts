import Onyx from 'react-native-onyx';
import type {FormInputErrors, FormOnyxValues} from '@components/Form/types';
import type {OnfidoDataWithApplicantID} from '@components/Onfido/types';
import * as API from '@libs/API';
import type {
    AddPersonalBankAccountParams,
    BankAccountHandlePlaidErrorParams,
    ConnectBankAccountParams,
    DeletePaymentBankAccountParams,
    OpenReimbursementAccountPageParams,
    ValidateBankAccountWithTransactionsParams,
    VerifyIdentityForBankAccountParams,
} from '@libs/API/parameters';
import {READ_COMMANDS, WRITE_COMMANDS} from '@libs/API/types';
import * as ErrorUtils from '@libs/ErrorUtils';
import * as Localize from '@libs/Localize';
import Navigation from '@libs/Navigation/Navigation';
import CONST from '@src/CONST';
import ONYXKEYS from '@src/ONYXKEYS';
import ROUTES from '@src/ROUTES';
import type {Route} from '@src/ROUTES';
import type {PersonalBankAccountForm} from '@src/types/form';
import type {ACHContractStepProps, BeneficialOwnersStepProps, CompanyStepProps, RequestorStepProps} from '@src/types/form/ReimbursementAccountForm';
import type PlaidBankAccount from '@src/types/onyx/PlaidBankAccount';
import type {BankAccountStep, ReimbursementAccountStep, ReimbursementAccountSubStep} from '@src/types/onyx/ReimbursementAccount';
import type {OnyxData} from '@src/types/onyx/Request';
import * as FormActions from './FormActions';
import * as ReimbursementAccount from './ReimbursementAccount';

export {
    goToWithdrawalAccountSetupStep,
    setBankAccountFormValidationErrors,
    resetReimbursementAccount,
    resetFreePlanBankAccount,
    hideBankAccountErrors,
    setBankAccountSubStep,
    updateReimbursementAccountDraft,
    requestResetFreePlanBankAccount,
    cancelResetFreePlanBankAccount,
} from './ReimbursementAccount';
export {openPlaidBankAccountSelector, openPlaidBankLogin} from './Plaid';
export {openOnfidoFlow, answerQuestionsForWallet, verifyIdentity, acceptWalletTerms} from './Wallet';

type AccountFormValues = typeof ONYXKEYS.FORMS.PERSONAL_BANK_ACCOUNT_FORM | typeof ONYXKEYS.FORMS.REIMBURSEMENT_ACCOUNT_FORM;

type BusinessAddress = {
    addressStreet?: string;
    addressCity?: string;
    addressState?: string;
    addressZipCode?: string;
};

type PersonalAddress = {
    requestorAddressStreet?: string;
    requestorAddressCity?: string;
    requestorAddressState?: string;
    requestorAddressZipCode?: string;
};

function clearPlaid(): Promise<void | void[]> {
    Onyx.set(ONYXKEYS.PLAID_LINK_TOKEN, '');
    Onyx.set(ONYXKEYS.PLAID_CURRENT_EVENT, null);
    return Onyx.set(ONYXKEYS.PLAID_DATA, CONST.PLAID.DEFAULT_DATA);
}

function openPlaidView() {
    clearPlaid().then(() => ReimbursementAccount.setBankAccountSubStep(CONST.BANK_ACCOUNT.SETUP_TYPE.PLAID));
}

function setPlaidEvent(eventName: string | null) {
    Onyx.set(ONYXKEYS.PLAID_CURRENT_EVENT, eventName);
}

/**
 * Open the personal bank account setup flow, with an optional exitReportID to redirect to once the flow is finished.
 */
function openPersonalBankAccountSetupView(exitReportID?: string, isUserValidated = true) {
    clearPlaid().then(() => {
        Onyx.set(ONYXKEYS.CORPAY_FIELDS, null);
        FormActions.clearDraftValues(ONYXKEYS.FORMS.INTERNATIONAL_BANK_ACCOUNT_FORM);
        if (exitReportID) {
            Onyx.merge(ONYXKEYS.PERSONAL_BANK_ACCOUNT, {exitReportID});
        }
        if (!isUserValidated) {
            Navigation.navigate(ROUTES.SETTINGS_WALLET_VERIFY_ACCOUNT.getRoute(ROUTES.SETTINGS_ADD_BANK_ACCOUNT));
        }
        Navigation.navigate(ROUTES.SETTINGS_ADD_BANK_ACCOUNT);
    });
}

/**
 * Open the personal bank account setup flow using Plaid, with an optional exitReportID to redirect to once the flow is finished.
 */
function openPersonalBankAccountSetupWithPlaid(exitReportID?: string) {
    clearPlaid().then(() => {
        if (exitReportID) {
            Onyx.merge(ONYXKEYS.PERSONAL_BANK_ACCOUNT, {exitReportID});
        }
        Onyx.merge(ONYXKEYS.FORMS.PERSONAL_BANK_ACCOUNT_FORM_DRAFT, {setupType: CONST.BANK_ACCOUNT.SETUP_TYPE.PLAID});
    });
}

function clearPersonalBankAccountSetupType() {
    Onyx.merge(ONYXKEYS.FORMS.PERSONAL_BANK_ACCOUNT_FORM_DRAFT, {setupType: null});
}

/**
 * Whether after adding a bank account we should continue with the KYC flow. If so, we must specify the fallback route.
 */
function setPersonalBankAccountContinueKYCOnSuccess(onSuccessFallbackRoute: Route) {
    Onyx.merge(ONYXKEYS.PERSONAL_BANK_ACCOUNT, {onSuccessFallbackRoute});
}

function clearPersonalBankAccount() {
    clearPlaid();
    Onyx.set(ONYXKEYS.PERSONAL_BANK_ACCOUNT, null);
    Onyx.set(ONYXKEYS.FORMS.PERSONAL_BANK_ACCOUNT_FORM_DRAFT, null);
    clearPersonalBankAccountSetupType();
}

function clearOnfidoToken() {
    Onyx.merge(ONYXKEYS.ONFIDO_TOKEN, '');
    Onyx.merge(ONYXKEYS.ONFIDO_APPLICANT_ID, '');
}

function updateAddPersonalBankAccountDraft(bankData: Partial<PersonalBankAccountForm>) {
    Onyx.merge(ONYXKEYS.FORMS.PERSONAL_BANK_ACCOUNT_FORM_DRAFT, bankData);
}

/**
 * Helper method to build the Onyx data required during setup of a Verified Business Bank Account
 */
function getVBBADataForOnyx(currentStep?: BankAccountStep, shouldShowLoading = true): OnyxData {
    return {
        optimisticData: [
            {
                onyxMethod: Onyx.METHOD.MERGE,
                key: ONYXKEYS.REIMBURSEMENT_ACCOUNT,
                value: {
                    isLoading: shouldShowLoading,
                    errors: null,
                },
            },
        ],
        successData: [
            {
                onyxMethod: Onyx.METHOD.MERGE,
                key: ONYXKEYS.REIMBURSEMENT_ACCOUNT,
                value: {
                    isLoading: false,
                    errors: null,
                    // When setting up a bank account, we save the draft form values in Onyx.
                    // When we update the information for a step, the value of some fields that are returned from the API
                    // can be different from the value that we stored as the draft in Onyx (i.e. the phone number is formatted).
                    // This is why we store the current step used to call the API in order to update the corresponding draft data in Onyx.
                    // If currentStep is undefined that means this step don't need to update the data of the draft in Onyx.
                    draftStep: currentStep,
                },
            },
        ],
        failureData: [
            {
                onyxMethod: Onyx.METHOD.MERGE,
                key: ONYXKEYS.REIMBURSEMENT_ACCOUNT,
                value: {
                    isLoading: false,
                    errors: ErrorUtils.getMicroSecondOnyxErrorWithTranslationKey('walletPage.addBankAccountFailure'),
                },
            },
        ],
    };
}

function addBusinessWebsiteForDraft(websiteUrl: string) {
    Onyx.merge(ONYXKEYS.FORMS.REIMBURSEMENT_ACCOUNT_FORM_DRAFT, {website: websiteUrl});
}

/**
 * Submit Bank Account step with Plaid data so php can perform some checks.
 */
function connectBankAccountWithPlaid(bankAccountID: number, selectedPlaidBankAccount: PlaidBankAccount, policyID: string) {
    const parameters: ConnectBankAccountParams = {
        bankAccountID,
        routingNumber: selectedPlaidBankAccount.routingNumber,
        accountNumber: selectedPlaidBankAccount.accountNumber,
        bank: selectedPlaidBankAccount.bankName,
        plaidAccountID: selectedPlaidBankAccount.plaidAccountID,
        plaidAccessToken: selectedPlaidBankAccount.plaidAccessToken,
        plaidMask: selectedPlaidBankAccount.mask,
        isSavings: selectedPlaidBankAccount.isSavings,
        policyID,
    };

    API.write(WRITE_COMMANDS.CONNECT_BANK_ACCOUNT_WITH_PLAID, parameters, getVBBADataForOnyx());
}

/**
 * Adds a bank account via Plaid
 *
 * TODO: offline pattern for this command will have to be added later once the pattern B design doc is complete
 */
function addPersonalBankAccount(account: PlaidBankAccount) {
    const parameters: AddPersonalBankAccountParams = {
        addressName: account.addressName ?? '',
        routingNumber: account.routingNumber,
        accountNumber: account.accountNumber,
        isSavings: account.isSavings ?? false,
        setupType: 'plaid',
        bank: account.bankName,
        plaidAccountID: account.plaidAccountID,
        plaidAccessToken: account.plaidAccessToken,
    };

    const onyxData: OnyxData = {
        optimisticData: [
            {
                onyxMethod: Onyx.METHOD.MERGE,
                key: ONYXKEYS.PERSONAL_BANK_ACCOUNT,
                value: {
                    isLoading: true,
                    errors: null,
                    plaidAccountID: account.plaidAccountID,
                },
            },
        ],
        successData: [
            {
                onyxMethod: Onyx.METHOD.MERGE,
                key: ONYXKEYS.PERSONAL_BANK_ACCOUNT,
                value: {
                    isLoading: false,
                    errors: null,
                    shouldShowSuccess: true,
                },
            },
            {
                onyxMethod: Onyx.METHOD.MERGE,
                key: ONYXKEYS.USER_WALLET,
                value: {
                    currentStep: CONST.WALLET.STEP.ADDITIONAL_DETAILS,
                },
            },
        ],
        failureData: [
            {
                onyxMethod: Onyx.METHOD.MERGE,
                key: ONYXKEYS.PERSONAL_BANK_ACCOUNT,
                value: {
                    isLoading: false,
                    errors: ErrorUtils.getMicroSecondOnyxErrorWithTranslationKey('walletPage.addBankAccountFailure'),
                },
            },
        ],
    };

    API.write(WRITE_COMMANDS.ADD_PERSONAL_BANK_ACCOUNT, parameters, onyxData);
}

function deletePaymentBankAccount(bankAccountID: number) {
    const parameters: DeletePaymentBankAccountParams = {bankAccountID};

    const onyxData: OnyxData = {
        optimisticData: [
            {
                onyxMethod: Onyx.METHOD.MERGE,
                key: `${ONYXKEYS.BANK_ACCOUNT_LIST}`,
                value: {[bankAccountID]: {pendingAction: CONST.RED_BRICK_ROAD_PENDING_ACTION.DELETE}},
            },
        ],

        // Sometimes pusher updates aren't received when we close the App while still offline,
        // so we are setting the bankAccount to null here to ensure that it gets cleared out once we come back online.
        successData: [
            {
                onyxMethod: Onyx.METHOD.MERGE,
                key: `${ONYXKEYS.BANK_ACCOUNT_LIST}`,
                value: {[bankAccountID]: null},
            },
        ],
    };

    API.write(WRITE_COMMANDS.DELETE_PAYMENT_BANK_ACCOUNT, parameters, onyxData);
}

/**
 * Update the user's personal information on the bank account in database.
 *
 * This action is called by the requestor step in the Verified Bank Account flow
 * @param bankAccountID - ID for bank account
 * @param params - User personal data
 * @param policyID - ID of the policy we're setting the bank account on
 * @param isConfirmPage - If we're submitting from the confirmation substep, to trigger all external checks
 */
function updatePersonalInformationForBankAccount(bankAccountID: number, params: RequestorStepProps, policyID: string, isConfirmPage: boolean) {
    API.write(
        WRITE_COMMANDS.UPDATE_PERSONAL_INFORMATION_FOR_BANK_ACCOUNT,
        {
            ...params,
            bankAccountID,
            policyID,
            confirm: isConfirmPage,
        },
        getVBBADataForOnyx(CONST.BANK_ACCOUNT.STEP.REQUESTOR, isConfirmPage),
    );
}

function validateBankAccount(bankAccountID: number, validateCode: string, policyID: string) {
    const parameters: ValidateBankAccountWithTransactionsParams = {
        bankAccountID,
        validateCode,
        policyID,
    };

    const onyxData: OnyxData = {
        optimisticData: [
            {
                onyxMethod: Onyx.METHOD.MERGE,
                key: ONYXKEYS.REIMBURSEMENT_ACCOUNT,
                value: {
                    isLoading: true,
                    errors: null,
                },
            },
        ],
        successData: [
            {
                onyxMethod: Onyx.METHOD.MERGE,
                key: ONYXKEYS.REIMBURSEMENT_ACCOUNT,
                value: {
                    isLoading: false,
                },
            },
        ],
        failureData: [
            {
                onyxMethod: Onyx.METHOD.MERGE,
                key: ONYXKEYS.REIMBURSEMENT_ACCOUNT,
                value: {
                    isLoading: false,
                    errors: ErrorUtils.getMicroSecondOnyxErrorWithTranslationKey('bankAccount.error.validationAmounts'),
                },
            },
        ],
    };

    API.write(WRITE_COMMANDS.VALIDATE_BANK_ACCOUNT_WITH_TRANSACTIONS, parameters, onyxData);
}

function getCorpayBankAccountFields(country: string, currency: string) {
    // TODO - Use parameters when API is ready
    // eslint-disable-next-line @typescript-eslint/no-unused-vars
    const parameters = {
        countryISO: country,
        currency,
        isWithdrawal: true,
        isBusinessBankAccount: true,
    };

    // return API.read(READ_COMMANDS.GET_CORPAY_BANK_ACCOUNT_FIELDS, parameters);
    return {
        bankCountry: 'AU',
        bankCurrency: 'AUD',
        classification: 'Business',
        destinationCountry: 'AU',
        formFields: [
            {
                errorMessage: 'Swift must be less than 12 characters',
                id: 'swiftBicCode',
                isRequired: false,
                isRequiredInValueSet: true,
                label: 'Swift Code',
                regEx: '^.{0,12}$',
                validationRules: [
                    {
                        errorMessage: 'Swift must be less than 12 characters',
                        regEx: '^.{0,12}$',
                    },
                    {
                        errorMessage: 'The following characters are not allowed: <,>, "',
                        regEx: '^[^<>\\x22]*$',
                    },
                ],
            },
            {
                errorMessage: 'Beneficiary Bank Name must be less than 250 characters',
                id: 'bankName',
                isRequired: true,
                isRequiredInValueSet: true,
                label: 'Bank Name',
                regEx: '^.{0,250}$',
                validationRules: [
                    {
                        errorMessage: 'Beneficiary Bank Name must be less than 250 characters',
                        regEx: '^.{0,250}$',
                    },
                    {
                        errorMessage: 'The following characters are not allowed: <,>, "',
                        regEx: '^[^<>\\x22]*$',
                    },
                ],
            },
            {
                errorMessage: 'City must be less than 100 characters',
                id: 'bankCity',
                isRequired: true,
                isRequiredInValueSet: true,
                label: 'Bank City',
                regEx: '^.{0,100}$',
                validationRules: [
                    {
                        errorMessage: 'City must be less than 100 characters',
                        regEx: '^.{0,100}$',
                    },
                    {
                        errorMessage: 'The following characters are not allowed: <,>, "',
                        regEx: '^[^<>\\x22]*$',
                    },
                ],
            },
            {
                errorMessage: 'Bank Address Line 1 must be less than 1000 characters',
                id: 'bankAddressLine1',
                isRequired: true,
                isRequiredInValueSet: true,
                label: 'Bank Address',
                regEx: '^.{0,1000}$',
                validationRules: [
                    {
                        errorMessage: 'Bank Address Line 1 must be less than 1000 characters',
                        regEx: '^.{0,1000}$',
                    },
                    {
                        errorMessage: 'The following characters are not allowed: <,>, "',
                        regEx: '^[^<>\\x22]*$',
                    },
                ],
            },
            {
                detailedRule: [
                    {
                        isRequired: true,
                        value: [
                            {
                                errorMessage: 'Beneficiary Account Number is invalid. Value should be 1 to 50 characters long.',
                                regEx: '^.{1,50}$',
                                ruleDescription: '1 to 50 characters',
                            },
                        ],
                    },
                ],
                errorMessage: 'Beneficiary Account Number is invalid. Value should be 1 to 50 characters long.',
                id: 'accountNumber',
                isRequired: true,
                isRequiredInValueSet: true,
                label: 'Account Number (iACH)',
                regEx: '^.{1,50}$',
                validationRules: [
                    {
                        errorMessage: 'Beneficiary Account Number is invalid. Value should be 1 to 50 characters long.',
                        regEx: '^.{1,50}$',
                        ruleDescription: '1 to 50 characters',
                    },
                    {
                        errorMessage: 'The following characters are not allowed: <,>, "',
                        regEx: '^[^<>\\x22]*$',
                    },
                ],
            },
            {
                detailedRule: [
                    {
                        isRequired: true,
                        value: [
                            {
                                errorMessage: 'BSB Number is invalid. Value should be exactly 6 digits long.',
                                regEx: '^[0-9]{6}$',
                                ruleDescription: 'Exactly 6 digits',
                            },
                        ],
                    },
                ],
                errorMessage: 'BSB Number is invalid. Value should be exactly 6 digits long.',
                id: 'routingCode',
                isRequired: true,
                isRequiredInValueSet: true,
                label: 'BSB Number',
                regEx: '^[0-9]{6}$',
                validationRules: [
                    {
                        errorMessage: 'BSB Number is invalid. Value should be exactly 6 digits long.',
                        regEx: '^[0-9]{6}$',
                        ruleDescription: 'Exactly 6 digits',
                    },
                    {
                        errorMessage: 'The following characters are not allowed: <,>, "',
                        regEx: '^[^<>\\x22]*$',
                    },
                ],
            },
        ],
        paymentMethods: ['E'],
        preferredMethod: 'E',
    };
}

function clearReimbursementAccount() {
    Onyx.set(ONYXKEYS.REIMBURSEMENT_ACCOUNT, null);
}

/**
 * Function to display and fetch data for Reimbursement Account step
 * @param stepToOpen - current step to open
 * @param subStep - particular step
 * @param localCurrentStep - last step on device
 * @param policyID - policy ID
 */
function openReimbursementAccountPage(stepToOpen: ReimbursementAccountStep, subStep: ReimbursementAccountSubStep, localCurrentStep: ReimbursementAccountStep, policyID: string) {
    const onyxData: OnyxData = {
        optimisticData: [
            {
                onyxMethod: Onyx.METHOD.MERGE,
                key: ONYXKEYS.REIMBURSEMENT_ACCOUNT,
                value: {
                    isLoading: true,
                },
            },
        ],
        successData: [
            {
                onyxMethod: Onyx.METHOD.MERGE,
                key: ONYXKEYS.REIMBURSEMENT_ACCOUNT,
                value: {
                    isLoading: false,
                },
            },
        ],
        failureData: [
            {
                onyxMethod: Onyx.METHOD.MERGE,
                key: ONYXKEYS.REIMBURSEMENT_ACCOUNT,
                value: {
                    isLoading: false,
                },
            },
        ],
    };

    const parameters: OpenReimbursementAccountPageParams = {
        stepToOpen,
        subStep,
        localCurrentStep,
        policyID,
    };

    return API.read(READ_COMMANDS.OPEN_REIMBURSEMENT_ACCOUNT_PAGE, parameters, onyxData);
}

/**
 * Updates the bank account in the database with the company step data
 * @param params - Business step form data
 * @param policyID - ID of the policy we're setting the bank account on
 * @param isConfirmPage - If we're submitting from the confirmation substep, to trigger all external checks
 */
function updateCompanyInformationForBankAccount(bankAccountID: number, params: Partial<CompanyStepProps>, policyID: string, isConfirmPage: boolean) {
    API.write(
        WRITE_COMMANDS.UPDATE_COMPANY_INFORMATION_FOR_BANK_ACCOUNT,
        {
            ...params,
            bankAccountID,
            policyID,
            confirm: isConfirmPage,
        },
        getVBBADataForOnyx(CONST.BANK_ACCOUNT.STEP.COMPANY, isConfirmPage),
    );
}

/**
 * Add beneficial owners for the bank account and verify the accuracy of the information provided
 * @param params - Beneficial Owners step form params
 */
function updateBeneficialOwnersForBankAccount(bankAccountID: number, params: Partial<BeneficialOwnersStepProps>, policyID: string) {
    API.write(
        WRITE_COMMANDS.UPDATE_BENEFICIAL_OWNERS_FOR_BANK_ACCOUNT,
        {
            ...params,
            bankAccountID,
            policyID,
        },
        getVBBADataForOnyx(),
    );
}

/**
 * Accept the ACH terms and conditions and verify the accuracy of the information provided
 * @param params - Verification step form params
 */
function acceptACHContractForBankAccount(bankAccountID: number, params: ACHContractStepProps, policyID: string) {
    API.write(
        WRITE_COMMANDS.ACCEPT_ACH_CONTRACT_FOR_BANK_ACCOUNT,
        {
            ...params,
            bankAccountID,
            policyID,
        },
        getVBBADataForOnyx(),
    );
}

/**
 * Create the bank account with manually entered data.
 */
function connectBankAccountManually(bankAccountID: number, bankAccount: PlaidBankAccount, policyID: string) {
    const parameters: ConnectBankAccountParams = {
        bankAccountID,
        routingNumber: bankAccount.routingNumber,
        accountNumber: bankAccount.accountNumber,
        bank: bankAccount.bankName,
        plaidAccountID: bankAccount.plaidAccountID,
        plaidAccessToken: bankAccount.plaidAccessToken,
        plaidMask: bankAccount.mask,
        isSavings: bankAccount.isSavings,
        policyID,
    };

    API.write(WRITE_COMMANDS.CONNECT_BANK_ACCOUNT_MANUALLY, parameters, getVBBADataForOnyx(CONST.BANK_ACCOUNT.STEP.BANK_ACCOUNT));
}

/**
 * Verify the user's identity via Onfido
 */
function verifyIdentityForBankAccount(bankAccountID: number, onfidoData: OnfidoDataWithApplicantID, policyID?: string) {
    const parameters: VerifyIdentityForBankAccountParams = {
        bankAccountID,
        onfidoData: JSON.stringify(onfidoData),
        policyID: policyID ?? '-1',
    };

    API.write(WRITE_COMMANDS.VERIFY_IDENTITY_FOR_BANK_ACCOUNT, parameters, getVBBADataForOnyx());
}

function openWorkspaceView(policyID: string) {
    API.read(
        READ_COMMANDS.OPEN_WORKSPACE_VIEW,
        {
            policyID,
        },
        {
            optimisticData: [
                {
                    onyxMethod: Onyx.METHOD.MERGE,
                    key: ONYXKEYS.REIMBURSEMENT_ACCOUNT,
                    value: {
                        isLoading: true,
                    },
                },
            ],
            successData: [
                {
                    onyxMethod: Onyx.METHOD.MERGE,
                    key: ONYXKEYS.REIMBURSEMENT_ACCOUNT,
                    value: {
                        isLoading: false,
                    },
                },
            ],
            failureData: [
                {
                    onyxMethod: Onyx.METHOD.MERGE,
                    key: ONYXKEYS.REIMBURSEMENT_ACCOUNT,
                    value: {
                        isLoading: false,
                    },
                },
            ],
        },
    );
}

function handlePlaidError(bankAccountID: number, error: string, errorDescription: string, plaidRequestID: string) {
    const parameters: BankAccountHandlePlaidErrorParams = {
        bankAccountID,
        error,
        errorDescription,
        plaidRequestID,
    };

    API.write(WRITE_COMMANDS.BANK_ACCOUNT_HANDLE_PLAID_ERROR, parameters);
}

/**
 * Set the reimbursement account loading so that it happens right away, instead of when the API command is processed.
 */
function setReimbursementAccountLoading(isLoading: boolean) {
    Onyx.merge(ONYXKEYS.REIMBURSEMENT_ACCOUNT, {isLoading});
}

function validatePlaidSelection(values: FormOnyxValues<AccountFormValues>): FormInputErrors<AccountFormValues> {
    const errorFields: FormInputErrors<AccountFormValues> = {};

    if (!values.selectedPlaidAccountID) {
        errorFields.selectedPlaidAccountID = Localize.translateLocal('bankAccount.error.youNeedToSelectAnOption');
    }

    return errorFields;
}

function fetchCorpayFields(bankCountry: string, bankCurrency?: string) {
    API.write(
        WRITE_COMMANDS.GET_CORPAY_BANK_ACCOUNT_FIELDS,
        {countryISO: bankCountry, currency: bankCurrency},
        {
            optimisticData: [
                {
                    onyxMethod: Onyx.METHOD.MERGE,
                    key: ONYXKEYS.PERSONAL_BANK_ACCOUNT,
                    value: {
                        isLoading: true,
                    },
                },
                {
                    onyxMethod: Onyx.METHOD.SET,
                    key: ONYXKEYS.FORMS.INTERNATIONAL_BANK_ACCOUNT_FORM_DRAFT,
                    value: {
                        bankCountry,
                        bankCurrency: bankCurrency ?? null,
                    },
                },
            ],
            finallyData: [
                {
                    onyxMethod: Onyx.METHOD.MERGE,
                    key: ONYXKEYS.PERSONAL_BANK_ACCOUNT,
                    value: {
                        isLoading: false,
                    },
                },
            ],
        },
    );
}

export {
    acceptACHContractForBankAccount,
    addBusinessWebsiteForDraft,
    addPersonalBankAccount,
    clearOnfidoToken,
    clearPersonalBankAccount,
    clearPlaid,
    setPlaidEvent,
    openPlaidView,
    connectBankAccountManually,
    connectBankAccountWithPlaid,
    deletePaymentBankAccount,
    handlePlaidError,
    setPersonalBankAccountContinueKYCOnSuccess,
    openPersonalBankAccountSetupView,
    clearReimbursementAccount,
    openReimbursementAccountPage,
    updateBeneficialOwnersForBankAccount,
    updateCompanyInformationForBankAccount,
    updatePersonalInformationForBankAccount,
    openWorkspaceView,
    validateBankAccount,
    verifyIdentityForBankAccount,
    setReimbursementAccountLoading,
    openPersonalBankAccountSetupWithPlaid,
    updateAddPersonalBankAccountDraft,
    clearPersonalBankAccountSetupType,
    validatePlaidSelection,
<<<<<<< HEAD
    fetchCorpayFields,
=======
    getCorpayBankAccountFields,
>>>>>>> a54f9135
};

export type {BusinessAddress, PersonalAddress};<|MERGE_RESOLUTION|>--- conflicted
+++ resolved
@@ -767,11 +767,8 @@
     updateAddPersonalBankAccountDraft,
     clearPersonalBankAccountSetupType,
     validatePlaidSelection,
-<<<<<<< HEAD
     fetchCorpayFields,
-=======
     getCorpayBankAccountFields,
->>>>>>> a54f9135
 };
 
 export type {BusinessAddress, PersonalAddress};