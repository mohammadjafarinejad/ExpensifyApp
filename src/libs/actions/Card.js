--- conflicted
+++ resolved
@@ -3,7 +3,47 @@
 import * as API from '../API';
 
 /**
-<<<<<<< HEAD
+ * @param {Number} cardID
+ */
+function reportVirtualExpensifyCardFraud(cardID) {
+    API.write(
+        'ReportVirtualExpensifyCardFraud',
+        {
+            cardID,
+        },
+        {
+            optimisticData: [
+                {
+                    onyxMethod: Onyx.METHOD.MERGE,
+                    key: ONYXKEYS.FORMS.REPORT_VIRTUAL_CARD_FRAUD,
+                    value: {
+                        isLoading: true,
+                    },
+                },
+            ],
+            successData: [
+                {
+                    onyxMethod: Onyx.METHOD.MERGE,
+                    key: ONYXKEYS.FORMS.REPORT_VIRTUAL_CARD_FRAUD,
+                    value: {
+                        isLoading: false,
+                    },
+                },
+            ],
+            failureData: [
+                {
+                    onyxMethod: Onyx.METHOD.MERGE,
+                    key: ONYXKEYS.FORMS.REPORT_VIRTUAL_CARD_FRAUD,
+                    value: {
+                        isLoading: false,
+                    },
+                },
+            ],
+        },
+    );
+}
+
+/**
  * Call the API to deactivate the card and request a new one
  * @param {String} cardId - id of the card that is going to be replaced
  * @param {String} reason - reason for replacement ('damaged' | 'stolen')
@@ -14,41 +54,22 @@
         {
             cardId,
             reason,
-=======
- * @param {Number} cardID
- */
-function reportVirtualExpensifyCardFraud(cardID) {
-    API.write(
-        'ReportVirtualExpensifyCardFraud',
-        {
-            cardID,
->>>>>>> 502df9bc
         },
         {
             optimisticData: [
                 {
                     onyxMethod: Onyx.METHOD.MERGE,
-<<<<<<< HEAD
                     key: ONYXKEYS.FORMS.REPORT_PHYSICAL_CARD_FORM,
                     value: {
                         isLoading: true,
                         errors: null,
-=======
-                    key: ONYXKEYS.FORMS.REPORT_VIRTUAL_CARD_FRAUD,
-                    value: {
-                        isLoading: true,
->>>>>>> 502df9bc
                     },
                 },
             ],
             successData: [
                 {
                     onyxMethod: Onyx.METHOD.MERGE,
-<<<<<<< HEAD
                     key: ONYXKEYS.FORMS.REPORT_PHYSICAL_CARD_FORM,
-=======
-                    key: ONYXKEYS.FORMS.REPORT_VIRTUAL_CARD_FRAUD,
->>>>>>> 502df9bc
                     value: {
                         isLoading: false,
                     },
@@ -57,11 +78,7 @@
             failureData: [
                 {
                     onyxMethod: Onyx.METHOD.MERGE,
-<<<<<<< HEAD
                     key: ONYXKEYS.FORMS.REPORT_PHYSICAL_CARD_FORM,
-=======
-                    key: ONYXKEYS.FORMS.REPORT_VIRTUAL_CARD_FRAUD,
->>>>>>> 502df9bc
                     value: {
                         isLoading: false,
                     },
@@ -129,8 +146,4 @@
     Onyx.merge(ONYXKEYS.CARD_LIST, {[cardID]: {errors: null, isLoading: false}});
 }
 
-<<<<<<< HEAD
-export {requestReplacementExpensifyCard, activatePhysicalExpensifyCard, clearCardListErrors};
-=======
-export {reportVirtualExpensifyCardFraud, activatePhysicalExpensifyCard, clearCardListErrors};
->>>>>>> 502df9bc
+export {requestReplacementExpensifyCard, activatePhysicalExpensifyCard, clearCardListErrors, reportVirtualExpensifyCardFraud};