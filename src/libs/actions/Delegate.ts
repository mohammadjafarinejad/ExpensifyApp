import {NativeModules} from 'react-native';
import Onyx from 'react-native-onyx';
import type {OnyxEntry, OnyxUpdate} from 'react-native-onyx';
import * as API from '@libs/API';
import type {AddDelegateParams, RemoveDelegateParams, UpdateDelegateRoleParams} from '@libs/API/parameters';
import {SIDE_EFFECT_REQUEST_COMMANDS, WRITE_COMMANDS} from '@libs/API/types';
import * as ErrorUtils from '@libs/ErrorUtils';
import Log from '@libs/Log';
import * as NetworkStore from '@libs/Network/NetworkStore';
import * as SequentialQueue from '@libs/Network/SequentialQueue';
import CONST from '@src/CONST';
import ONYXKEYS from '@src/ONYXKEYS';
import type {Delegate, DelegatedAccess, DelegateRole} from '@src/types/onyx/Account';
import type Credentials from '@src/types/onyx/Credentials';
import type Response from '@src/types/onyx/Response';
import type Session from '@src/types/onyx/Session';
import {confirmReadyToOpenApp, openApp} from './App';
import {getCurrentUserAccountID} from './Report';
import updateSessionAuthTokens from './Session/updateSessionAuthTokens';
import updateSessionUser from './Session/updateSessionUser';

let delegatedAccess: DelegatedAccess;
Onyx.connect({
    key: ONYXKEYS.ACCOUNT,
    callback: (val) => {
        delegatedAccess = val?.delegatedAccess ?? {};
    },
});

let credentials: Credentials = {};
Onyx.connect({
    key: ONYXKEYS.CREDENTIALS,
    callback: (value) => (credentials = value ?? {}),
});

let stashedCredentials: Credentials = {};
Onyx.connect({
    key: ONYXKEYS.STASHED_CREDENTIALS,
    callback: (value) => (stashedCredentials = value ?? {}),
});

let session: Session = {};
Onyx.connect({
    key: ONYXKEYS.SESSION,
    callback: (value) => (session = value ?? {}),
});

let stashedSession: Session = {};
Onyx.connect({
    key: ONYXKEYS.STASHED_SESSION,
    callback: (value) => (stashedSession = value ?? {}),
});

let activePolicyID: OnyxEntry<string>;
Onyx.connect({
    key: ONYXKEYS.NVP_ACTIVE_POLICY_ID,
    callback: (newActivePolicyID) => {
        activePolicyID = newActivePolicyID;
    },
});

const KEYS_TO_PRESERVE_DELEGATE_ACCESS = [
    ONYXKEYS.NVP_TRY_FOCUS_MODE,
    ONYXKEYS.PREFERRED_THEME,
    ONYXKEYS.NVP_PREFERRED_LOCALE,
    ONYXKEYS.SESSION,
    ONYXKEYS.STASHED_SESSION,
    ONYXKEYS.IS_LOADING_APP,
    ONYXKEYS.STASHED_CREDENTIALS,

    // We need to preserve the sidebar loaded state since we never unrender the sidebar when connecting as a delegate
    // This allows the report screen to load correctly when the delegate token expires and the delegate is returned to their original account.
    ONYXKEYS.IS_SIDEBAR_LOADED,
];

function connect(email: string) {
    if (!delegatedAccess?.delegators) {
        return;
    }

    Onyx.set(ONYXKEYS.STASHED_CREDENTIALS, credentials);
    Onyx.set(ONYXKEYS.STASHED_SESSION, session);

    const previousAccountID = getCurrentUserAccountID();

    const optimisticData: OnyxUpdate[] = [
        {
            onyxMethod: Onyx.METHOD.MERGE,
            key: ONYXKEYS.ACCOUNT,
            value: {
                delegatedAccess: {
                    errorFields: {
                        connect: {
                            [email]: null,
                        },
                    },
                },
            },
        },
    ];

    const successData: OnyxUpdate[] = [
        {
            onyxMethod: Onyx.METHOD.MERGE,
            key: ONYXKEYS.ACCOUNT,
            value: {
                delegatedAccess: {
                    errorFields: {
                        connect: {
                            [email]: null,
                        },
                    },
                },
            },
        },
    ];

    const failureData: OnyxUpdate[] = [
        {
            onyxMethod: Onyx.METHOD.MERGE,
            key: ONYXKEYS.ACCOUNT,
            value: {
                delegatedAccess: {
                    errorFields: {
                        connect: {
                            [email]: ErrorUtils.getMicroSecondOnyxErrorWithTranslationKey('delegate.genericError'),
                        },
                    },
                },
            },
        },
    ];

    // We need to access the authToken directly from the response to update the session
    // eslint-disable-next-line rulesdir/no-api-side-effects-method
    API.makeRequestWithSideEffects(SIDE_EFFECT_REQUEST_COMMANDS.CONNECT_AS_DELEGATE, {to: email}, {optimisticData, successData, failureData})
        .then((response) => {
            if (!response?.restrictedToken || !response?.encryptedAuthToken) {
                Log.alert('[Delegate] No auth token returned while connecting as a delegate');
                Onyx.update(failureData);
                return;
            }
            if (!activePolicyID) {
                Log.alert('[Delegate] Unable to access activePolicyID');
                Onyx.update(failureData);
                return;
            }
            const restrictedToken = response.restrictedToken;
            const policyID = activePolicyID;

            return SequentialQueue.waitForIdle()
                .then(() => Onyx.clear(KEYS_TO_PRESERVE_DELEGATE_ACCESS))
                .then(() => {
                    // Update authToken in Onyx and in our local variables so that API requests will use the new authToken
                    updateSessionAuthTokens(response?.restrictedToken, response?.encryptedAuthToken);

                    NetworkStore.setAuthToken(response?.restrictedToken ?? null);
                    confirmReadyToOpenApp();
<<<<<<< HEAD
                    openApp();

                    NativeModules.HybridAppModule.switchAccount({newDotCurrentAccount: email});
=======
                    openApp().then(() => NativeModules.HybridAppModule.switchAccount(email, restrictedToken, policyID, String(previousAccountID)));
>>>>>>> a0836a95
                });
        })
        .catch((error) => {
            Log.alert('[Delegate] Error connecting as delegate', {error});
            Onyx.update(failureData);
        });
}

function disconnect() {
    const optimisticData: OnyxUpdate[] = [
        {
            onyxMethod: Onyx.METHOD.MERGE,
            key: ONYXKEYS.ACCOUNT,
            value: {
                delegatedAccess: {
                    errorFields: {disconnect: null},
                },
            },
        },
    ];

    const successData: OnyxUpdate[] = [
        {
            onyxMethod: Onyx.METHOD.MERGE,
            key: ONYXKEYS.ACCOUNT,
            value: {
                delegatedAccess: {
                    errorFields: undefined,
                },
            },
        },
    ];

    const failureData: OnyxUpdate[] = [
        {
            onyxMethod: Onyx.METHOD.MERGE,
            key: ONYXKEYS.ACCOUNT,
            value: {
                delegatedAccess: {
                    errorFields: {disconnect: ErrorUtils.getMicroSecondOnyxErrorWithTranslationKey('delegate.genericError')},
                },
            },
        },
    ];

    // We need to access the authToken directly from the response to update the session
    // eslint-disable-next-line rulesdir/no-api-side-effects-method
    API.makeRequestWithSideEffects(SIDE_EFFECT_REQUEST_COMMANDS.DISCONNECT_AS_DELEGATE, {}, {optimisticData, successData, failureData})
        .then((response) => {
            if (!response?.authToken || !response?.encryptedAuthToken) {
                Log.alert('[Delegate] No auth token returned while disconnecting as a delegate');
                return;
            }

            if (!response?.requesterID || !response?.requesterEmail) {
                Log.alert('[Delegate] No requester data returned while disconnecting as a delegate');
                return;
            }

            const requesterEmail = response.requesterEmail;
            const authToken = response.authToken;
            return SequentialQueue.waitForIdle()
                .then(() => Onyx.clear(KEYS_TO_PRESERVE_DELEGATE_ACCESS))
                .then(() => {
                    Onyx.set(ONYXKEYS.CREDENTIALS, {
                        ...stashedCredentials,
                        accountID: response.requesterID,
                    });
                    Onyx.set(ONYXKEYS.SESSION, {
                        ...stashedSession,
                        accountID: response.requesterID,
                        email: requesterEmail,
                        authToken,
                        encryptedAuthToken: response.encryptedAuthToken,
                    });
                    Onyx.set(ONYXKEYS.STASHED_CREDENTIALS, {});
                    Onyx.set(ONYXKEYS.STASHED_SESSION, {});

                    NetworkStore.setAuthToken(response?.authToken ?? null);

                    confirmReadyToOpenApp();
<<<<<<< HEAD
                    openApp();

                    NativeModules.HybridAppModule.switchAccount({newDotCurrentAccount: getCurrentUserEmail() ?? ''});
=======
                    openApp().then(() => NativeModules.HybridAppModule.switchAccount(requesterEmail, authToken, '', ''));
>>>>>>> a0836a95
                });
        })
        .catch((error) => {
            Log.alert('[Delegate] Error disconnecting as a delegate', {error});
        });
}

function clearDelegatorErrors() {
    if (!delegatedAccess?.delegators) {
        return;
    }
    Onyx.merge(ONYXKEYS.ACCOUNT, {delegatedAccess: {delegators: delegatedAccess.delegators.map((delegator) => ({...delegator, errorFields: undefined}))}});
}

function requestValidationCode() {
    API.write(WRITE_COMMANDS.RESEND_VALIDATE_CODE, null);
}

function addDelegate(email: string, role: DelegateRole, validateCode: string) {
    const existingDelegate = delegatedAccess?.delegates?.find((delegate) => delegate.email === email);

    const optimisticDelegateData = (): Delegate[] => {
        if (existingDelegate) {
            return (
                delegatedAccess.delegates?.map((delegate) =>
                    delegate.email !== email
                        ? delegate
                        : {
                              ...delegate,
                              isLoading: true,
                              pendingFields: {email: CONST.RED_BRICK_ROAD_PENDING_ACTION.ADD, role: CONST.RED_BRICK_ROAD_PENDING_ACTION.ADD},
                              pendingAction: CONST.RED_BRICK_ROAD_PENDING_ACTION.ADD,
                          },
                ) ?? []
            );
        }

        return [
            ...(delegatedAccess.delegates ?? []),
            {
                email,
                role,
                isLoading: true,
                pendingFields: {email: CONST.RED_BRICK_ROAD_PENDING_ACTION.ADD, role: CONST.RED_BRICK_ROAD_PENDING_ACTION.ADD},
                pendingAction: CONST.RED_BRICK_ROAD_PENDING_ACTION.ADD,
            },
        ];
    };

    const optimisticData: OnyxUpdate[] = [
        {
            onyxMethod: Onyx.METHOD.MERGE,
            key: ONYXKEYS.ACCOUNT,
            value: {
                delegatedAccess: {
                    delegates: optimisticDelegateData(),
                    errorFields: {
                        addDelegate: {
                            [email]: null,
                        },
                    },
                },
                isLoading: true,
            },
        },
    ];

    const successDelegateData = (): Delegate[] => {
        if (existingDelegate) {
            return (
                delegatedAccess.delegates?.map((delegate) =>
                    delegate.email !== email
                        ? delegate
                        : {
                              ...delegate,
                              isLoading: false,
                              pendingAction: null,
                              pendingFields: {email: null, role: null},
                              optimisticAccountID: undefined,
                          },
                ) ?? []
            );
        }

        return [
            ...(delegatedAccess.delegates ?? []),
            {
                email,
                role,
                isLoading: false,
                pendingAction: null,
                pendingFields: {email: null, role: null},
                optimisticAccountID: undefined,
            },
        ];
    };

    const successData: OnyxUpdate[] = [
        {
            onyxMethod: Onyx.METHOD.MERGE,
            key: ONYXKEYS.ACCOUNT,
            value: {
                delegatedAccess: {
                    delegates: successDelegateData(),
                    errorFields: {
                        addDelegate: {
                            [email]: null,
                        },
                    },
                },
                isLoading: false,
            },
        },
    ];

    const failureDelegateData = (): Delegate[] => {
        if (existingDelegate) {
            return (
                delegatedAccess.delegates?.map((delegate) =>
                    delegate.email !== email
                        ? delegate
                        : {
                              ...delegate,
                              isLoading: false,
                          },
                ) ?? []
            );
        }

        return [
            ...(delegatedAccess.delegates ?? []),
            {
                email,
                role,
                isLoading: false,
                pendingFields: {email: CONST.RED_BRICK_ROAD_PENDING_ACTION.ADD, role: CONST.RED_BRICK_ROAD_PENDING_ACTION.ADD},
                pendingAction: CONST.RED_BRICK_ROAD_PENDING_ACTION.ADD,
            },
        ];
    };

    const failureData: OnyxUpdate[] = [
        {
            onyxMethod: Onyx.METHOD.MERGE,
            key: ONYXKEYS.ACCOUNT,
            value: {
                delegatedAccess: {
                    delegates: failureDelegateData(),
                },
                isLoading: false,
            },
        },
    ];

    const optimisticResetActionCode = {
        onyxMethod: Onyx.METHOD.MERGE,
        key: ONYXKEYS.VALIDATE_ACTION_CODE,
        value: {
            validateCodeSent: null,
        },
    };
    optimisticData.push(optimisticResetActionCode);

    const parameters: AddDelegateParams = {delegateEmail: email, validateCode, role};

    API.write(WRITE_COMMANDS.ADD_DELEGATE, parameters, {optimisticData, successData, failureData});
}

function removeDelegate(email: string) {
    if (!email) {
        return;
    }

    const optimisticData: OnyxUpdate[] = [
        {
            onyxMethod: Onyx.METHOD.MERGE,
            key: ONYXKEYS.ACCOUNT,
            value: {
                delegatedAccess: {
                    errorFields: {
                        removeDelegate: {
                            [email]: null,
                        },
                    },
                    delegates: delegatedAccess.delegates?.map((delegate) =>
                        delegate.email === email
                            ? {
                                  ...delegate,
                                  pendingAction: CONST.RED_BRICK_ROAD_PENDING_ACTION.DELETE,
                                  pendingFields: {email: CONST.RED_BRICK_ROAD_PENDING_ACTION.DELETE, role: CONST.RED_BRICK_ROAD_PENDING_ACTION.DELETE},
                              }
                            : delegate,
                    ),
                },
            },
        },
    ];

    const successData: OnyxUpdate[] = [
        {
            onyxMethod: Onyx.METHOD.MERGE,
            key: ONYXKEYS.ACCOUNT,
            value: {
                delegatedAccess: {
                    delegates: delegatedAccess.delegates?.filter((delegate) => delegate.email !== email),
                },
            },
        },
    ];

    const failureData: OnyxUpdate[] = [
        {
            onyxMethod: Onyx.METHOD.MERGE,
            key: ONYXKEYS.ACCOUNT,
            value: {
                delegatedAccess: {
                    errorFields: {
                        removeDelegate: {
                            [email]: null,
                        },
                    },
                    delegates: delegatedAccess.delegates?.map((delegate) =>
                        delegate.email === email
                            ? {
                                  ...delegate,
                                  pendingAction: null,
                                  pendingFields: undefined,
                              }
                            : delegate,
                    ),
                },
            },
        },
    ];

    const parameters: RemoveDelegateParams = {delegateEmail: email};

    API.write(WRITE_COMMANDS.REMOVE_DELEGATE, parameters, {optimisticData, successData, failureData});
}

function clearDelegateErrorsByField(email: string, fieldName: string) {
    if (!delegatedAccess?.delegates) {
        return;
    }

    Onyx.merge(ONYXKEYS.ACCOUNT, {
        delegatedAccess: {
            errorFields: {
                [fieldName]: {
                    [email]: null,
                },
            },
        },
    });
}

function isConnectedAsDelegate() {
    return !!delegatedAccess?.delegate;
}

function removePendingDelegate(email: string) {
    if (!delegatedAccess?.delegates) {
        return;
    }

    Onyx.merge(ONYXKEYS.ACCOUNT, {
        delegatedAccess: {
            delegates: delegatedAccess.delegates.filter((delegate) => delegate.email !== email),
        },
    });
}

function updateDelegateRole(email: string, role: DelegateRole, validateCode: string) {
    if (!delegatedAccess?.delegates) {
        return;
    }

    const optimisticData: OnyxUpdate[] = [
        {
            onyxMethod: Onyx.METHOD.MERGE,
            key: ONYXKEYS.ACCOUNT,
            value: {
                delegatedAccess: {
                    errorFields: {
                        updateDelegateRole: {
                            [email]: null,
                        },
                    },
                    delegates: delegatedAccess.delegates.map((delegate) =>
                        delegate.email === email
                            ? {
                                  ...delegate,
                                  role,
                                  pendingAction: CONST.RED_BRICK_ROAD_PENDING_ACTION.UPDATE,
                                  pendingFields: {role: CONST.RED_BRICK_ROAD_PENDING_ACTION.UPDATE},
                                  isLoading: true,
                              }
                            : delegate,
                    ),
                },
            },
        },
    ];

    const successData: OnyxUpdate[] = [
        {
            onyxMethod: Onyx.METHOD.MERGE,
            key: ONYXKEYS.ACCOUNT,
            value: {
                delegatedAccess: {
                    errorFields: {
                        updateDelegateRole: {
                            [email]: null,
                        },
                    },
                    delegates: delegatedAccess.delegates.map((delegate) =>
                        delegate.email === email
                            ? {
                                  ...delegate,
                                  role,
                                  pendingAction: null,
                                  pendingFields: {role: null},
                                  isLoading: false,
                              }
                            : delegate,
                    ),
                },
            },
        },
    ];

    const failureData: OnyxUpdate[] = [
        {
            onyxMethod: Onyx.METHOD.MERGE,
            key: ONYXKEYS.ACCOUNT,
            value: {
                delegatedAccess: {
                    delegates: delegatedAccess.delegates.map((delegate) =>
                        delegate.email === email
                            ? {
                                  ...delegate,
                                  isLoading: false,
                                  pendingAction: CONST.RED_BRICK_ROAD_PENDING_ACTION.UPDATE,
                                  pendingFields: {role: CONST.RED_BRICK_ROAD_PENDING_ACTION.UPDATE},
                              }
                            : delegate,
                    ),
                },
            },
        },
    ];

    const parameters: UpdateDelegateRoleParams = {delegateEmail: email, validateCode, role};

    API.write(WRITE_COMMANDS.UPDATE_DELEGATE_ROLE, parameters, {optimisticData, successData, failureData});
}

function updateDelegateRoleOptimistically(email: string, role: DelegateRole) {
    if (!delegatedAccess?.delegates) {
        return;
    }

    const optimisticData: OnyxUpdate[] = [
        {
            onyxMethod: Onyx.METHOD.MERGE,
            key: ONYXKEYS.ACCOUNT,
            value: {
                delegatedAccess: {
                    errorFields: {
                        updateDelegateRole: {
                            [email]: null,
                        },
                    },
                    delegates: delegatedAccess.delegates.map((delegate) =>
                        delegate.email === email
                            ? {
                                  ...delegate,
                                  role,
                                  pendingAction: CONST.RED_BRICK_ROAD_PENDING_ACTION.UPDATE,
                                  pendingFields: {role: CONST.RED_BRICK_ROAD_PENDING_ACTION.UPDATE},
                              }
                            : delegate,
                    ),
                },
            },
        },
    ];

    Onyx.update(optimisticData);
}

function clearDelegateRolePendingAction(email: string) {
    if (!delegatedAccess?.delegates) {
        return;
    }

    const optimisticData: OnyxUpdate[] = [
        {
            onyxMethod: Onyx.METHOD.MERGE,
            key: ONYXKEYS.ACCOUNT,
            value: {
                delegatedAccess: {
                    delegates: delegatedAccess.delegates.map((delegate) =>
                        delegate.email === email
                            ? {
                                  ...delegate,
                                  pendingAction: null,
                                  pendingFields: undefined,
                              }
                            : delegate,
                    ),
                },
            },
        },
    ];

    Onyx.update(optimisticData);
}

function restoreDelegateSession(authenticateResponse: Response) {
    Onyx.clear(KEYS_TO_PRESERVE_DELEGATE_ACCESS).then(() => {
        updateSessionAuthTokens(authenticateResponse?.authToken, authenticateResponse?.encryptedAuthToken);
        updateSessionUser(authenticateResponse?.accountID, authenticateResponse?.email);

        NetworkStore.setAuthToken(authenticateResponse.authToken ?? null);
        NetworkStore.setIsAuthenticating(false);

        confirmReadyToOpenApp();
        openApp();
    });
}

export {
    connect,
    disconnect,
    clearDelegatorErrors,
    addDelegate,
    requestValidationCode,
    clearDelegateErrorsByField,
    removePendingDelegate,
    restoreDelegateSession,
    isConnectedAsDelegate,
    updateDelegateRoleOptimistically,
    clearDelegateRolePendingAction,
    updateDelegateRole,
    removeDelegate,
    KEYS_TO_PRESERVE_DELEGATE_ACCESS,
};<|MERGE_RESOLUTION|>--- conflicted
+++ resolved
@@ -156,13 +156,9 @@
 
                     NetworkStore.setAuthToken(response?.restrictedToken ?? null);
                     confirmReadyToOpenApp();
-<<<<<<< HEAD
-                    openApp();
-
-                    NativeModules.HybridAppModule.switchAccount({newDotCurrentAccount: email});
-=======
+
+                    // TODO: use object here
                     openApp().then(() => NativeModules.HybridAppModule.switchAccount(email, restrictedToken, policyID, String(previousAccountID)));
->>>>>>> a0836a95
                 });
         })
         .catch((error) => {
@@ -244,13 +240,9 @@
                     NetworkStore.setAuthToken(response?.authToken ?? null);
 
                     confirmReadyToOpenApp();
-<<<<<<< HEAD
-                    openApp();
-
-                    NativeModules.HybridAppModule.switchAccount({newDotCurrentAccount: getCurrentUserEmail() ?? ''});
-=======
+
+                    // TODO: use object here
                     openApp().then(() => NativeModules.HybridAppModule.switchAccount(requesterEmail, authToken, '', ''));
->>>>>>> a0836a95
                 });
         })
         .catch((error) => {
