--- conflicted
+++ resolved
@@ -87,14 +87,7 @@
     fieldName: 'addDelegate' | 'updateDelegateRole'; // but string could work as well
 };
 
-<<<<<<< HEAD
-type ConnectProps = {
-    email: string;
-    delegatedAccess: DelegatedAccess | undefined;
-    credentials: Credentials | undefined;
-=======
 type WithOldDotFlag = {
->>>>>>> ff170e46
     isFromOldDot?: boolean;
 };
 
@@ -126,11 +119,7 @@
  * Connects the user as a delegate to another account.
  * Returns a Promise that resolves to true on success, false on failure, or undefined if not applicable.
  */
-<<<<<<< HEAD
-function connect({email, delegatedAccess, credentials, isFromOldDot = false}: ConnectProps) {
-=======
-function connect({email, delegatedAccess, isFromOldDot = false}: ConnectParams) {
->>>>>>> ff170e46
+function connect({email, delegatedAccess, credentials, isFromOldDot = false}: ConnectParams) {
     if (!delegatedAccess?.delegators && !isFromOldDot) {
         return;
     }
