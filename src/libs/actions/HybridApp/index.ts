--- conflicted
+++ resolved
@@ -6,8 +6,6 @@
 import type {HybridApp} from '@src/types/onyx';
 import type HybridAppSettings from './types';
 
-<<<<<<< HEAD
-=======
 /*
  * Parses initial settings passed from OldDot app
  */
@@ -25,97 +23,12 @@
     });
 }
 
->>>>>>> 95070e85
 function closeReactNativeApp({shouldSetNVP}: {shouldSetNVP: boolean}) {
     if (CONFIG.IS_HYBRID_APP) {
         Onyx.merge(ONYXKEYS.HYBRID_APP, {closingReactNativeApp: true});
     }
     // eslint-disable-next-line no-restricted-properties
     HybridAppModule.closeReactNativeApp({shouldSetNVP});
-<<<<<<< HEAD
-}
-
-/*
- * Parses initial settings passed from OldDot app
- */
-function parseHybridAppSettings(hybridAppSettings: string): HybridAppSettings {
-    return JSON.parse(hybridAppSettings) as HybridAppSettings;
-}
-
-/*
- * Changes value of `readyToShowAuthScreens`
- */
-function setReadyToShowAuthScreens(readyToShowAuthScreens: boolean) {
-    // This value is only relevant for HybridApp, so we can skip it in other environments.
-    if (!CONFIG.IS_HYBRID_APP) {
-        return;
-    }
-    Onyx.merge(ONYXKEYS.HYBRID_APP, {readyToShowAuthScreens});
-}
-
-function setUseNewDotSignInPage(useNewDotSignInPage: boolean) {
-    // This value is only relevant for HybridApp, so we can skip it in other environments.
-    if (!CONFIG.IS_HYBRID_APP) {
-        return Promise.resolve();
-    }
-    return Onyx.merge(ONYXKEYS.HYBRID_APP, {useNewDotSignInPage});
-}
-
-function setClosingReactNativeApp(closingReactNativeApp: boolean) {
-    // This value is only relevant for HybridApp, so we can skip it in other environments.
-    if (!CONFIG.IS_HYBRID_APP) {
-        return;
-    }
-    Onyx.merge(ONYXKEYS.HYBRID_APP, {closingReactNativeApp});
-}
-
-/*
- * Starts HybridApp sign-in flow from the beginning.
- */
-function resetSignInFlow() {
-    // This value is only relevant for HybridApp, so we can skip it in other environments.
-    if (!CONFIG.IS_HYBRID_APP) {
-        return;
-    }
-
-    Onyx.merge(ONYXKEYS.HYBRID_APP, {
-        readyToShowAuthScreens: false,
-        useNewDotSignInPage: true,
-    });
-}
-
-/*
- * Updates Onyx state after start of React Native runtime based on initial `useNewDotSignInPage` value
- */
-function prepareHybridAppAfterTransitionToNewDot(hybridApp: HybridApp) {
-    if (hybridApp?.useNewDotSignInPage) {
-        return Onyx.merge(ONYXKEYS.HYBRID_APP, {
-            ...hybridApp,
-            readyToShowAuthScreens: !(hybridApp?.useNewDotSignInPage ?? false),
-        });
-    }
-
-    // When we transition with useNewDotSignInPage === false, it means that we're already authenticated on NewDot side.
-    return Onyx.merge(ONYXKEYS.HYBRID_APP, {
-        ...hybridApp,
-        readyToShowAuthScreens: true,
-    });
-}
-
-function migrateHybridAppToNewPartnerName() {
-    if (!CONFIG.IS_HYBRID_APP) {
-        return;
-    }
-
-    Log.info('[HybridApp] Migrating to new partner name');
-    Onyx.merge(ONYXKEYS.HYBRID_APP, {
-        shouldUseNewPartnerName: true,
-    });
-}
-
-export {
-    parseHybridAppSettings,
-=======
 }
 
 /*
@@ -191,7 +104,6 @@
 
 export {
     getHybridAppSettings,
->>>>>>> 95070e85
     setReadyToShowAuthScreens,
     resetSignInFlow,
     prepareHybridAppAfterTransitionToNewDot,
