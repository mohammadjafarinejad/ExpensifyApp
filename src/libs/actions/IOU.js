import {format} from 'date-fns';
import Str from 'expensify-common/lib/str';
import lodashGet from 'lodash/get';
import lodashHas from 'lodash/has';
import Onyx from 'react-native-onyx';
import OnyxUtils from 'react-native-onyx/lib/utils';
import _ from 'underscore';
import ReceiptGeneric from '@assets/images/receipt-generic.png';
import * as API from '@libs/API';
import * as CurrencyUtils from '@libs/CurrencyUtils';
import DateUtils from '@libs/DateUtils';
import * as ErrorUtils from '@libs/ErrorUtils';
import * as IOUUtils from '@libs/IOUUtils';
import * as LocalePhoneNumber from '@libs/LocalePhoneNumber';
import * as Localize from '@libs/Localize';
import Navigation from '@libs/Navigation/Navigation';
import * as NumberUtils from '@libs/NumberUtils';
import * as OptionsListUtils from '@libs/OptionsListUtils';
import Permissions from '@libs/Permissions';
import * as PolicyUtils from '@libs/PolicyUtils';
import * as ReportActionsUtils from '@libs/ReportActionsUtils';
import * as ReportUtils from '@libs/ReportUtils';
import * as TransactionUtils from '@libs/TransactionUtils';
import * as UserUtils from '@libs/UserUtils';
import CONST from '@src/CONST';
import ONYXKEYS from '@src/ONYXKEYS';
import ROUTES from '@src/ROUTES';
import * as Policy from './Policy';
import * as Report from './Report';

let betas;
Onyx.connect({
    key: ONYXKEYS.BETAS,
    callback: (val) => (betas = val || []),
});

let allPersonalDetails;
Onyx.connect({
    key: ONYXKEYS.PERSONAL_DETAILS_LIST,
    callback: (val) => {
        allPersonalDetails = val || {};
    },
});

let allReports;
Onyx.connect({
    key: ONYXKEYS.COLLECTION.REPORT,
    waitForCollectionCallback: true,
    callback: (val) => (allReports = val),
});

let allTransactions;
Onyx.connect({
    key: ONYXKEYS.COLLECTION.TRANSACTION,
    waitForCollectionCallback: true,
    callback: (val) => {
        if (!val) {
            allTransactions = {};
            return;
        }

        allTransactions = val;
    },
});

let allTransactionDrafts = {};
Onyx.connect({
    key: ONYXKEYS.COLLECTION.TRANSACTION_DRAFT,
    waitForCollectionCallback: true,
    callback: (val) => {
        allTransactionDrafts = val || {};
    },
});

let allTransactionViolations;
Onyx.connect({
    key: ONYXKEYS.COLLECTION.TRANSACTION_VIOLATIONS,
    waitForCollectionCallback: true,
    callback: (val) => {
        if (!val) {
            allTransactionViolations = {};
            return;
        }

        allTransactionViolations = val;
    },
});

let allDraftSplitTransactions;
Onyx.connect({
    key: ONYXKEYS.COLLECTION.SPLIT_TRANSACTION_DRAFT,
    waitForCollectionCallback: true,
    callback: (val) => {
        allDraftSplitTransactions = val || {};
    },
});

let allNextSteps = {};
Onyx.connect({
    key: ONYXKEYS.COLLECTION.NEXT_STEP,
    waitForCollectionCallback: true,
    callback: (val) => {
        allNextSteps = val || {};
    },
});

let userAccountID = '';
let currentUserEmail = '';
Onyx.connect({
    key: ONYXKEYS.SESSION,
    callback: (val) => {
        currentUserEmail = lodashGet(val, 'email', '');
        userAccountID = lodashGet(val, 'accountID', '');
    },
});

let currentUserPersonalDetails = {};
Onyx.connect({
    key: ONYXKEYS.PERSONAL_DETAILS_LIST,
    callback: (val) => {
        currentUserPersonalDetails = lodashGet(val, userAccountID, {});
    },
});

let currentDate = '';
Onyx.connect({
    key: ONYXKEYS.CURRENT_DATE,
    callback: (val) => {
        currentDate = val;
    },
});

/**
 * Initialize money request info
 * @param {String} reportID to attach the transaction to
 * @param {Boolean} isFromGlobalCreate
 * @param {String} [iouRequestType] one of manual/scan/distance
 */
function startMoneyRequest_temporaryForRefactor(reportID, isFromGlobalCreate, iouRequestType = CONST.IOU.REQUEST_TYPE.MANUAL) {
    // Generate a brand new transactionID
    const newTransactionID = CONST.IOU.OPTIMISTIC_TRANSACTION_ID;
    const created = currentDate || format(new Date(), 'yyyy-MM-dd');
    const comment = {};

    // Add initial empty waypoints when starting a distance request
    if (iouRequestType === CONST.IOU.REQUEST_TYPE.DISTANCE) {
        comment.waypoints = {
            waypoint0: {},
            waypoint1: {},
        };
    }

    // Store the transaction in Onyx and mark it as not saved so it can be cleaned up later
    // Use set() here so that there is no way that data will be leaked between objects when it gets reset
    Onyx.set(`${ONYXKEYS.COLLECTION.TRANSACTION_DRAFT}${newTransactionID}`, {
        amount: 0,
        comment,
        created,
        currency: lodashGet(currentUserPersonalDetails, 'localCurrencyCode', CONST.CURRENCY.USD),
        iouRequestType,
        reportID,
        transactionID: newTransactionID,
        isFromGlobalCreate,
        merchant: CONST.TRANSACTION.PARTIAL_TRANSACTION_MERCHANT,
    });
}

/**
 * @param {String} transactionID
 */
function clearMoneyRequest(transactionID) {
    Onyx.set(`${ONYXKEYS.COLLECTION.TRANSACTION_DRAFT}${transactionID}`, null);
}

/**
 * @param {String} transactionID
 * @param {Number} amount
 * @param {String} currency
 */
function setMoneyRequestAmount_temporaryForRefactor(transactionID, amount, currency) {
    Onyx.merge(`${ONYXKEYS.COLLECTION.TRANSACTION_DRAFT}${transactionID}`, {amount, currency});
}

/**
 * @param {String} transactionID
 * @param {String} created
 */
function setMoneyRequestCreated_temporaryForRefactor(transactionID, created) {
    Onyx.merge(`${ONYXKEYS.COLLECTION.TRANSACTION_DRAFT}${transactionID}`, {created});
}

/**
 * @param {String} transactionID
 * @param {String} currency
 */
function setMoneyRequestCurrency_temporaryForRefactor(transactionID, currency) {
    Onyx.merge(`${ONYXKEYS.COLLECTION.TRANSACTION_DRAFT}${transactionID}`, {currency});
}

/**
 * @param {String} transactionID
 * @param {String} comment
 */
function setMoneyRequestDescription_temporaryForRefactor(transactionID, comment) {
    Onyx.merge(`${ONYXKEYS.COLLECTION.TRANSACTION_DRAFT}${transactionID}`, {comment: {comment: comment.trim()}});
}

/**
 * @param {String} transactionID
 * @param {String} merchant
 */
function setMoneyRequestMerchant_temporaryForRefactor(transactionID, merchant) {
    Onyx.merge(`${ONYXKEYS.COLLECTION.TRANSACTION_DRAFT}${transactionID}`, {merchant: merchant.trim()});
}

/**
 * @param {String} transactionID
 * @param {String} category
 */
function setMoneyRequestCategory_temporaryForRefactor(transactionID, category) {
    Onyx.merge(`${ONYXKEYS.COLLECTION.TRANSACTION_DRAFT}${transactionID}`, {category});
}

/*
 * @param {String} transactionID
 */
function resetMoneyRequestCategory_temporaryForRefactor(transactionID) {
    Onyx.merge(`${ONYXKEYS.COLLECTION.TRANSACTION_DRAFT}${transactionID}`, {category: null});
}

/*
 * @param {String} transactionID
 * @param {String} tag
 */
function setMoneyRequestTag_temporaryForRefactor(transactionID, tag) {
    Onyx.merge(`${ONYXKEYS.COLLECTION.TRANSACTION_DRAFT}${transactionID}`, {tag});
}

/*
 * @param {String} transactionID
 */
function resetMoneyRequestTag_temporaryForRefactor(transactionID) {
    Onyx.merge(`${ONYXKEYS.COLLECTION.TRANSACTION_DRAFT}${transactionID}`, {tag: null});
}

/**
 * @param {String} transactionID
 * @param {Boolean} billable
 */
function setMoneyRequestBillable_temporaryForRefactor(transactionID, billable) {
    Onyx.merge(`${ONYXKEYS.COLLECTION.TRANSACTION_DRAFT}${transactionID}`, {billable});
}

/**
 * @param {String} transactionID
 * @param {Object[]} participants
 */
function setMoneyRequestParticipants_temporaryForRefactor(transactionID, participants) {
    Onyx.merge(`${ONYXKEYS.COLLECTION.TRANSACTION_DRAFT}${transactionID}`, {participants});
}

/**
 * @param {String} transactionID
 * @param {String} source
 * @param {String} filename
 */
function setMoneyRequestReceipt_temporaryForRefactor(transactionID, source, filename) {
    Onyx.merge(`${ONYXKEYS.COLLECTION.TRANSACTION_DRAFT}${transactionID}`, {receipt: {source}, filename});
}

/**
 * Reset money request info from the store with its initial value
 * @param {String} id
 */
function resetMoneyRequestInfo(id = '') {
    const created = currentDate || format(new Date(), CONST.DATE.FNS_FORMAT_STRING);
    Onyx.merge(ONYXKEYS.IOU, {
        id,
        amount: 0,
        currency: lodashGet(currentUserPersonalDetails, 'localCurrencyCode', CONST.CURRENCY.USD),
        comment: '',
        participants: [],
        merchant: CONST.TRANSACTION.PARTIAL_TRANSACTION_MERCHANT,
        category: '',
        tag: '',
        created,
        receiptPath: '',
        receiptFilename: '',
        transactionID: '',
        billable: null,
        isSplitRequest: false,
    });
}

/**
 *  Helper function to get the receipt error for money requests, or the generic error if there's no receipt
 *
 * @param {Object} receipt
 * @param {String} filename
 * @param {Boolean} [isScanRequest]
 * @returns {Object}
 */
function getReceiptError(receipt, filename, isScanRequest = true) {
    return _.isEmpty(receipt) || !isScanRequest
        ? ErrorUtils.getMicroSecondOnyxError('iou.error.genericCreateFailureMessage')
        : ErrorUtils.getMicroSecondOnyxErrorObject({error: CONST.IOU.RECEIPT_ERROR, source: receipt.source, filename});
}

function buildOnyxDataForMoneyRequest(
    chatReport,
    iouReport,
    transaction,
    chatCreatedAction,
    iouCreatedAction,
    iouAction,
    optimisticPersonalDetailListAction,
    reportPreviewAction,
    optimisticPolicyRecentlyUsedCategories,
    optimisticPolicyRecentlyUsedTags,
    isNewChatReport,
    isNewIOUReport,
    hasOutstandingChildRequest = false,
) {
    const isScanRequest = TransactionUtils.isScanRequest(transaction);
    const optimisticData = [
        {
            // Use SET for new reports because it doesn't exist yet, is faster and we need the data to be available when we navigate to the chat page
            onyxMethod: isNewChatReport ? Onyx.METHOD.SET : Onyx.METHOD.MERGE,
            key: `${ONYXKEYS.COLLECTION.REPORT}${chatReport.reportID}`,
            value: {
                ...chatReport,
                lastReadTime: DateUtils.getDBTime(),
                lastMessageTranslationKey: '',
                iouReportID: iouReport.reportID,
                hasOutstandingChildRequest,
                ...(isNewChatReport ? {pendingFields: {createChat: CONST.RED_BRICK_ROAD_PENDING_ACTION.ADD}} : {}),
            },
        },
        {
            onyxMethod: isNewIOUReport ? Onyx.METHOD.SET : Onyx.METHOD.MERGE,
            key: `${ONYXKEYS.COLLECTION.REPORT}${iouReport.reportID}`,
            value: {
                ...iouReport,
                lastMessageText: iouAction.message[0].text,
                lastMessageHtml: iouAction.message[0].html,
                pendingFields: {
                    ...(isNewIOUReport ? {createChat: CONST.RED_BRICK_ROAD_PENDING_ACTION.ADD} : {preview: CONST.RED_BRICK_ROAD_PENDING_ACTION.UPDATE}),
                },
            },
        },
        {
            onyxMethod: Onyx.METHOD.SET,
            key: `${ONYXKEYS.COLLECTION.TRANSACTION}${transaction.transactionID}`,
            value: transaction,
        },
        {
            onyxMethod: isNewChatReport ? Onyx.METHOD.SET : Onyx.METHOD.MERGE,
            key: `${ONYXKEYS.COLLECTION.REPORT_ACTIONS}${chatReport.reportID}`,
            value: {
                ...(isNewChatReport ? {[chatCreatedAction.reportActionID]: chatCreatedAction} : {}),
                [reportPreviewAction.reportActionID]: reportPreviewAction,
            },
        },
        {
            onyxMethod: isNewIOUReport ? Onyx.METHOD.SET : Onyx.METHOD.MERGE,
            key: `${ONYXKEYS.COLLECTION.REPORT_ACTIONS}${iouReport.reportID}`,
            value: {
                ...(isNewIOUReport ? {[iouCreatedAction.reportActionID]: iouCreatedAction} : {}),
                [iouAction.reportActionID]: iouAction,
            },
        },

        // Remove the temporary transaction used during the creation flow
        {
            onyxMethod: Onyx.METHOD.SET,
            key: `${ONYXKEYS.COLLECTION.TRANSACTION_DRAFT}${CONST.IOU.OPTIMISTIC_TRANSACTION_ID}`,
            value: null,
        },
    ];

    if (!_.isEmpty(optimisticPolicyRecentlyUsedCategories)) {
        optimisticData.push({
            onyxMethod: Onyx.METHOD.SET,
            key: `${ONYXKEYS.COLLECTION.POLICY_RECENTLY_USED_CATEGORIES}${iouReport.policyID}`,
            value: optimisticPolicyRecentlyUsedCategories,
        });
    }

    if (!_.isEmpty(optimisticPolicyRecentlyUsedTags)) {
        optimisticData.push({
            onyxMethod: Onyx.METHOD.MERGE,
            key: `${ONYXKEYS.COLLECTION.POLICY_RECENTLY_USED_TAGS}${iouReport.policyID}`,
            value: optimisticPolicyRecentlyUsedTags,
        });
    }

    if (!_.isEmpty(optimisticPersonalDetailListAction)) {
        optimisticData.push({
            onyxMethod: Onyx.METHOD.MERGE,
            key: ONYXKEYS.PERSONAL_DETAILS_LIST,
            value: optimisticPersonalDetailListAction,
        });
    }

    const successData = [
        ...(isNewChatReport
            ? [
                  {
                      onyxMethod: Onyx.METHOD.MERGE,
                      key: `${ONYXKEYS.COLLECTION.REPORT}${chatReport.reportID}`,
                      value: {
                          pendingFields: null,
                          errorFields: null,
                      },
                  },
              ]
            : []),
        {
            onyxMethod: Onyx.METHOD.MERGE,
            key: `${ONYXKEYS.COLLECTION.REPORT}${iouReport.reportID}`,
            value: {
                pendingFields: null,
                errorFields: null,
            },
        },
        {
            onyxMethod: Onyx.METHOD.MERGE,
            key: `${ONYXKEYS.COLLECTION.TRANSACTION}${transaction.transactionID}`,
            value: {
                pendingAction: null,
                pendingFields: null,
            },
        },

        {
            onyxMethod: Onyx.METHOD.MERGE,
            key: `${ONYXKEYS.COLLECTION.REPORT_ACTIONS}${chatReport.reportID}`,
            value: {
                ...(isNewChatReport
                    ? {
                          [chatCreatedAction.reportActionID]: {
                              pendingAction: null,
                              errors: null,
                          },
                      }
                    : {}),
                [reportPreviewAction.reportActionID]: {
                    pendingAction: null,
                },
            },
        },
        {
            onyxMethod: Onyx.METHOD.MERGE,
            key: `${ONYXKEYS.COLLECTION.REPORT_ACTIONS}${iouReport.reportID}`,
            value: {
                ...(isNewIOUReport
                    ? {
                          [iouCreatedAction.reportActionID]: {
                              pendingAction: null,
                              errors: null,
                          },
                      }
                    : {}),
                [iouAction.reportActionID]: {
                    pendingAction: null,
                    errors: null,
                },
            },
        },
    ];

    const failureData = [
        {
            onyxMethod: Onyx.METHOD.MERGE,
            key: `${ONYXKEYS.COLLECTION.REPORT}${chatReport.reportID}`,
            value: {
                iouReportID: chatReport.iouReportID,
                lastReadTime: chatReport.lastReadTime,
                pendingFields: null,
                ...(isNewChatReport
                    ? {
                          errorFields: {
                              createChat: ErrorUtils.getMicroSecondOnyxError('report.genericCreateReportFailureMessage'),
                          },
                      }
                    : {}),
            },
        },
        {
            onyxMethod: Onyx.METHOD.MERGE,
            key: `${ONYXKEYS.COLLECTION.REPORT}${iouReport.reportID}`,
            value: {
                pendingFields: null,
                errorFields: {
                    ...(isNewIOUReport ? {createChat: ErrorUtils.getMicroSecondOnyxError('report.genericCreateReportFailureMessage')} : {}),
                },
            },
        },
        {
            onyxMethod: Onyx.METHOD.MERGE,
            key: `${ONYXKEYS.COLLECTION.TRANSACTION}${transaction.transactionID}`,
            value: {
                errors: ErrorUtils.getMicroSecondOnyxError('iou.error.genericCreateFailureMessage'),
                pendingAction: null,
                pendingFields: null,
            },
        },

        // Remove the temporary transaction used during the creation flow
        {
            onyxMethod: Onyx.METHOD.SET,
            key: `${ONYXKEYS.COLLECTION.TRANSACTION_DRAFT}${CONST.IOU.OPTIMISTIC_TRANSACTION_ID}`,
            value: null,
        },

        {
            onyxMethod: Onyx.METHOD.MERGE,
            key: `${ONYXKEYS.COLLECTION.REPORT_ACTIONS}${chatReport.reportID}`,
            value: {
                ...(isNewChatReport
                    ? {
                          [chatCreatedAction.reportActionID]: {
                              errors: getReceiptError(transaction.receipt, transaction.filename || transaction.receipt.filename, isScanRequest),
                          },
                          [reportPreviewAction.reportActionID]: {
                              errors: ErrorUtils.getMicroSecondOnyxError(null),
                          },
                      }
                    : {
                          [reportPreviewAction.reportActionID]: {
                              created: reportPreviewAction.created,
                              errors: getReceiptError(transaction.receipt, transaction.filename || transaction.receipt.filename, isScanRequest),
                          },
                      }),
            },
        },
        {
            onyxMethod: Onyx.METHOD.MERGE,
            key: `${ONYXKEYS.COLLECTION.REPORT_ACTIONS}${iouReport.reportID}`,
            value: {
                ...(isNewIOUReport
                    ? {
                          [iouCreatedAction.reportActionID]: {
                              errors: getReceiptError(transaction.receipt, transaction.filename || transaction.receipt.filename, isScanRequest),
                          },
                          [iouAction.reportActionID]: {
                              errors: ErrorUtils.getMicroSecondOnyxError(null),
                          },
                      }
                    : {
                          [iouAction.reportActionID]: {
                              errors: getReceiptError(transaction.receipt, transaction.filename || transaction.receipt.filename, isScanRequest),
                          },
                      }),
            },
        },
    ];

    return [optimisticData, successData, failureData];
}

/**
 * Gathers all the data needed to make a money request. It attempts to find existing reports, iouReports, and receipts. If it doesn't find them, then
 * it creates optimistic versions of them and uses those instead
 *
 * @param {Object} report
 * @param {Object} participant
 * @param {String} comment
 * @param {Number} amount
 * @param {String} currency
 * @param {String} created
 * @param {String} merchant
 * @param {Number} [payeeAccountID]
 * @param {String} [payeeEmail]
 * @param {Object} [receipt]
 * @param {String} [existingTransactionID]
 * @param {String} [category]
 * @param {String} [tag]
 * @param {Boolean} [billable]
 * @returns {Object} data
 * @returns {String} data.payerEmail
 * @returns {Object} data.iouReport
 * @returns {Object} data.chatReport
 * @returns {Object} data.transaction
 * @returns {Object} data.iouAction
 * @returns {Object} data.createdChatReportActionID
 * @returns {Object} data.createdIOUReportActionID
 * @returns {Object} data.reportPreviewAction
 * @returns {Object} data.onyxData
 * @returns {Object} data.onyxData.optimisticData
 * @returns {Object} data.onyxData.successData
 * @returns {Object} data.onyxData.failureData
 */
function getMoneyRequestInformation(
    report,
    participant,
    comment,
    amount,
    currency,
    created,
    merchant,
    payeeAccountID = userAccountID,
    payeeEmail = currentUserEmail,
    receipt = undefined,
    existingTransactionID = undefined,
    category = undefined,
    tag = undefined,
    billable = undefined,
) {
    const payerEmail = OptionsListUtils.addSMSDomainIfPhoneNumber(participant.login);
    const payerAccountID = Number(participant.accountID);
    const isPolicyExpenseChat = participant.isPolicyExpenseChat;

    // STEP 1: Get existing chat report OR build a new optimistic one
    let isNewChatReport = false;
    let chatReport = lodashGet(report, 'reportID', null) ? report : null;

    // If this is a policyExpenseChat, the chatReport must exist and we can get it from Onyx.
    // report is null if the flow is initiated from the global create menu. However, participant always stores the reportID if it exists, which is the case for policyExpenseChats
    if (!chatReport && isPolicyExpenseChat) {
        chatReport = allReports[`${ONYXKEYS.COLLECTION.REPORT}${participant.reportID}`];
    }

    if (!chatReport) {
        chatReport = ReportUtils.getChatByParticipants([payerAccountID]);
    }

    // If we still don't have a report, it likely doens't exist and we need to build an optimistic one
    if (!chatReport) {
        isNewChatReport = true;
        chatReport = ReportUtils.buildOptimisticChatReport([payerAccountID]);
    }

    // STEP 2: Get existing IOU report and update its total OR build a new optimistic one
    const isNewIOUReport = !chatReport.iouReportID || ReportUtils.hasIOUWaitingOnCurrentUserBankAccount(chatReport);
    let iouReport = isNewIOUReport ? null : allReports[`${ONYXKEYS.COLLECTION.REPORT}${chatReport.iouReportID}`];

    // Check if the Scheduled Submit is enabled in case of expense report
    let needsToBeManuallySubmitted = false;
    let isFromPaidPolicy = false;
    if (isPolicyExpenseChat) {
        const policy = ReportUtils.getPolicy(chatReport.policyID);
        isFromPaidPolicy = PolicyUtils.isPaidGroupPolicy(policy);

        // If the scheduled submit is turned off on the policy, user needs to manually submit the report which is indicated by GBR in LHN
        needsToBeManuallySubmitted = isFromPaidPolicy && !(policy.isHarvestingEnabled || false);

        // If the linked expense report on paid policy is not draft, we need to create a new draft expense report
        if (iouReport && isFromPaidPolicy && !ReportUtils.isDraftExpenseReport(iouReport)) {
            iouReport = null;
        }
    }

    if (iouReport) {
        if (isPolicyExpenseChat) {
            iouReport = {...iouReport};
            if (lodashGet(iouReport, 'currency') === currency) {
                // Because of the Expense reports are stored as negative values, we substract the total from the amount
                iouReport.total -= amount;
            }
        } else {
            iouReport = IOUUtils.updateIOUOwnerAndTotal(iouReport, payeeAccountID, amount, currency);
        }
    } else {
        iouReport = isPolicyExpenseChat
            ? ReportUtils.buildOptimisticExpenseReport(chatReport.reportID, chatReport.policyID, payeeAccountID, amount, currency)
            : ReportUtils.buildOptimisticIOUReport(payeeAccountID, payerAccountID, amount, chatReport.reportID, currency);
    }

    // STEP 3: Build optimistic receipt and transaction
    const receiptObject = {};
    let filename;
    if (receipt && receipt.source) {
        receiptObject.source = receipt.source;
        receiptObject.state = receipt.state || CONST.IOU.RECEIPT_STATE.SCANREADY;
        filename = receipt.name;
    }
    let optimisticTransaction = TransactionUtils.buildOptimisticTransaction(
        ReportUtils.isExpenseReport(iouReport) ? -amount : amount,
        currency,
        iouReport.reportID,
        comment,
        created,
        '',
        '',
        merchant,
        receiptObject,
        filename,
        existingTransactionID,
        category,
        tag,
        billable,
    );

    const optimisticPolicyRecentlyUsedCategories = Policy.buildOptimisticPolicyRecentlyUsedCategories(iouReport.policyID, category);

    const optimisticPolicyRecentlyUsedTags = Policy.buildOptimisticPolicyRecentlyUsedTags(iouReport.policyID, tag);

    // If there is an existing transaction (which is the case for distance requests), then the data from the existing transaction
    // needs to be manually merged into the optimistic transaction. This is because buildOnyxDataForMoneyRequest() uses `Onyx.set()` for the transaction
    // data. This is a big can of worms to change it to `Onyx.merge()` as explored in https://expensify.slack.com/archives/C05DWUDHVK7/p1692139468252109.
    // I want to clean this up at some point, but it's possible this will live in the code for a while so I've created https://github.com/Expensify/App/issues/25417
    // to remind me to do this.
    const existingTransaction = allTransactionDrafts[`${ONYXKEYS.COLLECTION.TRANSACTION_DRAFT}${CONST.IOU.OPTIMISTIC_TRANSACTION_ID}`];
    if (existingTransaction && existingTransaction.iouRequestType === CONST.IOU.REQUEST_TYPE.DISTANCE) {
        optimisticTransaction = OnyxUtils.fastMerge(existingTransaction, optimisticTransaction);
    }

    // STEP 4: Build optimistic reportActions. We need:
    // 1. CREATED action for the chatReport
    // 2. CREATED action for the iouReport
    // 3. IOU action for the iouReport
    // 4. REPORTPREVIEW action for the chatReport
    // Note: The CREATED action for the IOU report must be optimistically generated before the IOU action so there's no chance that it appears after the IOU action in the chat
    const currentTime = DateUtils.getDBTime();
    const optimisticCreatedActionForChat = ReportUtils.buildOptimisticCreatedReportAction(payeeEmail);
    const optimisticCreatedActionForIOU = ReportUtils.buildOptimisticCreatedReportAction(payeeEmail, DateUtils.subtractMillisecondsFromDateTime(currentTime, 1));
    const iouAction = ReportUtils.buildOptimisticIOUReportAction(
        CONST.IOU.REPORT_ACTION_TYPE.CREATE,
        amount,
        currency,
        comment,
        [participant],
        optimisticTransaction.transactionID,
        '',
        iouReport.reportID,
        false,
        false,
        receiptObject,
        false,
        currentTime,
    );

    let reportPreviewAction = isNewIOUReport ? null : ReportActionsUtils.getReportPreviewAction(chatReport.reportID, iouReport.reportID);
    if (reportPreviewAction) {
        reportPreviewAction = ReportUtils.updateReportPreview(iouReport, reportPreviewAction, false, comment, optimisticTransaction);
    } else {
        reportPreviewAction = ReportUtils.buildOptimisticReportPreview(chatReport, iouReport, comment, optimisticTransaction);

        // Generated ReportPreview action is a parent report action of the iou report.
        // We are setting the iou report's parentReportActionID to display subtitle correctly in IOU page when offline.
        iouReport.parentReportActionID = reportPreviewAction.reportActionID;
    }

    const shouldCreateOptimisticPersonalDetails = isNewChatReport && !allPersonalDetails[payerAccountID];
    // Add optimistic personal details for participant
    const optimisticPersonalDetailListAction = shouldCreateOptimisticPersonalDetails
        ? {
              [payerAccountID]: {
                  accountID: payerAccountID,
                  avatar: UserUtils.getDefaultAvatarURL(payerAccountID),
                  displayName: LocalePhoneNumber.formatPhoneNumber(participant.displayName || payerEmail),
                  login: participant.login,
                  isOptimisticPersonalDetail: true,
              },
          }
        : undefined;

    // The policy expense chat should have the GBR only when its a paid policy and the scheduled submit is turned off
    // so the employee has to submit to their manager manually.
    const hasOutstandingChildRequest = isPolicyExpenseChat && needsToBeManuallySubmitted;

    // STEP 5: Build Onyx Data
    const [optimisticData, successData, failureData] = buildOnyxDataForMoneyRequest(
        chatReport,
        iouReport,
        optimisticTransaction,
        optimisticCreatedActionForChat,
        optimisticCreatedActionForIOU,
        iouAction,
        optimisticPersonalDetailListAction,
        reportPreviewAction,
        optimisticPolicyRecentlyUsedCategories,
        optimisticPolicyRecentlyUsedTags,
        isNewChatReport,
        isNewIOUReport,
        hasOutstandingChildRequest,
    );

    return {
        payerAccountID,
        payerEmail,
        iouReport,
        chatReport,
        transaction: optimisticTransaction,
        iouAction,
        createdChatReportActionID: isNewChatReport ? optimisticCreatedActionForChat.reportActionID : 0,
        createdIOUReportActionID: isNewIOUReport ? optimisticCreatedActionForIOU.reportActionID : 0,
        reportPreviewAction,
        onyxData: {
            optimisticData,
            successData,
            failureData,
        },
    };
}

/**
 * Requests money based on a distance (eg. mileage from a map)
 *
 * @param {Object} report
 * @param {Object} participant
 * @param {String} comment
 * @param {String} created
 * @param {String} [category]
 * @param {String} [tag]
 * @param {Number} amount
 * @param {String} currency
 * @param {String} merchant
 * @param {Boolean} [billable]
 * @param {Obejct} validWaypoints
 */
function createDistanceRequest(report, participant, comment, created, category, tag, amount, currency, merchant, billable, validWaypoints) {
    // If the report is an iou or expense report, we should get the linked chat report to be passed to the getMoneyRequestInformation function
    const isMoneyRequestReport = ReportUtils.isMoneyRequestReport(report);
    const currentChatReport = isMoneyRequestReport ? ReportUtils.getReport(report.chatReportID) : report;

    const optimisticReceipt = {
        source: ReceiptGeneric,
        state: CONST.IOU.RECEIPT_STATE.OPEN,
    };
    const {iouReport, chatReport, transaction, iouAction, createdChatReportActionID, createdIOUReportActionID, reportPreviewAction, onyxData} = getMoneyRequestInformation(
        currentChatReport,
        participant,
        comment,
        amount,
        currency,
        created,
        merchant,
        userAccountID,
        currentUserEmail,
        optimisticReceipt,
        undefined,
        category,
        tag,
        billable,
    );
    API.write(
        'CreateDistanceRequest',
        {
            comment,
            iouReportID: iouReport.reportID,
            chatReportID: chatReport.reportID,
            transactionID: transaction.transactionID,
            reportActionID: iouAction.reportActionID,
            createdChatReportActionID,
            createdIOUReportActionID,
            reportPreviewReportActionID: reportPreviewAction.reportActionID,
            waypoints: JSON.stringify(validWaypoints),
            created,
            category,
            tag,
            billable,
        },
        onyxData,
    );
    Navigation.dismissModal(isMoneyRequestReport ? report.reportID : chatReport.reportID);
    Report.notifyNewAction(chatReport.reportID, userAccountID);
}

/**
 * @param {String} transactionID
 * @param {String} transactionThreadReportID
 * @param {Object} transactionChanges
 * @param {String} [transactionChanges.created] Present when updated the date field
 * @param {Boolean} onlyIncludeChangedFields
 *                      When 'true', then the returned params will only include the transaction details for the fields that were changed.
 *                      When `false`, then the returned params will include all the transaction details, regardless of which fields were changed.
 *                      This setting is necessary while the UpdateDistanceRequest API is refactored to be fully 1:1:1 in https://github.com/Expensify/App/issues/28358
 * @returns {object}
 */
function getUpdateMoneyRequestParams(transactionID, transactionThreadReportID, transactionChanges, onlyIncludeChangedFields) {
    const optimisticData = [];
    const successData = [];
    const failureData = [];

    // Step 1: Set any "pending fields" (ones updated while the user was offline) to have error messages in the failureData
    const pendingFields = _.mapObject(transactionChanges, () => CONST.RED_BRICK_ROAD_PENDING_ACTION.UPDATE);
    const clearedPendingFields = _.mapObject(transactionChanges, () => null);
    const errorFields = _.mapObject(pendingFields, () => ({
        [DateUtils.getMicroseconds()]: Localize.translateLocal('iou.error.genericEditFailureMessage'),
    }));

    // Step 2: Get all the collections being updated
    const transactionThread = allReports[`${ONYXKEYS.COLLECTION.REPORT}${transactionThreadReportID}`];
    const transaction = allTransactions[`${ONYXKEYS.COLLECTION.TRANSACTION}${transactionID}`];
    const iouReport = allReports[`${ONYXKEYS.COLLECTION.REPORT}${transactionThread.parentReportID}`];
    const isFromExpenseReport = ReportUtils.isExpenseReport(iouReport);
    const updatedTransaction = TransactionUtils.getUpdatedTransaction(transaction, transactionChanges, isFromExpenseReport);
    const transactionDetails = ReportUtils.getTransactionDetails(updatedTransaction);

    // This needs to be a JSON string since we're sending this to the MapBox API
    transactionDetails.waypoints = JSON.stringify(transactionDetails.waypoints);

    const dataToIncludeInParams = onlyIncludeChangedFields ? _.pick(transactionDetails, _.keys(transactionChanges)) : transactionDetails;

    const params = {
        ...dataToIncludeInParams,
        reportID: iouReport.reportID,
        transactionID,
    };

    // Step 3: Build the modified expense report actions
    // We don't create a modified report action if we're updating the waypoints,
    // since there isn't actually any optimistic data we can create for them and the report action is created on the server
    // with the response from the MapBox API
    if (!_.has(transactionChanges, 'waypoints')) {
        const updatedReportAction = ReportUtils.buildOptimisticModifiedExpenseReportAction(transactionThread, transaction, transactionChanges, isFromExpenseReport);
        params.reportActionID = updatedReportAction.reportActionID;

        optimisticData.push({
            onyxMethod: Onyx.METHOD.MERGE,
            key: `${ONYXKEYS.COLLECTION.REPORT_ACTIONS}${transactionThread.reportID}`,
            value: {
                [updatedReportAction.reportActionID]: updatedReportAction,
            },
        });
        successData.push({
            onyxMethod: Onyx.METHOD.MERGE,
            key: `${ONYXKEYS.COLLECTION.REPORT_ACTIONS}${transactionThread.reportID}`,
            value: {
                [updatedReportAction.reportActionID]: {pendingAction: null},
            },
        });
        failureData.push({
            onyxMethod: Onyx.METHOD.MERGE,
            key: `${ONYXKEYS.COLLECTION.REPORT_ACTIONS}${transactionThread.reportID}`,
            value: {
                [updatedReportAction.reportActionID]: {
                    ...updatedReportAction,
                    errors: ErrorUtils.getMicroSecondOnyxError('iou.error.genericEditFailureMessage'),
                },
            },
        });

        // Step 4: Compute the IOU total and update the report preview message (and report header) so LHN amount owed is correct.
        // Should only update if the transaction matches the currency of the report, else we wait for the update
        // from the server with the currency conversion
        let updatedMoneyRequestReport = {...iouReport};
        if (updatedTransaction.currency === iouReport.currency && updatedTransaction.modifiedAmount) {
            const diff = TransactionUtils.getAmount(transaction, true) - TransactionUtils.getAmount(updatedTransaction, true);
            if (ReportUtils.isExpenseReport(iouReport)) {
                updatedMoneyRequestReport.total += diff;
            } else {
                updatedMoneyRequestReport = IOUUtils.updateIOUOwnerAndTotal(iouReport, updatedReportAction.actorAccountID, diff, TransactionUtils.getCurrency(transaction), false);
            }

            updatedMoneyRequestReport.cachedTotal = CurrencyUtils.convertToDisplayString(updatedMoneyRequestReport.total, updatedTransaction.currency);
            optimisticData.push({
                onyxMethod: Onyx.METHOD.MERGE,
                key: `${ONYXKEYS.COLLECTION.REPORT}${iouReport.reportID}`,
                value: updatedMoneyRequestReport,
            });
            successData.push({
                onyxMethod: Onyx.METHOD.MERGE,
                key: `${ONYXKEYS.COLLECTION.REPORT}${iouReport.reportID}`,
                value: {pendingAction: null},
            });
        }
    }

    // Optimistically modify the transaction
    optimisticData.push({
        onyxMethod: Onyx.METHOD.MERGE,
        key: `${ONYXKEYS.COLLECTION.TRANSACTION}${transactionID}`,
        value: {
            ...updatedTransaction,
            pendingFields,
            isLoading: _.has(transactionChanges, 'waypoints'),
            errorFields: null,
        },
    });

    // Update recently used categories if the category is changed
    if (_.has(transactionChanges, 'category')) {
        const optimisticPolicyRecentlyUsedCategories = Policy.buildOptimisticPolicyRecentlyUsedCategories(iouReport.policyID, transactionChanges.category);
        if (!_.isEmpty(optimisticPolicyRecentlyUsedCategories)) {
            optimisticData.push({
                onyxMethod: Onyx.METHOD.SET,
                key: `${ONYXKEYS.COLLECTION.POLICY_RECENTLY_USED_CATEGORIES}${iouReport.policyID}`,
                value: optimisticPolicyRecentlyUsedCategories,
            });
        }
    }

    // Update recently used categories if the tag is changed
    if (_.has(transactionChanges, 'tag')) {
        const optimisticPolicyRecentlyUsedTags = Policy.buildOptimisticPolicyRecentlyUsedTags(iouReport.policyID, transactionChanges.tag);
        if (!_.isEmpty(optimisticPolicyRecentlyUsedTags)) {
            optimisticData.push({
                onyxMethod: Onyx.METHOD.MERGE,
                key: `${ONYXKEYS.COLLECTION.POLICY_RECENTLY_USED_TAGS}${iouReport.policyID}`,
                value: optimisticPolicyRecentlyUsedTags,
            });
        }
    }

    // Clear out the error fields and loading states on success
    successData.push({
        onyxMethod: Onyx.METHOD.MERGE,
        key: `${ONYXKEYS.COLLECTION.TRANSACTION}${transactionID}`,
        value: {
            pendingFields: clearedPendingFields,
            isLoading: false,
            errorFields: null,
        },
    });

    if (_.has(transactionChanges, 'waypoints')) {
        // Delete the draft transaction when editing waypoints when the server responds successfully and there are no errors
        successData.push({
            onyxMethod: Onyx.METHOD.SET,
            key: `${ONYXKEYS.COLLECTION.TRANSACTION_DRAFT}${transactionID}`,
            value: null,
        });
    }

    // Clear out loading states, pending fields, and add the error fields
    failureData.push({
        onyxMethod: Onyx.METHOD.MERGE,
        key: `${ONYXKEYS.COLLECTION.TRANSACTION}${transactionID}`,
        value: {
            pendingFields: clearedPendingFields,
            isLoading: false,
            errorFields,
        },
    });

    // Reset the iouReport to it's original state
    failureData.push({
        onyxMethod: Onyx.METHOD.MERGE,
        key: `${ONYXKEYS.COLLECTION.REPORT}${iouReport.reportID}`,
        value: iouReport,
    });

    return {
        params,
        onyxData: {optimisticData, successData, failureData},
    };
}

/**
 * Updates the created date of a money request
 *
 * @param {String} transactionID
 * @param {String} transactionThreadReportID
 * @param {String} val
 */
function updateMoneyRequestDate(transactionID, transactionThreadReportID, val) {
    const transactionChanges = {
        created: val,
    };
    const {params, onyxData} = getUpdateMoneyRequestParams(transactionID, transactionThreadReportID, transactionChanges, true);
    API.write('UpdateMoneyRequestDate', params, onyxData);
}

/**
<<<<<<< HEAD
 * Updates the created tax amount of a money request
 *
 * @param {String} transactionID
 * @param {String} optimisticReportActionID
 * @param {Number} val
 */
function updateMoneyRequestTaxAmount(transactionID, optimisticReportActionID, val) {
    const transactionChanges = {
        taxAmount: val,
    };
    const {params, onyxData} = getUpdateMoneyRequestParams(transactionID, optimisticReportActionID, transactionChanges, true);
    API.write('UpdateMoneyRequestTaxAmount', params, onyxData);
}

/**
 * Updates the created tax rate of a money request
 *
 * @param {String} transactionID
 * @param {String} optimisticReportActionID
 * @param {String} val
 */
function updateMoneyRequestTaxRate(transactionID, optimisticReportActionID, val) {
    const transactionChanges = {
        taxCode: val,
    };
    const {params, onyxData} = getUpdateMoneyRequestParams(transactionID, optimisticReportActionID, transactionChanges, true);
    API.write('UpdateMoneyRequestTaxRate', params, onyxData);
=======
 * Updates the created date of a money request
 *
 * @param {String} transactionID
 * @param {Number} transactionThreadReportID
 * @param {String} tag
 */
function updateMoneyRequestTag(transactionID, transactionThreadReportID, tag) {
    const transactionChanges = {
        tag,
    };
    const {params, onyxData} = getUpdateMoneyRequestParams(transactionID, transactionThreadReportID, transactionChanges, true);
    API.write('UpdateMoneyRequestTag', params, onyxData);
>>>>>>> 5b0ceb25
}

/**
 * Edits an existing distance request
 *
 * @param {String} transactionID
 * @param {String} transactionThreadReportID
 * @param {Object} transactionChanges
 * @param {String} [transactionChanges.created]
 * @param {Number} [transactionChanges.amount]
 * @param {Object} [transactionChanges.comment]
 * @param {Object} [transactionChanges.waypoints]
 *
 */
function updateDistanceRequest(transactionID, transactionThreadReportID, transactionChanges) {
    const {params, onyxData} = getUpdateMoneyRequestParams(transactionID, transactionThreadReportID, transactionChanges, false);
    API.write('UpdateDistanceRequest', params, onyxData);
}

/**
 * Request money from another user
 *
 * @param {Object} report
 * @param {Number} amount - always in the smallest unit of the currency
 * @param {String} currency
 * @param {String} created
 * @param {String} merchant
 * @param {String} payeeEmail
 * @param {Number} payeeAccountID
 * @param {Object} participant
 * @param {String} comment
 * @param {Object} [receipt]
 * @param {String} [category]
 * @param {String} [tag]
 * @param {String} [taxCode]
 * @param {Number} [taxAmount]
 * @param {Boolean} [billable]
 */
function requestMoney(
    report,
    amount,
    currency,
    created,
    merchant,
    payeeEmail,
    payeeAccountID,
    participant,
    comment,
    receipt = undefined,
    category = undefined,
    tag = undefined,
    taxCode = '',
    taxAmount = 0,
    billable = undefined,
) {
    // If the report is iou or expense report, we should get the linked chat report to be passed to the getMoneyRequestInformation function
    const isMoneyRequestReport = ReportUtils.isMoneyRequestReport(report);
    const currentChatReport = isMoneyRequestReport ? ReportUtils.getReport(report.chatReportID) : report;
    const {payerAccountID, payerEmail, iouReport, chatReport, transaction, iouAction, createdChatReportActionID, createdIOUReportActionID, reportPreviewAction, onyxData} =
        getMoneyRequestInformation(currentChatReport, participant, comment, amount, currency, created, merchant, payeeAccountID, payeeEmail, receipt, undefined, category, tag, billable);
    const activeReportID = isMoneyRequestReport ? report.reportID : chatReport.reportID;

    API.write(
        'RequestMoney',
        {
            debtorEmail: payerEmail,
            debtorAccountID: payerAccountID,
            amount,
            currency,
            comment,
            created,
            merchant,
            iouReportID: iouReport.reportID,
            chatReportID: chatReport.reportID,
            transactionID: transaction.transactionID,
            reportActionID: iouAction.reportActionID,
            createdChatReportActionID,
            createdIOUReportActionID,
            reportPreviewReportActionID: reportPreviewAction.reportActionID,
            receipt,
            receiptState: lodashGet(receipt, 'state'),
            category,
            tag,
            taxCode,
            taxAmount,
            billable,
        },
        onyxData,
    );
    resetMoneyRequestInfo();
    Navigation.dismissModal(activeReportID);
    Report.notifyNewAction(activeReportID, payeeAccountID);
}

/**
 * Build the Onyx data and IOU split necessary for splitting a bill with 3+ users.
 * 1. Build the optimistic Onyx data for the group chat, i.e. chatReport and iouReportAction creating the former if it doesn't yet exist.
 * 2. Loop over the group chat participant list, building optimistic or updating existing chatReports, iouReports and iouReportActions between the user and each participant.
 * We build both Onyx data and the IOU split that is sent as a request param and is used by Auth to create the chatReports, iouReports and iouReportActions in the database.
 * The IOU split has the following shape:
 *  [
 *      {email: 'currentUser', amount: 100},
 *      {email: 'user2', amount: 100, iouReportID: '100', chatReportID: '110', transactionID: '120', reportActionID: '130'},
 *      {email: 'user3', amount: 100, iouReportID: '200', chatReportID: '210', transactionID: '220', reportActionID: '230'}
 *  ]
 * @param {Array} participants
 * @param {String} currentUserLogin
 * @param {Number} currentUserAccountID
 * @param {Number} amount - always in the smallest unit of the currency
 * @param {String} comment
 * @param {String} currency
 * @param {String} merchant
 * @param {String} category
 * @param {String} tag
 * @param {String} existingSplitChatReportID - the report ID where the split bill happens, could be a group chat or a workspace chat
 *
 * @return {Object}
 */
function createSplitsAndOnyxData(participants, currentUserLogin, currentUserAccountID, amount, comment, currency, merchant, category, tag, existingSplitChatReportID = '') {
    const currentUserEmailForIOUSplit = OptionsListUtils.addSMSDomainIfPhoneNumber(currentUserLogin);
    const participantAccountIDs = _.map(participants, (participant) => Number(participant.accountID));
    const existingSplitChatReport =
        existingSplitChatReportID || participants[0].reportID
            ? allReports[`${ONYXKEYS.COLLECTION.REPORT}${existingSplitChatReportID || participants[0].reportID}`]
            : ReportUtils.getChatByParticipants(participantAccountIDs);
    const splitChatReport = existingSplitChatReport || ReportUtils.buildOptimisticChatReport(participantAccountIDs);
    const isOwnPolicyExpenseChat = splitChatReport.isOwnPolicyExpenseChat;

    const splitTransaction = TransactionUtils.buildOptimisticTransaction(
        amount,
        currency,
        CONST.REPORT.SPLIT_REPORTID,
        comment,
        '',
        '',
        '',
        merchant || Localize.translateLocal('iou.request'),
        undefined,
        undefined,
        undefined,
        category,
        tag,
    );

    // Note: The created action must be optimistically generated before the IOU action so there's no chance that the created action appears after the IOU action in the chat
    const splitCreatedReportAction = ReportUtils.buildOptimisticCreatedReportAction(currentUserEmailForIOUSplit);
    const splitIOUReportAction = ReportUtils.buildOptimisticIOUReportAction(
        CONST.IOU.REPORT_ACTION_TYPE.SPLIT,
        amount,
        currency,
        comment,
        participants,
        splitTransaction.transactionID,
        '',
        '',
        false,
        false,
        {},
        isOwnPolicyExpenseChat,
    );

    splitChatReport.lastReadTime = DateUtils.getDBTime();
    splitChatReport.lastMessageText = splitIOUReportAction.message[0].text;
    splitChatReport.lastMessageHtml = splitIOUReportAction.message[0].html;

    // If we have an existing splitChatReport (group chat or workspace) use it's pending fields, otherwise indicate that we are adding a chat
    if (!existingSplitChatReport) {
        splitChatReport.pendingFields = {
            createChat: CONST.RED_BRICK_ROAD_PENDING_ACTION.ADD,
        };
    }

    const optimisticData = [
        {
            // Use set for new reports because it doesn't exist yet, is faster,
            // and we need the data to be available when we navigate to the chat page
            onyxMethod: existingSplitChatReport ? Onyx.METHOD.MERGE : Onyx.METHOD.SET,
            key: `${ONYXKEYS.COLLECTION.REPORT}${splitChatReport.reportID}`,
            value: splitChatReport,
        },
        {
            onyxMethod: existingSplitChatReport ? Onyx.METHOD.MERGE : Onyx.METHOD.SET,
            key: `${ONYXKEYS.COLLECTION.REPORT_ACTIONS}${splitChatReport.reportID}`,
            value: {
                ...(existingSplitChatReport ? {} : {[splitCreatedReportAction.reportActionID]: splitCreatedReportAction}),
                [splitIOUReportAction.reportActionID]: splitIOUReportAction,
            },
        },
        {
            onyxMethod: Onyx.METHOD.SET,
            key: `${ONYXKEYS.COLLECTION.TRANSACTION}${splitTransaction.transactionID}`,
            value: splitTransaction,
        },
    ];

    const successData = [
        {
            onyxMethod: Onyx.METHOD.MERGE,
            key: `${ONYXKEYS.COLLECTION.REPORT_ACTIONS}${splitChatReport.reportID}`,
            value: {
                ...(existingSplitChatReport ? {} : {[splitCreatedReportAction.reportActionID]: {pendingAction: null}}),
                [splitIOUReportAction.reportActionID]: {pendingAction: null},
            },
        },
        {
            onyxMethod: Onyx.METHOD.MERGE,
            key: `${ONYXKEYS.COLLECTION.TRANSACTION}${splitTransaction.transactionID}`,
            value: {pendingAction: null},
        },
        {
            onyxMethod: Onyx.METHOD.MERGE,
            key: `${ONYXKEYS.COLLECTION.TRANSACTION_DRAFT}${CONST.IOU.OPTIMISTIC_TRANSACTION_ID}`,
            value: null,
        },
    ];

    if (!existingSplitChatReport) {
        successData.push({
            onyxMethod: Onyx.METHOD.MERGE,
            key: `${ONYXKEYS.COLLECTION.REPORT}${splitChatReport.reportID}`,
            value: {pendingFields: {createChat: null}},
        });
    }

    const failureData = [
        {
            onyxMethod: Onyx.METHOD.MERGE,
            key: `${ONYXKEYS.COLLECTION.TRANSACTION}${splitTransaction.transactionID}`,
            value: {
                errors: ErrorUtils.getMicroSecondOnyxError('iou.error.genericCreateFailureMessage'),
            },
        },
        {
            onyxMethod: Onyx.METHOD.MERGE,
            key: `${ONYXKEYS.COLLECTION.TRANSACTION_DRAFT}${CONST.IOU.OPTIMISTIC_TRANSACTION_ID}`,
            value: null,
        },
    ];

    if (existingSplitChatReport) {
        failureData.push({
            onyxMethod: Onyx.METHOD.MERGE,
            key: `${ONYXKEYS.COLLECTION.REPORT_ACTIONS}${splitChatReport.reportID}`,
            value: {
                [splitIOUReportAction.reportActionID]: {
                    errors: ErrorUtils.getMicroSecondOnyxError('iou.error.genericCreateFailureMessage'),
                },
            },
        });
    } else {
        failureData.push(
            {
                onyxMethod: Onyx.METHOD.MERGE,
                key: `${ONYXKEYS.COLLECTION.REPORT}${splitChatReport.reportID}`,
                value: {
                    errorFields: {
                        createChat: ErrorUtils.getMicroSecondOnyxError('report.genericCreateReportFailureMessage'),
                    },
                },
            },
            {
                onyxMethod: Onyx.METHOD.MERGE,
                key: `${ONYXKEYS.COLLECTION.REPORT_ACTIONS}${splitChatReport.reportID}`,
                value: {
                    [splitIOUReportAction.reportActionID]: {
                        errors: ErrorUtils.getMicroSecondOnyxError(null),
                    },
                },
            },
        );
    }

    // Loop through participants creating individual chats, iouReports and reportActionIDs as needed
    const splitAmount = IOUUtils.calculateAmount(participants.length, amount, currency, false);
    const splits = [{email: currentUserEmailForIOUSplit, accountID: currentUserAccountID, amount: IOUUtils.calculateAmount(participants.length, amount, currency, true)}];

    const hasMultipleParticipants = participants.length > 1;
    _.each(participants, (participant) => {
        // In a case when a participant is a workspace, even when a current user is not an owner of the workspace
        const isPolicyExpenseChat = ReportUtils.isPolicyExpenseChat(participant);

        // In case the participant is a workspace, email & accountID should remain undefined and won't be used in the rest of this code
        // participant.login is undefined when the request is initiated from a group DM with an unknown user, so we need to add a default
        const email = isOwnPolicyExpenseChat || isPolicyExpenseChat ? '' : OptionsListUtils.addSMSDomainIfPhoneNumber(participant.login || '').toLowerCase();
        const accountID = isOwnPolicyExpenseChat || isPolicyExpenseChat ? 0 : Number(participant.accountID);
        if (email === currentUserEmailForIOUSplit) {
            return;
        }

        // STEP 1: Get existing chat report OR build a new optimistic one
        // If we only have one participant and the request was initiated from the global create menu, i.e. !existingGroupChatReportID, the oneOnOneChatReport is the groupChatReport
        let oneOnOneChatReport;
        let isNewOneOnOneChatReport = false;
        let shouldCreateOptimisticPersonalDetails = false;
        const personalDetailExists = lodashHas(allPersonalDetails, accountID);

        // If this is a split between two people only and the function
        // wasn't provided with an existing group chat report id
        // or, if the split is being made from the workspace chat, then the oneOnOneChatReport is the same as the splitChatReport
        // in this case existingSplitChatReport will belong to the policy expense chat and we won't be
        // entering code that creates optimistic personal details
        if ((!hasMultipleParticipants && !existingSplitChatReportID) || isOwnPolicyExpenseChat) {
            oneOnOneChatReport = splitChatReport;
            shouldCreateOptimisticPersonalDetails = !existingSplitChatReport && !personalDetailExists;
        } else {
            const existingChatReport = ReportUtils.getChatByParticipants([accountID]);
            isNewOneOnOneChatReport = !existingChatReport;
            shouldCreateOptimisticPersonalDetails = isNewOneOnOneChatReport && !personalDetailExists;
            oneOnOneChatReport = existingChatReport || ReportUtils.buildOptimisticChatReport([accountID]);
        }

        // STEP 2: Get existing IOU/Expense report and update its total OR build a new optimistic one
        // For Control policy expense chats, if the report is already approved, create a new expense report
        let oneOnOneIOUReport = oneOnOneChatReport.iouReportID ? lodashGet(allReports, `${ONYXKEYS.COLLECTION.REPORT}${oneOnOneChatReport.iouReportID}`, undefined) : undefined;
        const shouldCreateNewOneOnOneIOUReport =
            _.isUndefined(oneOnOneIOUReport) || (isOwnPolicyExpenseChat && ReportUtils.isControlPolicyExpenseReport(oneOnOneIOUReport) && ReportUtils.isReportApproved(oneOnOneIOUReport));

        if (shouldCreateNewOneOnOneIOUReport) {
            oneOnOneIOUReport = isOwnPolicyExpenseChat
                ? ReportUtils.buildOptimisticExpenseReport(oneOnOneChatReport.reportID, oneOnOneChatReport.policyID, currentUserAccountID, splitAmount, currency)
                : ReportUtils.buildOptimisticIOUReport(currentUserAccountID, accountID, splitAmount, oneOnOneChatReport.reportID, currency);
        } else if (isOwnPolicyExpenseChat) {
            // Because of the Expense reports are stored as negative values, we subtract the total from the amount
            oneOnOneIOUReport.total -= splitAmount;
        } else {
            oneOnOneIOUReport = IOUUtils.updateIOUOwnerAndTotal(oneOnOneIOUReport, currentUserAccountID, splitAmount, currency);
        }

        // STEP 3: Build optimistic transaction
        const oneOnOneTransaction = TransactionUtils.buildOptimisticTransaction(
            ReportUtils.isExpenseReport(oneOnOneIOUReport) ? -splitAmount : splitAmount,
            currency,
            oneOnOneIOUReport.reportID,
            comment,
            '',
            CONST.IOU.TYPE.SPLIT,
            splitTransaction.transactionID,
            merchant || Localize.translateLocal('iou.request'),
            undefined,
            undefined,
            undefined,
            category,
            tag,
        );

        // STEP 4: Build optimistic reportActions. We need:
        // 1. CREATED action for the chatReport
        // 2. CREATED action for the iouReport
        // 3. IOU action for the iouReport
        // 4. REPORTPREVIEW action for the chatReport
        // Note: The CREATED action for the IOU report must be optimistically generated before the IOU action so there's no chance that it appears after the IOU action in the chat
        const currentTime = DateUtils.getDBTime();
        const oneOnOneCreatedActionForChat = ReportUtils.buildOptimisticCreatedReportAction(currentUserEmailForIOUSplit);
        const oneOnOneCreatedActionForIOU = ReportUtils.buildOptimisticCreatedReportAction(currentUserEmailForIOUSplit, DateUtils.subtractMillisecondsFromDateTime(currentTime, 1));
        const oneOnOneIOUAction = ReportUtils.buildOptimisticIOUReportAction(
            CONST.IOU.REPORT_ACTION_TYPE.CREATE,
            splitAmount,
            currency,
            comment,
            [participant],
            oneOnOneTransaction.transactionID,
            '',
            oneOnOneIOUReport.reportID,
            undefined,
            undefined,
            undefined,
            undefined,
            currentTime,
        );

        // Add optimistic personal details for new participants
        const oneOnOnePersonalDetailListAction = shouldCreateOptimisticPersonalDetails
            ? {
                  [accountID]: {
                      accountID,
                      avatar: UserUtils.getDefaultAvatarURL(accountID),
                      displayName: LocalePhoneNumber.formatPhoneNumber(participant.displayName || email),
                      login: participant.login,
                      isOptimisticPersonalDetail: true,
                  },
              }
            : undefined;

        let oneOnOneReportPreviewAction = ReportActionsUtils.getReportPreviewAction(oneOnOneChatReport.reportID, oneOnOneIOUReport.reportID);
        if (oneOnOneReportPreviewAction) {
            oneOnOneReportPreviewAction = ReportUtils.updateReportPreview(oneOnOneIOUReport, oneOnOneReportPreviewAction);
        } else {
            oneOnOneReportPreviewAction = ReportUtils.buildOptimisticReportPreview(oneOnOneChatReport, oneOnOneIOUReport);
        }

        // Add category to optimistic policy recently used categories when a participant is a workspace
        const optimisticPolicyRecentlyUsedCategories = isPolicyExpenseChat ? Policy.buildOptimisticPolicyRecentlyUsedCategories(participant.policyID, category) : [];

        // Add tag to optimistic policy recently used tags when a participant is a workspace
        const optimisticPolicyRecentlyUsedTags = isPolicyExpenseChat ? Policy.buildOptimisticPolicyRecentlyUsedTags(participant.policyID, tag) : {};

        // STEP 5: Build Onyx Data
        const [oneOnOneOptimisticData, oneOnOneSuccessData, oneOnOneFailureData] = buildOnyxDataForMoneyRequest(
            oneOnOneChatReport,
            oneOnOneIOUReport,
            oneOnOneTransaction,
            oneOnOneCreatedActionForChat,
            oneOnOneCreatedActionForIOU,
            oneOnOneIOUAction,
            oneOnOnePersonalDetailListAction,
            oneOnOneReportPreviewAction,
            optimisticPolicyRecentlyUsedCategories,
            optimisticPolicyRecentlyUsedTags,
            isNewOneOnOneChatReport,
            shouldCreateNewOneOnOneIOUReport,
        );

        const individualSplit = {
            email,
            accountID,
            amount: splitAmount,
            iouReportID: oneOnOneIOUReport.reportID,
            chatReportID: oneOnOneChatReport.reportID,
            transactionID: oneOnOneTransaction.transactionID,
            reportActionID: oneOnOneIOUAction.reportActionID,
            createdChatReportActionID: oneOnOneCreatedActionForChat.reportActionID,
            createdIOUReportActionID: oneOnOneCreatedActionForIOU.reportActionID,
            reportPreviewReportActionID: oneOnOneReportPreviewAction.reportActionID,
        };

        splits.push(individualSplit);
        optimisticData.push(...oneOnOneOptimisticData);
        successData.push(...oneOnOneSuccessData);
        failureData.push(...oneOnOneFailureData);
    });

    const splitData = {
        chatReportID: splitChatReport.reportID,
        transactionID: splitTransaction.transactionID,
        reportActionID: splitIOUReportAction.reportActionID,
        policyID: splitChatReport.policyID,
    };

    if (_.isEmpty(existingSplitChatReport)) {
        splitData.createdReportActionID = splitCreatedReportAction.reportActionID;
    }

    return {
        splitData,
        splits,
        onyxData: {optimisticData, successData, failureData},
    };
}

/**
 * @param {Array} participants
 * @param {String} currentUserLogin
 * @param {Number} currentUserAccountID
 * @param {Number} amount - always in smallest currency unit
 * @param {String} comment
 * @param {String} currency
 * @param {String} merchant
 * @param {String} category
 * @param {String} tag
 * @param {String} existingSplitChatReportID - Either a group DM or a workspace chat
 */
function splitBill(participants, currentUserLogin, currentUserAccountID, amount, comment, currency, merchant, category, tag, existingSplitChatReportID = '') {
    const {splitData, splits, onyxData} = createSplitsAndOnyxData(
        participants,
        currentUserLogin,
        currentUserAccountID,
        amount,
        comment,
        currency,
        merchant,
        category,
        tag,
        existingSplitChatReportID,
    );
    API.write(
        'SplitBill',
        {
            reportID: splitData.chatReportID,
            amount,
            splits: JSON.stringify(splits),
            currency,
            comment,
            category,
            merchant,
            tag,
            transactionID: splitData.transactionID,
            reportActionID: splitData.reportActionID,
            createdReportActionID: splitData.createdReportActionID,
            policyID: splitData.policyID,
        },
        onyxData,
    );

    resetMoneyRequestInfo();
    Navigation.dismissModal();
    Report.notifyNewAction(splitData.chatReportID, currentUserAccountID);
}

/**
 * @param {Array} participants
 * @param {String} currentUserLogin
 * @param {Number} currentUserAccountID
 * @param {Number} amount - always in smallest currency unit
 * @param {String} comment
 * @param {String} currency
 * @param {String} merchant
 * @param {String} category
 * @param {String} tag
 */
function splitBillAndOpenReport(participants, currentUserLogin, currentUserAccountID, amount, comment, currency, merchant, category, tag) {
    const {splitData, splits, onyxData} = createSplitsAndOnyxData(participants, currentUserLogin, currentUserAccountID, amount, comment, currency, merchant, category, tag);

    API.write(
        'SplitBillAndOpenReport',
        {
            reportID: splitData.chatReportID,
            amount,
            splits: JSON.stringify(splits),
            currency,
            merchant,
            comment,
            category,
            tag,
            transactionID: splitData.transactionID,
            reportActionID: splitData.reportActionID,
            createdReportActionID: splitData.createdReportActionID,
            policyID: splitData.policyID,
        },
        onyxData,
    );

    resetMoneyRequestInfo();
    Navigation.dismissModal(splitData.chatReportID);
    Report.notifyNewAction(splitData.chatReportID, currentUserAccountID);
}

/** Used exclusively for starting a split bill request that contains a receipt, the split request will be completed once the receipt is scanned
 *  or user enters details manually.
 *
 * @param {Array} participants
 * @param {String} currentUserLogin
 * @param {Number} currentUserAccountID
 * @param {String} comment
 * @param {String} category
 * @param {String} tag
 * @param {Object} receipt
 * @param {String} existingSplitChatReportID - Either a group DM or a workspace chat
 */
function startSplitBill(participants, currentUserLogin, currentUserAccountID, comment, category, tag, receipt, existingSplitChatReportID = '') {
    const currentUserEmailForIOUSplit = OptionsListUtils.addSMSDomainIfPhoneNumber(currentUserLogin);
    const participantAccountIDs = _.map(participants, (participant) => Number(participant.accountID));
    const existingSplitChatReport =
        existingSplitChatReportID || participants[0].reportID
            ? allReports[`${ONYXKEYS.COLLECTION.REPORT}${existingSplitChatReportID || participants[0].reportID}`]
            : ReportUtils.getChatByParticipants(participantAccountIDs);
    const splitChatReport = existingSplitChatReport || ReportUtils.buildOptimisticChatReport(participantAccountIDs);
    const isOwnPolicyExpenseChat = splitChatReport.isOwnPolicyExpenseChat || false;

    const {name: filename, source, state = CONST.IOU.RECEIPT_STATE.SCANREADY} = receipt;
    const receiptObject = {state, source};

    // ReportID is -2 (aka "deleted") on the group transaction
    const splitTransaction = TransactionUtils.buildOptimisticTransaction(
        0,
        CONST.CURRENCY.USD,
        CONST.REPORT.SPLIT_REPORTID,
        comment,
        '',
        '',
        '',
        CONST.TRANSACTION.PARTIAL_TRANSACTION_MERCHANT,
        receiptObject,
        filename,
    );

    // Note: The created action must be optimistically generated before the IOU action so there's no chance that the created action appears after the IOU action in the chat
    const splitChatCreatedReportAction = ReportUtils.buildOptimisticCreatedReportAction(currentUserEmailForIOUSplit);
    const splitIOUReportAction = ReportUtils.buildOptimisticIOUReportAction(
        CONST.IOU.REPORT_ACTION_TYPE.SPLIT,
        0,
        CONST.CURRENCY.USD,
        comment,
        participants,
        splitTransaction.transactionID,
        '',
        '',
        false,
        false,
        receiptObject,
        isOwnPolicyExpenseChat,
    );

    splitChatReport.lastReadTime = DateUtils.getDBTime();
    splitChatReport.lastMessageText = splitIOUReportAction.message[0].text;
    splitChatReport.lastMessageHtml = splitIOUReportAction.message[0].html;

    // If we have an existing splitChatReport (group chat or workspace) use it's pending fields, otherwise indicate that we are adding a chat
    if (!existingSplitChatReport) {
        splitChatReport.pendingFields = {
            createChat: CONST.RED_BRICK_ROAD_PENDING_ACTION.ADD,
        };
    }

    const optimisticData = [
        {
            // Use set for new reports because it doesn't exist yet, is faster,
            // and we need the data to be available when we navigate to the chat page
            onyxMethod: existingSplitChatReport ? Onyx.METHOD.MERGE : Onyx.METHOD.SET,
            key: `${ONYXKEYS.COLLECTION.REPORT}${splitChatReport.reportID}`,
            value: splitChatReport,
        },
        {
            onyxMethod: existingSplitChatReport ? Onyx.METHOD.MERGE : Onyx.METHOD.SET,
            key: `${ONYXKEYS.COLLECTION.REPORT_ACTIONS}${splitChatReport.reportID}`,
            value: {
                ...(existingSplitChatReport ? {} : {[splitChatCreatedReportAction.reportActionID]: splitChatCreatedReportAction}),
                [splitIOUReportAction.reportActionID]: splitIOUReportAction,
            },
        },
        {
            onyxMethod: Onyx.METHOD.SET,
            key: `${ONYXKEYS.COLLECTION.TRANSACTION}${splitTransaction.transactionID}`,
            value: splitTransaction,
        },
    ];

    const successData = [
        {
            onyxMethod: Onyx.METHOD.MERGE,
            key: `${ONYXKEYS.COLLECTION.REPORT_ACTIONS}${splitChatReport.reportID}`,
            value: {
                ...(existingSplitChatReport ? {} : {[splitChatCreatedReportAction.reportActionID]: {pendingAction: null}}),
                [splitIOUReportAction.reportActionID]: {pendingAction: null},
            },
        },
        {
            onyxMethod: Onyx.METHOD.MERGE,
            key: `${ONYXKEYS.COLLECTION.TRANSACTION}${splitTransaction.transactionID}`,
            value: {pendingAction: null},
        },
    ];

    if (!existingSplitChatReport) {
        successData.push({
            onyxMethod: Onyx.METHOD.MERGE,
            key: `${ONYXKEYS.COLLECTION.REPORT}${splitChatReport.reportID}`,
            value: {pendingFields: {createChat: null}},
        });
    }

    const failureData = [
        {
            onyxMethod: Onyx.METHOD.MERGE,
            key: `${ONYXKEYS.COLLECTION.TRANSACTION}${splitTransaction.transactionID}`,
            value: {
                errors: ErrorUtils.getMicroSecondOnyxError('iou.error.genericCreateFailureMessage'),
            },
        },
    ];

    if (existingSplitChatReport) {
        failureData.push({
            onyxMethod: Onyx.METHOD.MERGE,
            key: `${ONYXKEYS.COLLECTION.REPORT_ACTIONS}${splitChatReport.reportID}`,
            value: {
                [splitIOUReportAction.reportActionID]: {
                    errors: getReceiptError(receipt, filename),
                },
            },
        });
    } else {
        failureData.push(
            {
                onyxMethod: Onyx.METHOD.MERGE,
                key: `${ONYXKEYS.COLLECTION.REPORT}${splitChatReport.reportID}`,
                value: {
                    errorFields: {
                        createChat: ErrorUtils.getMicroSecondOnyxError('report.genericCreateReportFailureMessage'),
                    },
                },
            },
            {
                onyxMethod: Onyx.METHOD.MERGE,
                key: `${ONYXKEYS.COLLECTION.REPORT_ACTIONS}${splitChatReport.reportID}`,
                value: {
                    [splitChatCreatedReportAction.reportActionID]: {
                        errors: ErrorUtils.getMicroSecondOnyxError('report.genericCreateReportFailureMessage'),
                    },
                    [splitIOUReportAction.reportActionID]: {
                        errors: getReceiptError(receipt, filename),
                    },
                },
            },
        );
    }

    const splits = [{email: currentUserEmailForIOUSplit, accountID: currentUserAccountID}];

    _.each(participants, (participant) => {
        const email = participant.isOwnPolicyExpenseChat ? '' : OptionsListUtils.addSMSDomainIfPhoneNumber(participant.login || participant.text).toLowerCase();
        const accountID = participant.isOwnPolicyExpenseChat ? 0 : Number(participant.accountID);
        if (email === currentUserEmailForIOUSplit) {
            return;
        }

        // When splitting with a workspace chat, we only need to supply the policyID and the workspace reportID as it's needed so we can update the report preview
        if (participant.isOwnPolicyExpenseChat) {
            splits.push({
                policyID: participant.policyID,
                chatReportID: splitChatReport.reportID,
            });
            return;
        }

        const participantPersonalDetails = allPersonalDetails[participant.accountID];
        if (!participantPersonalDetails) {
            optimisticData.push({
                onyxMethod: Onyx.METHOD.MERGE,
                key: ONYXKEYS.PERSONAL_DETAILS_LIST,
                value: {
                    [accountID]: {
                        accountID,
                        avatar: UserUtils.getDefaultAvatarURL(accountID),
                        displayName: LocalePhoneNumber.formatPhoneNumber(participant.displayName || email),
                        login: participant.login || participant.text,
                        isOptimisticPersonalDetail: true,
                    },
                },
            });
        }

        splits.push({
            email,
            accountID,
        });
    });

    // Save the new splits array into the transaction's comment in case the user calls CompleteSplitBill while offline
    optimisticData.push({
        onyxMethod: Onyx.METHOD.MERGE,
        key: `${ONYXKEYS.COLLECTION.TRANSACTION}${splitTransaction.transactionID}`,
        value: {
            comment: {
                splits,
            },
        },
    });

    API.write(
        'StartSplitBill',
        {
            chatReportID: splitChatReport.reportID,
            reportActionID: splitIOUReportAction.reportActionID,
            transactionID: splitTransaction.transactionID,
            splits: JSON.stringify(splits),
            receipt,
            comment,
            category,
            tag,
            isFromGroupDM: !existingSplitChatReport,
            ...(existingSplitChatReport ? {} : {createdReportActionID: splitChatCreatedReportAction.reportActionID}),
        },
        {optimisticData, successData, failureData},
    );

    resetMoneyRequestInfo();
    Navigation.dismissModal(splitChatReport.reportID);
    Report.notifyNewAction(splitChatReport.chatReportID, currentUserAccountID);
}

/** Used for editing a split bill while it's still scanning or when SmartScan fails, it completes a split bill started by startSplitBill above.
 *
 * @param {number} chatReportID - The group chat or workspace reportID
 * @param {Object} reportAction - The split action that lives in the chatReport above
 * @param {Object} updatedTransaction - The updated **draft** split transaction
 * @param {Number} sessionAccountID - accountID of the current user
 * @param {String} sessionEmail - email of the current user
 */
function completeSplitBill(chatReportID, reportAction, updatedTransaction, sessionAccountID, sessionEmail) {
    const currentUserEmailForIOUSplit = OptionsListUtils.addSMSDomainIfPhoneNumber(sessionEmail);
    const {transactionID} = updatedTransaction;
    const unmodifiedTransaction = allTransactions[`${ONYXKEYS.COLLECTION.TRANSACTION}${transactionID}`];

    // Save optimistic updated transaction and action
    const optimisticData = [
        {
            onyxMethod: Onyx.METHOD.MERGE,
            key: `${ONYXKEYS.COLLECTION.TRANSACTION}${transactionID}`,
            value: {
                ...updatedTransaction,
                receipt: {
                    state: CONST.IOU.RECEIPT_STATE.OPEN,
                },
            },
        },
        {
            onyxMethod: Onyx.METHOD.MERGE,
            key: `${ONYXKEYS.COLLECTION.REPORT_ACTIONS}${chatReportID}`,
            value: {
                [reportAction.reportActionID]: {
                    lastModified: DateUtils.getDBTime(),
                    whisperedToAccountIDs: [],
                },
            },
        },
    ];

    const successData = [
        {
            onyxMethod: Onyx.METHOD.MERGE,
            key: `${ONYXKEYS.COLLECTION.TRANSACTION}${transactionID}`,
            value: {pendingAction: null},
        },
        {
            onyxMethod: Onyx.METHOD.MERGE,
            key: `${ONYXKEYS.COLLECTION.SPLIT_TRANSACTION_DRAFT}${transactionID}`,
            value: null,
        },
    ];

    const failureData = [
        {
            onyxMethod: Onyx.METHOD.MERGE,
            key: `${ONYXKEYS.COLLECTION.TRANSACTION}${transactionID}`,
            value: {
                ...unmodifiedTransaction,
                errors: ErrorUtils.getMicroSecondOnyxError('iou.error.genericCreateFailureMessage'),
            },
        },
        {
            onyxMethod: Onyx.METHOD.MERGE,
            key: `${ONYXKEYS.COLLECTION.REPORT_ACTIONS}${chatReportID}`,
            value: {
                [reportAction.reportActionID]: {
                    ...reportAction,
                    errors: ErrorUtils.getMicroSecondOnyxError('iou.error.genericCreateFailureMessage'),
                },
            },
        },
    ];

    const splitParticipants = updatedTransaction.comment.splits;
    const {modifiedAmount: amount, modifiedCurrency: currency} = updatedTransaction;

    // Exclude the current user when calculating the split amount, `calculateAmount` takes it into account
    const splitAmount = IOUUtils.calculateAmount(splitParticipants.length - 1, amount, currency, false);

    const splits = [{email: currentUserEmailForIOUSplit}];
    _.each(splitParticipants, (participant) => {
        // Skip creating the transaction for the current user
        if (participant.email === currentUserEmailForIOUSplit) {
            return;
        }
        const isPolicyExpenseChat = !_.isEmpty(participant.policyID);

        if (!isPolicyExpenseChat) {
            // In case this is still the optimistic accountID saved in the splits array, return early as we cannot know
            // if there is an existing chat between the split creator and this participant
            // Instead, we will rely on Auth generating the report IDs and the user won't see any optimistic chats or reports created
            const participantPersonalDetails = allPersonalDetails[participant.accountID] || {};
            if (!participantPersonalDetails || participantPersonalDetails.isOptimisticPersonalDetail) {
                splits.push({
                    email: participant.email,
                });
                return;
            }
        }

        let oneOnOneChatReport;
        let isNewOneOnOneChatReport = false;
        if (isPolicyExpenseChat) {
            // The workspace chat reportID is saved in the splits array when starting a split bill with a workspace
            oneOnOneChatReport = allReports[`${ONYXKEYS.COLLECTION.REPORT}${participant.chatReportID}`];
        } else {
            const existingChatReport = ReportUtils.getChatByParticipants([participant.accountID]);
            isNewOneOnOneChatReport = !existingChatReport;
            oneOnOneChatReport = existingChatReport || ReportUtils.buildOptimisticChatReport([participant.accountID]);
        }

        let oneOnOneIOUReport = oneOnOneChatReport.iouReportID ? lodashGet(allReports, `${ONYXKEYS.COLLECTION.REPORT}${oneOnOneChatReport.iouReportID}`, undefined) : undefined;
        const shouldCreateNewOneOnOneIOUReport =
            _.isUndefined(oneOnOneIOUReport) || (isPolicyExpenseChat && ReportUtils.isControlPolicyExpenseReport(oneOnOneIOUReport) && ReportUtils.isReportApproved(oneOnOneIOUReport));

        if (shouldCreateNewOneOnOneIOUReport) {
            oneOnOneIOUReport = isPolicyExpenseChat
                ? ReportUtils.buildOptimisticExpenseReport(oneOnOneChatReport.reportID, participant.policyID, sessionAccountID, splitAmount, currency)
                : ReportUtils.buildOptimisticIOUReport(sessionAccountID, participant.accountID, splitAmount, oneOnOneChatReport.reportID, currency);
        } else if (isPolicyExpenseChat) {
            // Because of the Expense reports are stored as negative values, we subtract the total from the amount
            oneOnOneIOUReport.total -= splitAmount;
        } else {
            oneOnOneIOUReport = IOUUtils.updateIOUOwnerAndTotal(oneOnOneIOUReport, sessionAccountID, splitAmount, currency);
        }

        const oneOnOneTransaction = TransactionUtils.buildOptimisticTransaction(
            isPolicyExpenseChat ? -splitAmount : splitAmount,
            currency,
            oneOnOneIOUReport.reportID,
            updatedTransaction.comment.comment,
            updatedTransaction.modifiedCreated,
            CONST.IOU.TYPE.SPLIT,
            transactionID,
            updatedTransaction.modifiedMerchant,
            {...updatedTransaction.receipt, state: CONST.IOU.RECEIPT_STATE.OPEN},
            updatedTransaction.filename,
        );

        const oneOnOneCreatedActionForChat = ReportUtils.buildOptimisticCreatedReportAction(currentUserEmailForIOUSplit);
        const oneOnOneCreatedActionForIOU = ReportUtils.buildOptimisticCreatedReportAction(currentUserEmailForIOUSplit);
        const oneOnOneIOUAction = ReportUtils.buildOptimisticIOUReportAction(
            CONST.IOU.REPORT_ACTION_TYPE.CREATE,
            splitAmount,
            currency,
            updatedTransaction.comment.comment,
            [participant],
            oneOnOneTransaction.transactionID,
            '',
            oneOnOneIOUReport.reportID,
        );

        let oneOnOneReportPreviewAction = ReportActionsUtils.getReportPreviewAction(oneOnOneChatReport.reportID, oneOnOneIOUReport.reportID);
        if (oneOnOneReportPreviewAction) {
            oneOnOneReportPreviewAction = ReportUtils.updateReportPreview(oneOnOneIOUReport, oneOnOneReportPreviewAction);
        } else {
            oneOnOneReportPreviewAction = ReportUtils.buildOptimisticReportPreview(oneOnOneChatReport, oneOnOneIOUReport, '', oneOnOneTransaction);
        }

        const [oneOnOneOptimisticData, oneOnOneSuccessData, oneOnOneFailureData] = buildOnyxDataForMoneyRequest(
            oneOnOneChatReport,
            oneOnOneIOUReport,
            oneOnOneTransaction,
            oneOnOneCreatedActionForChat,
            oneOnOneCreatedActionForIOU,
            oneOnOneIOUAction,
            {},
            oneOnOneReportPreviewAction,
            {},
            {},
            isNewOneOnOneChatReport,
            shouldCreateNewOneOnOneIOUReport,
        );

        splits.push({
            email: participant.email,
            accountID: participant.accountID,
            policyID: participant.policyID,
            iouReportID: oneOnOneIOUReport.reportID,
            chatReportID: oneOnOneChatReport.reportID,
            transactionID: oneOnOneTransaction.transactionID,
            reportActionID: oneOnOneIOUAction.reportActionID,
            createdChatReportActionID: oneOnOneCreatedActionForChat.reportActionID,
            createdIOUReportActionID: oneOnOneCreatedActionForIOU.reportActionID,
            reportPreviewReportActionID: oneOnOneReportPreviewAction.reportActionID,
        });

        optimisticData.push(...oneOnOneOptimisticData);
        successData.push(...oneOnOneSuccessData);
        failureData.push(...oneOnOneFailureData);
    });

    const {
        amount: transactionAmount,
        currency: transactionCurrency,
        created: transactionCreated,
        merchant: transactionMerchant,
        comment: transactionComment,
        category: transactionCategory,
        tag: transactionTag,
    } = ReportUtils.getTransactionDetails(updatedTransaction);

    API.write(
        'CompleteSplitBill',
        {
            transactionID,
            amount: transactionAmount,
            currency: transactionCurrency,
            created: transactionCreated,
            merchant: transactionMerchant,
            comment: transactionComment,
            category: transactionCategory,
            tag: transactionTag,
            splits: JSON.stringify(splits),
        },
        {optimisticData, successData, failureData},
    );
    Navigation.dismissModal(chatReportID);
    Report.notifyNewAction(chatReportID, sessionAccountID);
}

/**
 * @param {String} transactionID
 * @param {Object} transactionChanges
 */
function setDraftSplitTransaction(transactionID, transactionChanges = {}) {
    let draftSplitTransaction = allDraftSplitTransactions[`${ONYXKEYS.COLLECTION.SPLIT_TRANSACTION_DRAFT}${transactionID}`];

    if (!draftSplitTransaction) {
        draftSplitTransaction = allTransactions[`${ONYXKEYS.COLLECTION.TRANSACTION}${transactionID}`];
    }

    const updatedTransaction = TransactionUtils.getUpdatedTransaction(draftSplitTransaction, transactionChanges, false, false);

    Onyx.merge(`${ONYXKEYS.COLLECTION.SPLIT_TRANSACTION_DRAFT}${transactionID}`, updatedTransaction);
}

/**
 * @param {String} transactionID
 * @param {Number} transactionThreadReportID
 * @param {Object} transactionChanges
 */
function editRegularMoneyRequest(transactionID, transactionThreadReportID, transactionChanges) {
    // STEP 1: Get all collections we're updating
    const transactionThread = allReports[`${ONYXKEYS.COLLECTION.REPORT}${transactionThreadReportID}`];
    const transaction = allTransactions[`${ONYXKEYS.COLLECTION.TRANSACTION}${transactionID}`];
    const iouReport = allReports[`${ONYXKEYS.COLLECTION.REPORT}${transactionThread.parentReportID}`];
    const chatReport = allReports[`${ONYXKEYS.COLLECTION.REPORT}${iouReport.chatReportID}`];
    const isFromExpenseReport = ReportUtils.isExpenseReport(iouReport);

    // STEP 2: Build new modified expense report action.
    const updatedReportAction = ReportUtils.buildOptimisticModifiedExpenseReportAction(transactionThread, transaction, transactionChanges, isFromExpenseReport);
    const updatedTransaction = TransactionUtils.getUpdatedTransaction(transaction, transactionChanges, isFromExpenseReport);

    // STEP 3: Compute the IOU total and update the report preview message so LHN amount owed is correct
    // Should only update if the transaction matches the currency of the report, else we wait for the update
    // from the server with the currency conversion
    let updatedMoneyRequestReport = {...iouReport};
    const updatedChatReport = {...chatReport};
    const diff = TransactionUtils.getAmount(transaction, true) - TransactionUtils.getAmount(updatedTransaction, true);
    if (updatedTransaction.currency === iouReport.currency && updatedTransaction.modifiedAmount && diff !== 0) {
        if (ReportUtils.isExpenseReport(iouReport)) {
            updatedMoneyRequestReport.total += diff;
        } else {
            updatedMoneyRequestReport = IOUUtils.updateIOUOwnerAndTotal(iouReport, updatedReportAction.actorAccountID, diff, TransactionUtils.getCurrency(transaction), false);
        }

        updatedMoneyRequestReport.cachedTotal = CurrencyUtils.convertToDisplayString(updatedMoneyRequestReport.total, updatedTransaction.currency);

        // Update the last message of the IOU report
        const lastMessage = ReportUtils.getIOUReportActionMessage(
            iouReport.reportID,
            CONST.IOU.REPORT_ACTION_TYPE.CREATE,
            updatedMoneyRequestReport.total,
            '',
            updatedTransaction.currency,
            '',
            false,
        );
        updatedMoneyRequestReport.lastMessageText = lastMessage[0].text;
        updatedMoneyRequestReport.lastMessageHtml = lastMessage[0].html;

        // Update the last message of the chat report
        const hasNonReimbursableTransactions = ReportUtils.hasNonReimbursableTransactions(iouReport);
        const messageText = Localize.translateLocal(hasNonReimbursableTransactions ? 'iou.payerSpentAmount' : 'iou.payerOwesAmount', {
            payer: ReportUtils.getPersonalDetailsForAccountID(updatedMoneyRequestReport.managerID).login || '',
            amount: CurrencyUtils.convertToDisplayString(updatedMoneyRequestReport.total, updatedMoneyRequestReport.currency),
        });
        updatedChatReport.lastMessageText = messageText;
        updatedChatReport.lastMessageHtml = messageText;
    }

    const isScanning = TransactionUtils.hasReceipt(updatedTransaction) && TransactionUtils.isReceiptBeingScanned(updatedTransaction);

    // STEP 4: Compose the optimistic data
    const currentTime = DateUtils.getDBTime();
    const optimisticData = [
        {
            onyxMethod: Onyx.METHOD.MERGE,
            key: `${ONYXKEYS.COLLECTION.REPORT_ACTIONS}${transactionThread.reportID}`,
            value: {
                [updatedReportAction.reportActionID]: updatedReportAction,
            },
        },
        {
            onyxMethod: Onyx.METHOD.MERGE,
            key: `${ONYXKEYS.COLLECTION.TRANSACTION}${transactionID}`,
            value: updatedTransaction,
        },
        {
            onyxMethod: Onyx.METHOD.MERGE,
            key: `${ONYXKEYS.COLLECTION.REPORT}${iouReport.reportID}`,
            value: updatedMoneyRequestReport,
        },
        {
            onyxMethod: Onyx.METHOD.MERGE,
            key: `${ONYXKEYS.COLLECTION.REPORT}${iouReport.chatReportID}`,
            value: updatedChatReport,
        },
        {
            onyxMethod: Onyx.METHOD.MERGE,
            key: `${ONYXKEYS.COLLECTION.REPORT}${transactionThreadReportID}`,
            value: {
                lastReadTime: currentTime,
                lastVisibleActionCreated: currentTime,
            },
        },
        ...(!isScanning
            ? [
                  {
                      onyxMethod: Onyx.METHOD.MERGE,
                      key: `${ONYXKEYS.COLLECTION.REPORT_ACTIONS}${iouReport.reportID}`,
                      value: {
                          [transactionThread.parentReportActionID]: {
                              whisperedToAccountIDs: [],
                          },
                      },
                  },
                  {
                      onyxMethod: Onyx.METHOD.MERGE,
                      key: `${ONYXKEYS.COLLECTION.REPORT_ACTIONS}${iouReport.parentReportID}`,
                      value: {
                          [iouReport.parentReportActionID]: {
                              whisperedToAccountIDs: [],
                          },
                      },
                  },
              ]
            : []),
    ];

    // Update recently used categories if the category is changed
    if (_.has(transactionChanges, 'category')) {
        const optimisticPolicyRecentlyUsedCategories = Policy.buildOptimisticPolicyRecentlyUsedCategories(iouReport.policyID, transactionChanges.category);
        if (!_.isEmpty(optimisticPolicyRecentlyUsedCategories)) {
            optimisticData.push({
                onyxMethod: Onyx.METHOD.SET,
                key: `${ONYXKEYS.COLLECTION.POLICY_RECENTLY_USED_CATEGORIES}${iouReport.policyID}`,
                value: optimisticPolicyRecentlyUsedCategories,
            });
        }
    }

    // Update recently used categories if the tag is changed
    if (_.has(transactionChanges, 'tag')) {
        const optimisticPolicyRecentlyUsedTags = Policy.buildOptimisticPolicyRecentlyUsedTags(iouReport.policyID, transactionChanges.tag);
        if (!_.isEmpty(optimisticPolicyRecentlyUsedTags)) {
            optimisticData.push({
                onyxMethod: Onyx.METHOD.MERGE,
                key: `${ONYXKEYS.COLLECTION.POLICY_RECENTLY_USED_TAGS}${iouReport.policyID}`,
                value: optimisticPolicyRecentlyUsedTags,
            });
        }
    }

    const successData = [
        {
            onyxMethod: Onyx.METHOD.MERGE,
            key: `${ONYXKEYS.COLLECTION.REPORT_ACTIONS}${transactionThread.reportID}`,
            value: {
                [updatedReportAction.reportActionID]: {pendingAction: null},
            },
        },
        {
            onyxMethod: Onyx.METHOD.MERGE,
            key: `${ONYXKEYS.COLLECTION.TRANSACTION}${transactionID}`,
            value: {
                pendingFields: {
                    comment: null,
                    amount: null,
                    created: null,
                    currency: null,
                    merchant: null,
                    billable: null,
                    category: null,
                    tag: null,
                },
            },
        },
        {
            onyxMethod: Onyx.METHOD.MERGE,
            key: `${ONYXKEYS.COLLECTION.REPORT}${iouReport.reportID}`,
            value: {pendingAction: null},
        },
    ];

    const failureData = [
        {
            onyxMethod: Onyx.METHOD.MERGE,
            key: `${ONYXKEYS.COLLECTION.REPORT_ACTIONS}${transactionThread.reportID}`,
            value: {
                [updatedReportAction.reportActionID]: {
                    errors: ErrorUtils.getMicroSecondOnyxError('iou.error.genericEditFailureMessage'),
                },
            },
        },
        {
            onyxMethod: Onyx.METHOD.MERGE,
            key: `${ONYXKEYS.COLLECTION.TRANSACTION}${transactionID}`,
            value: {
                ...transaction,
                modifiedCreated: transaction.modifiedCreated ? transaction.modifiedCreated : null,
                modifiedAmount: transaction.modifiedAmount ? transaction.modifiedAmount : null,
                modifiedCurrency: transaction.modifiedCurrency ? transaction.modifiedCurrency : null,
                modifiedMerchant: transaction.modifiedMerchant ? transaction.modifiedMerchant : null,
                modifiedWaypoints: transaction.modifiedWaypoints ? transaction.modifiedWaypoints : null,
                pendingFields: null,
            },
        },
        {
            onyxMethod: Onyx.METHOD.MERGE,
            key: `${ONYXKEYS.COLLECTION.REPORT}${iouReport.reportID}`,
            value: {
                ...iouReport,
                cachedTotal: iouReport.cachedTotal ? iouReport.cachedTotal : null,
            },
        },
        {
            onyxMethod: Onyx.METHOD.MERGE,
            key: `${ONYXKEYS.COLLECTION.REPORT}${iouReport.chatReportID}`,
            value: chatReport,
        },
        {
            onyxMethod: Onyx.METHOD.MERGE,
            key: `${ONYXKEYS.COLLECTION.REPORT}${transactionThreadReportID}`,
            value: {
                lastReadTime: transactionThread.lastReadTime,
                lastVisibleActionCreated: transactionThread.lastVisibleActionCreated,
            },
        },
    ];

    // STEP 6: Call the API endpoint
    const {created, amount, currency, comment, merchant, category, billable, tag} = ReportUtils.getTransactionDetails(updatedTransaction);
    API.write(
        'EditMoneyRequest',
        {
            transactionID,
            reportActionID: updatedReportAction.reportActionID,
            created,
            amount,
            currency,
            comment,
            merchant,
            category,
            billable,
            tag,
        },
        {optimisticData, successData, failureData},
    );
}

/**
 * @param {object} transaction
 * @param {String} transactionThreadReportID
 * @param {Object} transactionChanges
 */
function editMoneyRequest(transaction, transactionThreadReportID, transactionChanges) {
    if (TransactionUtils.isDistanceRequest(transaction)) {
        updateDistanceRequest(transaction.transactionID, transactionThreadReportID, transactionChanges);
    } else {
        editRegularMoneyRequest(transaction.transactionID, transactionThreadReportID, transactionChanges);
    }
}

/**
 * Updates the amount and currency fields of a money request
 *
 * @param {String} transactionID
 * @param {String} transactionThreadReportID
 * @param {String} currency
 * @param {Number} amount
 */
function updateMoneyRequestAmountAndCurrency(transactionID, transactionThreadReportID, currency, amount) {
    const transactionChanges = {
        amount,
        currency,
    };
    const {params, onyxData} = getUpdateMoneyRequestParams(transactionID, transactionThreadReportID, transactionChanges, true);
    API.write('UpdateMoneyRequestAmountAndCurrency', params, onyxData);
}

/**
 * @param {String} transactionID
 * @param {Object} reportAction - the money request reportAction we are deleting
 * @param {Boolean} isSingleTransactionView
 */
function deleteMoneyRequest(transactionID, reportAction, isSingleTransactionView = false) {
    // STEP 1: Get all collections we're updating
    const iouReport = allReports[`${ONYXKEYS.COLLECTION.REPORT}${reportAction.originalMessage.IOUReportID}`];
    const chatReport = allReports[`${ONYXKEYS.COLLECTION.REPORT}${iouReport.chatReportID}`];
    const reportPreviewAction = ReportActionsUtils.getReportPreviewAction(iouReport.chatReportID, iouReport.reportID);
    const transaction = allTransactions[`${ONYXKEYS.COLLECTION.TRANSACTION}${transactionID}`];
    const transactionViolations = allTransactionViolations[`${ONYXKEYS.COLLECTION.TRANSACTION_VIOLATIONS}${transactionID}`];
    const transactionThreadID = reportAction.childReportID;
    let transactionThread = null;
    if (transactionThreadID) {
        transactionThread = allReports[`${ONYXKEYS.COLLECTION.REPORT}${transactionThreadID}`];
    }

    // STEP 2: Decide if we need to:
    // 1. Delete the transactionThread - delete if there are no visible comments in the thread
    // 2. Update the moneyRequestPreview to show [Deleted request] - update if the transactionThread exists AND it isn't being deleted
    const shouldDeleteTransactionThread = transactionThreadID ? ReportActionsUtils.getLastVisibleMessage(transactionThreadID).lastMessageText.length === 0 : false;
    const shouldShowDeletedRequestMessage = transactionThreadID && !shouldDeleteTransactionThread;

    // STEP 3: Update the IOU reportAction and decide if the iouReport should be deleted. We delete the iouReport if there are no visible comments left in the report.
    const updatedReportAction = {
        [reportAction.reportActionID]: {
            pendingAction: shouldShowDeletedRequestMessage ? CONST.RED_BRICK_ROAD_PENDING_ACTION.UPDATE : CONST.RED_BRICK_ROAD_PENDING_ACTION.DELETE,
            previousMessage: reportAction.message,
            message: [
                {
                    type: 'COMMENT',
                    html: '',
                    text: '',
                    isEdited: true,
                    isDeletedParentAction: shouldShowDeletedRequestMessage,
                },
            ],
            originalMessage: {
                IOUTransactionID: null,
            },
            errors: null,
        },
    };

    const lastVisibleAction = ReportActionsUtils.getLastVisibleAction(iouReport.reportID, updatedReportAction);
    const iouReportLastMessageText = ReportActionsUtils.getLastVisibleMessage(iouReport.reportID, updatedReportAction).lastMessageText;
    const shouldDeleteIOUReport =
        iouReportLastMessageText.length === 0 && !ReportActionsUtils.isDeletedParentAction(lastVisibleAction) && (!transactionThreadID || shouldDeleteTransactionThread);

    // STEP 4: Update the iouReport and reportPreview with new totals and messages if it wasn't deleted
    let updatedIOUReport = null;
    let updatedReportPreviewAction = null;
    if (!shouldDeleteIOUReport) {
        if (ReportUtils.isExpenseReport(iouReport)) {
            updatedIOUReport = {...iouReport};

            // Because of the Expense reports are stored as negative values, we add the total from the amount
            updatedIOUReport.total += TransactionUtils.getAmount(transaction, true);
        } else {
            updatedIOUReport = IOUUtils.updateIOUOwnerAndTotal(
                iouReport,
                reportAction.actorAccountID,
                TransactionUtils.getAmount(transaction, false),
                TransactionUtils.getCurrency(transaction),
                true,
            );
        }

        updatedIOUReport.lastMessageText = iouReportLastMessageText;
        updatedIOUReport.lastVisibleActionCreated = lodashGet(lastVisibleAction, 'created');

        updatedReportPreviewAction = {...reportPreviewAction};
        const hasNonReimbursableTransactions = ReportUtils.hasNonReimbursableTransactions(iouReport);
        const messageText = Localize.translateLocal(hasNonReimbursableTransactions ? 'iou.payerSpentAmount' : 'iou.payerOwesAmount', {
            payer: ReportUtils.getPersonalDetailsForAccountID(updatedIOUReport.managerID).login || '',
            amount: CurrencyUtils.convertToDisplayString(updatedIOUReport.total, updatedIOUReport.currency),
        });
        updatedReportPreviewAction.message[0].text = messageText;
        updatedReportPreviewAction.message[0].html = messageText;
        if (reportPreviewAction.childMoneyRequestCount > 0) {
            updatedReportPreviewAction.childMoneyRequestCount = reportPreviewAction.childMoneyRequestCount - 1;
        }
    }

    // STEP 5: Build Onyx data
    const optimisticData = [
        {
            onyxMethod: Onyx.METHOD.SET,
            key: `${ONYXKEYS.COLLECTION.TRANSACTION}${transactionID}`,
            value: null,
        },
        ...(Permissions.canUseViolations(betas)
            ? [
                  {
                      onyxMethod: Onyx.METHOD.SET,
                      key: `${ONYXKEYS.COLLECTION.TRANSACTION_VIOLATIONS}${transactionID}`,
                      value: null,
                  },
              ]
            : []),
        ...(shouldDeleteTransactionThread
            ? [
                  {
                      onyxMethod: Onyx.METHOD.SET,
                      key: `${ONYXKEYS.COLLECTION.REPORT}${transactionThreadID}`,
                      value: null,
                  },
                  {
                      onyxMethod: Onyx.METHOD.SET,
                      key: `${ONYXKEYS.COLLECTION.REPORT_ACTIONS}${transactionThreadID}`,
                      value: null,
                  },
              ]
            : []),
        {
            onyxMethod: shouldDeleteIOUReport ? Onyx.METHOD.SET : Onyx.METHOD.MERGE,
            key: `${ONYXKEYS.COLLECTION.REPORT_ACTIONS}${iouReport.reportID}`,
            value: shouldDeleteIOUReport ? null : updatedReportAction,
        },
        {
            onyxMethod: shouldDeleteIOUReport ? Onyx.METHOD.SET : Onyx.METHOD.MERGE,
            key: `${ONYXKEYS.COLLECTION.REPORT}${iouReport.reportID}`,
            value: updatedIOUReport,
        },
        {
            onyxMethod: Onyx.METHOD.MERGE,
            key: `${ONYXKEYS.COLLECTION.REPORT_ACTIONS}${chatReport.reportID}`,
            value: {
                [reportPreviewAction.reportActionID]: updatedReportPreviewAction,
            },
        },
        ...(!shouldDeleteIOUReport && updatedReportPreviewAction.childMoneyRequestCount === 0
            ? [
                  {
                      onyxMethod: Onyx.METHOD.MERGE,
                      key: `${ONYXKEYS.COLLECTION.REPORT}${chatReport.reportID}`,
                      value: {
                          hasOutstandingChildRequest: false,
                      },
                  },
              ]
            : []),
        ...(shouldDeleteIOUReport
            ? [
                  {
                      onyxMethod: Onyx.METHOD.MERGE,
                      key: `${ONYXKEYS.COLLECTION.REPORT}${chatReport.reportID}`,
                      value: {
                          hasOutstandingChildRequest: false,
                          iouReportID: null,
                          lastMessageText: ReportActionsUtils.getLastVisibleMessage(iouReport.chatReportID, {[reportPreviewAction.reportActionID]: null}).lastMessageText,
                          lastVisibleActionCreated: lodashGet(ReportActionsUtils.getLastVisibleAction(iouReport.chatReportID, {[reportPreviewAction.reportActionID]: null}), 'created'),
                      },
                  },
              ]
            : []),
    ];

    const successData = [
        {
            onyxMethod: Onyx.METHOD.MERGE,
            key: `${ONYXKEYS.COLLECTION.REPORT_ACTIONS}${iouReport.reportID}`,
            value: {
                [reportAction.reportActionID]: {pendingAction: null},
            },
        },
    ];

    const failureData = [
        {
            onyxMethod: Onyx.METHOD.SET,
            key: `${ONYXKEYS.COLLECTION.TRANSACTION}${transactionID}`,
            value: transaction,
        },
        ...(Permissions.canUseViolations(betas)
            ? [
                  {
                      onyxMethod: Onyx.METHOD.SET,
                      key: `${ONYXKEYS.COLLECTION.TRANSACTION_VIOLATIONS}${transactionID}`,
                      value: transactionViolations,
                  },
              ]
            : []),
        ...(shouldDeleteTransactionThread
            ? [
                  {
                      onyxMethod: Onyx.METHOD.SET,
                      key: `${ONYXKEYS.COLLECTION.REPORT}${transactionThreadID}`,
                      value: transactionThread,
                  },
              ]
            : []),
        {
            onyxMethod: Onyx.METHOD.MERGE,
            key: `${ONYXKEYS.COLLECTION.REPORT_ACTIONS}${iouReport.reportID}`,
            value: {
                [reportAction.reportActionID]: {
                    ...reportAction,
                    errors: ErrorUtils.getMicroSecondOnyxError('iou.error.genericDeleteFailureMessage'),
                },
            },
        },
        {
            onyxMethod: shouldDeleteIOUReport ? Onyx.METHOD.SET : Onyx.METHOD.MERGE,
            key: `${ONYXKEYS.COLLECTION.REPORT}${iouReport.reportID}`,
            value: iouReport,
        },
        {
            onyxMethod: Onyx.METHOD.MERGE,
            key: `${ONYXKEYS.COLLECTION.REPORT_ACTIONS}${chatReport.reportID}`,
            value: {
                [reportPreviewAction.reportActionID]: reportPreviewAction,
            },
        },
        ...(shouldDeleteIOUReport
            ? [
                  {
                      onyxMethod: Onyx.METHOD.MERGE,
                      key: `${ONYXKEYS.COLLECTION.REPORT}${chatReport.reportID}`,
                      value: chatReport,
                  },
              ]
            : []),
        ...(!shouldDeleteIOUReport && updatedReportPreviewAction.childMoneyRequestCount === 0
            ? [
                  {
                      onyxMethod: Onyx.METHOD.MERGE,
                      key: `${ONYXKEYS.COLLECTION.REPORT}${chatReport.reportID}`,
                      value: {
                          hasOutstandingChildRequest: true,
                      },
                  },
              ]
            : []),
    ];

    // STEP 6: Make the API request
    API.write(
        'DeleteMoneyRequest',
        {
            transactionID,
            reportActionID: reportAction.reportActionID,
        },
        {optimisticData, successData, failureData},
    );

    // STEP 7: Navigate the user depending on which page they are on and which resources were deleted
    if (isSingleTransactionView && shouldDeleteTransactionThread && !shouldDeleteIOUReport) {
        // Pop the deleted report screen before navigating. This prevents navigating to the Concierge chat due to the missing report.
        Navigation.goBack(ROUTES.REPORT_WITH_ID.getRoute(iouReport.reportID));
        return;
    }

    if (shouldDeleteIOUReport) {
        // Pop the deleted report screen before navigating. This prevents navigating to the Concierge chat due to the missing report.
        Navigation.goBack(ROUTES.REPORT_WITH_ID.getRoute(iouReport.chatReportID));
    }
}

/**
 * @param {Object} report
 * @param {Number} amount
 * @param {String} currency
 * @param {String} comment
 * @param {String} paymentMethodType
 * @param {String} managerID - Account ID of the person sending the money
 * @param {Object} recipient - The user receiving the money
 * @returns {Object}
 */
function getSendMoneyParams(report, amount, currency, comment, paymentMethodType, managerID, recipient) {
    const recipientEmail = OptionsListUtils.addSMSDomainIfPhoneNumber(recipient.login);
    const recipientAccountID = Number(recipient.accountID);
    const newIOUReportDetails = JSON.stringify({
        amount,
        currency,
        requestorEmail: recipientEmail,
        requestorAccountID: recipientAccountID,
        comment,
        idempotencyKey: Str.guid(),
    });

    let chatReport = report.reportID ? report : null;
    let isNewChat = false;
    if (!chatReport) {
        chatReport = ReportUtils.getChatByParticipants([recipientAccountID]);
    }
    if (!chatReport) {
        chatReport = ReportUtils.buildOptimisticChatReport([recipientAccountID]);
        isNewChat = true;
    }
    const optimisticIOUReport = ReportUtils.buildOptimisticIOUReport(recipientAccountID, managerID, amount, chatReport.reportID, currency, true);

    const optimisticTransaction = TransactionUtils.buildOptimisticTransaction(amount, currency, optimisticIOUReport.reportID, comment);
    const optimisticTransactionData = {
        onyxMethod: Onyx.METHOD.SET,
        key: `${ONYXKEYS.COLLECTION.TRANSACTION}${optimisticTransaction.transactionID}`,
        value: optimisticTransaction,
    };

    // Note: The created action must be optimistically generated before the IOU action so there's no chance that the created action appears after the IOU action in the chat
    const optimisticCreatedAction = ReportUtils.buildOptimisticCreatedReportAction(recipientEmail);
    const optimisticIOUReportAction = ReportUtils.buildOptimisticIOUReportAction(
        CONST.IOU.REPORT_ACTION_TYPE.PAY,
        amount,
        currency,
        comment,
        [recipient],
        optimisticTransaction.transactionID,
        paymentMethodType,
        optimisticIOUReport.reportID,
        false,
        true,
    );

    const reportPreviewAction = ReportUtils.buildOptimisticReportPreview(chatReport, optimisticIOUReport);

    // First, add data that will be used in all cases
    const optimisticChatReportData = {
        onyxMethod: Onyx.METHOD.MERGE,
        key: `${ONYXKEYS.COLLECTION.REPORT}${chatReport.reportID}`,
        value: {
            ...chatReport,
            lastReadTime: DateUtils.getDBTime(),
            lastVisibleActionCreated: reportPreviewAction.created,
        },
    };
    const optimisticIOUReportData = {
        onyxMethod: Onyx.METHOD.SET,
        key: `${ONYXKEYS.COLLECTION.REPORT}${optimisticIOUReport.reportID}`,
        value: {
            ...optimisticIOUReport,
            lastMessageText: optimisticIOUReportAction.message[0].text,
            lastMessageHtml: optimisticIOUReportAction.message[0].html,
        },
    };
    const optimisticIOUReportActionsData = {
        onyxMethod: Onyx.METHOD.MERGE,
        key: `${ONYXKEYS.COLLECTION.REPORT_ACTIONS}${optimisticIOUReport.reportID}`,
        value: {
            [optimisticIOUReportAction.reportActionID]: {
                ...optimisticIOUReportAction,
                pendingAction: CONST.RED_BRICK_ROAD_PENDING_ACTION.ADD,
            },
        },
    };
    const optimisticChatReportActionsData = {
        onyxMethod: Onyx.METHOD.MERGE,
        key: `${ONYXKEYS.COLLECTION.REPORT_ACTIONS}${chatReport.reportID}`,
        value: {
            [reportPreviewAction.reportActionID]: reportPreviewAction,
        },
    };

    const successData = [
        {
            onyxMethod: Onyx.METHOD.MERGE,
            key: `${ONYXKEYS.COLLECTION.REPORT_ACTIONS}${optimisticIOUReport.reportID}`,
            value: {
                [optimisticIOUReportAction.reportActionID]: {
                    pendingAction: null,
                },
            },
        },
        {
            onyxMethod: Onyx.METHOD.MERGE,
            key: `${ONYXKEYS.COLLECTION.TRANSACTION}${optimisticTransaction.transactionID}`,
            value: {pendingAction: null},
        },
        {
            onyxMethod: Onyx.METHOD.MERGE,
            key: `${ONYXKEYS.COLLECTION.REPORT_ACTIONS}${chatReport.reportID}`,
            value: {
                [reportPreviewAction.reportActionID]: {
                    pendingAction: null,
                },
            },
        },
    ];

    const failureData = [
        {
            onyxMethod: Onyx.METHOD.MERGE,
            key: `${ONYXKEYS.COLLECTION.TRANSACTION}${optimisticTransaction.transactionID}`,
            value: {
                errors: ErrorUtils.getMicroSecondOnyxError('iou.error.other'),
            },
        },
    ];

    let optimisticPersonalDetailListData = {};

    // Now, let's add the data we need just when we are creating a new chat report
    if (isNewChat) {
        // Change the method to set for new reports because it doesn't exist yet, is faster,
        // and we need the data to be available when we navigate to the chat page
        optimisticChatReportData.onyxMethod = Onyx.METHOD.SET;
        optimisticIOUReportData.onyxMethod = Onyx.METHOD.SET;

        // Set and clear pending fields on the chat report
        optimisticChatReportData.value.pendingFields = {createChat: CONST.RED_BRICK_ROAD_PENDING_ACTION.ADD};
        successData.push({
            onyxMethod: Onyx.METHOD.MERGE,
            key: optimisticChatReportData.key,
            value: {pendingFields: null},
        });
        failureData.push(
            {
                onyxMethod: Onyx.METHOD.MERGE,
                key: optimisticChatReportData.key,
                value: {
                    errorFields: {
                        createChat: ErrorUtils.getMicroSecondOnyxError('report.genericCreateReportFailureMessage'),
                    },
                },
            },
            {
                onyxMethod: Onyx.METHOD.MERGE,
                key: `${ONYXKEYS.COLLECTION.REPORT_ACTIONS}${optimisticIOUReport.reportID}`,
                value: {
                    [optimisticIOUReportAction.reportActionID]: {
                        errors: ErrorUtils.getMicroSecondOnyxError(null),
                    },
                },
            },
        );

        // Add optimistic personal details for recipient
        optimisticPersonalDetailListData = {
            onyxMethod: Onyx.METHOD.MERGE,
            key: ONYXKEYS.PERSONAL_DETAILS_LIST,
            value: {
                [recipientAccountID]: {
                    accountID: recipientAccountID,
                    avatar: UserUtils.getDefaultAvatarURL(recipient.accountID),
                    displayName: recipient.displayName || recipient.login,
                    login: recipient.login,
                },
            },
        };

        // Add an optimistic created action to the optimistic chat reportActions data
        optimisticChatReportActionsData.value[optimisticCreatedAction.reportActionID] = optimisticCreatedAction;
    } else {
        failureData.push({
            onyxMethod: Onyx.METHOD.MERGE,
            key: `${ONYXKEYS.COLLECTION.REPORT_ACTIONS}${optimisticIOUReport.reportID}`,
            value: {
                [optimisticIOUReportAction.reportActionID]: {
                    errors: ErrorUtils.getMicroSecondOnyxError('iou.error.other'),
                },
            },
        });
    }

    const optimisticData = [optimisticChatReportData, optimisticIOUReportData, optimisticChatReportActionsData, optimisticIOUReportActionsData, optimisticTransactionData];
    if (!_.isEmpty(optimisticPersonalDetailListData)) {
        optimisticData.push(optimisticPersonalDetailListData);
    }

    return {
        params: {
            iouReportID: optimisticIOUReport.reportID,
            chatReportID: chatReport.reportID,
            reportActionID: optimisticIOUReportAction.reportActionID,
            paymentMethodType,
            transactionID: optimisticTransaction.transactionID,
            newIOUReportDetails,
            createdReportActionID: isNewChat ? optimisticCreatedAction.reportActionID : 0,
            reportPreviewReportActionID: reportPreviewAction.reportActionID,
        },
        optimisticData,
        successData,
        failureData,
    };
}

/**
 * @param {Object} chatReport
 * @param {Object} iouReport
 * @param {Object} recipient
 * @param {String} paymentMethodType
 * @returns {Object}
 */
function getPayMoneyRequestParams(chatReport, iouReport, recipient, paymentMethodType) {
    const optimisticIOUReportAction = ReportUtils.buildOptimisticIOUReportAction(
        CONST.IOU.REPORT_ACTION_TYPE.PAY,
        -iouReport.total,
        iouReport.currency,
        '',
        [recipient],
        '',
        paymentMethodType,
        iouReport.reportID,
        true,
    );

    // In some instances, the report preview action might not be available to the payer (only whispered to the requestor)
    // hence we need to make the updates to the action safely.
    let optimisticReportPreviewAction = null;
    const reportPreviewAction = ReportActionsUtils.getReportPreviewAction(chatReport.reportID, iouReport.reportID);
    if (reportPreviewAction) {
        optimisticReportPreviewAction = ReportUtils.updateReportPreview(iouReport, reportPreviewAction, true);
    }

    const currentNextStep = lodashGet(allNextSteps, `${ONYXKEYS.COLLECTION.NEXT_STEP}${iouReport.reportID}`, null);

    const optimisticData = [
        {
            onyxMethod: Onyx.METHOD.MERGE,
            key: `${ONYXKEYS.COLLECTION.REPORT}${chatReport.reportID}`,
            value: {
                ...chatReport,
                lastReadTime: DateUtils.getDBTime(),
                lastVisibleActionCreated: optimisticIOUReportAction.created,
                hasOutstandingChildRequest: false,
                iouReportID: null,
                lastMessageText: optimisticIOUReportAction.message[0].text,
                lastMessageHtml: optimisticIOUReportAction.message[0].html,
            },
        },
        {
            onyxMethod: Onyx.METHOD.MERGE,
            key: `${ONYXKEYS.COLLECTION.REPORT_ACTIONS}${iouReport.reportID}`,
            value: {
                [optimisticIOUReportAction.reportActionID]: {
                    ...optimisticIOUReportAction,
                    pendingAction: CONST.RED_BRICK_ROAD_PENDING_ACTION.ADD,
                },
            },
        },
        {
            onyxMethod: Onyx.METHOD.MERGE,
            key: `${ONYXKEYS.COLLECTION.REPORT}${iouReport.reportID}`,
            value: {
                ...iouReport,
                lastMessageText: optimisticIOUReportAction.message[0].text,
                lastMessageHtml: optimisticIOUReportAction.message[0].html,
                hasOutstandingChildRequest: false,
                statusNum: CONST.REPORT.STATUS.REIMBURSED,
            },
        },
        {
            onyxMethod: Onyx.METHOD.MERGE,
            key: ONYXKEYS.NVP_LAST_PAYMENT_METHOD,
            value: {[iouReport.policyID]: paymentMethodType},
        },
    ];

    const successData = [
        {
            onyxMethod: Onyx.METHOD.MERGE,
            key: `${ONYXKEYS.COLLECTION.REPORT_ACTIONS}${iouReport.reportID}`,
            value: {
                [optimisticIOUReportAction.reportActionID]: {
                    pendingAction: null,
                },
            },
        },
    ];

    const failureData = [
        {
            onyxMethod: Onyx.METHOD.MERGE,
            key: `${ONYXKEYS.COLLECTION.REPORT_ACTIONS}${iouReport.reportID}`,
            value: {
                [optimisticIOUReportAction.reportActionID]: {
                    errors: ErrorUtils.getMicroSecondOnyxError('iou.error.other'),
                },
            },
        },
    ];

    if (!_.isNull(currentNextStep)) {
        optimisticData.push({
            onyxMethod: Onyx.METHOD.SET,
            key: `${ONYXKEYS.COLLECTION.NEXT_STEP}${iouReport.reportID}`,
            value: null,
        });
        failureData.push({
            onyxMethod: Onyx.METHOD.MERGE,
            key: `${ONYXKEYS.COLLECTION.NEXT_STEP}${iouReport.reportID}`,
            value: currentNextStep,
        });
    }

    // In case the report preview action is loaded locally, let's update it.
    if (optimisticReportPreviewAction) {
        optimisticData.push({
            onyxMethod: Onyx.METHOD.MERGE,
            key: `${ONYXKEYS.COLLECTION.REPORT_ACTIONS}${chatReport.reportID}`,
            value: {
                [optimisticReportPreviewAction.reportActionID]: optimisticReportPreviewAction,
            },
        });
        failureData.push({
            onyxMethod: Onyx.METHOD.MERGE,
            key: `${ONYXKEYS.COLLECTION.REPORT_ACTIONS}${chatReport.reportID}`,
            value: {
                [optimisticReportPreviewAction.reportActionID]: {
                    created: optimisticReportPreviewAction.created,
                },
            },
        });
    }

    return {
        params: {
            iouReportID: iouReport.reportID,
            chatReportID: chatReport.reportID,
            reportActionID: optimisticIOUReportAction.reportActionID,
            paymentMethodType,
        },
        optimisticData,
        successData,
        failureData,
    };
}

/**
 * @param {Object} report
 * @param {Number} amount
 * @param {String} currency
 * @param {String} comment
 * @param {String} managerID - Account ID of the person sending the money
 * @param {Object} recipient - The user receiving the money
 */
function sendMoneyElsewhere(report, amount, currency, comment, managerID, recipient) {
    const {params, optimisticData, successData, failureData} = getSendMoneyParams(report, amount, currency, comment, CONST.IOU.PAYMENT_TYPE.ELSEWHERE, managerID, recipient);

    API.write('SendMoneyElsewhere', params, {optimisticData, successData, failureData});

    resetMoneyRequestInfo();
    Navigation.dismissModal(params.chatReportID);
    Report.notifyNewAction(params.chatReportID, managerID);
}

/**
 * @param {Object} report
 * @param {Number} amount
 * @param {String} currency
 * @param {String} comment
 * @param {String} managerID - Account ID of the person sending the money
 * @param {Object} recipient - The user receiving the money
 */
function sendMoneyWithWallet(report, amount, currency, comment, managerID, recipient) {
    const {params, optimisticData, successData, failureData} = getSendMoneyParams(report, amount, currency, comment, CONST.IOU.PAYMENT_TYPE.EXPENSIFY, managerID, recipient);

    API.write('SendMoneyWithWallet', params, {optimisticData, successData, failureData});

    resetMoneyRequestInfo();
    Navigation.dismissModal(params.chatReportID);
    Report.notifyNewAction(params.chatReportID, managerID);
}

function approveMoneyRequest(expenseReport) {
    const currentNextStep = lodashGet(allNextSteps, `${ONYXKEYS.COLLECTION.NEXT_STEP}${expenseReport.reportID}`, null);

    const optimisticApprovedReportAction = ReportUtils.buildOptimisticApprovedReportAction(expenseReport.total, expenseReport.currency, expenseReport.reportID);

    const optimisticReportActionsData = {
        onyxMethod: Onyx.METHOD.MERGE,
        key: `${ONYXKEYS.COLLECTION.REPORT_ACTIONS}${expenseReport.reportID}`,
        value: {
            [optimisticApprovedReportAction.reportActionID]: {
                ...optimisticApprovedReportAction,
                pendingAction: CONST.RED_BRICK_ROAD_PENDING_ACTION.ADD,
            },
        },
    };
    const optimisticIOUReportData = {
        onyxMethod: Onyx.METHOD.MERGE,
        key: `${ONYXKEYS.COLLECTION.REPORT}${expenseReport.reportID}`,
        value: {
            ...expenseReport,
            lastMessageText: optimisticApprovedReportAction.message[0].text,
            lastMessageHtml: optimisticApprovedReportAction.message[0].html,
            stateNum: CONST.REPORT.STATE_NUM.SUBMITTED,
            statusNum: CONST.REPORT.STATUS.APPROVED,
        },
    };
    const optimisticData = [optimisticIOUReportData, optimisticReportActionsData];

    const successData = [
        {
            onyxMethod: Onyx.METHOD.MERGE,
            key: `${ONYXKEYS.COLLECTION.REPORT_ACTIONS}${expenseReport.reportID}`,
            value: {
                [optimisticApprovedReportAction.reportActionID]: {
                    pendingAction: null,
                },
            },
        },
    ];

    const failureData = [
        {
            onyxMethod: Onyx.METHOD.MERGE,
            key: `${ONYXKEYS.COLLECTION.REPORT_ACTIONS}${expenseReport.reportID}`,
            value: {
                [expenseReport.reportActionID]: {
                    errors: ErrorUtils.getMicroSecondOnyxError('iou.error.other'),
                },
            },
        },
    ];

    if (!_.isNull(currentNextStep)) {
        optimisticData.push({
            onyxMethod: Onyx.METHOD.SET,
            key: `${ONYXKEYS.COLLECTION.NEXT_STEP}${expenseReport.reportID}`,
            value: null,
        });
        failureData.push({
            onyxMethod: Onyx.METHOD.MERGE,
            key: `${ONYXKEYS.COLLECTION.NEXT_STEP}${expenseReport.reportID}`,
            value: currentNextStep,
        });
    }

    API.write('ApproveMoneyRequest', {reportID: expenseReport.reportID, approvedReportActionID: optimisticApprovedReportAction.reportActionID}, {optimisticData, successData, failureData});
}

/**
 * @param {Object} expenseReport
 */
function submitReport(expenseReport) {
    const currentNextStep = lodashGet(allNextSteps, `${ONYXKEYS.COLLECTION.NEXT_STEP}${expenseReport.reportID}`, null);

    const optimisticSubmittedReportAction = ReportUtils.buildOptimisticSubmittedReportAction(expenseReport.total, expenseReport.currency, expenseReport.reportID);
    const parentReport = ReportUtils.getReport(expenseReport.parentReportID);
    const isCurrentUserManager = currentUserPersonalDetails.accountID === expenseReport.managerID;

    const optimisticData = [
        {
            onyxMethod: Onyx.METHOD.MERGE,
            key: `${ONYXKEYS.COLLECTION.REPORT_ACTIONS}${expenseReport.reportID}`,
            value: {
                [optimisticSubmittedReportAction.reportActionID]: {
                    ...optimisticSubmittedReportAction,
                    pendingAction: CONST.RED_BRICK_ROAD_PENDING_ACTION.ADD,
                },
            },
        },
        {
            onyxMethod: Onyx.METHOD.MERGE,
            key: `${ONYXKEYS.COLLECTION.REPORT}${expenseReport.reportID}`,
            value: {
                ...expenseReport,
                lastMessageText: lodashGet(optimisticSubmittedReportAction, 'message.0.text', ''),
                lastMessageHtml: lodashGet(optimisticSubmittedReportAction, 'message.0.html', ''),
                state: CONST.REPORT.STATE.SUBMITTED,
                stateNum: CONST.REPORT.STATE_NUM.PROCESSING,
                statusNum: CONST.REPORT.STATUS.SUBMITTED,
            },
        },
        ...(parentReport.reportID
            ? [
                  {
                      onyxMethod: Onyx.METHOD.MERGE,
                      key: `${ONYXKEYS.COLLECTION.REPORT}${parentReport.reportID}`,
                      value: {
                          ...parentReport,

                          // In case its a manager who force submitted the report, they are the next user who needs to take an action
                          hasOutstandingChildRequest: isCurrentUserManager,
                          iouReportID: null,
                      },
                  },
              ]
            : []),
    ];

    const successData = [
        {
            onyxMethod: Onyx.METHOD.MERGE,
            key: `${ONYXKEYS.COLLECTION.REPORT_ACTIONS}${expenseReport.reportID}`,
            value: {
                [optimisticSubmittedReportAction.reportActionID]: {
                    pendingAction: null,
                },
            },
        },
    ];

    const failureData = [
        {
            onyxMethod: Onyx.METHOD.MERGE,
            key: `${ONYXKEYS.COLLECTION.REPORT_ACTIONS}${expenseReport.reportID}`,
            value: {
                [expenseReport.reportActionID]: {
                    errors: ErrorUtils.getMicroSecondOnyxError('iou.error.other'),
                },
            },
        },
        {
            onyxMethod: Onyx.METHOD.MERGE,
            key: `${ONYXKEYS.COLLECTION.REPORT}${expenseReport.reportID}`,
            value: {
                statusNum: CONST.REPORT.STATUS.OPEN,
                stateNum: CONST.REPORT.STATE_NUM.OPEN,
            },
        },
        ...(parentReport.reportID
            ? [
                  {
                      onyxMethod: Onyx.METHOD.MERGE,
                      key: `${ONYXKEYS.COLLECTION.REPORT}${parentReport.reportID}`,
                      value: {
                          hasOutstandingChildRequest: parentReport.hasOutstandingChildRequest,
                          iouReportID: expenseReport.reportID,
                      },
                  },
              ]
            : []),
    ];

    if (!_.isNull(currentNextStep)) {
        optimisticData.push({
            onyxMethod: Onyx.METHOD.SET,
            key: `${ONYXKEYS.COLLECTION.NEXT_STEP}${expenseReport.reportID}`,
            value: null,
        });
        failureData.push({
            onyxMethod: Onyx.METHOD.MERGE,
            key: `${ONYXKEYS.COLLECTION.NEXT_STEP}${expenseReport.reportID}`,
            value: currentNextStep,
        });
    }

    API.write(
        'SubmitReport',
        {
            reportID: expenseReport.reportID,
            managerAccountID: expenseReport.managerID,
            reportActionID: optimisticSubmittedReportAction.reportActionID,
        },
        {optimisticData, successData, failureData},
    );
}

/**
 * @param {String} paymentType
 * @param {Object} chatReport
 * @param {Object} iouReport
 * @param {String} reimbursementBankAccountState
 */
function payMoneyRequest(paymentType, chatReport, iouReport) {
    const recipient = {accountID: iouReport.ownerAccountID};
    const {params, optimisticData, successData, failureData} = getPayMoneyRequestParams(chatReport, iouReport, recipient, paymentType);

    // For now we need to call the PayMoneyRequestWithWallet API since PayMoneyRequest was not updated to work with
    // Expensify Wallets.
    const apiCommand = paymentType === CONST.IOU.PAYMENT_TYPE.EXPENSIFY ? 'PayMoneyRequestWithWallet' : 'PayMoneyRequest';

    API.write(apiCommand, params, {optimisticData, successData, failureData});
    Navigation.dismissModal(chatReport.reportID);
}

function detachReceipt(transactionID) {
    const transaction = allTransactions[`${ONYXKEYS.COLLECTION.TRANSACTION}${transactionID}`] || {};
    const newTransaction = {...transaction, filename: '', receipt: {}};

    const optimisticData = [
        {
            onyxMethod: Onyx.METHOD.SET,
            key: `${ONYXKEYS.COLLECTION.TRANSACTION}${transactionID}`,
            value: newTransaction,
        },
    ];

    const failureData = [
        {
            onyxMethod: Onyx.METHOD.MERGE,
            key: `${ONYXKEYS.COLLECTION.TRANSACTION}${transactionID}`,
            value: transaction,
        },
    ];

    API.write('DetachReceipt', {transactionID}, {optimisticData, failureData});
}

/**
 * @param {String} transactionID
 * @param {Object} receipt
 * @param {String} filePath
 */
function replaceReceipt(transactionID, receipt, filePath) {
    const transaction = lodashGet(allTransactions, 'transactionID', {});
    const oldReceipt = lodashGet(transaction, 'receipt', {});

    const optimisticData = [
        {
            onyxMethod: Onyx.METHOD.MERGE,
            key: `${ONYXKEYS.COLLECTION.TRANSACTION}${transactionID}`,
            value: {
                receipt: {
                    source: filePath,
                    state: CONST.IOU.RECEIPT_STATE.OPEN,
                },
                filename: receipt.name,
            },
        },
    ];

    const failureData = [
        {
            onyxMethod: Onyx.METHOD.MERGE,
            key: `${ONYXKEYS.COLLECTION.TRANSACTION}${transactionID}`,
            value: {
                receipt: oldReceipt,
                filename: transaction.filename,
            },
        },
    ];

    API.write('ReplaceReceipt', {transactionID, receipt}, {optimisticData, failureData});
}

/**
 * Finds the participants for an IOU based on the attached report
 * @param {String} transactionID of the transaction to set the participants of
 * @param {Object} report attached to the transaction
 */
function setMoneyRequestParticipantsFromReport(transactionID, report) {
    // If the report is iou or expense report, we should get the chat report to set participant for request money
    const chatReport = ReportUtils.isMoneyRequestReport(report) ? ReportUtils.getReport(report.chatReportID) : report;
    const currentUserAccountID = currentUserPersonalDetails.accountID;
    const participants = ReportUtils.isPolicyExpenseChat(chatReport)
        ? [{reportID: chatReport.reportID, isPolicyExpenseChat: true, selected: true}]
        : _.chain(chatReport.participantAccountIDs)
              .filter((accountID) => currentUserAccountID !== accountID)
              .map((accountID) => ({accountID, selected: true}))
              .value();
    Onyx.merge(`${ONYXKEYS.COLLECTION.TRANSACTION_DRAFT}${transactionID}`, {participants, participantsAutoAssigned: true});
}

/**
 * Initialize money request info and navigate to the MoneyRequest page
 * @param {String} iouType
 * @param {String} reportID
 */
function startMoneyRequest(iouType, reportID = '') {
    resetMoneyRequestInfo(`${iouType}${reportID}`);
    Navigation.navigate(ROUTES.MONEY_REQUEST.getRoute(iouType, reportID));
}

/**
 * @param {String} id
 */
function setMoneyRequestId(id) {
    Onyx.merge(ONYXKEYS.IOU, {id});
}

/**
 * @param {Number} amount
 */
function setMoneyRequestAmount(amount) {
    Onyx.merge(ONYXKEYS.IOU, {amount});
}

/**
 * @param {String} created
 */
function setMoneyRequestCreated(created) {
    Onyx.merge(ONYXKEYS.IOU, {created});
}

/**
 * @param {String} currency
 */
function setMoneyRequestCurrency(currency) {
    Onyx.merge(ONYXKEYS.IOU, {currency});
}

/**
 * @param {String} comment
 */
function setMoneyRequestDescription(comment) {
    Onyx.merge(ONYXKEYS.IOU, {comment: comment.trim()});
}

/**
 * @param {String} merchant
 */
function setMoneyRequestMerchant(merchant) {
    Onyx.merge(ONYXKEYS.IOU, {merchant: merchant.trim()});
}

/**
 * @param {String} category
 */
function setMoneyRequestCategory(category) {
    Onyx.merge(ONYXKEYS.IOU, {category});
}

function resetMoneyRequestCategory() {
    Onyx.merge(ONYXKEYS.IOU, {category: ''});
}

/*
 * @param {String} tag
 */
function setMoneyRequestTag(tag) {
    Onyx.merge(ONYXKEYS.IOU, {tag});
}

function resetMoneyRequestTag() {
    Onyx.merge(ONYXKEYS.IOU, {tag: ''});
}

/**
 * @param {String} transactionID
 * @param {Object} taxRate
 */
function setMoneyRequestTaxRate(transactionID, taxRate) {
    Onyx.merge(`${ONYXKEYS.COLLECTION.TRANSACTION_DRAFT}${transactionID}`, {taxRate});
}

/**
 * @param {String} transactionID
 * @param {Number} taxAmount
 */
function setMoneyRequestTaxAmount(transactionID, taxAmount) {
    Onyx.merge(`${ONYXKEYS.COLLECTION.TRANSACTION_DRAFT}${transactionID}`, {taxAmount});
}

/**
 * @param {Boolean} billable
 */
function setMoneyRequestBillable(billable) {
    Onyx.merge(ONYXKEYS.IOU, {billable});
}

/**
 * @param {Object[]} participants
 * @param {Boolean} isSplitRequest
 */
function setMoneyRequestParticipants(participants, isSplitRequest) {
    Onyx.merge(ONYXKEYS.IOU, {participants, isSplitRequest});
}

/**
 * @param {String} receiptPath
 * @param {String} receiptFilename
 */
function setMoneyRequestReceipt(receiptPath, receiptFilename) {
    Onyx.merge(ONYXKEYS.IOU, {receiptPath, receiptFilename, merchant: ''});
}

function setUpDistanceTransaction() {
    const transactionID = NumberUtils.rand64();
    Onyx.merge(`${ONYXKEYS.COLLECTION.TRANSACTION}${transactionID}`, {
        transactionID,
        comment: {type: CONST.TRANSACTION.TYPE.CUSTOM_UNIT, customUnit: {name: CONST.CUSTOM_UNITS.NAME_DISTANCE}},
    });
    Onyx.merge(ONYXKEYS.IOU, {transactionID});
}

/**
 * Navigates to the next IOU page based on where the IOU request was started
 *
 * @param {Object} iou
 * @param {String} iouType
 * @param {Object} report
 * @param {String} report.reportID
 * @param {String} path
 */
function navigateToNextPage(iou, iouType, report, path = '') {
    const moneyRequestID = `${iouType}${report.reportID || ''}`;
    const shouldReset = iou.id !== moneyRequestID && !_.isEmpty(report.reportID);

    // If the money request ID in Onyx does not match the ID from params, we want to start a new request
    // with the ID from params. We need to clear the participants in case the new request is initiated from FAB.
    if (shouldReset) {
        resetMoneyRequestInfo(moneyRequestID);
    }

    // If we're adding a receipt, that means the user came from the confirmation page and we need to navigate back to it.
    if (path.slice(1) === ROUTES.MONEY_REQUEST_RECEIPT.getRoute(iouType, report.reportID)) {
        Navigation.navigate(ROUTES.MONEY_REQUEST_CONFIRMATION.getRoute(iouType, report.reportID));
        return;
    }

    // If a request is initiated on a report, skip the participants selection step and navigate to the confirmation page.
    if (report.reportID) {
        // If the report is iou or expense report, we should get the chat report to set participant for request money
        const chatReport = ReportUtils.isMoneyRequestReport(report) ? ReportUtils.getReport(report.chatReportID) : report;
        // Reinitialize the participants when the money request ID in Onyx does not match the ID from params
        if (_.isEmpty(iou.participants) || shouldReset) {
            const currentUserAccountID = currentUserPersonalDetails.accountID;
            const participants = ReportUtils.isPolicyExpenseChat(chatReport)
                ? [{reportID: chatReport.reportID, isPolicyExpenseChat: true, selected: true}]
                : _.chain(chatReport.participantAccountIDs)
                      .filter((accountID) => currentUserAccountID !== accountID)
                      .map((accountID) => ({accountID, selected: true}))
                      .value();
            setMoneyRequestParticipants(participants);
            resetMoneyRequestCategory();
            resetMoneyRequestTag();
        }
        Navigation.navigate(ROUTES.MONEY_REQUEST_CONFIRMATION.getRoute(iouType, report.reportID));
        return;
    }
    Navigation.navigate(ROUTES.MONEY_REQUEST_PARTICIPANTS.getRoute(iouType));
}

/**
 *  When the money request or split bill creation flow is initialized via FAB, the reportID is not passed as a navigation
 * parameter.
 * Gets a report id from the first participant of the IOU object stored in Onyx.
 * @param {Object} iou
 * @param {Array} iou.participants
 * @param {Object} route
 * @param {Object} route.params
 * @param {String} [route.params.reportID]
 * @returns {String}
 */
function getIOUReportID(iou, route) {
    return lodashGet(route, 'params.reportID') || lodashGet(iou, 'participants.0.reportID', '');
}

export {
    setMoneyRequestParticipants,
    createDistanceRequest,
    deleteMoneyRequest,
    splitBill,
    splitBillAndOpenReport,
    setDraftSplitTransaction,
    startSplitBill,
    completeSplitBill,
    requestMoney,
    sendMoneyElsewhere,
    approveMoneyRequest,
    submitReport,
    payMoneyRequest,
    sendMoneyWithWallet,
    startMoneyRequest,
    startMoneyRequest_temporaryForRefactor,
    resetMoneyRequestCategory,
    resetMoneyRequestCategory_temporaryForRefactor,
    resetMoneyRequestInfo,
    resetMoneyRequestTag,
    resetMoneyRequestTag_temporaryForRefactor,
    clearMoneyRequest,
    setMoneyRequestAmount_temporaryForRefactor,
    setMoneyRequestBillable_temporaryForRefactor,
    setMoneyRequestCategory_temporaryForRefactor,
    setMoneyRequestCreated_temporaryForRefactor,
    setMoneyRequestCurrency_temporaryForRefactor,
    setMoneyRequestDescription_temporaryForRefactor,
    setMoneyRequestMerchant_temporaryForRefactor,
    setMoneyRequestParticipants_temporaryForRefactor,
    setMoneyRequestReceipt_temporaryForRefactor,
    setMoneyRequestTag_temporaryForRefactor,
    setMoneyRequestAmount,
    setMoneyRequestBillable,
    setMoneyRequestCategory,
    setMoneyRequestCreated,
    setMoneyRequestCurrency,
    setMoneyRequestDescription,
    setMoneyRequestId,
    setMoneyRequestMerchant,
    setMoneyRequestParticipantsFromReport,
    setMoneyRequestReceipt,
    setMoneyRequestTag,
    setMoneyRequestTaxAmount,
    setMoneyRequestTaxRate,
    setUpDistanceTransaction,
    navigateToNextPage,
    updateMoneyRequestDate,
<<<<<<< HEAD
    updateMoneyRequestTaxAmount,
    updateMoneyRequestTaxRate,
=======
    updateMoneyRequestTag,
>>>>>>> 5b0ceb25
    updateMoneyRequestAmountAndCurrency,
    replaceReceipt,
    detachReceipt,
    getIOUReportID,
    editMoneyRequest,
};<|MERGE_RESOLUTION|>--- conflicted
+++ resolved
@@ -1055,7 +1055,21 @@
 }
 
 /**
-<<<<<<< HEAD
+ * Updates the created tag of a money request
+ *
+ * @param {String} transactionID
+ * @param {Number} transactionThreadReportID
+ * @param {String} tag
+ */
+function updateMoneyRequestTag(transactionID, transactionThreadReportID, tag) {
+    const transactionChanges = {
+        tag,
+    };
+    const {params, onyxData} = getUpdateMoneyRequestParams(transactionID, transactionThreadReportID, transactionChanges, true);
+    API.write('UpdateMoneyRequestTag', params, onyxData);
+}
+
+/**
  * Updates the created tax amount of a money request
  *
  * @param {String} transactionID
@@ -1083,20 +1097,6 @@
     };
     const {params, onyxData} = getUpdateMoneyRequestParams(transactionID, optimisticReportActionID, transactionChanges, true);
     API.write('UpdateMoneyRequestTaxRate', params, onyxData);
-=======
- * Updates the created date of a money request
- *
- * @param {String} transactionID
- * @param {Number} transactionThreadReportID
- * @param {String} tag
- */
-function updateMoneyRequestTag(transactionID, transactionThreadReportID, tag) {
-    const transactionChanges = {
-        tag,
-    };
-    const {params, onyxData} = getUpdateMoneyRequestParams(transactionID, transactionThreadReportID, transactionChanges, true);
-    API.write('UpdateMoneyRequestTag', params, onyxData);
->>>>>>> 5b0ceb25
 }
 
 /**
@@ -3538,12 +3538,9 @@
     setUpDistanceTransaction,
     navigateToNextPage,
     updateMoneyRequestDate,
-<<<<<<< HEAD
+    updateMoneyRequestTag,
     updateMoneyRequestTaxAmount,
     updateMoneyRequestTaxRate,
-=======
-    updateMoneyRequestTag,
->>>>>>> 5b0ceb25
     updateMoneyRequestAmountAndCurrency,
     replaceReceipt,
     detachReceipt,
