import Onyx from 'react-native-onyx';
import _ from 'underscore';
import lodashGet from 'lodash/get';
import Str from 'expensify-common/lib/str';
import {format} from 'date-fns';
import CONST from '../../CONST';
import ROUTES from '../../ROUTES';
import ONYXKEYS from '../../ONYXKEYS';
import Navigation from '../Navigation/Navigation';
import * as Localize from '../Localize';
import * as API from '../API';
import * as ReportUtils from '../ReportUtils';
import * as CurrencyUtils from '../CurrencyUtils';
import * as ReportActionsUtils from '../ReportActionsUtils';
import * as IOUUtils from '../IOUUtils';
import * as OptionsListUtils from '../OptionsListUtils';
import DateUtils from '../DateUtils';
import * as TransactionUtils from '../TransactionUtils';
import * as ErrorUtils from '../ErrorUtils';
import * as UserUtils from '../UserUtils';
import * as Report from './Report';
import * as NumberUtils from '../NumberUtils';
import ReceiptGeneric from '../../../assets/images/receipt-generic.png';
import * as LocalePhoneNumber from '../LocalePhoneNumber';

let allReports;
Onyx.connect({
    key: ONYXKEYS.COLLECTION.REPORT,
    waitForCollectionCallback: true,
    callback: (val) => (allReports = val),
});

let allTransactions;
Onyx.connect({
    key: ONYXKEYS.COLLECTION.TRANSACTION,
    waitForCollectionCallback: true,
    callback: (val) => {
        if (!val) {
            allTransactions = {};
            return;
        }

        allTransactions = val;
    },
});

let allRecentlyUsedCategories = {};
Onyx.connect({
    key: ONYXKEYS.COLLECTION.POLICY_RECENTLY_USED_CATEGORIES,
    waitForCollectionCallback: true,
    callback: (val) => (allRecentlyUsedCategories = val),
});

let allRecentlyUsedTags = {};
Onyx.connect({
    key: ONYXKEYS.COLLECTION.POLICY_RECENTLY_USED_TAGS,
    waitForCollectionCallback: true,
    callback: (value) => {
        if (!value) {
            allRecentlyUsedTags = {};
            return;
        }

        allRecentlyUsedTags = value;
    },
});

let allPolicyTags = {};
Onyx.connect({
    key: ONYXKEYS.COLLECTION.POLICY_TAGS,
    waitForCollectionCallback: true,
    callback: (value) => {
        if (!value) {
            allPolicyTags = {};
            return;
        }

        allPolicyTags = value;
    },
});

let userAccountID = '';
let currentUserEmail = '';
Onyx.connect({
    key: ONYXKEYS.SESSION,
    callback: (val) => {
        currentUserEmail = lodashGet(val, 'email', '');
        userAccountID = lodashGet(val, 'accountID', '');
    },
});

let currentUserPersonalDetails = {};
Onyx.connect({
    key: ONYXKEYS.PERSONAL_DETAILS_LIST,
    callback: (val) => {
        currentUserPersonalDetails = lodashGet(val, userAccountID, {});
    },
});

let currentDate = '';
Onyx.connect({
    key: ONYXKEYS.CURRENT_DATE,
    callback: (val) => {
        currentDate = val;
    },
});

/**
 * Reset money request info from the store with its initial value
 * @param {String} id
 */
function resetMoneyRequestInfo(id = '') {
    const created = currentDate || format(new Date(), CONST.DATE.FNS_FORMAT_STRING);
    Onyx.merge(ONYXKEYS.IOU, {
        id,
        amount: 0,
        currency: lodashGet(currentUserPersonalDetails, 'localCurrencyCode', CONST.CURRENCY.USD),
        comment: '',
        participants: [],
        merchant: CONST.TRANSACTION.DEFAULT_MERCHANT,
        category: '',
        tag: '',
        created,
        receiptPath: '',
        receiptSource: '',
        transactionID: '',
        billable: null,
    });
}

function buildOnyxDataForMoneyRequest(
    chatReport,
    iouReport,
    transaction,
    chatCreatedAction,
    iouCreatedAction,
    iouAction,
    optimisticPersonalDetailListAction,
    reportPreviewAction,
    optimisticRecentlyUsedCategories,
    optimisticPolicyRecentlyUsedTags,
    isNewChatReport,
    isNewIOUReport,
) {
    const optimisticData = [
        {
            // Use SET for new reports because it doesn't exist yet, is faster and we need the data to be available when we navigate to the chat page
            onyxMethod: isNewChatReport ? Onyx.METHOD.SET : Onyx.METHOD.MERGE,
            key: `${ONYXKEYS.COLLECTION.REPORT}${chatReport.reportID}`,
            value: {
                ...chatReport,
                lastReadTime: DateUtils.getDBTime(),
                lastMessageTranslationKey: '',
                hasOutstandingIOU: iouReport.total !== 0,
                iouReportID: iouReport.reportID,
                ...(isNewChatReport ? {pendingFields: {createChat: CONST.RED_BRICK_ROAD_PENDING_ACTION.ADD}} : {}),
            },
        },
        {
            onyxMethod: isNewIOUReport ? Onyx.METHOD.SET : Onyx.METHOD.MERGE,
            key: `${ONYXKEYS.COLLECTION.REPORT}${iouReport.reportID}`,
            value: {
                ...iouReport,
                lastMessageText: iouAction.message[0].text,
                lastMessageHtml: iouAction.message[0].html,
                ...(isNewIOUReport ? {pendingFields: {createChat: CONST.RED_BRICK_ROAD_PENDING_ACTION.ADD}} : {}),
            },
        },
        {
            onyxMethod: Onyx.METHOD.SET,
            key: `${ONYXKEYS.COLLECTION.TRANSACTION}${transaction.transactionID}`,
            value: transaction,
        },
        {
            onyxMethod: isNewChatReport ? Onyx.METHOD.SET : Onyx.METHOD.MERGE,
            key: `${ONYXKEYS.COLLECTION.REPORT_ACTIONS}${chatReport.reportID}`,
            value: {
                ...(isNewChatReport ? {[chatCreatedAction.reportActionID]: chatCreatedAction} : {}),
                [reportPreviewAction.reportActionID]: reportPreviewAction,
            },
        },
        {
            onyxMethod: isNewIOUReport ? Onyx.METHOD.SET : Onyx.METHOD.MERGE,
            key: `${ONYXKEYS.COLLECTION.REPORT_ACTIONS}${iouReport.reportID}`,
            value: {
                ...(isNewIOUReport ? {[iouCreatedAction.reportActionID]: iouCreatedAction} : {}),
                [iouAction.reportActionID]: iouAction,
            },
        },
    ];

    if (!_.isEmpty(optimisticRecentlyUsedCategories)) {
        optimisticData.push({
            onyxMethod: Onyx.METHOD.SET,
            key: `${ONYXKEYS.COLLECTION.POLICY_RECENTLY_USED_CATEGORIES}${iouReport.policyID}`,
            value: optimisticRecentlyUsedCategories,
        });
    }

    if (!_.isEmpty(optimisticPolicyRecentlyUsedTags)) {
        optimisticData.push({
            onyxMethod: Onyx.METHOD.MERGE,
            key: `${ONYXKEYS.COLLECTION.POLICY_RECENTLY_USED_TAGS}${iouReport.policyID}`,
            value: optimisticPolicyRecentlyUsedTags,
        });
    }

    if (!_.isEmpty(optimisticPersonalDetailListAction)) {
        optimisticData.push({
            onyxMethod: Onyx.METHOD.MERGE,
            key: ONYXKEYS.PERSONAL_DETAILS_LIST,
            value: optimisticPersonalDetailListAction,
        });
    }

    const successData = [
        ...(isNewChatReport
            ? [
                  {
                      onyxMethod: Onyx.METHOD.MERGE,
                      key: `${ONYXKEYS.COLLECTION.REPORT}${chatReport.reportID}`,
                      value: {
                          pendingFields: null,
                          errorFields: null,
                      },
                  },
              ]
            : []),
        ...(isNewIOUReport
            ? [
                  {
                      onyxMethod: Onyx.METHOD.MERGE,
                      key: `${ONYXKEYS.COLLECTION.REPORT}${iouReport.reportID}`,
                      value: {
                          pendingFields: null,
                          errorFields: null,
                      },
                  },
              ]
            : []),
        {
            onyxMethod: Onyx.METHOD.MERGE,
            key: `${ONYXKEYS.COLLECTION.TRANSACTION}${transaction.transactionID}`,
            value: {pendingAction: null},
        },
        {
            onyxMethod: Onyx.METHOD.MERGE,
            key: `${ONYXKEYS.COLLECTION.REPORT_ACTIONS}${chatReport.reportID}`,
            value: {
                ...(isNewChatReport
                    ? {
                          [chatCreatedAction.reportActionID]: {
                              pendingAction: null,
                              errors: null,
                          },
                      }
                    : {}),
                [reportPreviewAction.reportActionID]: {
                    pendingAction: null,
                },
            },
        },
        {
            onyxMethod: Onyx.METHOD.MERGE,
            key: `${ONYXKEYS.COLLECTION.REPORT_ACTIONS}${iouReport.reportID}`,
            value: {
                ...(isNewIOUReport
                    ? {
                          [iouCreatedAction.reportActionID]: {
                              pendingAction: null,
                              errors: null,
                          },
                      }
                    : {}),
                [iouAction.reportActionID]: {
                    pendingAction: null,
                    errors: null,
                },
            },
        },
    ];

    const failureData = [
        {
            onyxMethod: Onyx.METHOD.MERGE,
            key: `${ONYXKEYS.COLLECTION.REPORT}${chatReport.reportID}`,
            value: {
                hasOutstandingIOU: chatReport.hasOutstandingIOU,
                iouReportID: chatReport.iouReportID,
                lastReadTime: chatReport.lastReadTime,
                ...(isNewChatReport
                    ? {
                          errorFields: {
                              createChat: ErrorUtils.getMicroSecondOnyxError('report.genericCreateReportFailureMessage'),
                          },
                      }
                    : {}),
            },
        },
        ...(isNewIOUReport
            ? [
                  {
                      onyxMethod: Onyx.METHOD.MERGE,
                      key: `${ONYXKEYS.COLLECTION.REPORT}${iouReport.reportID}`,
                      value: {
                          errorFields: {
                              createChat: ErrorUtils.getMicroSecondOnyxError('report.genericCreateReportFailureMessage'),
                          },
                      },
                  },
              ]
            : []),
        {
            onyxMethod: Onyx.METHOD.MERGE,
            key: `${ONYXKEYS.COLLECTION.TRANSACTION}${transaction.transactionID}`,
            value: {
                errors: ErrorUtils.getMicroSecondOnyxError('iou.error.genericCreateFailureMessage'),
            },
        },
        {
            onyxMethod: Onyx.METHOD.MERGE,
            key: `${ONYXKEYS.COLLECTION.REPORT_ACTIONS}${chatReport.reportID}`,
            value: {
                ...(isNewChatReport
                    ? {
                          [chatCreatedAction.reportActionID]: {
                              errors: ErrorUtils.getMicroSecondOnyxError('iou.error.genericCreateFailureMessage'),
                          },
                          [reportPreviewAction.reportActionID]: {
                              errors: ErrorUtils.getMicroSecondOnyxError(null),
                          },
                      }
                    : {
                          [reportPreviewAction.reportActionID]: {
                              created: reportPreviewAction.created,
                          },
                      }),
            },
        },
        {
            onyxMethod: Onyx.METHOD.MERGE,
            key: `${ONYXKEYS.COLLECTION.REPORT_ACTIONS}${iouReport.reportID}`,
            value: {
                ...(isNewIOUReport
                    ? {
                          [iouCreatedAction.reportActionID]: {
                              errors: ErrorUtils.getMicroSecondOnyxError('iou.error.genericCreateFailureMessage'),
                          },
                          [iouAction.reportActionID]: {
                              errors: ErrorUtils.getMicroSecondOnyxError(null),
                          },
                      }
                    : {
                          [iouAction.reportActionID]: {
                              errors: ErrorUtils.getMicroSecondOnyxError('iou.error.genericCreateFailureMessage'),
                          },
                      }),
            },
        },
    ];

    return [optimisticData, successData, failureData];
}

/**
 * Gathers all the data needed to make a money request. It attempts to find existing reports, iouReports, and receipts. If it doesn't find them, then
 * it creates optimistic versions of them and uses those instead
 *
 * @param {Object} report
 * @param {Object} participant
 * @param {String} comment
 * @param {Number} amount
 * @param {String} currency
 * @param {String} created
 * @param {String} merchant
 * @param {Number} [payeeAccountID]
 * @param {String} [payeeEmail]
 * @param {Object} [receipt]
 * @param {String} [existingTransactionID]
 * @param {String} [category]
 * @param {String} [tag]
 * @param {Boolean} [billable]
 * @returns {Object} data
 * @returns {String} data.payerEmail
 * @returns {Object} data.iouReport
 * @returns {Object} data.chatReport
 * @returns {Object} data.transaction
 * @returns {Object} data.iouAction
 * @returns {Object} data.createdChatReportActionID
 * @returns {Object} data.createdIOUReportActionID
 * @returns {Object} data.reportPreviewAction
 * @returns {Object} data.onyxData
 * @returns {Object} data.onyxData.optimisticData
 * @returns {Object} data.onyxData.successData
 * @returns {Object} data.onyxData.failureData
 */
function getMoneyRequestInformation(
    report,
    participant,
    comment,
    amount,
    currency,
    created,
    merchant,
    payeeAccountID = userAccountID,
    payeeEmail = currentUserEmail,
    receipt = undefined,
    existingTransactionID = undefined,
    category = undefined,
    tag = undefined,
    billable = undefined,
) {
    const payerEmail = OptionsListUtils.addSMSDomainIfPhoneNumber(participant.login);
    const payerAccountID = Number(participant.accountID);
    const isPolicyExpenseChat = participant.isPolicyExpenseChat;

    // STEP 1: Get existing chat report OR build a new optimistic one
    let isNewChatReport = false;
    let chatReport = lodashGet(report, 'reportID', null) ? report : null;

    // If this is a policyExpenseChat, the chatReport must exist and we can get it from Onyx.
    // report is null if the flow is initiated from the global create menu. However, participant always stores the reportID if it exists, which is the case for policyExpenseChats
    if (!chatReport && isPolicyExpenseChat) {
        chatReport = allReports[`${ONYXKEYS.COLLECTION.REPORT}${participant.reportID}`];
    }

    if (!chatReport) {
        chatReport = ReportUtils.getChatByParticipants([payerAccountID]);
    }

    // If we still don't have a report, it likely doens't exist and we need to build an optimistic one
    if (!chatReport) {
        isNewChatReport = true;
        chatReport = ReportUtils.buildOptimisticChatReport([payerAccountID]);
    }

    // STEP 2: Get existing IOU report and update its total OR build a new optimistic one
    const isNewIOUReport = !chatReport.iouReportID || ReportUtils.hasIOUWaitingOnCurrentUserBankAccount(chatReport);
    let iouReport = isNewIOUReport ? null : allReports[`${ONYXKEYS.COLLECTION.REPORT}${chatReport.iouReportID}`];

    if (iouReport) {
        if (isPolicyExpenseChat) {
            iouReport = {...iouReport};

            // Because of the Expense reports are stored as negative values, we substract the total from the amount
            iouReport.total -= amount;
        } else {
            iouReport = IOUUtils.updateIOUOwnerAndTotal(iouReport, payeeAccountID, amount, currency);
        }
    } else {
        iouReport = isPolicyExpenseChat
            ? ReportUtils.buildOptimisticExpenseReport(chatReport.reportID, chatReport.policyID, payeeAccountID, amount, currency)
            : ReportUtils.buildOptimisticIOUReport(payeeAccountID, payerAccountID, amount, chatReport.reportID, currency);
    }

    // STEP 3: Build optimistic receipt and transaction
    const receiptObject = {};
    let filename;
    if (receipt && receipt.source) {
        receiptObject.source = receipt.source;
        receiptObject.state = receipt.state || CONST.IOU.RECEIPT_STATE.SCANREADY;
        filename = receipt.name;
    }
    let optimisticTransaction = TransactionUtils.buildOptimisticTransaction(
        ReportUtils.isExpenseReport(iouReport) ? -amount : amount,
        currency,
        iouReport.reportID,
        comment,
        created,
        '',
        '',
        merchant,
        receiptObject,
        filename,
        existingTransactionID,
        category,
        tag,
        billable,
    );

    const uniquePolicyRecentlyUsedCategories = allRecentlyUsedCategories
        ? _.filter(
              allRecentlyUsedCategories[`${ONYXKEYS.COLLECTION.POLICY_RECENTLY_USED_CATEGORIES}${iouReport.policyID}`],
              (recentlyUsedPolicyCategory) => recentlyUsedPolicyCategory !== category,
          )
        : [];
    const optimisticPolicyRecentlyUsedCategories = [category, ...uniquePolicyRecentlyUsedCategories];

    const optimisticPolicyRecentlyUsedTags = {};
    const policyTags = allPolicyTags[`${ONYXKEYS.COLLECTION.POLICY_TAGS}${iouReport.policyID}`];
    const recentlyUsedPolicyTags = allRecentlyUsedTags[`${ONYXKEYS.COLLECTION.POLICY_RECENTLY_USED_TAGS}${iouReport.policyID}`];

    if (policyTags) {
        // For now it only uses the first tag of the policy, since multi-tags are not yet supported
        const tagListKey = _.first(_.keys(policyTags));
        const uniquePolicyRecentlyUsedTags = recentlyUsedPolicyTags ? _.filter(recentlyUsedPolicyTags[tagListKey], (recentlyUsedPolicyTag) => recentlyUsedPolicyTag !== tag) : [];
        optimisticPolicyRecentlyUsedTags[tagListKey] = [tag, ...uniquePolicyRecentlyUsedTags];
    }

    // If there is an existing transaction (which is the case for distance requests), then the data from the existing transaction
    // needs to be manually merged into the optimistic transaction. This is because buildOnyxDataForMoneyRequest() uses `Onyx.set()` for the transaction
    // data. This is a big can of worms to change it to `Onyx.merge()` as explored in https://expensify.slack.com/archives/C05DWUDHVK7/p1692139468252109.
    // I want to clean this up at some point, but it's possible this will live in the code for a while so I've created https://github.com/Expensify/App/issues/25417
    // to remind me to do this.
    const existingTransaction = existingTransactionID && TransactionUtils.getTransaction(existingTransactionID);
    if (existingTransaction) {
        optimisticTransaction = {
            ...optimisticTransaction,
            ...existingTransaction,
        };
    }

    // STEP 4: Build optimistic reportActions. We need:
    // 1. CREATED action for the chatReport
    // 2. CREATED action for the iouReport
    // 3. IOU action for the iouReport
    // 4. REPORTPREVIEW action for the chatReport
    // Note: The CREATED action for the IOU report must be optimistically generated before the IOU action so there's no chance that it appears after the IOU action in the chat
    const optimisticCreatedActionForChat = ReportUtils.buildOptimisticCreatedReportAction(payeeEmail);
    const optimisticCreatedActionForIOU = ReportUtils.buildOptimisticCreatedReportAction(payeeEmail);
    const iouAction = ReportUtils.buildOptimisticIOUReportAction(
        CONST.IOU.REPORT_ACTION_TYPE.CREATE,
        amount,
        currency,
        comment,
        [participant],
        optimisticTransaction.transactionID,
        '',
        iouReport.reportID,
        false,
        false,
        receiptObject,
    );

    let reportPreviewAction = isNewIOUReport ? null : ReportActionsUtils.getReportPreviewAction(chatReport.reportID, iouReport.reportID);
    if (reportPreviewAction) {
        reportPreviewAction = ReportUtils.updateReportPreview(iouReport, reportPreviewAction, false, comment, optimisticTransaction);
    } else {
        reportPreviewAction = ReportUtils.buildOptimisticReportPreview(chatReport, iouReport, comment, optimisticTransaction);

        // Generated ReportPreview action is a parent report action of the iou report.
        // We are setting the iou report's parentReportActionID to display subtitle correctly in IOU page when offline.
        iouReport.parentReportActionID = reportPreviewAction.reportActionID;
    }

    // Add optimistic personal details for participant
    const optimisticPersonalDetailListAction = isNewChatReport
        ? {
              [payerAccountID]: {
                  accountID: payerAccountID,
                  avatar: UserUtils.getDefaultAvatarURL(payerAccountID),
                  displayName: LocalePhoneNumber.formatPhoneNumber(participant.displayName || payerEmail),
                  login: participant.login,
                  isOptimisticPersonalDetail: true,
              },
          }
        : undefined;

    // STEP 5: Build Onyx Data
    const [optimisticData, successData, failureData] = buildOnyxDataForMoneyRequest(
        chatReport,
        iouReport,
        optimisticTransaction,
        optimisticCreatedActionForChat,
        optimisticCreatedActionForIOU,
        iouAction,
        optimisticPersonalDetailListAction,
        reportPreviewAction,
        optimisticPolicyRecentlyUsedCategories,
        optimisticPolicyRecentlyUsedTags,
        isNewChatReport,
        isNewIOUReport,
    );

    return {
        payerAccountID,
        payerEmail,
        iouReport,
        chatReport,
        transaction: optimisticTransaction,
        iouAction,
        createdChatReportActionID: isNewChatReport ? optimisticCreatedActionForChat.reportActionID : 0,
        createdIOUReportActionID: isNewIOUReport ? optimisticCreatedActionForIOU.reportActionID : 0,
        reportPreviewAction,
        onyxData: {
            optimisticData,
            successData,
            failureData,
        },
    };
}

/**
 * Requests money based on a distance (eg. mileage from a map)
 *
 * @param {Object} report
 * @param {Object} participant
 * @param {String} comment
 * @param {String} created
 * @param {String} [transactionID]
 * @param {String} [category]
 * @param {String} [tag]
 * @param {Number} amount
 * @param {String} currency
 * @param {String} merchant
 * @param {Boolean} [billable]
 */
function createDistanceRequest(report, participant, comment, created, transactionID, category, tag, amount, currency, merchant, billable) {
    const optimisticReceipt = {
        source: ReceiptGeneric,
        state: CONST.IOU.RECEIPT_STATE.OPEN,
    };
    const {iouReport, chatReport, transaction, iouAction, createdChatReportActionID, createdIOUReportActionID, reportPreviewAction, onyxData} = getMoneyRequestInformation(
        report,
        participant,
        comment,
        amount,
        currency,
        created,
        merchant,
        userAccountID,
        currentUserEmail,
        optimisticReceipt,
        transactionID,
        category,
        tag,
        billable,
    );
    API.write(
        'CreateDistanceRequest',
        {
            comment,
            iouReportID: iouReport.reportID,
            chatReportID: chatReport.reportID,
            transactionID: transaction.transactionID,
            reportActionID: iouAction.reportActionID,
            createdChatReportActionID,
            createdIOUReportActionID,
            reportPreviewReportActionID: reportPreviewAction.reportActionID,
            waypoints: JSON.stringify(TransactionUtils.getValidWaypoints(transaction.comment.waypoints, true)),
            created,
            category,
            tag,
            billable,
        },
        onyxData,
    );
    Navigation.dismissModal(chatReport.reportID);
    Report.notifyNewAction(chatReport.reportID, userAccountID);
}

/**
 * Edits an existing distance request
 *
 * @param {String} transactionID
 * @param {Number} transactionThreadReportID
 * @param {Object} transactionChanges
 * @param {String} [transactionChanges.created]
 * @param {Number} [transactionChanges.amount]
 * @param {Object} [transactionChanges.comment]
 * @param {Object} [transactionChanges.waypoints]
 *
 */
function updateDistanceRequest(transactionID, transactionThreadReportID, transactionChanges) {
    const optimisticData = [];
    const successData = [];
    const failureData = [];

    // Step 1: Set any "pending fields" (ones updated while the user was offline) to have error messages in the failureData
    const pendingFields = _.mapObject(transactionChanges, () => CONST.RED_BRICK_ROAD_PENDING_ACTION.UPDATE);
    const clearedPendingFields = _.mapObject(transactionChanges, () => null);
    const errorFields = _.mapObject(pendingFields, () => ({
        [DateUtils.getMicroseconds()]: Localize.translateLocal('iou.error.genericEditFailureMessage'),
    }));

    // Step 2: Get all the collections being updated
    const transactionThread = allReports[`${ONYXKEYS.COLLECTION.REPORT}${transactionThreadReportID}`];
    const transaction = allTransactions[`${ONYXKEYS.COLLECTION.TRANSACTION}${transactionID}`];
    const iouReport = allReports[`${ONYXKEYS.COLLECTION.REPORT}${transactionThread.parentReportID}`];
    const isFromExpenseReport = ReportUtils.isExpenseReport(iouReport);
    const updatedTransaction = TransactionUtils.getUpdatedTransaction(transaction, transactionChanges, isFromExpenseReport);
    const transactionDetails = ReportUtils.getTransactionDetails(updatedTransaction);

    const params = {
        ...transactionDetails,
        transactionID,
        // This needs to be a JSON string since we're sending this to the MapBox API
        waypoints: JSON.stringify(transactionDetails.waypoints),
    };

    // Step 3: Build the modified expense report actions
    // We don't create a modified report action if we're updating the waypoints,
    // since there isn't actually any optimistic data we can create for them and the report action is created on the server
    // with the response from the MapBox API
    if (!_.has(transactionChanges, 'waypoints')) {
        const updatedReportAction = ReportUtils.buildOptimisticModifiedExpenseReportAction(transactionThread, transaction, transactionChanges, isFromExpenseReport);
        params.reportActionID = updatedReportAction.reportActionID;

        optimisticData.push({
            onyxMethod: Onyx.METHOD.MERGE,
            key: `${ONYXKEYS.COLLECTION.REPORT_ACTIONS}${transactionThread.reportID}`,
            value: {
                [updatedReportAction.reportActionID]: updatedReportAction,
            },
        });
        successData.push({
            onyxMethod: Onyx.METHOD.MERGE,
            key: `${ONYXKEYS.COLLECTION.REPORT_ACTIONS}${transactionThread.reportID}`,
            value: {
                [updatedReportAction.reportActionID]: {pendingAction: null},
            },
        });
        failureData.push({
            onyxMethod: Onyx.METHOD.MERGE,
            key: `${ONYXKEYS.COLLECTION.REPORT_ACTIONS}${transactionThread.reportID}`,
            value: {
                [updatedReportAction.reportActionID]: updatedReportAction,
            },
        });

        // Step 4: Compute the IOU total and update the report preview message (and report header) so LHN amount owed is correct.
        // Should only update if the transaction matches the currency of the report, else we wait for the update
        // from the server with the currency conversion
        let updatedMoneyRequestReport = {...iouReport};
        if (updatedTransaction.currency === iouReport.currency && updatedTransaction.modifiedAmount) {
            const diff = TransactionUtils.getAmount(transaction, true) - TransactionUtils.getAmount(updatedTransaction, true);
            if (ReportUtils.isExpenseReport(iouReport)) {
                updatedMoneyRequestReport.total += diff;
            } else {
                updatedMoneyRequestReport = IOUUtils.updateIOUOwnerAndTotal(iouReport, updatedReportAction.actorAccountID, diff, TransactionUtils.getCurrency(transaction), false);
            }

            updatedMoneyRequestReport.cachedTotal = CurrencyUtils.convertToDisplayString(updatedMoneyRequestReport.total, updatedTransaction.currency);
            optimisticData.push({
                onyxMethod: Onyx.METHOD.MERGE,
                key: `${ONYXKEYS.COLLECTION.REPORT}${iouReport.reportID}`,
                value: updatedMoneyRequestReport,
            });
            successData.push({
                onyxMethod: Onyx.METHOD.MERGE,
                key: `${ONYXKEYS.COLLECTION.REPORT}${iouReport.reportID}`,
                value: {pendingAction: null},
            });
        }
    }

    // Optimistically modify the transaction
    optimisticData.push({
        onyxMethod: Onyx.METHOD.MERGE,
        key: `${ONYXKEYS.COLLECTION.TRANSACTION}${transactionID}`,
        value: {
            ...updatedTransaction,
            pendingFields,
            isLoading: _.has(transactionChanges, 'waypoints'),
            errorFields: null,
        },
    });

    // Clear out the error fields and loading states on success
    successData.push({
        onyxMethod: Onyx.METHOD.MERGE,
        key: `${ONYXKEYS.COLLECTION.TRANSACTION}${transactionID}`,
        value: {
            pendingFields: clearedPendingFields,
            isLoading: false,
            errorFields: null,
        },
    });

    if (_.has(transactionChanges, 'waypoints')) {
        // Delete the backup transaction when editing waypoints when the server responds successfully and there are no errors
        successData.push({
            onyxMethod: Onyx.METHOD.SET,
            key: `${ONYXKEYS.COLLECTION.TRANSACTION}${transactionID}-backup`,
            value: null,
        });
    }

    // Clear out loading states, pending fields, and add the error fields
    failureData.push({
        onyxMethod: Onyx.METHOD.MERGE,
        key: `${ONYXKEYS.COLLECTION.TRANSACTION}${transactionID}`,
        value: {
            pendingFields: clearedPendingFields,
            isLoading: false,
            errorFields,
        },
    });

    // Reset the iouReport to it's original state
    failureData.push({
        onyxMethod: Onyx.METHOD.MERGE,
        key: `${ONYXKEYS.COLLECTION.REPORT}${iouReport.reportID}`,
        value: iouReport,
    });

    API.write('UpdateDistanceRequest', params, {optimisticData, successData, failureData});
}

/**
 * Request money from another user
 *
 * @param {Object} report
 * @param {Number} amount - always in the smallest unit of the currency
 * @param {String} currency
 * @param {String} created
 * @param {String} merchant
 * @param {String} payeeEmail
 * @param {Number} payeeAccountID
 * @param {Object} participant
 * @param {String} comment
 * @param {Object} [receipt]
 * @param {String} [category]
 * @param {String} [tag]
 * @param {Boolean} [billable]
 */
function requestMoney(
    report,
    amount,
    currency,
    created,
    merchant,
    payeeEmail,
    payeeAccountID,
    participant,
    comment,
    receipt = undefined,
    category = undefined,
    tag = undefined,
    billable = undefined,
) {
    // If the report is iou or expense report, we should get the linked chat report to be passed to the getMoneyRequestInformation function
    const isMoneyRequestReport = ReportUtils.isMoneyRequestReport(report);
    const currentChatReport = isMoneyRequestReport ? ReportUtils.getReport(report.chatReportID) : report;
    const {payerAccountID, payerEmail, iouReport, chatReport, transaction, iouAction, createdChatReportActionID, createdIOUReportActionID, reportPreviewAction, onyxData} =
        getMoneyRequestInformation(currentChatReport, participant, comment, amount, currency, created, merchant, payeeAccountID, payeeEmail, receipt, undefined, category, tag, billable);

    API.write(
        'RequestMoney',
        {
            debtorEmail: payerEmail,
            debtorAccountID: payerAccountID,
            amount,
            currency,
            comment,
            created,
            merchant,
            iouReportID: iouReport.reportID,
            chatReportID: chatReport.reportID,
            transactionID: transaction.transactionID,
            reportActionID: iouAction.reportActionID,
            createdChatReportActionID,
            createdIOUReportActionID,
            reportPreviewReportActionID: reportPreviewAction.reportActionID,
            receipt,
            receiptState: lodashGet(receipt, 'state'),
            category,
            tag,
            billable,
        },
        onyxData,
    );
    resetMoneyRequestInfo();
    Navigation.dismissModal(isMoneyRequestReport ? report.reportID : chatReport.reportID);
    Report.notifyNewAction(chatReport.reportID, payeeAccountID);
}

/**
 * Build the Onyx data and IOU split necessary for splitting a bill with 3+ users.
 * 1. Build the optimistic Onyx data for the group chat, i.e. chatReport and iouReportAction creating the former if it doesn't yet exist.
 * 2. Loop over the group chat participant list, building optimistic or updating existing chatReports, iouReports and iouReportActions between the user and each participant.
 * We build both Onyx data and the IOU split that is sent as a request param and is used by Auth to create the chatReports, iouReports and iouReportActions in the database.
 * The IOU split has the following shape:
 *  [
 *      {email: 'currentUser', amount: 100},
 *      {email: 'user2', amount: 100, iouReportID: '100', chatReportID: '110', transactionID: '120', reportActionID: '130'},
 *      {email: 'user3', amount: 100, iouReportID: '200', chatReportID: '210', transactionID: '220', reportActionID: '230'}
 *  ]
 * @param {Array} participants
 * @param {String} currentUserLogin
 * @param {Number} currentUserAccountID
 * @param {Number} amount - always in the smallest unit of the currency
 * @param {String} comment
 * @param {String} currency
 * @param {String} existingSplitChatReportID - the report ID where the split bill happens, could be a group chat or a workspace chat
 *
 * @return {Object}
 */
function createSplitsAndOnyxData(participants, currentUserLogin, currentUserAccountID, amount, comment, currency, existingSplitChatReportID = '') {
    const currentUserEmailForIOUSplit = OptionsListUtils.addSMSDomainIfPhoneNumber(currentUserLogin);
    const participantAccountIDs = _.map(participants, (participant) => Number(participant.accountID));
    const existingSplitChatReport =
        existingSplitChatReportID || participants[0].reportID
            ? allReports[`${ONYXKEYS.COLLECTION.REPORT}${existingSplitChatReportID || participants[0].reportID}`]
            : ReportUtils.getChatByParticipants(participantAccountIDs);
    const splitChatReport = existingSplitChatReport || ReportUtils.buildOptimisticChatReport(participantAccountIDs);
    const isOwnPolicyExpenseChat = splitChatReport.isOwnPolicyExpenseChat;

    // ReportID is -2 (aka "deleted") on the group transaction: https://github.com/Expensify/Auth/blob/3fa2698654cd4fbc30f9de38acfca3fbeb7842e4/auth/command/SplitTransaction.cpp#L24-L27
    const formattedParticipants = isOwnPolicyExpenseChat
        ? [currentUserLogin, ReportUtils.getReportName(splitChatReport)]
        : Localize.arrayToString([currentUserLogin, ..._.map(participants, (participant) => participant.login || '')]);

    const splitTransaction = TransactionUtils.buildOptimisticTransaction(
        amount,
        currency,
        CONST.REPORT.SPLIT_REPORTID,
        comment,
        '',
        '',
        '',
        `${Localize.translateLocal('iou.splitBill')} ${Localize.translateLocal('common.with')} ${formattedParticipants} [${DateUtils.getDBTime().slice(0, 10)}]`,
    );

    // Note: The created action must be optimistically generated before the IOU action so there's no chance that the created action appears after the IOU action in the chat
    const splitCreatedReportAction = ReportUtils.buildOptimisticCreatedReportAction(currentUserEmailForIOUSplit);
    const splitIOUReportAction = ReportUtils.buildOptimisticIOUReportAction(
        CONST.IOU.REPORT_ACTION_TYPE.SPLIT,
        amount,
        currency,
        comment,
        participants,
        splitTransaction.transactionID,
        '',
        '',
        false,
        false,
        {},
        isOwnPolicyExpenseChat,
    );

    splitChatReport.lastReadTime = DateUtils.getDBTime();
    splitChatReport.lastMessageText = splitIOUReportAction.message[0].text;
    splitChatReport.lastMessageHtml = splitIOUReportAction.message[0].html;

    // If we have an existing splitChatReport (group chat or workspace) use it's pending fields, otherwise indicate that we are adding a chat
    if (!existingSplitChatReport) {
        splitChatReport.pendingFields = {
            createChat: CONST.RED_BRICK_ROAD_PENDING_ACTION.ADD,
        };
    }

    const optimisticData = [
        {
            // Use set for new reports because it doesn't exist yet, is faster,
            // and we need the data to be available when we navigate to the chat page
            onyxMethod: existingSplitChatReport ? Onyx.METHOD.MERGE : Onyx.METHOD.SET,
            key: `${ONYXKEYS.COLLECTION.REPORT}${splitChatReport.reportID}`,
            value: splitChatReport,
        },
        {
            onyxMethod: existingSplitChatReport ? Onyx.METHOD.MERGE : Onyx.METHOD.SET,
            key: `${ONYXKEYS.COLLECTION.REPORT_ACTIONS}${splitChatReport.reportID}`,
            value: {
                ...(existingSplitChatReport ? {} : {[splitCreatedReportAction.reportActionID]: splitCreatedReportAction}),
                [splitIOUReportAction.reportActionID]: splitIOUReportAction,
            },
        },
        {
            onyxMethod: Onyx.METHOD.SET,
            key: `${ONYXKEYS.COLLECTION.TRANSACTION}${splitTransaction.transactionID}`,
            value: splitTransaction,
        },
    ];

    const successData = [
        {
            onyxMethod: Onyx.METHOD.MERGE,
            key: `${ONYXKEYS.COLLECTION.REPORT_ACTIONS}${splitChatReport.reportID}`,
            value: {
                ...(existingSplitChatReport ? {} : {[splitCreatedReportAction.reportActionID]: {pendingAction: null}}),
                [splitIOUReportAction.reportActionID]: {pendingAction: null},
            },
        },
        {
            onyxMethod: Onyx.METHOD.MERGE,
            key: `${ONYXKEYS.COLLECTION.TRANSACTION}${splitTransaction.transactionID}`,
            value: {pendingAction: null},
        },
    ];

    if (!existingSplitChatReport) {
        successData.push({
            onyxMethod: Onyx.METHOD.MERGE,
            key: `${ONYXKEYS.COLLECTION.REPORT}${splitChatReport.reportID}`,
            value: {pendingFields: {createChat: null}},
        });
    }

    const failureData = [
        {
            onyxMethod: Onyx.METHOD.MERGE,
            key: `${ONYXKEYS.COLLECTION.TRANSACTION}${splitTransaction.transactionID}`,
            value: {
                errors: ErrorUtils.getMicroSecondOnyxError('iou.error.genericCreateFailureMessage'),
            },
        },
    ];

    if (existingSplitChatReport) {
        failureData.push({
            onyxMethod: Onyx.METHOD.MERGE,
            key: `${ONYXKEYS.COLLECTION.REPORT_ACTIONS}${splitChatReport.reportID}`,
            value: {
                [splitIOUReportAction.reportActionID]: {
                    errors: ErrorUtils.getMicroSecondOnyxError('iou.error.genericCreateFailureMessage'),
                },
            },
        });
    } else {
        failureData.push(
            {
                onyxMethod: Onyx.METHOD.MERGE,
                key: `${ONYXKEYS.COLLECTION.REPORT}${splitChatReport.reportID}`,
                value: {
                    errorFields: {
                        createChat: ErrorUtils.getMicroSecondOnyxError('report.genericCreateReportFailureMessage'),
                    },
                },
            },
            {
                onyxMethod: Onyx.METHOD.MERGE,
                key: `${ONYXKEYS.COLLECTION.REPORT_ACTIONS}${splitChatReport.reportID}`,
                value: {
                    [splitIOUReportAction.reportActionID]: {
                        errors: ErrorUtils.getMicroSecondOnyxError(null),
                    },
                },
            },
        );
    }

    // Loop through participants creating individual chats, iouReports and reportActionIDs as needed
    const splitAmount = IOUUtils.calculateAmount(participants.length, amount, currency, false);
    const splits = [{email: currentUserEmailForIOUSplit, accountID: currentUserAccountID, amount: IOUUtils.calculateAmount(participants.length, amount, currency, true)}];

    const hasMultipleParticipants = participants.length > 1;
    _.each(participants, (participant) => {
        // In case the participant is a worskapce, email & accountID should remain undefined and won't be used in the rest of this code
        const email = isOwnPolicyExpenseChat ? '' : OptionsListUtils.addSMSDomainIfPhoneNumber(participant.login).toLowerCase();
        const accountID = isOwnPolicyExpenseChat ? 0 : Number(participant.accountID);
        if (email === currentUserEmailForIOUSplit) {
            return;
        }

        // STEP 1: Get existing chat report OR build a new optimistic one
        // If we only have one participant and the request was initiated from the global create menu, i.e. !existingGroupChatReportID, the oneOnOneChatReport is the groupChatReport
        let oneOnOneChatReport;
        let isNewOneOnOneChatReport = false;
        let shouldCreateOptimisticPersonalDetails = false;

        // If this is a split between two people only and the function
        // wasn't provided with an existing group chat report id
        // or, if the split is being made from the workspace chat, then the oneOnOneChatReport is the same as the splitChatReport
        // in this case existingSplitChatReport will belong to the policy expense chat and we won't be
        // entering code that creates optimistic personal details
        if ((!hasMultipleParticipants && !existingSplitChatReportID) || isOwnPolicyExpenseChat) {
            oneOnOneChatReport = splitChatReport;
            shouldCreateOptimisticPersonalDetails = !existingSplitChatReport;
        } else {
            const existingChatReport = ReportUtils.getChatByParticipants([accountID]);
            isNewOneOnOneChatReport = !existingChatReport;
            shouldCreateOptimisticPersonalDetails = isNewOneOnOneChatReport;
            oneOnOneChatReport = existingChatReport || ReportUtils.buildOptimisticChatReport([accountID]);
        }

        // STEP 2: Get existing IOU/Expense report and update its total OR build a new optimistic one
        // For Control policy expense chats, if the report is already approved, create a new expense report
        let oneOnOneIOUReport = lodashGet(allReports, `${ONYXKEYS.COLLECTION.REPORT}${oneOnOneChatReport.iouReportID}`, undefined);
        const shouldCreateNewOneOnOneIOUReport =
            _.isUndefined(oneOnOneIOUReport) || (isOwnPolicyExpenseChat && ReportUtils.isControlPolicyExpenseReport(oneOnOneIOUReport) && ReportUtils.isReportApproved(oneOnOneIOUReport));

        if (shouldCreateNewOneOnOneIOUReport) {
            oneOnOneIOUReport = isOwnPolicyExpenseChat
                ? ReportUtils.buildOptimisticExpenseReport(oneOnOneChatReport.reportID, oneOnOneChatReport.policyID, currentUserAccountID, splitAmount, currency)
                : ReportUtils.buildOptimisticIOUReport(currentUserAccountID, accountID, splitAmount, oneOnOneChatReport.reportID, currency);
        } else if (isOwnPolicyExpenseChat) {
            // Because of the Expense reports are stored as negative values, we subtract the total from the amount
            oneOnOneIOUReport.total -= splitAmount;
        } else {
            oneOnOneIOUReport = IOUUtils.updateIOUOwnerAndTotal(oneOnOneIOUReport, currentUserAccountID, splitAmount, currency);
        }

        // STEP 3: Build optimistic transaction
        const oneOnOneTransaction = TransactionUtils.buildOptimisticTransaction(
            ReportUtils.isExpenseReport(oneOnOneIOUReport) ? -splitAmount : splitAmount,
            currency,
            oneOnOneIOUReport.reportID,
            comment,
            '',
            CONST.IOU.MONEY_REQUEST_TYPE.SPLIT,
            splitTransaction.transactionID,
        );

        // STEP 4: Build optimistic reportActions. We need:
        // 1. CREATED action for the chatReport
        // 2. CREATED action for the iouReport
        // 3. IOU action for the iouReport
        // 4. REPORTPREVIEW action for the chatReport
        // Note: The CREATED action for the IOU report must be optimistically generated before the IOU action so there's no chance that it appears after the IOU action in the chat
        const oneOnOneCreatedActionForChat = ReportUtils.buildOptimisticCreatedReportAction(currentUserEmailForIOUSplit);
        const oneOnOneCreatedActionForIOU = ReportUtils.buildOptimisticCreatedReportAction(currentUserEmailForIOUSplit);
        const oneOnOneIOUAction = ReportUtils.buildOptimisticIOUReportAction(
            CONST.IOU.REPORT_ACTION_TYPE.CREATE,
            splitAmount,
            currency,
            comment,
            [participant],
            oneOnOneTransaction.transactionID,
            '',
            oneOnOneIOUReport.reportID,
        );

        // Add optimistic personal details for new participants
        const oneOnOnePersonalDetailListAction = shouldCreateOptimisticPersonalDetails
            ? {
                  [accountID]: {
                      accountID,
                      avatar: UserUtils.getDefaultAvatarURL(accountID),
                      displayName: LocalePhoneNumber.formatPhoneNumber(participant.displayName || email),
                      login: participant.login,
                      isOptimisticPersonalDetail: true,
                  },
              }
            : undefined;

        let oneOnOneReportPreviewAction = ReportActionsUtils.getReportPreviewAction(oneOnOneChatReport.reportID, oneOnOneIOUReport.reportID);
        if (oneOnOneReportPreviewAction) {
            oneOnOneReportPreviewAction = ReportUtils.updateReportPreview(oneOnOneIOUReport, oneOnOneReportPreviewAction);
        } else {
            oneOnOneReportPreviewAction = ReportUtils.buildOptimisticReportPreview(oneOnOneChatReport, oneOnOneIOUReport);
        }

        // STEP 5: Build Onyx Data
        const [oneOnOneOptimisticData, oneOnOneSuccessData, oneOnOneFailureData] = buildOnyxDataForMoneyRequest(
            oneOnOneChatReport,
            oneOnOneIOUReport,
            oneOnOneTransaction,
            oneOnOneCreatedActionForChat,
            oneOnOneCreatedActionForIOU,
            oneOnOneIOUAction,
            oneOnOnePersonalDetailListAction,
            oneOnOneReportPreviewAction,
            [],
            {},
            isNewOneOnOneChatReport,
            shouldCreateNewOneOnOneIOUReport,
        );

        const individualSplit = {
            email,
            accountID,
            amount: splitAmount,
            iouReportID: oneOnOneIOUReport.reportID,
            chatReportID: oneOnOneChatReport.reportID,
            transactionID: oneOnOneTransaction.transactionID,
            reportActionID: oneOnOneIOUAction.reportActionID,
            createdChatReportActionID: oneOnOneCreatedActionForChat.reportActionID,
            createdIOUReportActionID: oneOnOneCreatedActionForIOU.reportActionID,
            reportPreviewReportActionID: oneOnOneReportPreviewAction.reportActionID,
        };

        splits.push(individualSplit);
        optimisticData.push(...oneOnOneOptimisticData);
        successData.push(...oneOnOneSuccessData);
        failureData.push(...oneOnOneFailureData);
    });

    const splitData = {
        chatReportID: splitChatReport.reportID,
        transactionID: splitTransaction.transactionID,
        reportActionID: splitIOUReportAction.reportActionID,
        policyID: splitChatReport.policyID,
    };

    if (_.isEmpty(existingSplitChatReport)) {
        splitData.createdReportActionID = splitCreatedReportAction.reportActionID;
    }

    return {
        splitData,
        splits,
        onyxData: {optimisticData, successData, failureData},
    };
}

/**
 * @param {Array} participants
 * @param {String} currentUserLogin
 * @param {Number} currentUserAccountID
 * @param {Number} amount - always in smallest currency unit
 * @param {String} comment
 * @param {String} currency
 * @param {String} existingSplitChatReportID - Either a group DM or a workspace chat
 */
function splitBill(participants, currentUserLogin, currentUserAccountID, amount, comment, currency, existingSplitChatReportID = '') {
    const {splitData, splits, onyxData} = createSplitsAndOnyxData(participants, currentUserLogin, currentUserAccountID, amount, comment, currency, existingSplitChatReportID);

    API.write(
        'SplitBill',
        {
            reportID: splitData.chatReportID,
            amount,
            splits: JSON.stringify(splits),
            currency,
            comment,
            transactionID: splitData.transactionID,
            reportActionID: splitData.reportActionID,
            createdReportActionID: splitData.createdReportActionID,
            policyID: splitData.policyID,
        },
        onyxData,
    );

    resetMoneyRequestInfo();
    Navigation.dismissModal();
    Report.notifyNewAction(splitData.chatReportID, currentUserAccountID);
}

/**
 * @param {Array} participants
 * @param {String} currentUserLogin
 * @param {Number} currentUserAccountID
 * @param {Number} amount - always in smallest currency unit
 * @param {String} comment
 * @param {String} currency
 */
function splitBillAndOpenReport(participants, currentUserLogin, currentUserAccountID, amount, comment, currency) {
    const {splitData, splits, onyxData} = createSplitsAndOnyxData(participants, currentUserLogin, currentUserAccountID, amount, comment, currency);

    API.write(
        'SplitBillAndOpenReport',
        {
            reportID: splitData.chatReportID,
            amount,
            splits: JSON.stringify(splits),
            currency,
            comment,
            transactionID: splitData.transactionID,
            reportActionID: splitData.reportActionID,
            createdReportActionID: splitData.createdReportActionID,
            policyID: splitData.policyID,
        },
        onyxData,
    );

    resetMoneyRequestInfo();
    Navigation.dismissModal(splitData.chatReportID);
    Report.notifyNewAction(splitData.chatReportID, currentUserAccountID);
}

/**
 * @param {String} transactionID
 * @param {Number} transactionThreadReportID
 * @param {Object} transactionChanges
 */
function editMoneyRequest(transactionID, transactionThreadReportID, transactionChanges) {
    // STEP 1: Get all collections we're updating
    const transactionThread = allReports[`${ONYXKEYS.COLLECTION.REPORT}${transactionThreadReportID}`];
    const transaction = allTransactions[`${ONYXKEYS.COLLECTION.TRANSACTION}${transactionID}`];
    const iouReport = allReports[`${ONYXKEYS.COLLECTION.REPORT}${transactionThread.parentReportID}`];
    const chatReport = allReports[`${ONYXKEYS.COLLECTION.REPORT}${iouReport.chatReportID}`];
    const isFromExpenseReport = ReportUtils.isExpenseReport(iouReport);

    // STEP 2: Build new modified expense report action.
    const updatedReportAction = ReportUtils.buildOptimisticModifiedExpenseReportAction(transactionThread, transaction, transactionChanges, isFromExpenseReport);
    const updatedTransaction = TransactionUtils.getUpdatedTransaction(transaction, transactionChanges, isFromExpenseReport);

    // STEP 3: Compute the IOU total and update the report preview message so LHN amount owed is correct
    // Should only update if the transaction matches the currency of the report, else we wait for the update
    // from the server with the currency conversion
    let updatedMoneyRequestReport = {...iouReport};
    const updatedChatReport = {...chatReport};
    const diff = TransactionUtils.getAmount(transaction, true) - TransactionUtils.getAmount(updatedTransaction, true);
    if (updatedTransaction.currency === iouReport.currency && updatedTransaction.modifiedAmount && diff !== 0) {
        if (ReportUtils.isExpenseReport(iouReport)) {
            updatedMoneyRequestReport.total += diff;
        } else {
            updatedMoneyRequestReport = IOUUtils.updateIOUOwnerAndTotal(iouReport, updatedReportAction.actorAccountID, diff, TransactionUtils.getCurrency(transaction), false);
        }

        updatedMoneyRequestReport.cachedTotal = CurrencyUtils.convertToDisplayString(updatedMoneyRequestReport.total, updatedTransaction.currency);

        // Update the last message of the IOU report
        const lastMessage = ReportUtils.getIOUReportActionMessage(
            iouReport.reportID,
            CONST.IOU.REPORT_ACTION_TYPE.CREATE,
            updatedMoneyRequestReport.total,
            '',
            updatedTransaction.currency,
            '',
            false,
        );
        updatedMoneyRequestReport.lastMessageText = lastMessage[0].text;
        updatedMoneyRequestReport.lastMessageHtml = lastMessage[0].html;

        // Update the last message of the chat report
        const messageText = Localize.translateLocal('iou.payerOwesAmount', {
            payer: updatedMoneyRequestReport.managerEmail,
            amount: CurrencyUtils.convertToDisplayString(updatedMoneyRequestReport.total, updatedMoneyRequestReport.currency),
        });
        updatedChatReport.lastMessageText = messageText;
        updatedChatReport.lastMessageHtml = messageText;
    }

    const optimisticPolicyRecentlyUsedTags = {};
    if (_.has(transactionChanges, 'tag')) {
        const tagListName = transactionChanges.tagListName;
        const recentlyUsedPolicyTags = allRecentlyUsedTags[`${ONYXKEYS.COLLECTION.POLICY_RECENTLY_USED_TAGS}${iouReport.policyID}`];

        const uniquePolicyRecentlyUsedTags = recentlyUsedPolicyTags
            ? _.filter(recentlyUsedPolicyTags[tagListName], (recentlyUsedPolicyTag) => recentlyUsedPolicyTag !== transactionChanges.tag)
            : [];
        optimisticPolicyRecentlyUsedTags[tagListName] = [transactionChanges.tag, ...uniquePolicyRecentlyUsedTags];
    }

    // STEP 4: Compose the optimistic data
    const currentTime = DateUtils.getDBTime();
    const optimisticData = [
        {
            onyxMethod: Onyx.METHOD.MERGE,
            key: `${ONYXKEYS.COLLECTION.REPORT_ACTIONS}${transactionThread.reportID}`,
            value: {
                [updatedReportAction.reportActionID]: updatedReportAction,
            },
        },
        {
            onyxMethod: Onyx.METHOD.MERGE,
            key: `${ONYXKEYS.COLLECTION.TRANSACTION}${transactionID}`,
            value: updatedTransaction,
        },
        {
            onyxMethod: Onyx.METHOD.MERGE,
            key: `${ONYXKEYS.COLLECTION.REPORT}${iouReport.reportID}`,
            value: updatedMoneyRequestReport,
        },
        {
            onyxMethod: Onyx.METHOD.MERGE,
            key: `${ONYXKEYS.COLLECTION.REPORT}${iouReport.chatReportID}`,
            value: updatedChatReport,
        },
        {
            onyxMethod: Onyx.METHOD.MERGE,
            key: `${ONYXKEYS.COLLECTION.REPORT}${transactionThreadReportID}`,
            value: {
                lastReadTime: currentTime,
                lastVisibleActionCreated: currentTime,
            },
        },
    ];

    if (!_.isEmpty(optimisticPolicyRecentlyUsedTags)) {
        optimisticData.push({
            onyxMethod: Onyx.METHOD.MERGE,
            key: `${ONYXKEYS.COLLECTION.POLICY_RECENTLY_USED_TAGS}${iouReport.policyID}`,
            value: optimisticPolicyRecentlyUsedTags,
        });
    }

    const successData = [
        {
            onyxMethod: Onyx.METHOD.MERGE,
            key: `${ONYXKEYS.COLLECTION.REPORT_ACTIONS}${transactionThread.reportID}`,
            value: {
                [updatedReportAction.reportActionID]: {pendingAction: null},
            },
        },
        {
            onyxMethod: Onyx.METHOD.MERGE,
            key: `${ONYXKEYS.COLLECTION.TRANSACTION}${transactionID}`,
            value: {
                pendingFields: {
                    comment: null,
                    amount: null,
                    created: null,
                    currency: null,
                    merchant: null,
                    billable: null,
                    category: null,
                    tag: null,
                },
            },
        },
        {
            onyxMethod: Onyx.METHOD.MERGE,
            key: `${ONYXKEYS.COLLECTION.REPORT}${iouReport.reportID}`,
            value: {pendingAction: null},
        },
    ];

    const failureData = [
        {
            onyxMethod: Onyx.METHOD.MERGE,
            key: `${ONYXKEYS.COLLECTION.REPORT_ACTIONS}${transactionThread.reportID}`,
            value: {
                [updatedReportAction.reportActionID]: {
<<<<<<< HEAD
                    ...updatedReportAction,
=======
>>>>>>> 389d7b0c
                    errors: ErrorUtils.getMicroSecondOnyxError('iou.error.genericEditFailureMessage'),
                },
            },
        },
        {
            onyxMethod: Onyx.METHOD.SET,
            key: `${ONYXKEYS.COLLECTION.TRANSACTION}${transactionID}`,
            value: transaction,
        },
        {
            onyxMethod: Onyx.METHOD.SET,
            key: `${ONYXKEYS.COLLECTION.REPORT}${iouReport.reportID}`,
            value: iouReport,
        },
        {
            onyxMethod: Onyx.METHOD.SET,
            key: `${ONYXKEYS.COLLECTION.REPORT}${iouReport.chatReportID}`,
            value: chatReport,
        },
        {
            onyxMethod: Onyx.METHOD.MERGE,
            key: `${ONYXKEYS.COLLECTION.REPORT}${transactionThreadReportID}`,
            value: {
                lastReadTime: transactionThread.lastReadTime,
                lastVisibleActionCreated: transactionThread.lastVisibleActionCreated,
            },
        },
    ];

    // STEP 6: Call the API endpoint
    const {created, amount, currency, comment, merchant, category, billable, tag} = ReportUtils.getTransactionDetails(updatedTransaction);
    API.write(
        'EditMoneyRequest',
        {
            transactionID,
            reportActionID: updatedReportAction.reportActionID,
            created,
            amount,
            currency,
            comment,
            merchant,
            category,
            billable,
            tag,
        },
        {optimisticData, successData, failureData},
    );
}

/**
 * @param {String} transactionID
 * @param {Object} reportAction - the money request reportAction we are deleting
 * @param {Boolean} isSingleTransactionView
 */
function deleteMoneyRequest(transactionID, reportAction, isSingleTransactionView = false) {
    // STEP 1: Get all collections we're updating
    const iouReport = allReports[`${ONYXKEYS.COLLECTION.REPORT}${reportAction.originalMessage.IOUReportID}`];
    const chatReport = allReports[`${ONYXKEYS.COLLECTION.REPORT}${iouReport.chatReportID}`];
    const reportPreviewAction = ReportActionsUtils.getReportPreviewAction(iouReport.chatReportID, iouReport.reportID);
    const transaction = allTransactions[`${ONYXKEYS.COLLECTION.TRANSACTION}${transactionID}`];
    const transactionThreadID = reportAction.childReportID;
    let transactionThread = null;
    if (transactionThreadID) {
        transactionThread = allReports[`${ONYXKEYS.COLLECTION.REPORT}${transactionThreadID}`];
    }

    // STEP 2: Decide if we need to:
    // 1. Delete the transactionThread - delete if there are no visible comments in the thread
    // 2. Update the moneyRequestPreview to show [Deleted request] - update if the transactionThread exists AND it isn't being deleted
    const shouldDeleteTransactionThread = transactionThreadID ? ReportActionsUtils.getLastVisibleMessage(transactionThreadID).lastMessageText.length === 0 : false;
    const shouldShowDeletedRequestMessage = transactionThreadID && !shouldDeleteTransactionThread;

    // STEP 3: Update the IOU reportAction and decide if the iouReport should be deleted. We delete the iouReport if there are no visible comments left in the report.
    const updatedReportAction = {
        [reportAction.reportActionID]: {
            pendingAction: shouldShowDeletedRequestMessage ? CONST.RED_BRICK_ROAD_PENDING_ACTION.UPDATE : CONST.RED_BRICK_ROAD_PENDING_ACTION.DELETE,
            previousMessage: reportAction.message,
            message: [
                {
                    type: 'COMMENT',
                    html: '',
                    text: '',
                    isEdited: true,
                    isDeletedParentAction: shouldShowDeletedRequestMessage,
                },
            ],
            originalMessage: {
                IOUTransactionID: null,
            },
            errors: null,
        },
    };

    const lastVisibleAction = ReportActionsUtils.getLastVisibleAction(iouReport.reportID, updatedReportAction);
    const iouReportLastMessageText = ReportActionsUtils.getLastVisibleMessage(iouReport.reportID, updatedReportAction).lastMessageText;
    const shouldDeleteIOUReport =
        iouReportLastMessageText.length === 0 && !ReportActionsUtils.isDeletedParentAction(lastVisibleAction) && (!transactionThreadID || shouldDeleteTransactionThread);

    // STEP 4: Update the iouReport and reportPreview with new totals and messages if it wasn't deleted
    let updatedIOUReport = null;
    let updatedReportPreviewAction = null;
    if (!shouldDeleteIOUReport) {
        if (ReportUtils.isExpenseReport(iouReport)) {
            updatedIOUReport = {...iouReport};

            // Because of the Expense reports are stored as negative values, we add the total from the amount
            updatedIOUReport.total += TransactionUtils.getAmount(transaction, true);
        } else {
            updatedIOUReport = IOUUtils.updateIOUOwnerAndTotal(
                iouReport,
                reportAction.actorAccountID,
                TransactionUtils.getAmount(transaction, false),
                TransactionUtils.getCurrency(transaction),
                true,
            );
        }

        updatedIOUReport.lastMessageText = iouReportLastMessageText;
        updatedIOUReport.lastVisibleActionCreated = lastVisibleAction.created;

        updatedReportPreviewAction = {...reportPreviewAction};
        const messageText = Localize.translateLocal('iou.payerOwesAmount', {
            payer: updatedIOUReport.managerEmail,
            amount: CurrencyUtils.convertToDisplayString(updatedIOUReport.total, updatedIOUReport.currency),
        });
        updatedReportPreviewAction.message[0].text = messageText;
        updatedReportPreviewAction.message[0].html = messageText;
        if (reportPreviewAction.childMoneyRequestCount > 0) {
            updatedReportPreviewAction.childMoneyRequestCount = reportPreviewAction.childMoneyRequestCount - 1;
        }
    }

    // STEP 5: Build Onyx data
    const optimisticData = [
        {
            onyxMethod: Onyx.METHOD.SET,
            key: `${ONYXKEYS.COLLECTION.TRANSACTION}${transactionID}`,
            value: null,
        },
        ...(shouldDeleteTransactionThread
            ? [
                  {
                      onyxMethod: Onyx.METHOD.SET,
                      key: `${ONYXKEYS.COLLECTION.REPORT}${transactionThreadID}`,
                      value: null,
                  },
                  {
                      onyxMethod: Onyx.METHOD.SET,
                      key: `${ONYXKEYS.COLLECTION.REPORT_ACTIONS}${transactionThreadID}`,
                      value: null,
                  },
              ]
            : []),
        {
            onyxMethod: shouldDeleteIOUReport ? Onyx.METHOD.SET : Onyx.METHOD.MERGE,
            key: `${ONYXKEYS.COLLECTION.REPORT_ACTIONS}${iouReport.reportID}`,
            value: shouldDeleteIOUReport ? null : updatedReportAction,
        },
        {
            onyxMethod: shouldDeleteIOUReport ? Onyx.METHOD.SET : Onyx.METHOD.MERGE,
            key: `${ONYXKEYS.COLLECTION.REPORT}${iouReport.reportID}`,
            value: updatedIOUReport,
        },
        {
            onyxMethod: Onyx.METHOD.MERGE,
            key: `${ONYXKEYS.COLLECTION.REPORT_ACTIONS}${chatReport.reportID}`,
            value: {
                [reportPreviewAction.reportActionID]: updatedReportPreviewAction,
            },
        },
        ...(shouldDeleteIOUReport
            ? [
                  {
                      onyxMethod: Onyx.METHOD.MERGE,
                      key: `${ONYXKEYS.COLLECTION.REPORT}${chatReport.reportID}`,
                      value: {
                          hasOutstandingIOU: false,
                          iouReportID: null,
                          lastMessageText: ReportActionsUtils.getLastVisibleMessage(iouReport.chatReportID, {[reportPreviewAction.reportActionID]: null}).lastMessageText,
                          lastVisibleActionCreated: ReportActionsUtils.getLastVisibleAction(iouReport.chatReportID, {[reportPreviewAction.reportActionID]: null}).created,
                      },
                  },
              ]
            : []),
    ];

    const successData = [
        {
            onyxMethod: Onyx.METHOD.MERGE,
            key: `${ONYXKEYS.COLLECTION.REPORT_ACTIONS}${iouReport.reportID}`,
            value: {
                [reportAction.reportActionID]: {pendingAction: null},
            },
        },
    ];

    const failureData = [
        {
            onyxMethod: Onyx.METHOD.SET,
            key: `${ONYXKEYS.COLLECTION.TRANSACTION}${transactionID}`,
            value: transaction,
        },
        ...(shouldDeleteTransactionThread
            ? [
                  {
                      onyxMethod: Onyx.METHOD.SET,
                      key: `${ONYXKEYS.COLLECTION.REPORT}${transactionThreadID}`,
                      value: transactionThread,
                  },
              ]
            : []),
        {
            onyxMethod: Onyx.METHOD.MERGE,
            key: `${ONYXKEYS.COLLECTION.REPORT_ACTIONS}${iouReport.reportID}`,
            value: {
                [reportAction.reportActionID]: {
                    ...reportAction,
                    errors: ErrorUtils.getMicroSecondOnyxError('iou.error.genericDeleteFailureMessage'),
                },
            },
        },
        {
            onyxMethod: shouldDeleteIOUReport ? Onyx.METHOD.SET : Onyx.METHOD.MERGE,
            key: `${ONYXKEYS.COLLECTION.REPORT}${iouReport.reportID}`,
            value: iouReport,
        },
        {
            onyxMethod: Onyx.METHOD.MERGE,
            key: `${ONYXKEYS.COLLECTION.REPORT_ACTIONS}${chatReport.reportID}`,
            value: {
                [reportPreviewAction.reportActionID]: reportPreviewAction,
            },
        },
        ...(shouldDeleteIOUReport
            ? [
                  {
                      onyxMethod: Onyx.METHOD.MERGE,
                      key: `${ONYXKEYS.COLLECTION.REPORT}${chatReport.reportID}`,
                      value: chatReport,
                  },
              ]
            : []),
    ];

    // STEP 6: Make the API request
    API.write(
        'DeleteMoneyRequest',
        {
            transactionID,
            reportActionID: reportAction.reportActionID,
        },
        {optimisticData, successData, failureData},
    );

    // STEP 7: Navigate the user depending on which page they are on and which resources were deleted
    if (isSingleTransactionView && shouldDeleteTransactionThread && !shouldDeleteIOUReport) {
        // Pop the deleted report screen before navigating. This prevents navigating to the Concierge chat due to the missing report.
        Navigation.goBack(ROUTES.HOME);
        Navigation.navigate(ROUTES.REPORT_WITH_ID.getRoute(iouReport.reportID));
        return;
    }

    if (shouldDeleteIOUReport) {
        // Pop the deleted report screen before navigating. This prevents navigating to the Concierge chat due to the missing report.
        Navigation.goBack(ROUTES.HOME);
        Navigation.navigate(ROUTES.REPORT_WITH_ID.getRoute(iouReport.chatReportID));
    }
}

/**
 * @param {Object} report
 * @param {Number} amount
 * @param {String} currency
 * @param {String} comment
 * @param {String} paymentMethodType
 * @param {String} managerID - Account ID of the person sending the money
 * @param {Object} recipient - The user receiving the money
 * @returns {Object}
 */
function getSendMoneyParams(report, amount, currency, comment, paymentMethodType, managerID, recipient) {
    const recipientEmail = OptionsListUtils.addSMSDomainIfPhoneNumber(recipient.login);
    const recipientAccountID = Number(recipient.accountID);
    const newIOUReportDetails = JSON.stringify({
        amount,
        currency,
        requestorEmail: recipientEmail,
        requestorAccountID: recipientAccountID,
        comment,
        idempotencyKey: Str.guid(),
    });

    let chatReport = report.reportID ? report : null;
    let isNewChat = false;
    if (!chatReport) {
        chatReport = ReportUtils.getChatByParticipants([recipientAccountID]);
    }
    if (!chatReport) {
        chatReport = ReportUtils.buildOptimisticChatReport([recipientAccountID]);
        isNewChat = true;
    }
    const optimisticIOUReport = ReportUtils.buildOptimisticIOUReport(recipientAccountID, managerID, amount, chatReport.reportID, currency, true);

    const optimisticTransaction = TransactionUtils.buildOptimisticTransaction(amount * 100, currency, optimisticIOUReport.reportID, comment);
    const optimisticTransactionData = {
        onyxMethod: Onyx.METHOD.SET,
        key: `${ONYXKEYS.COLLECTION.TRANSACTION}${optimisticTransaction.transactionID}`,
        value: optimisticTransaction,
    };

    // Note: The created action must be optimistically generated before the IOU action so there's no chance that the created action appears after the IOU action in the chat
    const optimisticCreatedAction = ReportUtils.buildOptimisticCreatedReportAction(recipientEmail);
    const optimisticIOUReportAction = ReportUtils.buildOptimisticIOUReportAction(
        CONST.IOU.REPORT_ACTION_TYPE.PAY,
        amount,
        currency,
        comment,
        [recipient],
        optimisticTransaction.transactionID,
        paymentMethodType,
        optimisticIOUReport.reportID,
        false,
        true,
    );

    const reportPreviewAction = ReportUtils.buildOptimisticReportPreview(chatReport, optimisticIOUReport);

    // First, add data that will be used in all cases
    const optimisticChatReportData = {
        onyxMethod: Onyx.METHOD.MERGE,
        key: `${ONYXKEYS.COLLECTION.REPORT}${chatReport.reportID}`,
        value: {
            ...chatReport,
            lastReadTime: DateUtils.getDBTime(),
            lastVisibleActionCreated: reportPreviewAction.created,
        },
    };
    const optimisticIOUReportData = {
        onyxMethod: Onyx.METHOD.SET,
        key: `${ONYXKEYS.COLLECTION.REPORT}${optimisticIOUReport.reportID}`,
        value: {
            ...optimisticIOUReport,
            lastMessageText: optimisticIOUReportAction.message[0].text,
            lastMessageHtml: optimisticIOUReportAction.message[0].html,
        },
    };
    const optimisticIOUReportActionsData = {
        onyxMethod: Onyx.METHOD.MERGE,
        key: `${ONYXKEYS.COLLECTION.REPORT_ACTIONS}${optimisticIOUReport.reportID}`,
        value: {
            [optimisticIOUReportAction.reportActionID]: {
                ...optimisticIOUReportAction,
                pendingAction: CONST.RED_BRICK_ROAD_PENDING_ACTION.ADD,
            },
        },
    };
    const optimisticChatReportActionsData = {
        onyxMethod: Onyx.METHOD.SET,
        key: `${ONYXKEYS.COLLECTION.REPORT_ACTIONS}${chatReport.reportID}`,
        value: {
            [reportPreviewAction.reportActionID]: reportPreviewAction,
        },
    };

    const successData = [
        {
            onyxMethod: Onyx.METHOD.MERGE,
            key: `${ONYXKEYS.COLLECTION.REPORT_ACTIONS}${optimisticIOUReport.reportID}`,
            value: {
                [optimisticIOUReportAction.reportActionID]: {
                    pendingAction: null,
                },
            },
        },
        {
            onyxMethod: Onyx.METHOD.MERGE,
            key: `${ONYXKEYS.COLLECTION.TRANSACTION}${optimisticTransaction.transactionID}`,
            value: {pendingAction: null},
        },
        {
            onyxMethod: Onyx.METHOD.MERGE,
            key: `${ONYXKEYS.COLLECTION.REPORT_ACTIONS}${chatReport.reportID}`,
            value: {
                [reportPreviewAction.reportActionID]: {
                    pendingAction: null,
                },
            },
        },
    ];

    const failureData = [
        {
            onyxMethod: Onyx.METHOD.MERGE,
            key: `${ONYXKEYS.COLLECTION.TRANSACTION}${optimisticTransaction.transactionID}`,
            value: {
                errors: ErrorUtils.getMicroSecondOnyxError('iou.error.other'),
            },
        },
    ];

    let optimisticPersonalDetailListData = {};

    // Now, let's add the data we need just when we are creating a new chat report
    if (isNewChat) {
        // Change the method to set for new reports because it doesn't exist yet, is faster,
        // and we need the data to be available when we navigate to the chat page
        optimisticChatReportData.onyxMethod = Onyx.METHOD.SET;
        optimisticIOUReportData.onyxMethod = Onyx.METHOD.SET;

        // Set and clear pending fields on the chat report
        optimisticChatReportData.value.pendingFields = {createChat: CONST.RED_BRICK_ROAD_PENDING_ACTION.ADD};
        successData.push({
            onyxMethod: Onyx.METHOD.MERGE,
            key: optimisticChatReportData.key,
            value: {pendingFields: null},
        });
        failureData.push(
            {
                onyxMethod: Onyx.METHOD.MERGE,
                key: optimisticChatReportData.key,
                value: {
                    errorFields: {
                        createChat: ErrorUtils.getMicroSecondOnyxError('report.genericCreateReportFailureMessage'),
                    },
                },
            },
            {
                onyxMethod: Onyx.METHOD.MERGE,
                key: `${ONYXKEYS.COLLECTION.REPORT_ACTIONS}${optimisticIOUReport.reportID}`,
                value: {
                    [optimisticIOUReportAction.reportActionID]: {
                        errors: ErrorUtils.getMicroSecondOnyxError(null),
                    },
                },
            },
        );

        // Add optimistic personal details for recipient
        optimisticPersonalDetailListData = {
            onyxMethod: Onyx.METHOD.MERGE,
            key: ONYXKEYS.PERSONAL_DETAILS_LIST,
            value: {
                [recipientAccountID]: {
                    accountID: recipientAccountID,
                    avatar: UserUtils.getDefaultAvatarURL(recipient.accountID),
                    displayName: recipient.displayName || recipient.login,
                    login: recipient.login,
                },
            },
        };

        // Add an optimistic created action to the optimistic chat reportActions data
        optimisticChatReportActionsData.value[optimisticCreatedAction.reportActionID] = optimisticCreatedAction;
    } else {
        failureData.push({
            onyxMethod: Onyx.METHOD.MERGE,
            key: `${ONYXKEYS.COLLECTION.REPORT_ACTIONS}${optimisticIOUReport.reportID}`,
            value: {
                [optimisticIOUReportAction.reportActionID]: {
                    errors: ErrorUtils.getMicroSecondOnyxError('iou.error.other'),
                },
            },
        });
    }

    const optimisticData = [optimisticChatReportData, optimisticIOUReportData, optimisticChatReportActionsData, optimisticIOUReportActionsData, optimisticTransactionData];
    if (!_.isEmpty(optimisticPersonalDetailListData)) {
        optimisticData.push(optimisticPersonalDetailListData);
    }

    return {
        params: {
            iouReportID: optimisticIOUReport.reportID,
            chatReportID: chatReport.reportID,
            reportActionID: optimisticIOUReportAction.reportActionID,
            paymentMethodType,
            transactionID: optimisticTransaction.transactionID,
            newIOUReportDetails,
            createdReportActionID: isNewChat ? optimisticCreatedAction.reportActionID : 0,
            reportPreviewReportActionID: reportPreviewAction.reportActionID,
        },
        optimisticData,
        successData,
        failureData,
    };
}

/**
 * @param {Object} chatReport
 * @param {Object} iouReport
 * @param {Object} recipient
 * @param {String} paymentMethodType
 * @returns {Object}
 */
function getPayMoneyRequestParams(chatReport, iouReport, recipient, paymentMethodType) {
    const optimisticIOUReportAction = ReportUtils.buildOptimisticIOUReportAction(
        CONST.IOU.REPORT_ACTION_TYPE.PAY,
        iouReport.total,
        iouReport.currency,
        '',
        [recipient],
        '',
        paymentMethodType,
        iouReport.reportID,
        true,
    );

    // In some instances, the report preview action might not be available to the payer (only whispered to the requestor)
    // hence we need to make the updates to the action safely.
    let optimisticReportPreviewAction = null;
    const reportPreviewAction = ReportActionsUtils.getReportPreviewAction(chatReport.reportID, iouReport.reportID);
    if (reportPreviewAction) {
        optimisticReportPreviewAction = ReportUtils.updateReportPreview(iouReport, reportPreviewAction, true);
    }

    const optimisticData = [
        {
            onyxMethod: Onyx.METHOD.MERGE,
            key: `${ONYXKEYS.COLLECTION.REPORT}${chatReport.reportID}`,
            value: {
                ...chatReport,
                lastReadTime: DateUtils.getDBTime(),
                lastVisibleActionCreated: optimisticIOUReportAction.created,
                hasOutstandingIOU: false,
                iouReportID: null,
                lastMessageText: optimisticIOUReportAction.message[0].text,
                lastMessageHtml: optimisticIOUReportAction.message[0].html,
            },
        },
        {
            onyxMethod: Onyx.METHOD.MERGE,
            key: `${ONYXKEYS.COLLECTION.REPORT_ACTIONS}${iouReport.reportID}`,
            value: {
                [optimisticIOUReportAction.reportActionID]: {
                    ...optimisticIOUReportAction,
                    pendingAction: CONST.RED_BRICK_ROAD_PENDING_ACTION.ADD,
                },
            },
        },
        {
            onyxMethod: Onyx.METHOD.MERGE,
            key: `${ONYXKEYS.COLLECTION.REPORT}${iouReport.reportID}`,
            value: {
                ...iouReport,
                lastMessageText: optimisticIOUReportAction.message[0].text,
                lastMessageHtml: optimisticIOUReportAction.message[0].html,
                hasOutstandingIOU: false,
                statusNum: CONST.REPORT.STATUS.REIMBURSED,
            },
        },
        {
            onyxMethod: Onyx.METHOD.MERGE,
            key: ONYXKEYS.NVP_LAST_PAYMENT_METHOD,
            value: {[iouReport.policyID]: paymentMethodType},
        },
    ];

    const successData = [
        {
            onyxMethod: Onyx.METHOD.MERGE,
            key: `${ONYXKEYS.COLLECTION.REPORT_ACTIONS}${iouReport.reportID}`,
            value: {
                [optimisticIOUReportAction.reportActionID]: {
                    pendingAction: null,
                },
            },
        },
    ];

    const failureData = [
        {
            onyxMethod: Onyx.METHOD.MERGE,
            key: `${ONYXKEYS.COLLECTION.REPORT_ACTIONS}${iouReport.reportID}`,
            value: {
                [optimisticIOUReportAction.reportActionID]: {
                    errors: ErrorUtils.getMicroSecondOnyxError('iou.error.other'),
                },
            },
        },
    ];

    // In case the report preview action is loaded locally, let's update it.
    if (optimisticReportPreviewAction) {
        optimisticData.push({
            onyxMethod: Onyx.METHOD.MERGE,
            key: `${ONYXKEYS.COLLECTION.REPORT_ACTIONS}${chatReport.reportID}`,
            value: {
                [optimisticReportPreviewAction.reportActionID]: optimisticReportPreviewAction,
            },
        });
        failureData.push({
            onyxMethod: Onyx.METHOD.MERGE,
            key: `${ONYXKEYS.COLLECTION.REPORT_ACTIONS}${chatReport.reportID}`,
            value: {
                [optimisticReportPreviewAction.reportActionID]: {
                    created: optimisticReportPreviewAction.created,
                },
            },
        });
    }

    return {
        params: {
            iouReportID: iouReport.reportID,
            chatReportID: chatReport.reportID,
            reportActionID: optimisticIOUReportAction.reportActionID,
            paymentMethodType,
        },
        optimisticData,
        successData,
        failureData,
    };
}

/**
 * @param {Object} report
 * @param {Number} amount
 * @param {String} currency
 * @param {String} comment
 * @param {String} managerID - Account ID of the person sending the money
 * @param {Object} recipient - The user receiving the money
 */
function sendMoneyElsewhere(report, amount, currency, comment, managerID, recipient) {
    const {params, optimisticData, successData, failureData} = getSendMoneyParams(report, amount, currency, comment, CONST.IOU.PAYMENT_TYPE.ELSEWHERE, managerID, recipient);

    API.write('SendMoneyElsewhere', params, {optimisticData, successData, failureData});

    resetMoneyRequestInfo();
    Navigation.dismissModal(params.chatReportID);
    Report.notifyNewAction(params.chatReportID, managerID);
}

/**
 * @param {Object} report
 * @param {Number} amount
 * @param {String} currency
 * @param {String} comment
 * @param {String} managerID - Account ID of the person sending the money
 * @param {Object} recipient - The user receiving the money
 */
function sendMoneyWithWallet(report, amount, currency, comment, managerID, recipient) {
    const {params, optimisticData, successData, failureData} = getSendMoneyParams(report, amount, currency, comment, CONST.IOU.PAYMENT_TYPE.EXPENSIFY, managerID, recipient);

    API.write('SendMoneyWithWallet', params, {optimisticData, successData, failureData});

    resetMoneyRequestInfo();
    Navigation.dismissModal(params.chatReportID);
    Report.notifyNewAction(params.chatReportID, managerID);
}

function approveMoneyRequest(expenseReport) {
    const optimisticApprovedReportAction = ReportUtils.buildOptimisticApprovedReportAction(expenseReport.total, expenseReport.currency, expenseReport.reportID);

    const optimisticReportActionsData = {
        onyxMethod: Onyx.METHOD.MERGE,
        key: `${ONYXKEYS.COLLECTION.REPORT_ACTIONS}${expenseReport.reportID}`,
        value: {
            [optimisticApprovedReportAction.reportActionID]: {
                ...optimisticApprovedReportAction,
                pendingAction: CONST.RED_BRICK_ROAD_PENDING_ACTION.ADD,
            },
        },
    };
    const optimisticIOUReportData = {
        onyxMethod: Onyx.METHOD.MERGE,
        key: `${ONYXKEYS.COLLECTION.REPORT}${expenseReport.reportID}`,
        value: {
            ...expenseReport,
            lastMessageText: optimisticApprovedReportAction.message[0].text,
            lastMessageHtml: optimisticApprovedReportAction.message[0].html,
            stateNum: CONST.REPORT.STATE_NUM.SUBMITTED,
            statusNum: CONST.REPORT.STATUS.APPROVED,
        },
    };
    const optimisticData = [optimisticIOUReportData, optimisticReportActionsData];

    const successData = [
        {
            onyxMethod: Onyx.METHOD.MERGE,
            key: `${ONYXKEYS.COLLECTION.REPORT_ACTIONS}${expenseReport.reportID}`,
            value: {
                [optimisticApprovedReportAction.reportActionID]: {
                    pendingAction: null,
                },
            },
        },
    ];

    const failureData = [
        {
            onyxMethod: Onyx.METHOD.MERGE,
            key: `${ONYXKEYS.COLLECTION.REPORT_ACTIONS}${expenseReport.reportID}`,
            value: {
                [expenseReport.reportActionID]: {
                    errors: ErrorUtils.getMicroSecondOnyxError('iou.error.other'),
                },
            },
        },
    ];

    API.write('ApproveMoneyRequest', {reportID: expenseReport.reportID, approvedReportActionID: optimisticApprovedReportAction.reportActionID}, {optimisticData, successData, failureData});
}

/**
 * @param {String} paymentType
 * @param {Object} chatReport
 * @param {Object} iouReport
 * @param {String} reimbursementBankAccountState
 */
function payMoneyRequest(paymentType, chatReport, iouReport) {
    const recipient = {
        login: iouReport.ownerEmail,
        accountID: iouReport.ownerAccountID,
    };
    const {params, optimisticData, successData, failureData} = getPayMoneyRequestParams(chatReport, iouReport, recipient, paymentType);

    // For now we need to call the PayMoneyRequestWithWallet API since PayMoneyRequest was not updated to work with
    // Expensify Wallets.
    const apiCommand = paymentType === CONST.IOU.PAYMENT_TYPE.EXPENSIFY ? 'PayMoneyRequestWithWallet' : 'PayMoneyRequest';

    API.write(apiCommand, params, {optimisticData, successData, failureData});
    Navigation.dismissModal(chatReport.reportID);
}

/**
 * @param {String} transactionID
 * @param {Object} receipt
 * @param {String} filePath
 */
function replaceReceipt(transactionID, receipt, filePath) {
    const transaction = lodashGet(allTransactions, 'transactionID', {});
    const oldReceipt = lodashGet(transaction, 'receipt', {});

    const optimisticData = [
        {
            onyxMethod: Onyx.METHOD.MERGE,
            key: `${ONYXKEYS.COLLECTION.TRANSACTION}${transactionID}`,
            value: {
                receipt: {
                    source: filePath,
                    state: CONST.IOU.RECEIPT_STATE.OPEN,
                },
                filename: receipt.name,
            },
        },
    ];

    const failureData = [
        {
            onyxMethod: Onyx.METHOD.MERGE,
            key: `${ONYXKEYS.COLLECTION.TRANSACTION}${transactionID}`,
            value: {
                receipt: oldReceipt,
                filename: transaction.filename,
            },
        },
    ];

    API.write('ReplaceReceipt', {transactionID, receipt}, {optimisticData, failureData});
}

/**
 * Initialize money request info and navigate to the MoneyRequest page
 * @param {String} iouType
 * @param {String} reportID
 */
function startMoneyRequest(iouType, reportID = '') {
    resetMoneyRequestInfo(`${iouType}${reportID}`);
    Navigation.navigate(ROUTES.MONEY_REQUEST.getRoute(iouType, reportID));
}

/**
 * @param {String} id
 */
function setMoneyRequestId(id) {
    Onyx.merge(ONYXKEYS.IOU, {id});
}

/**
 * @param {Number} amount
 */
function setMoneyRequestAmount(amount) {
    Onyx.merge(ONYXKEYS.IOU, {amount});
}

/**
 * @param {String} created
 */
function setMoneyRequestCreated(created) {
    Onyx.merge(ONYXKEYS.IOU, {created});
}

/**
 * @param {String} currency
 */
function setMoneyRequestCurrency(currency) {
    Onyx.merge(ONYXKEYS.IOU, {currency});
}

/**
 * @param {String} comment
 */
function setMoneyRequestDescription(comment) {
    Onyx.merge(ONYXKEYS.IOU, {comment: comment.trim()});
}

/**
 * @param {String} merchant
 */
function setMoneyRequestMerchant(merchant) {
    Onyx.merge(ONYXKEYS.IOU, {merchant: merchant.trim()});
}

/**
 * @param {String} category
 */
function setMoneyRequestCategory(category) {
    Onyx.merge(ONYXKEYS.IOU, {category});
}

function resetMoneyRequestCategory() {
    Onyx.merge(ONYXKEYS.IOU, {category: ''});
}

/*
 * @param {String} tag
 */
function setMoneyRequestTag(tag) {
    Onyx.merge(ONYXKEYS.IOU, {tag});
}

function resetMoneyRequestTag() {
    Onyx.merge(ONYXKEYS.IOU, {tag: ''});
}

/**
 * @param {Boolean} billable
 */
function setMoneyRequestBillable(billable) {
    Onyx.merge(ONYXKEYS.IOU, {billable});
}

/**
 * @param {Object[]} participants
 */
function setMoneyRequestParticipants(participants) {
    Onyx.merge(ONYXKEYS.IOU, {participants});
}

/**
 * @param {String} receiptPath
 * @param {String} receiptSource
 */
function setMoneyRequestReceipt(receiptPath, receiptSource) {
    Onyx.merge(ONYXKEYS.IOU, {receiptPath, receiptSource, merchant: ''});
}

function createEmptyTransaction() {
    const transactionID = NumberUtils.rand64();
    Onyx.merge(`${ONYXKEYS.COLLECTION.TRANSACTION}${transactionID}`, {transactionID});
    Onyx.merge(ONYXKEYS.IOU, {transactionID});
}

/**
 * Navigates to the next IOU page based on where the IOU request was started
 *
 * @param {Object} iou
 * @param {String} iouType
 * @param {Object} report
 * @param {String} report.reportID
 * @param {String} path
 */
function navigateToNextPage(iou, iouType, report, path = '') {
    const moneyRequestID = `${iouType}${report.reportID || ''}`;
    const shouldReset = iou.id !== moneyRequestID;

    // If the money request ID in Onyx does not match the ID from params, we want to start a new request
    // with the ID from params. We need to clear the participants in case the new request is initiated from FAB.
    if (shouldReset) {
        resetMoneyRequestInfo(moneyRequestID);
    }

    // If we're adding a receipt, that means the user came from the confirmation page and we need to navigate back to it.
    if (path.slice(1) === ROUTES.MONEY_REQUEST_RECEIPT.getRoute(iouType, report.reportID)) {
        Navigation.navigate(ROUTES.MONEY_REQUEST_CONFIRMATION.getRoute(iouType, report.reportID));
        return;
    }

    // If a request is initiated on a report, skip the participants selection step and navigate to the confirmation page.
    if (report.reportID) {
        // If the report is iou or expense report, we should get the chat report to set participant for request money
        const chatReport = ReportUtils.isMoneyRequestReport(report) ? ReportUtils.getReport(report.chatReportID) : report;
        // Reinitialize the participants when the money request ID in Onyx does not match the ID from params
        if (_.isEmpty(iou.participants) || shouldReset) {
            const currentUserAccountID = currentUserPersonalDetails.accountID;
            const participants = ReportUtils.isPolicyExpenseChat(chatReport)
                ? [{reportID: chatReport.reportID, isPolicyExpenseChat: true, selected: true}]
                : _.chain(chatReport.participantAccountIDs)
                      .filter((accountID) => currentUserAccountID !== accountID)
                      .map((accountID) => ({accountID, selected: true}))
                      .value();
            setMoneyRequestParticipants(participants);
        }
        Navigation.navigate(ROUTES.MONEY_REQUEST_CONFIRMATION.getRoute(iouType, report.reportID));
        return;
    }
    Navigation.navigate(ROUTES.MONEY_REQUEST_PARTICIPANTS.getRoute(iouType));
}

function submitReport() {
    // Will be implemented in https://github.com/Expensify/App/issues/28763
}

export {
    createDistanceRequest,
    editMoneyRequest,
    deleteMoneyRequest,
    splitBill,
    splitBillAndOpenReport,
    requestMoney,
    sendMoneyElsewhere,
    approveMoneyRequest,
    payMoneyRequest,
    sendMoneyWithWallet,
    startMoneyRequest,
    resetMoneyRequestInfo,
    setMoneyRequestId,
    setMoneyRequestAmount,
    setMoneyRequestCreated,
    setMoneyRequestCurrency,
    setMoneyRequestDescription,
    setMoneyRequestMerchant,
    setMoneyRequestCategory,
    resetMoneyRequestCategory,
    setMoneyRequestTag,
    resetMoneyRequestTag,
    setMoneyRequestBillable,
    setMoneyRequestParticipants,
    setMoneyRequestReceipt,
    createEmptyTransaction,
    navigateToNextPage,
    updateDistanceRequest,
    replaceReceipt,
    submitReport,
};<|MERGE_RESOLUTION|>--- conflicted
+++ resolved
@@ -1394,10 +1394,6 @@
             key: `${ONYXKEYS.COLLECTION.REPORT_ACTIONS}${transactionThread.reportID}`,
             value: {
                 [updatedReportAction.reportActionID]: {
-<<<<<<< HEAD
-                    ...updatedReportAction,
-=======
->>>>>>> 389d7b0c
                     errors: ErrorUtils.getMicroSecondOnyxError('iou.error.genericEditFailureMessage'),
                 },
             },
