--- conflicted
+++ resolved
@@ -2312,18 +2312,6 @@
     Navigation.navigate(ROUTES.MONEY_REQUEST_PARTICIPANTS.getRoute(iouType));
 }
 
-<<<<<<< HEAD
-// route: PropTypes.shape({
-//     /** Route specific parameters used on this screen via route :iouType/new/category/:reportID? */
-//     params: PropTypes.shape({
-//         /** The type of IOU report, i.e. bill, request, send */
-//         iouType: PropTypes.string,
-
-//         /** The report ID of the IOU */
-//         reportID: PropTypes.string,
-//     }),
-// }).isRequired,
-
 /**
  *  When the money request or split bill creation flow is initialized via FAB, the reportID is not passed as a navigation
  * parameter.
@@ -2337,10 +2325,10 @@
  */
 function getIOUReportID(iou, route) {
     return lodashGet(route, 'params.reportID') || lodashGet(iou, 'participants.0.reportID', '');
-=======
+}
+
 function submitReport() {
     // Will be implemented in https://github.com/Expensify/App/issues/28763
->>>>>>> 619aee62
 }
 
 export {
@@ -2373,9 +2361,6 @@
     navigateToNextPage,
     updateDistanceRequest,
     replaceReceipt,
-<<<<<<< HEAD
     getIOUReportID,
-=======
     submitReport,
->>>>>>> 619aee62
 };