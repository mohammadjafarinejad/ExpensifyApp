import {format} from 'date-fns';
import Str from 'expensify-common/lib/str';
import lodashGet from 'lodash/get';
import lodashHas from 'lodash/has';
import Onyx from 'react-native-onyx';
import OnyxUtils from 'react-native-onyx/lib/utils';
import _ from 'underscore';
import ReceiptGeneric from '@assets/images/receipt-generic.png';
import * as API from '@libs/API';
import * as CurrencyUtils from '@libs/CurrencyUtils';
import DateUtils from '@libs/DateUtils';
import * as ErrorUtils from '@libs/ErrorUtils';
import * as IOUUtils from '@libs/IOUUtils';
import * as LocalePhoneNumber from '@libs/LocalePhoneNumber';
import * as Localize from '@libs/Localize';
import Navigation from '@libs/Navigation/Navigation';
import * as NumberUtils from '@libs/NumberUtils';
import * as OptionsListUtils from '@libs/OptionsListUtils';
import Permissions from '@libs/Permissions';
import * as PolicyUtils from '@libs/PolicyUtils';
import * as ReportActionsUtils from '@libs/ReportActionsUtils';
import * as ReportUtils from '@libs/ReportUtils';
import * as TransactionUtils from '@libs/TransactionUtils';
import * as UserUtils from '@libs/UserUtils';
import ViolationsUtils from '@libs/ViolationsUtils';
import CONST from '@src/CONST';
import ONYXKEYS from '@src/ONYXKEYS';
import ROUTES from '@src/ROUTES';
import * as Policy from './Policy';
import * as Report from './Report';

let betas;
Onyx.connect({
    key: ONYXKEYS.BETAS,
    callback: (val) => (betas = val || []),
});

let allPersonalDetails;
Onyx.connect({
    key: ONYXKEYS.PERSONAL_DETAILS_LIST,
    callback: (val) => {
        allPersonalDetails = val || {};
    },
});

let allReports;
Onyx.connect({
    key: ONYXKEYS.COLLECTION.REPORT,
    waitForCollectionCallback: true,
    callback: (val) => (allReports = val),
});

let allTransactions;
Onyx.connect({
    key: ONYXKEYS.COLLECTION.TRANSACTION,
    waitForCollectionCallback: true,
    callback: (val) => {
        if (!val) {
            allTransactions = {};
            return;
        }

        allTransactions = val;
    },
});

let allTransactionDrafts = {};
Onyx.connect({
    key: ONYXKEYS.COLLECTION.TRANSACTION_DRAFT,
    waitForCollectionCallback: true,
    callback: (val) => {
        allTransactionDrafts = val || {};
    },
});

let allTransactionViolations;
Onyx.connect({
    key: ONYXKEYS.COLLECTION.TRANSACTION_VIOLATIONS,
    waitForCollectionCallback: true,
    callback: (val) => {
        if (!val) {
            allTransactionViolations = {};
            return;
        }

        allTransactionViolations = val;
    },
});

let allDraftSplitTransactions;
Onyx.connect({
    key: ONYXKEYS.COLLECTION.SPLIT_TRANSACTION_DRAFT,
    waitForCollectionCallback: true,
    callback: (val) => {
        allDraftSplitTransactions = val || {};
    },
});

let allNextSteps = {};
Onyx.connect({
    key: ONYXKEYS.COLLECTION.NEXT_STEP,
    waitForCollectionCallback: true,
    callback: (val) => {
        allNextSteps = val || {};
    },
});

let userAccountID = '';
let currentUserEmail = '';
Onyx.connect({
    key: ONYXKEYS.SESSION,
    callback: (val) => {
        currentUserEmail = lodashGet(val, 'email', '');
        userAccountID = lodashGet(val, 'accountID', '');
    },
});

let currentUserPersonalDetails = {};
Onyx.connect({
    key: ONYXKEYS.PERSONAL_DETAILS_LIST,
    callback: (val) => {
        currentUserPersonalDetails = lodashGet(val, userAccountID, {});
    },
});

let currentDate = '';
Onyx.connect({
    key: ONYXKEYS.CURRENT_DATE,
    callback: (val) => {
        currentDate = val;
    },
});

/**
 * Initialize money request info
 * @param {String} reportID to attach the transaction to
 * @param {Boolean} isFromGlobalCreate
 * @param {String} [iouRequestType] one of manual/scan/distance
 */
function startMoneyRequest_temporaryForRefactor(reportID, isFromGlobalCreate, iouRequestType = CONST.IOU.REQUEST_TYPE.MANUAL) {
    // Generate a brand new transactionID
    const newTransactionID = CONST.IOU.OPTIMISTIC_TRANSACTION_ID;
    const created = currentDate || format(new Date(), 'yyyy-MM-dd');
    const comment = {};

    // Add initial empty waypoints when starting a distance request
    if (iouRequestType === CONST.IOU.REQUEST_TYPE.DISTANCE) {
        comment.waypoints = {
            waypoint0: {},
            waypoint1: {},
        };
    }

    // Store the transaction in Onyx and mark it as not saved so it can be cleaned up later
    // Use set() here so that there is no way that data will be leaked between objects when it gets reset
    Onyx.set(`${ONYXKEYS.COLLECTION.TRANSACTION_DRAFT}${newTransactionID}`, {
        amount: 0,
        comment,
        created,
        currency: lodashGet(currentUserPersonalDetails, 'localCurrencyCode', CONST.CURRENCY.USD),
        iouRequestType,
        reportID,
        transactionID: newTransactionID,
        isFromGlobalCreate,
        merchant: CONST.TRANSACTION.PARTIAL_TRANSACTION_MERCHANT,
    });
}

/**
 * @param {String} transactionID
 */
function clearMoneyRequest(transactionID) {
    Onyx.set(`${ONYXKEYS.COLLECTION.TRANSACTION_DRAFT}${transactionID}`, null);
}

/**
 * @param {String} transactionID
 * @param {Number} amount
 * @param {String} currency
 */
function setMoneyRequestAmount_temporaryForRefactor(transactionID, amount, currency) {
    Onyx.merge(`${ONYXKEYS.COLLECTION.TRANSACTION_DRAFT}${transactionID}`, {amount, currency});
}

/**
 * @param {String} transactionID
 * @param {String} created
 */
function setMoneyRequestCreated_temporaryForRefactor(transactionID, created) {
    Onyx.merge(`${ONYXKEYS.COLLECTION.TRANSACTION_DRAFT}${transactionID}`, {created});
}

/**
 * @param {String} transactionID
 * @param {String} currency
 */
function setMoneyRequestCurrency_temporaryForRefactor(transactionID, currency) {
    Onyx.merge(`${ONYXKEYS.COLLECTION.TRANSACTION_DRAFT}${transactionID}`, {currency});
}

/**
 * @param {String} transactionID
 * @param {String} comment
 */
function setMoneyRequestDescription_temporaryForRefactor(transactionID, comment) {
    Onyx.merge(`${ONYXKEYS.COLLECTION.TRANSACTION_DRAFT}${transactionID}`, {comment: {comment: comment.trim()}});
}

/**
 * @param {String} transactionID
 * @param {String} merchant
 */
function setMoneyRequestMerchant_temporaryForRefactor(transactionID, merchant) {
    Onyx.merge(`${ONYXKEYS.COLLECTION.TRANSACTION_DRAFT}${transactionID}`, {merchant: merchant.trim()});
}

/**
 * @param {String} transactionID
 * @param {String} category
 */
function setMoneyRequestCategory_temporaryForRefactor(transactionID, category) {
    Onyx.merge(`${ONYXKEYS.COLLECTION.TRANSACTION_DRAFT}${transactionID}`, {category});
}

/*
 * @param {String} transactionID
 */
function resetMoneyRequestCategory_temporaryForRefactor(transactionID) {
    Onyx.merge(`${ONYXKEYS.COLLECTION.TRANSACTION_DRAFT}${transactionID}`, {category: null});
}

/*
 * @param {String} transactionID
 * @param {String} tag
 */
function setMoneyRequestTag_temporaryForRefactor(transactionID, tag) {
    Onyx.merge(`${ONYXKEYS.COLLECTION.TRANSACTION_DRAFT}${transactionID}`, {tag});
}

/*
 * @param {String} transactionID
 */
function resetMoneyRequestTag_temporaryForRefactor(transactionID) {
    Onyx.merge(`${ONYXKEYS.COLLECTION.TRANSACTION_DRAFT}${transactionID}`, {tag: null});
}

/**
 * @param {String} transactionID
 * @param {Boolean} billable
 */
function setMoneyRequestBillable_temporaryForRefactor(transactionID, billable) {
    Onyx.merge(`${ONYXKEYS.COLLECTION.TRANSACTION_DRAFT}${transactionID}`, {billable});
}

/**
 * @param {String} transactionID
 * @param {Object[]} participants
 */
function setMoneyRequestParticipants_temporaryForRefactor(transactionID, participants) {
    Onyx.merge(`${ONYXKEYS.COLLECTION.TRANSACTION_DRAFT}${transactionID}`, {participants});
}

/**
 * @param {String} transactionID
 * @param {String} source
 * @param {String} filename
 */
function setMoneyRequestReceipt_temporaryForRefactor(transactionID, source, filename) {
    Onyx.merge(`${ONYXKEYS.COLLECTION.TRANSACTION_DRAFT}${transactionID}`, {receipt: {source}, filename});
}

/**
 * Reset money request info from the store with its initial value
 * @param {String} id
 */
function resetMoneyRequestInfo(id = '') {
    const created = currentDate || format(new Date(), CONST.DATE.FNS_FORMAT_STRING);
    Onyx.merge(ONYXKEYS.IOU, {
        id,
        amount: 0,
        currency: lodashGet(currentUserPersonalDetails, 'localCurrencyCode', CONST.CURRENCY.USD),
        comment: '',
        participants: [],
        merchant: CONST.TRANSACTION.PARTIAL_TRANSACTION_MERCHANT,
        category: '',
        tag: '',
        created,
        receiptPath: '',
        receiptFilename: '',
        transactionID: '',
        billable: null,
        isSplitRequest: false,
    });
}

/**
 *  Helper function to get the receipt error for money requests, or the generic error if there's no receipt
 *
 * @param {Object} receipt
 * @param {String} filename
 * @param {Boolean} [isScanRequest]
 * @returns {Object}
 */
function getReceiptError(receipt, filename, isScanRequest = true) {
    return _.isEmpty(receipt) || !isScanRequest
        ? ErrorUtils.getMicroSecondOnyxError('iou.error.genericCreateFailureMessage')
        : ErrorUtils.getMicroSecondOnyxErrorObject({error: CONST.IOU.RECEIPT_ERROR, source: receipt.source, filename});
}

/**
 * Builds the Onyx data for a money request.
 *
 * @param {Object} chatReport
 * @param {Object} iouReport
 * @param {Object} transaction
 * @param {Object} chatCreatedAction
 * @param {Object} iouCreatedAction
 * @param {Object} iouAction
 * @param {Object} optimisticPersonalDetailListAction
 * @param {Object} reportPreviewAction
 * @param {Array} optimisticPolicyRecentlyUsedCategories
 * @param {Array} optimisticPolicyRecentlyUsedTags
 * @param {boolean} isNewChatReport
 * @param {boolean} isNewIOUReport
 * @param {Object} policy - May be undefined, an empty object, or an object matching the Policy type (src/types/onyx/Policy.ts)
 * @param {Array} policyTags
 * @param {Array} policyCategories
 * @param {Boolean} hasOutstandingChildRequest
 * @returns {Array} - An array containing the optimistic data, success data, and failure data.
 */
function buildOnyxDataForMoneyRequest(
    chatReport,
    iouReport,
    transaction,
    chatCreatedAction,
    iouCreatedAction,
    iouAction,
    optimisticPersonalDetailListAction,
    reportPreviewAction,
    optimisticPolicyRecentlyUsedCategories,
    optimisticPolicyRecentlyUsedTags,
    isNewChatReport,
    isNewIOUReport,
    policy,
    policyTags,
    policyCategories,
    hasOutstandingChildRequest = false,
) {
    const isScanRequest = TransactionUtils.isScanRequest(transaction);
    const optimisticData = [
        {
            // Use SET for new reports because it doesn't exist yet, is faster and we need the data to be available when we navigate to the chat page
            onyxMethod: isNewChatReport ? Onyx.METHOD.SET : Onyx.METHOD.MERGE,
            key: `${ONYXKEYS.COLLECTION.REPORT}${chatReport.reportID}`,
            value: {
                ...chatReport,
                lastReadTime: DateUtils.getDBTime(),
                lastMessageTranslationKey: '',
                iouReportID: iouReport.reportID,
                hasOutstandingChildRequest,
                ...(isNewChatReport ? {pendingFields: {createChat: CONST.RED_BRICK_ROAD_PENDING_ACTION.ADD}} : {}),
            },
        },
        {
            onyxMethod: isNewIOUReport ? Onyx.METHOD.SET : Onyx.METHOD.MERGE,
            key: `${ONYXKEYS.COLLECTION.REPORT}${iouReport.reportID}`,
            value: {
                ...iouReport,
                lastMessageText: iouAction.message[0].text,
                lastMessageHtml: iouAction.message[0].html,
                pendingFields: {
                    ...(isNewIOUReport ? {createChat: CONST.RED_BRICK_ROAD_PENDING_ACTION.ADD} : {preview: CONST.RED_BRICK_ROAD_PENDING_ACTION.UPDATE}),
                },
            },
        },
        {
            onyxMethod: Onyx.METHOD.SET,
            key: `${ONYXKEYS.COLLECTION.TRANSACTION}${transaction.transactionID}`,
            value: transaction,
        },
        {
            onyxMethod: isNewChatReport ? Onyx.METHOD.SET : Onyx.METHOD.MERGE,
            key: `${ONYXKEYS.COLLECTION.REPORT_ACTIONS}${chatReport.reportID}`,
            value: {
                ...(isNewChatReport ? {[chatCreatedAction.reportActionID]: chatCreatedAction} : {}),
                [reportPreviewAction.reportActionID]: reportPreviewAction,
            },
        },
        {
            onyxMethod: isNewIOUReport ? Onyx.METHOD.SET : Onyx.METHOD.MERGE,
            key: `${ONYXKEYS.COLLECTION.REPORT_ACTIONS}${iouReport.reportID}`,
            value: {
                ...(isNewIOUReport ? {[iouCreatedAction.reportActionID]: iouCreatedAction} : {}),
                [iouAction.reportActionID]: iouAction,
            },
        },

        // Remove the temporary transaction used during the creation flow
        {
            onyxMethod: Onyx.METHOD.SET,
            key: `${ONYXKEYS.COLLECTION.TRANSACTION_DRAFT}${CONST.IOU.OPTIMISTIC_TRANSACTION_ID}`,
            value: null,
        },
    ];

    if (!_.isEmpty(optimisticPolicyRecentlyUsedCategories)) {
        optimisticData.push({
            onyxMethod: Onyx.METHOD.SET,
            key: `${ONYXKEYS.COLLECTION.POLICY_RECENTLY_USED_CATEGORIES}${iouReport.policyID}`,
            value: optimisticPolicyRecentlyUsedCategories,
        });
    }

    if (!_.isEmpty(optimisticPolicyRecentlyUsedTags)) {
        optimisticData.push({
            onyxMethod: Onyx.METHOD.MERGE,
            key: `${ONYXKEYS.COLLECTION.POLICY_RECENTLY_USED_TAGS}${iouReport.policyID}`,
            value: optimisticPolicyRecentlyUsedTags,
        });
    }

    if (!_.isEmpty(optimisticPersonalDetailListAction)) {
        optimisticData.push({
            onyxMethod: Onyx.METHOD.MERGE,
            key: ONYXKEYS.PERSONAL_DETAILS_LIST,
            value: optimisticPersonalDetailListAction,
        });
    }

    const successData = [
        ...(isNewChatReport
            ? [
                  {
                      onyxMethod: Onyx.METHOD.MERGE,
                      key: `${ONYXKEYS.COLLECTION.REPORT}${chatReport.reportID}`,
                      value: {
                          pendingFields: null,
                          errorFields: null,
                      },
                  },
              ]
            : []),
        {
            onyxMethod: Onyx.METHOD.MERGE,
            key: `${ONYXKEYS.COLLECTION.REPORT}${iouReport.reportID}`,
            value: {
                pendingFields: null,
                errorFields: null,
            },
        },
        {
            onyxMethod: Onyx.METHOD.MERGE,
            key: `${ONYXKEYS.COLLECTION.TRANSACTION}${transaction.transactionID}`,
            value: {
                pendingAction: null,
                pendingFields: null,
            },
        },

        {
            onyxMethod: Onyx.METHOD.MERGE,
            key: `${ONYXKEYS.COLLECTION.REPORT_ACTIONS}${chatReport.reportID}`,
            value: {
                ...(isNewChatReport
                    ? {
                          [chatCreatedAction.reportActionID]: {
                              pendingAction: null,
                              errors: null,
                          },
                      }
                    : {}),
                [reportPreviewAction.reportActionID]: {
                    pendingAction: null,
                },
            },
        },
        {
            onyxMethod: Onyx.METHOD.MERGE,
            key: `${ONYXKEYS.COLLECTION.REPORT_ACTIONS}${iouReport.reportID}`,
            value: {
                ...(isNewIOUReport
                    ? {
                          [iouCreatedAction.reportActionID]: {
                              pendingAction: null,
                              errors: null,
                          },
                      }
                    : {}),
                [iouAction.reportActionID]: {
                    pendingAction: null,
                    errors: null,
                },
            },
        },
    ];

    const failureData = [
        {
            onyxMethod: Onyx.METHOD.MERGE,
            key: `${ONYXKEYS.COLLECTION.REPORT}${chatReport.reportID}`,
            value: {
                iouReportID: chatReport.iouReportID,
                lastReadTime: chatReport.lastReadTime,
                pendingFields: null,
                ...(isNewChatReport
                    ? {
                          errorFields: {
                              createChat: ErrorUtils.getMicroSecondOnyxError('report.genericCreateReportFailureMessage'),
                          },
                      }
                    : {}),
            },
        },
        {
            onyxMethod: Onyx.METHOD.MERGE,
            key: `${ONYXKEYS.COLLECTION.REPORT}${iouReport.reportID}`,
            value: {
                pendingFields: null,
                errorFields: {
                    ...(isNewIOUReport ? {createChat: ErrorUtils.getMicroSecondOnyxError('report.genericCreateReportFailureMessage')} : {}),
                },
            },
        },
        {
            onyxMethod: Onyx.METHOD.MERGE,
            key: `${ONYXKEYS.COLLECTION.TRANSACTION}${transaction.transactionID}`,
            value: {
                errors: ErrorUtils.getMicroSecondOnyxError('iou.error.genericCreateFailureMessage'),
                pendingAction: null,
                pendingFields: null,
            },
        },

        // Remove the temporary transaction used during the creation flow
        {
            onyxMethod: Onyx.METHOD.SET,
            key: `${ONYXKEYS.COLLECTION.TRANSACTION_DRAFT}${CONST.IOU.OPTIMISTIC_TRANSACTION_ID}`,
            value: null,
        },

        {
            onyxMethod: Onyx.METHOD.MERGE,
            key: `${ONYXKEYS.COLLECTION.REPORT_ACTIONS}${chatReport.reportID}`,
            value: {
                ...(isNewChatReport
                    ? {
                          [chatCreatedAction.reportActionID]: {
                              errors: getReceiptError(transaction.receipt, transaction.filename || transaction.receipt.filename, isScanRequest),
                          },
                          [reportPreviewAction.reportActionID]: {
                              errors: ErrorUtils.getMicroSecondOnyxError(null),
                          },
                      }
                    : {
                          [reportPreviewAction.reportActionID]: {
                              created: reportPreviewAction.created,
                              errors: getReceiptError(transaction.receipt, transaction.filename || transaction.receipt.filename, isScanRequest),
                          },
                      }),
            },
        },
        {
            onyxMethod: Onyx.METHOD.MERGE,
            key: `${ONYXKEYS.COLLECTION.REPORT_ACTIONS}${iouReport.reportID}`,
            value: {
                ...(isNewIOUReport
                    ? {
                          [iouCreatedAction.reportActionID]: {
                              errors: getReceiptError(transaction.receipt, transaction.filename || transaction.receipt.filename, isScanRequest),
                          },
                          [iouAction.reportActionID]: {
                              errors: ErrorUtils.getMicroSecondOnyxError(null),
                          },
                      }
                    : {
                          [iouAction.reportActionID]: {
                              errors: getReceiptError(transaction.receipt, transaction.filename || transaction.receipt.filename, isScanRequest),
                          },
                      }),
            },
        },
    ];

    // Policy won't be set for P2P cases for which we don't need to compute violations
    if (!policy || !policy.id) {
        return [optimisticData, successData, failureData];
    }

    const violationsOnyxData = ViolationsUtils.getViolationsOnyxData(transaction, [], policy.requiresTag, policyTags, policy.requiresCategory, policyCategories);

    if (violationsOnyxData) {
        optimisticData.push(violationsOnyxData);
        failureData.push({
            onyxMethod: Onyx.METHOD.SET,
            key: `${ONYXKEYS.COLLECTION.TRANSACTION_VIOLATIONS}${transaction.transactionID}`,
            value: [],
        });
    }

    return [optimisticData, successData, failureData];
}

/**
 * Gathers all the data needed to make a money request. It attempts to find existing reports, iouReports, and receipts. If it doesn't find them, then
 * it creates optimistic versions of them and uses those instead
 *
 * @param {Object} report
 * @param {Object} participant
 * @param {String} comment
 * @param {Number} amount
 * @param {String} currency
 * @param {String} created
 * @param {String} merchant
 * @param {Number} [payeeAccountID]
 * @param {String} [payeeEmail]
 * @param {Object} [receipt]
 * @param {String} [existingTransactionID]
 * @param {String} [category]
 * @param {String} [tag]
 * @param {Boolean} [billable]
 * @param {Object} [policy]
 * @param {Object} [policyTags]
 * @param {Object} [policyCategories]
 * @returns {Object} data
 * @returns {String} data.payerEmail
 * @returns {Object} data.iouReport
 * @returns {Object} data.chatReport
 * @returns {Object} data.transaction
 * @returns {Object} data.iouAction
 * @returns {Object} data.createdChatReportActionID
 * @returns {Object} data.createdIOUReportActionID
 * @returns {Object} data.reportPreviewAction
 * @returns {Object} data.onyxData
 * @returns {Object} data.onyxData.optimisticData
 * @returns {Object} data.onyxData.successData
 * @returns {Object} data.onyxData.failureData
 */
function getMoneyRequestInformation(
    report,
    participant,
    comment,
    amount,
    currency,
    created,
    merchant,
    payeeAccountID = userAccountID,
    payeeEmail = currentUserEmail,
    receipt = undefined,
    existingTransactionID = undefined,
    category = undefined,
    tag = undefined,
    billable = undefined,
    policy = undefined,
    policyTags = undefined,
    policyCategories = undefined,
) {
    const payerEmail = OptionsListUtils.addSMSDomainIfPhoneNumber(participant.login);
    const payerAccountID = Number(participant.accountID);
    const isPolicyExpenseChat = participant.isPolicyExpenseChat;

    // STEP 1: Get existing chat report OR build a new optimistic one
    let isNewChatReport = false;
    let chatReport = lodashGet(report, 'reportID', null) ? report : null;

    // If this is a policyExpenseChat, the chatReport must exist and we can get it from Onyx.
    // report is null if the flow is initiated from the global create menu. However, participant always stores the reportID if it exists, which is the case for policyExpenseChats
    if (!chatReport && isPolicyExpenseChat) {
        chatReport = allReports[`${ONYXKEYS.COLLECTION.REPORT}${participant.reportID}`];
    }

    if (!chatReport) {
        chatReport = ReportUtils.getChatByParticipants([payerAccountID]);
    }

    // If we still don't have a report, it likely doens't exist and we need to build an optimistic one
    if (!chatReport) {
        isNewChatReport = true;
        chatReport = ReportUtils.buildOptimisticChatReport([payerAccountID]);
    }

    // STEP 2: Get existing IOU report and update its total OR build a new optimistic one
    const isNewIOUReport = !chatReport.iouReportID || ReportUtils.hasIOUWaitingOnCurrentUserBankAccount(chatReport);
    let iouReport = isNewIOUReport ? null : allReports[`${ONYXKEYS.COLLECTION.REPORT}${chatReport.iouReportID}`];

    // Check if the Scheduled Submit is enabled in case of expense report
    let needsToBeManuallySubmitted = false;
    let isFromPaidPolicy = false;
    if (isPolicyExpenseChat) {
        isFromPaidPolicy = PolicyUtils.isPaidGroupPolicy(policy);

        // If the scheduled submit is turned off on the policy, user needs to manually submit the report which is indicated by GBR in LHN
        needsToBeManuallySubmitted = isFromPaidPolicy && !(policy.isHarvestingEnabled || false);

        // If the linked expense report on paid policy is not draft, we need to create a new draft expense report
        if (iouReport && isFromPaidPolicy && !ReportUtils.isDraftExpenseReport(iouReport)) {
            iouReport = null;
        }
    }

    if (iouReport) {
        if (isPolicyExpenseChat) {
            iouReport = {...iouReport};
            if (lodashGet(iouReport, 'currency') === currency) {
                // Because of the Expense reports are stored as negative values, we substract the total from the amount
                iouReport.total -= amount;
            }
        } else {
            iouReport = IOUUtils.updateIOUOwnerAndTotal(iouReport, payeeAccountID, amount, currency);
        }
    } else {
        iouReport = isPolicyExpenseChat
            ? ReportUtils.buildOptimisticExpenseReport(chatReport.reportID, chatReport.policyID, payeeAccountID, amount, currency)
            : ReportUtils.buildOptimisticIOUReport(payeeAccountID, payerAccountID, amount, chatReport.reportID, currency);
    }

    // STEP 3: Build optimistic receipt and transaction
    const receiptObject = {};
    let filename;
    if (receipt && receipt.source) {
        receiptObject.source = receipt.source;
        receiptObject.state = receipt.state || CONST.IOU.RECEIPT_STATE.SCANREADY;
        filename = receipt.name;
    }
    let optimisticTransaction = TransactionUtils.buildOptimisticTransaction(
        ReportUtils.isExpenseReport(iouReport) ? -amount : amount,
        currency,
        iouReport.reportID,
        comment,
        created,
        '',
        '',
        merchant,
        receiptObject,
        filename,
        existingTransactionID,
        category,
        tag,
        billable,
    );

    const optimisticPolicyRecentlyUsedCategories = Policy.buildOptimisticPolicyRecentlyUsedCategories(iouReport.policyID, category);

    const optimisticPolicyRecentlyUsedTags = Policy.buildOptimisticPolicyRecentlyUsedTags(iouReport.policyID, tag);

    // If there is an existing transaction (which is the case for distance requests), then the data from the existing transaction
    // needs to be manually merged into the optimistic transaction. This is because buildOnyxDataForMoneyRequest() uses `Onyx.set()` for the transaction
    // data. This is a big can of worms to change it to `Onyx.merge()` as explored in https://expensify.slack.com/archives/C05DWUDHVK7/p1692139468252109.
    // I want to clean this up at some point, but it's possible this will live in the code for a while so I've created https://github.com/Expensify/App/issues/25417
    // to remind me to do this.
    const existingTransaction = allTransactionDrafts[`${ONYXKEYS.COLLECTION.TRANSACTION_DRAFT}${CONST.IOU.OPTIMISTIC_TRANSACTION_ID}`];
    if (existingTransaction && existingTransaction.iouRequestType === CONST.IOU.REQUEST_TYPE.DISTANCE) {
        optimisticTransaction = OnyxUtils.fastMerge(existingTransaction, optimisticTransaction);
    }

    // STEP 4: Build optimistic reportActions. We need:
    // 1. CREATED action for the chatReport
    // 2. CREATED action for the iouReport
    // 3. IOU action for the iouReport
    // 4. REPORTPREVIEW action for the chatReport
    // Note: The CREATED action for the IOU report must be optimistically generated before the IOU action so there's no chance that it appears after the IOU action in the chat
    const currentTime = DateUtils.getDBTime();
    const optimisticCreatedActionForChat = ReportUtils.buildOptimisticCreatedReportAction(payeeEmail);
    const optimisticCreatedActionForIOU = ReportUtils.buildOptimisticCreatedReportAction(payeeEmail, DateUtils.subtractMillisecondsFromDateTime(currentTime, 1));
    const iouAction = ReportUtils.buildOptimisticIOUReportAction(
        CONST.IOU.REPORT_ACTION_TYPE.CREATE,
        amount,
        currency,
        comment,
        [participant],
        optimisticTransaction.transactionID,
        '',
        iouReport.reportID,
        false,
        false,
        receiptObject,
        false,
        currentTime,
    );

    let reportPreviewAction = isNewIOUReport ? null : ReportActionsUtils.getReportPreviewAction(chatReport.reportID, iouReport.reportID);
    if (reportPreviewAction) {
        reportPreviewAction = ReportUtils.updateReportPreview(iouReport, reportPreviewAction, false, comment, optimisticTransaction);
    } else {
        reportPreviewAction = ReportUtils.buildOptimisticReportPreview(chatReport, iouReport, comment, optimisticTransaction);

        // Generated ReportPreview action is a parent report action of the iou report.
        // We are setting the iou report's parentReportActionID to display subtitle correctly in IOU page when offline.
        iouReport.parentReportActionID = reportPreviewAction.reportActionID;
    }

    const shouldCreateOptimisticPersonalDetails = isNewChatReport && !allPersonalDetails[payerAccountID];
    // Add optimistic personal details for participant
    const optimisticPersonalDetailListAction = shouldCreateOptimisticPersonalDetails
        ? {
              [payerAccountID]: {
                  accountID: payerAccountID,
                  avatar: UserUtils.getDefaultAvatarURL(payerAccountID),
                  displayName: LocalePhoneNumber.formatPhoneNumber(participant.displayName || payerEmail),
                  login: participant.login,
                  isOptimisticPersonalDetail: true,
              },
          }
        : undefined;

    // The policy expense chat should have the GBR only when its a paid policy and the scheduled submit is turned off
    // so the employee has to submit to their manager manually.
    const hasOutstandingChildRequest = isPolicyExpenseChat && needsToBeManuallySubmitted;

    // STEP 5: Build Onyx Data
    const [optimisticData, successData, failureData] = buildOnyxDataForMoneyRequest(
        chatReport,
        iouReport,
        optimisticTransaction,
        optimisticCreatedActionForChat,
        optimisticCreatedActionForIOU,
        iouAction,
        optimisticPersonalDetailListAction,
        reportPreviewAction,
        optimisticPolicyRecentlyUsedCategories,
        optimisticPolicyRecentlyUsedTags,
        isNewChatReport,
        isNewIOUReport,
        policy,
        policyTags,
        policyCategories,
        hasOutstandingChildRequest,
    );

    return {
        payerAccountID,
        payerEmail,
        iouReport,
        chatReport,
        transaction: optimisticTransaction,
        iouAction,
        createdChatReportActionID: isNewChatReport ? optimisticCreatedActionForChat.reportActionID : 0,
        createdIOUReportActionID: isNewIOUReport ? optimisticCreatedActionForIOU.reportActionID : 0,
        reportPreviewAction,
        onyxData: {
            optimisticData,
            successData,
            failureData,
        },
    };
}

/**
 * Requests money based on a distance (eg. mileage from a map)
 *
 * @param {Object} report
 * @param {Object} participant
 * @param {String} comment
 * @param {String} created
 * @param {String} [category]
 * @param {String} [tag]
 * @param {Number} amount
 * @param {String} currency
 * @param {String} merchant
 * @param {Boolean} [billable]
 * @param {Object} validWaypoints
 * @param {Object} policy - May be undefined, an empty object, or an object matching the Policy type (src/types/onyx/Policy.ts)
 * @param {Array} policyTags
 * @param {Array} policyCategories
 */
function createDistanceRequest(report, participant, comment, created, category, tag, amount, currency, merchant, billable, validWaypoints, policy, policyTags, policyCategories) {
    // If the report is an iou or expense report, we should get the linked chat report to be passed to the getMoneyRequestInformation function
    const isMoneyRequestReport = ReportUtils.isMoneyRequestReport(report);
    const currentChatReport = isMoneyRequestReport ? ReportUtils.getReport(report.chatReportID) : report;

    const optimisticReceipt = {
        source: ReceiptGeneric,
        state: CONST.IOU.RECEIPT_STATE.OPEN,
    };
    const {iouReport, chatReport, transaction, iouAction, createdChatReportActionID, createdIOUReportActionID, reportPreviewAction, onyxData} = getMoneyRequestInformation(
        currentChatReport,
        participant,
        comment,
        amount,
        currency,
        created,
        merchant,
        userAccountID,
        currentUserEmail,
        optimisticReceipt,
        undefined,
        category,
        tag,
        billable,
        policy,
        policyTags,
        policyCategories,
    );
    API.write(
        'CreateDistanceRequest',
        {
            comment,
            iouReportID: iouReport.reportID,
            chatReportID: chatReport.reportID,
            transactionID: transaction.transactionID,
            reportActionID: iouAction.reportActionID,
            createdChatReportActionID,
            createdIOUReportActionID,
            reportPreviewReportActionID: reportPreviewAction.reportActionID,
            waypoints: JSON.stringify(validWaypoints),
            created,
            category,
            tag,
            billable,
        },
        onyxData,
    );
    Navigation.dismissModal(isMoneyRequestReport ? report.reportID : chatReport.reportID);
    Report.notifyNewAction(chatReport.reportID, userAccountID);
}

/**
 * @param {String} transactionID
 * @param {String} transactionThreadReportID
 * @param {Object} transactionChanges
 * @param {String} [transactionChanges.created] Present when updated the date field
 * @param {Boolean} onlyIncludeChangedFields
 *                      When 'true', then the returned params will only include the transaction details for the fields that were changed.
 *                      When `false`, then the returned params will include all the transaction details, regardless of which fields were changed.
 *                      This setting is necessary while the UpdateDistanceRequest API is refactored to be fully 1:1:1 in https://github.com/Expensify/App/issues/28358
 * @returns {object}
 */
function getUpdateMoneyRequestParams(transactionID, transactionThreadReportID, transactionChanges, onlyIncludeChangedFields) {
    const optimisticData = [];
    const successData = [];
    const failureData = [];

    // Step 1: Set any "pending fields" (ones updated while the user was offline) to have error messages in the failureData
    const pendingFields = _.mapObject(transactionChanges, () => CONST.RED_BRICK_ROAD_PENDING_ACTION.UPDATE);
    const clearedPendingFields = _.mapObject(transactionChanges, () => null);
    const errorFields = _.mapObject(pendingFields, () => ({
        [DateUtils.getMicroseconds()]: Localize.translateLocal('iou.error.genericEditFailureMessage'),
    }));

    // Step 2: Get all the collections being updated
    const transactionThread = allReports[`${ONYXKEYS.COLLECTION.REPORT}${transactionThreadReportID}`];
    const transaction = allTransactions[`${ONYXKEYS.COLLECTION.TRANSACTION}${transactionID}`];
    const iouReport = allReports[`${ONYXKEYS.COLLECTION.REPORT}${transactionThread.parentReportID}`];
    const isFromExpenseReport = ReportUtils.isExpenseReport(iouReport);
    const updatedTransaction = TransactionUtils.getUpdatedTransaction(transaction, transactionChanges, isFromExpenseReport);
    const transactionDetails = ReportUtils.getTransactionDetails(updatedTransaction);

    // This needs to be a JSON string since we're sending this to the MapBox API
    transactionDetails.waypoints = JSON.stringify(transactionDetails.waypoints);

    const dataToIncludeInParams = onlyIncludeChangedFields ? _.pick(transactionDetails, _.keys(transactionChanges)) : transactionDetails;

    const params = {
        ...dataToIncludeInParams,
        reportID: iouReport.reportID,
        transactionID,
    };

    // Step 3: Build the modified expense report actions
    // We don't create a modified report action if we're updating the waypoints,
    // since there isn't actually any optimistic data we can create for them and the report action is created on the server
    // with the response from the MapBox API
    if (!_.has(transactionChanges, 'waypoints')) {
        const updatedReportAction = ReportUtils.buildOptimisticModifiedExpenseReportAction(transactionThread, transaction, transactionChanges, isFromExpenseReport);
        params.reportActionID = updatedReportAction.reportActionID;

        optimisticData.push({
            onyxMethod: Onyx.METHOD.MERGE,
            key: `${ONYXKEYS.COLLECTION.REPORT_ACTIONS}${transactionThread.reportID}`,
            value: {
                [updatedReportAction.reportActionID]: updatedReportAction,
            },
        });
        successData.push({
            onyxMethod: Onyx.METHOD.MERGE,
            key: `${ONYXKEYS.COLLECTION.REPORT_ACTIONS}${transactionThread.reportID}`,
            value: {
                [updatedReportAction.reportActionID]: {pendingAction: null},
            },
        });
        failureData.push({
            onyxMethod: Onyx.METHOD.MERGE,
            key: `${ONYXKEYS.COLLECTION.REPORT_ACTIONS}${transactionThread.reportID}`,
            value: {
                [updatedReportAction.reportActionID]: {
                    ...updatedReportAction,
                    errors: ErrorUtils.getMicroSecondOnyxError('iou.error.genericEditFailureMessage'),
                },
            },
        });

        // Step 4: Compute the IOU total and update the report preview message (and report header) so LHN amount owed is correct.
        // Should only update if the transaction matches the currency of the report, else we wait for the update
        // from the server with the currency conversion
        let updatedMoneyRequestReport = {...iouReport};
        if (updatedTransaction.currency === iouReport.currency && updatedTransaction.modifiedAmount) {
            const diff = TransactionUtils.getAmount(transaction, true) - TransactionUtils.getAmount(updatedTransaction, true);
            if (ReportUtils.isExpenseReport(iouReport)) {
                updatedMoneyRequestReport.total += diff;
            } else {
                updatedMoneyRequestReport = IOUUtils.updateIOUOwnerAndTotal(iouReport, updatedReportAction.actorAccountID, diff, TransactionUtils.getCurrency(transaction), false);
            }

            updatedMoneyRequestReport.cachedTotal = CurrencyUtils.convertToDisplayString(updatedMoneyRequestReport.total, updatedTransaction.currency);
            optimisticData.push({
                onyxMethod: Onyx.METHOD.MERGE,
                key: `${ONYXKEYS.COLLECTION.REPORT}${iouReport.reportID}`,
                value: updatedMoneyRequestReport,
            });
            successData.push({
                onyxMethod: Onyx.METHOD.MERGE,
                key: `${ONYXKEYS.COLLECTION.REPORT}${iouReport.reportID}`,
                value: {pendingAction: null},
            });
        }
    }

    // Optimistically modify the transaction
    optimisticData.push({
        onyxMethod: Onyx.METHOD.MERGE,
        key: `${ONYXKEYS.COLLECTION.TRANSACTION}${transactionID}`,
        value: {
            ...updatedTransaction,
            pendingFields,
            isLoading: _.has(transactionChanges, 'waypoints'),
            errorFields: null,
        },
    });

    // Update recently used categories if the category is changed
    if (_.has(transactionChanges, 'category')) {
        const optimisticPolicyRecentlyUsedCategories = Policy.buildOptimisticPolicyRecentlyUsedCategories(iouReport.policyID, transactionChanges.category);
        if (!_.isEmpty(optimisticPolicyRecentlyUsedCategories)) {
            optimisticData.push({
                onyxMethod: Onyx.METHOD.SET,
                key: `${ONYXKEYS.COLLECTION.POLICY_RECENTLY_USED_CATEGORIES}${iouReport.policyID}`,
                value: optimisticPolicyRecentlyUsedCategories,
            });
        }
    }

    // Update recently used categories if the tag is changed
    if (_.has(transactionChanges, 'tag')) {
        const optimisticPolicyRecentlyUsedTags = Policy.buildOptimisticPolicyRecentlyUsedTags(iouReport.policyID, transactionChanges.tag);
        if (!_.isEmpty(optimisticPolicyRecentlyUsedTags)) {
            optimisticData.push({
                onyxMethod: Onyx.METHOD.MERGE,
                key: `${ONYXKEYS.COLLECTION.POLICY_RECENTLY_USED_TAGS}${iouReport.policyID}`,
                value: optimisticPolicyRecentlyUsedTags,
            });
        }
    }

    // Clear out the error fields and loading states on success
    successData.push({
        onyxMethod: Onyx.METHOD.MERGE,
        key: `${ONYXKEYS.COLLECTION.TRANSACTION}${transactionID}`,
        value: {
            pendingFields: clearedPendingFields,
            isLoading: false,
            errorFields: null,
        },
    });

    if (_.has(transactionChanges, 'waypoints')) {
        // Delete the draft transaction when editing waypoints when the server responds successfully and there are no errors
        successData.push({
            onyxMethod: Onyx.METHOD.SET,
            key: `${ONYXKEYS.COLLECTION.TRANSACTION_DRAFT}${transactionID}`,
            value: null,
        });
    }

    // Clear out loading states, pending fields, and add the error fields
    failureData.push({
        onyxMethod: Onyx.METHOD.MERGE,
        key: `${ONYXKEYS.COLLECTION.TRANSACTION}${transactionID}`,
        value: {
            pendingFields: clearedPendingFields,
            isLoading: false,
            errorFields,
        },
    });

    // Reset the iouReport to it's original state
    failureData.push({
        onyxMethod: Onyx.METHOD.MERGE,
        key: `${ONYXKEYS.COLLECTION.REPORT}${iouReport.reportID}`,
        value: iouReport,
    });

    return {
        params,
        onyxData: {optimisticData, successData, failureData},
    };
}

/**
 * Updates the created date of a money request
 *
 * @param {String} transactionID
 * @param {String} transactionThreadReportID
 * @param {String} val
 */
function updateMoneyRequestDate(transactionID, transactionThreadReportID, val) {
    const transactionChanges = {
        created: val,
    };
    const {params, onyxData} = getUpdateMoneyRequestParams(transactionID, transactionThreadReportID, transactionChanges, true);
    API.write('UpdateMoneyRequestDate', params, onyxData);
}

/**
 * Updates the merchant field of a money request
 *
 * @param {String} transactionID
 * @param {Number} transactionThreadReportID
 * @param {String} val
 */
function updateMoneyRequestMerchant(transactionID, transactionThreadReportID, val) {
    const transactionChanges = {
        merchant: val,
    };
    const {params, onyxData} = getUpdateMoneyRequestParams(transactionID, transactionThreadReportID, transactionChanges, true);
    API.write('UpdateMoneyRequestMerchant', params, onyxData);
}

/**
 * Updates the created date of a money request
 *
 * @param {String} transactionID
 * @param {Number} transactionThreadReportID
 * @param {String} tag
 */
function updateMoneyRequestTag(transactionID, transactionThreadReportID, tag) {
    const transactionChanges = {
        tag,
    };
    const {params, onyxData} = getUpdateMoneyRequestParams(transactionID, transactionThreadReportID, transactionChanges, true);
    API.write('UpdateMoneyRequestTag', params, onyxData);
}

/**
 * Edits an existing distance request
 *
 * @param {String} transactionID
 * @param {String} transactionThreadReportID
 * @param {Object} transactionChanges
 * @param {String} [transactionChanges.created]
 * @param {Number} [transactionChanges.amount]
 * @param {Object} [transactionChanges.comment]
 * @param {Object} [transactionChanges.waypoints]
 *
 */
function updateDistanceRequest(transactionID, transactionThreadReportID, transactionChanges) {
    const {params, onyxData} = getUpdateMoneyRequestParams(transactionID, transactionThreadReportID, transactionChanges, false);
    API.write('UpdateDistanceRequest', params, onyxData);
}

/**
 * Request money from another user
 *
 * @param {Object} report
 * @param {Number} amount - always in the smallest unit of the currency
 * @param {String} currency
 * @param {String} created
 * @param {String} merchant
 * @param {String} payeeEmail
 * @param {Number} payeeAccountID
 * @param {Object} participant
 * @param {String} comment
 * @param {Object} [receipt]
 * @param {String} [category]
 * @param {String} [tag]
 * @param {String} [taxCode]
 * @param {Number} [taxAmount]
 * @param {Boolean} [billable]
 * @param {Object} [policy]
 * @param {Object} [policyTags]
 * @param {Object} [policyCategories]
 */
function requestMoney(
    report,
    amount,
    currency,
    created,
    merchant,
    payeeEmail,
    payeeAccountID,
    participant,
    comment,
    receipt = undefined,
    category = undefined,
    tag = undefined,
    taxCode = '',
    taxAmount = 0,
    billable = undefined,
    policy = undefined,
    policyTags = undefined,
    policyCategories = undefined,
) {
    // If the report is iou or expense report, we should get the linked chat report to be passed to the getMoneyRequestInformation function
    const isMoneyRequestReport = ReportUtils.isMoneyRequestReport(report);
    const currentChatReport = isMoneyRequestReport ? ReportUtils.getReport(report.chatReportID) : report;
    const {payerAccountID, payerEmail, iouReport, chatReport, transaction, iouAction, createdChatReportActionID, createdIOUReportActionID, reportPreviewAction, onyxData} =
        getMoneyRequestInformation(
            currentChatReport,
            participant,
            comment,
            amount,
            currency,
            created,
            merchant,
            payeeAccountID,
            payeeEmail,
            receipt,
            undefined,
            category,
            tag,
            billable,
            policy,
            policyTags,
            policyCategories,
        );
    const activeReportID = isMoneyRequestReport ? report.reportID : chatReport.reportID;

    API.write(
        'RequestMoney',
        {
            debtorEmail: payerEmail,
            debtorAccountID: payerAccountID,
            amount,
            currency,
            comment,
            created,
            merchant,
            iouReportID: iouReport.reportID,
            chatReportID: chatReport.reportID,
            transactionID: transaction.transactionID,
            reportActionID: iouAction.reportActionID,
            createdChatReportActionID,
            createdIOUReportActionID,
            reportPreviewReportActionID: reportPreviewAction.reportActionID,
            receipt,
            receiptState: lodashGet(receipt, 'state'),
            category,
            tag,
            taxCode,
            taxAmount,
            billable,
        },
        onyxData,
    );
    resetMoneyRequestInfo();
    Navigation.dismissModal(activeReportID);
    Report.notifyNewAction(activeReportID, payeeAccountID);
}

/**
 * Build the Onyx data and IOU split necessary for splitting a bill with 3+ users.
 * 1. Build the optimistic Onyx data for the group chat, i.e. chatReport and iouReportAction creating the former if it doesn't yet exist.
 * 2. Loop over the group chat participant list, building optimistic or updating existing chatReports, iouReports and iouReportActions between the user and each participant.
 * We build both Onyx data and the IOU split that is sent as a request param and is used by Auth to create the chatReports, iouReports and iouReportActions in the database.
 * The IOU split has the following shape:
 *  [
 *      {email: 'currentUser', amount: 100},
 *      {email: 'user2', amount: 100, iouReportID: '100', chatReportID: '110', transactionID: '120', reportActionID: '130'},
 *      {email: 'user3', amount: 100, iouReportID: '200', chatReportID: '210', transactionID: '220', reportActionID: '230'}
 *  ]
 * @param {Array} participants
 * @param {String} currentUserLogin
 * @param {Number} currentUserAccountID
 * @param {Number} amount - always in the smallest unit of the currency
 * @param {String} comment
 * @param {String} currency
 * @param {String} merchant
 * @param {String} category
 * @param {String} tag
 * @param {String} existingSplitChatReportID - the report ID where the split bill happens, could be a group chat or a workspace chat
 *
 * @return {Object}
 */
function createSplitsAndOnyxData(participants, currentUserLogin, currentUserAccountID, amount, comment, currency, merchant, category, tag, existingSplitChatReportID = '') {
    const currentUserEmailForIOUSplit = OptionsListUtils.addSMSDomainIfPhoneNumber(currentUserLogin);
    const participantAccountIDs = _.map(participants, (participant) => Number(participant.accountID));
    const existingSplitChatReport =
        existingSplitChatReportID || participants[0].reportID
            ? allReports[`${ONYXKEYS.COLLECTION.REPORT}${existingSplitChatReportID || participants[0].reportID}`]
            : ReportUtils.getChatByParticipants(participantAccountIDs);
    const splitChatReport = existingSplitChatReport || ReportUtils.buildOptimisticChatReport(participantAccountIDs);
    const isOwnPolicyExpenseChat = splitChatReport.isOwnPolicyExpenseChat;

    const splitTransaction = TransactionUtils.buildOptimisticTransaction(
        amount,
        currency,
        CONST.REPORT.SPLIT_REPORTID,
        comment,
        '',
        '',
        '',
        merchant || Localize.translateLocal('iou.request'),
        undefined,
        undefined,
        undefined,
        category,
        tag,
    );

    // Note: The created action must be optimistically generated before the IOU action so there's no chance that the created action appears after the IOU action in the chat
    const splitCreatedReportAction = ReportUtils.buildOptimisticCreatedReportAction(currentUserEmailForIOUSplit);
    const splitIOUReportAction = ReportUtils.buildOptimisticIOUReportAction(
        CONST.IOU.REPORT_ACTION_TYPE.SPLIT,
        amount,
        currency,
        comment,
        participants,
        splitTransaction.transactionID,
        '',
        '',
        false,
        false,
        {},
        isOwnPolicyExpenseChat,
    );

    splitChatReport.lastReadTime = DateUtils.getDBTime();
    splitChatReport.lastMessageText = splitIOUReportAction.message[0].text;
    splitChatReport.lastMessageHtml = splitIOUReportAction.message[0].html;

    // If we have an existing splitChatReport (group chat or workspace) use it's pending fields, otherwise indicate that we are adding a chat
    if (!existingSplitChatReport) {
        splitChatReport.pendingFields = {
            createChat: CONST.RED_BRICK_ROAD_PENDING_ACTION.ADD,
        };
    }

    const optimisticData = [
        {
            // Use set for new reports because it doesn't exist yet, is faster,
            // and we need the data to be available when we navigate to the chat page
            onyxMethod: existingSplitChatReport ? Onyx.METHOD.MERGE : Onyx.METHOD.SET,
            key: `${ONYXKEYS.COLLECTION.REPORT}${splitChatReport.reportID}`,
            value: splitChatReport,
        },
        {
            onyxMethod: existingSplitChatReport ? Onyx.METHOD.MERGE : Onyx.METHOD.SET,
            key: `${ONYXKEYS.COLLECTION.REPORT_ACTIONS}${splitChatReport.reportID}`,
            value: {
                ...(existingSplitChatReport ? {} : {[splitCreatedReportAction.reportActionID]: splitCreatedReportAction}),
                [splitIOUReportAction.reportActionID]: splitIOUReportAction,
            },
        },
        {
            onyxMethod: Onyx.METHOD.SET,
            key: `${ONYXKEYS.COLLECTION.TRANSACTION}${splitTransaction.transactionID}`,
            value: splitTransaction,
        },
    ];

    const successData = [
        {
            onyxMethod: Onyx.METHOD.MERGE,
            key: `${ONYXKEYS.COLLECTION.REPORT_ACTIONS}${splitChatReport.reportID}`,
            value: {
                ...(existingSplitChatReport ? {} : {[splitCreatedReportAction.reportActionID]: {pendingAction: null}}),
                [splitIOUReportAction.reportActionID]: {pendingAction: null},
            },
        },
        {
            onyxMethod: Onyx.METHOD.MERGE,
            key: `${ONYXKEYS.COLLECTION.TRANSACTION}${splitTransaction.transactionID}`,
            value: {pendingAction: null},
        },
        {
            onyxMethod: Onyx.METHOD.MERGE,
            key: `${ONYXKEYS.COLLECTION.TRANSACTION_DRAFT}${CONST.IOU.OPTIMISTIC_TRANSACTION_ID}`,
            value: null,
        },
    ];

    if (!existingSplitChatReport) {
        successData.push({
            onyxMethod: Onyx.METHOD.MERGE,
            key: `${ONYXKEYS.COLLECTION.REPORT}${splitChatReport.reportID}`,
            value: {pendingFields: {createChat: null}},
        });
    }

    const failureData = [
        {
            onyxMethod: Onyx.METHOD.MERGE,
            key: `${ONYXKEYS.COLLECTION.TRANSACTION}${splitTransaction.transactionID}`,
            value: {
                errors: ErrorUtils.getMicroSecondOnyxError('iou.error.genericCreateFailureMessage'),
            },
        },
        {
            onyxMethod: Onyx.METHOD.MERGE,
            key: `${ONYXKEYS.COLLECTION.TRANSACTION_DRAFT}${CONST.IOU.OPTIMISTIC_TRANSACTION_ID}`,
            value: null,
        },
    ];

    if (existingSplitChatReport) {
        failureData.push({
            onyxMethod: Onyx.METHOD.MERGE,
            key: `${ONYXKEYS.COLLECTION.REPORT_ACTIONS}${splitChatReport.reportID}`,
            value: {
                [splitIOUReportAction.reportActionID]: {
                    errors: ErrorUtils.getMicroSecondOnyxError('iou.error.genericCreateFailureMessage'),
                },
            },
        });
    } else {
        failureData.push(
            {
                onyxMethod: Onyx.METHOD.MERGE,
                key: `${ONYXKEYS.COLLECTION.REPORT}${splitChatReport.reportID}`,
                value: {
                    errorFields: {
                        createChat: ErrorUtils.getMicroSecondOnyxError('report.genericCreateReportFailureMessage'),
                    },
                },
            },
            {
                onyxMethod: Onyx.METHOD.MERGE,
                key: `${ONYXKEYS.COLLECTION.REPORT_ACTIONS}${splitChatReport.reportID}`,
                value: {
                    [splitIOUReportAction.reportActionID]: {
                        errors: ErrorUtils.getMicroSecondOnyxError(null),
                    },
                },
            },
        );
    }

    // Loop through participants creating individual chats, iouReports and reportActionIDs as needed
    const splitAmount = IOUUtils.calculateAmount(participants.length, amount, currency, false);
    const splits = [{email: currentUserEmailForIOUSplit, accountID: currentUserAccountID, amount: IOUUtils.calculateAmount(participants.length, amount, currency, true)}];

    const hasMultipleParticipants = participants.length > 1;
    _.each(participants, (participant) => {
        // In a case when a participant is a workspace, even when a current user is not an owner of the workspace
        const isPolicyExpenseChat = ReportUtils.isPolicyExpenseChat(participant);

        // In case the participant is a workspace, email & accountID should remain undefined and won't be used in the rest of this code
        // participant.login is undefined when the request is initiated from a group DM with an unknown user, so we need to add a default
        const email = isOwnPolicyExpenseChat || isPolicyExpenseChat ? '' : OptionsListUtils.addSMSDomainIfPhoneNumber(participant.login || '').toLowerCase();
        const accountID = isOwnPolicyExpenseChat || isPolicyExpenseChat ? 0 : Number(participant.accountID);
        if (email === currentUserEmailForIOUSplit) {
            return;
        }

        // STEP 1: Get existing chat report OR build a new optimistic one
        // If we only have one participant and the request was initiated from the global create menu, i.e. !existingGroupChatReportID, the oneOnOneChatReport is the groupChatReport
        let oneOnOneChatReport;
        let isNewOneOnOneChatReport = false;
        let shouldCreateOptimisticPersonalDetails = false;
        const personalDetailExists = lodashHas(allPersonalDetails, accountID);

        // If this is a split between two people only and the function
        // wasn't provided with an existing group chat report id
        // or, if the split is being made from the workspace chat, then the oneOnOneChatReport is the same as the splitChatReport
        // in this case existingSplitChatReport will belong to the policy expense chat and we won't be
        // entering code that creates optimistic personal details
        if ((!hasMultipleParticipants && !existingSplitChatReportID) || isOwnPolicyExpenseChat) {
            oneOnOneChatReport = splitChatReport;
            shouldCreateOptimisticPersonalDetails = !existingSplitChatReport && !personalDetailExists;
        } else {
            const existingChatReport = ReportUtils.getChatByParticipants([accountID]);
            isNewOneOnOneChatReport = !existingChatReport;
            shouldCreateOptimisticPersonalDetails = isNewOneOnOneChatReport && !personalDetailExists;
            oneOnOneChatReport = existingChatReport || ReportUtils.buildOptimisticChatReport([accountID]);
        }

        // STEP 2: Get existing IOU/Expense report and update its total OR build a new optimistic one
        // For Control policy expense chats, if the report is already approved, create a new expense report
        let oneOnOneIOUReport = oneOnOneChatReport.iouReportID ? lodashGet(allReports, `${ONYXKEYS.COLLECTION.REPORT}${oneOnOneChatReport.iouReportID}`, undefined) : undefined;
        const shouldCreateNewOneOnOneIOUReport =
            _.isUndefined(oneOnOneIOUReport) || (isOwnPolicyExpenseChat && ReportUtils.isControlPolicyExpenseReport(oneOnOneIOUReport) && ReportUtils.isReportApproved(oneOnOneIOUReport));

        if (shouldCreateNewOneOnOneIOUReport) {
            oneOnOneIOUReport = isOwnPolicyExpenseChat
                ? ReportUtils.buildOptimisticExpenseReport(oneOnOneChatReport.reportID, oneOnOneChatReport.policyID, currentUserAccountID, splitAmount, currency)
                : ReportUtils.buildOptimisticIOUReport(currentUserAccountID, accountID, splitAmount, oneOnOneChatReport.reportID, currency);
        } else if (isOwnPolicyExpenseChat) {
            // Because of the Expense reports are stored as negative values, we subtract the total from the amount
            oneOnOneIOUReport.total -= splitAmount;
        } else {
            oneOnOneIOUReport = IOUUtils.updateIOUOwnerAndTotal(oneOnOneIOUReport, currentUserAccountID, splitAmount, currency);
        }

        // STEP 3: Build optimistic transaction
        const oneOnOneTransaction = TransactionUtils.buildOptimisticTransaction(
            ReportUtils.isExpenseReport(oneOnOneIOUReport) ? -splitAmount : splitAmount,
            currency,
            oneOnOneIOUReport.reportID,
            comment,
            '',
            CONST.IOU.TYPE.SPLIT,
            splitTransaction.transactionID,
            merchant || Localize.translateLocal('iou.request'),
            undefined,
            undefined,
            undefined,
            category,
            tag,
        );

        // STEP 4: Build optimistic reportActions. We need:
        // 1. CREATED action for the chatReport
        // 2. CREATED action for the iouReport
        // 3. IOU action for the iouReport
        // 4. REPORTPREVIEW action for the chatReport
        // Note: The CREATED action for the IOU report must be optimistically generated before the IOU action so there's no chance that it appears after the IOU action in the chat
        const currentTime = DateUtils.getDBTime();
        const oneOnOneCreatedActionForChat = ReportUtils.buildOptimisticCreatedReportAction(currentUserEmailForIOUSplit);
        const oneOnOneCreatedActionForIOU = ReportUtils.buildOptimisticCreatedReportAction(currentUserEmailForIOUSplit, DateUtils.subtractMillisecondsFromDateTime(currentTime, 1));
        const oneOnOneIOUAction = ReportUtils.buildOptimisticIOUReportAction(
            CONST.IOU.REPORT_ACTION_TYPE.CREATE,
            splitAmount,
            currency,
            comment,
            [participant],
            oneOnOneTransaction.transactionID,
            '',
            oneOnOneIOUReport.reportID,
            undefined,
            undefined,
            undefined,
            undefined,
            currentTime,
        );

        // Add optimistic personal details for new participants
        const oneOnOnePersonalDetailListAction = shouldCreateOptimisticPersonalDetails
            ? {
                  [accountID]: {
                      accountID,
                      avatar: UserUtils.getDefaultAvatarURL(accountID),
                      displayName: LocalePhoneNumber.formatPhoneNumber(participant.displayName || email),
                      login: participant.login,
                      isOptimisticPersonalDetail: true,
                  },
              }
            : undefined;

        let oneOnOneReportPreviewAction = ReportActionsUtils.getReportPreviewAction(oneOnOneChatReport.reportID, oneOnOneIOUReport.reportID);
        if (oneOnOneReportPreviewAction) {
            oneOnOneReportPreviewAction = ReportUtils.updateReportPreview(oneOnOneIOUReport, oneOnOneReportPreviewAction);
        } else {
            oneOnOneReportPreviewAction = ReportUtils.buildOptimisticReportPreview(oneOnOneChatReport, oneOnOneIOUReport);
        }

        // Add category to optimistic policy recently used categories when a participant is a workspace
        const optimisticPolicyRecentlyUsedCategories = isPolicyExpenseChat ? Policy.buildOptimisticPolicyRecentlyUsedCategories(participant.policyID, category) : [];

        // Add tag to optimistic policy recently used tags when a participant is a workspace
        const optimisticPolicyRecentlyUsedTags = isPolicyExpenseChat ? Policy.buildOptimisticPolicyRecentlyUsedTags(participant.policyID, tag) : {};

        // STEP 5: Build Onyx Data
        const [oneOnOneOptimisticData, oneOnOneSuccessData, oneOnOneFailureData] = buildOnyxDataForMoneyRequest(
            oneOnOneChatReport,
            oneOnOneIOUReport,
            oneOnOneTransaction,
            oneOnOneCreatedActionForChat,
            oneOnOneCreatedActionForIOU,
            oneOnOneIOUAction,
            oneOnOnePersonalDetailListAction,
            oneOnOneReportPreviewAction,
            optimisticPolicyRecentlyUsedCategories,
            optimisticPolicyRecentlyUsedTags,
            isNewOneOnOneChatReport,
            shouldCreateNewOneOnOneIOUReport,
        );

        const individualSplit = {
            email,
            accountID,
            amount: splitAmount,
            iouReportID: oneOnOneIOUReport.reportID,
            chatReportID: oneOnOneChatReport.reportID,
            transactionID: oneOnOneTransaction.transactionID,
            reportActionID: oneOnOneIOUAction.reportActionID,
            createdChatReportActionID: oneOnOneCreatedActionForChat.reportActionID,
            createdIOUReportActionID: oneOnOneCreatedActionForIOU.reportActionID,
            reportPreviewReportActionID: oneOnOneReportPreviewAction.reportActionID,
        };

        splits.push(individualSplit);
        optimisticData.push(...oneOnOneOptimisticData);
        successData.push(...oneOnOneSuccessData);
        failureData.push(...oneOnOneFailureData);
    });

    const splitData = {
        chatReportID: splitChatReport.reportID,
        transactionID: splitTransaction.transactionID,
        reportActionID: splitIOUReportAction.reportActionID,
        policyID: splitChatReport.policyID,
    };

    if (_.isEmpty(existingSplitChatReport)) {
        splitData.createdReportActionID = splitCreatedReportAction.reportActionID;
    }

    return {
        splitData,
        splits,
        onyxData: {optimisticData, successData, failureData},
    };
}

/**
 * @param {Array} participants
 * @param {String} currentUserLogin
 * @param {Number} currentUserAccountID
 * @param {Number} amount - always in smallest currency unit
 * @param {String} comment
 * @param {String} currency
 * @param {String} merchant
 * @param {String} category
 * @param {String} tag
 * @param {String} existingSplitChatReportID - Either a group DM or a workspace chat
 */
function splitBill(participants, currentUserLogin, currentUserAccountID, amount, comment, currency, merchant, category, tag, existingSplitChatReportID = '') {
    const {splitData, splits, onyxData} = createSplitsAndOnyxData(
        participants,
        currentUserLogin,
        currentUserAccountID,
        amount,
        comment,
        currency,
        merchant,
        category,
        tag,
        existingSplitChatReportID,
    );
    API.write(
        'SplitBill',
        {
            reportID: splitData.chatReportID,
            amount,
            splits: JSON.stringify(splits),
            currency,
            comment,
            category,
            merchant,
            tag,
            transactionID: splitData.transactionID,
            reportActionID: splitData.reportActionID,
            createdReportActionID: splitData.createdReportActionID,
            policyID: splitData.policyID,
        },
        onyxData,
    );

    resetMoneyRequestInfo();
    Navigation.dismissModal();
    Report.notifyNewAction(splitData.chatReportID, currentUserAccountID);
}

/**
 * @param {Array} participants
 * @param {String} currentUserLogin
 * @param {Number} currentUserAccountID
 * @param {Number} amount - always in smallest currency unit
 * @param {String} comment
 * @param {String} currency
 * @param {String} merchant
 * @param {String} category
 * @param {String} tag
 */
function splitBillAndOpenReport(participants, currentUserLogin, currentUserAccountID, amount, comment, currency, merchant, category, tag) {
    const {splitData, splits, onyxData} = createSplitsAndOnyxData(participants, currentUserLogin, currentUserAccountID, amount, comment, currency, merchant, category, tag);

    API.write(
        'SplitBillAndOpenReport',
        {
            reportID: splitData.chatReportID,
            amount,
            splits: JSON.stringify(splits),
            currency,
            merchant,
            comment,
            category,
            tag,
            transactionID: splitData.transactionID,
            reportActionID: splitData.reportActionID,
            createdReportActionID: splitData.createdReportActionID,
            policyID: splitData.policyID,
        },
        onyxData,
    );

    resetMoneyRequestInfo();
    Navigation.dismissModal(splitData.chatReportID);
    Report.notifyNewAction(splitData.chatReportID, currentUserAccountID);
}

/** Used exclusively for starting a split bill request that contains a receipt, the split request will be completed once the receipt is scanned
 *  or user enters details manually.
 *
 * @param {Array} participants
 * @param {String} currentUserLogin
 * @param {Number} currentUserAccountID
 * @param {String} comment
 * @param {String} category
 * @param {String} tag
 * @param {Object} receipt
 * @param {String} existingSplitChatReportID - Either a group DM or a workspace chat
 */
function startSplitBill(participants, currentUserLogin, currentUserAccountID, comment, category, tag, receipt, existingSplitChatReportID = '') {
    const currentUserEmailForIOUSplit = OptionsListUtils.addSMSDomainIfPhoneNumber(currentUserLogin);
    const participantAccountIDs = _.map(participants, (participant) => Number(participant.accountID));
    const existingSplitChatReport =
        existingSplitChatReportID || participants[0].reportID
            ? allReports[`${ONYXKEYS.COLLECTION.REPORT}${existingSplitChatReportID || participants[0].reportID}`]
            : ReportUtils.getChatByParticipants(participantAccountIDs);
    const splitChatReport = existingSplitChatReport || ReportUtils.buildOptimisticChatReport(participantAccountIDs);
    const isOwnPolicyExpenseChat = splitChatReport.isOwnPolicyExpenseChat || false;

    const {name: filename, source, state = CONST.IOU.RECEIPT_STATE.SCANREADY} = receipt;
    const receiptObject = {state, source};

    // ReportID is -2 (aka "deleted") on the group transaction
    const splitTransaction = TransactionUtils.buildOptimisticTransaction(
        0,
        CONST.CURRENCY.USD,
        CONST.REPORT.SPLIT_REPORTID,
        comment,
        '',
        '',
        '',
        CONST.TRANSACTION.PARTIAL_TRANSACTION_MERCHANT,
        receiptObject,
        filename,
    );

    // Note: The created action must be optimistically generated before the IOU action so there's no chance that the created action appears after the IOU action in the chat
    const splitChatCreatedReportAction = ReportUtils.buildOptimisticCreatedReportAction(currentUserEmailForIOUSplit);
    const splitIOUReportAction = ReportUtils.buildOptimisticIOUReportAction(
        CONST.IOU.REPORT_ACTION_TYPE.SPLIT,
        0,
        CONST.CURRENCY.USD,
        comment,
        participants,
        splitTransaction.transactionID,
        '',
        '',
        false,
        false,
        receiptObject,
        isOwnPolicyExpenseChat,
    );

    splitChatReport.lastReadTime = DateUtils.getDBTime();
    splitChatReport.lastMessageText = splitIOUReportAction.message[0].text;
    splitChatReport.lastMessageHtml = splitIOUReportAction.message[0].html;

    // If we have an existing splitChatReport (group chat or workspace) use it's pending fields, otherwise indicate that we are adding a chat
    if (!existingSplitChatReport) {
        splitChatReport.pendingFields = {
            createChat: CONST.RED_BRICK_ROAD_PENDING_ACTION.ADD,
        };
    }

    const optimisticData = [
        {
            // Use set for new reports because it doesn't exist yet, is faster,
            // and we need the data to be available when we navigate to the chat page
            onyxMethod: existingSplitChatReport ? Onyx.METHOD.MERGE : Onyx.METHOD.SET,
            key: `${ONYXKEYS.COLLECTION.REPORT}${splitChatReport.reportID}`,
            value: splitChatReport,
        },
        {
            onyxMethod: existingSplitChatReport ? Onyx.METHOD.MERGE : Onyx.METHOD.SET,
            key: `${ONYXKEYS.COLLECTION.REPORT_ACTIONS}${splitChatReport.reportID}`,
            value: {
                ...(existingSplitChatReport ? {} : {[splitChatCreatedReportAction.reportActionID]: splitChatCreatedReportAction}),
                [splitIOUReportAction.reportActionID]: splitIOUReportAction,
            },
        },
        {
            onyxMethod: Onyx.METHOD.SET,
            key: `${ONYXKEYS.COLLECTION.TRANSACTION}${splitTransaction.transactionID}`,
            value: splitTransaction,
        },
    ];

    const successData = [
        {
            onyxMethod: Onyx.METHOD.MERGE,
            key: `${ONYXKEYS.COLLECTION.REPORT_ACTIONS}${splitChatReport.reportID}`,
            value: {
                ...(existingSplitChatReport ? {} : {[splitChatCreatedReportAction.reportActionID]: {pendingAction: null}}),
                [splitIOUReportAction.reportActionID]: {pendingAction: null},
            },
        },
        {
            onyxMethod: Onyx.METHOD.MERGE,
            key: `${ONYXKEYS.COLLECTION.TRANSACTION}${splitTransaction.transactionID}`,
            value: {pendingAction: null},
        },
    ];

    if (!existingSplitChatReport) {
        successData.push({
            onyxMethod: Onyx.METHOD.MERGE,
            key: `${ONYXKEYS.COLLECTION.REPORT}${splitChatReport.reportID}`,
            value: {pendingFields: {createChat: null}},
        });
    }

    const failureData = [
        {
            onyxMethod: Onyx.METHOD.MERGE,
            key: `${ONYXKEYS.COLLECTION.TRANSACTION}${splitTransaction.transactionID}`,
            value: {
                errors: ErrorUtils.getMicroSecondOnyxError('iou.error.genericCreateFailureMessage'),
            },
        },
    ];

    if (existingSplitChatReport) {
        failureData.push({
            onyxMethod: Onyx.METHOD.MERGE,
            key: `${ONYXKEYS.COLLECTION.REPORT_ACTIONS}${splitChatReport.reportID}`,
            value: {
                [splitIOUReportAction.reportActionID]: {
                    errors: getReceiptError(receipt, filename),
                },
            },
        });
    } else {
        failureData.push(
            {
                onyxMethod: Onyx.METHOD.MERGE,
                key: `${ONYXKEYS.COLLECTION.REPORT}${splitChatReport.reportID}`,
                value: {
                    errorFields: {
                        createChat: ErrorUtils.getMicroSecondOnyxError('report.genericCreateReportFailureMessage'),
                    },
                },
            },
            {
                onyxMethod: Onyx.METHOD.MERGE,
                key: `${ONYXKEYS.COLLECTION.REPORT_ACTIONS}${splitChatReport.reportID}`,
                value: {
                    [splitChatCreatedReportAction.reportActionID]: {
                        errors: ErrorUtils.getMicroSecondOnyxError('report.genericCreateReportFailureMessage'),
                    },
                    [splitIOUReportAction.reportActionID]: {
                        errors: getReceiptError(receipt, filename),
                    },
                },
            },
        );
    }

    const splits = [{email: currentUserEmailForIOUSplit, accountID: currentUserAccountID}];

    _.each(participants, (participant) => {
        const email = participant.isOwnPolicyExpenseChat ? '' : OptionsListUtils.addSMSDomainIfPhoneNumber(participant.login || participant.text).toLowerCase();
        const accountID = participant.isOwnPolicyExpenseChat ? 0 : Number(participant.accountID);
        if (email === currentUserEmailForIOUSplit) {
            return;
        }

        // When splitting with a workspace chat, we only need to supply the policyID and the workspace reportID as it's needed so we can update the report preview
        if (participant.isOwnPolicyExpenseChat) {
            splits.push({
                policyID: participant.policyID,
                chatReportID: splitChatReport.reportID,
            });
            return;
        }

        const participantPersonalDetails = allPersonalDetails[participant.accountID];
        if (!participantPersonalDetails) {
            optimisticData.push({
                onyxMethod: Onyx.METHOD.MERGE,
                key: ONYXKEYS.PERSONAL_DETAILS_LIST,
                value: {
                    [accountID]: {
                        accountID,
                        avatar: UserUtils.getDefaultAvatarURL(accountID),
                        displayName: LocalePhoneNumber.formatPhoneNumber(participant.displayName || email),
                        login: participant.login || participant.text,
                        isOptimisticPersonalDetail: true,
                    },
                },
            });
        }

        splits.push({
            email,
            accountID,
        });
    });

    // Save the new splits array into the transaction's comment in case the user calls CompleteSplitBill while offline
    optimisticData.push({
        onyxMethod: Onyx.METHOD.MERGE,
        key: `${ONYXKEYS.COLLECTION.TRANSACTION}${splitTransaction.transactionID}`,
        value: {
            comment: {
                splits,
            },
        },
    });

    API.write(
        'StartSplitBill',
        {
            chatReportID: splitChatReport.reportID,
            reportActionID: splitIOUReportAction.reportActionID,
            transactionID: splitTransaction.transactionID,
            splits: JSON.stringify(splits),
            receipt,
            comment,
            category,
            tag,
            isFromGroupDM: !existingSplitChatReport,
            ...(existingSplitChatReport ? {} : {createdReportActionID: splitChatCreatedReportAction.reportActionID}),
        },
        {optimisticData, successData, failureData},
    );

    resetMoneyRequestInfo();
    Navigation.dismissModal(splitChatReport.reportID);
    Report.notifyNewAction(splitChatReport.chatReportID, currentUserAccountID);
}

/** Used for editing a split bill while it's still scanning or when SmartScan fails, it completes a split bill started by startSplitBill above.
 *
 * @param {number} chatReportID - The group chat or workspace reportID
 * @param {Object} reportAction - The split action that lives in the chatReport above
 * @param {Object} updatedTransaction - The updated **draft** split transaction
 * @param {Number} sessionAccountID - accountID of the current user
 * @param {String} sessionEmail - email of the current user
 */
function completeSplitBill(chatReportID, reportAction, updatedTransaction, sessionAccountID, sessionEmail) {
    const currentUserEmailForIOUSplit = OptionsListUtils.addSMSDomainIfPhoneNumber(sessionEmail);
    const {transactionID} = updatedTransaction;
    const unmodifiedTransaction = allTransactions[`${ONYXKEYS.COLLECTION.TRANSACTION}${transactionID}`];

    // Save optimistic updated transaction and action
    const optimisticData = [
        {
            onyxMethod: Onyx.METHOD.MERGE,
            key: `${ONYXKEYS.COLLECTION.TRANSACTION}${transactionID}`,
            value: {
                ...updatedTransaction,
                receipt: {
                    state: CONST.IOU.RECEIPT_STATE.OPEN,
                },
            },
        },
        {
            onyxMethod: Onyx.METHOD.MERGE,
            key: `${ONYXKEYS.COLLECTION.REPORT_ACTIONS}${chatReportID}`,
            value: {
                [reportAction.reportActionID]: {
                    lastModified: DateUtils.getDBTime(),
                    whisperedToAccountIDs: [],
                },
            },
        },
    ];

    const successData = [
        {
            onyxMethod: Onyx.METHOD.MERGE,
            key: `${ONYXKEYS.COLLECTION.TRANSACTION}${transactionID}`,
            value: {pendingAction: null},
        },
        {
            onyxMethod: Onyx.METHOD.MERGE,
            key: `${ONYXKEYS.COLLECTION.SPLIT_TRANSACTION_DRAFT}${transactionID}`,
            value: null,
        },
    ];

    const failureData = [
        {
            onyxMethod: Onyx.METHOD.MERGE,
            key: `${ONYXKEYS.COLLECTION.TRANSACTION}${transactionID}`,
            value: {
                ...unmodifiedTransaction,
                errors: ErrorUtils.getMicroSecondOnyxError('iou.error.genericCreateFailureMessage'),
            },
        },
        {
            onyxMethod: Onyx.METHOD.MERGE,
            key: `${ONYXKEYS.COLLECTION.REPORT_ACTIONS}${chatReportID}`,
            value: {
                [reportAction.reportActionID]: {
                    ...reportAction,
                    errors: ErrorUtils.getMicroSecondOnyxError('iou.error.genericCreateFailureMessage'),
                },
            },
        },
    ];

    const splitParticipants = updatedTransaction.comment.splits;
    const {modifiedAmount: amount, modifiedCurrency: currency} = updatedTransaction;

    // Exclude the current user when calculating the split amount, `calculateAmount` takes it into account
    const splitAmount = IOUUtils.calculateAmount(splitParticipants.length - 1, amount, currency, false);

    const splits = [{email: currentUserEmailForIOUSplit}];
    _.each(splitParticipants, (participant) => {
        // Skip creating the transaction for the current user
        if (participant.email === currentUserEmailForIOUSplit) {
            return;
        }
        const isPolicyExpenseChat = !_.isEmpty(participant.policyID);

        if (!isPolicyExpenseChat) {
            // In case this is still the optimistic accountID saved in the splits array, return early as we cannot know
            // if there is an existing chat between the split creator and this participant
            // Instead, we will rely on Auth generating the report IDs and the user won't see any optimistic chats or reports created
            const participantPersonalDetails = allPersonalDetails[participant.accountID] || {};
            if (!participantPersonalDetails || participantPersonalDetails.isOptimisticPersonalDetail) {
                splits.push({
                    email: participant.email,
                });
                return;
            }
        }

        let oneOnOneChatReport;
        let isNewOneOnOneChatReport = false;
        if (isPolicyExpenseChat) {
            // The workspace chat reportID is saved in the splits array when starting a split bill with a workspace
            oneOnOneChatReport = allReports[`${ONYXKEYS.COLLECTION.REPORT}${participant.chatReportID}`];
        } else {
            const existingChatReport = ReportUtils.getChatByParticipants([participant.accountID]);
            isNewOneOnOneChatReport = !existingChatReport;
            oneOnOneChatReport = existingChatReport || ReportUtils.buildOptimisticChatReport([participant.accountID]);
        }

        let oneOnOneIOUReport = oneOnOneChatReport.iouReportID ? lodashGet(allReports, `${ONYXKEYS.COLLECTION.REPORT}${oneOnOneChatReport.iouReportID}`, undefined) : undefined;
        const shouldCreateNewOneOnOneIOUReport =
            _.isUndefined(oneOnOneIOUReport) || (isPolicyExpenseChat && ReportUtils.isControlPolicyExpenseReport(oneOnOneIOUReport) && ReportUtils.isReportApproved(oneOnOneIOUReport));

        if (shouldCreateNewOneOnOneIOUReport) {
            oneOnOneIOUReport = isPolicyExpenseChat
                ? ReportUtils.buildOptimisticExpenseReport(oneOnOneChatReport.reportID, participant.policyID, sessionAccountID, splitAmount, currency)
                : ReportUtils.buildOptimisticIOUReport(sessionAccountID, participant.accountID, splitAmount, oneOnOneChatReport.reportID, currency);
        } else if (isPolicyExpenseChat) {
            // Because of the Expense reports are stored as negative values, we subtract the total from the amount
            oneOnOneIOUReport.total -= splitAmount;
        } else {
            oneOnOneIOUReport = IOUUtils.updateIOUOwnerAndTotal(oneOnOneIOUReport, sessionAccountID, splitAmount, currency);
        }

        const oneOnOneTransaction = TransactionUtils.buildOptimisticTransaction(
            isPolicyExpenseChat ? -splitAmount : splitAmount,
            currency,
            oneOnOneIOUReport.reportID,
            updatedTransaction.comment.comment,
            updatedTransaction.modifiedCreated,
            CONST.IOU.TYPE.SPLIT,
            transactionID,
            updatedTransaction.modifiedMerchant,
            {...updatedTransaction.receipt, state: CONST.IOU.RECEIPT_STATE.OPEN},
            updatedTransaction.filename,
        );

        const oneOnOneCreatedActionForChat = ReportUtils.buildOptimisticCreatedReportAction(currentUserEmailForIOUSplit);
        const oneOnOneCreatedActionForIOU = ReportUtils.buildOptimisticCreatedReportAction(currentUserEmailForIOUSplit);
        const oneOnOneIOUAction = ReportUtils.buildOptimisticIOUReportAction(
            CONST.IOU.REPORT_ACTION_TYPE.CREATE,
            splitAmount,
            currency,
            updatedTransaction.comment.comment,
            [participant],
            oneOnOneTransaction.transactionID,
            '',
            oneOnOneIOUReport.reportID,
        );

        let oneOnOneReportPreviewAction = ReportActionsUtils.getReportPreviewAction(oneOnOneChatReport.reportID, oneOnOneIOUReport.reportID);
        if (oneOnOneReportPreviewAction) {
            oneOnOneReportPreviewAction = ReportUtils.updateReportPreview(oneOnOneIOUReport, oneOnOneReportPreviewAction);
        } else {
            oneOnOneReportPreviewAction = ReportUtils.buildOptimisticReportPreview(oneOnOneChatReport, oneOnOneIOUReport, '', oneOnOneTransaction);
        }

        const [oneOnOneOptimisticData, oneOnOneSuccessData, oneOnOneFailureData] = buildOnyxDataForMoneyRequest(
            oneOnOneChatReport,
            oneOnOneIOUReport,
            oneOnOneTransaction,
            oneOnOneCreatedActionForChat,
            oneOnOneCreatedActionForIOU,
            oneOnOneIOUAction,
            {},
            oneOnOneReportPreviewAction,
            {},
            {},
            isNewOneOnOneChatReport,
            shouldCreateNewOneOnOneIOUReport,
        );

        splits.push({
            email: participant.email,
            accountID: participant.accountID,
            policyID: participant.policyID,
            iouReportID: oneOnOneIOUReport.reportID,
            chatReportID: oneOnOneChatReport.reportID,
            transactionID: oneOnOneTransaction.transactionID,
            reportActionID: oneOnOneIOUAction.reportActionID,
            createdChatReportActionID: oneOnOneCreatedActionForChat.reportActionID,
            createdIOUReportActionID: oneOnOneCreatedActionForIOU.reportActionID,
            reportPreviewReportActionID: oneOnOneReportPreviewAction.reportActionID,
        });

        optimisticData.push(...oneOnOneOptimisticData);
        successData.push(...oneOnOneSuccessData);
        failureData.push(...oneOnOneFailureData);
    });

    const {
        amount: transactionAmount,
        currency: transactionCurrency,
        created: transactionCreated,
        merchant: transactionMerchant,
        comment: transactionComment,
        category: transactionCategory,
        tag: transactionTag,
    } = ReportUtils.getTransactionDetails(updatedTransaction);

    API.write(
        'CompleteSplitBill',
        {
            transactionID,
            amount: transactionAmount,
            currency: transactionCurrency,
            created: transactionCreated,
            merchant: transactionMerchant,
            comment: transactionComment,
            category: transactionCategory,
            tag: transactionTag,
            splits: JSON.stringify(splits),
        },
        {optimisticData, successData, failureData},
    );
    Navigation.dismissModal(chatReportID);
    Report.notifyNewAction(chatReportID, sessionAccountID);
}

/**
 * @param {String} transactionID
 * @param {Object} transactionChanges
 */
function setDraftSplitTransaction(transactionID, transactionChanges = {}) {
    let draftSplitTransaction = allDraftSplitTransactions[`${ONYXKEYS.COLLECTION.SPLIT_TRANSACTION_DRAFT}${transactionID}`];

    if (!draftSplitTransaction) {
        draftSplitTransaction = allTransactions[`${ONYXKEYS.COLLECTION.TRANSACTION}${transactionID}`];
    }

    const updatedTransaction = TransactionUtils.getUpdatedTransaction(draftSplitTransaction, transactionChanges, false, false);

    Onyx.merge(`${ONYXKEYS.COLLECTION.SPLIT_TRANSACTION_DRAFT}${transactionID}`, updatedTransaction);
}

/**
 * @param {String} transactionID
 * @param {Number} transactionThreadReportID
 * @param {Object} transactionChanges
 */
function editRegularMoneyRequest(transactionID, transactionThreadReportID, transactionChanges) {
    // STEP 1: Get all collections we're updating
    const transactionThread = allReports[`${ONYXKEYS.COLLECTION.REPORT}${transactionThreadReportID}`];
    const transaction = allTransactions[`${ONYXKEYS.COLLECTION.TRANSACTION}${transactionID}`];
    const iouReport = allReports[`${ONYXKEYS.COLLECTION.REPORT}${transactionThread.parentReportID}`];
    const chatReport = allReports[`${ONYXKEYS.COLLECTION.REPORT}${iouReport.chatReportID}`];
    const isFromExpenseReport = ReportUtils.isExpenseReport(iouReport);

    // STEP 2: Build new modified expense report action.
    const updatedReportAction = ReportUtils.buildOptimisticModifiedExpenseReportAction(transactionThread, transaction, transactionChanges, isFromExpenseReport);
    const updatedTransaction = TransactionUtils.getUpdatedTransaction(transaction, transactionChanges, isFromExpenseReport);

    // STEP 3: Compute the IOU total and update the report preview message so LHN amount owed is correct
    // Should only update if the transaction matches the currency of the report, else we wait for the update
    // from the server with the currency conversion
    let updatedMoneyRequestReport = {...iouReport};
    const updatedChatReport = {...chatReport};
    const diff = TransactionUtils.getAmount(transaction, true) - TransactionUtils.getAmount(updatedTransaction, true);
    if (updatedTransaction.currency === iouReport.currency && updatedTransaction.modifiedAmount && diff !== 0) {
        if (ReportUtils.isExpenseReport(iouReport)) {
            updatedMoneyRequestReport.total += diff;
        } else {
            updatedMoneyRequestReport = IOUUtils.updateIOUOwnerAndTotal(iouReport, updatedReportAction.actorAccountID, diff, TransactionUtils.getCurrency(transaction), false);
        }

        updatedMoneyRequestReport.cachedTotal = CurrencyUtils.convertToDisplayString(updatedMoneyRequestReport.total, updatedTransaction.currency);

        // Update the last message of the IOU report
        const lastMessage = ReportUtils.getIOUReportActionMessage(
            iouReport.reportID,
            CONST.IOU.REPORT_ACTION_TYPE.CREATE,
            updatedMoneyRequestReport.total,
            '',
            updatedTransaction.currency,
            '',
            false,
        );
        updatedMoneyRequestReport.lastMessageText = lastMessage[0].text;
        updatedMoneyRequestReport.lastMessageHtml = lastMessage[0].html;

        // Update the last message of the chat report
        const hasNonReimbursableTransactions = ReportUtils.hasNonReimbursableTransactions(iouReport);
        const messageText = Localize.translateLocal(hasNonReimbursableTransactions ? 'iou.payerSpentAmount' : 'iou.payerOwesAmount', {
            payer: ReportUtils.getPersonalDetailsForAccountID(updatedMoneyRequestReport.managerID).login || '',
            amount: CurrencyUtils.convertToDisplayString(updatedMoneyRequestReport.total, updatedMoneyRequestReport.currency),
        });
        updatedChatReport.lastMessageText = messageText;
        updatedChatReport.lastMessageHtml = messageText;
    }

    const isScanning = TransactionUtils.hasReceipt(updatedTransaction) && TransactionUtils.isReceiptBeingScanned(updatedTransaction);

    // STEP 4: Compose the optimistic data
    const currentTime = DateUtils.getDBTime();
    const optimisticData = [
        {
            onyxMethod: Onyx.METHOD.MERGE,
            key: `${ONYXKEYS.COLLECTION.REPORT_ACTIONS}${transactionThread.reportID}`,
            value: {
                [updatedReportAction.reportActionID]: updatedReportAction,
            },
        },
        {
            onyxMethod: Onyx.METHOD.MERGE,
            key: `${ONYXKEYS.COLLECTION.TRANSACTION}${transactionID}`,
            value: updatedTransaction,
        },
        {
            onyxMethod: Onyx.METHOD.MERGE,
            key: `${ONYXKEYS.COLLECTION.REPORT}${iouReport.reportID}`,
            value: updatedMoneyRequestReport,
        },
        {
            onyxMethod: Onyx.METHOD.MERGE,
            key: `${ONYXKEYS.COLLECTION.REPORT}${iouReport.chatReportID}`,
            value: updatedChatReport,
        },
        {
            onyxMethod: Onyx.METHOD.MERGE,
            key: `${ONYXKEYS.COLLECTION.REPORT}${transactionThreadReportID}`,
            value: {
                lastReadTime: currentTime,
                lastVisibleActionCreated: currentTime,
            },
        },
        ...(!isScanning
            ? [
                  {
                      onyxMethod: Onyx.METHOD.MERGE,
                      key: `${ONYXKEYS.COLLECTION.REPORT_ACTIONS}${iouReport.reportID}`,
                      value: {
                          [transactionThread.parentReportActionID]: {
                              whisperedToAccountIDs: [],
                          },
                      },
                  },
                  {
                      onyxMethod: Onyx.METHOD.MERGE,
                      key: `${ONYXKEYS.COLLECTION.REPORT_ACTIONS}${iouReport.parentReportID}`,
                      value: {
                          [iouReport.parentReportActionID]: {
                              whisperedToAccountIDs: [],
                          },
                      },
                  },
              ]
            : []),
    ];

    // Update recently used categories if the category is changed
    if (_.has(transactionChanges, 'category')) {
        const optimisticPolicyRecentlyUsedCategories = Policy.buildOptimisticPolicyRecentlyUsedCategories(iouReport.policyID, transactionChanges.category);
        if (!_.isEmpty(optimisticPolicyRecentlyUsedCategories)) {
            optimisticData.push({
                onyxMethod: Onyx.METHOD.SET,
                key: `${ONYXKEYS.COLLECTION.POLICY_RECENTLY_USED_CATEGORIES}${iouReport.policyID}`,
                value: optimisticPolicyRecentlyUsedCategories,
            });
        }
    }

    // Update recently used categories if the tag is changed
    if (_.has(transactionChanges, 'tag')) {
        const optimisticPolicyRecentlyUsedTags = Policy.buildOptimisticPolicyRecentlyUsedTags(iouReport.policyID, transactionChanges.tag);
        if (!_.isEmpty(optimisticPolicyRecentlyUsedTags)) {
            optimisticData.push({
                onyxMethod: Onyx.METHOD.MERGE,
                key: `${ONYXKEYS.COLLECTION.POLICY_RECENTLY_USED_TAGS}${iouReport.policyID}`,
                value: optimisticPolicyRecentlyUsedTags,
            });
        }
    }

    const successData = [
        {
            onyxMethod: Onyx.METHOD.MERGE,
            key: `${ONYXKEYS.COLLECTION.REPORT_ACTIONS}${transactionThread.reportID}`,
            value: {
                [updatedReportAction.reportActionID]: {pendingAction: null},
            },
        },
        {
            onyxMethod: Onyx.METHOD.MERGE,
            key: `${ONYXKEYS.COLLECTION.TRANSACTION}${transactionID}`,
            value: {
                pendingFields: {
                    comment: null,
                    amount: null,
                    created: null,
                    currency: null,
                    merchant: null,
                    billable: null,
                    category: null,
                    tag: null,
                },
            },
        },
        {
            onyxMethod: Onyx.METHOD.MERGE,
            key: `${ONYXKEYS.COLLECTION.REPORT}${iouReport.reportID}`,
            value: {pendingAction: null},
        },
    ];

    const failureData = [
        {
            onyxMethod: Onyx.METHOD.MERGE,
            key: `${ONYXKEYS.COLLECTION.REPORT_ACTIONS}${transactionThread.reportID}`,
            value: {
                [updatedReportAction.reportActionID]: {
                    errors: ErrorUtils.getMicroSecondOnyxError('iou.error.genericEditFailureMessage'),
                },
            },
        },
        {
            onyxMethod: Onyx.METHOD.MERGE,
            key: `${ONYXKEYS.COLLECTION.TRANSACTION}${transactionID}`,
            value: {
                ...transaction,
                modifiedCreated: transaction.modifiedCreated ? transaction.modifiedCreated : null,
                modifiedAmount: transaction.modifiedAmount ? transaction.modifiedAmount : null,
                modifiedCurrency: transaction.modifiedCurrency ? transaction.modifiedCurrency : null,
                modifiedMerchant: transaction.modifiedMerchant ? transaction.modifiedMerchant : null,
                modifiedWaypoints: transaction.modifiedWaypoints ? transaction.modifiedWaypoints : null,
                pendingFields: null,
            },
        },
        {
            onyxMethod: Onyx.METHOD.MERGE,
            key: `${ONYXKEYS.COLLECTION.REPORT}${iouReport.reportID}`,
            value: {
                ...iouReport,
                cachedTotal: iouReport.cachedTotal ? iouReport.cachedTotal : null,
            },
        },
        {
            onyxMethod: Onyx.METHOD.MERGE,
            key: `${ONYXKEYS.COLLECTION.REPORT}${iouReport.chatReportID}`,
            value: chatReport,
        },
        {
            onyxMethod: Onyx.METHOD.MERGE,
            key: `${ONYXKEYS.COLLECTION.REPORT}${transactionThreadReportID}`,
            value: {
                lastReadTime: transactionThread.lastReadTime,
                lastVisibleActionCreated: transactionThread.lastVisibleActionCreated,
            },
        },
    ];

    // STEP 6: Call the API endpoint
    const {created, amount, currency, comment, merchant, category, billable, tag} = ReportUtils.getTransactionDetails(updatedTransaction);
    API.write(
        'EditMoneyRequest',
        {
            transactionID,
            reportActionID: updatedReportAction.reportActionID,
            created,
            amount,
            currency,
            comment,
            merchant,
            category,
            billable,
            tag,
        },
        {optimisticData, successData, failureData},
    );
}

/**
 * @param {object} transaction
 * @param {String} transactionThreadReportID
 * @param {Object} transactionChanges
 */
function editMoneyRequest(transaction, transactionThreadReportID, transactionChanges) {
    if (TransactionUtils.isDistanceRequest(transaction)) {
        updateDistanceRequest(transaction.transactionID, transactionThreadReportID, transactionChanges);
    } else {
        editRegularMoneyRequest(transaction.transactionID, transactionThreadReportID, transactionChanges);
    }
}

/**
 * Updates the amount and currency fields of a money request
 *
 * @param {String} transactionID
 * @param {String} transactionThreadReportID
 * @param {String} currency
 * @param {Number} amount
 */
function updateMoneyRequestAmountAndCurrency(transactionID, transactionThreadReportID, currency, amount) {
    const transactionChanges = {
        amount,
        currency,
    };
    const {params, onyxData} = getUpdateMoneyRequestParams(transactionID, transactionThreadReportID, transactionChanges, true);
    API.write('UpdateMoneyRequestAmountAndCurrency', params, onyxData);
}

/**
 * @param {String} transactionID
 * @param {Object} reportAction - the money request reportAction we are deleting
 * @param {Boolean} isSingleTransactionView
 */
function deleteMoneyRequest(transactionID, reportAction, isSingleTransactionView = false) {
    // STEP 1: Get all collections we're updating
    const iouReport = allReports[`${ONYXKEYS.COLLECTION.REPORT}${reportAction.originalMessage.IOUReportID}`];
    const chatReport = allReports[`${ONYXKEYS.COLLECTION.REPORT}${iouReport.chatReportID}`];
    const reportPreviewAction = ReportActionsUtils.getReportPreviewAction(iouReport.chatReportID, iouReport.reportID);
    const transaction = allTransactions[`${ONYXKEYS.COLLECTION.TRANSACTION}${transactionID}`];
    const transactionViolations = allTransactionViolations[`${ONYXKEYS.COLLECTION.TRANSACTION_VIOLATIONS}${transactionID}`];
    const transactionThreadID = reportAction.childReportID;
    let transactionThread = null;
    if (transactionThreadID) {
        transactionThread = allReports[`${ONYXKEYS.COLLECTION.REPORT}${transactionThreadID}`];
    }

    // STEP 2: Decide if we need to:
    // 1. Delete the transactionThread - delete if there are no visible comments in the thread
    // 2. Update the moneyRequestPreview to show [Deleted request] - update if the transactionThread exists AND it isn't being deleted
    const shouldDeleteTransactionThread = transactionThreadID ? lodashGet(reportAction, 'childVisibleActionCount', 0) === 0 : false;
    const shouldShowDeletedRequestMessage = transactionThreadID && !shouldDeleteTransactionThread;

    // STEP 3: Update the IOU reportAction and decide if the iouReport should be deleted. We delete the iouReport if there are no visible comments left in the report.
    const updatedReportAction = {
        [reportAction.reportActionID]: {
            pendingAction: shouldShowDeletedRequestMessage ? CONST.RED_BRICK_ROAD_PENDING_ACTION.UPDATE : CONST.RED_BRICK_ROAD_PENDING_ACTION.DELETE,
            previousMessage: reportAction.message,
            message: [
                {
                    type: 'COMMENT',
                    html: '',
                    text: '',
                    isEdited: true,
                    isDeletedParentAction: shouldShowDeletedRequestMessage,
                },
            ],
            originalMessage: {
                IOUTransactionID: null,
            },
            errors: null,
        },
    };

    const lastVisibleAction = ReportActionsUtils.getLastVisibleAction(iouReport.reportID, updatedReportAction);
    const iouReportLastMessageText = ReportActionsUtils.getLastVisibleMessage(iouReport.reportID, updatedReportAction).lastMessageText;
    const shouldDeleteIOUReport =
        iouReportLastMessageText.length === 0 && !ReportActionsUtils.isDeletedParentAction(lastVisibleAction) && (!transactionThreadID || shouldDeleteTransactionThread);

    // STEP 4: Update the iouReport and reportPreview with new totals and messages if it wasn't deleted
    let updatedIOUReport = null;
    let updatedReportPreviewAction = null;
    if (!shouldDeleteIOUReport) {
        if (ReportUtils.isExpenseReport(iouReport)) {
            updatedIOUReport = {...iouReport};

            // Because of the Expense reports are stored as negative values, we add the total from the amount
            updatedIOUReport.total += TransactionUtils.getAmount(transaction, true);
        } else {
            updatedIOUReport = IOUUtils.updateIOUOwnerAndTotal(
                iouReport,
                reportAction.actorAccountID,
                TransactionUtils.getAmount(transaction, false),
                TransactionUtils.getCurrency(transaction),
                true,
            );
        }

        updatedIOUReport.lastMessageText = iouReportLastMessageText;
        updatedIOUReport.lastVisibleActionCreated = lodashGet(lastVisibleAction, 'created');

        updatedReportPreviewAction = {...reportPreviewAction};
        const hasNonReimbursableTransactions = ReportUtils.hasNonReimbursableTransactions(iouReport);
        const messageText = Localize.translateLocal(hasNonReimbursableTransactions ? 'iou.payerSpentAmount' : 'iou.payerOwesAmount', {
            payer: ReportUtils.getPersonalDetailsForAccountID(updatedIOUReport.managerID).login || '',
            amount: CurrencyUtils.convertToDisplayString(updatedIOUReport.total, updatedIOUReport.currency),
        });
        updatedReportPreviewAction.message[0].text = messageText;
        updatedReportPreviewAction.message[0].html = messageText;
        if (reportPreviewAction.childMoneyRequestCount > 0) {
            updatedReportPreviewAction.childMoneyRequestCount = reportPreviewAction.childMoneyRequestCount - 1;
        }
    }

    // STEP 5: Build Onyx data
    const optimisticData = [
        {
            onyxMethod: Onyx.METHOD.SET,
            key: `${ONYXKEYS.COLLECTION.TRANSACTION}${transactionID}`,
            value: null,
        },
        ...(Permissions.canUseViolations(betas)
            ? [
                  {
                      onyxMethod: Onyx.METHOD.SET,
                      key: `${ONYXKEYS.COLLECTION.TRANSACTION_VIOLATIONS}${transactionID}`,
                      value: null,
                  },
              ]
            : []),
        ...(shouldDeleteTransactionThread
            ? [
                  {
                      onyxMethod: Onyx.METHOD.SET,
                      key: `${ONYXKEYS.COLLECTION.REPORT}${transactionThreadID}`,
                      value: null,
                  },
                  {
                      onyxMethod: Onyx.METHOD.SET,
                      key: `${ONYXKEYS.COLLECTION.REPORT_ACTIONS}${transactionThreadID}`,
                      value: null,
                  },
              ]
            : []),
        {
            onyxMethod: shouldDeleteIOUReport ? Onyx.METHOD.SET : Onyx.METHOD.MERGE,
            key: `${ONYXKEYS.COLLECTION.REPORT_ACTIONS}${iouReport.reportID}`,
            value: shouldDeleteIOUReport ? null : updatedReportAction,
        },
        {
            onyxMethod: shouldDeleteIOUReport ? Onyx.METHOD.SET : Onyx.METHOD.MERGE,
            key: `${ONYXKEYS.COLLECTION.REPORT}${iouReport.reportID}`,
            value: updatedIOUReport,
        },
        {
            onyxMethod: Onyx.METHOD.MERGE,
            key: `${ONYXKEYS.COLLECTION.REPORT_ACTIONS}${chatReport.reportID}`,
            value: {
                [reportPreviewAction.reportActionID]: updatedReportPreviewAction,
            },
        },
        ...(!shouldDeleteIOUReport && updatedReportPreviewAction.childMoneyRequestCount === 0
            ? [
                  {
                      onyxMethod: Onyx.METHOD.MERGE,
                      key: `${ONYXKEYS.COLLECTION.REPORT}${chatReport.reportID}`,
                      value: {
                          hasOutstandingChildRequest: false,
                      },
                  },
              ]
            : []),
        ...(shouldDeleteIOUReport
            ? [
                  {
                      onyxMethod: Onyx.METHOD.MERGE,
                      key: `${ONYXKEYS.COLLECTION.REPORT}${chatReport.reportID}`,
                      value: {
                          hasOutstandingChildRequest: false,
                          iouReportID: null,
                          lastMessageText: ReportActionsUtils.getLastVisibleMessage(iouReport.chatReportID, {[reportPreviewAction.reportActionID]: null}).lastMessageText,
                          lastVisibleActionCreated: lodashGet(ReportActionsUtils.getLastVisibleAction(iouReport.chatReportID, {[reportPreviewAction.reportActionID]: null}), 'created'),
                      },
                  },
              ]
            : []),
    ];

    const successData = [
        {
            onyxMethod: Onyx.METHOD.MERGE,
            key: `${ONYXKEYS.COLLECTION.REPORT_ACTIONS}${iouReport.reportID}`,
            value: {
                [reportAction.reportActionID]: {pendingAction: null},
            },
        },
    ];

    const failureData = [
        {
            onyxMethod: Onyx.METHOD.SET,
            key: `${ONYXKEYS.COLLECTION.TRANSACTION}${transactionID}`,
            value: transaction,
        },
        ...(Permissions.canUseViolations(betas)
            ? [
                  {
                      onyxMethod: Onyx.METHOD.SET,
                      key: `${ONYXKEYS.COLLECTION.TRANSACTION_VIOLATIONS}${transactionID}`,
                      value: transactionViolations,
                  },
              ]
            : []),
        ...(shouldDeleteTransactionThread
            ? [
                  {
                      onyxMethod: Onyx.METHOD.SET,
                      key: `${ONYXKEYS.COLLECTION.REPORT}${transactionThreadID}`,
                      value: transactionThread,
                  },
              ]
            : []),
        {
            onyxMethod: Onyx.METHOD.MERGE,
            key: `${ONYXKEYS.COLLECTION.REPORT_ACTIONS}${iouReport.reportID}`,
            value: {
                [reportAction.reportActionID]: {
                    ...reportAction,
                    errors: ErrorUtils.getMicroSecondOnyxError('iou.error.genericDeleteFailureMessage'),
                },
            },
        },
        {
            onyxMethod: shouldDeleteIOUReport ? Onyx.METHOD.SET : Onyx.METHOD.MERGE,
            key: `${ONYXKEYS.COLLECTION.REPORT}${iouReport.reportID}`,
            value: iouReport,
        },
        {
            onyxMethod: Onyx.METHOD.MERGE,
            key: `${ONYXKEYS.COLLECTION.REPORT_ACTIONS}${chatReport.reportID}`,
            value: {
                [reportPreviewAction.reportActionID]: {
                    ...reportPreviewAction,
                    errors: ErrorUtils.getMicroSecondOnyxError('iou.error.genericDeleteFailureMessage'),
                },
            },
        },
        ...(shouldDeleteIOUReport
            ? [
                  {
                      onyxMethod: Onyx.METHOD.MERGE,
                      key: `${ONYXKEYS.COLLECTION.REPORT}${chatReport.reportID}`,
                      value: chatReport,
                  },
              ]
            : []),
        ...(!shouldDeleteIOUReport && updatedReportPreviewAction.childMoneyRequestCount === 0
            ? [
                  {
                      onyxMethod: Onyx.METHOD.MERGE,
                      key: `${ONYXKEYS.COLLECTION.REPORT}${chatReport.reportID}`,
                      value: {
                          hasOutstandingChildRequest: true,
                      },
                  },
              ]
            : []),
    ];

    // STEP 6: Make the API request
    API.write(
        'DeleteMoneyRequest',
        {
            transactionID,
            reportActionID: reportAction.reportActionID,
        },
        {optimisticData, successData, failureData},
    );

    // STEP 7: Navigate the user depending on which page they are on and which resources were deleted
    if (isSingleTransactionView && shouldDeleteTransactionThread && !shouldDeleteIOUReport) {
        // Pop the deleted report screen before navigating. This prevents navigating to the Concierge chat due to the missing report.
        Navigation.goBack(ROUTES.REPORT_WITH_ID.getRoute(iouReport.reportID));
        return;
    }

    if (shouldDeleteIOUReport) {
        // Pop the deleted report screen before navigating. This prevents navigating to the Concierge chat due to the missing report.
        Navigation.goBack(ROUTES.REPORT_WITH_ID.getRoute(iouReport.chatReportID));
    }
}

/**
 * @param {Object} report
 * @param {Number} amount
 * @param {String} currency
 * @param {String} comment
 * @param {String} paymentMethodType
 * @param {String} managerID - Account ID of the person sending the money
 * @param {Object} recipient - The user receiving the money
 * @returns {Object}
 */
function getSendMoneyParams(report, amount, currency, comment, paymentMethodType, managerID, recipient) {
    const recipientEmail = OptionsListUtils.addSMSDomainIfPhoneNumber(recipient.login);
    const recipientAccountID = Number(recipient.accountID);
    const newIOUReportDetails = JSON.stringify({
        amount,
        currency,
        requestorEmail: recipientEmail,
        requestorAccountID: recipientAccountID,
        comment,
        idempotencyKey: Str.guid(),
    });

    let chatReport = report.reportID ? report : null;
    let isNewChat = false;
    if (!chatReport) {
        chatReport = ReportUtils.getChatByParticipants([recipientAccountID]);
    }
    if (!chatReport) {
        chatReport = ReportUtils.buildOptimisticChatReport([recipientAccountID]);
        isNewChat = true;
    }
    const optimisticIOUReport = ReportUtils.buildOptimisticIOUReport(recipientAccountID, managerID, amount, chatReport.reportID, currency, true);

    const optimisticTransaction = TransactionUtils.buildOptimisticTransaction(amount, currency, optimisticIOUReport.reportID, comment);
    const optimisticTransactionData = {
        onyxMethod: Onyx.METHOD.SET,
        key: `${ONYXKEYS.COLLECTION.TRANSACTION}${optimisticTransaction.transactionID}`,
        value: optimisticTransaction,
    };

    // Note: The created action must be optimistically generated before the IOU action so there's no chance that the created action appears after the IOU action in the chat
    const optimisticCreatedAction = ReportUtils.buildOptimisticCreatedReportAction(recipientEmail);
    const optimisticIOUReportAction = ReportUtils.buildOptimisticIOUReportAction(
        CONST.IOU.REPORT_ACTION_TYPE.PAY,
        amount,
        currency,
        comment,
        [recipient],
        optimisticTransaction.transactionID,
        paymentMethodType,
        optimisticIOUReport.reportID,
        false,
        true,
    );

    const reportPreviewAction = ReportUtils.buildOptimisticReportPreview(chatReport, optimisticIOUReport);

    // First, add data that will be used in all cases
    const optimisticChatReportData = {
        onyxMethod: Onyx.METHOD.MERGE,
        key: `${ONYXKEYS.COLLECTION.REPORT}${chatReport.reportID}`,
        value: {
            ...chatReport,
            lastReadTime: DateUtils.getDBTime(),
            lastVisibleActionCreated: reportPreviewAction.created,
        },
    };
    const optimisticIOUReportData = {
        onyxMethod: Onyx.METHOD.SET,
        key: `${ONYXKEYS.COLLECTION.REPORT}${optimisticIOUReport.reportID}`,
        value: {
            ...optimisticIOUReport,
            lastMessageText: optimisticIOUReportAction.message[0].text,
            lastMessageHtml: optimisticIOUReportAction.message[0].html,
        },
    };
    const optimisticIOUReportActionsData = {
        onyxMethod: Onyx.METHOD.MERGE,
        key: `${ONYXKEYS.COLLECTION.REPORT_ACTIONS}${optimisticIOUReport.reportID}`,
        value: {
            [optimisticIOUReportAction.reportActionID]: {
                ...optimisticIOUReportAction,
                pendingAction: CONST.RED_BRICK_ROAD_PENDING_ACTION.ADD,
            },
        },
    };
    const optimisticChatReportActionsData = {
        onyxMethod: Onyx.METHOD.MERGE,
        key: `${ONYXKEYS.COLLECTION.REPORT_ACTIONS}${chatReport.reportID}`,
        value: {
            [reportPreviewAction.reportActionID]: reportPreviewAction,
        },
    };

    const successData = [
        {
            onyxMethod: Onyx.METHOD.MERGE,
            key: `${ONYXKEYS.COLLECTION.REPORT_ACTIONS}${optimisticIOUReport.reportID}`,
            value: {
                [optimisticIOUReportAction.reportActionID]: {
                    pendingAction: null,
                },
            },
        },
        {
            onyxMethod: Onyx.METHOD.MERGE,
            key: `${ONYXKEYS.COLLECTION.TRANSACTION}${optimisticTransaction.transactionID}`,
            value: {pendingAction: null},
        },
        {
            onyxMethod: Onyx.METHOD.MERGE,
            key: `${ONYXKEYS.COLLECTION.REPORT_ACTIONS}${chatReport.reportID}`,
            value: {
                [reportPreviewAction.reportActionID]: {
                    pendingAction: null,
                },
            },
        },
    ];

    const failureData = [
        {
            onyxMethod: Onyx.METHOD.MERGE,
            key: `${ONYXKEYS.COLLECTION.TRANSACTION}${optimisticTransaction.transactionID}`,
            value: {
                errors: ErrorUtils.getMicroSecondOnyxError('iou.error.other'),
            },
        },
    ];

    let optimisticPersonalDetailListData = {};

    // Now, let's add the data we need just when we are creating a new chat report
    if (isNewChat) {
        // Change the method to set for new reports because it doesn't exist yet, is faster,
        // and we need the data to be available when we navigate to the chat page
        optimisticChatReportData.onyxMethod = Onyx.METHOD.SET;
        optimisticIOUReportData.onyxMethod = Onyx.METHOD.SET;

        // Set and clear pending fields on the chat report
        optimisticChatReportData.value.pendingFields = {createChat: CONST.RED_BRICK_ROAD_PENDING_ACTION.ADD};
        successData.push({
            onyxMethod: Onyx.METHOD.MERGE,
            key: optimisticChatReportData.key,
            value: {pendingFields: null},
        });
        failureData.push(
            {
                onyxMethod: Onyx.METHOD.MERGE,
                key: optimisticChatReportData.key,
                value: {
                    errorFields: {
                        createChat: ErrorUtils.getMicroSecondOnyxError('report.genericCreateReportFailureMessage'),
                    },
                },
            },
            {
                onyxMethod: Onyx.METHOD.MERGE,
                key: `${ONYXKEYS.COLLECTION.REPORT_ACTIONS}${optimisticIOUReport.reportID}`,
                value: {
                    [optimisticIOUReportAction.reportActionID]: {
                        errors: ErrorUtils.getMicroSecondOnyxError(null),
                    },
                },
            },
        );

        // Add optimistic personal details for recipient
        optimisticPersonalDetailListData = {
            onyxMethod: Onyx.METHOD.MERGE,
            key: ONYXKEYS.PERSONAL_DETAILS_LIST,
            value: {
                [recipientAccountID]: {
                    accountID: recipientAccountID,
                    avatar: UserUtils.getDefaultAvatarURL(recipient.accountID),
                    displayName: recipient.displayName || recipient.login,
                    login: recipient.login,
                },
            },
        };

        // Add an optimistic created action to the optimistic chat reportActions data
        optimisticChatReportActionsData.value[optimisticCreatedAction.reportActionID] = optimisticCreatedAction;
    } else {
        failureData.push({
            onyxMethod: Onyx.METHOD.MERGE,
            key: `${ONYXKEYS.COLLECTION.REPORT_ACTIONS}${optimisticIOUReport.reportID}`,
            value: {
                [optimisticIOUReportAction.reportActionID]: {
                    errors: ErrorUtils.getMicroSecondOnyxError('iou.error.other'),
                },
            },
        });
    }

    const optimisticData = [optimisticChatReportData, optimisticIOUReportData, optimisticChatReportActionsData, optimisticIOUReportActionsData, optimisticTransactionData];
    if (!_.isEmpty(optimisticPersonalDetailListData)) {
        optimisticData.push(optimisticPersonalDetailListData);
    }

    return {
        params: {
            iouReportID: optimisticIOUReport.reportID,
            chatReportID: chatReport.reportID,
            reportActionID: optimisticIOUReportAction.reportActionID,
            paymentMethodType,
            transactionID: optimisticTransaction.transactionID,
            newIOUReportDetails,
            createdReportActionID: isNewChat ? optimisticCreatedAction.reportActionID : 0,
            reportPreviewReportActionID: reportPreviewAction.reportActionID,
        },
        optimisticData,
        successData,
        failureData,
    };
}

/**
 * @param {Object} chatReport
 * @param {Object} iouReport
 * @param {Object} recipient
 * @param {String} paymentMethodType
 * @returns {Object}
 */
function getPayMoneyRequestParams(chatReport, iouReport, recipient, paymentMethodType) {
    const optimisticIOUReportAction = ReportUtils.buildOptimisticIOUReportAction(
        CONST.IOU.REPORT_ACTION_TYPE.PAY,
        -iouReport.total,
        iouReport.currency,
        '',
        [recipient],
        '',
        paymentMethodType,
        iouReport.reportID,
        true,
    );

    // In some instances, the report preview action might not be available to the payer (only whispered to the requestor)
    // hence we need to make the updates to the action safely.
    let optimisticReportPreviewAction = null;
    const reportPreviewAction = ReportActionsUtils.getReportPreviewAction(chatReport.reportID, iouReport.reportID);
    if (reportPreviewAction) {
        optimisticReportPreviewAction = ReportUtils.updateReportPreview(iouReport, reportPreviewAction, true);
    }

    const currentNextStep = lodashGet(allNextSteps, `${ONYXKEYS.COLLECTION.NEXT_STEP}${iouReport.reportID}`, null);

    const optimisticData = [
        {
            onyxMethod: Onyx.METHOD.MERGE,
            key: `${ONYXKEYS.COLLECTION.REPORT}${chatReport.reportID}`,
            value: {
                ...chatReport,
                lastReadTime: DateUtils.getDBTime(),
                lastVisibleActionCreated: optimisticIOUReportAction.created,
                hasOutstandingChildRequest: false,
                iouReportID: null,
                lastMessageText: optimisticIOUReportAction.message[0].text,
                lastMessageHtml: optimisticIOUReportAction.message[0].html,
            },
        },
        {
            onyxMethod: Onyx.METHOD.MERGE,
            key: `${ONYXKEYS.COLLECTION.REPORT_ACTIONS}${iouReport.reportID}`,
            value: {
                [optimisticIOUReportAction.reportActionID]: {
                    ...optimisticIOUReportAction,
                    pendingAction: CONST.RED_BRICK_ROAD_PENDING_ACTION.ADD,
                },
            },
        },
        {
            onyxMethod: Onyx.METHOD.MERGE,
            key: `${ONYXKEYS.COLLECTION.REPORT}${iouReport.reportID}`,
            value: {
                ...iouReport,
                lastMessageText: optimisticIOUReportAction.message[0].text,
                lastMessageHtml: optimisticIOUReportAction.message[0].html,
                hasOutstandingChildRequest: false,
                statusNum: CONST.REPORT.STATUS.REIMBURSED,
            },
        },
        {
            onyxMethod: Onyx.METHOD.MERGE,
            key: ONYXKEYS.NVP_LAST_PAYMENT_METHOD,
            value: {[iouReport.policyID]: paymentMethodType},
        },
    ];

    const successData = [
        {
            onyxMethod: Onyx.METHOD.MERGE,
            key: `${ONYXKEYS.COLLECTION.REPORT_ACTIONS}${iouReport.reportID}`,
            value: {
                [optimisticIOUReportAction.reportActionID]: {
                    pendingAction: null,
                },
            },
        },
    ];

    const failureData = [
        {
            onyxMethod: Onyx.METHOD.MERGE,
            key: `${ONYXKEYS.COLLECTION.REPORT_ACTIONS}${iouReport.reportID}`,
            value: {
                [optimisticIOUReportAction.reportActionID]: {
                    errors: ErrorUtils.getMicroSecondOnyxError('iou.error.other'),
                },
            },
        },
    ];

    if (!_.isNull(currentNextStep)) {
        optimisticData.push({
            onyxMethod: Onyx.METHOD.SET,
            key: `${ONYXKEYS.COLLECTION.NEXT_STEP}${iouReport.reportID}`,
            value: null,
        });
        failureData.push({
            onyxMethod: Onyx.METHOD.MERGE,
            key: `${ONYXKEYS.COLLECTION.NEXT_STEP}${iouReport.reportID}`,
            value: currentNextStep,
        });
    }

    // In case the report preview action is loaded locally, let's update it.
    if (optimisticReportPreviewAction) {
        optimisticData.push({
            onyxMethod: Onyx.METHOD.MERGE,
            key: `${ONYXKEYS.COLLECTION.REPORT_ACTIONS}${chatReport.reportID}`,
            value: {
                [optimisticReportPreviewAction.reportActionID]: optimisticReportPreviewAction,
            },
        });
        failureData.push({
            onyxMethod: Onyx.METHOD.MERGE,
            key: `${ONYXKEYS.COLLECTION.REPORT_ACTIONS}${chatReport.reportID}`,
            value: {
                [optimisticReportPreviewAction.reportActionID]: {
                    created: optimisticReportPreviewAction.created,
                },
            },
        });
    }

    return {
        params: {
            iouReportID: iouReport.reportID,
            chatReportID: chatReport.reportID,
            reportActionID: optimisticIOUReportAction.reportActionID,
            paymentMethodType,
        },
        optimisticData,
        successData,
        failureData,
    };
}

/**
 * @param {Object} report
 * @param {Number} amount
 * @param {String} currency
 * @param {String} comment
 * @param {String} managerID - Account ID of the person sending the money
 * @param {Object} recipient - The user receiving the money
 */
function sendMoneyElsewhere(report, amount, currency, comment, managerID, recipient) {
    const {params, optimisticData, successData, failureData} = getSendMoneyParams(report, amount, currency, comment, CONST.IOU.PAYMENT_TYPE.ELSEWHERE, managerID, recipient);

    API.write('SendMoneyElsewhere', params, {optimisticData, successData, failureData});

    resetMoneyRequestInfo();
    Navigation.dismissModal(params.chatReportID);
    Report.notifyNewAction(params.chatReportID, managerID);
}

/**
 * @param {Object} report
 * @param {Number} amount
 * @param {String} currency
 * @param {String} comment
 * @param {String} managerID - Account ID of the person sending the money
 * @param {Object} recipient - The user receiving the money
 */
function sendMoneyWithWallet(report, amount, currency, comment, managerID, recipient) {
    const {params, optimisticData, successData, failureData} = getSendMoneyParams(report, amount, currency, comment, CONST.IOU.PAYMENT_TYPE.EXPENSIFY, managerID, recipient);

    API.write('SendMoneyWithWallet', params, {optimisticData, successData, failureData});

    resetMoneyRequestInfo();
    Navigation.dismissModal(params.chatReportID);
    Report.notifyNewAction(params.chatReportID, managerID);
}

function approveMoneyRequest(expenseReport) {
    const currentNextStep = lodashGet(allNextSteps, `${ONYXKEYS.COLLECTION.NEXT_STEP}${expenseReport.reportID}`, null);

    const optimisticApprovedReportAction = ReportUtils.buildOptimisticApprovedReportAction(expenseReport.total, expenseReport.currency, expenseReport.reportID);

    const optimisticReportActionsData = {
        onyxMethod: Onyx.METHOD.MERGE,
        key: `${ONYXKEYS.COLLECTION.REPORT_ACTIONS}${expenseReport.reportID}`,
        value: {
            [optimisticApprovedReportAction.reportActionID]: {
                ...optimisticApprovedReportAction,
                pendingAction: CONST.RED_BRICK_ROAD_PENDING_ACTION.ADD,
            },
        },
    };
    const optimisticIOUReportData = {
        onyxMethod: Onyx.METHOD.MERGE,
        key: `${ONYXKEYS.COLLECTION.REPORT}${expenseReport.reportID}`,
        value: {
            ...expenseReport,
            lastMessageText: optimisticApprovedReportAction.message[0].text,
            lastMessageHtml: optimisticApprovedReportAction.message[0].html,
            stateNum: CONST.REPORT.STATE_NUM.SUBMITTED,
            statusNum: CONST.REPORT.STATUS.APPROVED,
        },
    };
    const optimisticData = [optimisticIOUReportData, optimisticReportActionsData];

    const successData = [
        {
            onyxMethod: Onyx.METHOD.MERGE,
            key: `${ONYXKEYS.COLLECTION.REPORT_ACTIONS}${expenseReport.reportID}`,
            value: {
                [optimisticApprovedReportAction.reportActionID]: {
                    pendingAction: null,
                },
            },
        },
    ];

    const failureData = [
        {
            onyxMethod: Onyx.METHOD.MERGE,
            key: `${ONYXKEYS.COLLECTION.REPORT_ACTIONS}${expenseReport.reportID}`,
            value: {
                [expenseReport.reportActionID]: {
                    errors: ErrorUtils.getMicroSecondOnyxError('iou.error.other'),
                },
            },
        },
    ];

    if (!_.isNull(currentNextStep)) {
        optimisticData.push({
            onyxMethod: Onyx.METHOD.SET,
            key: `${ONYXKEYS.COLLECTION.NEXT_STEP}${expenseReport.reportID}`,
            value: null,
        });
        failureData.push({
            onyxMethod: Onyx.METHOD.MERGE,
            key: `${ONYXKEYS.COLLECTION.NEXT_STEP}${expenseReport.reportID}`,
            value: currentNextStep,
        });
    }

    API.write('ApproveMoneyRequest', {reportID: expenseReport.reportID, approvedReportActionID: optimisticApprovedReportAction.reportActionID}, {optimisticData, successData, failureData});
}

/**
 * @param {Object} expenseReport
 */
function submitReport(expenseReport) {
    const currentNextStep = lodashGet(allNextSteps, `${ONYXKEYS.COLLECTION.NEXT_STEP}${expenseReport.reportID}`, null);

    const optimisticSubmittedReportAction = ReportUtils.buildOptimisticSubmittedReportAction(expenseReport.total, expenseReport.currency, expenseReport.reportID);
    const parentReport = ReportUtils.getReport(expenseReport.parentReportID);
    const isCurrentUserManager = currentUserPersonalDetails.accountID === expenseReport.managerID;

    const optimisticData = [
        {
            onyxMethod: Onyx.METHOD.MERGE,
            key: `${ONYXKEYS.COLLECTION.REPORT_ACTIONS}${expenseReport.reportID}`,
            value: {
                [optimisticSubmittedReportAction.reportActionID]: {
                    ...optimisticSubmittedReportAction,
                    pendingAction: CONST.RED_BRICK_ROAD_PENDING_ACTION.ADD,
                },
            },
        },
        {
            onyxMethod: Onyx.METHOD.MERGE,
            key: `${ONYXKEYS.COLLECTION.REPORT}${expenseReport.reportID}`,
            value: {
                ...expenseReport,
                lastMessageText: lodashGet(optimisticSubmittedReportAction, 'message.0.text', ''),
                lastMessageHtml: lodashGet(optimisticSubmittedReportAction, 'message.0.html', ''),
                state: CONST.REPORT.STATE.SUBMITTED,
                stateNum: CONST.REPORT.STATE_NUM.PROCESSING,
                statusNum: CONST.REPORT.STATUS.SUBMITTED,
            },
        },
        ...(parentReport.reportID
            ? [
                  {
                      onyxMethod: Onyx.METHOD.MERGE,
                      key: `${ONYXKEYS.COLLECTION.REPORT}${parentReport.reportID}`,
                      value: {
                          ...parentReport,

                          // In case its a manager who force submitted the report, they are the next user who needs to take an action
                          hasOutstandingChildRequest: isCurrentUserManager,
                          iouReportID: null,
                      },
                  },
              ]
            : []),
    ];

    const successData = [
        {
            onyxMethod: Onyx.METHOD.MERGE,
            key: `${ONYXKEYS.COLLECTION.REPORT_ACTIONS}${expenseReport.reportID}`,
            value: {
                [optimisticSubmittedReportAction.reportActionID]: {
                    pendingAction: null,
                },
            },
        },
    ];

    const failureData = [
        {
            onyxMethod: Onyx.METHOD.MERGE,
            key: `${ONYXKEYS.COLLECTION.REPORT_ACTIONS}${expenseReport.reportID}`,
            value: {
                [expenseReport.reportActionID]: {
                    errors: ErrorUtils.getMicroSecondOnyxError('iou.error.other'),
                },
            },
        },
        {
            onyxMethod: Onyx.METHOD.MERGE,
            key: `${ONYXKEYS.COLLECTION.REPORT}${expenseReport.reportID}`,
            value: {
                statusNum: CONST.REPORT.STATUS.OPEN,
                stateNum: CONST.REPORT.STATE_NUM.OPEN,
            },
        },
        ...(parentReport.reportID
            ? [
                  {
                      onyxMethod: Onyx.METHOD.MERGE,
                      key: `${ONYXKEYS.COLLECTION.REPORT}${parentReport.reportID}`,
                      value: {
                          hasOutstandingChildRequest: parentReport.hasOutstandingChildRequest,
                          iouReportID: expenseReport.reportID,
                      },
                  },
              ]
            : []),
    ];

    if (!_.isNull(currentNextStep)) {
        optimisticData.push({
            onyxMethod: Onyx.METHOD.SET,
            key: `${ONYXKEYS.COLLECTION.NEXT_STEP}${expenseReport.reportID}`,
            value: null,
        });
        failureData.push({
            onyxMethod: Onyx.METHOD.MERGE,
            key: `${ONYXKEYS.COLLECTION.NEXT_STEP}${expenseReport.reportID}`,
            value: currentNextStep,
        });
    }

    API.write(
        'SubmitReport',
        {
            reportID: expenseReport.reportID,
            managerAccountID: expenseReport.managerID,
            reportActionID: optimisticSubmittedReportAction.reportActionID,
        },
        {optimisticData, successData, failureData},
    );
}

/**
 * @param {String} paymentType
 * @param {Object} chatReport
 * @param {Object} iouReport
 * @param {String} reimbursementBankAccountState
 */
function payMoneyRequest(paymentType, chatReport, iouReport) {
    const recipient = {accountID: iouReport.ownerAccountID};
    const {params, optimisticData, successData, failureData} = getPayMoneyRequestParams(chatReport, iouReport, recipient, paymentType);

    // For now we need to call the PayMoneyRequestWithWallet API since PayMoneyRequest was not updated to work with
    // Expensify Wallets.
    const apiCommand = paymentType === CONST.IOU.PAYMENT_TYPE.EXPENSIFY ? 'PayMoneyRequestWithWallet' : 'PayMoneyRequest';

    API.write(apiCommand, params, {optimisticData, successData, failureData});
    Navigation.dismissModal(chatReport.reportID);
}

function detachReceipt(transactionID) {
    const transaction = allTransactions[`${ONYXKEYS.COLLECTION.TRANSACTION}${transactionID}`] || {};
    const newTransaction = {...transaction, filename: '', receipt: {}};

    const optimisticData = [
        {
            onyxMethod: Onyx.METHOD.SET,
            key: `${ONYXKEYS.COLLECTION.TRANSACTION}${transactionID}`,
            value: newTransaction,
        },
    ];

    const failureData = [
        {
            onyxMethod: Onyx.METHOD.MERGE,
            key: `${ONYXKEYS.COLLECTION.TRANSACTION}${transactionID}`,
            value: transaction,
        },
    ];

    API.write('DetachReceipt', {transactionID}, {optimisticData, failureData});
}

/**
 * @param {String} transactionID
 * @param {Object} receipt
 * @param {String} filePath
 */
function replaceReceipt(transactionID, receipt, filePath) {
    const transaction = lodashGet(allTransactions, 'transactionID', {});
    const oldReceipt = lodashGet(transaction, 'receipt', {});

    const optimisticData = [
        {
            onyxMethod: Onyx.METHOD.MERGE,
            key: `${ONYXKEYS.COLLECTION.TRANSACTION}${transactionID}`,
            value: {
                receipt: {
                    source: filePath,
                    state: CONST.IOU.RECEIPT_STATE.OPEN,
                },
                filename: receipt.name,
            },
        },
    ];

    const failureData = [
        {
            onyxMethod: Onyx.METHOD.MERGE,
            key: `${ONYXKEYS.COLLECTION.TRANSACTION}${transactionID}`,
            value: {
                receipt: oldReceipt,
                filename: transaction.filename,
            },
        },
    ];

    API.write('ReplaceReceipt', {transactionID, receipt}, {optimisticData, failureData});
}

/**
 * Finds the participants for an IOU based on the attached report
 * @param {String} transactionID of the transaction to set the participants of
 * @param {Object} report attached to the transaction
 */
function setMoneyRequestParticipantsFromReport(transactionID, report) {
    // If the report is iou or expense report, we should get the chat report to set participant for request money
    const chatReport = ReportUtils.isMoneyRequestReport(report) ? ReportUtils.getReport(report.chatReportID) : report;
    const currentUserAccountID = currentUserPersonalDetails.accountID;
    const participants = ReportUtils.isPolicyExpenseChat(chatReport)
        ? [{reportID: chatReport.reportID, isPolicyExpenseChat: true, selected: true}]
        : _.chain(chatReport.participantAccountIDs)
              .filter((accountID) => currentUserAccountID !== accountID)
              .map((accountID) => ({accountID, selected: true}))
              .value();
    Onyx.merge(`${ONYXKEYS.COLLECTION.TRANSACTION_DRAFT}${transactionID}`, {participants, participantsAutoAssigned: true});
}

/**
 * Initialize money request info and navigate to the MoneyRequest page
 * @param {String} iouType
 * @param {String} reportID
 */
function startMoneyRequest(iouType, reportID = '') {
    resetMoneyRequestInfo(`${iouType}${reportID}`);
    Navigation.navigate(ROUTES.MONEY_REQUEST.getRoute(iouType, reportID));
}

/**
 * @param {String} id
 */
function setMoneyRequestId(id) {
    Onyx.merge(ONYXKEYS.IOU, {id});
}

/**
 * @param {Number} amount
 */
function setMoneyRequestAmount(amount) {
    Onyx.merge(ONYXKEYS.IOU, {amount});
}

/**
 * @param {String} created
 */
function setMoneyRequestCreated(created) {
    Onyx.merge(ONYXKEYS.IOU, {created});
}

/**
 * @param {String} currency
 */
function setMoneyRequestCurrency(currency) {
    Onyx.merge(ONYXKEYS.IOU, {currency});
}

/**
 * @param {String} comment
 */
function setMoneyRequestDescription(comment) {
    Onyx.merge(ONYXKEYS.IOU, {comment: comment.trim()});
}

/**
 * @param {String} merchant
 */
function setMoneyRequestMerchant(merchant) {
    Onyx.merge(ONYXKEYS.IOU, {merchant: merchant.trim()});
}

/**
 * @param {String} category
 */
function setMoneyRequestCategory(category) {
    Onyx.merge(ONYXKEYS.IOU, {category});
}

function resetMoneyRequestCategory() {
    Onyx.merge(ONYXKEYS.IOU, {category: ''});
}

/*
 * @param {String} tag
 */
function setMoneyRequestTag(tag) {
    Onyx.merge(ONYXKEYS.IOU, {tag});
}

function resetMoneyRequestTag() {
    Onyx.merge(ONYXKEYS.IOU, {tag: ''});
}

/**
 * @param {String} transactionID
 * @param {Object} taxRate
 */
function setMoneyRequestTaxRate(transactionID, taxRate) {
    Onyx.merge(`${ONYXKEYS.COLLECTION.TRANSACTION_DRAFT}${transactionID}`, {taxRate});
}

/**
 * @param {String} transactionID
 * @param {Number} taxAmount
 */
function setMoneyRequestTaxAmount(transactionID, taxAmount) {
    Onyx.merge(`${ONYXKEYS.COLLECTION.TRANSACTION_DRAFT}${transactionID}`, {taxAmount});
}

/**
 * @param {Boolean} billable
 */
function setMoneyRequestBillable(billable) {
    Onyx.merge(ONYXKEYS.IOU, {billable});
}

/**
 * @param {Object[]} participants
 * @param {Boolean} isSplitRequest
 */
function setMoneyRequestParticipants(participants, isSplitRequest) {
    Onyx.merge(ONYXKEYS.IOU, {participants, isSplitRequest});
}

/**
 * @param {String} receiptPath
 * @param {String} receiptFilename
 */
function setMoneyRequestReceipt(receiptPath, receiptFilename) {
    Onyx.merge(ONYXKEYS.IOU, {receiptPath, receiptFilename, merchant: ''});
}

function setUpDistanceTransaction() {
    const transactionID = NumberUtils.rand64();
    Onyx.merge(`${ONYXKEYS.COLLECTION.TRANSACTION}${transactionID}`, {
        transactionID,
        comment: {type: CONST.TRANSACTION.TYPE.CUSTOM_UNIT, customUnit: {name: CONST.CUSTOM_UNITS.NAME_DISTANCE}},
    });
    Onyx.merge(ONYXKEYS.IOU, {transactionID});
}

/**
 * Navigates to the next IOU page based on where the IOU request was started
 *
 * @param {Object} iou
 * @param {String} iouType
 * @param {Object} report
 * @param {String} report.reportID
 * @param {String} path
 */
function navigateToNextPage(iou, iouType, report, path = '') {
    const moneyRequestID = `${iouType}${report.reportID || ''}`;
    const shouldReset = iou.id !== moneyRequestID && !_.isEmpty(report.reportID);

    // If the money request ID in Onyx does not match the ID from params, we want to start a new request
    // with the ID from params. We need to clear the participants in case the new request is initiated from FAB.
    if (shouldReset) {
        resetMoneyRequestInfo(moneyRequestID);
    }

    // If we're adding a receipt, that means the user came from the confirmation page and we need to navigate back to it.
    if (path.slice(1) === ROUTES.MONEY_REQUEST_RECEIPT.getRoute(iouType, report.reportID)) {
        Navigation.navigate(ROUTES.MONEY_REQUEST_CONFIRMATION.getRoute(iouType, report.reportID));
        return;
    }

    // If a request is initiated on a report, skip the participants selection step and navigate to the confirmation page.
    if (report.reportID) {
        // If the report is iou or expense report, we should get the chat report to set participant for request money
        const chatReport = ReportUtils.isMoneyRequestReport(report) ? ReportUtils.getReport(report.chatReportID) : report;
        // Reinitialize the participants when the money request ID in Onyx does not match the ID from params
        if (_.isEmpty(iou.participants) || shouldReset) {
            const currentUserAccountID = currentUserPersonalDetails.accountID;
            const participants = ReportUtils.isPolicyExpenseChat(chatReport)
                ? [{reportID: chatReport.reportID, isPolicyExpenseChat: true, selected: true}]
                : _.chain(chatReport.participantAccountIDs)
                      .filter((accountID) => currentUserAccountID !== accountID)
                      .map((accountID) => ({accountID, selected: true}))
                      .value();
            setMoneyRequestParticipants(participants);
            resetMoneyRequestCategory();
            resetMoneyRequestTag();
        }
        Navigation.navigate(ROUTES.MONEY_REQUEST_CONFIRMATION.getRoute(iouType, report.reportID));
        return;
    }
    Navigation.navigate(ROUTES.MONEY_REQUEST_PARTICIPANTS.getRoute(iouType));
}

/**
 *  When the money request or split bill creation flow is initialized via FAB, the reportID is not passed as a navigation
 * parameter.
 * Gets a report id from the first participant of the IOU object stored in Onyx.
 * @param {Object} iou
 * @param {Array} iou.participants
 * @param {Object} route
 * @param {Object} route.params
 * @param {String} [route.params.reportID]
 * @returns {String}
 */
function getIOUReportID(iou, route) {
    return lodashGet(route, 'params.reportID') || lodashGet(iou, 'participants.0.reportID', '');
}

/**
 * Put money request on HOLD
 * @param {string} transactionID
 * @param {string} comment
 * @param {string} reportID
 */
function putOnHold(transactionID, comment, reportID) {
    const createdDate = new Date();
    const createdReportAction = ReportUtils.buildOptimisticHoldReportAction(comment, DateUtils.getDBTime(createdDate));
    const transaction = allTransactions[`${ONYXKEYS.COLLECTION.TRANSACTION}${transactionID}`];
    const transactionDetails = ReportUtils.getTransactionDetails(transaction);

    const optimisticData = [
        {
            onyxMethod: Onyx.METHOD.MERGE,
            key: `${ONYXKEYS.COLLECTION.REPORT_ACTIONS}${reportID}`,
            value: {
                [createdReportAction.reportActionID]: createdReportAction,
            },
        },
        {
            onyxMethod: Onyx.METHOD.MERGE,
            key: `${ONYXKEYS.COLLECTION.TRANSACTION}${transactionID}`,
            value: {
                comment: {
                    hold: createdReportAction.reportActionID,
                },
            },
        },
    ];

    const successData = [
        {
            onyxMethod: Onyx.METHOD.MERGE,
            key: `${ONYXKEYS.COLLECTION.REPORT_ACTIONS}${reportID}`,
            value: {
                [createdReportAction.reportActionID]: null,
            },
        },
    ];

    const failureData = [
        {
            onyxMethod: Onyx.METHOD.MERGE,
            key: `${ONYXKEYS.COLLECTION.TRANSACTION}${transactionID}`,
            value: {
                comment: {
                    hold: null,
                },
            },
        },
    ];

    API.write(
        'HoldRequest',
        {
            ...transactionDetails,
            transactionID,
            comment,
        },
        {optimisticData, successData, failureData},
    );
}

/**
 * Remove money request from HOLD
 * @param {string} transactionID
 * @param {string} reportID
 */
function unholdRequest(transactionID, reportID) {
    const createdReportAction = ReportUtils.buildOptimisticUnHoldReportAction();
    const transaction = allTransactions[`${ONYXKEYS.COLLECTION.TRANSACTION}${transactionID}`];
    const transactionDetails = ReportUtils.getTransactionDetails(transaction);

    const optimisticData = [
        {
            onyxMethod: Onyx.METHOD.MERGE,
            key: `${ONYXKEYS.COLLECTION.REPORT_ACTIONS}${reportID}`,
            value: {
                [createdReportAction.reportActionID]: createdReportAction,
            },
        },
        {
            onyxMethod: Onyx.METHOD.MERGE,
            key: `${ONYXKEYS.COLLECTION.TRANSACTION}${transactionID}`,
            value: {
                comment: {
                    hold: null,
                },
            },
        },
    ];

    const successData = [
        {
            onyxMethod: Onyx.METHOD.MERGE,
            key: `${ONYXKEYS.COLLECTION.REPORT_ACTIONS}${reportID}`,
            value: {
                [createdReportAction.reportActionID]: null,
            },
        },
        {
            onyxMethod: Onyx.METHOD.MERGE,
            key: `${ONYXKEYS.COLLECTION.TRANSACTION}${transactionID}`,
            value: {
                comment: {
                    hold: null,
                },
            },
        },
    ];

    API.write(
        'UnHoldRequest',
        {
            ...transactionDetails,
            transactionID,
        },
        {optimisticData, successData, failureData: []},
    );
}

export {
    setMoneyRequestParticipants,
    createDistanceRequest,
    deleteMoneyRequest,
    splitBill,
    splitBillAndOpenReport,
    setDraftSplitTransaction,
    startSplitBill,
    completeSplitBill,
    requestMoney,
    sendMoneyElsewhere,
    approveMoneyRequest,
    submitReport,
    payMoneyRequest,
    sendMoneyWithWallet,
    startMoneyRequest,
    startMoneyRequest_temporaryForRefactor,
    resetMoneyRequestCategory,
    resetMoneyRequestCategory_temporaryForRefactor,
    resetMoneyRequestInfo,
    resetMoneyRequestTag,
    resetMoneyRequestTag_temporaryForRefactor,
    clearMoneyRequest,
    setMoneyRequestAmount_temporaryForRefactor,
    setMoneyRequestBillable_temporaryForRefactor,
    setMoneyRequestCategory_temporaryForRefactor,
    setMoneyRequestCreated_temporaryForRefactor,
    setMoneyRequestCurrency_temporaryForRefactor,
    setMoneyRequestDescription_temporaryForRefactor,
    setMoneyRequestMerchant_temporaryForRefactor,
    setMoneyRequestParticipants_temporaryForRefactor,
    setMoneyRequestReceipt_temporaryForRefactor,
    setMoneyRequestTag_temporaryForRefactor,
    setMoneyRequestAmount,
    setMoneyRequestBillable,
    setMoneyRequestCategory,
    setMoneyRequestCreated,
    setMoneyRequestCurrency,
    setMoneyRequestDescription,
    setMoneyRequestId,
    setMoneyRequestMerchant,
    setMoneyRequestParticipantsFromReport,
    setMoneyRequestReceipt,
    setMoneyRequestTag,
    setMoneyRequestTaxAmount,
    setMoneyRequestTaxRate,
    setUpDistanceTransaction,
    navigateToNextPage,
    updateMoneyRequestDate,
    updateMoneyRequestMerchant,
    updateMoneyRequestTag,
    updateMoneyRequestAmountAndCurrency,
    replaceReceipt,
    detachReceipt,
    getIOUReportID,
    editMoneyRequest,
<<<<<<< HEAD
    putOnHold,
    unholdRequest,
    resetMoneyRequestAmount_temporaryForRefactor,
=======
>>>>>>> 1fe571eb
};<|MERGE_RESOLUTION|>--- conflicted
+++ resolved
@@ -3734,10 +3734,6 @@
     detachReceipt,
     getIOUReportID,
     editMoneyRequest,
-<<<<<<< HEAD
     putOnHold,
     unholdRequest,
-    resetMoneyRequestAmount_temporaryForRefactor,
-=======
->>>>>>> 1fe571eb
 };