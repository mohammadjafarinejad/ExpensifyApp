--- conflicted
+++ resolved
@@ -366,9 +366,6 @@
         receiptObject.state = CONST.IOU.RECEIPT_STATE.SCANREADY;
         filename = receipt.name;
     }
-<<<<<<< HEAD
-    const optimisticTransaction = TransactionUtils.buildOptimisticTransaction(amount, currency, iouReport.reportID, comment, '', '', undefined, receiptObject, filename);
-=======
     const optimisticTransaction = TransactionUtils.buildOptimisticTransaction(
         ReportUtils.isExpenseReport(iouReport) ? -amount : amount,
         currency,
@@ -378,8 +375,8 @@
         '',
         undefined,
         receiptObject,
+        filename,
     );
->>>>>>> 7b281e66
 
     // STEP 4: Build optimistic reportActions. We need:
     // 1. CREATED action for the chatReport
