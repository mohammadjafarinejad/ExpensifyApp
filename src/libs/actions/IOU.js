import {format} from 'date-fns';
import fastMerge from 'expensify-common/lib/fastMerge';
import Str from 'expensify-common/lib/str';
import lodashGet from 'lodash/get';
import lodashHas from 'lodash/has';
import Onyx from 'react-native-onyx';
import _ from 'underscore';
import ReceiptGeneric from '@assets/images/receipt-generic.png';
import * as API from '@libs/API';
import * as CurrencyUtils from '@libs/CurrencyUtils';
import DateUtils from '@libs/DateUtils';
import * as ErrorUtils from '@libs/ErrorUtils';
import * as FileUtils from '@libs/fileDownload/FileUtils';
import * as IOUUtils from '@libs/IOUUtils';
import * as LocalePhoneNumber from '@libs/LocalePhoneNumber';
import * as Localize from '@libs/Localize';
import Navigation from '@libs/Navigation/Navigation';
import * as NumberUtils from '@libs/NumberUtils';
import * as OptionsListUtils from '@libs/OptionsListUtils';
import Permissions from '@libs/Permissions';
import * as PolicyUtils from '@libs/PolicyUtils';
import * as ReportActionsUtils from '@libs/ReportActionsUtils';
import * as ReportUtils from '@libs/ReportUtils';
import * as TransactionUtils from '@libs/TransactionUtils';
import * as UserUtils from '@libs/UserUtils';
import ViolationsUtils from '@libs/Violations/ViolationsUtils';
import CONST from '@src/CONST';
import ONYXKEYS from '@src/ONYXKEYS';
import ROUTES from '@src/ROUTES';
import * as Policy from './Policy';
import * as Report from './Report';

let betas;
Onyx.connect({
    key: ONYXKEYS.BETAS,
    callback: (val) => (betas = val || []),
});

let allPersonalDetails;
Onyx.connect({
    key: ONYXKEYS.PERSONAL_DETAILS_LIST,
    callback: (val) => {
        allPersonalDetails = val || {};
    },
});

let allReports;
Onyx.connect({
    key: ONYXKEYS.COLLECTION.REPORT,
    waitForCollectionCallback: true,
    callback: (val) => (allReports = val),
});

let allTransactions;
Onyx.connect({
    key: ONYXKEYS.COLLECTION.TRANSACTION,
    waitForCollectionCallback: true,
    callback: (val) => {
        if (!val) {
            allTransactions = {};
            return;
        }

        allTransactions = val;
    },
});

let allTransactionDrafts = {};
Onyx.connect({
    key: ONYXKEYS.COLLECTION.TRANSACTION_DRAFT,
    waitForCollectionCallback: true,
    callback: (val) => {
        allTransactionDrafts = val || {};
    },
});

let allTransactionViolations;
Onyx.connect({
    key: ONYXKEYS.COLLECTION.TRANSACTION_VIOLATIONS,
    waitForCollectionCallback: true,
    callback: (val) => {
        if (!val) {
            allTransactionViolations = {};
            return;
        }

        allTransactionViolations = val;
    },
});

let allDraftSplitTransactions;
Onyx.connect({
    key: ONYXKEYS.COLLECTION.SPLIT_TRANSACTION_DRAFT,
    waitForCollectionCallback: true,
    callback: (val) => {
        allDraftSplitTransactions = val || {};
    },
});

let allNextSteps = {};
Onyx.connect({
    key: ONYXKEYS.COLLECTION.NEXT_STEP,
    waitForCollectionCallback: true,
    callback: (val) => {
        allNextSteps = val || {};
    },
});

let userAccountID = '';
let currentUserEmail = '';
Onyx.connect({
    key: ONYXKEYS.SESSION,
    callback: (val) => {
        currentUserEmail = lodashGet(val, 'email', '');
        userAccountID = lodashGet(val, 'accountID', '');
    },
});

let currentUserPersonalDetails = {};
Onyx.connect({
    key: ONYXKEYS.PERSONAL_DETAILS_LIST,
    callback: (val) => {
        currentUserPersonalDetails = lodashGet(val, userAccountID, {});
    },
});

let currentDate = '';
Onyx.connect({
    key: ONYXKEYS.CURRENT_DATE,
    callback: (val) => {
        currentDate = val;
    },
});

/**
 * Initialize money request info
 * @param {String} reportID to attach the transaction to
 * @param {Boolean} isFromGlobalCreate
 * @param {String} [iouRequestType] one of manual/scan/distance
 */
function startMoneyRequest_temporaryForRefactor(reportID, isFromGlobalCreate, iouRequestType = CONST.IOU.REQUEST_TYPE.MANUAL) {
    // Generate a brand new transactionID
    const newTransactionID = CONST.IOU.OPTIMISTIC_TRANSACTION_ID;
    const created = currentDate || format(new Date(), 'yyyy-MM-dd');
    const comment = {};

    // Add initial empty waypoints when starting a distance request
    if (iouRequestType === CONST.IOU.REQUEST_TYPE.DISTANCE) {
        comment.waypoints = {
            waypoint0: {},
            waypoint1: {},
        };
    }

    // Store the transaction in Onyx and mark it as not saved so it can be cleaned up later
    // Use set() here so that there is no way that data will be leaked between objects when it gets reset
    Onyx.set(`${ONYXKEYS.COLLECTION.TRANSACTION_DRAFT}${newTransactionID}`, {
        amount: 0,
        comment,
        created,
        currency: lodashGet(currentUserPersonalDetails, 'localCurrencyCode', CONST.CURRENCY.USD),
        iouRequestType,
        reportID,
        transactionID: newTransactionID,
        isFromGlobalCreate,
        merchant: CONST.TRANSACTION.PARTIAL_TRANSACTION_MERCHANT,
    });
}

/**
 * @param {String} transactionID
 */
function clearMoneyRequest(transactionID) {
    Onyx.set(`${ONYXKEYS.COLLECTION.TRANSACTION_DRAFT}${transactionID}`, null);
}

/**
 * @param {String} transactionID
 * @param {Number} amount
 * @param {String} currency
 * @param {Boolean} [removeOriginalCurrency]
 */
function setMoneyRequestAmount_temporaryForRefactor(transactionID, amount, currency, removeOriginalCurrency = false) {
    if (removeOriginalCurrency) {
        Onyx.merge(`${ONYXKEYS.COLLECTION.TRANSACTION_DRAFT}${transactionID}`, {amount, currency, originalCurrency: null});
        return;
    }
    Onyx.merge(`${ONYXKEYS.COLLECTION.TRANSACTION_DRAFT}${transactionID}`, {amount, currency});
}

/**
 * @param {String} transactionID
 * @param {String} created
 */
function setMoneyRequestCreated_temporaryForRefactor(transactionID, created) {
    Onyx.merge(`${ONYXKEYS.COLLECTION.TRANSACTION_DRAFT}${transactionID}`, {created});
}

/**
 * @param {String} transactionID
 * @param {String} currency
 * @param {Boolean} [removeOriginalCurrency]
 */
function setMoneyRequestCurrency_temporaryForRefactor(transactionID, currency, removeOriginalCurrency = false) {
    if (removeOriginalCurrency) {
        Onyx.merge(`${ONYXKEYS.COLLECTION.TRANSACTION_DRAFT}${transactionID}`, {currency, originalCurrency: null});
        return;
    }
    Onyx.merge(`${ONYXKEYS.COLLECTION.TRANSACTION_DRAFT}${transactionID}`, {currency});
}

/**
 * @param {String} transactionID
 * @param {String} originalCurrency
 */
function setMoneyRequestOriginalCurrency_temporaryForRefactor(transactionID, originalCurrency) {
    Onyx.merge(`${ONYXKEYS.COLLECTION.TRANSACTION_DRAFT}${transactionID}`, {originalCurrency});
}

/**
 * @param {String} transactionID
 * @param {String} comment
 */
function setMoneyRequestDescription_temporaryForRefactor(transactionID, comment) {
    Onyx.merge(`${ONYXKEYS.COLLECTION.TRANSACTION_DRAFT}${transactionID}`, {comment: {comment: comment.trim()}});
}

/**
 * @param {String} transactionID
 * @param {String} merchant
 */
function setMoneyRequestMerchant_temporaryForRefactor(transactionID, merchant) {
    Onyx.merge(`${ONYXKEYS.COLLECTION.TRANSACTION_DRAFT}${transactionID}`, {merchant: merchant.trim()});
}

/**
 * @param {String} transactionID
 * @param {String} category
 */
function setMoneyRequestCategory_temporaryForRefactor(transactionID, category) {
    Onyx.merge(`${ONYXKEYS.COLLECTION.TRANSACTION_DRAFT}${transactionID}`, {category});
}

/*
 * @param {String} transactionID
 */
function resetMoneyRequestCategory_temporaryForRefactor(transactionID) {
    Onyx.merge(`${ONYXKEYS.COLLECTION.TRANSACTION_DRAFT}${transactionID}`, {category: null});
}

/*
 * @param {String} transactionID
 * @param {String} tag
 */
function setMoneyRequestTag(transactionID, tag) {
    Onyx.merge(`${ONYXKEYS.COLLECTION.TRANSACTION_DRAFT}${transactionID}`, {tag});
}

/**
 * @param {String} transactionID
 * @param {Boolean} billable
 */
function setMoneyRequestBillable_temporaryForRefactor(transactionID, billable) {
    Onyx.merge(`${ONYXKEYS.COLLECTION.TRANSACTION_DRAFT}${transactionID}`, {billable});
}

/**
 * @param {String} transactionID
 * @param {Object[]} participants
 */
function setMoneyRequestParticipants_temporaryForRefactor(transactionID, participants) {
    Onyx.merge(`${ONYXKEYS.COLLECTION.TRANSACTION_DRAFT}${transactionID}`, {participants});
}

/**
 * @param {String} transactionID
 * @param {String} source
 * @param {String} filename
 * @param {Boolean} isDraft
 */
function setMoneyRequestReceipt(transactionID, source, filename, isDraft) {
    Onyx.merge(`${isDraft ? ONYXKEYS.COLLECTION.TRANSACTION_DRAFT : ONYXKEYS.COLLECTION.TRANSACTION}${transactionID}`, {
        receipt: {source},
        filename,
    });
}

/**
 * Reset money request info from the store with its initial value
 * @param {String} id
 */
function resetMoneyRequestInfo(id = '') {
    const created = currentDate || format(new Date(), CONST.DATE.FNS_FORMAT_STRING);
    Onyx.merge(ONYXKEYS.IOU, {
        id,
        amount: 0,
        currency: lodashGet(currentUserPersonalDetails, 'localCurrencyCode', CONST.CURRENCY.USD),
        comment: '',
        participants: [],
        merchant: CONST.TRANSACTION.PARTIAL_TRANSACTION_MERCHANT,
        category: '',
        tag: '',
        created,
        receiptPath: '',
        receiptFilename: '',
        transactionID: '',
        billable: null,
        isSplitRequest: false,
    });
}

/**
 *  Helper function to get the receipt error for money requests, or the generic error if there's no receipt
 *
 * @param {Object} receipt
 * @param {String} filename
 * @param {Boolean} [isScanRequest]
 * @returns {Object}
 */
function getReceiptError(receipt, filename, isScanRequest = true) {
    return _.isEmpty(receipt) || !isScanRequest
        ? ErrorUtils.getMicroSecondOnyxError('iou.error.genericCreateFailureMessage')
        : ErrorUtils.getMicroSecondOnyxErrorObject({error: CONST.IOU.RECEIPT_ERROR, source: receipt.source, filename});
}

/**
 * Return the object to update hasOutstandingChildRequest
 * @param {Object} [policy]
 * @param {Boolean} needsToBeManuallySubmitted
 * @returns {Object}
 */
function getOutstandingChildRequest(policy, needsToBeManuallySubmitted) {
    if (!needsToBeManuallySubmitted) {
        return {
            hasOutstandingChildRequest: false,
        };
    }

    if (PolicyUtils.isPolicyAdmin(policy)) {
        return {
            hasOutstandingChildRequest: true,
        };
    }

    // We don't need to update hasOutstandingChildRequest in this case
    return {};
}

/**
 * Builds the Onyx data for a money request.
 *
 * @param {Object} chatReport
 * @param {Object} iouReport
 * @param {Object} transaction
 * @param {Object} chatCreatedAction
 * @param {Object} iouCreatedAction
 * @param {Object} iouAction
 * @param {Object} optimisticPersonalDetailListAction
 * @param {Object} reportPreviewAction
 * @param {Array} optimisticPolicyRecentlyUsedCategories
 * @param {Array} optimisticPolicyRecentlyUsedTags
 * @param {boolean} isNewChatReport
 * @param {boolean} shouldCreateNewMoneyRequestReport
 * @param {Object} policy - May be undefined, an empty object, or an object matching the Policy type (src/types/onyx/Policy.ts)
 * @param {Array} policyTags
 * @param {Array} policyCategories
 * @param {Boolean} needsToBeManuallySubmitted
 * @returns {Array} - An array containing the optimistic data, success data, and failure data.
 */
function buildOnyxDataForMoneyRequest(
    chatReport,
    iouReport,
    transaction,
    chatCreatedAction,
    iouCreatedAction,
    iouAction,
    optimisticPersonalDetailListAction,
    reportPreviewAction,
    optimisticPolicyRecentlyUsedCategories,
    optimisticPolicyRecentlyUsedTags,
    isNewChatReport,
    shouldCreateNewMoneyRequestReport,
    policy = {},
    policyTags,
    policyCategories,
    needsToBeManuallySubmitted = true,
) {
    const isScanRequest = TransactionUtils.isScanRequest(transaction);
    const outstandingChildRequest = getOutstandingChildRequest(needsToBeManuallySubmitted, policy);
    const optimisticData = [
        {
            // Use SET for new reports because it doesn't exist yet, is faster and we need the data to be available when we navigate to the chat page
            onyxMethod: isNewChatReport ? Onyx.METHOD.SET : Onyx.METHOD.MERGE,
            key: `${ONYXKEYS.COLLECTION.REPORT}${chatReport.reportID}`,
            value: {
                ...chatReport,
                lastReadTime: DateUtils.getDBTime(),
                lastMessageTranslationKey: '',
                iouReportID: iouReport.reportID,
                ...outstandingChildRequest,
                ...(isNewChatReport ? {pendingFields: {createChat: CONST.RED_BRICK_ROAD_PENDING_ACTION.ADD}} : {}),
            },
        },
        {
            onyxMethod: shouldCreateNewMoneyRequestReport ? Onyx.METHOD.SET : Onyx.METHOD.MERGE,
            key: `${ONYXKEYS.COLLECTION.REPORT}${iouReport.reportID}`,
            value: {
                ...iouReport,
                lastMessageText: iouAction.message[0].text,
                lastMessageHtml: iouAction.message[0].html,
                pendingFields: {
                    ...(shouldCreateNewMoneyRequestReport ? {createChat: CONST.RED_BRICK_ROAD_PENDING_ACTION.ADD} : {preview: CONST.RED_BRICK_ROAD_PENDING_ACTION.UPDATE}),
                },
            },
        },
        {
            onyxMethod: Onyx.METHOD.SET,
            key: `${ONYXKEYS.COLLECTION.TRANSACTION}${transaction.transactionID}`,
            value: transaction,
        },
        {
            onyxMethod: isNewChatReport ? Onyx.METHOD.SET : Onyx.METHOD.MERGE,
            key: `${ONYXKEYS.COLLECTION.REPORT_ACTIONS}${chatReport.reportID}`,
            value: {
                ...(isNewChatReport ? {[chatCreatedAction.reportActionID]: chatCreatedAction} : {}),
                [reportPreviewAction.reportActionID]: reportPreviewAction,
            },
        },
        {
            onyxMethod: shouldCreateNewMoneyRequestReport ? Onyx.METHOD.SET : Onyx.METHOD.MERGE,
            key: `${ONYXKEYS.COLLECTION.REPORT_ACTIONS}${iouReport.reportID}`,
            value: {
                ...(shouldCreateNewMoneyRequestReport ? {[iouCreatedAction.reportActionID]: iouCreatedAction} : {}),
                [iouAction.reportActionID]: iouAction,
            },
        },

        // Remove the temporary transaction used during the creation flow
        {
            onyxMethod: Onyx.METHOD.SET,
            key: `${ONYXKEYS.COLLECTION.TRANSACTION_DRAFT}${CONST.IOU.OPTIMISTIC_TRANSACTION_ID}`,
            value: null,
        },
    ];

    if (!_.isEmpty(optimisticPolicyRecentlyUsedCategories)) {
        optimisticData.push({
            onyxMethod: Onyx.METHOD.SET,
            key: `${ONYXKEYS.COLLECTION.POLICY_RECENTLY_USED_CATEGORIES}${iouReport.policyID}`,
            value: optimisticPolicyRecentlyUsedCategories,
        });
    }

    if (!_.isEmpty(optimisticPolicyRecentlyUsedTags)) {
        optimisticData.push({
            onyxMethod: Onyx.METHOD.MERGE,
            key: `${ONYXKEYS.COLLECTION.POLICY_RECENTLY_USED_TAGS}${iouReport.policyID}`,
            value: optimisticPolicyRecentlyUsedTags,
        });
    }

    if (!_.isEmpty(optimisticPersonalDetailListAction)) {
        optimisticData.push({
            onyxMethod: Onyx.METHOD.MERGE,
            key: ONYXKEYS.PERSONAL_DETAILS_LIST,
            value: optimisticPersonalDetailListAction,
        });
    }

    const successData = [
        ...(isNewChatReport
            ? [
                  {
                      onyxMethod: Onyx.METHOD.MERGE,
                      key: `${ONYXKEYS.COLLECTION.REPORT}${chatReport.reportID}`,
                      value: {
                          pendingFields: null,
                          errorFields: null,
                      },
                  },
              ]
            : []),
        {
            onyxMethod: Onyx.METHOD.MERGE,
            key: `${ONYXKEYS.COLLECTION.REPORT}${iouReport.reportID}`,
            value: {
                pendingFields: null,
                errorFields: null,
            },
        },
        {
            onyxMethod: Onyx.METHOD.MERGE,
            key: `${ONYXKEYS.COLLECTION.TRANSACTION}${transaction.transactionID}`,
            value: {
                pendingAction: null,
                pendingFields: null,
            },
        },

        {
            onyxMethod: Onyx.METHOD.MERGE,
            key: `${ONYXKEYS.COLLECTION.REPORT_ACTIONS}${chatReport.reportID}`,
            value: {
                ...(isNewChatReport
                    ? {
                          [chatCreatedAction.reportActionID]: {
                              pendingAction: null,
                              errors: null,
                          },
                      }
                    : {}),
                [reportPreviewAction.reportActionID]: {
                    pendingAction: null,
                },
            },
        },
        {
            onyxMethod: Onyx.METHOD.MERGE,
            key: `${ONYXKEYS.COLLECTION.REPORT_ACTIONS}${iouReport.reportID}`,
            value: {
                ...(shouldCreateNewMoneyRequestReport
                    ? {
                          [iouCreatedAction.reportActionID]: {
                              pendingAction: null,
                              errors: null,
                          },
                      }
                    : {}),
                [iouAction.reportActionID]: {
                    pendingAction: null,
                    errors: null,
                },
            },
        },
    ];

    const failureData = [
        {
            onyxMethod: Onyx.METHOD.MERGE,
            key: `${ONYXKEYS.COLLECTION.REPORT}${chatReport.reportID}`,
            value: {
                iouReportID: chatReport.iouReportID,
                lastReadTime: chatReport.lastReadTime,
                pendingFields: null,
                hasOutstandingChildRequest: chatReport.hasOutstandingChildRequest,
                ...(isNewChatReport
                    ? {
                          errorFields: {
                              createChat: ErrorUtils.getMicroSecondOnyxError('report.genericCreateReportFailureMessage'),
                          },
                      }
                    : {}),
            },
        },
        {
            onyxMethod: Onyx.METHOD.MERGE,
            key: `${ONYXKEYS.COLLECTION.REPORT}${iouReport.reportID}`,
            value: {
                pendingFields: null,
                errorFields: {
                    ...(shouldCreateNewMoneyRequestReport ? {createChat: ErrorUtils.getMicroSecondOnyxError('report.genericCreateReportFailureMessage')} : {}),
                },
            },
        },
        {
            onyxMethod: Onyx.METHOD.MERGE,
            key: `${ONYXKEYS.COLLECTION.TRANSACTION}${transaction.transactionID}`,
            value: {
                errors: ErrorUtils.getMicroSecondOnyxError('iou.error.genericCreateFailureMessage'),
                pendingAction: null,
                pendingFields: null,
            },
        },

        // Remove the temporary transaction used during the creation flow
        {
            onyxMethod: Onyx.METHOD.SET,
            key: `${ONYXKEYS.COLLECTION.TRANSACTION_DRAFT}${CONST.IOU.OPTIMISTIC_TRANSACTION_ID}`,
            value: null,
        },

        {
            onyxMethod: Onyx.METHOD.MERGE,
            key: `${ONYXKEYS.COLLECTION.REPORT_ACTIONS}${chatReport.reportID}`,
            value: {
                ...(isNewChatReport
                    ? {
                          [chatCreatedAction.reportActionID]: {
                              errors: getReceiptError(transaction.receipt, transaction.filename || transaction.receipt.filename, isScanRequest),
                          },
                          [reportPreviewAction.reportActionID]: {
                              errors: ErrorUtils.getMicroSecondOnyxError(null),
                          },
                      }
                    : {
                          [reportPreviewAction.reportActionID]: {
                              created: reportPreviewAction.created,
                              errors: getReceiptError(transaction.receipt, transaction.filename || transaction.receipt.filename, isScanRequest),
                          },
                      }),
            },
        },
        {
            onyxMethod: Onyx.METHOD.MERGE,
            key: `${ONYXKEYS.COLLECTION.REPORT_ACTIONS}${iouReport.reportID}`,
            value: {
                ...(shouldCreateNewMoneyRequestReport
                    ? {
                          [iouCreatedAction.reportActionID]: {
                              errors: getReceiptError(transaction.receipt, transaction.filename || transaction.receipt.filename, isScanRequest),
                          },
                          [iouAction.reportActionID]: {
                              errors: ErrorUtils.getMicroSecondOnyxError(null),
                          },
                      }
                    : {
                          [iouAction.reportActionID]: {
                              errors: getReceiptError(transaction.receipt, transaction.filename || transaction.receipt.filename, isScanRequest),
                          },
                      }),
            },
        },
    ];

    // Policy won't be set for P2P cases for which we don't need to compute violations
    if (!policy || !policy.id) {
        return [optimisticData, successData, failureData];
    }

    const violationsOnyxData = ViolationsUtils.getViolationsOnyxData(transaction, [], policy.requiresTag, policyTags, policy.requiresCategory, policyCategories);

    if (violationsOnyxData) {
        optimisticData.push(violationsOnyxData);
        failureData.push({
            onyxMethod: Onyx.METHOD.SET,
            key: `${ONYXKEYS.COLLECTION.TRANSACTION_VIOLATIONS}${transaction.transactionID}`,
            value: [],
        });
    }

    return [optimisticData, successData, failureData];
}

/**
 * Gathers all the data needed to make a money request. It attempts to find existing reports, iouReports, and receipts. If it doesn't find them, then
 * it creates optimistic versions of them and uses those instead
 *
 * @param {Object} parentChatReport
 * @param {Object} participant
 * @param {String} comment
 * @param {Number} amount
 * @param {String} currency
 * @param {String} created
 * @param {String} merchant
 * @param {Number} [payeeAccountID]
 * @param {String} [payeeEmail]
 * @param {Object} [receipt]
 * @param {String} [existingTransactionID]
 * @param {String} [category]
 * @param {String} [tag]
 * @param {Boolean} [billable]
 * @param {Object} [policy]
 * @param {Object} [policyTags]
 * @param {Object} [policyCategories]
 * @param {Number} [moneyRequestReportID] - If user requests money via the report composer on some money request report, we always add a request to that specific report.
 * @returns {Object} data
 * @returns {String} data.payerEmail
 * @returns {Object} data.iouReport
 * @returns {Object} data.chatReport
 * @returns {Object} data.transaction
 * @returns {Object} data.iouAction
 * @returns {Object} data.createdChatReportActionID
 * @returns {Object} data.createdIOUReportActionID
 * @returns {Object} data.reportPreviewAction
 * @returns {Object} data.onyxData
 * @returns {Object} data.onyxData.optimisticData
 * @returns {Object} data.onyxData.successData
 * @returns {Object} data.onyxData.failureData
 */
function getMoneyRequestInformation(
    parentChatReport,
    participant,
    comment,
    amount,
    currency,
    created,
    merchant,
    payeeAccountID = userAccountID,
    payeeEmail = currentUserEmail,
    receipt = undefined,
    existingTransactionID = undefined,
    category = undefined,
    tag = undefined,
    billable = undefined,
    policy = undefined,
    policyTags = undefined,
    policyCategories = undefined,
    moneyRequestReportID = 0,
) {
    const payerEmail = OptionsListUtils.addSMSDomainIfPhoneNumber(participant.login);
    const payerAccountID = Number(participant.accountID);
    const isPolicyExpenseChat = participant.isPolicyExpenseChat;

    // STEP 1: Get existing chat report OR build a new optimistic one
    let isNewChatReport = false;
    let chatReport = lodashGet(parentChatReport, 'reportID', null) ? parentChatReport : null;

    // If this is a policyExpenseChat, the chatReport must exist and we can get it from Onyx.
    // report is null if the flow is initiated from the global create menu. However, participant always stores the reportID if it exists, which is the case for policyExpenseChats
    if (!chatReport && isPolicyExpenseChat) {
        chatReport = allReports[`${ONYXKEYS.COLLECTION.REPORT}${participant.reportID}`];
    }

    if (!chatReport) {
        chatReport = ReportUtils.getChatByParticipants([payerAccountID]);
    }

    // If we still don't have a report, it likely doens't exist and we need to build an optimistic one
    if (!chatReport) {
        isNewChatReport = true;
        chatReport = ReportUtils.buildOptimisticChatReport([payerAccountID]);
    }

    // STEP 2: Get the money request report. If the moneyRequestReportID has been provided, we want to add the transaction to this specific report.
    // If no such reportID has been provided, let's use the chatReport.iouReportID property. In case that is not present, build a new optimistic money request report.
    let iouReport = null;
    const shouldCreateNewMoneyRequestReport = !moneyRequestReportID && (!chatReport.iouReportID || ReportUtils.hasIOUWaitingOnCurrentUserBankAccount(chatReport));
    if (moneyRequestReportID > 0) {
        iouReport = allReports[`${ONYXKEYS.COLLECTION.REPORT}${moneyRequestReportID}`];
    } else if (!shouldCreateNewMoneyRequestReport) {
        iouReport = allReports[`${ONYXKEYS.COLLECTION.REPORT}${chatReport.iouReportID}`];
    }

    // Check if the Scheduled Submit is enabled in case of expense report
    let needsToBeManuallySubmitted = true;
    let isFromPaidPolicy = false;
    if (isPolicyExpenseChat) {
        isFromPaidPolicy = PolicyUtils.isPaidGroupPolicy(policy);

        // If the scheduled submit is turned off on the policy, user needs to manually submit the report which is indicated by GBR in LHN
        needsToBeManuallySubmitted = isFromPaidPolicy && !(lodashGet(policy, 'harvesting.enabled', policy.isHarvestingEnabled) || false);

        // If the linked expense report on paid policy is not draft, we need to create a new draft expense report
        if (iouReport && isFromPaidPolicy && !ReportUtils.isDraftExpenseReport(iouReport)) {
            iouReport = null;
        }
    }

    if (iouReport) {
        if (isPolicyExpenseChat) {
            iouReport = {...iouReport};
            if (lodashGet(iouReport, 'currency') === currency) {
                // Because of the Expense reports are stored as negative values, we substract the total from the amount
                iouReport.total -= amount;
            }
        } else {
            iouReport = IOUUtils.updateIOUOwnerAndTotal(iouReport, payeeAccountID, amount, currency);
        }
    } else {
        iouReport = isPolicyExpenseChat
            ? ReportUtils.buildOptimisticExpenseReport(chatReport.reportID, chatReport.policyID, payeeAccountID, amount, currency)
            : ReportUtils.buildOptimisticIOUReport(payeeAccountID, payerAccountID, amount, chatReport.reportID, currency);
    }

    // STEP 3: Build optimistic receipt and transaction
    const receiptObject = {};
    let filename;
    if (receipt && receipt.source) {
        receiptObject.source = receipt.source;
        receiptObject.state = receipt.state || CONST.IOU.RECEIPT_STATE.SCANREADY;
        filename = receipt.name;
    }
    let optimisticTransaction = TransactionUtils.buildOptimisticTransaction(
        ReportUtils.isExpenseReport(iouReport) ? -amount : amount,
        currency,
        iouReport.reportID,
        comment,
        created,
        '',
        '',
        merchant,
        receiptObject,
        filename,
        existingTransactionID,
        category,
        tag,
        billable,
    );

    const optimisticPolicyRecentlyUsedCategories = Policy.buildOptimisticPolicyRecentlyUsedCategories(iouReport.policyID, category);

    const optimisticPolicyRecentlyUsedTags = Policy.buildOptimisticPolicyRecentlyUsedTags(iouReport.policyID, tag);

    // If there is an existing transaction (which is the case for distance requests), then the data from the existing transaction
    // needs to be manually merged into the optimistic transaction. This is because buildOnyxDataForMoneyRequest() uses `Onyx.set()` for the transaction
    // data. This is a big can of worms to change it to `Onyx.merge()` as explored in https://expensify.slack.com/archives/C05DWUDHVK7/p1692139468252109.
    // I want to clean this up at some point, but it's possible this will live in the code for a while so I've created https://github.com/Expensify/App/issues/25417
    // to remind me to do this.
    const existingTransaction = allTransactionDrafts[`${ONYXKEYS.COLLECTION.TRANSACTION_DRAFT}${CONST.IOU.OPTIMISTIC_TRANSACTION_ID}`];
    if (existingTransaction && existingTransaction.iouRequestType === CONST.IOU.REQUEST_TYPE.DISTANCE) {
        optimisticTransaction = fastMerge(existingTransaction, optimisticTransaction);
    }

    // STEP 4: Build optimistic reportActions. We need:
    // 1. CREATED action for the chatReport
    // 2. CREATED action for the iouReport
    // 3. IOU action for the iouReport
    // 4. REPORTPREVIEW action for the chatReport
    // Note: The CREATED action for the IOU report must be optimistically generated before the IOU action so there's no chance that it appears after the IOU action in the chat
    const currentTime = DateUtils.getDBTime();
    const optimisticCreatedActionForChat = ReportUtils.buildOptimisticCreatedReportAction(payeeEmail);
    const optimisticCreatedActionForIOU = ReportUtils.buildOptimisticCreatedReportAction(payeeEmail, DateUtils.subtractMillisecondsFromDateTime(currentTime, 1));
    const iouAction = ReportUtils.buildOptimisticIOUReportAction(
        CONST.IOU.REPORT_ACTION_TYPE.CREATE,
        amount,
        currency,
        comment,
        [participant],
        optimisticTransaction.transactionID,
        '',
        iouReport.reportID,
        false,
        false,
        receiptObject,
        false,
        currentTime,
    );

    let reportPreviewAction = shouldCreateNewMoneyRequestReport ? null : ReportActionsUtils.getReportPreviewAction(chatReport.reportID, iouReport.reportID);
    if (reportPreviewAction) {
        reportPreviewAction = ReportUtils.updateReportPreview(iouReport, reportPreviewAction, false, comment, optimisticTransaction);
    } else {
        reportPreviewAction = ReportUtils.buildOptimisticReportPreview(chatReport, iouReport, comment, optimisticTransaction);

        // Generated ReportPreview action is a parent report action of the iou report.
        // We are setting the iou report's parentReportActionID to display subtitle correctly in IOU page when offline.
        iouReport.parentReportActionID = reportPreviewAction.reportActionID;
    }

    const shouldCreateOptimisticPersonalDetails = isNewChatReport && !allPersonalDetails[payerAccountID];
    // Add optimistic personal details for participant
    const optimisticPersonalDetailListAction = shouldCreateOptimisticPersonalDetails
        ? {
              [payerAccountID]: {
                  accountID: payerAccountID,
                  avatar: UserUtils.getDefaultAvatarURL(payerAccountID),
                  displayName: LocalePhoneNumber.formatPhoneNumber(participant.displayName || payerEmail),
                  login: participant.login,
                  isOptimisticPersonalDetail: true,
              },
          }
        : undefined;

    // STEP 5: Build Onyx Data
    const [optimisticData, successData, failureData] = buildOnyxDataForMoneyRequest(
        chatReport,
        iouReport,
        optimisticTransaction,
        optimisticCreatedActionForChat,
        optimisticCreatedActionForIOU,
        iouAction,
        optimisticPersonalDetailListAction,
        reportPreviewAction,
        optimisticPolicyRecentlyUsedCategories,
        optimisticPolicyRecentlyUsedTags,
        isNewChatReport,
        shouldCreateNewMoneyRequestReport,
        policy,
        policyTags,
        policyCategories,
        needsToBeManuallySubmitted,
    );

    return {
        payerAccountID,
        payerEmail,
        iouReport,
        chatReport,
        transaction: optimisticTransaction,
        iouAction,
        createdChatReportActionID: isNewChatReport ? optimisticCreatedActionForChat.reportActionID : 0,
        createdIOUReportActionID: shouldCreateNewMoneyRequestReport ? optimisticCreatedActionForIOU.reportActionID : 0,
        reportPreviewAction,
        onyxData: {
            optimisticData,
            successData,
            failureData,
        },
    };
}

/**
 * Requests money based on a distance (eg. mileage from a map)
 *
 * @param {Object} report
 * @param {Object} participant
 * @param {String} comment
 * @param {String} created
 * @param {String} [category]
 * @param {String} [tag]
 * @param {Number} amount
 * @param {String} currency
 * @param {String} merchant
 * @param {Boolean} [billable]
 * @param {Object} validWaypoints
 * @param {Object} policy - May be undefined, an empty object, or an object matching the Policy type (src/types/onyx/Policy.ts)
 * @param {Array} policyTags
 * @param {Array} policyCategories
 */
function createDistanceRequest(report, participant, comment, created, category, tag, amount, currency, merchant, billable, validWaypoints, policy, policyTags, policyCategories) {
    // If the report is an iou or expense report, we should get the linked chat report to be passed to the getMoneyRequestInformation function
    const isMoneyRequestReport = ReportUtils.isMoneyRequestReport(report);
    const currentChatReport = isMoneyRequestReport ? ReportUtils.getReport(report.chatReportID) : report;
    const moneyRequestReportID = isMoneyRequestReport ? report.reportID : 0;
    const currentCreated = DateUtils.enrichMoneyRequestTimestamp(created);

    const optimisticReceipt = {
        source: ReceiptGeneric,
        state: CONST.IOU.RECEIPT_STATE.OPEN,
    };
    const {iouReport, chatReport, transaction, iouAction, createdChatReportActionID, createdIOUReportActionID, reportPreviewAction, onyxData} = getMoneyRequestInformation(
        currentChatReport,
        participant,
        comment,
        amount,
        currency,
        currentCreated,
        merchant,
        userAccountID,
        currentUserEmail,
        optimisticReceipt,
        undefined,
        category,
        tag,
        billable,
        policy,
        policyTags,
        policyCategories,
        moneyRequestReportID,
    );
    API.write(
        'CreateDistanceRequest',
        {
            comment,
            iouReportID: iouReport.reportID,
            chatReportID: chatReport.reportID,
            transactionID: transaction.transactionID,
            reportActionID: iouAction.reportActionID,
            createdChatReportActionID,
            createdIOUReportActionID,
            reportPreviewReportActionID: reportPreviewAction.reportActionID,
            waypoints: JSON.stringify(validWaypoints),
            created: currentCreated,
            category,
            tag,
            billable,
        },
        onyxData,
    );
    Navigation.dismissModal(isMoneyRequestReport ? report.reportID : chatReport.reportID);
    Report.notifyNewAction(chatReport.reportID, userAccountID);
}

/**
 * @param {String} transactionID
 * @param {String} transactionThreadReportID
 * @param {Object} transactionChanges
 * @param {String} [transactionChanges.created] Present when updated the date field
 * @param {Object} policy - May be undefined, an empty object, or an object matching the Policy type (src/types/onyx/Policy.ts)
 * @param {Array} policyTags
 * @param {Array} policyCategories
 * @param {Boolean} onlyIncludeChangedFields
 *                      When 'true', then the returned params will only include the transaction details for the fields that were changed.
 *                      When `false`, then the returned params will include all the transaction details, regardless of which fields were changed.
 *                      This setting is necessary while the UpdateDistanceRequest API is refactored to be fully 1:1:1 in https://github.com/Expensify/App/issues/28358
 * @returns {object}
 */
function getUpdateMoneyRequestParams(transactionID, transactionThreadReportID, transactionChanges, policy = {}, policyTags, policyCategories, onlyIncludeChangedFields) {
    const optimisticData = [];
    const successData = [];
    const failureData = [];

    // Step 1: Set any "pending fields" (ones updated while the user was offline) to have error messages in the failureData
    const pendingFields = _.mapObject(transactionChanges, () => CONST.RED_BRICK_ROAD_PENDING_ACTION.UPDATE);
    const clearedPendingFields = _.mapObject(transactionChanges, () => null);
    const errorFields = _.mapObject(pendingFields, () => ({
        [DateUtils.getMicroseconds()]: Localize.translateLocal('iou.error.genericEditFailureMessage'),
    }));

    // Step 2: Get all the collections being updated
    const transactionThread = allReports[`${ONYXKEYS.COLLECTION.REPORT}${transactionThreadReportID}`];
    const transaction = allTransactions[`${ONYXKEYS.COLLECTION.TRANSACTION}${transactionID}`];
    const iouReport = allReports[`${ONYXKEYS.COLLECTION.REPORT}${transactionThread.parentReportID}`];
    const isFromExpenseReport = ReportUtils.isExpenseReport(iouReport);
    const isScanning = TransactionUtils.hasReceipt(transaction) && TransactionUtils.isReceiptBeingScanned(transaction);
    const updatedTransaction = TransactionUtils.getUpdatedTransaction(transaction, transactionChanges, isFromExpenseReport);
    const transactionDetails = ReportUtils.getTransactionDetails(updatedTransaction);

    // This needs to be a JSON string since we're sending this to the MapBox API
    transactionDetails.waypoints = JSON.stringify(transactionDetails.waypoints);

    const dataToIncludeInParams = onlyIncludeChangedFields ? _.pick(transactionDetails, _.keys(transactionChanges)) : transactionDetails;

    const params = {
        ...dataToIncludeInParams,
        reportID: iouReport.reportID,
        transactionID,
    };

    // Step 3: Build the modified expense report actions
    // We don't create a modified report action if we're updating the waypoints,
    // since there isn't actually any optimistic data we can create for them and the report action is created on the server
    // with the response from the MapBox API
    if (!_.has(transactionChanges, 'waypoints')) {
        const updatedReportAction = ReportUtils.buildOptimisticModifiedExpenseReportAction(transactionThread, transaction, transactionChanges, isFromExpenseReport);
        params.reportActionID = updatedReportAction.reportActionID;

        optimisticData.push({
            onyxMethod: Onyx.METHOD.MERGE,
            key: `${ONYXKEYS.COLLECTION.REPORT_ACTIONS}${transactionThread.reportID}`,
            value: {
                [updatedReportAction.reportActionID]: updatedReportAction,
            },
        });
        successData.push({
            onyxMethod: Onyx.METHOD.MERGE,
            key: `${ONYXKEYS.COLLECTION.REPORT_ACTIONS}${transactionThread.reportID}`,
            value: {
                [updatedReportAction.reportActionID]: {pendingAction: null},
            },
        });
        failureData.push({
            onyxMethod: Onyx.METHOD.MERGE,
            key: `${ONYXKEYS.COLLECTION.REPORT_ACTIONS}${transactionThread.reportID}`,
            value: {
                [updatedReportAction.reportActionID]: {
                    ...updatedReportAction,
                    errors: ErrorUtils.getMicroSecondOnyxError('iou.error.genericEditFailureMessage'),
                },
            },
        });

        // Step 4: Compute the IOU total and update the report preview message (and report header) so LHN amount owed is correct.
        // Should only update if the transaction matches the currency of the report, else we wait for the update
        // from the server with the currency conversion
        let updatedMoneyRequestReport = {...iouReport};
        if (updatedTransaction.currency === iouReport.currency && updatedTransaction.modifiedAmount) {
            const diff = TransactionUtils.getAmount(transaction, true) - TransactionUtils.getAmount(updatedTransaction, true);
            if (ReportUtils.isExpenseReport(iouReport)) {
                updatedMoneyRequestReport.total += diff;
            } else {
                updatedMoneyRequestReport = IOUUtils.updateIOUOwnerAndTotal(iouReport, updatedReportAction.actorAccountID, diff, TransactionUtils.getCurrency(transaction), false);
            }

            updatedMoneyRequestReport.cachedTotal = CurrencyUtils.convertToDisplayString(updatedMoneyRequestReport.total, updatedTransaction.currency);
            optimisticData.push({
                onyxMethod: Onyx.METHOD.MERGE,
                key: `${ONYXKEYS.COLLECTION.REPORT}${iouReport.reportID}`,
                value: updatedMoneyRequestReport,
            });
            successData.push({
                onyxMethod: Onyx.METHOD.MERGE,
                key: `${ONYXKEYS.COLLECTION.REPORT}${iouReport.reportID}`,
                value: {pendingAction: null},
            });
        }
    }

    // Optimistically modify the transaction
    optimisticData.push({
        onyxMethod: Onyx.METHOD.MERGE,
        key: `${ONYXKEYS.COLLECTION.TRANSACTION}${transactionID}`,
        value: {
            ...updatedTransaction,
            pendingFields,
            isLoading: _.has(transactionChanges, 'waypoints'),
            errorFields: null,
        },
    });

    if (isScanning && (_.has(transactionChanges, 'amount') || _.has(transactionChanges, 'currency'))) {
        optimisticData.push(
            ...[
                {
                    onyxMethod: Onyx.METHOD.MERGE,
                    key: `${ONYXKEYS.COLLECTION.REPORT_ACTIONS}${iouReport.reportID}`,
                    value: {
                        [transactionThread.parentReportActionID]: {
                            whisperedToAccountIDs: [],
                        },
                    },
                },
                {
                    onyxMethod: Onyx.METHOD.MERGE,
                    key: `${ONYXKEYS.COLLECTION.REPORT_ACTIONS}${iouReport.parentReportID}`,
                    value: {
                        [iouReport.parentReportActionID]: {
                            whisperedToAccountIDs: [],
                        },
                    },
                },
            ],
        );
    }
    // Update recently used categories if the category is changed
    if (_.has(transactionChanges, 'category')) {
        const optimisticPolicyRecentlyUsedCategories = Policy.buildOptimisticPolicyRecentlyUsedCategories(iouReport.policyID, transactionChanges.category);
        if (!_.isEmpty(optimisticPolicyRecentlyUsedCategories)) {
            optimisticData.push({
                onyxMethod: Onyx.METHOD.SET,
                key: `${ONYXKEYS.COLLECTION.POLICY_RECENTLY_USED_CATEGORIES}${iouReport.policyID}`,
                value: optimisticPolicyRecentlyUsedCategories,
            });
        }
    }

    // Update recently used categories if the tag is changed
    if (_.has(transactionChanges, 'tag')) {
        const optimisticPolicyRecentlyUsedTags = Policy.buildOptimisticPolicyRecentlyUsedTags(iouReport.policyID, transactionChanges.tag);
        if (!_.isEmpty(optimisticPolicyRecentlyUsedTags)) {
            optimisticData.push({
                onyxMethod: Onyx.METHOD.MERGE,
                key: `${ONYXKEYS.COLLECTION.POLICY_RECENTLY_USED_TAGS}${iouReport.policyID}`,
                value: optimisticPolicyRecentlyUsedTags,
            });
        }
    }

    // Add optimistic transaction violations if there is a policy
    const currentTransactionViolations = allTransactionViolations[`${ONYXKEYS.COLLECTION.TRANSACTION_VIOLATIONS}${transactionID}`] || [];
    if (policy && policy.id) {
        optimisticData.push(
            ViolationsUtils.getViolationsOnyxData(updatedTransaction, currentTransactionViolations, policy.requiresTag, policyTags, policy.requiresCategory, policyCategories),
        );
    }

    // Clear out the error fields and loading states on success
    successData.push({
        onyxMethod: Onyx.METHOD.MERGE,
        key: `${ONYXKEYS.COLLECTION.TRANSACTION}${transactionID}`,
        value: {
            pendingFields: clearedPendingFields,
            isLoading: false,
            errorFields: null,
        },
    });

    if (_.has(transactionChanges, 'waypoints')) {
        // Delete the draft transaction when editing waypoints when the server responds successfully and there are no errors
        successData.push({
            onyxMethod: Onyx.METHOD.SET,
            key: `${ONYXKEYS.COLLECTION.TRANSACTION_DRAFT}${transactionID}`,
            value: null,
        });
    }

    // Clear out loading states, pending fields, and add the error fields
    failureData.push({
        onyxMethod: Onyx.METHOD.MERGE,
        key: `${ONYXKEYS.COLLECTION.TRANSACTION}${transactionID}`,
        value: {
            pendingFields: clearedPendingFields,
            isLoading: false,
            errorFields,
        },
    });

    // Reset the iouReport to it's original state
    failureData.push({
        onyxMethod: Onyx.METHOD.MERGE,
        key: `${ONYXKEYS.COLLECTION.REPORT}${iouReport.reportID}`,
        value: iouReport,
    });

    // If there is a policy, restore transaction violations to their original state
    if (policy && policy.id) {
        failureData.push({
            onyxMethod: Onyx.METHOD.MERGE,
            key: `${ONYXKEYS.COLLECTION.TRANSACTION_VIOLATIONS}${transactionID}`,
            value: currentTransactionViolations,
        });
    }

    return {
        params,
        onyxData: {optimisticData, successData, failureData},
    };
}

/**
 * Updates the created date of a money request
 *
 * @param {String} transactionID
 * @param {String} transactionThreadReportID
 * @param {String} val
 * @param {Object} policy - May be undefined, an empty object, or an object matching the Policy type (src/types/onyx/Policy.ts)
 * @param {Array} policyTags
 * @param {Array} policyCategories
 */
function updateMoneyRequestDate(transactionID, transactionThreadReportID, val, policy, policyTags, policyCategories) {
    const transactionChanges = {
        created: val,
    };
    const {params, onyxData} = getUpdateMoneyRequestParams(transactionID, transactionThreadReportID, transactionChanges, policy, policyTags, policyCategories, true);
    API.write('UpdateMoneyRequestDate', params, onyxData);
}

/**
 * Updates the billable field of a money request
 *
 * @param {String} transactionID
<<<<<<< HEAD
 * @param {Number} transactionThreadReportID
 * @param {String} val
 * @param {Object} policy - May be undefined, an empty object, or an object matching the Policy type (src/types/onyx/Policy.ts)
 * @param {Array} policyTags
 * @param {Array} policyCategories
=======
 * @param {String} transactionThreadReportID
 * @param {Boolean} val
>>>>>>> 301cb807
 */
function updateMoneyRequestBillable(transactionID, transactionThreadReportID, val, policy, policyTags, policyCategories) {
    const transactionChanges = {
        billable: val,
    };
    const {params, onyxData} = getUpdateMoneyRequestParams(transactionID, transactionThreadReportID, transactionChanges, policy, policyTags, policyCategories, true);
    API.write('UpdateMoneyRequestBillable', params, onyxData);
}

/**
 * Updates the merchant field of a money request
 *
 * @param {String} transactionID
 * @param {Number} transactionThreadReportID
 * @param {String} val
 * @param {Object} policy - May be undefined, an empty object, or an object matching the Policy type (src/types/onyx/Policy.ts)
 * @param {Array} policyTags
 * @param {Array} policyCategories
 */
function updateMoneyRequestMerchant(transactionID, transactionThreadReportID, val, policy, policyTags, policyCategories) {
    const transactionChanges = {
        merchant: val,
    };
    const {params, onyxData} = getUpdateMoneyRequestParams(transactionID, transactionThreadReportID, transactionChanges, policy, policyTags, policyCategories, true);
    API.write('UpdateMoneyRequestMerchant', params, onyxData);
}

/**
 * Updates the tag of a money request
 *
 * @param {String} transactionID
 * @param {Number} transactionThreadReportID
 * @param {String} tag
 * @param {Object} policy - May be undefined, an empty object, or an object matching the Policy type (src/types/onyx/Policy.ts)
 * @param {Array} policyTags
 * @param {Array} policyCategories
 */
function updateMoneyRequestTag(transactionID, transactionThreadReportID, tag, policy, policyTags, policyCategories) {
    const transactionChanges = {
        tag,
    };
    const {params, onyxData} = getUpdateMoneyRequestParams(transactionID, transactionThreadReportID, transactionChanges, policy, policyTags, policyCategories, true);
    API.write('UpdateMoneyRequestTag', params, onyxData);
}

/**
 * Updates the waypoints of a distance money request
 *
 * @param {String} transactionID
 * @param {Number} transactionThreadReportID
 * @param {Object} waypoints
 */
function updateMoneyRequestDistance(transactionID, transactionThreadReportID, waypoints) {
    const transactionChanges = {
        waypoints,
    };
    const {params, onyxData} = getUpdateMoneyRequestParams(transactionID, transactionThreadReportID, transactionChanges, true);
    API.write('UpdateMoneyRequestDistance', params, onyxData);
}

/**
 * Updates the category of a money request
 *
 * @param {String} transactionID
 * @param {Number} transactionThreadReportID
 * @param {String} category
 * @param {Object} policy - May be undefined, an empty object, or an object matching the Policy type (src/types/onyx/Policy.ts)
 * @param {Array} policyTags
 * @param {Array} policyCategories
 */
function updateMoneyRequestCategory(transactionID, transactionThreadReportID, category, policy, policyTags, policyCategories) {
    const transactionChanges = {
        category,
    };
    const {params, onyxData} = getUpdateMoneyRequestParams(transactionID, transactionThreadReportID, transactionChanges, policy, policyTags, policyCategories, true);
    API.write('UpdateMoneyRequestCategory', params, onyxData);
}

/**
 * Updates the description of a money request
 *
 * @param {String} transactionID
 * @param {Number} transactionThreadReportID
 * @param {String} comment
 * @param {Object} policy - May be undefined, an empty object, or an object matching the Policy type (src/types/onyx/Policy.ts)
 * @param {Array} policyTags
 * @param {Array} policyCategories
 */
function updateMoneyRequestDescription(transactionID, transactionThreadReportID, comment, policy, policyTags, policyCategories) {
    const transactionChanges = {
        comment,
    };
    const {params, onyxData} = getUpdateMoneyRequestParams(transactionID, transactionThreadReportID, transactionChanges, policy, policyTags, policyCategories, true);
    API.write('UpdateMoneyRequestDescription', params, onyxData);
}

/**
 * Edits an existing distance request
 *
 * @param {String} transactionID
 * @param {String} transactionThreadReportID
 * @param {Object} transactionChanges
 * @param {String} [transactionChanges.created]
 * @param {Number} [transactionChanges.amount]
 * @param {Object} [transactionChanges.comment]
 * @param {Object} [transactionChanges.waypoints]
 * @param {Object} policy - May be undefined, an empty object, or an object matching the Policy type (src/types/onyx/Policy.ts)
 * @param {Array} policyTags
 * @param {Array} policyCategories
 */
function updateDistanceRequest(transactionID, transactionThreadReportID, transactionChanges, policy, policyTags, policyCategories) {
    const {params, onyxData} = getUpdateMoneyRequestParams(transactionID, transactionThreadReportID, transactionChanges, policy, policyTags, policyCategories, false);
    API.write('UpdateDistanceRequest', params, onyxData);
}

/**
 * Request money from another user
 *
 * @param {Object} report
 * @param {Number} amount - always in the smallest unit of the currency
 * @param {String} currency
 * @param {String} created
 * @param {String} merchant
 * @param {String} payeeEmail
 * @param {Number} payeeAccountID
 * @param {Object} participant
 * @param {String} comment
 * @param {Object} [receipt]
 * @param {String} [category]
 * @param {String} [tag]
 * @param {String} [taxCode]
 * @param {Number} [taxAmount]
 * @param {Boolean} [billable]
 * @param {Object} [policy]
 * @param {Object} [policyTags]
 * @param {Object} [policyCategories]
 */
function requestMoney(
    report,
    amount,
    currency,
    created,
    merchant,
    payeeEmail,
    payeeAccountID,
    participant,
    comment,
    receipt = undefined,
    category = undefined,
    tag = undefined,
    taxCode = '',
    taxAmount = 0,
    billable = undefined,
    policy = undefined,
    policyTags = undefined,
    policyCategories = undefined,
) {
    // If the report is iou or expense report, we should get the linked chat report to be passed to the getMoneyRequestInformation function
    const isMoneyRequestReport = ReportUtils.isMoneyRequestReport(report);
    const currentChatReport = isMoneyRequestReport ? ReportUtils.getReport(report.chatReportID) : report;
    const moneyRequestReportID = isMoneyRequestReport ? report.reportID : 0;
    const currentCreated = DateUtils.enrichMoneyRequestTimestamp(created);
    const {payerAccountID, payerEmail, iouReport, chatReport, transaction, iouAction, createdChatReportActionID, createdIOUReportActionID, reportPreviewAction, onyxData} =
        getMoneyRequestInformation(
            currentChatReport,
            participant,
            comment,
            amount,
            currency,
            currentCreated,
            merchant,
            payeeAccountID,
            payeeEmail,
            receipt,
            undefined,
            category,
            tag,
            billable,
            policy,
            policyTags,
            policyCategories,
            moneyRequestReportID,
        );
    const activeReportID = isMoneyRequestReport ? report.reportID : chatReport.reportID;

    API.write(
        'RequestMoney',
        {
            debtorEmail: payerEmail,
            debtorAccountID: payerAccountID,
            amount,
            currency,
            comment,
            created: currentCreated,
            merchant,
            iouReportID: iouReport.reportID,
            chatReportID: chatReport.reportID,
            transactionID: transaction.transactionID,
            reportActionID: iouAction.reportActionID,
            createdChatReportActionID,
            createdIOUReportActionID,
            reportPreviewReportActionID: reportPreviewAction.reportActionID,
            receipt,
            receiptState: lodashGet(receipt, 'state'),
            category,
            tag,
            taxCode,
            taxAmount,
            billable,
        },
        onyxData,
    );
    resetMoneyRequestInfo();
    Navigation.dismissModal(activeReportID);
    Report.notifyNewAction(activeReportID, payeeAccountID);
}

/**
 * Build the Onyx data and IOU split necessary for splitting a bill with 3+ users.
 * 1. Build the optimistic Onyx data for the group chat, i.e. chatReport and iouReportAction creating the former if it doesn't yet exist.
 * 2. Loop over the group chat participant list, building optimistic or updating existing chatReports, iouReports and iouReportActions between the user and each participant.
 * We build both Onyx data and the IOU split that is sent as a request param and is used by Auth to create the chatReports, iouReports and iouReportActions in the database.
 * The IOU split has the following shape:
 *  [
 *      {email: 'currentUser', amount: 100},
 *      {email: 'user2', amount: 100, iouReportID: '100', chatReportID: '110', transactionID: '120', reportActionID: '130'},
 *      {email: 'user3', amount: 100, iouReportID: '200', chatReportID: '210', transactionID: '220', reportActionID: '230'}
 *  ]
 * @param {Array} participants
 * @param {String} currentUserLogin
 * @param {Number} currentUserAccountID
 * @param {Number} amount - always in the smallest unit of the currency
 * @param {String} comment
 * @param {String} currency
 * @param {String} merchant
 * @param {String} category
 * @param {String} tag
 * @param {String} existingSplitChatReportID - the report ID where the split bill happens, could be a group chat or a workspace chat
 * @param {Boolean} billable
 *
 * @return {Object}
 */
function createSplitsAndOnyxData(participants, currentUserLogin, currentUserAccountID, amount, comment, currency, merchant, category, tag, existingSplitChatReportID = '', billable = false) {
    const currentUserEmailForIOUSplit = OptionsListUtils.addSMSDomainIfPhoneNumber(currentUserLogin);
    const participantAccountIDs = _.map(participants, (participant) => Number(participant.accountID));
    const existingSplitChatReport =
        existingSplitChatReportID || participants[0].reportID
            ? allReports[`${ONYXKEYS.COLLECTION.REPORT}${existingSplitChatReportID || participants[0].reportID}`]
            : ReportUtils.getChatByParticipants(participantAccountIDs);
    const splitChatReport = existingSplitChatReport || ReportUtils.buildOptimisticChatReport(participantAccountIDs);
    const isOwnPolicyExpenseChat = splitChatReport.isOwnPolicyExpenseChat;

    const splitTransaction = TransactionUtils.buildOptimisticTransaction(
        amount,
        currency,
        CONST.REPORT.SPLIT_REPORTID,
        comment,
        '',
        '',
        '',
        merchant || Localize.translateLocal('iou.request'),
        undefined,
        undefined,
        undefined,
        category,
        tag,
        billable,
    );

    // Note: The created action must be optimistically generated before the IOU action so there's no chance that the created action appears after the IOU action in the chat
    const splitCreatedReportAction = ReportUtils.buildOptimisticCreatedReportAction(currentUserEmailForIOUSplit);
    const splitIOUReportAction = ReportUtils.buildOptimisticIOUReportAction(
        CONST.IOU.REPORT_ACTION_TYPE.SPLIT,
        amount,
        currency,
        comment,
        participants,
        splitTransaction.transactionID,
        '',
        '',
        false,
        false,
        {},
        isOwnPolicyExpenseChat,
    );

    splitChatReport.lastReadTime = DateUtils.getDBTime();
    splitChatReport.lastMessageText = splitIOUReportAction.message[0].text;
    splitChatReport.lastMessageHtml = splitIOUReportAction.message[0].html;

    // If we have an existing splitChatReport (group chat or workspace) use it's pending fields, otherwise indicate that we are adding a chat
    if (!existingSplitChatReport) {
        splitChatReport.pendingFields = {
            createChat: CONST.RED_BRICK_ROAD_PENDING_ACTION.ADD,
        };
    }

    const optimisticData = [
        {
            // Use set for new reports because it doesn't exist yet, is faster,
            // and we need the data to be available when we navigate to the chat page
            onyxMethod: existingSplitChatReport ? Onyx.METHOD.MERGE : Onyx.METHOD.SET,
            key: `${ONYXKEYS.COLLECTION.REPORT}${splitChatReport.reportID}`,
            value: splitChatReport,
        },
        {
            onyxMethod: existingSplitChatReport ? Onyx.METHOD.MERGE : Onyx.METHOD.SET,
            key: `${ONYXKEYS.COLLECTION.REPORT_ACTIONS}${splitChatReport.reportID}`,
            value: {
                ...(existingSplitChatReport ? {} : {[splitCreatedReportAction.reportActionID]: splitCreatedReportAction}),
                [splitIOUReportAction.reportActionID]: splitIOUReportAction,
            },
        },
        {
            onyxMethod: Onyx.METHOD.SET,
            key: `${ONYXKEYS.COLLECTION.TRANSACTION}${splitTransaction.transactionID}`,
            value: splitTransaction,
        },
    ];

    const successData = [
        {
            onyxMethod: Onyx.METHOD.MERGE,
            key: `${ONYXKEYS.COLLECTION.REPORT_ACTIONS}${splitChatReport.reportID}`,
            value: {
                ...(existingSplitChatReport ? {} : {[splitCreatedReportAction.reportActionID]: {pendingAction: null}}),
                [splitIOUReportAction.reportActionID]: {pendingAction: null},
            },
        },
        {
            onyxMethod: Onyx.METHOD.MERGE,
            key: `${ONYXKEYS.COLLECTION.TRANSACTION}${splitTransaction.transactionID}`,
            value: {pendingAction: null},
        },
        {
            onyxMethod: Onyx.METHOD.MERGE,
            key: `${ONYXKEYS.COLLECTION.TRANSACTION_DRAFT}${CONST.IOU.OPTIMISTIC_TRANSACTION_ID}`,
            value: null,
        },
    ];

    if (!existingSplitChatReport) {
        successData.push({
            onyxMethod: Onyx.METHOD.MERGE,
            key: `${ONYXKEYS.COLLECTION.REPORT}${splitChatReport.reportID}`,
            value: {pendingFields: {createChat: null}},
        });
    }

    const failureData = [
        {
            onyxMethod: Onyx.METHOD.MERGE,
            key: `${ONYXKEYS.COLLECTION.TRANSACTION}${splitTransaction.transactionID}`,
            value: {
                errors: ErrorUtils.getMicroSecondOnyxError('iou.error.genericCreateFailureMessage'),
            },
        },
        {
            onyxMethod: Onyx.METHOD.MERGE,
            key: `${ONYXKEYS.COLLECTION.TRANSACTION_DRAFT}${CONST.IOU.OPTIMISTIC_TRANSACTION_ID}`,
            value: null,
        },
    ];

    if (existingSplitChatReport) {
        failureData.push({
            onyxMethod: Onyx.METHOD.MERGE,
            key: `${ONYXKEYS.COLLECTION.REPORT_ACTIONS}${splitChatReport.reportID}`,
            value: {
                [splitIOUReportAction.reportActionID]: {
                    errors: ErrorUtils.getMicroSecondOnyxError('iou.error.genericCreateFailureMessage'),
                },
            },
        });
    } else {
        failureData.push(
            {
                onyxMethod: Onyx.METHOD.MERGE,
                key: `${ONYXKEYS.COLLECTION.REPORT}${splitChatReport.reportID}`,
                value: {
                    errorFields: {
                        createChat: ErrorUtils.getMicroSecondOnyxError('report.genericCreateReportFailureMessage'),
                    },
                },
            },
            {
                onyxMethod: Onyx.METHOD.MERGE,
                key: `${ONYXKEYS.COLLECTION.REPORT_ACTIONS}${splitChatReport.reportID}`,
                value: {
                    [splitIOUReportAction.reportActionID]: {
                        errors: ErrorUtils.getMicroSecondOnyxError(null),
                    },
                },
            },
        );
    }

    // Loop through participants creating individual chats, iouReports and reportActionIDs as needed
    const splitAmount = IOUUtils.calculateAmount(participants.length, amount, currency, false);
    const splits = [{email: currentUserEmailForIOUSplit, accountID: currentUserAccountID, amount: IOUUtils.calculateAmount(participants.length, amount, currency, true)}];

    const hasMultipleParticipants = participants.length > 1;
    _.each(participants, (participant) => {
        // In a case when a participant is a workspace, even when a current user is not an owner of the workspace
        const isPolicyExpenseChat = ReportUtils.isPolicyExpenseChat(participant);

        // In case the participant is a workspace, email & accountID should remain undefined and won't be used in the rest of this code
        // participant.login is undefined when the request is initiated from a group DM with an unknown user, so we need to add a default
        const email = isOwnPolicyExpenseChat || isPolicyExpenseChat ? '' : OptionsListUtils.addSMSDomainIfPhoneNumber(participant.login || '').toLowerCase();
        const accountID = isOwnPolicyExpenseChat || isPolicyExpenseChat ? 0 : Number(participant.accountID);
        if (email === currentUserEmailForIOUSplit) {
            return;
        }

        // STEP 1: Get existing chat report OR build a new optimistic one
        // If we only have one participant and the request was initiated from the global create menu, i.e. !existingGroupChatReportID, the oneOnOneChatReport is the groupChatReport
        let oneOnOneChatReport;
        let isNewOneOnOneChatReport = false;
        let shouldCreateOptimisticPersonalDetails = false;
        const personalDetailExists = lodashHas(allPersonalDetails, accountID);

        // If this is a split between two people only and the function
        // wasn't provided with an existing group chat report id
        // or, if the split is being made from the workspace chat, then the oneOnOneChatReport is the same as the splitChatReport
        // in this case existingSplitChatReport will belong to the policy expense chat and we won't be
        // entering code that creates optimistic personal details
        if ((!hasMultipleParticipants && !existingSplitChatReportID) || isOwnPolicyExpenseChat) {
            oneOnOneChatReport = splitChatReport;
            shouldCreateOptimisticPersonalDetails = !existingSplitChatReport && !personalDetailExists;
        } else {
            const existingChatReport = ReportUtils.getChatByParticipants([accountID]);
            isNewOneOnOneChatReport = !existingChatReport;
            shouldCreateOptimisticPersonalDetails = isNewOneOnOneChatReport && !personalDetailExists;
            oneOnOneChatReport = existingChatReport || ReportUtils.buildOptimisticChatReport([accountID]);
        }

        // STEP 2: Get existing IOU/Expense report and update its total OR build a new optimistic one
        // For Control policy expense chats, if the report is already approved, create a new expense report
        let oneOnOneIOUReport = oneOnOneChatReport.iouReportID ? lodashGet(allReports, `${ONYXKEYS.COLLECTION.REPORT}${oneOnOneChatReport.iouReportID}`, undefined) : undefined;
        const shouldCreateNewOneOnOneIOUReport =
            _.isUndefined(oneOnOneIOUReport) || (isOwnPolicyExpenseChat && ReportUtils.isControlPolicyExpenseReport(oneOnOneIOUReport) && ReportUtils.isReportApproved(oneOnOneIOUReport));

        if (shouldCreateNewOneOnOneIOUReport) {
            oneOnOneIOUReport = isOwnPolicyExpenseChat
                ? ReportUtils.buildOptimisticExpenseReport(oneOnOneChatReport.reportID, oneOnOneChatReport.policyID, currentUserAccountID, splitAmount, currency)
                : ReportUtils.buildOptimisticIOUReport(currentUserAccountID, accountID, splitAmount, oneOnOneChatReport.reportID, currency);
        } else if (isOwnPolicyExpenseChat) {
            // Because of the Expense reports are stored as negative values, we subtract the total from the amount
            oneOnOneIOUReport.total -= splitAmount;
        } else {
            oneOnOneIOUReport = IOUUtils.updateIOUOwnerAndTotal(oneOnOneIOUReport, currentUserAccountID, splitAmount, currency);
        }

        // STEP 3: Build optimistic transaction
        const oneOnOneTransaction = TransactionUtils.buildOptimisticTransaction(
            ReportUtils.isExpenseReport(oneOnOneIOUReport) ? -splitAmount : splitAmount,
            currency,
            oneOnOneIOUReport.reportID,
            comment,
            '',
            CONST.IOU.TYPE.SPLIT,
            splitTransaction.transactionID,
            merchant || Localize.translateLocal('iou.request'),
            undefined,
            undefined,
            undefined,
            category,
            tag,
            billable,
        );

        // STEP 4: Build optimistic reportActions. We need:
        // 1. CREATED action for the chatReport
        // 2. CREATED action for the iouReport
        // 3. IOU action for the iouReport
        // 4. REPORTPREVIEW action for the chatReport
        // Note: The CREATED action for the IOU report must be optimistically generated before the IOU action so there's no chance that it appears after the IOU action in the chat
        const currentTime = DateUtils.getDBTime();
        const oneOnOneCreatedActionForChat = ReportUtils.buildOptimisticCreatedReportAction(currentUserEmailForIOUSplit);
        const oneOnOneCreatedActionForIOU = ReportUtils.buildOptimisticCreatedReportAction(currentUserEmailForIOUSplit, DateUtils.subtractMillisecondsFromDateTime(currentTime, 1));
        const oneOnOneIOUAction = ReportUtils.buildOptimisticIOUReportAction(
            CONST.IOU.REPORT_ACTION_TYPE.CREATE,
            splitAmount,
            currency,
            comment,
            [participant],
            oneOnOneTransaction.transactionID,
            '',
            oneOnOneIOUReport.reportID,
            undefined,
            undefined,
            undefined,
            undefined,
            currentTime,
        );

        // Add optimistic personal details for new participants
        const oneOnOnePersonalDetailListAction = shouldCreateOptimisticPersonalDetails
            ? {
                  [accountID]: {
                      accountID,
                      avatar: UserUtils.getDefaultAvatarURL(accountID),
                      displayName: LocalePhoneNumber.formatPhoneNumber(participant.displayName || email),
                      login: participant.login,
                      isOptimisticPersonalDetail: true,
                  },
              }
            : undefined;

        let oneOnOneReportPreviewAction = ReportActionsUtils.getReportPreviewAction(oneOnOneChatReport.reportID, oneOnOneIOUReport.reportID);
        if (oneOnOneReportPreviewAction) {
            oneOnOneReportPreviewAction = ReportUtils.updateReportPreview(oneOnOneIOUReport, oneOnOneReportPreviewAction);
        } else {
            oneOnOneReportPreviewAction = ReportUtils.buildOptimisticReportPreview(oneOnOneChatReport, oneOnOneIOUReport);
        }

        // Add category to optimistic policy recently used categories when a participant is a workspace
        const optimisticPolicyRecentlyUsedCategories = isPolicyExpenseChat ? Policy.buildOptimisticPolicyRecentlyUsedCategories(participant.policyID, category) : [];

        // Add tag to optimistic policy recently used tags when a participant is a workspace
        const optimisticPolicyRecentlyUsedTags = isPolicyExpenseChat ? Policy.buildOptimisticPolicyRecentlyUsedTags(participant.policyID, tag) : {};

        // STEP 5: Build Onyx Data
        const [oneOnOneOptimisticData, oneOnOneSuccessData, oneOnOneFailureData] = buildOnyxDataForMoneyRequest(
            oneOnOneChatReport,
            oneOnOneIOUReport,
            oneOnOneTransaction,
            oneOnOneCreatedActionForChat,
            oneOnOneCreatedActionForIOU,
            oneOnOneIOUAction,
            oneOnOnePersonalDetailListAction,
            oneOnOneReportPreviewAction,
            optimisticPolicyRecentlyUsedCategories,
            optimisticPolicyRecentlyUsedTags,
            isNewOneOnOneChatReport,
            shouldCreateNewOneOnOneIOUReport,
        );

        const individualSplit = {
            email,
            accountID,
            amount: splitAmount,
            iouReportID: oneOnOneIOUReport.reportID,
            chatReportID: oneOnOneChatReport.reportID,
            transactionID: oneOnOneTransaction.transactionID,
            reportActionID: oneOnOneIOUAction.reportActionID,
            createdChatReportActionID: oneOnOneCreatedActionForChat.reportActionID,
            createdIOUReportActionID: oneOnOneCreatedActionForIOU.reportActionID,
            reportPreviewReportActionID: oneOnOneReportPreviewAction.reportActionID,
        };

        splits.push(individualSplit);
        optimisticData.push(...oneOnOneOptimisticData);
        successData.push(...oneOnOneSuccessData);
        failureData.push(...oneOnOneFailureData);
    });

    const splitData = {
        chatReportID: splitChatReport.reportID,
        transactionID: splitTransaction.transactionID,
        reportActionID: splitIOUReportAction.reportActionID,
        policyID: splitChatReport.policyID,
    };

    if (_.isEmpty(existingSplitChatReport)) {
        splitData.createdReportActionID = splitCreatedReportAction.reportActionID;
    }

    return {
        splitData,
        splits,
        onyxData: {optimisticData, successData, failureData},
    };
}

/**
 * @param {Array} participants
 * @param {String} currentUserLogin
 * @param {Number} currentUserAccountID
 * @param {Number} amount - always in smallest currency unit
 * @param {String} comment
 * @param {String} currency
 * @param {String} merchant
 * @param {String} category
 * @param {String} tag
 * @param {String} existingSplitChatReportID - Either a group DM or a workspace chat
 * @param {Boolean} billable
 */
function splitBill(participants, currentUserLogin, currentUserAccountID, amount, comment, currency, merchant, category, tag, existingSplitChatReportID = '', billable = false) {
    const {splitData, splits, onyxData} = createSplitsAndOnyxData(
        participants,
        currentUserLogin,
        currentUserAccountID,
        amount,
        comment,
        currency,
        merchant,
        category,
        tag,
        existingSplitChatReportID,
        billable,
    );
    API.write(
        'SplitBill',
        {
            reportID: splitData.chatReportID,
            amount,
            splits: JSON.stringify(splits),
            currency,
            comment,
            category,
            merchant,
            tag,
            billable,
            transactionID: splitData.transactionID,
            reportActionID: splitData.reportActionID,
            createdReportActionID: splitData.createdReportActionID,
            policyID: splitData.policyID,
        },
        onyxData,
    );

    resetMoneyRequestInfo();
    Navigation.dismissModal();
    Report.notifyNewAction(splitData.chatReportID, currentUserAccountID);
}

/**
 * @param {Array} participants
 * @param {String} currentUserLogin
 * @param {Number} currentUserAccountID
 * @param {Number} amount - always in smallest currency unit
 * @param {String} comment
 * @param {String} currency
 * @param {String} merchant
 * @param {String} category
 * @param {String} tag
 * @param {Boolean} billable
 */
function splitBillAndOpenReport(participants, currentUserLogin, currentUserAccountID, amount, comment, currency, merchant, category, tag, billable) {
    const {splitData, splits, onyxData} = createSplitsAndOnyxData(participants, currentUserLogin, currentUserAccountID, amount, comment, currency, merchant, category, tag, billable);

    API.write(
        'SplitBillAndOpenReport',
        {
            reportID: splitData.chatReportID,
            amount,
            splits: JSON.stringify(splits),
            currency,
            merchant,
            comment,
            category,
            tag,
            billable,
            transactionID: splitData.transactionID,
            reportActionID: splitData.reportActionID,
            createdReportActionID: splitData.createdReportActionID,
            policyID: splitData.policyID,
        },
        onyxData,
    );

    resetMoneyRequestInfo();
    Navigation.dismissModal(splitData.chatReportID);
    Report.notifyNewAction(splitData.chatReportID, currentUserAccountID);
}

/** Used exclusively for starting a split bill request that contains a receipt, the split request will be completed once the receipt is scanned
 *  or user enters details manually.
 *
 * @param {Array} participants
 * @param {String} currentUserLogin
 * @param {Number} currentUserAccountID
 * @param {String} comment
 * @param {String} category
 * @param {String} tag
 * @param {Object} receipt
 * @param {String} existingSplitChatReportID - Either a group DM or a workspace chat
 * @param {Boolean} billable
 */
function startSplitBill(participants, currentUserLogin, currentUserAccountID, comment, category, tag, receipt, existingSplitChatReportID = '', billable = false) {
    const currentUserEmailForIOUSplit = OptionsListUtils.addSMSDomainIfPhoneNumber(currentUserLogin);
    const participantAccountIDs = _.map(participants, (participant) => Number(participant.accountID));
    const existingSplitChatReport =
        existingSplitChatReportID || participants[0].reportID
            ? allReports[`${ONYXKEYS.COLLECTION.REPORT}${existingSplitChatReportID || participants[0].reportID}`]
            : ReportUtils.getChatByParticipants(participantAccountIDs);
    const splitChatReport = existingSplitChatReport || ReportUtils.buildOptimisticChatReport(participantAccountIDs);
    const isOwnPolicyExpenseChat = splitChatReport.isOwnPolicyExpenseChat || false;

    const {name: filename, source, state = CONST.IOU.RECEIPT_STATE.SCANREADY} = receipt;
    const receiptObject = {state, source};

    // ReportID is -2 (aka "deleted") on the group transaction
    const splitTransaction = TransactionUtils.buildOptimisticTransaction(
        0,
        CONST.CURRENCY.USD,
        CONST.REPORT.SPLIT_REPORTID,
        comment,
        '',
        '',
        '',
        CONST.TRANSACTION.PARTIAL_TRANSACTION_MERCHANT,
        receiptObject,
        filename,
        undefined,
        category,
        tag,
        billable,
    );

    // Note: The created action must be optimistically generated before the IOU action so there's no chance that the created action appears after the IOU action in the chat
    const splitChatCreatedReportAction = ReportUtils.buildOptimisticCreatedReportAction(currentUserEmailForIOUSplit);
    const splitIOUReportAction = ReportUtils.buildOptimisticIOUReportAction(
        CONST.IOU.REPORT_ACTION_TYPE.SPLIT,
        0,
        CONST.CURRENCY.USD,
        comment,
        participants,
        splitTransaction.transactionID,
        '',
        '',
        false,
        false,
        receiptObject,
        isOwnPolicyExpenseChat,
    );

    splitChatReport.lastReadTime = DateUtils.getDBTime();
    splitChatReport.lastMessageText = splitIOUReportAction.message[0].text;
    splitChatReport.lastMessageHtml = splitIOUReportAction.message[0].html;

    // If we have an existing splitChatReport (group chat or workspace) use it's pending fields, otherwise indicate that we are adding a chat
    if (!existingSplitChatReport) {
        splitChatReport.pendingFields = {
            createChat: CONST.RED_BRICK_ROAD_PENDING_ACTION.ADD,
        };
    }

    const optimisticData = [
        {
            // Use set for new reports because it doesn't exist yet, is faster,
            // and we need the data to be available when we navigate to the chat page
            onyxMethod: existingSplitChatReport ? Onyx.METHOD.MERGE : Onyx.METHOD.SET,
            key: `${ONYXKEYS.COLLECTION.REPORT}${splitChatReport.reportID}`,
            value: splitChatReport,
        },
        {
            onyxMethod: existingSplitChatReport ? Onyx.METHOD.MERGE : Onyx.METHOD.SET,
            key: `${ONYXKEYS.COLLECTION.REPORT_ACTIONS}${splitChatReport.reportID}`,
            value: {
                ...(existingSplitChatReport ? {} : {[splitChatCreatedReportAction.reportActionID]: splitChatCreatedReportAction}),
                [splitIOUReportAction.reportActionID]: splitIOUReportAction,
            },
        },
        {
            onyxMethod: Onyx.METHOD.SET,
            key: `${ONYXKEYS.COLLECTION.TRANSACTION}${splitTransaction.transactionID}`,
            value: splitTransaction,
        },
    ];

    const successData = [
        {
            onyxMethod: Onyx.METHOD.MERGE,
            key: `${ONYXKEYS.COLLECTION.REPORT_ACTIONS}${splitChatReport.reportID}`,
            value: {
                ...(existingSplitChatReport ? {} : {[splitChatCreatedReportAction.reportActionID]: {pendingAction: null}}),
                [splitIOUReportAction.reportActionID]: {pendingAction: null},
            },
        },
        {
            onyxMethod: Onyx.METHOD.MERGE,
            key: `${ONYXKEYS.COLLECTION.TRANSACTION}${splitTransaction.transactionID}`,
            value: {pendingAction: null},
        },
    ];

    if (!existingSplitChatReport) {
        successData.push({
            onyxMethod: Onyx.METHOD.MERGE,
            key: `${ONYXKEYS.COLLECTION.REPORT}${splitChatReport.reportID}`,
            value: {pendingFields: {createChat: null}},
        });
    }

    const failureData = [
        {
            onyxMethod: Onyx.METHOD.MERGE,
            key: `${ONYXKEYS.COLLECTION.TRANSACTION}${splitTransaction.transactionID}`,
            value: {
                errors: ErrorUtils.getMicroSecondOnyxError('iou.error.genericCreateFailureMessage'),
            },
        },
    ];

    if (existingSplitChatReport) {
        failureData.push({
            onyxMethod: Onyx.METHOD.MERGE,
            key: `${ONYXKEYS.COLLECTION.REPORT_ACTIONS}${splitChatReport.reportID}`,
            value: {
                [splitIOUReportAction.reportActionID]: {
                    errors: getReceiptError(receipt, filename),
                },
            },
        });
    } else {
        failureData.push(
            {
                onyxMethod: Onyx.METHOD.MERGE,
                key: `${ONYXKEYS.COLLECTION.REPORT}${splitChatReport.reportID}`,
                value: {
                    errorFields: {
                        createChat: ErrorUtils.getMicroSecondOnyxError('report.genericCreateReportFailureMessage'),
                    },
                },
            },
            {
                onyxMethod: Onyx.METHOD.MERGE,
                key: `${ONYXKEYS.COLLECTION.REPORT_ACTIONS}${splitChatReport.reportID}`,
                value: {
                    [splitChatCreatedReportAction.reportActionID]: {
                        errors: ErrorUtils.getMicroSecondOnyxError('report.genericCreateReportFailureMessage'),
                    },
                    [splitIOUReportAction.reportActionID]: {
                        errors: getReceiptError(receipt, filename),
                    },
                },
            },
        );
    }

    const splits = [{email: currentUserEmailForIOUSplit, accountID: currentUserAccountID}];

    _.each(participants, (participant) => {
        const email = participant.isOwnPolicyExpenseChat ? '' : OptionsListUtils.addSMSDomainIfPhoneNumber(participant.login || participant.text).toLowerCase();
        const accountID = participant.isOwnPolicyExpenseChat ? 0 : Number(participant.accountID);
        if (email === currentUserEmailForIOUSplit) {
            return;
        }

        // When splitting with a workspace chat, we only need to supply the policyID and the workspace reportID as it's needed so we can update the report preview
        if (participant.isOwnPolicyExpenseChat) {
            splits.push({
                policyID: participant.policyID,
                chatReportID: splitChatReport.reportID,
            });
            return;
        }

        const participantPersonalDetails = allPersonalDetails[participant.accountID];
        if (!participantPersonalDetails) {
            optimisticData.push({
                onyxMethod: Onyx.METHOD.MERGE,
                key: ONYXKEYS.PERSONAL_DETAILS_LIST,
                value: {
                    [accountID]: {
                        accountID,
                        avatar: UserUtils.getDefaultAvatarURL(accountID),
                        displayName: LocalePhoneNumber.formatPhoneNumber(participant.displayName || email),
                        login: participant.login || participant.text,
                        isOptimisticPersonalDetail: true,
                    },
                },
            });
        }

        splits.push({
            email,
            accountID,
        });
    });

    _.each(participants, (participant) => {
        const isPolicyExpenseChat = ReportUtils.isPolicyExpenseChat(participant);
        if (!isPolicyExpenseChat) {
            return;
        }

        const optimisticPolicyRecentlyUsedCategories = Policy.buildOptimisticPolicyRecentlyUsedCategories(participant.policyID, category);
        const optimisticPolicyRecentlyUsedTags = Policy.buildOptimisticPolicyRecentlyUsedTags(participant.policyID, tag);

        if (!_.isEmpty(optimisticPolicyRecentlyUsedCategories)) {
            optimisticData.push({
                onyxMethod: Onyx.METHOD.SET,
                key: `${ONYXKEYS.COLLECTION.POLICY_RECENTLY_USED_CATEGORIES}${participant.policyID}`,
                value: optimisticPolicyRecentlyUsedCategories,
            });
        }

        if (!_.isEmpty(optimisticPolicyRecentlyUsedTags)) {
            optimisticData.push({
                onyxMethod: Onyx.METHOD.MERGE,
                key: `${ONYXKEYS.COLLECTION.POLICY_RECENTLY_USED_TAGS}${participant.policyID}`,
                value: optimisticPolicyRecentlyUsedTags,
            });
        }
    });

    // Save the new splits array into the transaction's comment in case the user calls CompleteSplitBill while offline
    optimisticData.push({
        onyxMethod: Onyx.METHOD.MERGE,
        key: `${ONYXKEYS.COLLECTION.TRANSACTION}${splitTransaction.transactionID}`,
        value: {
            comment: {
                splits,
            },
        },
    });

    API.write(
        'StartSplitBill',
        {
            chatReportID: splitChatReport.reportID,
            reportActionID: splitIOUReportAction.reportActionID,
            transactionID: splitTransaction.transactionID,
            splits: JSON.stringify(splits),
            receipt,
            comment,
            category,
            tag,
            isFromGroupDM: !existingSplitChatReport,
            billable,
            ...(existingSplitChatReport ? {} : {createdReportActionID: splitChatCreatedReportAction.reportActionID}),
        },
        {optimisticData, successData, failureData},
    );

    resetMoneyRequestInfo();
    Navigation.dismissModalWithReport(splitChatReport);
    Report.notifyNewAction(splitChatReport.chatReportID, currentUserAccountID);
}

/** Used for editing a split bill while it's still scanning or when SmartScan fails, it completes a split bill started by startSplitBill above.
 *
 * @param {number} chatReportID - The group chat or workspace reportID
 * @param {Object} reportAction - The split action that lives in the chatReport above
 * @param {Object} updatedTransaction - The updated **draft** split transaction
 * @param {Number} sessionAccountID - accountID of the current user
 * @param {String} sessionEmail - email of the current user
 */
function completeSplitBill(chatReportID, reportAction, updatedTransaction, sessionAccountID, sessionEmail) {
    const currentUserEmailForIOUSplit = OptionsListUtils.addSMSDomainIfPhoneNumber(sessionEmail);
    const {transactionID} = updatedTransaction;
    const unmodifiedTransaction = allTransactions[`${ONYXKEYS.COLLECTION.TRANSACTION}${transactionID}`];

    // Save optimistic updated transaction and action
    const optimisticData = [
        {
            onyxMethod: Onyx.METHOD.MERGE,
            key: `${ONYXKEYS.COLLECTION.TRANSACTION}${transactionID}`,
            value: {
                ...updatedTransaction,
                receipt: {
                    state: CONST.IOU.RECEIPT_STATE.OPEN,
                },
            },
        },
        {
            onyxMethod: Onyx.METHOD.MERGE,
            key: `${ONYXKEYS.COLLECTION.REPORT_ACTIONS}${chatReportID}`,
            value: {
                [reportAction.reportActionID]: {
                    lastModified: DateUtils.getDBTime(),
                    whisperedToAccountIDs: [],
                },
            },
        },
    ];

    const successData = [
        {
            onyxMethod: Onyx.METHOD.MERGE,
            key: `${ONYXKEYS.COLLECTION.TRANSACTION}${transactionID}`,
            value: {pendingAction: null},
        },
        {
            onyxMethod: Onyx.METHOD.MERGE,
            key: `${ONYXKEYS.COLLECTION.SPLIT_TRANSACTION_DRAFT}${transactionID}`,
            value: null,
        },
    ];

    const failureData = [
        {
            onyxMethod: Onyx.METHOD.MERGE,
            key: `${ONYXKEYS.COLLECTION.TRANSACTION}${transactionID}`,
            value: {
                ...unmodifiedTransaction,
                errors: ErrorUtils.getMicroSecondOnyxError('iou.error.genericCreateFailureMessage'),
            },
        },
        {
            onyxMethod: Onyx.METHOD.MERGE,
            key: `${ONYXKEYS.COLLECTION.REPORT_ACTIONS}${chatReportID}`,
            value: {
                [reportAction.reportActionID]: {
                    ...reportAction,
                    errors: ErrorUtils.getMicroSecondOnyxError('iou.error.genericCreateFailureMessage'),
                },
            },
        },
    ];

    const splitParticipants = updatedTransaction.comment.splits;
    const {modifiedAmount: amount, modifiedCurrency: currency} = updatedTransaction;

    // Exclude the current user when calculating the split amount, `calculateAmount` takes it into account
    const splitAmount = IOUUtils.calculateAmount(splitParticipants.length - 1, amount, currency, false);

    const splits = [{email: currentUserEmailForIOUSplit}];
    _.each(splitParticipants, (participant) => {
        // Skip creating the transaction for the current user
        if (participant.email === currentUserEmailForIOUSplit) {
            return;
        }
        const isPolicyExpenseChat = !_.isEmpty(participant.policyID);

        if (!isPolicyExpenseChat) {
            // In case this is still the optimistic accountID saved in the splits array, return early as we cannot know
            // if there is an existing chat between the split creator and this participant
            // Instead, we will rely on Auth generating the report IDs and the user won't see any optimistic chats or reports created
            const participantPersonalDetails = allPersonalDetails[participant.accountID] || {};
            if (!participantPersonalDetails || participantPersonalDetails.isOptimisticPersonalDetail) {
                splits.push({
                    email: participant.email,
                });
                return;
            }
        }

        let oneOnOneChatReport;
        let isNewOneOnOneChatReport = false;
        if (isPolicyExpenseChat) {
            // The workspace chat reportID is saved in the splits array when starting a split bill with a workspace
            oneOnOneChatReport = allReports[`${ONYXKEYS.COLLECTION.REPORT}${participant.chatReportID}`];
        } else {
            const existingChatReport = ReportUtils.getChatByParticipants([participant.accountID]);
            isNewOneOnOneChatReport = !existingChatReport;
            oneOnOneChatReport = existingChatReport || ReportUtils.buildOptimisticChatReport([participant.accountID]);
        }

        let oneOnOneIOUReport = oneOnOneChatReport.iouReportID ? lodashGet(allReports, `${ONYXKEYS.COLLECTION.REPORT}${oneOnOneChatReport.iouReportID}`, undefined) : undefined;
        const shouldCreateNewOneOnOneIOUReport =
            _.isUndefined(oneOnOneIOUReport) || (isPolicyExpenseChat && ReportUtils.isControlPolicyExpenseReport(oneOnOneIOUReport) && ReportUtils.isReportApproved(oneOnOneIOUReport));

        if (shouldCreateNewOneOnOneIOUReport) {
            oneOnOneIOUReport = isPolicyExpenseChat
                ? ReportUtils.buildOptimisticExpenseReport(oneOnOneChatReport.reportID, participant.policyID, sessionAccountID, splitAmount, currency)
                : ReportUtils.buildOptimisticIOUReport(sessionAccountID, participant.accountID, splitAmount, oneOnOneChatReport.reportID, currency);
        } else if (isPolicyExpenseChat) {
            // Because of the Expense reports are stored as negative values, we subtract the total from the amount
            oneOnOneIOUReport.total -= splitAmount;
        } else {
            oneOnOneIOUReport = IOUUtils.updateIOUOwnerAndTotal(oneOnOneIOUReport, sessionAccountID, splitAmount, currency);
        }

        const oneOnOneTransaction = TransactionUtils.buildOptimisticTransaction(
            isPolicyExpenseChat ? -splitAmount : splitAmount,
            currency,
            oneOnOneIOUReport.reportID,
            updatedTransaction.comment.comment,
            updatedTransaction.modifiedCreated,
            CONST.IOU.TYPE.SPLIT,
            transactionID,
            updatedTransaction.modifiedMerchant,
            {...updatedTransaction.receipt, state: CONST.IOU.RECEIPT_STATE.OPEN},
            updatedTransaction.filename,
        );

        const oneOnOneCreatedActionForChat = ReportUtils.buildOptimisticCreatedReportAction(currentUserEmailForIOUSplit);
        const oneOnOneCreatedActionForIOU = ReportUtils.buildOptimisticCreatedReportAction(currentUserEmailForIOUSplit);
        const oneOnOneIOUAction = ReportUtils.buildOptimisticIOUReportAction(
            CONST.IOU.REPORT_ACTION_TYPE.CREATE,
            splitAmount,
            currency,
            updatedTransaction.comment.comment,
            [participant],
            oneOnOneTransaction.transactionID,
            '',
            oneOnOneIOUReport.reportID,
        );

        let oneOnOneReportPreviewAction = ReportActionsUtils.getReportPreviewAction(oneOnOneChatReport.reportID, oneOnOneIOUReport.reportID);
        if (oneOnOneReportPreviewAction) {
            oneOnOneReportPreviewAction = ReportUtils.updateReportPreview(oneOnOneIOUReport, oneOnOneReportPreviewAction);
        } else {
            oneOnOneReportPreviewAction = ReportUtils.buildOptimisticReportPreview(oneOnOneChatReport, oneOnOneIOUReport, '', oneOnOneTransaction);
        }

        const [oneOnOneOptimisticData, oneOnOneSuccessData, oneOnOneFailureData] = buildOnyxDataForMoneyRequest(
            oneOnOneChatReport,
            oneOnOneIOUReport,
            oneOnOneTransaction,
            oneOnOneCreatedActionForChat,
            oneOnOneCreatedActionForIOU,
            oneOnOneIOUAction,
            {},
            oneOnOneReportPreviewAction,
            {},
            {},
            isNewOneOnOneChatReport,
            shouldCreateNewOneOnOneIOUReport,
        );

        splits.push({
            email: participant.email,
            accountID: participant.accountID,
            policyID: participant.policyID,
            iouReportID: oneOnOneIOUReport.reportID,
            chatReportID: oneOnOneChatReport.reportID,
            transactionID: oneOnOneTransaction.transactionID,
            reportActionID: oneOnOneIOUAction.reportActionID,
            createdChatReportActionID: oneOnOneCreatedActionForChat.reportActionID,
            createdIOUReportActionID: oneOnOneCreatedActionForIOU.reportActionID,
            reportPreviewReportActionID: oneOnOneReportPreviewAction.reportActionID,
        });

        optimisticData.push(...oneOnOneOptimisticData);
        successData.push(...oneOnOneSuccessData);
        failureData.push(...oneOnOneFailureData);
    });

    const {
        amount: transactionAmount,
        currency: transactionCurrency,
        created: transactionCreated,
        merchant: transactionMerchant,
        comment: transactionComment,
        category: transactionCategory,
        tag: transactionTag,
    } = ReportUtils.getTransactionDetails(updatedTransaction);

    API.write(
        'CompleteSplitBill',
        {
            transactionID,
            amount: transactionAmount,
            currency: transactionCurrency,
            created: transactionCreated,
            merchant: transactionMerchant,
            comment: transactionComment,
            category: transactionCategory,
            tag: transactionTag,
            splits: JSON.stringify(splits),
        },
        {optimisticData, successData, failureData},
    );
    Navigation.dismissModal(chatReportID);
    Report.notifyNewAction(chatReportID, sessionAccountID);
}

/**
 * @param {String} transactionID
 * @param {Object} transactionChanges
 */
function setDraftSplitTransaction(transactionID, transactionChanges = {}) {
    let draftSplitTransaction = allDraftSplitTransactions[`${ONYXKEYS.COLLECTION.SPLIT_TRANSACTION_DRAFT}${transactionID}`];

    if (!draftSplitTransaction) {
        draftSplitTransaction = allTransactions[`${ONYXKEYS.COLLECTION.TRANSACTION}${transactionID}`];
    }

    const updatedTransaction = TransactionUtils.getUpdatedTransaction(draftSplitTransaction, transactionChanges, false, false);

    Onyx.merge(`${ONYXKEYS.COLLECTION.SPLIT_TRANSACTION_DRAFT}${transactionID}`, updatedTransaction);
}

/**
 * @param {String} transactionID
 * @param {Number} transactionThreadReportID
 * @param {Object} transactionChanges
 * @param {Object} policy - May be undefined, an empty object, or an object matching the Policy type (src/types/onyx/Policy.ts)
 * @param {Array} policyTags
 * @param {Array} policyCategories
 */
function editRegularMoneyRequest(transactionID, transactionThreadReportID, transactionChanges, policy = {}, policyTags, policyCategories) {
    // STEP 1: Get all collections we're updating
    const transactionThread = allReports[`${ONYXKEYS.COLLECTION.REPORT}${transactionThreadReportID}`];
    const transaction = allTransactions[`${ONYXKEYS.COLLECTION.TRANSACTION}${transactionID}`];
    const iouReport = allReports[`${ONYXKEYS.COLLECTION.REPORT}${transactionThread.parentReportID}`];
    const chatReport = allReports[`${ONYXKEYS.COLLECTION.REPORT}${iouReport.chatReportID}`];
    const isFromExpenseReport = ReportUtils.isExpenseReport(iouReport);

    // STEP 2: Build new modified expense report action.
    const updatedReportAction = ReportUtils.buildOptimisticModifiedExpenseReportAction(transactionThread, transaction, transactionChanges, isFromExpenseReport);
    const updatedTransaction = TransactionUtils.getUpdatedTransaction(transaction, transactionChanges, isFromExpenseReport);

    // STEP 3: Compute the IOU total and update the report preview message so LHN amount owed is correct
    // Should only update if the transaction matches the currency of the report, else we wait for the update
    // from the server with the currency conversion
    let updatedMoneyRequestReport = {...iouReport};
    const updatedChatReport = {...chatReport};
    const diff = TransactionUtils.getAmount(transaction, true) - TransactionUtils.getAmount(updatedTransaction, true);
    if (updatedTransaction.currency === iouReport.currency && updatedTransaction.modifiedAmount && diff !== 0) {
        if (ReportUtils.isExpenseReport(iouReport)) {
            updatedMoneyRequestReport.total += diff;
        } else {
            updatedMoneyRequestReport = IOUUtils.updateIOUOwnerAndTotal(iouReport, updatedReportAction.actorAccountID, diff, TransactionUtils.getCurrency(transaction), false);
        }

        updatedMoneyRequestReport.cachedTotal = CurrencyUtils.convertToDisplayString(updatedMoneyRequestReport.total, updatedTransaction.currency);

        // Update the last message of the IOU report
        const lastMessage = ReportUtils.getIOUReportActionMessage(
            iouReport.reportID,
            CONST.IOU.REPORT_ACTION_TYPE.CREATE,
            updatedMoneyRequestReport.total,
            '',
            updatedTransaction.currency,
            '',
            false,
        );
        updatedMoneyRequestReport.lastMessageText = lastMessage[0].text;
        updatedMoneyRequestReport.lastMessageHtml = lastMessage[0].html;

        // Update the last message of the chat report
        const hasNonReimbursableTransactions = ReportUtils.hasNonReimbursableTransactions(iouReport);
        const messageText = Localize.translateLocal(hasNonReimbursableTransactions ? 'iou.payerSpentAmount' : 'iou.payerOwesAmount', {
            payer: ReportUtils.getPersonalDetailsForAccountID(updatedMoneyRequestReport.managerID).login || '',
            amount: CurrencyUtils.convertToDisplayString(updatedMoneyRequestReport.total, updatedMoneyRequestReport.currency),
        });
        updatedChatReport.lastMessageText = messageText;
        updatedChatReport.lastMessageHtml = messageText;
    }

    const isScanning = TransactionUtils.hasReceipt(updatedTransaction) && TransactionUtils.isReceiptBeingScanned(updatedTransaction);

    // STEP 4: Compose the optimistic data
    const currentTime = DateUtils.getDBTime();
    const optimisticData = [
        {
            onyxMethod: Onyx.METHOD.MERGE,
            key: `${ONYXKEYS.COLLECTION.REPORT_ACTIONS}${transactionThread.reportID}`,
            value: {
                [updatedReportAction.reportActionID]: updatedReportAction,
            },
        },
        {
            onyxMethod: Onyx.METHOD.MERGE,
            key: `${ONYXKEYS.COLLECTION.TRANSACTION}${transactionID}`,
            value: updatedTransaction,
        },
        {
            onyxMethod: Onyx.METHOD.MERGE,
            key: `${ONYXKEYS.COLLECTION.REPORT}${iouReport.reportID}`,
            value: updatedMoneyRequestReport,
        },
        {
            onyxMethod: Onyx.METHOD.MERGE,
            key: `${ONYXKEYS.COLLECTION.REPORT}${iouReport.chatReportID}`,
            value: updatedChatReport,
        },
        {
            onyxMethod: Onyx.METHOD.MERGE,
            key: `${ONYXKEYS.COLLECTION.REPORT}${transactionThreadReportID}`,
            value: {
                lastReadTime: currentTime,
                lastVisibleActionCreated: currentTime,
            },
        },
        ...(!isScanning
            ? [
                  {
                      onyxMethod: Onyx.METHOD.MERGE,
                      key: `${ONYXKEYS.COLLECTION.REPORT_ACTIONS}${iouReport.reportID}`,
                      value: {
                          [transactionThread.parentReportActionID]: {
                              whisperedToAccountIDs: [],
                          },
                      },
                  },
                  {
                      onyxMethod: Onyx.METHOD.MERGE,
                      key: `${ONYXKEYS.COLLECTION.REPORT_ACTIONS}${iouReport.parentReportID}`,
                      value: {
                          [iouReport.parentReportActionID]: {
                              whisperedToAccountIDs: [],
                          },
                      },
                  },
              ]
            : []),
    ];

    // Update recently used categories if the category is changed
    if (_.has(transactionChanges, 'category')) {
        const optimisticPolicyRecentlyUsedCategories = Policy.buildOptimisticPolicyRecentlyUsedCategories(iouReport.policyID, transactionChanges.category);
        if (!_.isEmpty(optimisticPolicyRecentlyUsedCategories)) {
            optimisticData.push({
                onyxMethod: Onyx.METHOD.SET,
                key: `${ONYXKEYS.COLLECTION.POLICY_RECENTLY_USED_CATEGORIES}${iouReport.policyID}`,
                value: optimisticPolicyRecentlyUsedCategories,
            });
        }
    }

    // Update recently used categories if the tag is changed
    if (_.has(transactionChanges, 'tag')) {
        const optimisticPolicyRecentlyUsedTags = Policy.buildOptimisticPolicyRecentlyUsedTags(iouReport.policyID, transactionChanges.tag);
        if (!_.isEmpty(optimisticPolicyRecentlyUsedTags)) {
            optimisticData.push({
                onyxMethod: Onyx.METHOD.MERGE,
                key: `${ONYXKEYS.COLLECTION.POLICY_RECENTLY_USED_TAGS}${iouReport.policyID}`,
                value: optimisticPolicyRecentlyUsedTags,
            });
        }
    }

    const successData = [
        {
            onyxMethod: Onyx.METHOD.MERGE,
            key: `${ONYXKEYS.COLLECTION.REPORT_ACTIONS}${transactionThread.reportID}`,
            value: {
                [updatedReportAction.reportActionID]: {pendingAction: null},
            },
        },
        {
            onyxMethod: Onyx.METHOD.MERGE,
            key: `${ONYXKEYS.COLLECTION.TRANSACTION}${transactionID}`,
            value: {
                pendingFields: {
                    comment: null,
                    amount: null,
                    created: null,
                    currency: null,
                    merchant: null,
                    billable: null,
                    category: null,
                    tag: null,
                },
            },
        },
        {
            onyxMethod: Onyx.METHOD.MERGE,
            key: `${ONYXKEYS.COLLECTION.REPORT}${iouReport.reportID}`,
            value: {pendingAction: null},
        },
    ];

    const failureData = [
        {
            onyxMethod: Onyx.METHOD.MERGE,
            key: `${ONYXKEYS.COLLECTION.REPORT_ACTIONS}${transactionThread.reportID}`,
            value: {
                [updatedReportAction.reportActionID]: {
                    errors: ErrorUtils.getMicroSecondOnyxError('iou.error.genericEditFailureMessage'),
                },
            },
        },
        {
            onyxMethod: Onyx.METHOD.MERGE,
            key: `${ONYXKEYS.COLLECTION.TRANSACTION}${transactionID}`,
            value: {
                ...transaction,
                modifiedCreated: transaction.modifiedCreated ? transaction.modifiedCreated : null,
                modifiedAmount: transaction.modifiedAmount ? transaction.modifiedAmount : null,
                modifiedCurrency: transaction.modifiedCurrency ? transaction.modifiedCurrency : null,
                modifiedMerchant: transaction.modifiedMerchant ? transaction.modifiedMerchant : null,
                modifiedWaypoints: transaction.modifiedWaypoints ? transaction.modifiedWaypoints : null,
                pendingFields: null,
            },
        },
        {
            onyxMethod: Onyx.METHOD.MERGE,
            key: `${ONYXKEYS.COLLECTION.REPORT}${iouReport.reportID}`,
            value: {
                ...iouReport,
                cachedTotal: iouReport.cachedTotal ? iouReport.cachedTotal : null,
            },
        },
        {
            onyxMethod: Onyx.METHOD.MERGE,
            key: `${ONYXKEYS.COLLECTION.REPORT}${iouReport.chatReportID}`,
            value: chatReport,
        },
        {
            onyxMethod: Onyx.METHOD.MERGE,
            key: `${ONYXKEYS.COLLECTION.REPORT}${transactionThreadReportID}`,
            value: {
                lastReadTime: transactionThread.lastReadTime,
                lastVisibleActionCreated: transactionThread.lastVisibleActionCreated,
            },
        },
    ];

    // Add transaction violations if there is a policy
    if (policy && policy.id) {
        const currentTransactionViolations = allTransactionViolations[`${ONYXKEYS.COLLECTION.TRANSACTION_VIOLATIONS}${transactionID}`] || [];
        const updatedViolationsOnyxData = ViolationsUtils.getViolationsOnyxData(
            updatedTransaction,
            currentTransactionViolations,
            policy.requiresTag,
            policyTags,
            policy.requiresCategory,
            policyCategories,
        );
        optimisticData.push(updatedViolationsOnyxData);
        failureData.push({
            onyxMethod: Onyx.METHOD.MERGE,
            key: `${ONYXKEYS.COLLECTION.TRANSACTION_VIOLATIONS}${transactionID}`,
            value: currentTransactionViolations,
        });
    }

    // STEP 6: Call the API endpoint
    const {created, amount, currency, comment, merchant, category, billable, tag} = ReportUtils.getTransactionDetails(updatedTransaction);
    API.write(
        'EditMoneyRequest',
        {
            transactionID,
            reportActionID: updatedReportAction.reportActionID,
            created,
            amount,
            currency,
            comment,
            merchant,
            category,
            billable,
            tag,
        },
        {optimisticData, successData, failureData},
    );
}

/**
 * @param {object} transaction
 * @param {String} transactionThreadReportID
 * @param {Object} transactionChanges
 * @param {Object} policy - May be undefined, an empty object, or an object matching the Policy type (src/types/onyx/Policy.ts)
 * @param {Array} policyTags
 * @param {Array} policyCategories
 */
function editMoneyRequest(transaction, transactionThreadReportID, transactionChanges, policy, policyTags, policyCategories) {
    if (TransactionUtils.isDistanceRequest(transaction)) {
        updateDistanceRequest(transaction.transactionID, transactionThreadReportID, transactionChanges, policy, policyTags, policyCategories);
    } else {
        editRegularMoneyRequest(transaction.transactionID, transactionThreadReportID, transactionChanges, policy, policyTags, policyCategories);
    }
}

/**
 * Updates the amount and currency fields of a money request
 *
 * @param {String} transactionID
 * @param {String} transactionThreadReportID
 * @param {String} currency
 * @param {Number} amount
 * @param {Object} policy - May be undefined, an empty object, or an object matching the Policy type (src/types/onyx/Policy.ts)
 * @param {Array} policyTags
 * @param {Array} policyCategories
 */
function updateMoneyRequestAmountAndCurrency(transactionID, transactionThreadReportID, currency, amount, policy, policyTags, policyCategories) {
    const transactionChanges = {
        amount,
        currency,
    };
    const {params, onyxData} = getUpdateMoneyRequestParams(transactionID, transactionThreadReportID, transactionChanges, policy, policyTags, policyCategories, true);
    API.write('UpdateMoneyRequestAmountAndCurrency', params, onyxData);
}

/**
 * @param {String | undefined} transactionID
 * @param {Object} reportAction - the money request reportAction we are deleting
 * @param {Boolean} isSingleTransactionView
 */
function deleteMoneyRequest(transactionID, reportAction, isSingleTransactionView = false) {
    // STEP 1: Get all collections we're updating
    const iouReport = allReports[`${ONYXKEYS.COLLECTION.REPORT}${reportAction.originalMessage.IOUReportID}`];
    const chatReport = allReports[`${ONYXKEYS.COLLECTION.REPORT}${iouReport.chatReportID}`];
    const reportPreviewAction = ReportActionsUtils.getReportPreviewAction(iouReport.chatReportID, iouReport.reportID);
    const transaction = allTransactions[`${ONYXKEYS.COLLECTION.TRANSACTION}${transactionID}`];
    const transactionViolations = allTransactionViolations[`${ONYXKEYS.COLLECTION.TRANSACTION_VIOLATIONS}${transactionID}`];
    const transactionThreadID = reportAction.childReportID;
    let transactionThread = null;
    if (transactionThreadID) {
        transactionThread = allReports[`${ONYXKEYS.COLLECTION.REPORT}${transactionThreadID}`];
    }

    // STEP 2: Decide if we need to:
    // 1. Delete the transactionThread - delete if there are no visible comments in the thread
    // 2. Update the moneyRequestPreview to show [Deleted request] - update if the transactionThread exists AND it isn't being deleted
    const shouldDeleteTransactionThread = transactionThreadID ? lodashGet(reportAction, 'childVisibleActionCount', 0) === 0 : false;
    const shouldShowDeletedRequestMessage = transactionThreadID && !shouldDeleteTransactionThread;

    // STEP 3: Update the IOU reportAction and decide if the iouReport should be deleted. We delete the iouReport if there are no visible comments left in the report.
    const updatedReportAction = {
        [reportAction.reportActionID]: {
            pendingAction: shouldShowDeletedRequestMessage ? CONST.RED_BRICK_ROAD_PENDING_ACTION.UPDATE : CONST.RED_BRICK_ROAD_PENDING_ACTION.DELETE,
            previousMessage: reportAction.message,
            message: [
                {
                    type: 'COMMENT',
                    html: '',
                    text: '',
                    isEdited: true,
                    isDeletedParentAction: shouldShowDeletedRequestMessage,
                },
            ],
            originalMessage: {
                IOUTransactionID: null,
            },
            errors: null,
        },
    };

    const lastVisibleAction = ReportActionsUtils.getLastVisibleAction(iouReport.reportID, updatedReportAction);
    const iouReportLastMessageText = ReportActionsUtils.getLastVisibleMessage(iouReport.reportID, updatedReportAction).lastMessageText;
    const shouldDeleteIOUReport =
        iouReportLastMessageText.length === 0 && !ReportActionsUtils.isDeletedParentAction(lastVisibleAction) && (!transactionThreadID || shouldDeleteTransactionThread);

    // STEP 4: Update the iouReport and reportPreview with new totals and messages if it wasn't deleted
    let updatedIOUReport = {...iouReport};
    const updatedReportPreviewAction = {...reportPreviewAction};
    updatedReportPreviewAction.pendingAction = shouldDeleteIOUReport ? CONST.RED_BRICK_ROAD_PENDING_ACTION.DELETE : CONST.RED_BRICK_ROAD_PENDING_ACTION.UPDATE;
    if (ReportUtils.isExpenseReport(iouReport)) {
        updatedIOUReport = {...iouReport};

        // Because of the Expense reports are stored as negative values, we add the total from the amount
        updatedIOUReport.total += TransactionUtils.getAmount(transaction, true);
    } else {
        updatedIOUReport = IOUUtils.updateIOUOwnerAndTotal(
            iouReport,
            reportAction.actorAccountID,
            TransactionUtils.getAmount(transaction, false),
            TransactionUtils.getCurrency(transaction),
            true,
        );
    }

    updatedIOUReport.lastMessageText = iouReportLastMessageText;
    updatedIOUReport.lastVisibleActionCreated = lodashGet(lastVisibleAction, 'created');

    const hasNonReimbursableTransactions = ReportUtils.hasNonReimbursableTransactions(iouReport);
    const messageText = Localize.translateLocal(hasNonReimbursableTransactions ? 'iou.payerSpentAmount' : 'iou.payerOwesAmount', {
        payer: ReportUtils.getPersonalDetailsForAccountID(updatedIOUReport.managerID).login || '',
        amount: CurrencyUtils.convertToDisplayString(updatedIOUReport.total, updatedIOUReport.currency),
    });
    updatedReportPreviewAction.message[0].text = messageText;
    updatedReportPreviewAction.message[0].html = shouldDeleteIOUReport ? '' : messageText;

    if (reportPreviewAction.childMoneyRequestCount > 0) {
        updatedReportPreviewAction.childMoneyRequestCount = reportPreviewAction.childMoneyRequestCount - 1;
    }

    // STEP 5: Build Onyx data
    const optimisticData = [
        {
            onyxMethod: Onyx.METHOD.SET,
            key: `${ONYXKEYS.COLLECTION.TRANSACTION}${transactionID}`,
            value: null,
        },
        ...(Permissions.canUseViolations(betas)
            ? [
                  {
                      onyxMethod: Onyx.METHOD.SET,
                      key: `${ONYXKEYS.COLLECTION.TRANSACTION_VIOLATIONS}${transactionID}`,
                      value: null,
                  },
              ]
            : []),
        ...(shouldDeleteTransactionThread
            ? [
                  {
                      onyxMethod: Onyx.METHOD.SET,
                      key: `${ONYXKEYS.COLLECTION.REPORT}${transactionThreadID}`,
                      value: null,
                  },
                  {
                      onyxMethod: Onyx.METHOD.SET,
                      key: `${ONYXKEYS.COLLECTION.REPORT_ACTIONS}${transactionThreadID}`,
                      value: null,
                  },
              ]
            : []),
        {
            onyxMethod: Onyx.METHOD.MERGE,
            key: `${ONYXKEYS.COLLECTION.REPORT_ACTIONS}${iouReport.reportID}`,
            value: updatedReportAction,
        },
        {
            onyxMethod: Onyx.METHOD.MERGE,
            key: `${ONYXKEYS.COLLECTION.REPORT}${iouReport.reportID}`,
            value: updatedIOUReport,
        },
        {
            onyxMethod: Onyx.METHOD.MERGE,
            key: `${ONYXKEYS.COLLECTION.REPORT_ACTIONS}${chatReport.reportID}`,
            value: {
                [reportPreviewAction.reportActionID]: updatedReportPreviewAction,
            },
        },
        ...(!shouldDeleteIOUReport && updatedReportPreviewAction.childMoneyRequestCount === 0
            ? [
                  {
                      onyxMethod: Onyx.METHOD.MERGE,
                      key: `${ONYXKEYS.COLLECTION.REPORT}${chatReport.reportID}`,
                      value: {
                          hasOutstandingChildRequest: false,
                      },
                  },
              ]
            : []),
        ...(shouldDeleteIOUReport
            ? [
                  {
                      onyxMethod: Onyx.METHOD.MERGE,
                      key: `${ONYXKEYS.COLLECTION.REPORT}${chatReport.reportID}`,
                      value: {
                          hasOutstandingChildRequest: false,
                          iouReportID: null,
                          lastMessageText: ReportActionsUtils.getLastVisibleMessage(iouReport.chatReportID, {[reportPreviewAction.reportActionID]: null}).lastMessageText,
                          lastVisibleActionCreated: lodashGet(ReportActionsUtils.getLastVisibleAction(iouReport.chatReportID, {[reportPreviewAction.reportActionID]: null}), 'created'),
                      },
                  },
              ]
            : []),
    ];

    const successData = [
        {
            onyxMethod: Onyx.METHOD.MERGE,
            key: `${ONYXKEYS.COLLECTION.REPORT_ACTIONS}${iouReport.reportID}`,
            value: {
                [reportAction.reportActionID]: shouldDeleteIOUReport
                    ? null
                    : {
                          pendingAction: null,
                      },
            },
        },
        {
            onyxMethod: Onyx.METHOD.MERGE,
            key: `${ONYXKEYS.COLLECTION.REPORT_ACTIONS}${chatReport.reportID}`,
            value: {
                [reportPreviewAction.reportActionID]: shouldDeleteIOUReport
                    ? null
                    : {
                          pendingAction: null,
                          errors: null,
                      },
            },
        },
        ...(shouldDeleteIOUReport
            ? [
                  {
                      onyxMethod: Onyx.METHOD.SET,
                      key: `${ONYXKEYS.COLLECTION.REPORT}${iouReport.reportID}`,
                      value: null,
                  },
              ]
            : []),
    ];

    const failureData = [
        {
            onyxMethod: Onyx.METHOD.SET,
            key: `${ONYXKEYS.COLLECTION.TRANSACTION}${transactionID}`,
            value: transaction,
        },
        ...(Permissions.canUseViolations(betas)
            ? [
                  {
                      onyxMethod: Onyx.METHOD.SET,
                      key: `${ONYXKEYS.COLLECTION.TRANSACTION_VIOLATIONS}${transactionID}`,
                      value: transactionViolations,
                  },
              ]
            : []),
        ...(shouldDeleteTransactionThread
            ? [
                  {
                      onyxMethod: Onyx.METHOD.SET,
                      key: `${ONYXKEYS.COLLECTION.REPORT}${transactionThreadID}`,
                      value: transactionThread,
                  },
              ]
            : []),
        {
            onyxMethod: Onyx.METHOD.MERGE,
            key: `${ONYXKEYS.COLLECTION.REPORT_ACTIONS}${iouReport.reportID}`,
            value: {
                [reportAction.reportActionID]: {
                    ...reportAction,
                    pendingAction: null,
                    errors: ErrorUtils.getMicroSecondOnyxError('iou.error.genericDeleteFailureMessage'),
                },
            },
        },
        {
            onyxMethod: shouldDeleteIOUReport ? Onyx.METHOD.SET : Onyx.METHOD.MERGE,
            key: `${ONYXKEYS.COLLECTION.REPORT}${iouReport.reportID}`,
            value: iouReport,
        },
        {
            onyxMethod: Onyx.METHOD.MERGE,
            key: `${ONYXKEYS.COLLECTION.REPORT_ACTIONS}${chatReport.reportID}`,
            value: {
                [reportPreviewAction.reportActionID]: {
                    ...reportPreviewAction,
                    errors: ErrorUtils.getMicroSecondOnyxError('iou.error.genericDeleteFailureMessage'),
                },
            },
        },
        ...(shouldDeleteIOUReport
            ? [
                  {
                      onyxMethod: Onyx.METHOD.MERGE,
                      key: `${ONYXKEYS.COLLECTION.REPORT}${chatReport.reportID}`,
                      value: chatReport,
                  },
              ]
            : []),
        ...(!shouldDeleteIOUReport && updatedReportPreviewAction.childMoneyRequestCount === 0
            ? [
                  {
                      onyxMethod: Onyx.METHOD.MERGE,
                      key: `${ONYXKEYS.COLLECTION.REPORT}${chatReport.reportID}`,
                      value: {
                          hasOutstandingChildRequest: true,
                      },
                  },
              ]
            : []),
    ];

    // STEP 6: Make the API request
    API.write(
        'DeleteMoneyRequest',
        {
            transactionID,
            reportActionID: reportAction.reportActionID,
        },
        {optimisticData, successData, failureData},
    );

    // STEP 7: Navigate the user depending on which page they are on and which resources were deleted
    if (isSingleTransactionView && shouldDeleteTransactionThread && !shouldDeleteIOUReport) {
        // Pop the deleted report screen before navigating. This prevents navigating to the Concierge chat due to the missing report.
        Navigation.goBack(ROUTES.REPORT_WITH_ID.getRoute(iouReport.reportID));
        return;
    }

    if (shouldDeleteIOUReport) {
        // Pop the deleted report screen before navigating. This prevents navigating to the Concierge chat due to the missing report.
        Navigation.goBack(ROUTES.REPORT_WITH_ID.getRoute(iouReport.chatReportID));
    }
}

/**
 * @param {Object} report
 * @param {Number} amount
 * @param {String} currency
 * @param {String} comment
 * @param {String} paymentMethodType
 * @param {String} managerID - Account ID of the person sending the money
 * @param {Object} recipient - The user receiving the money
 * @returns {Object}
 */
function getSendMoneyParams(report, amount, currency, comment, paymentMethodType, managerID, recipient) {
    const recipientEmail = OptionsListUtils.addSMSDomainIfPhoneNumber(recipient.login);
    const recipientAccountID = Number(recipient.accountID);
    const newIOUReportDetails = JSON.stringify({
        amount,
        currency,
        requestorEmail: recipientEmail,
        requestorAccountID: recipientAccountID,
        comment,
        idempotencyKey: Str.guid(),
    });

    let chatReport = report.reportID ? report : null;
    let isNewChat = false;
    if (!chatReport) {
        chatReport = ReportUtils.getChatByParticipants([recipientAccountID]);
    }
    if (!chatReport) {
        chatReport = ReportUtils.buildOptimisticChatReport([recipientAccountID]);
        isNewChat = true;
    }
    const optimisticIOUReport = ReportUtils.buildOptimisticIOUReport(recipientAccountID, managerID, amount, chatReport.reportID, currency, true);

    const optimisticTransaction = TransactionUtils.buildOptimisticTransaction(amount, currency, optimisticIOUReport.reportID, comment);
    const optimisticTransactionData = {
        onyxMethod: Onyx.METHOD.SET,
        key: `${ONYXKEYS.COLLECTION.TRANSACTION}${optimisticTransaction.transactionID}`,
        value: optimisticTransaction,
    };

    // Note: The created action must be optimistically generated before the IOU action so there's no chance that the created action appears after the IOU action in the chat
    const optimisticCreatedAction = ReportUtils.buildOptimisticCreatedReportAction(recipientEmail);
    const optimisticIOUReportAction = ReportUtils.buildOptimisticIOUReportAction(
        CONST.IOU.REPORT_ACTION_TYPE.PAY,
        amount,
        currency,
        comment,
        [recipient],
        optimisticTransaction.transactionID,
        paymentMethodType,
        optimisticIOUReport.reportID,
        false,
        true,
    );

    const reportPreviewAction = ReportUtils.buildOptimisticReportPreview(chatReport, optimisticIOUReport);

    // First, add data that will be used in all cases
    const optimisticChatReportData = {
        onyxMethod: Onyx.METHOD.MERGE,
        key: `${ONYXKEYS.COLLECTION.REPORT}${chatReport.reportID}`,
        value: {
            ...chatReport,
            lastReadTime: DateUtils.getDBTime(),
            lastVisibleActionCreated: reportPreviewAction.created,
        },
    };
    const optimisticIOUReportData = {
        onyxMethod: Onyx.METHOD.SET,
        key: `${ONYXKEYS.COLLECTION.REPORT}${optimisticIOUReport.reportID}`,
        value: {
            ...optimisticIOUReport,
            lastMessageText: optimisticIOUReportAction.message[0].text,
            lastMessageHtml: optimisticIOUReportAction.message[0].html,
        },
    };
    const optimisticIOUReportActionsData = {
        onyxMethod: Onyx.METHOD.MERGE,
        key: `${ONYXKEYS.COLLECTION.REPORT_ACTIONS}${optimisticIOUReport.reportID}`,
        value: {
            [optimisticIOUReportAction.reportActionID]: {
                ...optimisticIOUReportAction,
                pendingAction: CONST.RED_BRICK_ROAD_PENDING_ACTION.ADD,
            },
        },
    };
    const optimisticChatReportActionsData = {
        onyxMethod: Onyx.METHOD.MERGE,
        key: `${ONYXKEYS.COLLECTION.REPORT_ACTIONS}${chatReport.reportID}`,
        value: {
            [reportPreviewAction.reportActionID]: reportPreviewAction,
        },
    };

    const successData = [
        {
            onyxMethod: Onyx.METHOD.MERGE,
            key: `${ONYXKEYS.COLLECTION.REPORT_ACTIONS}${optimisticIOUReport.reportID}`,
            value: {
                [optimisticIOUReportAction.reportActionID]: {
                    pendingAction: null,
                },
            },
        },
        {
            onyxMethod: Onyx.METHOD.MERGE,
            key: `${ONYXKEYS.COLLECTION.TRANSACTION}${optimisticTransaction.transactionID}`,
            value: {pendingAction: null},
        },
        {
            onyxMethod: Onyx.METHOD.MERGE,
            key: `${ONYXKEYS.COLLECTION.REPORT_ACTIONS}${chatReport.reportID}`,
            value: {
                [reportPreviewAction.reportActionID]: {
                    pendingAction: null,
                },
            },
        },
    ];

    const failureData = [
        {
            onyxMethod: Onyx.METHOD.MERGE,
            key: `${ONYXKEYS.COLLECTION.TRANSACTION}${optimisticTransaction.transactionID}`,
            value: {
                errors: ErrorUtils.getMicroSecondOnyxError('iou.error.other'),
            },
        },
    ];

    let optimisticPersonalDetailListData = {};

    // Now, let's add the data we need just when we are creating a new chat report
    if (isNewChat) {
        // Change the method to set for new reports because it doesn't exist yet, is faster,
        // and we need the data to be available when we navigate to the chat page
        optimisticChatReportData.onyxMethod = Onyx.METHOD.SET;
        optimisticIOUReportData.onyxMethod = Onyx.METHOD.SET;

        // Set and clear pending fields on the chat report
        optimisticChatReportData.value.pendingFields = {createChat: CONST.RED_BRICK_ROAD_PENDING_ACTION.ADD};
        successData.push({
            onyxMethod: Onyx.METHOD.MERGE,
            key: optimisticChatReportData.key,
            value: {pendingFields: null},
        });
        failureData.push(
            {
                onyxMethod: Onyx.METHOD.MERGE,
                key: optimisticChatReportData.key,
                value: {
                    errorFields: {
                        createChat: ErrorUtils.getMicroSecondOnyxError('report.genericCreateReportFailureMessage'),
                    },
                },
            },
            {
                onyxMethod: Onyx.METHOD.MERGE,
                key: `${ONYXKEYS.COLLECTION.REPORT_ACTIONS}${optimisticIOUReport.reportID}`,
                value: {
                    [optimisticIOUReportAction.reportActionID]: {
                        errors: ErrorUtils.getMicroSecondOnyxError(null),
                    },
                },
            },
        );

        // Add optimistic personal details for recipient
        optimisticPersonalDetailListData = {
            onyxMethod: Onyx.METHOD.MERGE,
            key: ONYXKEYS.PERSONAL_DETAILS_LIST,
            value: {
                [recipientAccountID]: {
                    accountID: recipientAccountID,
                    avatar: UserUtils.getDefaultAvatarURL(recipient.accountID),
                    displayName: recipient.displayName || recipient.login,
                    login: recipient.login,
                },
            },
        };

        // Add an optimistic created action to the optimistic chat reportActions data
        optimisticChatReportActionsData.value[optimisticCreatedAction.reportActionID] = optimisticCreatedAction;
    } else {
        failureData.push({
            onyxMethod: Onyx.METHOD.MERGE,
            key: `${ONYXKEYS.COLLECTION.REPORT_ACTIONS}${optimisticIOUReport.reportID}`,
            value: {
                [optimisticIOUReportAction.reportActionID]: {
                    errors: ErrorUtils.getMicroSecondOnyxError('iou.error.other'),
                },
            },
        });
    }

    const optimisticData = [optimisticChatReportData, optimisticIOUReportData, optimisticChatReportActionsData, optimisticIOUReportActionsData, optimisticTransactionData];
    if (!_.isEmpty(optimisticPersonalDetailListData)) {
        optimisticData.push(optimisticPersonalDetailListData);
    }

    return {
        params: {
            iouReportID: optimisticIOUReport.reportID,
            chatReportID: chatReport.reportID,
            reportActionID: optimisticIOUReportAction.reportActionID,
            paymentMethodType,
            transactionID: optimisticTransaction.transactionID,
            newIOUReportDetails,
            createdReportActionID: isNewChat ? optimisticCreatedAction.reportActionID : 0,
            reportPreviewReportActionID: reportPreviewAction.reportActionID,
        },
        optimisticData,
        successData,
        failureData,
    };
}

/**
 * @param {Object} chatReport
 * @param {Object} iouReport
 * @param {Object} recipient
 * @param {String} paymentMethodType
 * @returns {Object}
 */
function getPayMoneyRequestParams(chatReport, iouReport, recipient, paymentMethodType) {
    const optimisticIOUReportAction = ReportUtils.buildOptimisticIOUReportAction(
        CONST.IOU.REPORT_ACTION_TYPE.PAY,
        -iouReport.total,
        iouReport.currency,
        '',
        [recipient],
        '',
        paymentMethodType,
        iouReport.reportID,
        true,
    );

    // In some instances, the report preview action might not be available to the payer (only whispered to the requestor)
    // hence we need to make the updates to the action safely.
    let optimisticReportPreviewAction = null;
    const reportPreviewAction = ReportActionsUtils.getReportPreviewAction(chatReport.reportID, iouReport.reportID);
    if (reportPreviewAction) {
        optimisticReportPreviewAction = ReportUtils.updateReportPreview(iouReport, reportPreviewAction, true);
    }

    const currentNextStep = lodashGet(allNextSteps, `${ONYXKEYS.COLLECTION.NEXT_STEP}${iouReport.reportID}`, null);

    const optimisticData = [
        {
            onyxMethod: Onyx.METHOD.MERGE,
            key: `${ONYXKEYS.COLLECTION.REPORT}${chatReport.reportID}`,
            value: {
                ...chatReport,
                lastReadTime: DateUtils.getDBTime(),
                lastVisibleActionCreated: optimisticIOUReportAction.created,
                hasOutstandingChildRequest: false,
                iouReportID: null,
                lastMessageText: optimisticIOUReportAction.message[0].text,
                lastMessageHtml: optimisticIOUReportAction.message[0].html,
            },
        },
        {
            onyxMethod: Onyx.METHOD.MERGE,
            key: `${ONYXKEYS.COLLECTION.REPORT_ACTIONS}${iouReport.reportID}`,
            value: {
                [optimisticIOUReportAction.reportActionID]: {
                    ...optimisticIOUReportAction,
                    pendingAction: CONST.RED_BRICK_ROAD_PENDING_ACTION.ADD,
                },
            },
        },
        {
            onyxMethod: Onyx.METHOD.MERGE,
            key: `${ONYXKEYS.COLLECTION.REPORT}${iouReport.reportID}`,
            value: {
                ...iouReport,
                lastMessageText: optimisticIOUReportAction.message[0].text,
                lastMessageHtml: optimisticIOUReportAction.message[0].html,
                hasOutstandingChildRequest: false,
                statusNum: CONST.REPORT.STATUS_NUM.REIMBURSED,
            },
        },
        {
            onyxMethod: Onyx.METHOD.MERGE,
            key: ONYXKEYS.NVP_LAST_PAYMENT_METHOD,
            value: {[iouReport.policyID]: paymentMethodType},
        },
    ];

    const successData = [
        {
            onyxMethod: Onyx.METHOD.MERGE,
            key: `${ONYXKEYS.COLLECTION.REPORT_ACTIONS}${iouReport.reportID}`,
            value: {
                [optimisticIOUReportAction.reportActionID]: {
                    pendingAction: null,
                },
            },
        },
    ];

    const failureData = [
        {
            onyxMethod: Onyx.METHOD.MERGE,
            key: `${ONYXKEYS.COLLECTION.REPORT_ACTIONS}${iouReport.reportID}`,
            value: {
                [optimisticIOUReportAction.reportActionID]: {
                    errors: ErrorUtils.getMicroSecondOnyxError('iou.error.other'),
                },
            },
        },
        {
            onyxMethod: Onyx.METHOD.MERGE,
            key: `${ONYXKEYS.COLLECTION.REPORT}${iouReport.reportID}`,
            value: iouReport,
        },
        {
            onyxMethod: Onyx.METHOD.MERGE,
            key: `${ONYXKEYS.COLLECTION.REPORT}${chatReport.reportID}`,
            value: chatReport,
        },
    ];

    if (!_.isNull(currentNextStep)) {
        optimisticData.push({
            onyxMethod: Onyx.METHOD.SET,
            key: `${ONYXKEYS.COLLECTION.NEXT_STEP}${iouReport.reportID}`,
            value: null,
        });
        failureData.push({
            onyxMethod: Onyx.METHOD.MERGE,
            key: `${ONYXKEYS.COLLECTION.NEXT_STEP}${iouReport.reportID}`,
            value: currentNextStep,
        });
    }

    // In case the report preview action is loaded locally, let's update it.
    if (optimisticReportPreviewAction) {
        optimisticData.push({
            onyxMethod: Onyx.METHOD.MERGE,
            key: `${ONYXKEYS.COLLECTION.REPORT_ACTIONS}${chatReport.reportID}`,
            value: {
                [optimisticReportPreviewAction.reportActionID]: optimisticReportPreviewAction,
            },
        });
        failureData.push({
            onyxMethod: Onyx.METHOD.MERGE,
            key: `${ONYXKEYS.COLLECTION.REPORT_ACTIONS}${chatReport.reportID}`,
            value: {
                [optimisticReportPreviewAction.reportActionID]: {
                    created: optimisticReportPreviewAction.created,
                },
            },
        });
    }

    return {
        params: {
            iouReportID: iouReport.reportID,
            chatReportID: chatReport.reportID,
            reportActionID: optimisticIOUReportAction.reportActionID,
            paymentMethodType,
        },
        optimisticData,
        successData,
        failureData,
    };
}

/**
 * @param {Object} report
 * @param {Number} amount
 * @param {String} currency
 * @param {String} comment
 * @param {String} managerID - Account ID of the person sending the money
 * @param {Object} recipient - The user receiving the money
 */
function sendMoneyElsewhere(report, amount, currency, comment, managerID, recipient) {
    const {params, optimisticData, successData, failureData} = getSendMoneyParams(report, amount, currency, comment, CONST.IOU.PAYMENT_TYPE.ELSEWHERE, managerID, recipient);

    API.write('SendMoneyElsewhere', params, {optimisticData, successData, failureData});

    resetMoneyRequestInfo();
    Navigation.dismissModal(params.chatReportID);
    Report.notifyNewAction(params.chatReportID, managerID);
}

/**
 * @param {Object} report
 * @param {Number} amount
 * @param {String} currency
 * @param {String} comment
 * @param {String} managerID - Account ID of the person sending the money
 * @param {Object} recipient - The user receiving the money
 */
function sendMoneyWithWallet(report, amount, currency, comment, managerID, recipient) {
    const {params, optimisticData, successData, failureData} = getSendMoneyParams(report, amount, currency, comment, CONST.IOU.PAYMENT_TYPE.EXPENSIFY, managerID, recipient);

    API.write('SendMoneyWithWallet', params, {optimisticData, successData, failureData});

    resetMoneyRequestInfo();
    Navigation.dismissModal(params.chatReportID);
    Report.notifyNewAction(params.chatReportID, managerID);
}

function approveMoneyRequest(expenseReport) {
    const currentNextStep = lodashGet(allNextSteps, `${ONYXKEYS.COLLECTION.NEXT_STEP}${expenseReport.reportID}`, null);

    const optimisticApprovedReportAction = ReportUtils.buildOptimisticApprovedReportAction(expenseReport.total, expenseReport.currency, expenseReport.reportID);

    const optimisticReportActionsData = {
        onyxMethod: Onyx.METHOD.MERGE,
        key: `${ONYXKEYS.COLLECTION.REPORT_ACTIONS}${expenseReport.reportID}`,
        value: {
            [optimisticApprovedReportAction.reportActionID]: {
                ...optimisticApprovedReportAction,
                pendingAction: CONST.RED_BRICK_ROAD_PENDING_ACTION.ADD,
            },
        },
    };
    const optimisticIOUReportData = {
        onyxMethod: Onyx.METHOD.MERGE,
        key: `${ONYXKEYS.COLLECTION.REPORT}${expenseReport.reportID}`,
        value: {
            ...expenseReport,
            lastMessageText: optimisticApprovedReportAction.message[0].text,
            lastMessageHtml: optimisticApprovedReportAction.message[0].html,
            stateNum: CONST.REPORT.STATE_NUM.APPROVED,
            statusNum: CONST.REPORT.STATUS_NUM.APPROVED,
        },
    };
    const optimisticData = [optimisticIOUReportData, optimisticReportActionsData];

    const successData = [
        {
            onyxMethod: Onyx.METHOD.MERGE,
            key: `${ONYXKEYS.COLLECTION.REPORT_ACTIONS}${expenseReport.reportID}`,
            value: {
                [optimisticApprovedReportAction.reportActionID]: {
                    pendingAction: null,
                },
            },
        },
    ];

    const failureData = [
        {
            onyxMethod: Onyx.METHOD.MERGE,
            key: `${ONYXKEYS.COLLECTION.REPORT_ACTIONS}${expenseReport.reportID}`,
            value: {
                [expenseReport.reportActionID]: {
                    errors: ErrorUtils.getMicroSecondOnyxError('iou.error.other'),
                },
            },
        },
    ];

    if (!_.isNull(currentNextStep)) {
        optimisticData.push({
            onyxMethod: Onyx.METHOD.SET,
            key: `${ONYXKEYS.COLLECTION.NEXT_STEP}${expenseReport.reportID}`,
            value: null,
        });
        failureData.push({
            onyxMethod: Onyx.METHOD.MERGE,
            key: `${ONYXKEYS.COLLECTION.NEXT_STEP}${expenseReport.reportID}`,
            value: currentNextStep,
        });
    }

    API.write('ApproveMoneyRequest', {reportID: expenseReport.reportID, approvedReportActionID: optimisticApprovedReportAction.reportActionID}, {optimisticData, successData, failureData});
}

/**
 * @param {Object} expenseReport
 */
function submitReport(expenseReport) {
    const currentNextStep = lodashGet(allNextSteps, `${ONYXKEYS.COLLECTION.NEXT_STEP}${expenseReport.reportID}`, null);

    const optimisticSubmittedReportAction = ReportUtils.buildOptimisticSubmittedReportAction(expenseReport.total, expenseReport.currency, expenseReport.reportID);
    const parentReport = ReportUtils.getReport(expenseReport.parentReportID);
    const policy = ReportUtils.getPolicy(expenseReport.policyID);
    const isCurrentUserManager = currentUserPersonalDetails.accountID === expenseReport.managerID;

    const optimisticData = [
        {
            onyxMethod: Onyx.METHOD.MERGE,
            key: `${ONYXKEYS.COLLECTION.REPORT_ACTIONS}${expenseReport.reportID}`,
            value: {
                [optimisticSubmittedReportAction.reportActionID]: {
                    ...optimisticSubmittedReportAction,
                    pendingAction: CONST.RED_BRICK_ROAD_PENDING_ACTION.ADD,
                },
            },
        },
        {
            onyxMethod: Onyx.METHOD.MERGE,
            key: `${ONYXKEYS.COLLECTION.REPORT}${expenseReport.reportID}`,
            value: {
                ...expenseReport,
                lastMessageText: lodashGet(optimisticSubmittedReportAction, 'message.0.text', ''),
                lastMessageHtml: lodashGet(optimisticSubmittedReportAction, 'message.0.html', ''),
                stateNum: CONST.REPORT.STATE_NUM.SUBMITTED,
                statusNum: CONST.REPORT.STATUS_NUM.SUBMITTED,
            },
        },
        ...(parentReport.reportID
            ? [
                  {
                      onyxMethod: Onyx.METHOD.MERGE,
                      key: `${ONYXKEYS.COLLECTION.REPORT}${parentReport.reportID}`,
                      value: {
                          ...parentReport,

                          // In case its a manager who force submitted the report, they are the next user who needs to take an action
                          hasOutstandingChildRequest: isCurrentUserManager,
                          iouReportID: null,
                      },
                  },
              ]
            : []),
    ];

    const successData = [
        {
            onyxMethod: Onyx.METHOD.MERGE,
            key: `${ONYXKEYS.COLLECTION.REPORT_ACTIONS}${expenseReport.reportID}`,
            value: {
                [optimisticSubmittedReportAction.reportActionID]: {
                    pendingAction: null,
                },
            },
        },
    ];

    const failureData = [
        {
            onyxMethod: Onyx.METHOD.MERGE,
            key: `${ONYXKEYS.COLLECTION.REPORT_ACTIONS}${expenseReport.reportID}`,
            value: {
                [optimisticSubmittedReportAction.reportActionID]: {
                    errors: ErrorUtils.getMicroSecondOnyxError('iou.error.other'),
                },
            },
        },
        {
            onyxMethod: Onyx.METHOD.MERGE,
            key: `${ONYXKEYS.COLLECTION.REPORT}${expenseReport.reportID}`,
            value: {
                statusNum: CONST.REPORT.STATUS_NUM.OPEN,
                stateNum: CONST.REPORT.STATE_NUM.OPEN,
            },
        },
        ...(parentReport.reportID
            ? [
                  {
                      onyxMethod: Onyx.METHOD.MERGE,
                      key: `${ONYXKEYS.COLLECTION.REPORT}${parentReport.reportID}`,
                      value: {
                          hasOutstandingChildRequest: parentReport.hasOutstandingChildRequest,
                          iouReportID: expenseReport.reportID,
                      },
                  },
              ]
            : []),
    ];

    if (!_.isNull(currentNextStep)) {
        optimisticData.push({
            onyxMethod: Onyx.METHOD.SET,
            key: `${ONYXKEYS.COLLECTION.NEXT_STEP}${expenseReport.reportID}`,
            value: null,
        });
        failureData.push({
            onyxMethod: Onyx.METHOD.MERGE,
            key: `${ONYXKEYS.COLLECTION.NEXT_STEP}${expenseReport.reportID}`,
            value: currentNextStep,
        });
    }

    API.write(
        'SubmitReport',
        {
            reportID: expenseReport.reportID,
            managerAccountID: policy.submitsTo || expenseReport.managerID,
            reportActionID: optimisticSubmittedReportAction.reportActionID,
        },
        {optimisticData, successData, failureData},
    );
}

/**
 * @param {String} paymentType
 * @param {Object} chatReport
 * @param {Object} iouReport
 * @param {String} reimbursementBankAccountState
 */
function payMoneyRequest(paymentType, chatReport, iouReport) {
    const recipient = {accountID: iouReport.ownerAccountID};
    const {params, optimisticData, successData, failureData} = getPayMoneyRequestParams(chatReport, iouReport, recipient, paymentType);

    // For now we need to call the PayMoneyRequestWithWallet API since PayMoneyRequest was not updated to work with
    // Expensify Wallets.
    const apiCommand = paymentType === CONST.IOU.PAYMENT_TYPE.EXPENSIFY ? 'PayMoneyRequestWithWallet' : 'PayMoneyRequest';

    API.write(apiCommand, params, {optimisticData, successData, failureData});
    Navigation.dismissModalWithReport(chatReport);
}

function detachReceipt(transactionID) {
    const transaction = allTransactions[`${ONYXKEYS.COLLECTION.TRANSACTION}${transactionID}`] || {};
    const newTransaction = {...transaction, filename: '', receipt: {}};

    const optimisticData = [
        {
            onyxMethod: Onyx.METHOD.SET,
            key: `${ONYXKEYS.COLLECTION.TRANSACTION}${transactionID}`,
            value: newTransaction,
        },
    ];

    const failureData = [
        {
            onyxMethod: Onyx.METHOD.MERGE,
            key: `${ONYXKEYS.COLLECTION.TRANSACTION}${transactionID}`,
            value: transaction,
        },
    ];

    API.write('DetachReceipt', {transactionID}, {optimisticData, failureData});
}

/**
 * @param {String} transactionID
 * @param {Object} file
 * @param {String} source
 */
function replaceReceipt(transactionID, file, source) {
    const transaction = allTransactions[`${ONYXKEYS.COLLECTION.TRANSACTION}${transactionID}`] || {};
    const oldReceipt = lodashGet(transaction, 'receipt', {});
    const receiptOptimistic = {
        source,
        state: CONST.IOU.RECEIPT_STATE.OPEN,
    };
    const optimisticData = [
        {
            onyxMethod: Onyx.METHOD.MERGE,
            key: `${ONYXKEYS.COLLECTION.TRANSACTION}${transactionID}`,
            value: {
                receipt: receiptOptimistic,
                filename: file.name,
            },
        },
    ];

    const failureData = [
        {
            onyxMethod: Onyx.METHOD.MERGE,
            key: `${ONYXKEYS.COLLECTION.TRANSACTION}${transactionID}`,
            value: {
                receipt: oldReceipt,
                filename: transaction.filename,
                errors: getReceiptError(receiptOptimistic, file.name),
            },
        },
    ];

    API.write('ReplaceReceipt', {transactionID, receipt: file}, {optimisticData, failureData});
}

/**
 * Finds the participants for an IOU based on the attached report
 * @param {String} transactionID of the transaction to set the participants of
 * @param {Object} report attached to the transaction
 */
function setMoneyRequestParticipantsFromReport(transactionID, report) {
    // If the report is iou or expense report, we should get the chat report to set participant for request money
    const chatReport = ReportUtils.isMoneyRequestReport(report) ? ReportUtils.getReport(report.chatReportID) : report;
    const currentUserAccountID = currentUserPersonalDetails.accountID;
    const participants = ReportUtils.isPolicyExpenseChat(chatReport)
        ? [{reportID: chatReport.reportID, isPolicyExpenseChat: true, selected: true}]
        : _.chain(chatReport.participantAccountIDs)
              .filter((accountID) => currentUserAccountID !== accountID)
              .map((accountID) => ({accountID, selected: true}))
              .value();
    Onyx.merge(`${ONYXKEYS.COLLECTION.TRANSACTION_DRAFT}${transactionID}`, {participants, participantsAutoAssigned: true});
}

/**
 * Initialize money request info and navigate to the MoneyRequest page
 * @param {String} iouType
 * @param {String} reportID
 */
function startMoneyRequest(iouType, reportID = '') {
    resetMoneyRequestInfo(`${iouType}${reportID}`);
    Navigation.navigate(ROUTES.MONEY_REQUEST.getRoute(iouType, reportID));
}

/**
 * @param {String} id
 */
function setMoneyRequestId(id) {
    Onyx.merge(ONYXKEYS.IOU, {id});
}

/**
 * @param {Number} amount
 */
function setMoneyRequestAmount(amount) {
    Onyx.merge(ONYXKEYS.IOU, {amount});
}

/**
 * @param {String} created
 */
function setMoneyRequestCreated(created) {
    Onyx.merge(ONYXKEYS.IOU, {created});
}

/**
 * @param {String} currency
 */
function setMoneyRequestCurrency(currency) {
    Onyx.merge(ONYXKEYS.IOU, {currency});
}

/**
 * @param {String} comment
 */
function setMoneyRequestDescription(comment) {
    Onyx.merge(ONYXKEYS.IOU, {comment: comment.trim()});
}

/**
 * @param {String} merchant
 */
function setMoneyRequestMerchant(merchant) {
    Onyx.merge(ONYXKEYS.IOU, {merchant: merchant.trim()});
}

/**
 * @param {String} category
 */
function setMoneyRequestCategory(category) {
    Onyx.merge(ONYXKEYS.IOU, {category});
}

function resetMoneyRequestCategory() {
    Onyx.merge(ONYXKEYS.IOU, {category: ''});
}

/**
 * @param {String} transactionID
 * @param {Object} taxRate
 */
function setMoneyRequestTaxRate(transactionID, taxRate) {
    Onyx.merge(`${ONYXKEYS.COLLECTION.TRANSACTION_DRAFT}${transactionID}`, {taxRate});
}

/**
 * @param {String} transactionID
 * @param {Number} taxAmount
 */
function setMoneyRequestTaxAmount(transactionID, taxAmount) {
    Onyx.merge(`${ONYXKEYS.COLLECTION.TRANSACTION_DRAFT}${transactionID}`, {taxAmount});
}

/**
 * @param {Boolean} billable
 */
function setMoneyRequestBillable(billable) {
    Onyx.merge(ONYXKEYS.IOU, {billable});
}

/**
 * @param {Object[]} participants
 * @param {Boolean} isSplitRequest
 */
function setMoneyRequestParticipants(participants, isSplitRequest) {
    Onyx.merge(ONYXKEYS.IOU, {participants, isSplitRequest});
}

function setUpDistanceTransaction() {
    const transactionID = NumberUtils.rand64();
    Onyx.merge(`${ONYXKEYS.COLLECTION.TRANSACTION}${transactionID}`, {
        transactionID,
        comment: {type: CONST.TRANSACTION.TYPE.CUSTOM_UNIT, customUnit: {name: CONST.CUSTOM_UNITS.NAME_DISTANCE}},
    });
    Onyx.merge(ONYXKEYS.IOU, {transactionID});
}

/**
 * Navigates to the next IOU page based on where the IOU request was started
 *
 * @param {Object} iou
 * @param {String} iouType
 * @param {Object} report
 * @param {String} report.reportID
 * @param {String} path
 */
function navigateToNextPage(iou, iouType, report, path = '') {
    const moneyRequestID = `${iouType}${report.reportID || ''}`;
    const shouldReset = iou.id !== moneyRequestID && !_.isEmpty(report.reportID);

    // If the money request ID in Onyx does not match the ID from params, we want to start a new request
    // with the ID from params. We need to clear the participants in case the new request is initiated from FAB.
    if (shouldReset) {
        resetMoneyRequestInfo(moneyRequestID);
    }

    // If we're adding a receipt, that means the user came from the confirmation page and we need to navigate back to it.
    if (path.slice(1) === ROUTES.MONEY_REQUEST_RECEIPT.getRoute(iouType, report.reportID)) {
        Navigation.navigate(ROUTES.MONEY_REQUEST_CONFIRMATION.getRoute(iouType, report.reportID));
        return;
    }

    // If a request is initiated on a report, skip the participants selection step and navigate to the confirmation page.
    if (report.reportID) {
        // If the report is iou or expense report, we should get the chat report to set participant for request money
        const chatReport = ReportUtils.isMoneyRequestReport(report) ? ReportUtils.getReport(report.chatReportID) : report;
        // Reinitialize the participants when the money request ID in Onyx does not match the ID from params
        if (_.isEmpty(iou.participants) || shouldReset) {
            const currentUserAccountID = currentUserPersonalDetails.accountID;
            const participants = ReportUtils.isPolicyExpenseChat(chatReport)
                ? [{reportID: chatReport.reportID, isPolicyExpenseChat: true, selected: true}]
                : _.chain(chatReport.participantAccountIDs)
                      .filter((accountID) => currentUserAccountID !== accountID)
                      .map((accountID) => ({accountID, selected: true}))
                      .value();
            setMoneyRequestParticipants(participants);
            resetMoneyRequestCategory();
        }
        Navigation.navigate(ROUTES.MONEY_REQUEST_CONFIRMATION.getRoute(iouType, report.reportID));
        return;
    }
    Navigation.navigate(ROUTES.MONEY_REQUEST_PARTICIPANTS.getRoute(iouType));
}

/**
 *  When the money request or split bill creation flow is initialized via FAB, the reportID is not passed as a navigation
 * parameter.
 * Gets a report id from the first participant of the IOU object stored in Onyx.
 * @param {Object} iou
 * @param {Array} iou.participants
 * @param {Object} route
 * @param {Object} route.params
 * @param {String} [route.params.reportID]
 * @returns {String}
 */
function getIOUReportID(iou, route) {
    return lodashGet(route, 'params.reportID') || lodashGet(iou, 'participants.0.reportID', '');
}

/**
 * @param {String} receiptFilename
 * @param {String} receiptPath
 * @param {Function} onSuccess
 * @param {String} requestType
 * @param {String} iouType
 * @param {String} transactionID
 * @param {String} reportID
 */
// eslint-disable-next-line rulesdir/no-negated-variables
function navigateToStartStepIfScanFileCannotBeRead(receiptFilename, receiptPath, onSuccess, requestType, iouType, transactionID, reportID) {
    if (!receiptFilename || !receiptPath) {
        return;
    }

    const onFailure = () => {
        setMoneyRequestReceipt(transactionID, '', '', true);
        if (requestType === CONST.IOU.REQUEST_TYPE.MANUAL) {
            Navigation.navigate(ROUTES.MONEY_REQUEST_STEP_SCAN.getRoute(CONST.IOU.ACTION.CREATE, iouType, transactionID, reportID, Navigation.getActiveRouteWithoutParams()));
            return;
        }
        IOUUtils.navigateToStartMoneyRequestStep(requestType, iouType, transactionID, reportID);
    };
    FileUtils.readFileAsync(receiptPath, receiptFilename, onSuccess, onFailure);
}

/**
 * Save the preferred payment method for a policy
 * @param {String} policyID
 * @param {String} paymentMethod
 */
function savePreferredPaymentMethod(policyID, paymentMethod) {
    Onyx.merge(`${ONYXKEYS.NVP_LAST_PAYMENT_METHOD}`, {[policyID]: paymentMethod});
}

export {
    setMoneyRequestParticipants,
    createDistanceRequest,
    deleteMoneyRequest,
    splitBill,
    splitBillAndOpenReport,
    setDraftSplitTransaction,
    startSplitBill,
    completeSplitBill,
    requestMoney,
    sendMoneyElsewhere,
    approveMoneyRequest,
    submitReport,
    payMoneyRequest,
    sendMoneyWithWallet,
    startMoneyRequest,
    startMoneyRequest_temporaryForRefactor,
    resetMoneyRequestCategory,
    resetMoneyRequestCategory_temporaryForRefactor,
    resetMoneyRequestInfo,
    clearMoneyRequest,
    setMoneyRequestAmount_temporaryForRefactor,
    setMoneyRequestBillable_temporaryForRefactor,
    setMoneyRequestCategory_temporaryForRefactor,
    setMoneyRequestCreated_temporaryForRefactor,
    setMoneyRequestCurrency_temporaryForRefactor,
    setMoneyRequestOriginalCurrency_temporaryForRefactor,
    setMoneyRequestDescription_temporaryForRefactor,
    setMoneyRequestMerchant_temporaryForRefactor,
    setMoneyRequestParticipants_temporaryForRefactor,
    setMoneyRequestReceipt,
    setMoneyRequestAmount,
    setMoneyRequestBillable,
    setMoneyRequestCategory,
    setMoneyRequestCreated,
    setMoneyRequestCurrency,
    setMoneyRequestDescription,
    setMoneyRequestId,
    setMoneyRequestMerchant,
    setMoneyRequestParticipantsFromReport,
    setMoneyRequestTag,
    setMoneyRequestTaxAmount,
    setMoneyRequestTaxRate,
    setUpDistanceTransaction,
    navigateToNextPage,
    updateMoneyRequestDate,
    updateMoneyRequestBillable,
    updateMoneyRequestMerchant,
    updateMoneyRequestTag,
    updateMoneyRequestDistance,
    updateMoneyRequestCategory,
    updateMoneyRequestAmountAndCurrency,
    updateMoneyRequestDescription,
    replaceReceipt,
    detachReceipt,
    getIOUReportID,
    editMoneyRequest,
    navigateToStartStepIfScanFileCannotBeRead,
    savePreferredPaymentMethod,
};<|MERGE_RESOLUTION|>--- conflicted
+++ resolved
@@ -1209,16 +1209,11 @@
  * Updates the billable field of a money request
  *
  * @param {String} transactionID
-<<<<<<< HEAD
- * @param {Number} transactionThreadReportID
- * @param {String} val
+ * @param {String} transactionThreadReportID
+ * @param {Boolean} val
  * @param {Object} policy - May be undefined, an empty object, or an object matching the Policy type (src/types/onyx/Policy.ts)
  * @param {Array} policyTags
  * @param {Array} policyCategories
-=======
- * @param {String} transactionThreadReportID
- * @param {Boolean} val
->>>>>>> 301cb807
  */
 function updateMoneyRequestBillable(transactionID, transactionThreadReportID, val, policy, policyTags, policyCategories) {
     const transactionChanges = {
