import {format} from 'date-fns';
import fastMerge from 'expensify-common/lib/fastMerge';
import Str from 'expensify-common/lib/str';
import lodashGet from 'lodash/get';
import lodashHas from 'lodash/has';
import Onyx from 'react-native-onyx';
import _ from 'underscore';
import ReceiptGeneric from '@assets/images/receipt-generic.png';
import * as API from '@libs/API';
import * as CurrencyUtils from '@libs/CurrencyUtils';
import DateUtils from '@libs/DateUtils';
import * as ErrorUtils from '@libs/ErrorUtils';
import * as FileUtils from '@libs/fileDownload/FileUtils';
import * as IOUUtils from '@libs/IOUUtils';
import * as LocalePhoneNumber from '@libs/LocalePhoneNumber';
import * as Localize from '@libs/Localize';
import Navigation from '@libs/Navigation/Navigation';
import * as NumberUtils from '@libs/NumberUtils';
import * as OptionsListUtils from '@libs/OptionsListUtils';
import Permissions from '@libs/Permissions';
import * as PolicyUtils from '@libs/PolicyUtils';
import * as ReportActionsUtils from '@libs/ReportActionsUtils';
import * as ReportUtils from '@libs/ReportUtils';
import * as TransactionUtils from '@libs/TransactionUtils';
import * as UserUtils from '@libs/UserUtils';
import ViolationsUtils from '@libs/Violations/ViolationsUtils';
import CONST from '@src/CONST';
import ONYXKEYS from '@src/ONYXKEYS';
import ROUTES from '@src/ROUTES';
import * as Policy from './Policy';
import * as Report from './Report';

let betas;
Onyx.connect({
    key: ONYXKEYS.BETAS,
    callback: (val) => (betas = val || []),
});

let allPersonalDetails;
Onyx.connect({
    key: ONYXKEYS.PERSONAL_DETAILS_LIST,
    callback: (val) => {
        allPersonalDetails = val || {};
    },
});

let allReports;
Onyx.connect({
    key: ONYXKEYS.COLLECTION.REPORT,
    waitForCollectionCallback: true,
    callback: (val) => (allReports = val),
});

let allTransactions;
Onyx.connect({
    key: ONYXKEYS.COLLECTION.TRANSACTION,
    waitForCollectionCallback: true,
    callback: (val) => {
        if (!val) {
            allTransactions = {};
            return;
        }

        allTransactions = val;
    },
});

let allTransactionDrafts = {};
Onyx.connect({
    key: ONYXKEYS.COLLECTION.TRANSACTION_DRAFT,
    waitForCollectionCallback: true,
    callback: (val) => {
        allTransactionDrafts = val || {};
    },
});

let allTransactionViolations;
Onyx.connect({
    key: ONYXKEYS.COLLECTION.TRANSACTION_VIOLATIONS,
    waitForCollectionCallback: true,
    callback: (val) => {
        if (!val) {
            allTransactionViolations = {};
            return;
        }

        allTransactionViolations = val;
    },
});

let allDraftSplitTransactions;
Onyx.connect({
    key: ONYXKEYS.COLLECTION.SPLIT_TRANSACTION_DRAFT,
    waitForCollectionCallback: true,
    callback: (val) => {
        allDraftSplitTransactions = val || {};
    },
});

let allNextSteps = {};
Onyx.connect({
    key: ONYXKEYS.COLLECTION.NEXT_STEP,
    waitForCollectionCallback: true,
    callback: (val) => {
        allNextSteps = val || {};
    },
});

let userAccountID = '';
let currentUserEmail = '';
Onyx.connect({
    key: ONYXKEYS.SESSION,
    callback: (val) => {
        currentUserEmail = lodashGet(val, 'email', '');
        userAccountID = lodashGet(val, 'accountID', '');
    },
});

let currentUserPersonalDetails = {};
Onyx.connect({
    key: ONYXKEYS.PERSONAL_DETAILS_LIST,
    callback: (val) => {
        currentUserPersonalDetails = lodashGet(val, userAccountID, {});
    },
});

let currentDate = '';
Onyx.connect({
    key: ONYXKEYS.CURRENT_DATE,
    callback: (val) => {
        currentDate = val;
    },
});

/**
 * Initialize money request info
 * @param {String} reportID to attach the transaction to
 * @param {Boolean} isFromGlobalCreate
 * @param {String} [iouRequestType] one of manual/scan/distance
 */
function startMoneyRequest_temporaryForRefactor(reportID, isFromGlobalCreate, iouRequestType = CONST.IOU.REQUEST_TYPE.MANUAL) {
    // Generate a brand new transactionID
    const newTransactionID = CONST.IOU.OPTIMISTIC_TRANSACTION_ID;
    const created = currentDate || format(new Date(), 'yyyy-MM-dd');
    const comment = {};

    // Add initial empty waypoints when starting a distance request
    if (iouRequestType === CONST.IOU.REQUEST_TYPE.DISTANCE) {
        comment.waypoints = {
            waypoint0: {},
            waypoint1: {},
        };
    }

    // Store the transaction in Onyx and mark it as not saved so it can be cleaned up later
    // Use set() here so that there is no way that data will be leaked between objects when it gets reset
    Onyx.set(`${ONYXKEYS.COLLECTION.TRANSACTION_DRAFT}${newTransactionID}`, {
        amount: 0,
        comment,
        created,
        currency: lodashGet(currentUserPersonalDetails, 'localCurrencyCode', CONST.CURRENCY.USD),
        iouRequestType,
        reportID,
        transactionID: newTransactionID,
        isFromGlobalCreate,
        merchant: CONST.TRANSACTION.PARTIAL_TRANSACTION_MERCHANT,
    });
}

/**
 * @param {String} transactionID
 */
function clearMoneyRequest(transactionID) {
    Onyx.set(`${ONYXKEYS.COLLECTION.TRANSACTION_DRAFT}${transactionID}`, null);
}

/**
 * @param {String} transactionID
 * @param {Number} amount
 * @param {String} currency
 */
function setMoneyRequestAmount_temporaryForRefactor(transactionID, amount, currency) {
    Onyx.merge(`${ONYXKEYS.COLLECTION.TRANSACTION_DRAFT}${transactionID}`, {amount, currency});
}

/**
 * @param {String} transactionID
 * @param {String} created
 */
function setMoneyRequestCreated_temporaryForRefactor(transactionID, created) {
    Onyx.merge(`${ONYXKEYS.COLLECTION.TRANSACTION_DRAFT}${transactionID}`, {created});
}

/**
 * @param {String} transactionID
 * @param {String} currency
 */
function setMoneyRequestCurrency_temporaryForRefactor(transactionID, currency) {
    Onyx.merge(`${ONYXKEYS.COLLECTION.TRANSACTION_DRAFT}${transactionID}`, {currency});
}

/**
 * @param {String} transactionID
 * @param {String} comment
 */
function setMoneyRequestDescription_temporaryForRefactor(transactionID, comment) {
    Onyx.merge(`${ONYXKEYS.COLLECTION.TRANSACTION_DRAFT}${transactionID}`, {comment: {comment: comment.trim()}});
}

/**
 * @param {String} transactionID
 * @param {String} merchant
 */
function setMoneyRequestMerchant_temporaryForRefactor(transactionID, merchant) {
    Onyx.merge(`${ONYXKEYS.COLLECTION.TRANSACTION_DRAFT}${transactionID}`, {merchant: merchant.trim()});
}

/**
 * @param {String} transactionID
 * @param {String} category
 */
function setMoneyRequestCategory_temporaryForRefactor(transactionID, category) {
    Onyx.merge(`${ONYXKEYS.COLLECTION.TRANSACTION_DRAFT}${transactionID}`, {category});
}

/*
 * @param {String} transactionID
 */
function resetMoneyRequestCategory_temporaryForRefactor(transactionID) {
    Onyx.merge(`${ONYXKEYS.COLLECTION.TRANSACTION_DRAFT}${transactionID}`, {category: null});
}

/*
 * @param {String} transactionID
 * @param {String} tag
 */
function setMoneyRequestTag_temporaryForRefactor(transactionID, tag) {
    Onyx.merge(`${ONYXKEYS.COLLECTION.TRANSACTION_DRAFT}${transactionID}`, {tag});
}

/*
 * @param {String} transactionID
 */
function resetMoneyRequestTag_temporaryForRefactor(transactionID) {
    Onyx.merge(`${ONYXKEYS.COLLECTION.TRANSACTION_DRAFT}${transactionID}`, {tag: null});
}

/**
 * @param {String} transactionID
 * @param {Boolean} billable
 */
function setMoneyRequestBillable_temporaryForRefactor(transactionID, billable) {
    Onyx.merge(`${ONYXKEYS.COLLECTION.TRANSACTION_DRAFT}${transactionID}`, {billable});
}

/**
 * @param {String} transactionID
 * @param {Object[]} participants
 */
function setMoneyRequestParticipants_temporaryForRefactor(transactionID, participants) {
    Onyx.merge(`${ONYXKEYS.COLLECTION.TRANSACTION_DRAFT}${transactionID}`, {participants});
}

/**
 * @param {String} transactionID
 * @param {String} source
 * @param {String} filename
 * @param {Boolean} isDraft
 */
function setMoneyRequestReceipt(transactionID, source, filename, isDraft) {
    Onyx.merge(`${isDraft ? ONYXKEYS.COLLECTION.TRANSACTION_DRAFT : ONYXKEYS.COLLECTION.TRANSACTION}${transactionID}`, {
        receipt: {source},
        filename,
    });
}

/**
 * Reset money request info from the store with its initial value
 * @param {String} id
 */
function resetMoneyRequestInfo(id = '') {
    const created = currentDate || format(new Date(), CONST.DATE.FNS_FORMAT_STRING);
    Onyx.merge(ONYXKEYS.IOU, {
        id,
        amount: 0,
        currency: lodashGet(currentUserPersonalDetails, 'localCurrencyCode', CONST.CURRENCY.USD),
        comment: '',
        participants: [],
        merchant: CONST.TRANSACTION.PARTIAL_TRANSACTION_MERCHANT,
        category: '',
        tag: '',
        created,
        receiptPath: '',
        receiptFilename: '',
        transactionID: '',
        billable: null,
        isSplitRequest: false,
    });
}

/**
 *  Helper function to get the receipt error for money requests, or the generic error if there's no receipt
 *
 * @param {Object} receipt
 * @param {String} filename
 * @param {Boolean} [isScanRequest]
 * @returns {Object}
 */
function getReceiptError(receipt, filename, isScanRequest = true) {
    return _.isEmpty(receipt) || !isScanRequest
        ? ErrorUtils.getMicroSecondOnyxError('iou.error.genericCreateFailureMessage')
        : ErrorUtils.getMicroSecondOnyxErrorObject({error: CONST.IOU.RECEIPT_ERROR, source: receipt.source, filename});
}

/**
 * Return the object to update hasOutstandingChildRequest
 * @param {Object} [policy]
 * @param {Boolean} needsToBeManuallySubmitted
 * @returns {Object}
 */
function getOutstandingChildRequest(policy, needsToBeManuallySubmitted) {
    if (!needsToBeManuallySubmitted) {
        return {
            hasOutstandingChildRequest: false,
        };
    }

    if (PolicyUtils.isPolicyAdmin(policy)) {
        return {
            hasOutstandingChildRequest: true,
        };
    }

    // We don't need to update hasOutstandingChildRequest in this case
    return {};
}

/**
 * Builds the Onyx data for a money request.
 *
 * @param {Object} chatReport
 * @param {Object} iouReport
 * @param {Object} transaction
 * @param {Object} chatCreatedAction
 * @param {Object} iouCreatedAction
 * @param {Object} iouAction
 * @param {Object} optimisticPersonalDetailListAction
 * @param {Object} reportPreviewAction
 * @param {Array} optimisticPolicyRecentlyUsedCategories
 * @param {Array} optimisticPolicyRecentlyUsedTags
 * @param {boolean} isNewChatReport
 * @param {boolean} shouldCreateNewMoneyRequestReport
 * @param {Object} policy - May be undefined, an empty object, or an object matching the Policy type (src/types/onyx/Policy.ts)
 * @param {Array} policyTags
 * @param {Array} policyCategories
 * @param {Boolean} needsToBeManuallySubmitted
 * @returns {Array} - An array containing the optimistic data, success data, and failure data.
 */
function buildOnyxDataForMoneyRequest(
    chatReport,
    iouReport,
    transaction,
    chatCreatedAction,
    iouCreatedAction,
    iouAction,
    optimisticPersonalDetailListAction,
    reportPreviewAction,
    optimisticPolicyRecentlyUsedCategories,
    optimisticPolicyRecentlyUsedTags,
    isNewChatReport,
<<<<<<< HEAD
    isNewIOUReport,
    policy = {},
=======
    shouldCreateNewMoneyRequestReport,
    policy,
>>>>>>> 2d2ea113
    policyTags,
    policyCategories,
    needsToBeManuallySubmitted = true,
) {
    const isScanRequest = TransactionUtils.isScanRequest(transaction);
    const outstandingChildRequest = getOutstandingChildRequest(needsToBeManuallySubmitted, policy);
    const optimisticData = [
        {
            // Use SET for new reports because it doesn't exist yet, is faster and we need the data to be available when we navigate to the chat page
            onyxMethod: isNewChatReport ? Onyx.METHOD.SET : Onyx.METHOD.MERGE,
            key: `${ONYXKEYS.COLLECTION.REPORT}${chatReport.reportID}`,
            value: {
                ...chatReport,
                lastReadTime: DateUtils.getDBTime(),
                lastMessageTranslationKey: '',
                iouReportID: iouReport.reportID,
                ...outstandingChildRequest,
                ...(isNewChatReport ? {pendingFields: {createChat: CONST.RED_BRICK_ROAD_PENDING_ACTION.ADD}} : {}),
            },
        },
        {
            onyxMethod: shouldCreateNewMoneyRequestReport ? Onyx.METHOD.SET : Onyx.METHOD.MERGE,
            key: `${ONYXKEYS.COLLECTION.REPORT}${iouReport.reportID}`,
            value: {
                ...iouReport,
                lastMessageText: iouAction.message[0].text,
                lastMessageHtml: iouAction.message[0].html,
                pendingFields: {
                    ...(shouldCreateNewMoneyRequestReport ? {createChat: CONST.RED_BRICK_ROAD_PENDING_ACTION.ADD} : {preview: CONST.RED_BRICK_ROAD_PENDING_ACTION.UPDATE}),
                },
            },
        },
        {
            onyxMethod: Onyx.METHOD.SET,
            key: `${ONYXKEYS.COLLECTION.TRANSACTION}${transaction.transactionID}`,
            value: transaction,
        },
        {
            onyxMethod: isNewChatReport ? Onyx.METHOD.SET : Onyx.METHOD.MERGE,
            key: `${ONYXKEYS.COLLECTION.REPORT_ACTIONS}${chatReport.reportID}`,
            value: {
                ...(isNewChatReport ? {[chatCreatedAction.reportActionID]: chatCreatedAction} : {}),
                [reportPreviewAction.reportActionID]: reportPreviewAction,
            },
        },
        {
            onyxMethod: shouldCreateNewMoneyRequestReport ? Onyx.METHOD.SET : Onyx.METHOD.MERGE,
            key: `${ONYXKEYS.COLLECTION.REPORT_ACTIONS}${iouReport.reportID}`,
            value: {
                ...(shouldCreateNewMoneyRequestReport ? {[iouCreatedAction.reportActionID]: iouCreatedAction} : {}),
                [iouAction.reportActionID]: iouAction,
            },
        },

        // Remove the temporary transaction used during the creation flow
        {
            onyxMethod: Onyx.METHOD.SET,
            key: `${ONYXKEYS.COLLECTION.TRANSACTION_DRAFT}${CONST.IOU.OPTIMISTIC_TRANSACTION_ID}`,
            value: null,
        },
    ];

    if (!_.isEmpty(optimisticPolicyRecentlyUsedCategories)) {
        optimisticData.push({
            onyxMethod: Onyx.METHOD.SET,
            key: `${ONYXKEYS.COLLECTION.POLICY_RECENTLY_USED_CATEGORIES}${iouReport.policyID}`,
            value: optimisticPolicyRecentlyUsedCategories,
        });
    }

    if (!_.isEmpty(optimisticPolicyRecentlyUsedTags)) {
        optimisticData.push({
            onyxMethod: Onyx.METHOD.MERGE,
            key: `${ONYXKEYS.COLLECTION.POLICY_RECENTLY_USED_TAGS}${iouReport.policyID}`,
            value: optimisticPolicyRecentlyUsedTags,
        });
    }

    if (!_.isEmpty(optimisticPersonalDetailListAction)) {
        optimisticData.push({
            onyxMethod: Onyx.METHOD.MERGE,
            key: ONYXKEYS.PERSONAL_DETAILS_LIST,
            value: optimisticPersonalDetailListAction,
        });
    }

    const successData = [
        ...(isNewChatReport
            ? [
                  {
                      onyxMethod: Onyx.METHOD.MERGE,
                      key: `${ONYXKEYS.COLLECTION.REPORT}${chatReport.reportID}`,
                      value: {
                          pendingFields: null,
                          errorFields: null,
                      },
                  },
              ]
            : []),
        {
            onyxMethod: Onyx.METHOD.MERGE,
            key: `${ONYXKEYS.COLLECTION.REPORT}${iouReport.reportID}`,
            value: {
                pendingFields: null,
                errorFields: null,
            },
        },
        {
            onyxMethod: Onyx.METHOD.MERGE,
            key: `${ONYXKEYS.COLLECTION.TRANSACTION}${transaction.transactionID}`,
            value: {
                pendingAction: null,
                pendingFields: null,
            },
        },

        {
            onyxMethod: Onyx.METHOD.MERGE,
            key: `${ONYXKEYS.COLLECTION.REPORT_ACTIONS}${chatReport.reportID}`,
            value: {
                ...(isNewChatReport
                    ? {
                          [chatCreatedAction.reportActionID]: {
                              pendingAction: null,
                              errors: null,
                          },
                      }
                    : {}),
                [reportPreviewAction.reportActionID]: {
                    pendingAction: null,
                },
            },
        },
        {
            onyxMethod: Onyx.METHOD.MERGE,
            key: `${ONYXKEYS.COLLECTION.REPORT_ACTIONS}${iouReport.reportID}`,
            value: {
                ...(shouldCreateNewMoneyRequestReport
                    ? {
                          [iouCreatedAction.reportActionID]: {
                              pendingAction: null,
                              errors: null,
                          },
                      }
                    : {}),
                [iouAction.reportActionID]: {
                    pendingAction: null,
                    errors: null,
                },
            },
        },
    ];

    const failureData = [
        {
            onyxMethod: Onyx.METHOD.MERGE,
            key: `${ONYXKEYS.COLLECTION.REPORT}${chatReport.reportID}`,
            value: {
                iouReportID: chatReport.iouReportID,
                lastReadTime: chatReport.lastReadTime,
                pendingFields: null,
                hasOutstandingChildRequest: chatReport.hasOutstandingChildRequest,
                ...(isNewChatReport
                    ? {
                          errorFields: {
                              createChat: ErrorUtils.getMicroSecondOnyxError('report.genericCreateReportFailureMessage'),
                          },
                      }
                    : {}),
            },
        },
        {
            onyxMethod: Onyx.METHOD.MERGE,
            key: `${ONYXKEYS.COLLECTION.REPORT}${iouReport.reportID}`,
            value: {
                pendingFields: null,
                errorFields: {
                    ...(shouldCreateNewMoneyRequestReport ? {createChat: ErrorUtils.getMicroSecondOnyxError('report.genericCreateReportFailureMessage')} : {}),
                },
            },
        },
        {
            onyxMethod: Onyx.METHOD.MERGE,
            key: `${ONYXKEYS.COLLECTION.TRANSACTION}${transaction.transactionID}`,
            value: {
                errors: ErrorUtils.getMicroSecondOnyxError('iou.error.genericCreateFailureMessage'),
                pendingAction: null,
                pendingFields: null,
            },
        },

        // Remove the temporary transaction used during the creation flow
        {
            onyxMethod: Onyx.METHOD.SET,
            key: `${ONYXKEYS.COLLECTION.TRANSACTION_DRAFT}${CONST.IOU.OPTIMISTIC_TRANSACTION_ID}`,
            value: null,
        },

        {
            onyxMethod: Onyx.METHOD.MERGE,
            key: `${ONYXKEYS.COLLECTION.REPORT_ACTIONS}${chatReport.reportID}`,
            value: {
                ...(isNewChatReport
                    ? {
                          [chatCreatedAction.reportActionID]: {
                              errors: getReceiptError(transaction.receipt, transaction.filename || transaction.receipt.filename, isScanRequest),
                          },
                          [reportPreviewAction.reportActionID]: {
                              errors: ErrorUtils.getMicroSecondOnyxError(null),
                          },
                      }
                    : {
                          [reportPreviewAction.reportActionID]: {
                              created: reportPreviewAction.created,
                              errors: getReceiptError(transaction.receipt, transaction.filename || transaction.receipt.filename, isScanRequest),
                          },
                      }),
            },
        },
        {
            onyxMethod: Onyx.METHOD.MERGE,
            key: `${ONYXKEYS.COLLECTION.REPORT_ACTIONS}${iouReport.reportID}`,
            value: {
                ...(shouldCreateNewMoneyRequestReport
                    ? {
                          [iouCreatedAction.reportActionID]: {
                              errors: getReceiptError(transaction.receipt, transaction.filename || transaction.receipt.filename, isScanRequest),
                          },
                          [iouAction.reportActionID]: {
                              errors: ErrorUtils.getMicroSecondOnyxError(null),
                          },
                      }
                    : {
                          [iouAction.reportActionID]: {
                              errors: getReceiptError(transaction.receipt, transaction.filename || transaction.receipt.filename, isScanRequest),
                          },
                      }),
            },
        },
    ];

    // Policy won't be set for P2P cases for which we don't need to compute violations
    if (!policy || !policy.id) {
        return [optimisticData, successData, failureData];
    }

    const violationsOnyxData = ViolationsUtils.getViolationsOnyxData(transaction, [], policy.requiresTag, policyTags, policy.requiresCategory, policyCategories);

    if (violationsOnyxData) {
        optimisticData.push(violationsOnyxData);
        failureData.push({
            onyxMethod: Onyx.METHOD.SET,
            key: `${ONYXKEYS.COLLECTION.TRANSACTION_VIOLATIONS}${transaction.transactionID}`,
            value: [],
        });
    }

    return [optimisticData, successData, failureData];
}

/**
 * Gathers all the data needed to make a money request. It attempts to find existing reports, iouReports, and receipts. If it doesn't find them, then
 * it creates optimistic versions of them and uses those instead
 *
 * @param {Object} parentChatReport
 * @param {Object} participant
 * @param {String} comment
 * @param {Number} amount
 * @param {String} currency
 * @param {String} created
 * @param {String} merchant
 * @param {Number} [payeeAccountID]
 * @param {String} [payeeEmail]
 * @param {Object} [receipt]
 * @param {String} [existingTransactionID]
 * @param {String} [category]
 * @param {String} [tag]
 * @param {Boolean} [billable]
 * @param {Object} [policy]
 * @param {Object} [policyTags]
 * @param {Object} [policyCategories]
 * @param {Number} [moneyRequestReportID] - If user requests money via the report composer on some money request report, we always add a request to that specific report.
 * @returns {Object} data
 * @returns {String} data.payerEmail
 * @returns {Object} data.iouReport
 * @returns {Object} data.chatReport
 * @returns {Object} data.transaction
 * @returns {Object} data.iouAction
 * @returns {Object} data.createdChatReportActionID
 * @returns {Object} data.createdIOUReportActionID
 * @returns {Object} data.reportPreviewAction
 * @returns {Object} data.onyxData
 * @returns {Object} data.onyxData.optimisticData
 * @returns {Object} data.onyxData.successData
 * @returns {Object} data.onyxData.failureData
 */
function getMoneyRequestInformation(
    parentChatReport,
    participant,
    comment,
    amount,
    currency,
    created,
    merchant,
    payeeAccountID = userAccountID,
    payeeEmail = currentUserEmail,
    receipt = undefined,
    existingTransactionID = undefined,
    category = undefined,
    tag = undefined,
    billable = undefined,
    policy = undefined,
    policyTags = undefined,
    policyCategories = undefined,
    moneyRequestReportID = 0,
) {
    const payerEmail = OptionsListUtils.addSMSDomainIfPhoneNumber(participant.login);
    const payerAccountID = Number(participant.accountID);
    const isPolicyExpenseChat = participant.isPolicyExpenseChat;

    // STEP 1: Get existing chat report OR build a new optimistic one
    let isNewChatReport = false;
    let chatReport = lodashGet(parentChatReport, 'reportID', null) ? parentChatReport : null;

    // If this is a policyExpenseChat, the chatReport must exist and we can get it from Onyx.
    // report is null if the flow is initiated from the global create menu. However, participant always stores the reportID if it exists, which is the case for policyExpenseChats
    if (!chatReport && isPolicyExpenseChat) {
        chatReport = allReports[`${ONYXKEYS.COLLECTION.REPORT}${participant.reportID}`];
    }

    if (!chatReport) {
        chatReport = ReportUtils.getChatByParticipants([payerAccountID]);
    }

    // If we still don't have a report, it likely doens't exist and we need to build an optimistic one
    if (!chatReport) {
        isNewChatReport = true;
        chatReport = ReportUtils.buildOptimisticChatReport([payerAccountID]);
    }

    // STEP 2: Get the money request report. If the moneyRequestReportID has been provided, we want to add the transaction to this specific report.
    // If no such reportID has been provided, let's use the chatReport.iouReportID property. In case that is not present, build a new optimistic money request report.
    let iouReport = null;
    const shouldCreateNewMoneyRequestReport = !moneyRequestReportID && (!chatReport.iouReportID || ReportUtils.hasIOUWaitingOnCurrentUserBankAccount(chatReport));
    if (moneyRequestReportID > 0) {
        iouReport = allReports[`${ONYXKEYS.COLLECTION.REPORT}${moneyRequestReportID}`];
    } else if (!shouldCreateNewMoneyRequestReport) {
        iouReport = allReports[`${ONYXKEYS.COLLECTION.REPORT}${chatReport.iouReportID}`];
    }

    // Check if the Scheduled Submit is enabled in case of expense report
    let needsToBeManuallySubmitted = true;
    let isFromPaidPolicy = false;
    if (isPolicyExpenseChat) {
        isFromPaidPolicy = PolicyUtils.isPaidGroupPolicy(policy);

        // If the scheduled submit is turned off on the policy, user needs to manually submit the report which is indicated by GBR in LHN
        needsToBeManuallySubmitted = isFromPaidPolicy && !(lodashGet(policy, 'harvesting.enabled', policy.isHarvestingEnabled) || false);

        // If the linked expense report on paid policy is not draft, we need to create a new draft expense report
        if (iouReport && isFromPaidPolicy && !ReportUtils.isDraftExpenseReport(iouReport)) {
            iouReport = null;
        }
    }

    if (iouReport) {
        if (isPolicyExpenseChat) {
            iouReport = {...iouReport};
            if (lodashGet(iouReport, 'currency') === currency) {
                // Because of the Expense reports are stored as negative values, we substract the total from the amount
                iouReport.total -= amount;
            }
        } else {
            iouReport = IOUUtils.updateIOUOwnerAndTotal(iouReport, payeeAccountID, amount, currency);
        }
    } else {
        iouReport = isPolicyExpenseChat
            ? ReportUtils.buildOptimisticExpenseReport(chatReport.reportID, chatReport.policyID, payeeAccountID, amount, currency)
            : ReportUtils.buildOptimisticIOUReport(payeeAccountID, payerAccountID, amount, chatReport.reportID, currency);
    }

    // STEP 3: Build optimistic receipt and transaction
    const receiptObject = {};
    let filename;
    if (receipt && receipt.source) {
        receiptObject.source = receipt.source;
        receiptObject.state = receipt.state || CONST.IOU.RECEIPT_STATE.SCANREADY;
        filename = receipt.name;
    }
    let optimisticTransaction = TransactionUtils.buildOptimisticTransaction(
        ReportUtils.isExpenseReport(iouReport) ? -amount : amount,
        currency,
        iouReport.reportID,
        comment,
        created,
        '',
        '',
        merchant,
        receiptObject,
        filename,
        existingTransactionID,
        category,
        tag,
        billable,
    );

    const optimisticPolicyRecentlyUsedCategories = Policy.buildOptimisticPolicyRecentlyUsedCategories(iouReport.policyID, category);

    const optimisticPolicyRecentlyUsedTags = Policy.buildOptimisticPolicyRecentlyUsedTags(iouReport.policyID, tag);

    // If there is an existing transaction (which is the case for distance requests), then the data from the existing transaction
    // needs to be manually merged into the optimistic transaction. This is because buildOnyxDataForMoneyRequest() uses `Onyx.set()` for the transaction
    // data. This is a big can of worms to change it to `Onyx.merge()` as explored in https://expensify.slack.com/archives/C05DWUDHVK7/p1692139468252109.
    // I want to clean this up at some point, but it's possible this will live in the code for a while so I've created https://github.com/Expensify/App/issues/25417
    // to remind me to do this.
    const existingTransaction = allTransactionDrafts[`${ONYXKEYS.COLLECTION.TRANSACTION_DRAFT}${CONST.IOU.OPTIMISTIC_TRANSACTION_ID}`];
    if (existingTransaction && existingTransaction.iouRequestType === CONST.IOU.REQUEST_TYPE.DISTANCE) {
        optimisticTransaction = fastMerge(existingTransaction, optimisticTransaction);
    }

    // STEP 4: Build optimistic reportActions. We need:
    // 1. CREATED action for the chatReport
    // 2. CREATED action for the iouReport
    // 3. IOU action for the iouReport
    // 4. REPORTPREVIEW action for the chatReport
    // Note: The CREATED action for the IOU report must be optimistically generated before the IOU action so there's no chance that it appears after the IOU action in the chat
    const currentTime = DateUtils.getDBTime();
    const optimisticCreatedActionForChat = ReportUtils.buildOptimisticCreatedReportAction(payeeEmail);
    const optimisticCreatedActionForIOU = ReportUtils.buildOptimisticCreatedReportAction(payeeEmail, DateUtils.subtractMillisecondsFromDateTime(currentTime, 1));
    const iouAction = ReportUtils.buildOptimisticIOUReportAction(
        CONST.IOU.REPORT_ACTION_TYPE.CREATE,
        amount,
        currency,
        comment,
        [participant],
        optimisticTransaction.transactionID,
        '',
        iouReport.reportID,
        false,
        false,
        receiptObject,
        false,
        currentTime,
    );

    let reportPreviewAction = shouldCreateNewMoneyRequestReport ? null : ReportActionsUtils.getReportPreviewAction(chatReport.reportID, iouReport.reportID);
    if (reportPreviewAction) {
        reportPreviewAction = ReportUtils.updateReportPreview(iouReport, reportPreviewAction, false, comment, optimisticTransaction);
    } else {
        reportPreviewAction = ReportUtils.buildOptimisticReportPreview(chatReport, iouReport, comment, optimisticTransaction);

        // Generated ReportPreview action is a parent report action of the iou report.
        // We are setting the iou report's parentReportActionID to display subtitle correctly in IOU page when offline.
        iouReport.parentReportActionID = reportPreviewAction.reportActionID;
    }

    const shouldCreateOptimisticPersonalDetails = isNewChatReport && !allPersonalDetails[payerAccountID];
    // Add optimistic personal details for participant
    const optimisticPersonalDetailListAction = shouldCreateOptimisticPersonalDetails
        ? {
              [payerAccountID]: {
                  accountID: payerAccountID,
                  avatar: UserUtils.getDefaultAvatarURL(payerAccountID),
                  displayName: LocalePhoneNumber.formatPhoneNumber(participant.displayName || payerEmail),
                  login: participant.login,
                  isOptimisticPersonalDetail: true,
              },
          }
        : undefined;

    // STEP 5: Build Onyx Data
    const [optimisticData, successData, failureData] = buildOnyxDataForMoneyRequest(
        chatReport,
        iouReport,
        optimisticTransaction,
        optimisticCreatedActionForChat,
        optimisticCreatedActionForIOU,
        iouAction,
        optimisticPersonalDetailListAction,
        reportPreviewAction,
        optimisticPolicyRecentlyUsedCategories,
        optimisticPolicyRecentlyUsedTags,
        isNewChatReport,
        shouldCreateNewMoneyRequestReport,
        policy,
        policyTags,
        policyCategories,
        needsToBeManuallySubmitted,
    );

    return {
        payerAccountID,
        payerEmail,
        iouReport,
        chatReport,
        transaction: optimisticTransaction,
        iouAction,
        createdChatReportActionID: isNewChatReport ? optimisticCreatedActionForChat.reportActionID : 0,
        createdIOUReportActionID: shouldCreateNewMoneyRequestReport ? optimisticCreatedActionForIOU.reportActionID : 0,
        reportPreviewAction,
        onyxData: {
            optimisticData,
            successData,
            failureData,
        },
    };
}

/**
 * Requests money based on a distance (eg. mileage from a map)
 *
 * @param {Object} report
 * @param {Object} participant
 * @param {String} comment
 * @param {String} created
 * @param {String} [category]
 * @param {String} [tag]
 * @param {Number} amount
 * @param {String} currency
 * @param {String} merchant
 * @param {Boolean} [billable]
 * @param {Object} validWaypoints
 * @param {Object} policy - May be undefined, an empty object, or an object matching the Policy type (src/types/onyx/Policy.ts)
 * @param {Array} policyTags
 * @param {Array} policyCategories
 */
function createDistanceRequest(report, participant, comment, created, category, tag, amount, currency, merchant, billable, validWaypoints, policy, policyTags, policyCategories) {
    // If the report is an iou or expense report, we should get the linked chat report to be passed to the getMoneyRequestInformation function
    const isMoneyRequestReport = ReportUtils.isMoneyRequestReport(report);
    const currentChatReport = isMoneyRequestReport ? ReportUtils.getReport(report.chatReportID) : report;
    const moneyRequestReportID = isMoneyRequestReport ? report.reportID : 0;
    const currentCreated = DateUtils.enrichMoneyRequestTimestamp(created);

    const optimisticReceipt = {
        source: ReceiptGeneric,
        state: CONST.IOU.RECEIPT_STATE.OPEN,
    };
    const {iouReport, chatReport, transaction, iouAction, createdChatReportActionID, createdIOUReportActionID, reportPreviewAction, onyxData} = getMoneyRequestInformation(
        currentChatReport,
        participant,
        comment,
        amount,
        currency,
        currentCreated,
        merchant,
        userAccountID,
        currentUserEmail,
        optimisticReceipt,
        undefined,
        category,
        tag,
        billable,
        policy,
        policyTags,
        policyCategories,
        moneyRequestReportID,
    );
    API.write(
        'CreateDistanceRequest',
        {
            comment,
            iouReportID: iouReport.reportID,
            chatReportID: chatReport.reportID,
            transactionID: transaction.transactionID,
            reportActionID: iouAction.reportActionID,
            createdChatReportActionID,
            createdIOUReportActionID,
            reportPreviewReportActionID: reportPreviewAction.reportActionID,
            waypoints: JSON.stringify(validWaypoints),
            created: currentCreated,
            category,
            tag,
            billable,
        },
        onyxData,
    );
    Navigation.dismissModal(isMoneyRequestReport ? report.reportID : chatReport.reportID);
    Report.notifyNewAction(chatReport.reportID, userAccountID);
}

/**
 * @param {String} transactionID
 * @param {String} transactionThreadReportID
 * @param {Object} transactionChanges
 * @param {String} [transactionChanges.created] Present when updated the date field
 * @param {Object} policy - May be undefined, an empty object, or an object matching the Policy type (src/types/onyx/Policy.ts)
 * @param {Array} policyTags
 * @param {Array} policyCategories
 * @param {Boolean} onlyIncludeChangedFields
 *                      When 'true', then the returned params will only include the transaction details for the fields that were changed.
 *                      When `false`, then the returned params will include all the transaction details, regardless of which fields were changed.
 *                      This setting is necessary while the UpdateDistanceRequest API is refactored to be fully 1:1:1 in https://github.com/Expensify/App/issues/28358
 * @returns {object}
 */
function getUpdateMoneyRequestParams(transactionID, transactionThreadReportID, transactionChanges, policy = {}, policyTags, policyCategories, onlyIncludeChangedFields) {
    const optimisticData = [];
    const successData = [];
    const failureData = [];

    // Step 1: Set any "pending fields" (ones updated while the user was offline) to have error messages in the failureData
    const pendingFields = _.mapObject(transactionChanges, () => CONST.RED_BRICK_ROAD_PENDING_ACTION.UPDATE);
    const clearedPendingFields = _.mapObject(transactionChanges, () => null);
    const errorFields = _.mapObject(pendingFields, () => ({
        [DateUtils.getMicroseconds()]: Localize.translateLocal('iou.error.genericEditFailureMessage'),
    }));

    // Step 2: Get all the collections being updated
    const transactionThread = allReports[`${ONYXKEYS.COLLECTION.REPORT}${transactionThreadReportID}`];
    const transaction = allTransactions[`${ONYXKEYS.COLLECTION.TRANSACTION}${transactionID}`];
    const iouReport = allReports[`${ONYXKEYS.COLLECTION.REPORT}${transactionThread.parentReportID}`];
    const isFromExpenseReport = ReportUtils.isExpenseReport(iouReport);
    const isScanning = TransactionUtils.hasReceipt(transaction) && TransactionUtils.isReceiptBeingScanned(transaction);
    const updatedTransaction = TransactionUtils.getUpdatedTransaction(transaction, transactionChanges, isFromExpenseReport);
    const transactionDetails = ReportUtils.getTransactionDetails(updatedTransaction);

    // This needs to be a JSON string since we're sending this to the MapBox API
    transactionDetails.waypoints = JSON.stringify(transactionDetails.waypoints);

    const dataToIncludeInParams = onlyIncludeChangedFields ? _.pick(transactionDetails, _.keys(transactionChanges)) : transactionDetails;

    const params = {
        ...dataToIncludeInParams,
        reportID: iouReport.reportID,
        transactionID,
    };

    // Step 3: Build the modified expense report actions
    // We don't create a modified report action if we're updating the waypoints,
    // since there isn't actually any optimistic data we can create for them and the report action is created on the server
    // with the response from the MapBox API
    if (!_.has(transactionChanges, 'waypoints')) {
        const updatedReportAction = ReportUtils.buildOptimisticModifiedExpenseReportAction(transactionThread, transaction, transactionChanges, isFromExpenseReport);
        params.reportActionID = updatedReportAction.reportActionID;

        optimisticData.push({
            onyxMethod: Onyx.METHOD.MERGE,
            key: `${ONYXKEYS.COLLECTION.REPORT_ACTIONS}${transactionThread.reportID}`,
            value: {
                [updatedReportAction.reportActionID]: updatedReportAction,
            },
        });
        successData.push({
            onyxMethod: Onyx.METHOD.MERGE,
            key: `${ONYXKEYS.COLLECTION.REPORT_ACTIONS}${transactionThread.reportID}`,
            value: {
                [updatedReportAction.reportActionID]: {pendingAction: null},
            },
        });
        failureData.push({
            onyxMethod: Onyx.METHOD.MERGE,
            key: `${ONYXKEYS.COLLECTION.REPORT_ACTIONS}${transactionThread.reportID}`,
            value: {
                [updatedReportAction.reportActionID]: {
                    ...updatedReportAction,
                    errors: ErrorUtils.getMicroSecondOnyxError('iou.error.genericEditFailureMessage'),
                },
            },
        });

        // Step 4: Compute the IOU total and update the report preview message (and report header) so LHN amount owed is correct.
        // Should only update if the transaction matches the currency of the report, else we wait for the update
        // from the server with the currency conversion
        let updatedMoneyRequestReport = {...iouReport};
        if (updatedTransaction.currency === iouReport.currency && updatedTransaction.modifiedAmount) {
            const diff = TransactionUtils.getAmount(transaction, true) - TransactionUtils.getAmount(updatedTransaction, true);
            if (ReportUtils.isExpenseReport(iouReport)) {
                updatedMoneyRequestReport.total += diff;
            } else {
                updatedMoneyRequestReport = IOUUtils.updateIOUOwnerAndTotal(iouReport, updatedReportAction.actorAccountID, diff, TransactionUtils.getCurrency(transaction), false);
            }

            updatedMoneyRequestReport.cachedTotal = CurrencyUtils.convertToDisplayString(updatedMoneyRequestReport.total, updatedTransaction.currency);
            optimisticData.push({
                onyxMethod: Onyx.METHOD.MERGE,
                key: `${ONYXKEYS.COLLECTION.REPORT}${iouReport.reportID}`,
                value: updatedMoneyRequestReport,
            });
            successData.push({
                onyxMethod: Onyx.METHOD.MERGE,
                key: `${ONYXKEYS.COLLECTION.REPORT}${iouReport.reportID}`,
                value: {pendingAction: null},
            });
        }
    }

    // Optimistically modify the transaction
    optimisticData.push({
        onyxMethod: Onyx.METHOD.MERGE,
        key: `${ONYXKEYS.COLLECTION.TRANSACTION}${transactionID}`,
        value: {
            ...updatedTransaction,
            pendingFields,
            isLoading: _.has(transactionChanges, 'waypoints'),
            errorFields: null,
        },
    });

    if (isScanning && (_.has(transactionChanges, 'amount') || _.has(transactionChanges, 'currency'))) {
        optimisticData.push(
            ...[
                {
                    onyxMethod: Onyx.METHOD.MERGE,
                    key: `${ONYXKEYS.COLLECTION.REPORT_ACTIONS}${iouReport.reportID}`,
                    value: {
                        [transactionThread.parentReportActionID]: {
                            whisperedToAccountIDs: [],
                        },
                    },
                },
                {
                    onyxMethod: Onyx.METHOD.MERGE,
                    key: `${ONYXKEYS.COLLECTION.REPORT_ACTIONS}${iouReport.parentReportID}`,
                    value: {
                        [iouReport.parentReportActionID]: {
                            whisperedToAccountIDs: [],
                        },
                    },
                },
            ],
        );
    }
    // Update recently used categories if the category is changed
    if (_.has(transactionChanges, 'category')) {
        const optimisticPolicyRecentlyUsedCategories = Policy.buildOptimisticPolicyRecentlyUsedCategories(iouReport.policyID, transactionChanges.category);
        if (!_.isEmpty(optimisticPolicyRecentlyUsedCategories)) {
            optimisticData.push({
                onyxMethod: Onyx.METHOD.SET,
                key: `${ONYXKEYS.COLLECTION.POLICY_RECENTLY_USED_CATEGORIES}${iouReport.policyID}`,
                value: optimisticPolicyRecentlyUsedCategories,
            });
        }
    }

    // Update recently used categories if the tag is changed
    if (_.has(transactionChanges, 'tag')) {
        const optimisticPolicyRecentlyUsedTags = Policy.buildOptimisticPolicyRecentlyUsedTags(iouReport.policyID, transactionChanges.tag);
        if (!_.isEmpty(optimisticPolicyRecentlyUsedTags)) {
            optimisticData.push({
                onyxMethod: Onyx.METHOD.MERGE,
                key: `${ONYXKEYS.COLLECTION.POLICY_RECENTLY_USED_TAGS}${iouReport.policyID}`,
                value: optimisticPolicyRecentlyUsedTags,
            });
        }
    }

    // Add optimistic transaction violations if there is a policy
    const currentTransactionViolations = allTransactionViolations[`${ONYXKEYS.COLLECTION.TRANSACTION_VIOLATIONS}${transactionID}`] || [];
    if (policy && policy.id) {
        optimisticData.push(
            ViolationsUtils.getViolationsOnyxData(updatedTransaction, currentTransactionViolations, policy.requiresTag, policyTags, policy.requiresCategory, policyCategories),
        );
    }

    // Clear out the error fields and loading states on success
    successData.push({
        onyxMethod: Onyx.METHOD.MERGE,
        key: `${ONYXKEYS.COLLECTION.TRANSACTION}${transactionID}`,
        value: {
            pendingFields: clearedPendingFields,
            isLoading: false,
            errorFields: null,
        },
    });

    if (_.has(transactionChanges, 'waypoints')) {
        // Delete the draft transaction when editing waypoints when the server responds successfully and there are no errors
        successData.push({
            onyxMethod: Onyx.METHOD.SET,
            key: `${ONYXKEYS.COLLECTION.TRANSACTION_DRAFT}${transactionID}`,
            value: null,
        });
    }

    // Clear out loading states, pending fields, and add the error fields
    failureData.push({
        onyxMethod: Onyx.METHOD.MERGE,
        key: `${ONYXKEYS.COLLECTION.TRANSACTION}${transactionID}`,
        value: {
            pendingFields: clearedPendingFields,
            isLoading: false,
            errorFields,
        },
    });

    // Reset the iouReport to it's original state
    failureData.push({
        onyxMethod: Onyx.METHOD.MERGE,
        key: `${ONYXKEYS.COLLECTION.REPORT}${iouReport.reportID}`,
        value: iouReport,
    });

    // If there is a policy, restore transaction violations to their original state
    if (policy && policy.id) {
        failureData.push({
            onyxMethod: Onyx.METHOD.MERGE,
            key: `${ONYXKEYS.COLLECTION.TRANSACTION_VIOLATIONS}${transactionID}`,
            value: currentTransactionViolations,
        });
    }

    return {
        params,
        onyxData: {optimisticData, successData, failureData},
    };
}

/**
 * Updates the created date of a money request
 *
 * @param {String} transactionID
 * @param {String} transactionThreadReportID
 * @param {String} val
 * @param {Object} policy - May be undefined, an empty object, or an object matching the Policy type (src/types/onyx/Policy.ts)
 * @param {Array} policyTags
 * @param {Array} policyCategories
 */
function updateMoneyRequestDate(transactionID, transactionThreadReportID, val, policy, policyTags, policyCategories) {
    const transactionChanges = {
        created: val,
    };
    const {params, onyxData} = getUpdateMoneyRequestParams(transactionID, transactionThreadReportID, transactionChanges, policy, policyTags, policyCategories, true);
    API.write('UpdateMoneyRequestDate', params, onyxData);
}

/**
 * Updates the billable field of a money request
 *
 * @param {String} transactionID
 * @param {Number} transactionThreadReportID
 * @param {String} val
 * @param {Object} policy - May be undefined, an empty object, or an object matching the Policy type (src/types/onyx/Policy.ts)
 * @param {Array} policyTags
 * @param {Array} policyCategories
 */
function updateMoneyRequestBillable(transactionID, transactionThreadReportID, val, policy, policyTags, policyCategories) {
    const transactionChanges = {
        billable: val,
    };
    const {params, onyxData} = getUpdateMoneyRequestParams(transactionID, transactionThreadReportID, transactionChanges, policy, policyTags, policyCategories, true);
    API.write('UpdateMoneyRequestBillable', params, onyxData);
}

/**
 * Updates the merchant field of a money request
 *
 * @param {String} transactionID
 * @param {Number} transactionThreadReportID
 * @param {String} val
 * @param {Object} policy - May be undefined, an empty object, or an object matching the Policy type (src/types/onyx/Policy.ts)
 * @param {Array} policyTags
 * @param {Array} policyCategories
 */
function updateMoneyRequestMerchant(transactionID, transactionThreadReportID, val, policy, policyTags, policyCategories) {
    const transactionChanges = {
        merchant: val,
    };
    const {params, onyxData} = getUpdateMoneyRequestParams(transactionID, transactionThreadReportID, transactionChanges, policy, policyTags, policyCategories, true);
    API.write('UpdateMoneyRequestMerchant', params, onyxData);
}

/**
 * Updates the tag of a money request
 *
 * @param {String} transactionID
 * @param {Number} transactionThreadReportID
 * @param {String} tag
 * @param {Object} policy - May be undefined, an empty object, or an object matching the Policy type (src/types/onyx/Policy.ts)
 * @param {Array} policyTags
 * @param {Array} policyCategories
 */
function updateMoneyRequestTag(transactionID, transactionThreadReportID, tag, policy, policyTags, policyCategories) {
    const transactionChanges = {
        tag,
    };
    const {params, onyxData} = getUpdateMoneyRequestParams(transactionID, transactionThreadReportID, transactionChanges, policy, policyTags, policyCategories, true);
    API.write('UpdateMoneyRequestTag', params, onyxData);
}

/**
 * Updates the waypoints of a distance money request
 *
 * @param {String} transactionID
 * @param {Number} transactionThreadReportID
 * @param {Object} waypoints
 */
function updateMoneyRequestDistance(transactionID, transactionThreadReportID, waypoints) {
    const transactionChanges = {
        waypoints,
    };
    const {params, onyxData} = getUpdateMoneyRequestParams(transactionID, transactionThreadReportID, transactionChanges, true);
    API.write('UpdateMoneyRequestDistance', params, onyxData);
}

/**
 * Updates the category of a money request
 *
 * @param {String} transactionID
 * @param {Number} transactionThreadReportID
 * @param {String} category
 * @param {Object} policy - May be undefined, an empty object, or an object matching the Policy type (src/types/onyx/Policy.ts)
 * @param {Array} policyTags
 * @param {Array} policyCategories
 */
function updateMoneyRequestCategory(transactionID, transactionThreadReportID, category, policy, policyTags, policyCategories) {
    const transactionChanges = {
        category,
    };
    const {params, onyxData} = getUpdateMoneyRequestParams(transactionID, transactionThreadReportID, transactionChanges, policy, policyTags, policyCategories, true);
    API.write('UpdateMoneyRequestCategory', params, onyxData);
}

/**
 * Updates the description of a money request
 *
 * @param {String} transactionID
 * @param {Number} transactionThreadReportID
 * @param {String} comment
 * @param {Object} policy - May be undefined, an empty object, or an object matching the Policy type (src/types/onyx/Policy.ts)
 * @param {Array} policyTags
 * @param {Array} policyCategories
 */
function updateMoneyRequestDescription(transactionID, transactionThreadReportID, comment, policy, policyTags, policyCategories) {
    const transactionChanges = {
        comment,
    };
    const {params, onyxData} = getUpdateMoneyRequestParams(transactionID, transactionThreadReportID, transactionChanges, policy, policyTags, policyCategories, true);
    API.write('UpdateMoneyRequestDescription', params, onyxData);
}

/**
 * Edits an existing distance request
 *
 * @param {String} transactionID
 * @param {String} transactionThreadReportID
 * @param {Object} transactionChanges
 * @param {String} [transactionChanges.created]
 * @param {Number} [transactionChanges.amount]
 * @param {Object} [transactionChanges.comment]
 * @param {Object} [transactionChanges.waypoints]
 * @param {Object} policy - May be undefined, an empty object, or an object matching the Policy type (src/types/onyx/Policy.ts)
 * @param {Array} policyTags
 * @param {Array} policyCategories
 */
function updateDistanceRequest(transactionID, transactionThreadReportID, transactionChanges, policy, policyTags, policyCategories) {
    const {params, onyxData} = getUpdateMoneyRequestParams(transactionID, transactionThreadReportID, transactionChanges, policy, policyTags, policyCategories, false);
    API.write('UpdateDistanceRequest', params, onyxData);
}

/**
 * Request money from another user
 *
 * @param {Object} report
 * @param {Number} amount - always in the smallest unit of the currency
 * @param {String} currency
 * @param {String} created
 * @param {String} merchant
 * @param {String} payeeEmail
 * @param {Number} payeeAccountID
 * @param {Object} participant
 * @param {String} comment
 * @param {Object} [receipt]
 * @param {String} [category]
 * @param {String} [tag]
 * @param {String} [taxCode]
 * @param {Number} [taxAmount]
 * @param {Boolean} [billable]
 * @param {Object} [policy]
 * @param {Object} [policyTags]
 * @param {Object} [policyCategories]
 */
function requestMoney(
    report,
    amount,
    currency,
    created,
    merchant,
    payeeEmail,
    payeeAccountID,
    participant,
    comment,
    receipt = undefined,
    category = undefined,
    tag = undefined,
    taxCode = '',
    taxAmount = 0,
    billable = undefined,
    policy = undefined,
    policyTags = undefined,
    policyCategories = undefined,
) {
    // If the report is iou or expense report, we should get the linked chat report to be passed to the getMoneyRequestInformation function
    const isMoneyRequestReport = ReportUtils.isMoneyRequestReport(report);
    const currentChatReport = isMoneyRequestReport ? ReportUtils.getReport(report.chatReportID) : report;
    const moneyRequestReportID = isMoneyRequestReport ? report.reportID : 0;
    const currentCreated = DateUtils.enrichMoneyRequestTimestamp(created);
    const {payerAccountID, payerEmail, iouReport, chatReport, transaction, iouAction, createdChatReportActionID, createdIOUReportActionID, reportPreviewAction, onyxData} =
        getMoneyRequestInformation(
            currentChatReport,
            participant,
            comment,
            amount,
            currency,
            currentCreated,
            merchant,
            payeeAccountID,
            payeeEmail,
            receipt,
            undefined,
            category,
            tag,
            billable,
            policy,
            policyTags,
            policyCategories,
            moneyRequestReportID,
        );
    const activeReportID = isMoneyRequestReport ? report.reportID : chatReport.reportID;

    API.write(
        'RequestMoney',
        {
            debtorEmail: payerEmail,
            debtorAccountID: payerAccountID,
            amount,
            currency,
            comment,
            created: currentCreated,
            merchant,
            iouReportID: iouReport.reportID,
            chatReportID: chatReport.reportID,
            transactionID: transaction.transactionID,
            reportActionID: iouAction.reportActionID,
            createdChatReportActionID,
            createdIOUReportActionID,
            reportPreviewReportActionID: reportPreviewAction.reportActionID,
            receipt,
            receiptState: lodashGet(receipt, 'state'),
            category,
            tag,
            taxCode,
            taxAmount,
            billable,
        },
        onyxData,
    );
    resetMoneyRequestInfo();
    Navigation.dismissModal(activeReportID);
    Report.notifyNewAction(activeReportID, payeeAccountID);
}

/**
 * Build the Onyx data and IOU split necessary for splitting a bill with 3+ users.
 * 1. Build the optimistic Onyx data for the group chat, i.e. chatReport and iouReportAction creating the former if it doesn't yet exist.
 * 2. Loop over the group chat participant list, building optimistic or updating existing chatReports, iouReports and iouReportActions between the user and each participant.
 * We build both Onyx data and the IOU split that is sent as a request param and is used by Auth to create the chatReports, iouReports and iouReportActions in the database.
 * The IOU split has the following shape:
 *  [
 *      {email: 'currentUser', amount: 100},
 *      {email: 'user2', amount: 100, iouReportID: '100', chatReportID: '110', transactionID: '120', reportActionID: '130'},
 *      {email: 'user3', amount: 100, iouReportID: '200', chatReportID: '210', transactionID: '220', reportActionID: '230'}
 *  ]
 * @param {Array} participants
 * @param {String} currentUserLogin
 * @param {Number} currentUserAccountID
 * @param {Number} amount - always in the smallest unit of the currency
 * @param {String} comment
 * @param {String} currency
 * @param {String} merchant
 * @param {String} category
 * @param {String} tag
 * @param {String} existingSplitChatReportID - the report ID where the split bill happens, could be a group chat or a workspace chat
 *
 * @return {Object}
 */
function createSplitsAndOnyxData(participants, currentUserLogin, currentUserAccountID, amount, comment, currency, merchant, category, tag, existingSplitChatReportID = '') {
    const currentUserEmailForIOUSplit = OptionsListUtils.addSMSDomainIfPhoneNumber(currentUserLogin);
    const participantAccountIDs = _.map(participants, (participant) => Number(participant.accountID));
    const existingSplitChatReport =
        existingSplitChatReportID || participants[0].reportID
            ? allReports[`${ONYXKEYS.COLLECTION.REPORT}${existingSplitChatReportID || participants[0].reportID}`]
            : ReportUtils.getChatByParticipants(participantAccountIDs);
    const splitChatReport = existingSplitChatReport || ReportUtils.buildOptimisticChatReport(participantAccountIDs);
    const isOwnPolicyExpenseChat = splitChatReport.isOwnPolicyExpenseChat;

    const splitTransaction = TransactionUtils.buildOptimisticTransaction(
        amount,
        currency,
        CONST.REPORT.SPLIT_REPORTID,
        comment,
        '',
        '',
        '',
        merchant || Localize.translateLocal('iou.request'),
        undefined,
        undefined,
        undefined,
        category,
        tag,
    );

    // Note: The created action must be optimistically generated before the IOU action so there's no chance that the created action appears after the IOU action in the chat
    const splitCreatedReportAction = ReportUtils.buildOptimisticCreatedReportAction(currentUserEmailForIOUSplit);
    const splitIOUReportAction = ReportUtils.buildOptimisticIOUReportAction(
        CONST.IOU.REPORT_ACTION_TYPE.SPLIT,
        amount,
        currency,
        comment,
        participants,
        splitTransaction.transactionID,
        '',
        '',
        false,
        false,
        {},
        isOwnPolicyExpenseChat,
    );

    splitChatReport.lastReadTime = DateUtils.getDBTime();
    splitChatReport.lastMessageText = splitIOUReportAction.message[0].text;
    splitChatReport.lastMessageHtml = splitIOUReportAction.message[0].html;

    // If we have an existing splitChatReport (group chat or workspace) use it's pending fields, otherwise indicate that we are adding a chat
    if (!existingSplitChatReport) {
        splitChatReport.pendingFields = {
            createChat: CONST.RED_BRICK_ROAD_PENDING_ACTION.ADD,
        };
    }

    const optimisticData = [
        {
            // Use set for new reports because it doesn't exist yet, is faster,
            // and we need the data to be available when we navigate to the chat page
            onyxMethod: existingSplitChatReport ? Onyx.METHOD.MERGE : Onyx.METHOD.SET,
            key: `${ONYXKEYS.COLLECTION.REPORT}${splitChatReport.reportID}`,
            value: splitChatReport,
        },
        {
            onyxMethod: existingSplitChatReport ? Onyx.METHOD.MERGE : Onyx.METHOD.SET,
            key: `${ONYXKEYS.COLLECTION.REPORT_ACTIONS}${splitChatReport.reportID}`,
            value: {
                ...(existingSplitChatReport ? {} : {[splitCreatedReportAction.reportActionID]: splitCreatedReportAction}),
                [splitIOUReportAction.reportActionID]: splitIOUReportAction,
            },
        },
        {
            onyxMethod: Onyx.METHOD.SET,
            key: `${ONYXKEYS.COLLECTION.TRANSACTION}${splitTransaction.transactionID}`,
            value: splitTransaction,
        },
    ];

    const successData = [
        {
            onyxMethod: Onyx.METHOD.MERGE,
            key: `${ONYXKEYS.COLLECTION.REPORT_ACTIONS}${splitChatReport.reportID}`,
            value: {
                ...(existingSplitChatReport ? {} : {[splitCreatedReportAction.reportActionID]: {pendingAction: null}}),
                [splitIOUReportAction.reportActionID]: {pendingAction: null},
            },
        },
        {
            onyxMethod: Onyx.METHOD.MERGE,
            key: `${ONYXKEYS.COLLECTION.TRANSACTION}${splitTransaction.transactionID}`,
            value: {pendingAction: null},
        },
        {
            onyxMethod: Onyx.METHOD.MERGE,
            key: `${ONYXKEYS.COLLECTION.TRANSACTION_DRAFT}${CONST.IOU.OPTIMISTIC_TRANSACTION_ID}`,
            value: null,
        },
    ];

    if (!existingSplitChatReport) {
        successData.push({
            onyxMethod: Onyx.METHOD.MERGE,
            key: `${ONYXKEYS.COLLECTION.REPORT}${splitChatReport.reportID}`,
            value: {pendingFields: {createChat: null}},
        });
    }

    const failureData = [
        {
            onyxMethod: Onyx.METHOD.MERGE,
            key: `${ONYXKEYS.COLLECTION.TRANSACTION}${splitTransaction.transactionID}`,
            value: {
                errors: ErrorUtils.getMicroSecondOnyxError('iou.error.genericCreateFailureMessage'),
            },
        },
        {
            onyxMethod: Onyx.METHOD.MERGE,
            key: `${ONYXKEYS.COLLECTION.TRANSACTION_DRAFT}${CONST.IOU.OPTIMISTIC_TRANSACTION_ID}`,
            value: null,
        },
    ];

    if (existingSplitChatReport) {
        failureData.push({
            onyxMethod: Onyx.METHOD.MERGE,
            key: `${ONYXKEYS.COLLECTION.REPORT_ACTIONS}${splitChatReport.reportID}`,
            value: {
                [splitIOUReportAction.reportActionID]: {
                    errors: ErrorUtils.getMicroSecondOnyxError('iou.error.genericCreateFailureMessage'),
                },
            },
        });
    } else {
        failureData.push(
            {
                onyxMethod: Onyx.METHOD.MERGE,
                key: `${ONYXKEYS.COLLECTION.REPORT}${splitChatReport.reportID}`,
                value: {
                    errorFields: {
                        createChat: ErrorUtils.getMicroSecondOnyxError('report.genericCreateReportFailureMessage'),
                    },
                },
            },
            {
                onyxMethod: Onyx.METHOD.MERGE,
                key: `${ONYXKEYS.COLLECTION.REPORT_ACTIONS}${splitChatReport.reportID}`,
                value: {
                    [splitIOUReportAction.reportActionID]: {
                        errors: ErrorUtils.getMicroSecondOnyxError(null),
                    },
                },
            },
        );
    }

    // Loop through participants creating individual chats, iouReports and reportActionIDs as needed
    const splitAmount = IOUUtils.calculateAmount(participants.length, amount, currency, false);
    const splits = [{email: currentUserEmailForIOUSplit, accountID: currentUserAccountID, amount: IOUUtils.calculateAmount(participants.length, amount, currency, true)}];

    const hasMultipleParticipants = participants.length > 1;
    _.each(participants, (participant) => {
        // In a case when a participant is a workspace, even when a current user is not an owner of the workspace
        const isPolicyExpenseChat = ReportUtils.isPolicyExpenseChat(participant);

        // In case the participant is a workspace, email & accountID should remain undefined and won't be used in the rest of this code
        // participant.login is undefined when the request is initiated from a group DM with an unknown user, so we need to add a default
        const email = isOwnPolicyExpenseChat || isPolicyExpenseChat ? '' : OptionsListUtils.addSMSDomainIfPhoneNumber(participant.login || '').toLowerCase();
        const accountID = isOwnPolicyExpenseChat || isPolicyExpenseChat ? 0 : Number(participant.accountID);
        if (email === currentUserEmailForIOUSplit) {
            return;
        }

        // STEP 1: Get existing chat report OR build a new optimistic one
        // If we only have one participant and the request was initiated from the global create menu, i.e. !existingGroupChatReportID, the oneOnOneChatReport is the groupChatReport
        let oneOnOneChatReport;
        let isNewOneOnOneChatReport = false;
        let shouldCreateOptimisticPersonalDetails = false;
        const personalDetailExists = lodashHas(allPersonalDetails, accountID);

        // If this is a split between two people only and the function
        // wasn't provided with an existing group chat report id
        // or, if the split is being made from the workspace chat, then the oneOnOneChatReport is the same as the splitChatReport
        // in this case existingSplitChatReport will belong to the policy expense chat and we won't be
        // entering code that creates optimistic personal details
        if ((!hasMultipleParticipants && !existingSplitChatReportID) || isOwnPolicyExpenseChat) {
            oneOnOneChatReport = splitChatReport;
            shouldCreateOptimisticPersonalDetails = !existingSplitChatReport && !personalDetailExists;
        } else {
            const existingChatReport = ReportUtils.getChatByParticipants([accountID]);
            isNewOneOnOneChatReport = !existingChatReport;
            shouldCreateOptimisticPersonalDetails = isNewOneOnOneChatReport && !personalDetailExists;
            oneOnOneChatReport = existingChatReport || ReportUtils.buildOptimisticChatReport([accountID]);
        }

        // STEP 2: Get existing IOU/Expense report and update its total OR build a new optimistic one
        // For Control policy expense chats, if the report is already approved, create a new expense report
        let oneOnOneIOUReport = oneOnOneChatReport.iouReportID ? lodashGet(allReports, `${ONYXKEYS.COLLECTION.REPORT}${oneOnOneChatReport.iouReportID}`, undefined) : undefined;
        const shouldCreateNewOneOnOneIOUReport =
            _.isUndefined(oneOnOneIOUReport) || (isOwnPolicyExpenseChat && ReportUtils.isControlPolicyExpenseReport(oneOnOneIOUReport) && ReportUtils.isReportApproved(oneOnOneIOUReport));

        if (shouldCreateNewOneOnOneIOUReport) {
            oneOnOneIOUReport = isOwnPolicyExpenseChat
                ? ReportUtils.buildOptimisticExpenseReport(oneOnOneChatReport.reportID, oneOnOneChatReport.policyID, currentUserAccountID, splitAmount, currency)
                : ReportUtils.buildOptimisticIOUReport(currentUserAccountID, accountID, splitAmount, oneOnOneChatReport.reportID, currency);
        } else if (isOwnPolicyExpenseChat) {
            // Because of the Expense reports are stored as negative values, we subtract the total from the amount
            oneOnOneIOUReport.total -= splitAmount;
        } else {
            oneOnOneIOUReport = IOUUtils.updateIOUOwnerAndTotal(oneOnOneIOUReport, currentUserAccountID, splitAmount, currency);
        }

        // STEP 3: Build optimistic transaction
        const oneOnOneTransaction = TransactionUtils.buildOptimisticTransaction(
            ReportUtils.isExpenseReport(oneOnOneIOUReport) ? -splitAmount : splitAmount,
            currency,
            oneOnOneIOUReport.reportID,
            comment,
            '',
            CONST.IOU.TYPE.SPLIT,
            splitTransaction.transactionID,
            merchant || Localize.translateLocal('iou.request'),
            undefined,
            undefined,
            undefined,
            category,
            tag,
        );

        // STEP 4: Build optimistic reportActions. We need:
        // 1. CREATED action for the chatReport
        // 2. CREATED action for the iouReport
        // 3. IOU action for the iouReport
        // 4. REPORTPREVIEW action for the chatReport
        // Note: The CREATED action for the IOU report must be optimistically generated before the IOU action so there's no chance that it appears after the IOU action in the chat
        const currentTime = DateUtils.getDBTime();
        const oneOnOneCreatedActionForChat = ReportUtils.buildOptimisticCreatedReportAction(currentUserEmailForIOUSplit);
        const oneOnOneCreatedActionForIOU = ReportUtils.buildOptimisticCreatedReportAction(currentUserEmailForIOUSplit, DateUtils.subtractMillisecondsFromDateTime(currentTime, 1));
        const oneOnOneIOUAction = ReportUtils.buildOptimisticIOUReportAction(
            CONST.IOU.REPORT_ACTION_TYPE.CREATE,
            splitAmount,
            currency,
            comment,
            [participant],
            oneOnOneTransaction.transactionID,
            '',
            oneOnOneIOUReport.reportID,
            undefined,
            undefined,
            undefined,
            undefined,
            currentTime,
        );

        // Add optimistic personal details for new participants
        const oneOnOnePersonalDetailListAction = shouldCreateOptimisticPersonalDetails
            ? {
                  [accountID]: {
                      accountID,
                      avatar: UserUtils.getDefaultAvatarURL(accountID),
                      displayName: LocalePhoneNumber.formatPhoneNumber(participant.displayName || email),
                      login: participant.login,
                      isOptimisticPersonalDetail: true,
                  },
              }
            : undefined;

        let oneOnOneReportPreviewAction = ReportActionsUtils.getReportPreviewAction(oneOnOneChatReport.reportID, oneOnOneIOUReport.reportID);
        if (oneOnOneReportPreviewAction) {
            oneOnOneReportPreviewAction = ReportUtils.updateReportPreview(oneOnOneIOUReport, oneOnOneReportPreviewAction);
        } else {
            oneOnOneReportPreviewAction = ReportUtils.buildOptimisticReportPreview(oneOnOneChatReport, oneOnOneIOUReport);
        }

        // Add category to optimistic policy recently used categories when a participant is a workspace
        const optimisticPolicyRecentlyUsedCategories = isPolicyExpenseChat ? Policy.buildOptimisticPolicyRecentlyUsedCategories(participant.policyID, category) : [];

        // Add tag to optimistic policy recently used tags when a participant is a workspace
        const optimisticPolicyRecentlyUsedTags = isPolicyExpenseChat ? Policy.buildOptimisticPolicyRecentlyUsedTags(participant.policyID, tag) : {};

        // STEP 5: Build Onyx Data
        const [oneOnOneOptimisticData, oneOnOneSuccessData, oneOnOneFailureData] = buildOnyxDataForMoneyRequest(
            oneOnOneChatReport,
            oneOnOneIOUReport,
            oneOnOneTransaction,
            oneOnOneCreatedActionForChat,
            oneOnOneCreatedActionForIOU,
            oneOnOneIOUAction,
            oneOnOnePersonalDetailListAction,
            oneOnOneReportPreviewAction,
            optimisticPolicyRecentlyUsedCategories,
            optimisticPolicyRecentlyUsedTags,
            isNewOneOnOneChatReport,
            shouldCreateNewOneOnOneIOUReport,
        );

        const individualSplit = {
            email,
            accountID,
            amount: splitAmount,
            iouReportID: oneOnOneIOUReport.reportID,
            chatReportID: oneOnOneChatReport.reportID,
            transactionID: oneOnOneTransaction.transactionID,
            reportActionID: oneOnOneIOUAction.reportActionID,
            createdChatReportActionID: oneOnOneCreatedActionForChat.reportActionID,
            createdIOUReportActionID: oneOnOneCreatedActionForIOU.reportActionID,
            reportPreviewReportActionID: oneOnOneReportPreviewAction.reportActionID,
        };

        splits.push(individualSplit);
        optimisticData.push(...oneOnOneOptimisticData);
        successData.push(...oneOnOneSuccessData);
        failureData.push(...oneOnOneFailureData);
    });

    const splitData = {
        chatReportID: splitChatReport.reportID,
        transactionID: splitTransaction.transactionID,
        reportActionID: splitIOUReportAction.reportActionID,
        policyID: splitChatReport.policyID,
    };

    if (_.isEmpty(existingSplitChatReport)) {
        splitData.createdReportActionID = splitCreatedReportAction.reportActionID;
    }

    return {
        splitData,
        splits,
        onyxData: {optimisticData, successData, failureData},
    };
}

/**
 * @param {Array} participants
 * @param {String} currentUserLogin
 * @param {Number} currentUserAccountID
 * @param {Number} amount - always in smallest currency unit
 * @param {String} comment
 * @param {String} currency
 * @param {String} merchant
 * @param {String} category
 * @param {String} tag
 * @param {String} existingSplitChatReportID - Either a group DM or a workspace chat
 */
function splitBill(participants, currentUserLogin, currentUserAccountID, amount, comment, currency, merchant, category, tag, existingSplitChatReportID = '') {
    const {splitData, splits, onyxData} = createSplitsAndOnyxData(
        participants,
        currentUserLogin,
        currentUserAccountID,
        amount,
        comment,
        currency,
        merchant,
        category,
        tag,
        existingSplitChatReportID,
    );
    API.write(
        'SplitBill',
        {
            reportID: splitData.chatReportID,
            amount,
            splits: JSON.stringify(splits),
            currency,
            comment,
            category,
            merchant,
            tag,
            transactionID: splitData.transactionID,
            reportActionID: splitData.reportActionID,
            createdReportActionID: splitData.createdReportActionID,
            policyID: splitData.policyID,
        },
        onyxData,
    );

    resetMoneyRequestInfo();
    Navigation.dismissModal();
    Report.notifyNewAction(splitData.chatReportID, currentUserAccountID);
}

/**
 * @param {Array} participants
 * @param {String} currentUserLogin
 * @param {Number} currentUserAccountID
 * @param {Number} amount - always in smallest currency unit
 * @param {String} comment
 * @param {String} currency
 * @param {String} merchant
 * @param {String} category
 * @param {String} tag
 */
function splitBillAndOpenReport(participants, currentUserLogin, currentUserAccountID, amount, comment, currency, merchant, category, tag) {
    const {splitData, splits, onyxData} = createSplitsAndOnyxData(participants, currentUserLogin, currentUserAccountID, amount, comment, currency, merchant, category, tag);

    API.write(
        'SplitBillAndOpenReport',
        {
            reportID: splitData.chatReportID,
            amount,
            splits: JSON.stringify(splits),
            currency,
            merchant,
            comment,
            category,
            tag,
            transactionID: splitData.transactionID,
            reportActionID: splitData.reportActionID,
            createdReportActionID: splitData.createdReportActionID,
            policyID: splitData.policyID,
        },
        onyxData,
    );

    resetMoneyRequestInfo();
    Navigation.dismissModal(splitData.chatReportID);
    Report.notifyNewAction(splitData.chatReportID, currentUserAccountID);
}

/** Used exclusively for starting a split bill request that contains a receipt, the split request will be completed once the receipt is scanned
 *  or user enters details manually.
 *
 * @param {Array} participants
 * @param {String} currentUserLogin
 * @param {Number} currentUserAccountID
 * @param {String} comment
 * @param {String} category
 * @param {String} tag
 * @param {Object} receipt
 * @param {String} existingSplitChatReportID - Either a group DM or a workspace chat
 */
function startSplitBill(participants, currentUserLogin, currentUserAccountID, comment, category, tag, receipt, existingSplitChatReportID = '') {
    const currentUserEmailForIOUSplit = OptionsListUtils.addSMSDomainIfPhoneNumber(currentUserLogin);
    const participantAccountIDs = _.map(participants, (participant) => Number(participant.accountID));
    const existingSplitChatReport =
        existingSplitChatReportID || participants[0].reportID
            ? allReports[`${ONYXKEYS.COLLECTION.REPORT}${existingSplitChatReportID || participants[0].reportID}`]
            : ReportUtils.getChatByParticipants(participantAccountIDs);
    const splitChatReport = existingSplitChatReport || ReportUtils.buildOptimisticChatReport(participantAccountIDs);
    const isOwnPolicyExpenseChat = splitChatReport.isOwnPolicyExpenseChat || false;

    const {name: filename, source, state = CONST.IOU.RECEIPT_STATE.SCANREADY} = receipt;
    const receiptObject = {state, source};

    // ReportID is -2 (aka "deleted") on the group transaction
    const splitTransaction = TransactionUtils.buildOptimisticTransaction(
        0,
        CONST.CURRENCY.USD,
        CONST.REPORT.SPLIT_REPORTID,
        comment,
        '',
        '',
        '',
        CONST.TRANSACTION.PARTIAL_TRANSACTION_MERCHANT,
        receiptObject,
        filename,
        undefined,
        category,
        tag,
    );

    // Note: The created action must be optimistically generated before the IOU action so there's no chance that the created action appears after the IOU action in the chat
    const splitChatCreatedReportAction = ReportUtils.buildOptimisticCreatedReportAction(currentUserEmailForIOUSplit);
    const splitIOUReportAction = ReportUtils.buildOptimisticIOUReportAction(
        CONST.IOU.REPORT_ACTION_TYPE.SPLIT,
        0,
        CONST.CURRENCY.USD,
        comment,
        participants,
        splitTransaction.transactionID,
        '',
        '',
        false,
        false,
        receiptObject,
        isOwnPolicyExpenseChat,
    );

    splitChatReport.lastReadTime = DateUtils.getDBTime();
    splitChatReport.lastMessageText = splitIOUReportAction.message[0].text;
    splitChatReport.lastMessageHtml = splitIOUReportAction.message[0].html;

    // If we have an existing splitChatReport (group chat or workspace) use it's pending fields, otherwise indicate that we are adding a chat
    if (!existingSplitChatReport) {
        splitChatReport.pendingFields = {
            createChat: CONST.RED_BRICK_ROAD_PENDING_ACTION.ADD,
        };
    }

    const optimisticData = [
        {
            // Use set for new reports because it doesn't exist yet, is faster,
            // and we need the data to be available when we navigate to the chat page
            onyxMethod: existingSplitChatReport ? Onyx.METHOD.MERGE : Onyx.METHOD.SET,
            key: `${ONYXKEYS.COLLECTION.REPORT}${splitChatReport.reportID}`,
            value: splitChatReport,
        },
        {
            onyxMethod: existingSplitChatReport ? Onyx.METHOD.MERGE : Onyx.METHOD.SET,
            key: `${ONYXKEYS.COLLECTION.REPORT_ACTIONS}${splitChatReport.reportID}`,
            value: {
                ...(existingSplitChatReport ? {} : {[splitChatCreatedReportAction.reportActionID]: splitChatCreatedReportAction}),
                [splitIOUReportAction.reportActionID]: splitIOUReportAction,
            },
        },
        {
            onyxMethod: Onyx.METHOD.SET,
            key: `${ONYXKEYS.COLLECTION.TRANSACTION}${splitTransaction.transactionID}`,
            value: splitTransaction,
        },
    ];

    const successData = [
        {
            onyxMethod: Onyx.METHOD.MERGE,
            key: `${ONYXKEYS.COLLECTION.REPORT_ACTIONS}${splitChatReport.reportID}`,
            value: {
                ...(existingSplitChatReport ? {} : {[splitChatCreatedReportAction.reportActionID]: {pendingAction: null}}),
                [splitIOUReportAction.reportActionID]: {pendingAction: null},
            },
        },
        {
            onyxMethod: Onyx.METHOD.MERGE,
            key: `${ONYXKEYS.COLLECTION.TRANSACTION}${splitTransaction.transactionID}`,
            value: {pendingAction: null},
        },
    ];

    if (!existingSplitChatReport) {
        successData.push({
            onyxMethod: Onyx.METHOD.MERGE,
            key: `${ONYXKEYS.COLLECTION.REPORT}${splitChatReport.reportID}`,
            value: {pendingFields: {createChat: null}},
        });
    }

    const failureData = [
        {
            onyxMethod: Onyx.METHOD.MERGE,
            key: `${ONYXKEYS.COLLECTION.TRANSACTION}${splitTransaction.transactionID}`,
            value: {
                errors: ErrorUtils.getMicroSecondOnyxError('iou.error.genericCreateFailureMessage'),
            },
        },
    ];

    if (existingSplitChatReport) {
        failureData.push({
            onyxMethod: Onyx.METHOD.MERGE,
            key: `${ONYXKEYS.COLLECTION.REPORT_ACTIONS}${splitChatReport.reportID}`,
            value: {
                [splitIOUReportAction.reportActionID]: {
                    errors: getReceiptError(receipt, filename),
                },
            },
        });
    } else {
        failureData.push(
            {
                onyxMethod: Onyx.METHOD.MERGE,
                key: `${ONYXKEYS.COLLECTION.REPORT}${splitChatReport.reportID}`,
                value: {
                    errorFields: {
                        createChat: ErrorUtils.getMicroSecondOnyxError('report.genericCreateReportFailureMessage'),
                    },
                },
            },
            {
                onyxMethod: Onyx.METHOD.MERGE,
                key: `${ONYXKEYS.COLLECTION.REPORT_ACTIONS}${splitChatReport.reportID}`,
                value: {
                    [splitChatCreatedReportAction.reportActionID]: {
                        errors: ErrorUtils.getMicroSecondOnyxError('report.genericCreateReportFailureMessage'),
                    },
                    [splitIOUReportAction.reportActionID]: {
                        errors: getReceiptError(receipt, filename),
                    },
                },
            },
        );
    }

    const splits = [{email: currentUserEmailForIOUSplit, accountID: currentUserAccountID}];

    _.each(participants, (participant) => {
        const email = participant.isOwnPolicyExpenseChat ? '' : OptionsListUtils.addSMSDomainIfPhoneNumber(participant.login || participant.text).toLowerCase();
        const accountID = participant.isOwnPolicyExpenseChat ? 0 : Number(participant.accountID);
        if (email === currentUserEmailForIOUSplit) {
            return;
        }

        // When splitting with a workspace chat, we only need to supply the policyID and the workspace reportID as it's needed so we can update the report preview
        if (participant.isOwnPolicyExpenseChat) {
            splits.push({
                policyID: participant.policyID,
                chatReportID: splitChatReport.reportID,
            });
            return;
        }

        const participantPersonalDetails = allPersonalDetails[participant.accountID];
        if (!participantPersonalDetails) {
            optimisticData.push({
                onyxMethod: Onyx.METHOD.MERGE,
                key: ONYXKEYS.PERSONAL_DETAILS_LIST,
                value: {
                    [accountID]: {
                        accountID,
                        avatar: UserUtils.getDefaultAvatarURL(accountID),
                        displayName: LocalePhoneNumber.formatPhoneNumber(participant.displayName || email),
                        login: participant.login || participant.text,
                        isOptimisticPersonalDetail: true,
                    },
                },
            });
        }

        splits.push({
            email,
            accountID,
        });
    });

    _.each(participants, (participant) => {
        const isPolicyExpenseChat = ReportUtils.isPolicyExpenseChat(participant);
        if (!isPolicyExpenseChat) {
            return;
        }

        const optimisticPolicyRecentlyUsedCategories = Policy.buildOptimisticPolicyRecentlyUsedCategories(participant.policyID, category);
        const optimisticPolicyRecentlyUsedTags = Policy.buildOptimisticPolicyRecentlyUsedTags(participant.policyID, tag);

        if (!_.isEmpty(optimisticPolicyRecentlyUsedCategories)) {
            optimisticData.push({
                onyxMethod: Onyx.METHOD.SET,
                key: `${ONYXKEYS.COLLECTION.POLICY_RECENTLY_USED_CATEGORIES}${participant.policyID}`,
                value: optimisticPolicyRecentlyUsedCategories,
            });
        }

        if (!_.isEmpty(optimisticPolicyRecentlyUsedTags)) {
            optimisticData.push({
                onyxMethod: Onyx.METHOD.MERGE,
                key: `${ONYXKEYS.COLLECTION.POLICY_RECENTLY_USED_TAGS}${participant.policyID}`,
                value: optimisticPolicyRecentlyUsedTags,
            });
        }
    });

    // Save the new splits array into the transaction's comment in case the user calls CompleteSplitBill while offline
    optimisticData.push({
        onyxMethod: Onyx.METHOD.MERGE,
        key: `${ONYXKEYS.COLLECTION.TRANSACTION}${splitTransaction.transactionID}`,
        value: {
            comment: {
                splits,
            },
        },
    });

    API.write(
        'StartSplitBill',
        {
            chatReportID: splitChatReport.reportID,
            reportActionID: splitIOUReportAction.reportActionID,
            transactionID: splitTransaction.transactionID,
            splits: JSON.stringify(splits),
            receipt,
            comment,
            category,
            tag,
            isFromGroupDM: !existingSplitChatReport,
            ...(existingSplitChatReport ? {} : {createdReportActionID: splitChatCreatedReportAction.reportActionID}),
        },
        {optimisticData, successData, failureData},
    );

    resetMoneyRequestInfo();
    Navigation.dismissModal(splitChatReport.reportID);
    Report.notifyNewAction(splitChatReport.chatReportID, currentUserAccountID);
}

/** Used for editing a split bill while it's still scanning or when SmartScan fails, it completes a split bill started by startSplitBill above.
 *
 * @param {number} chatReportID - The group chat or workspace reportID
 * @param {Object} reportAction - The split action that lives in the chatReport above
 * @param {Object} updatedTransaction - The updated **draft** split transaction
 * @param {Number} sessionAccountID - accountID of the current user
 * @param {String} sessionEmail - email of the current user
 */
function completeSplitBill(chatReportID, reportAction, updatedTransaction, sessionAccountID, sessionEmail) {
    const currentUserEmailForIOUSplit = OptionsListUtils.addSMSDomainIfPhoneNumber(sessionEmail);
    const {transactionID} = updatedTransaction;
    const unmodifiedTransaction = allTransactions[`${ONYXKEYS.COLLECTION.TRANSACTION}${transactionID}`];

    // Save optimistic updated transaction and action
    const optimisticData = [
        {
            onyxMethod: Onyx.METHOD.MERGE,
            key: `${ONYXKEYS.COLLECTION.TRANSACTION}${transactionID}`,
            value: {
                ...updatedTransaction,
                receipt: {
                    state: CONST.IOU.RECEIPT_STATE.OPEN,
                },
            },
        },
        {
            onyxMethod: Onyx.METHOD.MERGE,
            key: `${ONYXKEYS.COLLECTION.REPORT_ACTIONS}${chatReportID}`,
            value: {
                [reportAction.reportActionID]: {
                    lastModified: DateUtils.getDBTime(),
                    whisperedToAccountIDs: [],
                },
            },
        },
    ];

    const successData = [
        {
            onyxMethod: Onyx.METHOD.MERGE,
            key: `${ONYXKEYS.COLLECTION.TRANSACTION}${transactionID}`,
            value: {pendingAction: null},
        },
        {
            onyxMethod: Onyx.METHOD.MERGE,
            key: `${ONYXKEYS.COLLECTION.SPLIT_TRANSACTION_DRAFT}${transactionID}`,
            value: null,
        },
    ];

    const failureData = [
        {
            onyxMethod: Onyx.METHOD.MERGE,
            key: `${ONYXKEYS.COLLECTION.TRANSACTION}${transactionID}`,
            value: {
                ...unmodifiedTransaction,
                errors: ErrorUtils.getMicroSecondOnyxError('iou.error.genericCreateFailureMessage'),
            },
        },
        {
            onyxMethod: Onyx.METHOD.MERGE,
            key: `${ONYXKEYS.COLLECTION.REPORT_ACTIONS}${chatReportID}`,
            value: {
                [reportAction.reportActionID]: {
                    ...reportAction,
                    errors: ErrorUtils.getMicroSecondOnyxError('iou.error.genericCreateFailureMessage'),
                },
            },
        },
    ];

    const splitParticipants = updatedTransaction.comment.splits;
    const {modifiedAmount: amount, modifiedCurrency: currency} = updatedTransaction;

    // Exclude the current user when calculating the split amount, `calculateAmount` takes it into account
    const splitAmount = IOUUtils.calculateAmount(splitParticipants.length - 1, amount, currency, false);

    const splits = [{email: currentUserEmailForIOUSplit}];
    _.each(splitParticipants, (participant) => {
        // Skip creating the transaction for the current user
        if (participant.email === currentUserEmailForIOUSplit) {
            return;
        }
        const isPolicyExpenseChat = !_.isEmpty(participant.policyID);

        if (!isPolicyExpenseChat) {
            // In case this is still the optimistic accountID saved in the splits array, return early as we cannot know
            // if there is an existing chat between the split creator and this participant
            // Instead, we will rely on Auth generating the report IDs and the user won't see any optimistic chats or reports created
            const participantPersonalDetails = allPersonalDetails[participant.accountID] || {};
            if (!participantPersonalDetails || participantPersonalDetails.isOptimisticPersonalDetail) {
                splits.push({
                    email: participant.email,
                });
                return;
            }
        }

        let oneOnOneChatReport;
        let isNewOneOnOneChatReport = false;
        if (isPolicyExpenseChat) {
            // The workspace chat reportID is saved in the splits array when starting a split bill with a workspace
            oneOnOneChatReport = allReports[`${ONYXKEYS.COLLECTION.REPORT}${participant.chatReportID}`];
        } else {
            const existingChatReport = ReportUtils.getChatByParticipants([participant.accountID]);
            isNewOneOnOneChatReport = !existingChatReport;
            oneOnOneChatReport = existingChatReport || ReportUtils.buildOptimisticChatReport([participant.accountID]);
        }

        let oneOnOneIOUReport = oneOnOneChatReport.iouReportID ? lodashGet(allReports, `${ONYXKEYS.COLLECTION.REPORT}${oneOnOneChatReport.iouReportID}`, undefined) : undefined;
        const shouldCreateNewOneOnOneIOUReport =
            _.isUndefined(oneOnOneIOUReport) || (isPolicyExpenseChat && ReportUtils.isControlPolicyExpenseReport(oneOnOneIOUReport) && ReportUtils.isReportApproved(oneOnOneIOUReport));

        if (shouldCreateNewOneOnOneIOUReport) {
            oneOnOneIOUReport = isPolicyExpenseChat
                ? ReportUtils.buildOptimisticExpenseReport(oneOnOneChatReport.reportID, participant.policyID, sessionAccountID, splitAmount, currency)
                : ReportUtils.buildOptimisticIOUReport(sessionAccountID, participant.accountID, splitAmount, oneOnOneChatReport.reportID, currency);
        } else if (isPolicyExpenseChat) {
            // Because of the Expense reports are stored as negative values, we subtract the total from the amount
            oneOnOneIOUReport.total -= splitAmount;
        } else {
            oneOnOneIOUReport = IOUUtils.updateIOUOwnerAndTotal(oneOnOneIOUReport, sessionAccountID, splitAmount, currency);
        }

        const oneOnOneTransaction = TransactionUtils.buildOptimisticTransaction(
            isPolicyExpenseChat ? -splitAmount : splitAmount,
            currency,
            oneOnOneIOUReport.reportID,
            updatedTransaction.comment.comment,
            updatedTransaction.modifiedCreated,
            CONST.IOU.TYPE.SPLIT,
            transactionID,
            updatedTransaction.modifiedMerchant,
            {...updatedTransaction.receipt, state: CONST.IOU.RECEIPT_STATE.OPEN},
            updatedTransaction.filename,
        );

        const oneOnOneCreatedActionForChat = ReportUtils.buildOptimisticCreatedReportAction(currentUserEmailForIOUSplit);
        const oneOnOneCreatedActionForIOU = ReportUtils.buildOptimisticCreatedReportAction(currentUserEmailForIOUSplit);
        const oneOnOneIOUAction = ReportUtils.buildOptimisticIOUReportAction(
            CONST.IOU.REPORT_ACTION_TYPE.CREATE,
            splitAmount,
            currency,
            updatedTransaction.comment.comment,
            [participant],
            oneOnOneTransaction.transactionID,
            '',
            oneOnOneIOUReport.reportID,
        );

        let oneOnOneReportPreviewAction = ReportActionsUtils.getReportPreviewAction(oneOnOneChatReport.reportID, oneOnOneIOUReport.reportID);
        if (oneOnOneReportPreviewAction) {
            oneOnOneReportPreviewAction = ReportUtils.updateReportPreview(oneOnOneIOUReport, oneOnOneReportPreviewAction);
        } else {
            oneOnOneReportPreviewAction = ReportUtils.buildOptimisticReportPreview(oneOnOneChatReport, oneOnOneIOUReport, '', oneOnOneTransaction);
        }

        const [oneOnOneOptimisticData, oneOnOneSuccessData, oneOnOneFailureData] = buildOnyxDataForMoneyRequest(
            oneOnOneChatReport,
            oneOnOneIOUReport,
            oneOnOneTransaction,
            oneOnOneCreatedActionForChat,
            oneOnOneCreatedActionForIOU,
            oneOnOneIOUAction,
            {},
            oneOnOneReportPreviewAction,
            {},
            {},
            isNewOneOnOneChatReport,
            shouldCreateNewOneOnOneIOUReport,
        );

        splits.push({
            email: participant.email,
            accountID: participant.accountID,
            policyID: participant.policyID,
            iouReportID: oneOnOneIOUReport.reportID,
            chatReportID: oneOnOneChatReport.reportID,
            transactionID: oneOnOneTransaction.transactionID,
            reportActionID: oneOnOneIOUAction.reportActionID,
            createdChatReportActionID: oneOnOneCreatedActionForChat.reportActionID,
            createdIOUReportActionID: oneOnOneCreatedActionForIOU.reportActionID,
            reportPreviewReportActionID: oneOnOneReportPreviewAction.reportActionID,
        });

        optimisticData.push(...oneOnOneOptimisticData);
        successData.push(...oneOnOneSuccessData);
        failureData.push(...oneOnOneFailureData);
    });

    const {
        amount: transactionAmount,
        currency: transactionCurrency,
        created: transactionCreated,
        merchant: transactionMerchant,
        comment: transactionComment,
        category: transactionCategory,
        tag: transactionTag,
    } = ReportUtils.getTransactionDetails(updatedTransaction);

    API.write(
        'CompleteSplitBill',
        {
            transactionID,
            amount: transactionAmount,
            currency: transactionCurrency,
            created: transactionCreated,
            merchant: transactionMerchant,
            comment: transactionComment,
            category: transactionCategory,
            tag: transactionTag,
            splits: JSON.stringify(splits),
        },
        {optimisticData, successData, failureData},
    );
    Navigation.dismissModal(chatReportID);
    Report.notifyNewAction(chatReportID, sessionAccountID);
}

/**
 * @param {String} transactionID
 * @param {Object} transactionChanges
 */
function setDraftSplitTransaction(transactionID, transactionChanges = {}) {
    let draftSplitTransaction = allDraftSplitTransactions[`${ONYXKEYS.COLLECTION.SPLIT_TRANSACTION_DRAFT}${transactionID}`];

    if (!draftSplitTransaction) {
        draftSplitTransaction = allTransactions[`${ONYXKEYS.COLLECTION.TRANSACTION}${transactionID}`];
    }

    const updatedTransaction = TransactionUtils.getUpdatedTransaction(draftSplitTransaction, transactionChanges, false, false);

    Onyx.merge(`${ONYXKEYS.COLLECTION.SPLIT_TRANSACTION_DRAFT}${transactionID}`, updatedTransaction);
}

/**
 * @param {String} transactionID
 * @param {Number} transactionThreadReportID
 * @param {Object} transactionChanges
 * @param {Object} policy - May be undefined, an empty object, or an object matching the Policy type (src/types/onyx/Policy.ts)
 * @param {Array} policyTags
 * @param {Array} policyCategories
 */
function editRegularMoneyRequest(transactionID, transactionThreadReportID, transactionChanges, policy = {}, policyTags, policyCategories) {
    // STEP 1: Get all collections we're updating
    const transactionThread = allReports[`${ONYXKEYS.COLLECTION.REPORT}${transactionThreadReportID}`];
    const transaction = allTransactions[`${ONYXKEYS.COLLECTION.TRANSACTION}${transactionID}`];
    const iouReport = allReports[`${ONYXKEYS.COLLECTION.REPORT}${transactionThread.parentReportID}`];
    const chatReport = allReports[`${ONYXKEYS.COLLECTION.REPORT}${iouReport.chatReportID}`];
    const isFromExpenseReport = ReportUtils.isExpenseReport(iouReport);

    // STEP 2: Build new modified expense report action.
    const updatedReportAction = ReportUtils.buildOptimisticModifiedExpenseReportAction(transactionThread, transaction, transactionChanges, isFromExpenseReport);
    const updatedTransaction = TransactionUtils.getUpdatedTransaction(transaction, transactionChanges, isFromExpenseReport);

    // STEP 3: Compute the IOU total and update the report preview message so LHN amount owed is correct
    // Should only update if the transaction matches the currency of the report, else we wait for the update
    // from the server with the currency conversion
    let updatedMoneyRequestReport = {...iouReport};
    const updatedChatReport = {...chatReport};
    const diff = TransactionUtils.getAmount(transaction, true) - TransactionUtils.getAmount(updatedTransaction, true);
    if (updatedTransaction.currency === iouReport.currency && updatedTransaction.modifiedAmount && diff !== 0) {
        if (ReportUtils.isExpenseReport(iouReport)) {
            updatedMoneyRequestReport.total += diff;
        } else {
            updatedMoneyRequestReport = IOUUtils.updateIOUOwnerAndTotal(iouReport, updatedReportAction.actorAccountID, diff, TransactionUtils.getCurrency(transaction), false);
        }

        updatedMoneyRequestReport.cachedTotal = CurrencyUtils.convertToDisplayString(updatedMoneyRequestReport.total, updatedTransaction.currency);

        // Update the last message of the IOU report
        const lastMessage = ReportUtils.getIOUReportActionMessage(
            iouReport.reportID,
            CONST.IOU.REPORT_ACTION_TYPE.CREATE,
            updatedMoneyRequestReport.total,
            '',
            updatedTransaction.currency,
            '',
            false,
        );
        updatedMoneyRequestReport.lastMessageText = lastMessage[0].text;
        updatedMoneyRequestReport.lastMessageHtml = lastMessage[0].html;

        // Update the last message of the chat report
        const hasNonReimbursableTransactions = ReportUtils.hasNonReimbursableTransactions(iouReport);
        const messageText = Localize.translateLocal(hasNonReimbursableTransactions ? 'iou.payerSpentAmount' : 'iou.payerOwesAmount', {
            payer: ReportUtils.getPersonalDetailsForAccountID(updatedMoneyRequestReport.managerID).login || '',
            amount: CurrencyUtils.convertToDisplayString(updatedMoneyRequestReport.total, updatedMoneyRequestReport.currency),
        });
        updatedChatReport.lastMessageText = messageText;
        updatedChatReport.lastMessageHtml = messageText;
    }

    const isScanning = TransactionUtils.hasReceipt(updatedTransaction) && TransactionUtils.isReceiptBeingScanned(updatedTransaction);

    // STEP 4: Compose the optimistic data
    const currentTime = DateUtils.getDBTime();
    const optimisticData = [
        {
            onyxMethod: Onyx.METHOD.MERGE,
            key: `${ONYXKEYS.COLLECTION.REPORT_ACTIONS}${transactionThread.reportID}`,
            value: {
                [updatedReportAction.reportActionID]: updatedReportAction,
            },
        },
        {
            onyxMethod: Onyx.METHOD.MERGE,
            key: `${ONYXKEYS.COLLECTION.TRANSACTION}${transactionID}`,
            value: updatedTransaction,
        },
        {
            onyxMethod: Onyx.METHOD.MERGE,
            key: `${ONYXKEYS.COLLECTION.REPORT}${iouReport.reportID}`,
            value: updatedMoneyRequestReport,
        },
        {
            onyxMethod: Onyx.METHOD.MERGE,
            key: `${ONYXKEYS.COLLECTION.REPORT}${iouReport.chatReportID}`,
            value: updatedChatReport,
        },
        {
            onyxMethod: Onyx.METHOD.MERGE,
            key: `${ONYXKEYS.COLLECTION.REPORT}${transactionThreadReportID}`,
            value: {
                lastReadTime: currentTime,
                lastVisibleActionCreated: currentTime,
            },
        },
        ...(!isScanning
            ? [
                  {
                      onyxMethod: Onyx.METHOD.MERGE,
                      key: `${ONYXKEYS.COLLECTION.REPORT_ACTIONS}${iouReport.reportID}`,
                      value: {
                          [transactionThread.parentReportActionID]: {
                              whisperedToAccountIDs: [],
                          },
                      },
                  },
                  {
                      onyxMethod: Onyx.METHOD.MERGE,
                      key: `${ONYXKEYS.COLLECTION.REPORT_ACTIONS}${iouReport.parentReportID}`,
                      value: {
                          [iouReport.parentReportActionID]: {
                              whisperedToAccountIDs: [],
                          },
                      },
                  },
              ]
            : []),
    ];

    // Update recently used categories if the category is changed
    if (_.has(transactionChanges, 'category')) {
        const optimisticPolicyRecentlyUsedCategories = Policy.buildOptimisticPolicyRecentlyUsedCategories(iouReport.policyID, transactionChanges.category);
        if (!_.isEmpty(optimisticPolicyRecentlyUsedCategories)) {
            optimisticData.push({
                onyxMethod: Onyx.METHOD.SET,
                key: `${ONYXKEYS.COLLECTION.POLICY_RECENTLY_USED_CATEGORIES}${iouReport.policyID}`,
                value: optimisticPolicyRecentlyUsedCategories,
            });
        }
    }

    // Update recently used categories if the tag is changed
    if (_.has(transactionChanges, 'tag')) {
        const optimisticPolicyRecentlyUsedTags = Policy.buildOptimisticPolicyRecentlyUsedTags(iouReport.policyID, transactionChanges.tag);
        if (!_.isEmpty(optimisticPolicyRecentlyUsedTags)) {
            optimisticData.push({
                onyxMethod: Onyx.METHOD.MERGE,
                key: `${ONYXKEYS.COLLECTION.POLICY_RECENTLY_USED_TAGS}${iouReport.policyID}`,
                value: optimisticPolicyRecentlyUsedTags,
            });
        }
    }

    const successData = [
        {
            onyxMethod: Onyx.METHOD.MERGE,
            key: `${ONYXKEYS.COLLECTION.REPORT_ACTIONS}${transactionThread.reportID}`,
            value: {
                [updatedReportAction.reportActionID]: {pendingAction: null},
            },
        },
        {
            onyxMethod: Onyx.METHOD.MERGE,
            key: `${ONYXKEYS.COLLECTION.TRANSACTION}${transactionID}`,
            value: {
                pendingFields: {
                    comment: null,
                    amount: null,
                    created: null,
                    currency: null,
                    merchant: null,
                    billable: null,
                    category: null,
                    tag: null,
                },
            },
        },
        {
            onyxMethod: Onyx.METHOD.MERGE,
            key: `${ONYXKEYS.COLLECTION.REPORT}${iouReport.reportID}`,
            value: {pendingAction: null},
        },
    ];

    const failureData = [
        {
            onyxMethod: Onyx.METHOD.MERGE,
            key: `${ONYXKEYS.COLLECTION.REPORT_ACTIONS}${transactionThread.reportID}`,
            value: {
                [updatedReportAction.reportActionID]: {
                    errors: ErrorUtils.getMicroSecondOnyxError('iou.error.genericEditFailureMessage'),
                },
            },
        },
        {
            onyxMethod: Onyx.METHOD.MERGE,
            key: `${ONYXKEYS.COLLECTION.TRANSACTION}${transactionID}`,
            value: {
                ...transaction,
                modifiedCreated: transaction.modifiedCreated ? transaction.modifiedCreated : null,
                modifiedAmount: transaction.modifiedAmount ? transaction.modifiedAmount : null,
                modifiedCurrency: transaction.modifiedCurrency ? transaction.modifiedCurrency : null,
                modifiedMerchant: transaction.modifiedMerchant ? transaction.modifiedMerchant : null,
                modifiedWaypoints: transaction.modifiedWaypoints ? transaction.modifiedWaypoints : null,
                pendingFields: null,
            },
        },
        {
            onyxMethod: Onyx.METHOD.MERGE,
            key: `${ONYXKEYS.COLLECTION.REPORT}${iouReport.reportID}`,
            value: {
                ...iouReport,
                cachedTotal: iouReport.cachedTotal ? iouReport.cachedTotal : null,
            },
        },
        {
            onyxMethod: Onyx.METHOD.MERGE,
            key: `${ONYXKEYS.COLLECTION.REPORT}${iouReport.chatReportID}`,
            value: chatReport,
        },
        {
            onyxMethod: Onyx.METHOD.MERGE,
            key: `${ONYXKEYS.COLLECTION.REPORT}${transactionThreadReportID}`,
            value: {
                lastReadTime: transactionThread.lastReadTime,
                lastVisibleActionCreated: transactionThread.lastVisibleActionCreated,
            },
        },
    ];

    // Add transaction violations if there is a policy
    if (policy && policy.id) {
        const currentTransactionViolations = allTransactionViolations[`${ONYXKEYS.COLLECTION.TRANSACTION_VIOLATIONS}${transactionID}`] || [];
        const updatedViolationsOnyxData = ViolationsUtils.getViolationsOnyxData(
            updatedTransaction,
            currentTransactionViolations,
            policy.requiresTag,
            policyTags,
            policy.requiresCategory,
            policyCategories,
        );
        optimisticData.push(updatedViolationsOnyxData);
        failureData.push({
            onyxMethod: Onyx.METHOD.MERGE,
            key: `${ONYXKEYS.COLLECTION.TRANSACTION_VIOLATIONS}${transactionID}`,
            value: currentTransactionViolations,
        });
    }

    // STEP 6: Call the API endpoint
    const {created, amount, currency, comment, merchant, category, billable, tag} = ReportUtils.getTransactionDetails(updatedTransaction);
    API.write(
        'EditMoneyRequest',
        {
            transactionID,
            reportActionID: updatedReportAction.reportActionID,
            created,
            amount,
            currency,
            comment,
            merchant,
            category,
            billable,
            tag,
        },
        {optimisticData, successData, failureData},
    );
}

/**
 * @param {object} transaction
 * @param {String} transactionThreadReportID
 * @param {Object} transactionChanges
 * @param {Object} policy - May be undefined, an empty object, or an object matching the Policy type (src/types/onyx/Policy.ts)
 * @param {Array} policyTags
 * @param {Array} policyCategories
 */
function editMoneyRequest(transaction, transactionThreadReportID, transactionChanges, policy, policyTags, policyCategories) {
    if (TransactionUtils.isDistanceRequest(transaction)) {
        updateDistanceRequest(transaction.transactionID, transactionThreadReportID, transactionChanges, policy, policyTags, policyCategories);
    } else {
        editRegularMoneyRequest(transaction.transactionID, transactionThreadReportID, transactionChanges, policy, policyTags, policyCategories);
    }
}

/**
 * Updates the amount and currency fields of a money request
 *
 * @param {String} transactionID
 * @param {String} transactionThreadReportID
 * @param {String} currency
 * @param {Number} amount
 * @param {Object} policy - May be undefined, an empty object, or an object matching the Policy type (src/types/onyx/Policy.ts)
 * @param {Array} policyTags
 * @param {Array} policyCategories
 */
function updateMoneyRequestAmountAndCurrency(transactionID, transactionThreadReportID, currency, amount, policy, policyTags, policyCategories) {
    const transactionChanges = {
        amount,
        currency,
    };
    const {params, onyxData} = getUpdateMoneyRequestParams(transactionID, transactionThreadReportID, transactionChanges, policy, policyTags, policyCategories, true);
    API.write('UpdateMoneyRequestAmountAndCurrency', params, onyxData);
}

/**
 * @param {String | undefined} transactionID
 * @param {Object} reportAction - the money request reportAction we are deleting
 * @param {Boolean} isSingleTransactionView
 */
function deleteMoneyRequest(transactionID, reportAction, isSingleTransactionView = false) {
    // STEP 1: Get all collections we're updating
    const iouReport = allReports[`${ONYXKEYS.COLLECTION.REPORT}${reportAction.originalMessage.IOUReportID}`];
    const chatReport = allReports[`${ONYXKEYS.COLLECTION.REPORT}${iouReport.chatReportID}`];
    const reportPreviewAction = ReportActionsUtils.getReportPreviewAction(iouReport.chatReportID, iouReport.reportID);
    const transaction = allTransactions[`${ONYXKEYS.COLLECTION.TRANSACTION}${transactionID}`];
    const transactionViolations = allTransactionViolations[`${ONYXKEYS.COLLECTION.TRANSACTION_VIOLATIONS}${transactionID}`];
    const transactionThreadID = reportAction.childReportID;
    let transactionThread = null;
    if (transactionThreadID) {
        transactionThread = allReports[`${ONYXKEYS.COLLECTION.REPORT}${transactionThreadID}`];
    }

    // STEP 2: Decide if we need to:
    // 1. Delete the transactionThread - delete if there are no visible comments in the thread
    // 2. Update the moneyRequestPreview to show [Deleted request] - update if the transactionThread exists AND it isn't being deleted
    const shouldDeleteTransactionThread = transactionThreadID ? lodashGet(reportAction, 'childVisibleActionCount', 0) === 0 : false;
    const shouldShowDeletedRequestMessage = transactionThreadID && !shouldDeleteTransactionThread;

    // STEP 3: Update the IOU reportAction and decide if the iouReport should be deleted. We delete the iouReport if there are no visible comments left in the report.
    const updatedReportAction = {
        [reportAction.reportActionID]: {
            pendingAction: shouldShowDeletedRequestMessage ? CONST.RED_BRICK_ROAD_PENDING_ACTION.UPDATE : CONST.RED_BRICK_ROAD_PENDING_ACTION.DELETE,
            previousMessage: reportAction.message,
            message: [
                {
                    type: 'COMMENT',
                    html: '',
                    text: '',
                    isEdited: true,
                    isDeletedParentAction: shouldShowDeletedRequestMessage,
                },
            ],
            originalMessage: {
                IOUTransactionID: null,
            },
            errors: null,
        },
    };

    const lastVisibleAction = ReportActionsUtils.getLastVisibleAction(iouReport.reportID, updatedReportAction);
    const iouReportLastMessageText = ReportActionsUtils.getLastVisibleMessage(iouReport.reportID, updatedReportAction).lastMessageText;
    const shouldDeleteIOUReport =
        iouReportLastMessageText.length === 0 && !ReportActionsUtils.isDeletedParentAction(lastVisibleAction) && (!transactionThreadID || shouldDeleteTransactionThread);

    // STEP 4: Update the iouReport and reportPreview with new totals and messages if it wasn't deleted
    let updatedIOUReport = {...iouReport};
    const updatedReportPreviewAction = {...reportPreviewAction};
    updatedReportPreviewAction.pendingAction = shouldDeleteIOUReport ? CONST.RED_BRICK_ROAD_PENDING_ACTION.DELETE : CONST.RED_BRICK_ROAD_PENDING_ACTION.UPDATE;
    if (ReportUtils.isExpenseReport(iouReport)) {
        updatedIOUReport = {...iouReport};

        // Because of the Expense reports are stored as negative values, we add the total from the amount
        updatedIOUReport.total += TransactionUtils.getAmount(transaction, true);
    } else {
        updatedIOUReport = IOUUtils.updateIOUOwnerAndTotal(
            iouReport,
            reportAction.actorAccountID,
            TransactionUtils.getAmount(transaction, false),
            TransactionUtils.getCurrency(transaction),
            true,
        );
    }

    updatedIOUReport.lastMessageText = iouReportLastMessageText;
    updatedIOUReport.lastVisibleActionCreated = lodashGet(lastVisibleAction, 'created');

    const hasNonReimbursableTransactions = ReportUtils.hasNonReimbursableTransactions(iouReport);
    const messageText = Localize.translateLocal(hasNonReimbursableTransactions ? 'iou.payerSpentAmount' : 'iou.payerOwesAmount', {
        payer: ReportUtils.getPersonalDetailsForAccountID(updatedIOUReport.managerID).login || '',
        amount: CurrencyUtils.convertToDisplayString(updatedIOUReport.total, updatedIOUReport.currency),
    });
    updatedReportPreviewAction.message[0].text = messageText;
    updatedReportPreviewAction.message[0].html = shouldDeleteIOUReport ? '' : messageText;

    if (reportPreviewAction.childMoneyRequestCount > 0) {
        updatedReportPreviewAction.childMoneyRequestCount = reportPreviewAction.childMoneyRequestCount - 1;
    }

    // STEP 5: Build Onyx data
    const optimisticData = [
        {
            onyxMethod: Onyx.METHOD.SET,
            key: `${ONYXKEYS.COLLECTION.TRANSACTION}${transactionID}`,
            value: null,
        },
        ...(Permissions.canUseViolations(betas)
            ? [
                  {
                      onyxMethod: Onyx.METHOD.SET,
                      key: `${ONYXKEYS.COLLECTION.TRANSACTION_VIOLATIONS}${transactionID}`,
                      value: null,
                  },
              ]
            : []),
        ...(shouldDeleteTransactionThread
            ? [
                  {
                      onyxMethod: Onyx.METHOD.SET,
                      key: `${ONYXKEYS.COLLECTION.REPORT}${transactionThreadID}`,
                      value: null,
                  },
                  {
                      onyxMethod: Onyx.METHOD.SET,
                      key: `${ONYXKEYS.COLLECTION.REPORT_ACTIONS}${transactionThreadID}`,
                      value: null,
                  },
              ]
            : []),
        {
            onyxMethod: Onyx.METHOD.MERGE,
            key: `${ONYXKEYS.COLLECTION.REPORT_ACTIONS}${iouReport.reportID}`,
            value: updatedReportAction,
        },
        {
            onyxMethod: Onyx.METHOD.MERGE,
            key: `${ONYXKEYS.COLLECTION.REPORT}${iouReport.reportID}`,
            value: updatedIOUReport,
        },
        {
            onyxMethod: Onyx.METHOD.MERGE,
            key: `${ONYXKEYS.COLLECTION.REPORT_ACTIONS}${chatReport.reportID}`,
            value: {
                [reportPreviewAction.reportActionID]: updatedReportPreviewAction,
            },
        },
        ...(!shouldDeleteIOUReport && updatedReportPreviewAction.childMoneyRequestCount === 0
            ? [
                  {
                      onyxMethod: Onyx.METHOD.MERGE,
                      key: `${ONYXKEYS.COLLECTION.REPORT}${chatReport.reportID}`,
                      value: {
                          hasOutstandingChildRequest: false,
                      },
                  },
              ]
            : []),
        ...(shouldDeleteIOUReport
            ? [
                  {
                      onyxMethod: Onyx.METHOD.MERGE,
                      key: `${ONYXKEYS.COLLECTION.REPORT}${chatReport.reportID}`,
                      value: {
                          hasOutstandingChildRequest: false,
                          iouReportID: null,
                          lastMessageText: ReportActionsUtils.getLastVisibleMessage(iouReport.chatReportID, {[reportPreviewAction.reportActionID]: null}).lastMessageText,
                          lastVisibleActionCreated: lodashGet(ReportActionsUtils.getLastVisibleAction(iouReport.chatReportID, {[reportPreviewAction.reportActionID]: null}), 'created'),
                      },
                  },
              ]
            : []),
    ];

    const successData = [
        {
            onyxMethod: Onyx.METHOD.MERGE,
            key: `${ONYXKEYS.COLLECTION.REPORT_ACTIONS}${iouReport.reportID}`,
            value: {
                [reportAction.reportActionID]: shouldDeleteIOUReport
                    ? null
                    : {
                          pendingAction: null,
                      },
            },
        },
        {
            onyxMethod: Onyx.METHOD.MERGE,
            key: `${ONYXKEYS.COLLECTION.REPORT_ACTIONS}${chatReport.reportID}`,
            value: {
                [reportPreviewAction.reportActionID]: shouldDeleteIOUReport
                    ? null
                    : {
                          pendingAction: null,
                          errors: null,
                      },
            },
        },
        ...(shouldDeleteIOUReport
            ? [
                  {
                      onyxMethod: Onyx.METHOD.SET,
                      key: `${ONYXKEYS.COLLECTION.REPORT}${iouReport.reportID}`,
                      value: null,
                  },
              ]
            : []),
    ];

    const failureData = [
        {
            onyxMethod: Onyx.METHOD.SET,
            key: `${ONYXKEYS.COLLECTION.TRANSACTION}${transactionID}`,
            value: transaction,
        },
        ...(Permissions.canUseViolations(betas)
            ? [
                  {
                      onyxMethod: Onyx.METHOD.SET,
                      key: `${ONYXKEYS.COLLECTION.TRANSACTION_VIOLATIONS}${transactionID}`,
                      value: transactionViolations,
                  },
              ]
            : []),
        ...(shouldDeleteTransactionThread
            ? [
                  {
                      onyxMethod: Onyx.METHOD.SET,
                      key: `${ONYXKEYS.COLLECTION.REPORT}${transactionThreadID}`,
                      value: transactionThread,
                  },
              ]
            : []),
        {
            onyxMethod: Onyx.METHOD.MERGE,
            key: `${ONYXKEYS.COLLECTION.REPORT_ACTIONS}${iouReport.reportID}`,
            value: {
                [reportAction.reportActionID]: {
                    ...reportAction,
                    pendingAction: null,
                    errors: ErrorUtils.getMicroSecondOnyxError('iou.error.genericDeleteFailureMessage'),
                },
            },
        },
        {
            onyxMethod: shouldDeleteIOUReport ? Onyx.METHOD.SET : Onyx.METHOD.MERGE,
            key: `${ONYXKEYS.COLLECTION.REPORT}${iouReport.reportID}`,
            value: iouReport,
        },
        {
            onyxMethod: Onyx.METHOD.MERGE,
            key: `${ONYXKEYS.COLLECTION.REPORT_ACTIONS}${chatReport.reportID}`,
            value: {
                [reportPreviewAction.reportActionID]: {
                    ...reportPreviewAction,
                    errors: ErrorUtils.getMicroSecondOnyxError('iou.error.genericDeleteFailureMessage'),
                },
            },
        },
        ...(shouldDeleteIOUReport
            ? [
                  {
                      onyxMethod: Onyx.METHOD.MERGE,
                      key: `${ONYXKEYS.COLLECTION.REPORT}${chatReport.reportID}`,
                      value: chatReport,
                  },
              ]
            : []),
        ...(!shouldDeleteIOUReport && updatedReportPreviewAction.childMoneyRequestCount === 0
            ? [
                  {
                      onyxMethod: Onyx.METHOD.MERGE,
                      key: `${ONYXKEYS.COLLECTION.REPORT}${chatReport.reportID}`,
                      value: {
                          hasOutstandingChildRequest: true,
                      },
                  },
              ]
            : []),
    ];

    // STEP 6: Make the API request
    API.write(
        'DeleteMoneyRequest',
        {
            transactionID,
            reportActionID: reportAction.reportActionID,
        },
        {optimisticData, successData, failureData},
    );

    // STEP 7: Navigate the user depending on which page they are on and which resources were deleted
    if (isSingleTransactionView && shouldDeleteTransactionThread && !shouldDeleteIOUReport) {
        // Pop the deleted report screen before navigating. This prevents navigating to the Concierge chat due to the missing report.
        Navigation.goBack(ROUTES.REPORT_WITH_ID.getRoute(iouReport.reportID));
        return;
    }

    if (shouldDeleteIOUReport) {
        // Pop the deleted report screen before navigating. This prevents navigating to the Concierge chat due to the missing report.
        Navigation.goBack(ROUTES.REPORT_WITH_ID.getRoute(iouReport.chatReportID));
    }
}

/**
 * @param {Object} report
 * @param {Number} amount
 * @param {String} currency
 * @param {String} comment
 * @param {String} paymentMethodType
 * @param {String} managerID - Account ID of the person sending the money
 * @param {Object} recipient - The user receiving the money
 * @returns {Object}
 */
function getSendMoneyParams(report, amount, currency, comment, paymentMethodType, managerID, recipient) {
    const recipientEmail = OptionsListUtils.addSMSDomainIfPhoneNumber(recipient.login);
    const recipientAccountID = Number(recipient.accountID);
    const newIOUReportDetails = JSON.stringify({
        amount,
        currency,
        requestorEmail: recipientEmail,
        requestorAccountID: recipientAccountID,
        comment,
        idempotencyKey: Str.guid(),
    });

    let chatReport = report.reportID ? report : null;
    let isNewChat = false;
    if (!chatReport) {
        chatReport = ReportUtils.getChatByParticipants([recipientAccountID]);
    }
    if (!chatReport) {
        chatReport = ReportUtils.buildOptimisticChatReport([recipientAccountID]);
        isNewChat = true;
    }
    const optimisticIOUReport = ReportUtils.buildOptimisticIOUReport(recipientAccountID, managerID, amount, chatReport.reportID, currency, true);

    const optimisticTransaction = TransactionUtils.buildOptimisticTransaction(amount, currency, optimisticIOUReport.reportID, comment);
    const optimisticTransactionData = {
        onyxMethod: Onyx.METHOD.SET,
        key: `${ONYXKEYS.COLLECTION.TRANSACTION}${optimisticTransaction.transactionID}`,
        value: optimisticTransaction,
    };

    // Note: The created action must be optimistically generated before the IOU action so there's no chance that the created action appears after the IOU action in the chat
    const optimisticCreatedAction = ReportUtils.buildOptimisticCreatedReportAction(recipientEmail);
    const optimisticIOUReportAction = ReportUtils.buildOptimisticIOUReportAction(
        CONST.IOU.REPORT_ACTION_TYPE.PAY,
        amount,
        currency,
        comment,
        [recipient],
        optimisticTransaction.transactionID,
        paymentMethodType,
        optimisticIOUReport.reportID,
        false,
        true,
    );

    const reportPreviewAction = ReportUtils.buildOptimisticReportPreview(chatReport, optimisticIOUReport);

    // First, add data that will be used in all cases
    const optimisticChatReportData = {
        onyxMethod: Onyx.METHOD.MERGE,
        key: `${ONYXKEYS.COLLECTION.REPORT}${chatReport.reportID}`,
        value: {
            ...chatReport,
            lastReadTime: DateUtils.getDBTime(),
            lastVisibleActionCreated: reportPreviewAction.created,
        },
    };
    const optimisticIOUReportData = {
        onyxMethod: Onyx.METHOD.SET,
        key: `${ONYXKEYS.COLLECTION.REPORT}${optimisticIOUReport.reportID}`,
        value: {
            ...optimisticIOUReport,
            lastMessageText: optimisticIOUReportAction.message[0].text,
            lastMessageHtml: optimisticIOUReportAction.message[0].html,
        },
    };
    const optimisticIOUReportActionsData = {
        onyxMethod: Onyx.METHOD.MERGE,
        key: `${ONYXKEYS.COLLECTION.REPORT_ACTIONS}${optimisticIOUReport.reportID}`,
        value: {
            [optimisticIOUReportAction.reportActionID]: {
                ...optimisticIOUReportAction,
                pendingAction: CONST.RED_BRICK_ROAD_PENDING_ACTION.ADD,
            },
        },
    };
    const optimisticChatReportActionsData = {
        onyxMethod: Onyx.METHOD.MERGE,
        key: `${ONYXKEYS.COLLECTION.REPORT_ACTIONS}${chatReport.reportID}`,
        value: {
            [reportPreviewAction.reportActionID]: reportPreviewAction,
        },
    };

    const successData = [
        {
            onyxMethod: Onyx.METHOD.MERGE,
            key: `${ONYXKEYS.COLLECTION.REPORT_ACTIONS}${optimisticIOUReport.reportID}`,
            value: {
                [optimisticIOUReportAction.reportActionID]: {
                    pendingAction: null,
                },
            },
        },
        {
            onyxMethod: Onyx.METHOD.MERGE,
            key: `${ONYXKEYS.COLLECTION.TRANSACTION}${optimisticTransaction.transactionID}`,
            value: {pendingAction: null},
        },
        {
            onyxMethod: Onyx.METHOD.MERGE,
            key: `${ONYXKEYS.COLLECTION.REPORT_ACTIONS}${chatReport.reportID}`,
            value: {
                [reportPreviewAction.reportActionID]: {
                    pendingAction: null,
                },
            },
        },
    ];

    const failureData = [
        {
            onyxMethod: Onyx.METHOD.MERGE,
            key: `${ONYXKEYS.COLLECTION.TRANSACTION}${optimisticTransaction.transactionID}`,
            value: {
                errors: ErrorUtils.getMicroSecondOnyxError('iou.error.other'),
            },
        },
    ];

    let optimisticPersonalDetailListData = {};

    // Now, let's add the data we need just when we are creating a new chat report
    if (isNewChat) {
        // Change the method to set for new reports because it doesn't exist yet, is faster,
        // and we need the data to be available when we navigate to the chat page
        optimisticChatReportData.onyxMethod = Onyx.METHOD.SET;
        optimisticIOUReportData.onyxMethod = Onyx.METHOD.SET;

        // Set and clear pending fields on the chat report
        optimisticChatReportData.value.pendingFields = {createChat: CONST.RED_BRICK_ROAD_PENDING_ACTION.ADD};
        successData.push({
            onyxMethod: Onyx.METHOD.MERGE,
            key: optimisticChatReportData.key,
            value: {pendingFields: null},
        });
        failureData.push(
            {
                onyxMethod: Onyx.METHOD.MERGE,
                key: optimisticChatReportData.key,
                value: {
                    errorFields: {
                        createChat: ErrorUtils.getMicroSecondOnyxError('report.genericCreateReportFailureMessage'),
                    },
                },
            },
            {
                onyxMethod: Onyx.METHOD.MERGE,
                key: `${ONYXKEYS.COLLECTION.REPORT_ACTIONS}${optimisticIOUReport.reportID}`,
                value: {
                    [optimisticIOUReportAction.reportActionID]: {
                        errors: ErrorUtils.getMicroSecondOnyxError(null),
                    },
                },
            },
        );

        // Add optimistic personal details for recipient
        optimisticPersonalDetailListData = {
            onyxMethod: Onyx.METHOD.MERGE,
            key: ONYXKEYS.PERSONAL_DETAILS_LIST,
            value: {
                [recipientAccountID]: {
                    accountID: recipientAccountID,
                    avatar: UserUtils.getDefaultAvatarURL(recipient.accountID),
                    displayName: recipient.displayName || recipient.login,
                    login: recipient.login,
                },
            },
        };

        // Add an optimistic created action to the optimistic chat reportActions data
        optimisticChatReportActionsData.value[optimisticCreatedAction.reportActionID] = optimisticCreatedAction;
    } else {
        failureData.push({
            onyxMethod: Onyx.METHOD.MERGE,
            key: `${ONYXKEYS.COLLECTION.REPORT_ACTIONS}${optimisticIOUReport.reportID}`,
            value: {
                [optimisticIOUReportAction.reportActionID]: {
                    errors: ErrorUtils.getMicroSecondOnyxError('iou.error.other'),
                },
            },
        });
    }

    const optimisticData = [optimisticChatReportData, optimisticIOUReportData, optimisticChatReportActionsData, optimisticIOUReportActionsData, optimisticTransactionData];
    if (!_.isEmpty(optimisticPersonalDetailListData)) {
        optimisticData.push(optimisticPersonalDetailListData);
    }

    return {
        params: {
            iouReportID: optimisticIOUReport.reportID,
            chatReportID: chatReport.reportID,
            reportActionID: optimisticIOUReportAction.reportActionID,
            paymentMethodType,
            transactionID: optimisticTransaction.transactionID,
            newIOUReportDetails,
            createdReportActionID: isNewChat ? optimisticCreatedAction.reportActionID : 0,
            reportPreviewReportActionID: reportPreviewAction.reportActionID,
        },
        optimisticData,
        successData,
        failureData,
    };
}

/**
 * @param {Object} chatReport
 * @param {Object} iouReport
 * @param {Object} recipient
 * @param {String} paymentMethodType
 * @returns {Object}
 */
function getPayMoneyRequestParams(chatReport, iouReport, recipient, paymentMethodType) {
    const optimisticIOUReportAction = ReportUtils.buildOptimisticIOUReportAction(
        CONST.IOU.REPORT_ACTION_TYPE.PAY,
        -iouReport.total,
        iouReport.currency,
        '',
        [recipient],
        '',
        paymentMethodType,
        iouReport.reportID,
        true,
    );

    // In some instances, the report preview action might not be available to the payer (only whispered to the requestor)
    // hence we need to make the updates to the action safely.
    let optimisticReportPreviewAction = null;
    const reportPreviewAction = ReportActionsUtils.getReportPreviewAction(chatReport.reportID, iouReport.reportID);
    if (reportPreviewAction) {
        optimisticReportPreviewAction = ReportUtils.updateReportPreview(iouReport, reportPreviewAction, true);
    }

    const currentNextStep = lodashGet(allNextSteps, `${ONYXKEYS.COLLECTION.NEXT_STEP}${iouReport.reportID}`, null);

    const optimisticData = [
        {
            onyxMethod: Onyx.METHOD.MERGE,
            key: `${ONYXKEYS.COLLECTION.REPORT}${chatReport.reportID}`,
            value: {
                ...chatReport,
                lastReadTime: DateUtils.getDBTime(),
                lastVisibleActionCreated: optimisticIOUReportAction.created,
                hasOutstandingChildRequest: false,
                iouReportID: null,
                lastMessageText: optimisticIOUReportAction.message[0].text,
                lastMessageHtml: optimisticIOUReportAction.message[0].html,
            },
        },
        {
            onyxMethod: Onyx.METHOD.MERGE,
            key: `${ONYXKEYS.COLLECTION.REPORT_ACTIONS}${iouReport.reportID}`,
            value: {
                [optimisticIOUReportAction.reportActionID]: {
                    ...optimisticIOUReportAction,
                    pendingAction: CONST.RED_BRICK_ROAD_PENDING_ACTION.ADD,
                },
            },
        },
        {
            onyxMethod: Onyx.METHOD.MERGE,
            key: `${ONYXKEYS.COLLECTION.REPORT}${iouReport.reportID}`,
            value: {
                ...iouReport,
                lastMessageText: optimisticIOUReportAction.message[0].text,
                lastMessageHtml: optimisticIOUReportAction.message[0].html,
                hasOutstandingChildRequest: false,
                statusNum: CONST.REPORT.STATUS_NUM.REIMBURSED,
            },
        },
        {
            onyxMethod: Onyx.METHOD.MERGE,
            key: ONYXKEYS.NVP_LAST_PAYMENT_METHOD,
            value: {[iouReport.policyID]: paymentMethodType},
        },
    ];

    const successData = [
        {
            onyxMethod: Onyx.METHOD.MERGE,
            key: `${ONYXKEYS.COLLECTION.REPORT_ACTIONS}${iouReport.reportID}`,
            value: {
                [optimisticIOUReportAction.reportActionID]: {
                    pendingAction: null,
                },
            },
        },
    ];

    const failureData = [
        {
            onyxMethod: Onyx.METHOD.MERGE,
            key: `${ONYXKEYS.COLLECTION.REPORT_ACTIONS}${iouReport.reportID}`,
            value: {
                [optimisticIOUReportAction.reportActionID]: {
                    errors: ErrorUtils.getMicroSecondOnyxError('iou.error.other'),
                },
            },
        },
        {
            onyxMethod: Onyx.METHOD.MERGE,
            key: `${ONYXKEYS.COLLECTION.REPORT}${iouReport.reportID}`,
            value: iouReport,
        },
        {
            onyxMethod: Onyx.METHOD.MERGE,
            key: `${ONYXKEYS.COLLECTION.REPORT}${chatReport.reportID}`,
            value: chatReport,
        },
    ];

    if (!_.isNull(currentNextStep)) {
        optimisticData.push({
            onyxMethod: Onyx.METHOD.SET,
            key: `${ONYXKEYS.COLLECTION.NEXT_STEP}${iouReport.reportID}`,
            value: null,
        });
        failureData.push({
            onyxMethod: Onyx.METHOD.MERGE,
            key: `${ONYXKEYS.COLLECTION.NEXT_STEP}${iouReport.reportID}`,
            value: currentNextStep,
        });
    }

    // In case the report preview action is loaded locally, let's update it.
    if (optimisticReportPreviewAction) {
        optimisticData.push({
            onyxMethod: Onyx.METHOD.MERGE,
            key: `${ONYXKEYS.COLLECTION.REPORT_ACTIONS}${chatReport.reportID}`,
            value: {
                [optimisticReportPreviewAction.reportActionID]: optimisticReportPreviewAction,
            },
        });
        failureData.push({
            onyxMethod: Onyx.METHOD.MERGE,
            key: `${ONYXKEYS.COLLECTION.REPORT_ACTIONS}${chatReport.reportID}`,
            value: {
                [optimisticReportPreviewAction.reportActionID]: {
                    created: optimisticReportPreviewAction.created,
                },
            },
        });
    }

    return {
        params: {
            iouReportID: iouReport.reportID,
            chatReportID: chatReport.reportID,
            reportActionID: optimisticIOUReportAction.reportActionID,
            paymentMethodType,
        },
        optimisticData,
        successData,
        failureData,
    };
}

/**
 * @param {Object} report
 * @param {Number} amount
 * @param {String} currency
 * @param {String} comment
 * @param {String} managerID - Account ID of the person sending the money
 * @param {Object} recipient - The user receiving the money
 */
function sendMoneyElsewhere(report, amount, currency, comment, managerID, recipient) {
    const {params, optimisticData, successData, failureData} = getSendMoneyParams(report, amount, currency, comment, CONST.IOU.PAYMENT_TYPE.ELSEWHERE, managerID, recipient);

    API.write('SendMoneyElsewhere', params, {optimisticData, successData, failureData});

    resetMoneyRequestInfo();
    Navigation.dismissModal(params.chatReportID);
    Report.notifyNewAction(params.chatReportID, managerID);
}

/**
 * @param {Object} report
 * @param {Number} amount
 * @param {String} currency
 * @param {String} comment
 * @param {String} managerID - Account ID of the person sending the money
 * @param {Object} recipient - The user receiving the money
 */
function sendMoneyWithWallet(report, amount, currency, comment, managerID, recipient) {
    const {params, optimisticData, successData, failureData} = getSendMoneyParams(report, amount, currency, comment, CONST.IOU.PAYMENT_TYPE.EXPENSIFY, managerID, recipient);

    API.write('SendMoneyWithWallet', params, {optimisticData, successData, failureData});

    resetMoneyRequestInfo();
    Navigation.dismissModal(params.chatReportID);
    Report.notifyNewAction(params.chatReportID, managerID);
}

function approveMoneyRequest(expenseReport) {
    const currentNextStep = lodashGet(allNextSteps, `${ONYXKEYS.COLLECTION.NEXT_STEP}${expenseReport.reportID}`, null);

    const optimisticApprovedReportAction = ReportUtils.buildOptimisticApprovedReportAction(expenseReport.total, expenseReport.currency, expenseReport.reportID);

    const optimisticReportActionsData = {
        onyxMethod: Onyx.METHOD.MERGE,
        key: `${ONYXKEYS.COLLECTION.REPORT_ACTIONS}${expenseReport.reportID}`,
        value: {
            [optimisticApprovedReportAction.reportActionID]: {
                ...optimisticApprovedReportAction,
                pendingAction: CONST.RED_BRICK_ROAD_PENDING_ACTION.ADD,
            },
        },
    };
    const optimisticIOUReportData = {
        onyxMethod: Onyx.METHOD.MERGE,
        key: `${ONYXKEYS.COLLECTION.REPORT}${expenseReport.reportID}`,
        value: {
            ...expenseReport,
            lastMessageText: optimisticApprovedReportAction.message[0].text,
            lastMessageHtml: optimisticApprovedReportAction.message[0].html,
            stateNum: CONST.REPORT.STATE_NUM.APPROVED,
            statusNum: CONST.REPORT.STATUS_NUM.APPROVED,
        },
    };
    const optimisticData = [optimisticIOUReportData, optimisticReportActionsData];

    const successData = [
        {
            onyxMethod: Onyx.METHOD.MERGE,
            key: `${ONYXKEYS.COLLECTION.REPORT_ACTIONS}${expenseReport.reportID}`,
            value: {
                [optimisticApprovedReportAction.reportActionID]: {
                    pendingAction: null,
                },
            },
        },
    ];

    const failureData = [
        {
            onyxMethod: Onyx.METHOD.MERGE,
            key: `${ONYXKEYS.COLLECTION.REPORT_ACTIONS}${expenseReport.reportID}`,
            value: {
                [expenseReport.reportActionID]: {
                    errors: ErrorUtils.getMicroSecondOnyxError('iou.error.other'),
                },
            },
        },
    ];

    if (!_.isNull(currentNextStep)) {
        optimisticData.push({
            onyxMethod: Onyx.METHOD.SET,
            key: `${ONYXKEYS.COLLECTION.NEXT_STEP}${expenseReport.reportID}`,
            value: null,
        });
        failureData.push({
            onyxMethod: Onyx.METHOD.MERGE,
            key: `${ONYXKEYS.COLLECTION.NEXT_STEP}${expenseReport.reportID}`,
            value: currentNextStep,
        });
    }

    API.write('ApproveMoneyRequest', {reportID: expenseReport.reportID, approvedReportActionID: optimisticApprovedReportAction.reportActionID}, {optimisticData, successData, failureData});
}

/**
 * @param {Object} expenseReport
 */
function submitReport(expenseReport) {
    const currentNextStep = lodashGet(allNextSteps, `${ONYXKEYS.COLLECTION.NEXT_STEP}${expenseReport.reportID}`, null);

    const optimisticSubmittedReportAction = ReportUtils.buildOptimisticSubmittedReportAction(expenseReport.total, expenseReport.currency, expenseReport.reportID);
    const parentReport = ReportUtils.getReport(expenseReport.parentReportID);
    const policy = ReportUtils.getPolicy(expenseReport.policyID);
    const isCurrentUserManager = currentUserPersonalDetails.accountID === expenseReport.managerID;

    const optimisticData = [
        {
            onyxMethod: Onyx.METHOD.MERGE,
            key: `${ONYXKEYS.COLLECTION.REPORT_ACTIONS}${expenseReport.reportID}`,
            value: {
                [optimisticSubmittedReportAction.reportActionID]: {
                    ...optimisticSubmittedReportAction,
                    pendingAction: CONST.RED_BRICK_ROAD_PENDING_ACTION.ADD,
                },
            },
        },
        {
            onyxMethod: Onyx.METHOD.MERGE,
            key: `${ONYXKEYS.COLLECTION.REPORT}${expenseReport.reportID}`,
            value: {
                ...expenseReport,
                lastMessageText: lodashGet(optimisticSubmittedReportAction, 'message.0.text', ''),
                lastMessageHtml: lodashGet(optimisticSubmittedReportAction, 'message.0.html', ''),
                stateNum: CONST.REPORT.STATE_NUM.SUBMITTED,
                statusNum: CONST.REPORT.STATUS_NUM.SUBMITTED,
            },
        },
        ...(parentReport.reportID
            ? [
                  {
                      onyxMethod: Onyx.METHOD.MERGE,
                      key: `${ONYXKEYS.COLLECTION.REPORT}${parentReport.reportID}`,
                      value: {
                          ...parentReport,

                          // In case its a manager who force submitted the report, they are the next user who needs to take an action
                          hasOutstandingChildRequest: isCurrentUserManager,
                          iouReportID: null,
                      },
                  },
              ]
            : []),
    ];

    const successData = [
        {
            onyxMethod: Onyx.METHOD.MERGE,
            key: `${ONYXKEYS.COLLECTION.REPORT_ACTIONS}${expenseReport.reportID}`,
            value: {
                [optimisticSubmittedReportAction.reportActionID]: {
                    pendingAction: null,
                },
            },
        },
    ];

    const failureData = [
        {
            onyxMethod: Onyx.METHOD.MERGE,
            key: `${ONYXKEYS.COLLECTION.REPORT_ACTIONS}${expenseReport.reportID}`,
            value: {
                [optimisticSubmittedReportAction.reportActionID]: {
                    errors: ErrorUtils.getMicroSecondOnyxError('iou.error.other'),
                },
            },
        },
        {
            onyxMethod: Onyx.METHOD.MERGE,
            key: `${ONYXKEYS.COLLECTION.REPORT}${expenseReport.reportID}`,
            value: {
                statusNum: CONST.REPORT.STATUS_NUM.OPEN,
                stateNum: CONST.REPORT.STATE_NUM.OPEN,
            },
        },
        ...(parentReport.reportID
            ? [
                  {
                      onyxMethod: Onyx.METHOD.MERGE,
                      key: `${ONYXKEYS.COLLECTION.REPORT}${parentReport.reportID}`,
                      value: {
                          hasOutstandingChildRequest: parentReport.hasOutstandingChildRequest,
                          iouReportID: expenseReport.reportID,
                      },
                  },
              ]
            : []),
    ];

    if (!_.isNull(currentNextStep)) {
        optimisticData.push({
            onyxMethod: Onyx.METHOD.SET,
            key: `${ONYXKEYS.COLLECTION.NEXT_STEP}${expenseReport.reportID}`,
            value: null,
        });
        failureData.push({
            onyxMethod: Onyx.METHOD.MERGE,
            key: `${ONYXKEYS.COLLECTION.NEXT_STEP}${expenseReport.reportID}`,
            value: currentNextStep,
        });
    }

    API.write(
        'SubmitReport',
        {
            reportID: expenseReport.reportID,
            managerAccountID: policy.submitsTo || expenseReport.managerID,
            reportActionID: optimisticSubmittedReportAction.reportActionID,
        },
        {optimisticData, successData, failureData},
    );
}

/**
 * @param {String} paymentType
 * @param {Object} chatReport
 * @param {Object} iouReport
 * @param {String} reimbursementBankAccountState
 */
function payMoneyRequest(paymentType, chatReport, iouReport) {
    const recipient = {accountID: iouReport.ownerAccountID};
    const {params, optimisticData, successData, failureData} = getPayMoneyRequestParams(chatReport, iouReport, recipient, paymentType);

    // For now we need to call the PayMoneyRequestWithWallet API since PayMoneyRequest was not updated to work with
    // Expensify Wallets.
    const apiCommand = paymentType === CONST.IOU.PAYMENT_TYPE.EXPENSIFY ? 'PayMoneyRequestWithWallet' : 'PayMoneyRequest';

    API.write(apiCommand, params, {optimisticData, successData, failureData});
    Navigation.dismissModal(chatReport.reportID);
}

function detachReceipt(transactionID) {
    const transaction = allTransactions[`${ONYXKEYS.COLLECTION.TRANSACTION}${transactionID}`] || {};
    const newTransaction = {...transaction, filename: '', receipt: {}};

    const optimisticData = [
        {
            onyxMethod: Onyx.METHOD.SET,
            key: `${ONYXKEYS.COLLECTION.TRANSACTION}${transactionID}`,
            value: newTransaction,
        },
    ];

    const failureData = [
        {
            onyxMethod: Onyx.METHOD.MERGE,
            key: `${ONYXKEYS.COLLECTION.TRANSACTION}${transactionID}`,
            value: transaction,
        },
    ];

    API.write('DetachReceipt', {transactionID}, {optimisticData, failureData});
}

/**
 * @param {String} transactionID
 * @param {Object} file
 * @param {String} source
 */
function replaceReceipt(transactionID, file, source) {
    const transaction = allTransactions[`${ONYXKEYS.COLLECTION.TRANSACTION}${transactionID}`] || {};
    const oldReceipt = lodashGet(transaction, 'receipt', {});
    const receiptOptimistic = {
        source,
        state: CONST.IOU.RECEIPT_STATE.OPEN,
    };
    const optimisticData = [
        {
            onyxMethod: Onyx.METHOD.MERGE,
            key: `${ONYXKEYS.COLLECTION.TRANSACTION}${transactionID}`,
            value: {
                receipt: receiptOptimistic,
                filename: file.name,
            },
        },
    ];

    const failureData = [
        {
            onyxMethod: Onyx.METHOD.MERGE,
            key: `${ONYXKEYS.COLLECTION.TRANSACTION}${transactionID}`,
            value: {
                receipt: oldReceipt,
                filename: transaction.filename,
                errors: getReceiptError(receiptOptimistic, file.name),
            },
        },
    ];

    API.write('ReplaceReceipt', {transactionID, receipt: file}, {optimisticData, failureData});
}

/**
 * Finds the participants for an IOU based on the attached report
 * @param {String} transactionID of the transaction to set the participants of
 * @param {Object} report attached to the transaction
 */
function setMoneyRequestParticipantsFromReport(transactionID, report) {
    // If the report is iou or expense report, we should get the chat report to set participant for request money
    const chatReport = ReportUtils.isMoneyRequestReport(report) ? ReportUtils.getReport(report.chatReportID) : report;
    const currentUserAccountID = currentUserPersonalDetails.accountID;
    const participants = ReportUtils.isPolicyExpenseChat(chatReport)
        ? [{reportID: chatReport.reportID, isPolicyExpenseChat: true, selected: true}]
        : _.chain(chatReport.participantAccountIDs)
              .filter((accountID) => currentUserAccountID !== accountID)
              .map((accountID) => ({accountID, selected: true}))
              .value();
    Onyx.merge(`${ONYXKEYS.COLLECTION.TRANSACTION_DRAFT}${transactionID}`, {participants, participantsAutoAssigned: true});
}

/**
 * Initialize money request info and navigate to the MoneyRequest page
 * @param {String} iouType
 * @param {String} reportID
 */
function startMoneyRequest(iouType, reportID = '') {
    resetMoneyRequestInfo(`${iouType}${reportID}`);
    Navigation.navigate(ROUTES.MONEY_REQUEST.getRoute(iouType, reportID));
}

/**
 * @param {String} id
 */
function setMoneyRequestId(id) {
    Onyx.merge(ONYXKEYS.IOU, {id});
}

/**
 * @param {Number} amount
 */
function setMoneyRequestAmount(amount) {
    Onyx.merge(ONYXKEYS.IOU, {amount});
}

/**
 * @param {String} created
 */
function setMoneyRequestCreated(created) {
    Onyx.merge(ONYXKEYS.IOU, {created});
}

/**
 * @param {String} currency
 */
function setMoneyRequestCurrency(currency) {
    Onyx.merge(ONYXKEYS.IOU, {currency});
}

/**
 * @param {String} comment
 */
function setMoneyRequestDescription(comment) {
    Onyx.merge(ONYXKEYS.IOU, {comment: comment.trim()});
}

/**
 * @param {String} merchant
 */
function setMoneyRequestMerchant(merchant) {
    Onyx.merge(ONYXKEYS.IOU, {merchant: merchant.trim()});
}

/**
 * @param {String} category
 */
function setMoneyRequestCategory(category) {
    Onyx.merge(ONYXKEYS.IOU, {category});
}

function resetMoneyRequestCategory() {
    Onyx.merge(ONYXKEYS.IOU, {category: ''});
}

/*
 * @param {String} tag
 */
function setMoneyRequestTag(tag) {
    Onyx.merge(ONYXKEYS.IOU, {tag});
}

function resetMoneyRequestTag() {
    Onyx.merge(ONYXKEYS.IOU, {tag: ''});
}

/**
 * @param {String} transactionID
 * @param {Object} taxRate
 */
function setMoneyRequestTaxRate(transactionID, taxRate) {
    Onyx.merge(`${ONYXKEYS.COLLECTION.TRANSACTION_DRAFT}${transactionID}`, {taxRate});
}

/**
 * @param {String} transactionID
 * @param {Number} taxAmount
 */
function setMoneyRequestTaxAmount(transactionID, taxAmount) {
    Onyx.merge(`${ONYXKEYS.COLLECTION.TRANSACTION_DRAFT}${transactionID}`, {taxAmount});
}

/**
 * @param {Boolean} billable
 */
function setMoneyRequestBillable(billable) {
    Onyx.merge(ONYXKEYS.IOU, {billable});
}

/**
 * @param {Object[]} participants
 * @param {Boolean} isSplitRequest
 */
function setMoneyRequestParticipants(participants, isSplitRequest) {
    Onyx.merge(ONYXKEYS.IOU, {participants, isSplitRequest});
}

function setUpDistanceTransaction() {
    const transactionID = NumberUtils.rand64();
    Onyx.merge(`${ONYXKEYS.COLLECTION.TRANSACTION}${transactionID}`, {
        transactionID,
        comment: {type: CONST.TRANSACTION.TYPE.CUSTOM_UNIT, customUnit: {name: CONST.CUSTOM_UNITS.NAME_DISTANCE}},
    });
    Onyx.merge(ONYXKEYS.IOU, {transactionID});
}

/**
 * Navigates to the next IOU page based on where the IOU request was started
 *
 * @param {Object} iou
 * @param {String} iouType
 * @param {Object} report
 * @param {String} report.reportID
 * @param {String} path
 */
function navigateToNextPage(iou, iouType, report, path = '') {
    const moneyRequestID = `${iouType}${report.reportID || ''}`;
    const shouldReset = iou.id !== moneyRequestID && !_.isEmpty(report.reportID);

    // If the money request ID in Onyx does not match the ID from params, we want to start a new request
    // with the ID from params. We need to clear the participants in case the new request is initiated from FAB.
    if (shouldReset) {
        resetMoneyRequestInfo(moneyRequestID);
    }

    // If we're adding a receipt, that means the user came from the confirmation page and we need to navigate back to it.
    if (path.slice(1) === ROUTES.MONEY_REQUEST_RECEIPT.getRoute(iouType, report.reportID)) {
        Navigation.navigate(ROUTES.MONEY_REQUEST_CONFIRMATION.getRoute(iouType, report.reportID));
        return;
    }

    // If a request is initiated on a report, skip the participants selection step and navigate to the confirmation page.
    if (report.reportID) {
        // If the report is iou or expense report, we should get the chat report to set participant for request money
        const chatReport = ReportUtils.isMoneyRequestReport(report) ? ReportUtils.getReport(report.chatReportID) : report;
        // Reinitialize the participants when the money request ID in Onyx does not match the ID from params
        if (_.isEmpty(iou.participants) || shouldReset) {
            const currentUserAccountID = currentUserPersonalDetails.accountID;
            const participants = ReportUtils.isPolicyExpenseChat(chatReport)
                ? [{reportID: chatReport.reportID, isPolicyExpenseChat: true, selected: true}]
                : _.chain(chatReport.participantAccountIDs)
                      .filter((accountID) => currentUserAccountID !== accountID)
                      .map((accountID) => ({accountID, selected: true}))
                      .value();
            setMoneyRequestParticipants(participants);
            resetMoneyRequestCategory();
            resetMoneyRequestTag();
        }
        Navigation.navigate(ROUTES.MONEY_REQUEST_CONFIRMATION.getRoute(iouType, report.reportID));
        return;
    }
    Navigation.navigate(ROUTES.MONEY_REQUEST_PARTICIPANTS.getRoute(iouType));
}

/**
 *  When the money request or split bill creation flow is initialized via FAB, the reportID is not passed as a navigation
 * parameter.
 * Gets a report id from the first participant of the IOU object stored in Onyx.
 * @param {Object} iou
 * @param {Array} iou.participants
 * @param {Object} route
 * @param {Object} route.params
 * @param {String} [route.params.reportID]
 * @returns {String}
 */
function getIOUReportID(iou, route) {
    return lodashGet(route, 'params.reportID') || lodashGet(iou, 'participants.0.reportID', '');
}

/**
 * @param {String} receiptFilename
 * @param {String} receiptPath
 * @param {Function} onSuccess
 * @param {String} requestType
 * @param {String} iouType
 * @param {String} transactionID
 * @param {String} reportID
 */
// eslint-disable-next-line rulesdir/no-negated-variables
function navigateToStartStepIfScanFileCannotBeRead(receiptFilename, receiptPath, onSuccess, requestType, iouType, transactionID, reportID) {
    if (!receiptFilename || !receiptPath) {
        return;
    }

    const onFailure = () => {
        setMoneyRequestReceipt(transactionID, '', '', true);
        if (requestType === CONST.IOU.REQUEST_TYPE.MANUAL) {
            Navigation.navigate(ROUTES.MONEY_REQUEST_STEP_SCAN.getRoute(CONST.IOU.ACTION.CREATE, iouType, transactionID, reportID, Navigation.getActiveRouteWithoutParams()));
            return;
        }
        IOUUtils.navigateToStartMoneyRequestStep(requestType, iouType, transactionID, reportID);
    };
    FileUtils.readFileAsync(receiptPath, receiptFilename, onSuccess, onFailure);
}

export {
    setMoneyRequestParticipants,
    createDistanceRequest,
    deleteMoneyRequest,
    splitBill,
    splitBillAndOpenReport,
    setDraftSplitTransaction,
    startSplitBill,
    completeSplitBill,
    requestMoney,
    sendMoneyElsewhere,
    approveMoneyRequest,
    submitReport,
    payMoneyRequest,
    sendMoneyWithWallet,
    startMoneyRequest,
    startMoneyRequest_temporaryForRefactor,
    resetMoneyRequestCategory,
    resetMoneyRequestCategory_temporaryForRefactor,
    resetMoneyRequestInfo,
    resetMoneyRequestTag,
    resetMoneyRequestTag_temporaryForRefactor,
    clearMoneyRequest,
    setMoneyRequestAmount_temporaryForRefactor,
    setMoneyRequestBillable_temporaryForRefactor,
    setMoneyRequestCategory_temporaryForRefactor,
    setMoneyRequestCreated_temporaryForRefactor,
    setMoneyRequestCurrency_temporaryForRefactor,
    setMoneyRequestDescription_temporaryForRefactor,
    setMoneyRequestMerchant_temporaryForRefactor,
    setMoneyRequestParticipants_temporaryForRefactor,
    setMoneyRequestReceipt,
    setMoneyRequestTag_temporaryForRefactor,
    setMoneyRequestAmount,
    setMoneyRequestBillable,
    setMoneyRequestCategory,
    setMoneyRequestCreated,
    setMoneyRequestCurrency,
    setMoneyRequestDescription,
    setMoneyRequestId,
    setMoneyRequestMerchant,
    setMoneyRequestParticipantsFromReport,
    setMoneyRequestTag,
    setMoneyRequestTaxAmount,
    setMoneyRequestTaxRate,
    setUpDistanceTransaction,
    navigateToNextPage,
    updateMoneyRequestDate,
    updateMoneyRequestBillable,
    updateMoneyRequestMerchant,
    updateMoneyRequestTag,
    updateMoneyRequestDistance,
    updateMoneyRequestCategory,
    updateMoneyRequestAmountAndCurrency,
    updateMoneyRequestDescription,
    replaceReceipt,
    detachReceipt,
    getIOUReportID,
    editMoneyRequest,
    navigateToStartStepIfScanFileCannotBeRead,
};<|MERGE_RESOLUTION|>--- conflicted
+++ resolved
@@ -368,13 +368,8 @@
     optimisticPolicyRecentlyUsedCategories,
     optimisticPolicyRecentlyUsedTags,
     isNewChatReport,
-<<<<<<< HEAD
-    isNewIOUReport,
+    shouldCreateNewMoneyRequestReport,
     policy = {},
-=======
-    shouldCreateNewMoneyRequestReport,
-    policy,
->>>>>>> 2d2ea113
     policyTags,
     policyCategories,
     needsToBeManuallySubmitted = true,
