--- conflicted
+++ resolved
@@ -313,11 +313,8 @@
     optimisticPolicyRecentlyUsedTags,
     isNewChatReport,
     isNewIOUReport,
-<<<<<<< HEAD
     policyID,
-=======
     hasOutstandingChildRequest = false,
->>>>>>> 5049f8c6
 ) {
     const isPolicyAdmin = ReportUtils.getPolicy(policyID).role === CONST.POLICY.ROLE.ADMIN;
 
@@ -331,11 +328,8 @@
                 lastReadTime: DateUtils.getDBTime(),
                 lastMessageTranslationKey: '',
                 iouReportID: iouReport.reportID,
-<<<<<<< HEAD
                 ...(isPolicyAdmin ? {hasOutstandingChildRequest: true} : {}),
-=======
                 hasOutstandingChildRequest,
->>>>>>> 5049f8c6
                 ...(isNewChatReport ? {pendingFields: {createChat: CONST.RED_BRICK_ROAD_PENDING_ACTION.ADD}} : {}),
             },
         },
@@ -783,11 +777,8 @@
         optimisticPolicyRecentlyUsedTags,
         isNewChatReport,
         isNewIOUReport,
-<<<<<<< HEAD
         participant.policyID,
-=======
         hasOutstandingChildRequest,
->>>>>>> 5049f8c6
     );
 
     return {
