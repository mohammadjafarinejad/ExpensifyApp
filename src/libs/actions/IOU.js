import {format} from 'date-fns';
import Str from 'expensify-common/lib/str';
import lodashGet from 'lodash/get';
import lodashHas from 'lodash/has';
import Onyx from 'react-native-onyx';
import OnyxUtils from 'react-native-onyx/lib/utils';
import _ from 'underscore';
import ReceiptGeneric from '@assets/images/receipt-generic.png';
import * as API from '@libs/API';
import * as CurrencyUtils from '@libs/CurrencyUtils';
import DateUtils from '@libs/DateUtils';
import * as ErrorUtils from '@libs/ErrorUtils';
import * as IOUUtils from '@libs/IOUUtils';
import * as LocalePhoneNumber from '@libs/LocalePhoneNumber';
import * as Localize from '@libs/Localize';
import Navigation from '@libs/Navigation/Navigation';
import * as NumberUtils from '@libs/NumberUtils';
import * as OptionsListUtils from '@libs/OptionsListUtils';
import Permissions from '@libs/Permissions';
import * as PolicyUtils from '@libs/PolicyUtils';
import * as ReportActionsUtils from '@libs/ReportActionsUtils';
import * as ReportUtils from '@libs/ReportUtils';
import * as TransactionUtils from '@libs/TransactionUtils';
import * as UserUtils from '@libs/UserUtils';
import ViolationsUtils from '@libs/ViolationsUtils';
import CONST from '@src/CONST';
import ONYXKEYS from '@src/ONYXKEYS';
import ROUTES from '@src/ROUTES';
import * as Policy from './Policy';
import * as Report from './Report';

let betas;
Onyx.connect({
    key: ONYXKEYS.BETAS,
    callback: (val) => (betas = val || []),
});

let allPersonalDetails;
Onyx.connect({
    key: ONYXKEYS.PERSONAL_DETAILS_LIST,
    callback: (val) => {
        allPersonalDetails = val || {};
    },
});

let allReports;
Onyx.connect({
    key: ONYXKEYS.COLLECTION.REPORT,
    waitForCollectionCallback: true,
    callback: (val) => (allReports = val),
});

let allTransactions;
Onyx.connect({
    key: ONYXKEYS.COLLECTION.TRANSACTION,
    waitForCollectionCallback: true,
    callback: (val) => {
        if (!val) {
            allTransactions = {};
            return;
        }

        allTransactions = val;
    },
});

let allTransactionDrafts = {};
Onyx.connect({
    key: ONYXKEYS.COLLECTION.TRANSACTION_DRAFT,
    waitForCollectionCallback: true,
    callback: (val) => {
        allTransactionDrafts = val || {};
    },
});

let allTransactionViolations;
Onyx.connect({
    key: ONYXKEYS.COLLECTION.TRANSACTION_VIOLATIONS,
    waitForCollectionCallback: true,
    callback: (val) => {
        if (!val) {
            allTransactionViolations = {};
            return;
        }

        allTransactionViolations = val;
    },
});

let allDraftSplitTransactions;
Onyx.connect({
    key: ONYXKEYS.COLLECTION.SPLIT_TRANSACTION_DRAFT,
    waitForCollectionCallback: true,
    callback: (val) => {
        allDraftSplitTransactions = val || {};
    },
});

let allNextSteps = {};
Onyx.connect({
    key: ONYXKEYS.COLLECTION.NEXT_STEP,
    waitForCollectionCallback: true,
    callback: (val) => {
        allNextSteps = val || {};
    },
});

let userAccountID = '';
let currentUserEmail = '';
Onyx.connect({
    key: ONYXKEYS.SESSION,
    callback: (val) => {
        currentUserEmail = lodashGet(val, 'email', '');
        userAccountID = lodashGet(val, 'accountID', '');
    },
});

let currentUserPersonalDetails = {};
Onyx.connect({
    key: ONYXKEYS.PERSONAL_DETAILS_LIST,
    callback: (val) => {
        currentUserPersonalDetails = lodashGet(val, userAccountID, {});
    },
});

let currentDate = '';
Onyx.connect({
    key: ONYXKEYS.CURRENT_DATE,
    callback: (val) => {
        currentDate = val;
    },
});

/**
 * Initialize money request info
 * @param {String} reportID to attach the transaction to
 * @param {Boolean} isFromGlobalCreate
 * @param {String} [iouRequestType] one of manual/scan/distance
 */
function startMoneyRequest_temporaryForRefactor(reportID, isFromGlobalCreate, iouRequestType = CONST.IOU.REQUEST_TYPE.MANUAL) {
    // Generate a brand new transactionID
    const newTransactionID = CONST.IOU.OPTIMISTIC_TRANSACTION_ID;
    const created = currentDate || format(new Date(), 'yyyy-MM-dd');
    const comment = {};

    // Add initial empty waypoints when starting a distance request
    if (iouRequestType === CONST.IOU.REQUEST_TYPE.DISTANCE) {
        comment.waypoints = {
            waypoint0: {},
            waypoint1: {},
        };
    }

    // Store the transaction in Onyx and mark it as not saved so it can be cleaned up later
    // Use set() here so that there is no way that data will be leaked between objects when it gets reset
    Onyx.set(`${ONYXKEYS.COLLECTION.TRANSACTION_DRAFT}${newTransactionID}`, {
        amount: 0,
        comment,
        created,
        currency: lodashGet(currentUserPersonalDetails, 'localCurrencyCode', CONST.CURRENCY.USD),
        iouRequestType,
        reportID,
        transactionID: newTransactionID,
        isFromGlobalCreate,
        merchant: CONST.TRANSACTION.PARTIAL_TRANSACTION_MERCHANT,
    });
}

/**
 * @param {String} transactionID
 */
function clearMoneyRequest(transactionID) {
    Onyx.set(`${ONYXKEYS.COLLECTION.TRANSACTION_DRAFT}${transactionID}`, null);
}

/**
 * @param {String} transactionID
 * @param {Number} amount
 * @param {String} currency
 */
function setMoneyRequestAmount_temporaryForRefactor(transactionID, amount, currency) {
    Onyx.merge(`${ONYXKEYS.COLLECTION.TRANSACTION_DRAFT}${transactionID}`, {amount, currency});
}

/**
 * @param {String} transactionID
 * @param {String} created
 */
function setMoneyRequestCreated_temporaryForRefactor(transactionID, created) {
    Onyx.merge(`${ONYXKEYS.COLLECTION.TRANSACTION_DRAFT}${transactionID}`, {created});
}

/**
 * @param {String} transactionID
 * @param {String} currency
 */
function setMoneyRequestCurrency_temporaryForRefactor(transactionID, currency) {
    Onyx.merge(`${ONYXKEYS.COLLECTION.TRANSACTION_DRAFT}${transactionID}`, {currency});
}

/**
 * @param {String} transactionID
 * @param {String} comment
 */
function setMoneyRequestDescription_temporaryForRefactor(transactionID, comment) {
    Onyx.merge(`${ONYXKEYS.COLLECTION.TRANSACTION_DRAFT}${transactionID}`, {comment: {comment: comment.trim()}});
}

/**
 * @param {String} transactionID
 * @param {String} merchant
 */
function setMoneyRequestMerchant_temporaryForRefactor(transactionID, merchant) {
    Onyx.merge(`${ONYXKEYS.COLLECTION.TRANSACTION_DRAFT}${transactionID}`, {merchant: merchant.trim()});
}

/**
 * @param {String} transactionID
 * @param {String} category
 */
function setMoneyRequestCategory_temporaryForRefactor(transactionID, category) {
    Onyx.merge(`${ONYXKEYS.COLLECTION.TRANSACTION_DRAFT}${transactionID}`, {category});
}

/*
 * @param {String} transactionID
 */
function resetMoneyRequestCategory_temporaryForRefactor(transactionID) {
    Onyx.merge(`${ONYXKEYS.COLLECTION.TRANSACTION_DRAFT}${transactionID}`, {category: null});
}

/*
 * @param {String} transactionID
 * @param {String} tag
 */
function setMoneyRequestTag_temporaryForRefactor(transactionID, tag) {
    Onyx.merge(`${ONYXKEYS.COLLECTION.TRANSACTION_DRAFT}${transactionID}`, {tag});
}

/*
 * @param {String} transactionID
 */
function resetMoneyRequestTag_temporaryForRefactor(transactionID) {
    Onyx.merge(`${ONYXKEYS.COLLECTION.TRANSACTION_DRAFT}${transactionID}`, {tag: null});
}

/**
 * @param {String} transactionID
 * @param {Boolean} billable
 */
function setMoneyRequestBillable_temporaryForRefactor(transactionID, billable) {
    Onyx.merge(`${ONYXKEYS.COLLECTION.TRANSACTION_DRAFT}${transactionID}`, {billable});
}

/**
 * @param {String} transactionID
 * @param {Object[]} participants
 */
function setMoneyRequestParticipants_temporaryForRefactor(transactionID, participants) {
    Onyx.merge(`${ONYXKEYS.COLLECTION.TRANSACTION_DRAFT}${transactionID}`, {participants});
}

/**
 * @param {String} transactionID
 * @param {String} source
 * @param {String} filename
 * @param {Boolean} isDraft
 */
function setMoneyRequestReceipt(transactionID, source, filename, isDraft) {
    Onyx.merge(`${isDraft ? ONYXKEYS.COLLECTION.TRANSACTION_DRAFT : ONYXKEYS.COLLECTION.TRANSACTION}${transactionID}`, {
        receipt: {source},
        filename,
    });
}

/**
 * Reset money request info from the store with its initial value
 * @param {String} id
 */
function resetMoneyRequestInfo(id = '') {
    const created = currentDate || format(new Date(), CONST.DATE.FNS_FORMAT_STRING);
    Onyx.merge(ONYXKEYS.IOU, {
        id,
        amount: 0,
        currency: lodashGet(currentUserPersonalDetails, 'localCurrencyCode', CONST.CURRENCY.USD),
        comment: '',
        participants: [],
        merchant: CONST.TRANSACTION.PARTIAL_TRANSACTION_MERCHANT,
        category: '',
        tag: '',
        created,
        receiptPath: '',
        receiptFilename: '',
        transactionID: '',
        billable: null,
        isSplitRequest: false,
    });
}

/**
 *  Helper function to get the receipt error for money requests, or the generic error if there's no receipt
 *
 * @param {Object} receipt
 * @param {String} filename
 * @param {Boolean} [isScanRequest]
 * @returns {Object}
 */
function getReceiptError(receipt, filename, isScanRequest = true) {
    return _.isEmpty(receipt) || !isScanRequest
        ? ErrorUtils.getMicroSecondOnyxError('iou.error.genericCreateFailureMessage')
        : ErrorUtils.getMicroSecondOnyxErrorObject({error: CONST.IOU.RECEIPT_ERROR, source: receipt.source, filename});
}

/**
 * Builds the Onyx data for a money request.
 *
 * @param {Object} chatReport
 * @param {Object} iouReport
 * @param {Object} transaction
 * @param {Object} chatCreatedAction
 * @param {Object} iouCreatedAction
 * @param {Object} iouAction
 * @param {Object} optimisticPersonalDetailListAction
 * @param {Object} reportPreviewAction
 * @param {Array} optimisticPolicyRecentlyUsedCategories
 * @param {Array} optimisticPolicyRecentlyUsedTags
 * @param {boolean} isNewChatReport
 * @param {boolean} isNewIOUReport
 * @param {Object} policy - May be undefined, an empty object, or an object matching the Policy type (src/types/onyx/Policy.ts)
 * @param {Array} policyTags
 * @param {Array} policyCategories
 * @param {Boolean} hasOutstandingChildRequest
 * @returns {Array} - An array containing the optimistic data, success data, and failure data.
 */
function buildOnyxDataForMoneyRequest(
    chatReport,
    iouReport,
    transaction,
    chatCreatedAction,
    iouCreatedAction,
    iouAction,
    optimisticPersonalDetailListAction,
    reportPreviewAction,
    optimisticPolicyRecentlyUsedCategories,
    optimisticPolicyRecentlyUsedTags,
    isNewChatReport,
    isNewIOUReport,
    policy,
    policyTags,
    policyCategories,
    hasOutstandingChildRequest = false,
) {
    const isScanRequest = TransactionUtils.isScanRequest(transaction);
    const optimisticData = [
        {
            // Use SET for new reports because it doesn't exist yet, is faster and we need the data to be available when we navigate to the chat page
            onyxMethod: isNewChatReport ? Onyx.METHOD.SET : Onyx.METHOD.MERGE,
            key: `${ONYXKEYS.COLLECTION.REPORT}${chatReport.reportID}`,
            value: {
                ...chatReport,
                lastReadTime: DateUtils.getDBTime(),
                lastMessageTranslationKey: '',
                iouReportID: iouReport.reportID,
                hasOutstandingChildRequest,
                ...(isNewChatReport ? {pendingFields: {createChat: CONST.RED_BRICK_ROAD_PENDING_ACTION.ADD}} : {}),
            },
        },
        {
            onyxMethod: isNewIOUReport ? Onyx.METHOD.SET : Onyx.METHOD.MERGE,
            key: `${ONYXKEYS.COLLECTION.REPORT}${iouReport.reportID}`,
            value: {
                ...iouReport,
                lastMessageText: iouAction.message[0].text,
                lastMessageHtml: iouAction.message[0].html,
                pendingFields: {
                    ...(isNewIOUReport ? {createChat: CONST.RED_BRICK_ROAD_PENDING_ACTION.ADD} : {preview: CONST.RED_BRICK_ROAD_PENDING_ACTION.UPDATE}),
                },
            },
        },
        {
            onyxMethod: Onyx.METHOD.SET,
            key: `${ONYXKEYS.COLLECTION.TRANSACTION}${transaction.transactionID}`,
            value: transaction,
        },
        {
            onyxMethod: isNewChatReport ? Onyx.METHOD.SET : Onyx.METHOD.MERGE,
            key: `${ONYXKEYS.COLLECTION.REPORT_ACTIONS}${chatReport.reportID}`,
            value: {
                ...(isNewChatReport ? {[chatCreatedAction.reportActionID]: chatCreatedAction} : {}),
                [reportPreviewAction.reportActionID]: reportPreviewAction,
            },
        },
        {
            onyxMethod: isNewIOUReport ? Onyx.METHOD.SET : Onyx.METHOD.MERGE,
            key: `${ONYXKEYS.COLLECTION.REPORT_ACTIONS}${iouReport.reportID}`,
            value: {
                ...(isNewIOUReport ? {[iouCreatedAction.reportActionID]: iouCreatedAction} : {}),
                [iouAction.reportActionID]: iouAction,
            },
        },

        // Remove the temporary transaction used during the creation flow
        {
            onyxMethod: Onyx.METHOD.SET,
            key: `${ONYXKEYS.COLLECTION.TRANSACTION_DRAFT}${CONST.IOU.OPTIMISTIC_TRANSACTION_ID}`,
            value: null,
        },
    ];

    if (!_.isEmpty(optimisticPolicyRecentlyUsedCategories)) {
        optimisticData.push({
            onyxMethod: Onyx.METHOD.SET,
            key: `${ONYXKEYS.COLLECTION.POLICY_RECENTLY_USED_CATEGORIES}${iouReport.policyID}`,
            value: optimisticPolicyRecentlyUsedCategories,
        });
    }

    if (!_.isEmpty(optimisticPolicyRecentlyUsedTags)) {
        optimisticData.push({
            onyxMethod: Onyx.METHOD.MERGE,
            key: `${ONYXKEYS.COLLECTION.POLICY_RECENTLY_USED_TAGS}${iouReport.policyID}`,
            value: optimisticPolicyRecentlyUsedTags,
        });
    }

    if (!_.isEmpty(optimisticPersonalDetailListAction)) {
        optimisticData.push({
            onyxMethod: Onyx.METHOD.MERGE,
            key: ONYXKEYS.PERSONAL_DETAILS_LIST,
            value: optimisticPersonalDetailListAction,
        });
    }

    const successData = [
        ...(isNewChatReport
            ? [
                  {
                      onyxMethod: Onyx.METHOD.MERGE,
                      key: `${ONYXKEYS.COLLECTION.REPORT}${chatReport.reportID}`,
                      value: {
                          pendingFields: null,
                          errorFields: null,
                      },
                  },
              ]
            : []),
        {
            onyxMethod: Onyx.METHOD.MERGE,
            key: `${ONYXKEYS.COLLECTION.REPORT}${iouReport.reportID}`,
            value: {
                pendingFields: null,
                errorFields: null,
            },
        },
        {
            onyxMethod: Onyx.METHOD.MERGE,
            key: `${ONYXKEYS.COLLECTION.TRANSACTION}${transaction.transactionID}`,
            value: {
                pendingAction: null,
                pendingFields: null,
            },
        },

        {
            onyxMethod: Onyx.METHOD.MERGE,
            key: `${ONYXKEYS.COLLECTION.REPORT_ACTIONS}${chatReport.reportID}`,
            value: {
                ...(isNewChatReport
                    ? {
                          [chatCreatedAction.reportActionID]: {
                              pendingAction: null,
                              errors: null,
                          },
                      }
                    : {}),
                [reportPreviewAction.reportActionID]: {
                    pendingAction: null,
                },
            },
        },
        {
            onyxMethod: Onyx.METHOD.MERGE,
            key: `${ONYXKEYS.COLLECTION.REPORT_ACTIONS}${iouReport.reportID}`,
            value: {
                ...(isNewIOUReport
                    ? {
                          [iouCreatedAction.reportActionID]: {
                              pendingAction: null,
                              errors: null,
                          },
                      }
                    : {}),
                [iouAction.reportActionID]: {
                    pendingAction: null,
                    errors: null,
                },
            },
        },
    ];

    const failureData = [
        {
            onyxMethod: Onyx.METHOD.MERGE,
            key: `${ONYXKEYS.COLLECTION.REPORT}${chatReport.reportID}`,
            value: {
                iouReportID: chatReport.iouReportID,
                lastReadTime: chatReport.lastReadTime,
                pendingFields: null,
                ...(isNewChatReport
                    ? {
                          errorFields: {
                              createChat: ErrorUtils.getMicroSecondOnyxError('report.genericCreateReportFailureMessage'),
                          },
                      }
                    : {}),
            },
        },
        {
            onyxMethod: Onyx.METHOD.MERGE,
            key: `${ONYXKEYS.COLLECTION.REPORT}${iouReport.reportID}`,
            value: {
                pendingFields: null,
                errorFields: {
                    ...(isNewIOUReport ? {createChat: ErrorUtils.getMicroSecondOnyxError('report.genericCreateReportFailureMessage')} : {}),
                },
            },
        },
        {
            onyxMethod: Onyx.METHOD.MERGE,
            key: `${ONYXKEYS.COLLECTION.TRANSACTION}${transaction.transactionID}`,
            value: {
                errors: ErrorUtils.getMicroSecondOnyxError('iou.error.genericCreateFailureMessage'),
                pendingAction: null,
                pendingFields: null,
            },
        },

        // Remove the temporary transaction used during the creation flow
        {
            onyxMethod: Onyx.METHOD.SET,
            key: `${ONYXKEYS.COLLECTION.TRANSACTION_DRAFT}${CONST.IOU.OPTIMISTIC_TRANSACTION_ID}`,
            value: null,
        },

        {
            onyxMethod: Onyx.METHOD.MERGE,
            key: `${ONYXKEYS.COLLECTION.REPORT_ACTIONS}${chatReport.reportID}`,
            value: {
                ...(isNewChatReport
                    ? {
                          [chatCreatedAction.reportActionID]: {
                              errors: getReceiptError(transaction.receipt, transaction.filename || transaction.receipt.filename, isScanRequest),
                          },
                          [reportPreviewAction.reportActionID]: {
                              errors: ErrorUtils.getMicroSecondOnyxError(null),
                          },
                      }
                    : {
                          [reportPreviewAction.reportActionID]: {
                              created: reportPreviewAction.created,
                              errors: getReceiptError(transaction.receipt, transaction.filename || transaction.receipt.filename, isScanRequest),
                          },
                      }),
            },
        },
        {
            onyxMethod: Onyx.METHOD.MERGE,
            key: `${ONYXKEYS.COLLECTION.REPORT_ACTIONS}${iouReport.reportID}`,
            value: {
                ...(isNewIOUReport
                    ? {
                          [iouCreatedAction.reportActionID]: {
                              errors: getReceiptError(transaction.receipt, transaction.filename || transaction.receipt.filename, isScanRequest),
                          },
                          [iouAction.reportActionID]: {
                              errors: ErrorUtils.getMicroSecondOnyxError(null),
                          },
                      }
                    : {
                          [iouAction.reportActionID]: {
                              errors: getReceiptError(transaction.receipt, transaction.filename || transaction.receipt.filename, isScanRequest),
                          },
                      }),
            },
        },
    ];

    // Policy won't be set for P2P cases for which we don't need to compute violations
    if (!policy || !policy.id) {
        return [optimisticData, successData, failureData];
    }

    const violationsOnyxData = ViolationsUtils.getViolationsOnyxData(transaction, [], policy.requiresTag, policyTags, policy.requiresCategory, policyCategories);

    if (violationsOnyxData) {
        optimisticData.push(violationsOnyxData);
        failureData.push({
            onyxMethod: Onyx.METHOD.SET,
            key: `${ONYXKEYS.COLLECTION.TRANSACTION_VIOLATIONS}${transaction.transactionID}`,
            value: [],
        });
    }

    return [optimisticData, successData, failureData];
}

/**
 * Gathers all the data needed to make a money request. It attempts to find existing reports, iouReports, and receipts. If it doesn't find them, then
 * it creates optimistic versions of them and uses those instead
 *
 * @param {Object} report
 * @param {Object} participant
 * @param {String} comment
 * @param {Number} amount
 * @param {String} currency
 * @param {String} created
 * @param {String} merchant
 * @param {Number} [payeeAccountID]
 * @param {String} [payeeEmail]
 * @param {Object} [receipt]
 * @param {String} [existingTransactionID]
 * @param {String} [category]
 * @param {String} [tag]
 * @param {Boolean} [billable]
 * @param {Object} [policy]
 * @param {Object} [policyTags]
 * @param {Object} [policyCategories]
 * @returns {Object} data
 * @returns {String} data.payerEmail
 * @returns {Object} data.iouReport
 * @returns {Object} data.chatReport
 * @returns {Object} data.transaction
 * @returns {Object} data.iouAction
 * @returns {Object} data.createdChatReportActionID
 * @returns {Object} data.createdIOUReportActionID
 * @returns {Object} data.reportPreviewAction
 * @returns {Object} data.onyxData
 * @returns {Object} data.onyxData.optimisticData
 * @returns {Object} data.onyxData.successData
 * @returns {Object} data.onyxData.failureData
 */
function getMoneyRequestInformation(
    report,
    participant,
    comment,
    amount,
    currency,
    created,
    merchant,
    payeeAccountID = userAccountID,
    payeeEmail = currentUserEmail,
    receipt = undefined,
    existingTransactionID = undefined,
    category = undefined,
    tag = undefined,
    billable = undefined,
    policy = undefined,
    policyTags = undefined,
    policyCategories = undefined,
) {
    const payerEmail = OptionsListUtils.addSMSDomainIfPhoneNumber(participant.login);
    const payerAccountID = Number(participant.accountID);
    const isPolicyExpenseChat = participant.isPolicyExpenseChat;

    // STEP 1: Get existing chat report OR build a new optimistic one
    let isNewChatReport = false;
    let chatReport = lodashGet(report, 'reportID', null) ? report : null;

    // If this is a policyExpenseChat, the chatReport must exist and we can get it from Onyx.
    // report is null if the flow is initiated from the global create menu. However, participant always stores the reportID if it exists, which is the case for policyExpenseChats
    if (!chatReport && isPolicyExpenseChat) {
        chatReport = allReports[`${ONYXKEYS.COLLECTION.REPORT}${participant.reportID}`];
    }

    if (!chatReport) {
        chatReport = ReportUtils.getChatByParticipants([payerAccountID]);
    }

    // If we still don't have a report, it likely doens't exist and we need to build an optimistic one
    if (!chatReport) {
        isNewChatReport = true;
        chatReport = ReportUtils.buildOptimisticChatReport([payerAccountID]);
    }

    // STEP 2: Get existing IOU report and update its total OR build a new optimistic one
    const isNewIOUReport = !chatReport.iouReportID || ReportUtils.hasIOUWaitingOnCurrentUserBankAccount(chatReport);
    let iouReport = isNewIOUReport ? null : allReports[`${ONYXKEYS.COLLECTION.REPORT}${chatReport.iouReportID}`];

    // Check if the Scheduled Submit is enabled in case of expense report
    let needsToBeManuallySubmitted = false;
    let isFromPaidPolicy = false;
    if (isPolicyExpenseChat) {
        isFromPaidPolicy = PolicyUtils.isPaidGroupPolicy(policy);

        // If the scheduled submit is turned off on the policy, user needs to manually submit the report which is indicated by GBR in LHN
        needsToBeManuallySubmitted = isFromPaidPolicy && !(policy.isHarvestingEnabled || false);

        // If the linked expense report on paid policy is not draft, we need to create a new draft expense report
        if (iouReport && isFromPaidPolicy && !ReportUtils.isDraftExpenseReport(iouReport)) {
            iouReport = null;
        }
    }

    if (iouReport) {
        if (isPolicyExpenseChat) {
            iouReport = {...iouReport};
            if (lodashGet(iouReport, 'currency') === currency) {
                // Because of the Expense reports are stored as negative values, we substract the total from the amount
                iouReport.total -= amount;
            }
        } else {
            iouReport = IOUUtils.updateIOUOwnerAndTotal(iouReport, payeeAccountID, amount, currency);
        }
    } else {
        iouReport = isPolicyExpenseChat
            ? ReportUtils.buildOptimisticExpenseReport(chatReport.reportID, chatReport.policyID, payeeAccountID, amount, currency)
            : ReportUtils.buildOptimisticIOUReport(payeeAccountID, payerAccountID, amount, chatReport.reportID, currency);
    }

    // STEP 3: Build optimistic receipt and transaction
    const receiptObject = {};
    let filename;
    if (receipt && receipt.source) {
        receiptObject.source = receipt.source;
        receiptObject.state = receipt.state || CONST.IOU.RECEIPT_STATE.SCANREADY;
        filename = receipt.name;
    }
    let optimisticTransaction = TransactionUtils.buildOptimisticTransaction(
        ReportUtils.isExpenseReport(iouReport) ? -amount : amount,
        currency,
        iouReport.reportID,
        comment,
        created,
        '',
        '',
        merchant,
        receiptObject,
        filename,
        existingTransactionID,
        category,
        tag,
        billable,
    );

    const optimisticPolicyRecentlyUsedCategories = Policy.buildOptimisticPolicyRecentlyUsedCategories(iouReport.policyID, category);

    const optimisticPolicyRecentlyUsedTags = Policy.buildOptimisticPolicyRecentlyUsedTags(iouReport.policyID, tag);

    // If there is an existing transaction (which is the case for distance requests), then the data from the existing transaction
    // needs to be manually merged into the optimistic transaction. This is because buildOnyxDataForMoneyRequest() uses `Onyx.set()` for the transaction
    // data. This is a big can of worms to change it to `Onyx.merge()` as explored in https://expensify.slack.com/archives/C05DWUDHVK7/p1692139468252109.
    // I want to clean this up at some point, but it's possible this will live in the code for a while so I've created https://github.com/Expensify/App/issues/25417
    // to remind me to do this.
    const existingTransaction = allTransactionDrafts[`${ONYXKEYS.COLLECTION.TRANSACTION_DRAFT}${CONST.IOU.OPTIMISTIC_TRANSACTION_ID}`];
    if (existingTransaction && existingTransaction.iouRequestType === CONST.IOU.REQUEST_TYPE.DISTANCE) {
        optimisticTransaction = OnyxUtils.fastMerge(existingTransaction, optimisticTransaction);
    }

    // STEP 4: Build optimistic reportActions. We need:
    // 1. CREATED action for the chatReport
    // 2. CREATED action for the iouReport
    // 3. IOU action for the iouReport
    // 4. REPORTPREVIEW action for the chatReport
    // Note: The CREATED action for the IOU report must be optimistically generated before the IOU action so there's no chance that it appears after the IOU action in the chat
    const currentTime = DateUtils.getDBTime();
    const optimisticCreatedActionForChat = ReportUtils.buildOptimisticCreatedReportAction(payeeEmail);
    const optimisticCreatedActionForIOU = ReportUtils.buildOptimisticCreatedReportAction(payeeEmail, DateUtils.subtractMillisecondsFromDateTime(currentTime, 1));
    const iouAction = ReportUtils.buildOptimisticIOUReportAction(
        CONST.IOU.REPORT_ACTION_TYPE.CREATE,
        amount,
        currency,
        comment,
        [participant],
        optimisticTransaction.transactionID,
        '',
        iouReport.reportID,
        false,
        false,
        receiptObject,
        false,
        currentTime,
    );

    let reportPreviewAction = isNewIOUReport ? null : ReportActionsUtils.getReportPreviewAction(chatReport.reportID, iouReport.reportID);
    if (reportPreviewAction) {
        reportPreviewAction = ReportUtils.updateReportPreview(iouReport, reportPreviewAction, false, comment, optimisticTransaction);
    } else {
        reportPreviewAction = ReportUtils.buildOptimisticReportPreview(chatReport, iouReport, comment, optimisticTransaction);

        // Generated ReportPreview action is a parent report action of the iou report.
        // We are setting the iou report's parentReportActionID to display subtitle correctly in IOU page when offline.
        iouReport.parentReportActionID = reportPreviewAction.reportActionID;
    }

    const shouldCreateOptimisticPersonalDetails = isNewChatReport && !allPersonalDetails[payerAccountID];
    // Add optimistic personal details for participant
    const optimisticPersonalDetailListAction = shouldCreateOptimisticPersonalDetails
        ? {
              [payerAccountID]: {
                  accountID: payerAccountID,
                  avatar: UserUtils.getDefaultAvatarURL(payerAccountID),
                  displayName: LocalePhoneNumber.formatPhoneNumber(participant.displayName || payerEmail),
                  login: participant.login,
                  isOptimisticPersonalDetail: true,
              },
          }
        : undefined;

    // The policy expense chat should have the GBR only when its a paid policy and the scheduled submit is turned off
    // so the employee has to submit to their manager manually.
    const hasOutstandingChildRequest = isPolicyExpenseChat && needsToBeManuallySubmitted;

    // STEP 5: Build Onyx Data
    const [optimisticData, successData, failureData] = buildOnyxDataForMoneyRequest(
        chatReport,
        iouReport,
        optimisticTransaction,
        optimisticCreatedActionForChat,
        optimisticCreatedActionForIOU,
        iouAction,
        optimisticPersonalDetailListAction,
        reportPreviewAction,
        optimisticPolicyRecentlyUsedCategories,
        optimisticPolicyRecentlyUsedTags,
        isNewChatReport,
        isNewIOUReport,
        policy,
        policyTags,
        policyCategories,
        hasOutstandingChildRequest,
    );

    return {
        payerAccountID,
        payerEmail,
        iouReport,
        chatReport,
        transaction: optimisticTransaction,
        iouAction,
        createdChatReportActionID: isNewChatReport ? optimisticCreatedActionForChat.reportActionID : 0,
        createdIOUReportActionID: isNewIOUReport ? optimisticCreatedActionForIOU.reportActionID : 0,
        reportPreviewAction,
        onyxData: {
            optimisticData,
            successData,
            failureData,
        },
    };
}

/**
 * Requests money based on a distance (eg. mileage from a map)
 *
 * @param {Object} report
 * @param {Object} participant
 * @param {String} comment
 * @param {String} created
 * @param {String} [category]
 * @param {String} [tag]
 * @param {Number} amount
 * @param {String} currency
 * @param {String} merchant
 * @param {Boolean} [billable]
 * @param {Object} validWaypoints
 * @param {Object} policy - May be undefined, an empty object, or an object matching the Policy type (src/types/onyx/Policy.ts)
 * @param {Array} policyTags
 * @param {Array} policyCategories
 */
function createDistanceRequest(report, participant, comment, created, category, tag, amount, currency, merchant, billable, validWaypoints, policy, policyTags, policyCategories) {
    // If the report is an iou or expense report, we should get the linked chat report to be passed to the getMoneyRequestInformation function
    const isMoneyRequestReport = ReportUtils.isMoneyRequestReport(report);
    const currentChatReport = isMoneyRequestReport ? ReportUtils.getReport(report.chatReportID) : report;

    const optimisticReceipt = {
        source: ReceiptGeneric,
        state: CONST.IOU.RECEIPT_STATE.OPEN,
    };
    const {iouReport, chatReport, transaction, iouAction, createdChatReportActionID, createdIOUReportActionID, reportPreviewAction, onyxData} = getMoneyRequestInformation(
        currentChatReport,
        participant,
        comment,
        amount,
        currency,
        created,
        merchant,
        userAccountID,
        currentUserEmail,
        optimisticReceipt,
        undefined,
        category,
        tag,
        billable,
        policy,
        policyTags,
        policyCategories,
    );
    API.write(
        'CreateDistanceRequest',
        {
            comment,
            iouReportID: iouReport.reportID,
            chatReportID: chatReport.reportID,
            transactionID: transaction.transactionID,
            reportActionID: iouAction.reportActionID,
            createdChatReportActionID,
            createdIOUReportActionID,
            reportPreviewReportActionID: reportPreviewAction.reportActionID,
            waypoints: JSON.stringify(validWaypoints),
            created,
            category,
            tag,
            billable,
        },
        onyxData,
    );
    Navigation.dismissModal(isMoneyRequestReport ? report.reportID : chatReport.reportID);
    Report.notifyNewAction(chatReport.reportID, userAccountID);
}

/**
 * @param {String} transactionID
 * @param {String} transactionThreadReportID
 * @param {Object} transactionChanges
 * @param {String} [transactionChanges.created] Present when updated the date field
 * @param {Boolean} onlyIncludeChangedFields
 *                      When 'true', then the returned params will only include the transaction details for the fields that were changed.
 *                      When `false`, then the returned params will include all the transaction details, regardless of which fields were changed.
 *                      This setting is necessary while the UpdateDistanceRequest API is refactored to be fully 1:1:1 in https://github.com/Expensify/App/issues/28358
 * @returns {object}
 */
function getUpdateMoneyRequestParams(transactionID, transactionThreadReportID, transactionChanges, onlyIncludeChangedFields) {
    const optimisticData = [];
    const successData = [];
    const failureData = [];

    // Step 1: Set any "pending fields" (ones updated while the user was offline) to have error messages in the failureData
    const pendingFields = _.mapObject(transactionChanges, () => CONST.RED_BRICK_ROAD_PENDING_ACTION.UPDATE);
    const clearedPendingFields = _.mapObject(transactionChanges, () => null);
    const errorFields = _.mapObject(pendingFields, () => ({
        [DateUtils.getMicroseconds()]: Localize.translateLocal('iou.error.genericEditFailureMessage'),
    }));

    // Step 2: Get all the collections being updated
    const transactionThread = allReports[`${ONYXKEYS.COLLECTION.REPORT}${transactionThreadReportID}`];
    const transaction = allTransactions[`${ONYXKEYS.COLLECTION.TRANSACTION}${transactionID}`];
    const iouReport = allReports[`${ONYXKEYS.COLLECTION.REPORT}${transactionThread.parentReportID}`];
    const isFromExpenseReport = ReportUtils.isExpenseReport(iouReport);
    const isScanning = TransactionUtils.hasReceipt(transaction) && TransactionUtils.isReceiptBeingScanned(transaction);
    const updatedTransaction = TransactionUtils.getUpdatedTransaction(transaction, transactionChanges, isFromExpenseReport);
    const transactionDetails = ReportUtils.getTransactionDetails(updatedTransaction);

    // This needs to be a JSON string since we're sending this to the MapBox API
    transactionDetails.waypoints = JSON.stringify(transactionDetails.waypoints);

    const dataToIncludeInParams = onlyIncludeChangedFields ? _.pick(transactionDetails, _.keys(transactionChanges)) : transactionDetails;

    const params = {
        ...dataToIncludeInParams,
        reportID: iouReport.reportID,
        transactionID,
    };

    // Step 3: Build the modified expense report actions
    // We don't create a modified report action if we're updating the waypoints,
    // since there isn't actually any optimistic data we can create for them and the report action is created on the server
    // with the response from the MapBox API
    if (!_.has(transactionChanges, 'waypoints')) {
        const updatedReportAction = ReportUtils.buildOptimisticModifiedExpenseReportAction(transactionThread, transaction, transactionChanges, isFromExpenseReport);
        params.reportActionID = updatedReportAction.reportActionID;

        optimisticData.push({
            onyxMethod: Onyx.METHOD.MERGE,
            key: `${ONYXKEYS.COLLECTION.REPORT_ACTIONS}${transactionThread.reportID}`,
            value: {
                [updatedReportAction.reportActionID]: updatedReportAction,
            },
        });
        successData.push({
            onyxMethod: Onyx.METHOD.MERGE,
            key: `${ONYXKEYS.COLLECTION.REPORT_ACTIONS}${transactionThread.reportID}`,
            value: {
                [updatedReportAction.reportActionID]: {pendingAction: null},
            },
        });
        failureData.push({
            onyxMethod: Onyx.METHOD.MERGE,
            key: `${ONYXKEYS.COLLECTION.REPORT_ACTIONS}${transactionThread.reportID}`,
            value: {
                [updatedReportAction.reportActionID]: {
                    ...updatedReportAction,
                    errors: ErrorUtils.getMicroSecondOnyxError('iou.error.genericEditFailureMessage'),
                },
            },
        });

        // Step 4: Compute the IOU total and update the report preview message (and report header) so LHN amount owed is correct.
        // Should only update if the transaction matches the currency of the report, else we wait for the update
        // from the server with the currency conversion
        let updatedMoneyRequestReport = {...iouReport};
        if (updatedTransaction.currency === iouReport.currency && updatedTransaction.modifiedAmount) {
            const diff = TransactionUtils.getAmount(transaction, true) - TransactionUtils.getAmount(updatedTransaction, true);
            if (ReportUtils.isExpenseReport(iouReport)) {
                updatedMoneyRequestReport.total += diff;
            } else {
                updatedMoneyRequestReport = IOUUtils.updateIOUOwnerAndTotal(iouReport, updatedReportAction.actorAccountID, diff, TransactionUtils.getCurrency(transaction), false);
            }

            updatedMoneyRequestReport.cachedTotal = CurrencyUtils.convertToDisplayString(updatedMoneyRequestReport.total, updatedTransaction.currency);
            optimisticData.push({
                onyxMethod: Onyx.METHOD.MERGE,
                key: `${ONYXKEYS.COLLECTION.REPORT}${iouReport.reportID}`,
                value: updatedMoneyRequestReport,
            });
            successData.push({
                onyxMethod: Onyx.METHOD.MERGE,
                key: `${ONYXKEYS.COLLECTION.REPORT}${iouReport.reportID}`,
                value: {pendingAction: null},
            });
        }
    }

    // Optimistically modify the transaction
    optimisticData.push({
        onyxMethod: Onyx.METHOD.MERGE,
        key: `${ONYXKEYS.COLLECTION.TRANSACTION}${transactionID}`,
        value: {
            ...updatedTransaction,
            pendingFields,
            isLoading: _.has(transactionChanges, 'waypoints'),
            errorFields: null,
        },
    });

    if (isScanning && (_.has(transactionChanges, 'amount') || _.has(transactionChanges, 'currency'))) {
        optimisticData.push(
            ...[
                {
                    onyxMethod: Onyx.METHOD.MERGE,
                    key: `${ONYXKEYS.COLLECTION.REPORT_ACTIONS}${iouReport.reportID}`,
                    value: {
                        [transactionThread.parentReportActionID]: {
                            whisperedToAccountIDs: [],
                        },
                    },
                },
                {
                    onyxMethod: Onyx.METHOD.MERGE,
                    key: `${ONYXKEYS.COLLECTION.REPORT_ACTIONS}${iouReport.parentReportID}`,
                    value: {
                        [iouReport.parentReportActionID]: {
                            whisperedToAccountIDs: [],
                        },
                    },
                },
            ],
        );
    }
    // Update recently used categories if the category is changed
    if (_.has(transactionChanges, 'category')) {
        const optimisticPolicyRecentlyUsedCategories = Policy.buildOptimisticPolicyRecentlyUsedCategories(iouReport.policyID, transactionChanges.category);
        if (!_.isEmpty(optimisticPolicyRecentlyUsedCategories)) {
            optimisticData.push({
                onyxMethod: Onyx.METHOD.SET,
                key: `${ONYXKEYS.COLLECTION.POLICY_RECENTLY_USED_CATEGORIES}${iouReport.policyID}`,
                value: optimisticPolicyRecentlyUsedCategories,
            });
        }
    }

    // Update recently used categories if the tag is changed
    if (_.has(transactionChanges, 'tag')) {
        const optimisticPolicyRecentlyUsedTags = Policy.buildOptimisticPolicyRecentlyUsedTags(iouReport.policyID, transactionChanges.tag);
        if (!_.isEmpty(optimisticPolicyRecentlyUsedTags)) {
            optimisticData.push({
                onyxMethod: Onyx.METHOD.MERGE,
                key: `${ONYXKEYS.COLLECTION.POLICY_RECENTLY_USED_TAGS}${iouReport.policyID}`,
                value: optimisticPolicyRecentlyUsedTags,
            });
        }
    }

    // Clear out the error fields and loading states on success
    successData.push({
        onyxMethod: Onyx.METHOD.MERGE,
        key: `${ONYXKEYS.COLLECTION.TRANSACTION}${transactionID}`,
        value: {
            pendingFields: clearedPendingFields,
            isLoading: false,
            errorFields: null,
        },
    });

    if (_.has(transactionChanges, 'waypoints')) {
        // Delete the draft transaction when editing waypoints when the server responds successfully and there are no errors
        successData.push({
            onyxMethod: Onyx.METHOD.SET,
            key: `${ONYXKEYS.COLLECTION.TRANSACTION_DRAFT}${transactionID}`,
            value: null,
        });
    }

    // Clear out loading states, pending fields, and add the error fields
    failureData.push({
        onyxMethod: Onyx.METHOD.MERGE,
        key: `${ONYXKEYS.COLLECTION.TRANSACTION}${transactionID}`,
        value: {
            pendingFields: clearedPendingFields,
            isLoading: false,
            errorFields,
        },
    });

    // Reset the iouReport to it's original state
    failureData.push({
        onyxMethod: Onyx.METHOD.MERGE,
        key: `${ONYXKEYS.COLLECTION.REPORT}${iouReport.reportID}`,
        value: iouReport,
    });

    return {
        params,
        onyxData: {optimisticData, successData, failureData},
    };
}

/**
 * Updates the created date of a money request
 *
 * @param {String} transactionID
 * @param {String} transactionThreadReportID
 * @param {String} val
 */
function updateMoneyRequestDate(transactionID, transactionThreadReportID, val) {
    const transactionChanges = {
        created: val,
    };
    const {params, onyxData} = getUpdateMoneyRequestParams(transactionID, transactionThreadReportID, transactionChanges, true);
    API.write('UpdateMoneyRequestDate', params, onyxData);
}

/**
 * Updates the billable field of a money request
 *
 * @param {String} transactionID
 * @param {Number} transactionThreadReportID
 * @param {String} val
 */
function updateMoneyRequestBillable(transactionID, transactionThreadReportID, val) {
    const transactionChanges = {
        billable: val,
    };
    const {params, onyxData} = getUpdateMoneyRequestParams(transactionID, transactionThreadReportID, transactionChanges, true);
    API.write('UpdateMoneyRequestBillable', params, onyxData);
}

/**
 * Updates the merchant field of a money request
 *
 * @param {String} transactionID
 * @param {Number} transactionThreadReportID
 * @param {String} val
 */
function updateMoneyRequestMerchant(transactionID, transactionThreadReportID, val) {
    const transactionChanges = {
        merchant: val,
    };
    const {params, onyxData} = getUpdateMoneyRequestParams(transactionID, transactionThreadReportID, transactionChanges, true);
    API.write('UpdateMoneyRequestMerchant', params, onyxData);
}

/**
 * Updates the created date of a money request
 *
 * @param {String} transactionID
 * @param {Number} transactionThreadReportID
 * @param {String} tag
 */
function updateMoneyRequestTag(transactionID, transactionThreadReportID, tag) {
    const transactionChanges = {
        tag,
    };
    const {params, onyxData} = getUpdateMoneyRequestParams(transactionID, transactionThreadReportID, transactionChanges, true);
    API.write('UpdateMoneyRequestTag', params, onyxData);
}

/**
 * Updates the description of a money request
 *
 * @param {String} transactionID
 * @param {Number} transactionThreadReportID
 * @param {String} comment
 */
function updateMoneyRequestDescription(transactionID, transactionThreadReportID, comment) {
    const transactionChanges = {
        comment,
    };
    const {params, onyxData} = getUpdateMoneyRequestParams(transactionID, transactionThreadReportID, transactionChanges, true);
    API.write('UpdateMoneyRequestDescription', params, onyxData);
}

/**
 * Edits an existing distance request
 *
 * @param {String} transactionID
 * @param {String} transactionThreadReportID
 * @param {Object} transactionChanges
 * @param {String} [transactionChanges.created]
 * @param {Number} [transactionChanges.amount]
 * @param {Object} [transactionChanges.comment]
 * @param {Object} [transactionChanges.waypoints]
 *
 */
function updateDistanceRequest(transactionID, transactionThreadReportID, transactionChanges) {
    const {params, onyxData} = getUpdateMoneyRequestParams(transactionID, transactionThreadReportID, transactionChanges, false);
    API.write('UpdateDistanceRequest', params, onyxData);
}

/**
 * Request money from another user
 *
 * @param {Object} report
 * @param {Number} amount - always in the smallest unit of the currency
 * @param {String} currency
 * @param {String} created
 * @param {String} merchant
 * @param {String} payeeEmail
 * @param {Number} payeeAccountID
 * @param {Object} participant
 * @param {String} comment
 * @param {Object} [receipt]
 * @param {String} [category]
 * @param {String} [tag]
 * @param {String} [taxCode]
 * @param {Number} [taxAmount]
 * @param {Boolean} [billable]
 * @param {Object} [policy]
 * @param {Object} [policyTags]
 * @param {Object} [policyCategories]
 */
function requestMoney(
    report,
    amount,
    currency,
    created,
    merchant,
    payeeEmail,
    payeeAccountID,
    participant,
    comment,
    receipt = undefined,
    category = undefined,
    tag = undefined,
    taxCode = '',
    taxAmount = 0,
    billable = undefined,
    policy = undefined,
    policyTags = undefined,
    policyCategories = undefined,
) {
    // If the report is iou or expense report, we should get the linked chat report to be passed to the getMoneyRequestInformation function
    const isMoneyRequestReport = ReportUtils.isMoneyRequestReport(report);
    const currentChatReport = isMoneyRequestReport ? ReportUtils.getReport(report.chatReportID) : report;
    const {payerAccountID, payerEmail, iouReport, chatReport, transaction, iouAction, createdChatReportActionID, createdIOUReportActionID, reportPreviewAction, onyxData} =
        getMoneyRequestInformation(
            currentChatReport,
            participant,
            comment,
            amount,
            currency,
            created,
            merchant,
            payeeAccountID,
            payeeEmail,
            receipt,
            undefined,
            category,
            tag,
            billable,
            policy,
            policyTags,
            policyCategories,
        );
    const activeReportID = isMoneyRequestReport ? report.reportID : chatReport.reportID;

    API.write(
        'RequestMoney',
        {
            debtorEmail: payerEmail,
            debtorAccountID: payerAccountID,
            amount,
            currency,
            comment,
            created,
            merchant,
            iouReportID: iouReport.reportID,
            chatReportID: chatReport.reportID,
            transactionID: transaction.transactionID,
            reportActionID: iouAction.reportActionID,
            createdChatReportActionID,
            createdIOUReportActionID,
            reportPreviewReportActionID: reportPreviewAction.reportActionID,
            receipt,
            receiptState: lodashGet(receipt, 'state'),
            category,
            tag,
            taxCode,
            taxAmount,
            billable,
        },
        onyxData,
    );
    resetMoneyRequestInfo();
    Navigation.dismissModal(activeReportID);
    Report.notifyNewAction(activeReportID, payeeAccountID);
}

/**
 * Build the Onyx data and IOU split necessary for splitting a bill with 3+ users.
 * 1. Build the optimistic Onyx data for the group chat, i.e. chatReport and iouReportAction creating the former if it doesn't yet exist.
 * 2. Loop over the group chat participant list, building optimistic or updating existing chatReports, iouReports and iouReportActions between the user and each participant.
 * We build both Onyx data and the IOU split that is sent as a request param and is used by Auth to create the chatReports, iouReports and iouReportActions in the database.
 * The IOU split has the following shape:
 *  [
 *      {email: 'currentUser', amount: 100},
 *      {email: 'user2', amount: 100, iouReportID: '100', chatReportID: '110', transactionID: '120', reportActionID: '130'},
 *      {email: 'user3', amount: 100, iouReportID: '200', chatReportID: '210', transactionID: '220', reportActionID: '230'}
 *  ]
 * @param {Array} participants
 * @param {String} currentUserLogin
 * @param {Number} currentUserAccountID
 * @param {Number} amount - always in the smallest unit of the currency
 * @param {String} comment
 * @param {String} currency
 * @param {String} merchant
 * @param {String} category
 * @param {String} tag
 * @param {String} existingSplitChatReportID - the report ID where the split bill happens, could be a group chat or a workspace chat
 *
 * @return {Object}
 */
function createSplitsAndOnyxData(participants, currentUserLogin, currentUserAccountID, amount, comment, currency, merchant, category, tag, existingSplitChatReportID = '') {
    const currentUserEmailForIOUSplit = OptionsListUtils.addSMSDomainIfPhoneNumber(currentUserLogin);
    const participantAccountIDs = _.map(participants, (participant) => Number(participant.accountID));
    const existingSplitChatReport =
        existingSplitChatReportID || participants[0].reportID
            ? allReports[`${ONYXKEYS.COLLECTION.REPORT}${existingSplitChatReportID || participants[0].reportID}`]
            : ReportUtils.getChatByParticipants(participantAccountIDs);
    const splitChatReport = existingSplitChatReport || ReportUtils.buildOptimisticChatReport(participantAccountIDs);
    const isOwnPolicyExpenseChat = splitChatReport.isOwnPolicyExpenseChat;

    const splitTransaction = TransactionUtils.buildOptimisticTransaction(
        amount,
        currency,
        CONST.REPORT.SPLIT_REPORTID,
        comment,
        '',
        '',
        '',
        merchant || Localize.translateLocal('iou.request'),
        undefined,
        undefined,
        undefined,
        category,
        tag,
    );

    // Note: The created action must be optimistically generated before the IOU action so there's no chance that the created action appears after the IOU action in the chat
    const splitCreatedReportAction = ReportUtils.buildOptimisticCreatedReportAction(currentUserEmailForIOUSplit);
    const splitIOUReportAction = ReportUtils.buildOptimisticIOUReportAction(
        CONST.IOU.REPORT_ACTION_TYPE.SPLIT,
        amount,
        currency,
        comment,
        participants,
        splitTransaction.transactionID,
        '',
        '',
        false,
        false,
        {},
        isOwnPolicyExpenseChat,
    );

    splitChatReport.lastReadTime = DateUtils.getDBTime();
    splitChatReport.lastMessageText = splitIOUReportAction.message[0].text;
    splitChatReport.lastMessageHtml = splitIOUReportAction.message[0].html;

    // If we have an existing splitChatReport (group chat or workspace) use it's pending fields, otherwise indicate that we are adding a chat
    if (!existingSplitChatReport) {
        splitChatReport.pendingFields = {
            createChat: CONST.RED_BRICK_ROAD_PENDING_ACTION.ADD,
        };
    }

    const optimisticData = [
        {
            // Use set for new reports because it doesn't exist yet, is faster,
            // and we need the data to be available when we navigate to the chat page
            onyxMethod: existingSplitChatReport ? Onyx.METHOD.MERGE : Onyx.METHOD.SET,
            key: `${ONYXKEYS.COLLECTION.REPORT}${splitChatReport.reportID}`,
            value: splitChatReport,
        },
        {
            onyxMethod: existingSplitChatReport ? Onyx.METHOD.MERGE : Onyx.METHOD.SET,
            key: `${ONYXKEYS.COLLECTION.REPORT_ACTIONS}${splitChatReport.reportID}`,
            value: {
                ...(existingSplitChatReport ? {} : {[splitCreatedReportAction.reportActionID]: splitCreatedReportAction}),
                [splitIOUReportAction.reportActionID]: splitIOUReportAction,
            },
        },
        {
            onyxMethod: Onyx.METHOD.SET,
            key: `${ONYXKEYS.COLLECTION.TRANSACTION}${splitTransaction.transactionID}`,
            value: splitTransaction,
        },
    ];

    const successData = [
        {
            onyxMethod: Onyx.METHOD.MERGE,
            key: `${ONYXKEYS.COLLECTION.REPORT_ACTIONS}${splitChatReport.reportID}`,
            value: {
                ...(existingSplitChatReport ? {} : {[splitCreatedReportAction.reportActionID]: {pendingAction: null}}),
                [splitIOUReportAction.reportActionID]: {pendingAction: null},
            },
        },
        {
            onyxMethod: Onyx.METHOD.MERGE,
            key: `${ONYXKEYS.COLLECTION.TRANSACTION}${splitTransaction.transactionID}`,
            value: {pendingAction: null},
        },
        {
            onyxMethod: Onyx.METHOD.MERGE,
            key: `${ONYXKEYS.COLLECTION.TRANSACTION_DRAFT}${CONST.IOU.OPTIMISTIC_TRANSACTION_ID}`,
            value: null,
        },
    ];

    if (!existingSplitChatReport) {
        successData.push({
            onyxMethod: Onyx.METHOD.MERGE,
            key: `${ONYXKEYS.COLLECTION.REPORT}${splitChatReport.reportID}`,
            value: {pendingFields: {createChat: null}},
        });
    }

    const failureData = [
        {
            onyxMethod: Onyx.METHOD.MERGE,
            key: `${ONYXKEYS.COLLECTION.TRANSACTION}${splitTransaction.transactionID}`,
            value: {
                errors: ErrorUtils.getMicroSecondOnyxError('iou.error.genericCreateFailureMessage'),
            },
        },
        {
            onyxMethod: Onyx.METHOD.MERGE,
            key: `${ONYXKEYS.COLLECTION.TRANSACTION_DRAFT}${CONST.IOU.OPTIMISTIC_TRANSACTION_ID}`,
            value: null,
        },
    ];

    if (existingSplitChatReport) {
        failureData.push({
            onyxMethod: Onyx.METHOD.MERGE,
            key: `${ONYXKEYS.COLLECTION.REPORT_ACTIONS}${splitChatReport.reportID}`,
            value: {
                [splitIOUReportAction.reportActionID]: {
                    errors: ErrorUtils.getMicroSecondOnyxError('iou.error.genericCreateFailureMessage'),
                },
            },
        });
    } else {
        failureData.push(
            {
                onyxMethod: Onyx.METHOD.MERGE,
                key: `${ONYXKEYS.COLLECTION.REPORT}${splitChatReport.reportID}`,
                value: {
                    errorFields: {
                        createChat: ErrorUtils.getMicroSecondOnyxError('report.genericCreateReportFailureMessage'),
                    },
                },
            },
            {
                onyxMethod: Onyx.METHOD.MERGE,
                key: `${ONYXKEYS.COLLECTION.REPORT_ACTIONS}${splitChatReport.reportID}`,
                value: {
                    [splitIOUReportAction.reportActionID]: {
                        errors: ErrorUtils.getMicroSecondOnyxError(null),
                    },
                },
            },
        );
    }

    // Loop through participants creating individual chats, iouReports and reportActionIDs as needed
    const splitAmount = IOUUtils.calculateAmount(participants.length, amount, currency, false);
    const splits = [{email: currentUserEmailForIOUSplit, accountID: currentUserAccountID, amount: IOUUtils.calculateAmount(participants.length, amount, currency, true)}];

    const hasMultipleParticipants = participants.length > 1;
    _.each(participants, (participant) => {
        // In a case when a participant is a workspace, even when a current user is not an owner of the workspace
        const isPolicyExpenseChat = ReportUtils.isPolicyExpenseChat(participant);

        // In case the participant is a workspace, email & accountID should remain undefined and won't be used in the rest of this code
        // participant.login is undefined when the request is initiated from a group DM with an unknown user, so we need to add a default
        const email = isOwnPolicyExpenseChat || isPolicyExpenseChat ? '' : OptionsListUtils.addSMSDomainIfPhoneNumber(participant.login || '').toLowerCase();
        const accountID = isOwnPolicyExpenseChat || isPolicyExpenseChat ? 0 : Number(participant.accountID);
        if (email === currentUserEmailForIOUSplit) {
            return;
        }

        // STEP 1: Get existing chat report OR build a new optimistic one
        // If we only have one participant and the request was initiated from the global create menu, i.e. !existingGroupChatReportID, the oneOnOneChatReport is the groupChatReport
        let oneOnOneChatReport;
        let isNewOneOnOneChatReport = false;
        let shouldCreateOptimisticPersonalDetails = false;
        const personalDetailExists = lodashHas(allPersonalDetails, accountID);

        // If this is a split between two people only and the function
        // wasn't provided with an existing group chat report id
        // or, if the split is being made from the workspace chat, then the oneOnOneChatReport is the same as the splitChatReport
        // in this case existingSplitChatReport will belong to the policy expense chat and we won't be
        // entering code that creates optimistic personal details
        if ((!hasMultipleParticipants && !existingSplitChatReportID) || isOwnPolicyExpenseChat) {
            oneOnOneChatReport = splitChatReport;
            shouldCreateOptimisticPersonalDetails = !existingSplitChatReport && !personalDetailExists;
        } else {
            const existingChatReport = ReportUtils.getChatByParticipants([accountID]);
            isNewOneOnOneChatReport = !existingChatReport;
            shouldCreateOptimisticPersonalDetails = isNewOneOnOneChatReport && !personalDetailExists;
            oneOnOneChatReport = existingChatReport || ReportUtils.buildOptimisticChatReport([accountID]);
        }

        // STEP 2: Get existing IOU/Expense report and update its total OR build a new optimistic one
        // For Control policy expense chats, if the report is already approved, create a new expense report
        let oneOnOneIOUReport = oneOnOneChatReport.iouReportID ? lodashGet(allReports, `${ONYXKEYS.COLLECTION.REPORT}${oneOnOneChatReport.iouReportID}`, undefined) : undefined;
        const shouldCreateNewOneOnOneIOUReport =
            _.isUndefined(oneOnOneIOUReport) || (isOwnPolicyExpenseChat && ReportUtils.isControlPolicyExpenseReport(oneOnOneIOUReport) && ReportUtils.isReportApproved(oneOnOneIOUReport));

        if (shouldCreateNewOneOnOneIOUReport) {
            oneOnOneIOUReport = isOwnPolicyExpenseChat
                ? ReportUtils.buildOptimisticExpenseReport(oneOnOneChatReport.reportID, oneOnOneChatReport.policyID, currentUserAccountID, splitAmount, currency)
                : ReportUtils.buildOptimisticIOUReport(currentUserAccountID, accountID, splitAmount, oneOnOneChatReport.reportID, currency);
        } else if (isOwnPolicyExpenseChat) {
            // Because of the Expense reports are stored as negative values, we subtract the total from the amount
            oneOnOneIOUReport.total -= splitAmount;
        } else {
            oneOnOneIOUReport = IOUUtils.updateIOUOwnerAndTotal(oneOnOneIOUReport, currentUserAccountID, splitAmount, currency);
        }

        // STEP 3: Build optimistic transaction
        const oneOnOneTransaction = TransactionUtils.buildOptimisticTransaction(
            ReportUtils.isExpenseReport(oneOnOneIOUReport) ? -splitAmount : splitAmount,
            currency,
            oneOnOneIOUReport.reportID,
            comment,
            '',
            CONST.IOU.TYPE.SPLIT,
            splitTransaction.transactionID,
            merchant || Localize.translateLocal('iou.request'),
            undefined,
            undefined,
            undefined,
            category,
            tag,
        );

        // STEP 4: Build optimistic reportActions. We need:
        // 1. CREATED action for the chatReport
        // 2. CREATED action for the iouReport
        // 3. IOU action for the iouReport
        // 4. REPORTPREVIEW action for the chatReport
        // Note: The CREATED action for the IOU report must be optimistically generated before the IOU action so there's no chance that it appears after the IOU action in the chat
        const currentTime = DateUtils.getDBTime();
        const oneOnOneCreatedActionForChat = ReportUtils.buildOptimisticCreatedReportAction(currentUserEmailForIOUSplit);
        const oneOnOneCreatedActionForIOU = ReportUtils.buildOptimisticCreatedReportAction(currentUserEmailForIOUSplit, DateUtils.subtractMillisecondsFromDateTime(currentTime, 1));
        const oneOnOneIOUAction = ReportUtils.buildOptimisticIOUReportAction(
            CONST.IOU.REPORT_ACTION_TYPE.CREATE,
            splitAmount,
            currency,
            comment,
            [participant],
            oneOnOneTransaction.transactionID,
            '',
            oneOnOneIOUReport.reportID,
            undefined,
            undefined,
            undefined,
            undefined,
            currentTime,
        );

        // Add optimistic personal details for new participants
        const oneOnOnePersonalDetailListAction = shouldCreateOptimisticPersonalDetails
            ? {
                  [accountID]: {
                      accountID,
                      avatar: UserUtils.getDefaultAvatarURL(accountID),
                      displayName: LocalePhoneNumber.formatPhoneNumber(participant.displayName || email),
                      login: participant.login,
                      isOptimisticPersonalDetail: true,
                  },
              }
            : undefined;

        let oneOnOneReportPreviewAction = ReportActionsUtils.getReportPreviewAction(oneOnOneChatReport.reportID, oneOnOneIOUReport.reportID);
        if (oneOnOneReportPreviewAction) {
            oneOnOneReportPreviewAction = ReportUtils.updateReportPreview(oneOnOneIOUReport, oneOnOneReportPreviewAction);
        } else {
            oneOnOneReportPreviewAction = ReportUtils.buildOptimisticReportPreview(oneOnOneChatReport, oneOnOneIOUReport);
        }

        // Add category to optimistic policy recently used categories when a participant is a workspace
        const optimisticPolicyRecentlyUsedCategories = isPolicyExpenseChat ? Policy.buildOptimisticPolicyRecentlyUsedCategories(participant.policyID, category) : [];

        // Add tag to optimistic policy recently used tags when a participant is a workspace
        const optimisticPolicyRecentlyUsedTags = isPolicyExpenseChat ? Policy.buildOptimisticPolicyRecentlyUsedTags(participant.policyID, tag) : {};

        // STEP 5: Build Onyx Data
        const [oneOnOneOptimisticData, oneOnOneSuccessData, oneOnOneFailureData] = buildOnyxDataForMoneyRequest(
            oneOnOneChatReport,
            oneOnOneIOUReport,
            oneOnOneTransaction,
            oneOnOneCreatedActionForChat,
            oneOnOneCreatedActionForIOU,
            oneOnOneIOUAction,
            oneOnOnePersonalDetailListAction,
            oneOnOneReportPreviewAction,
            optimisticPolicyRecentlyUsedCategories,
            optimisticPolicyRecentlyUsedTags,
            isNewOneOnOneChatReport,
            shouldCreateNewOneOnOneIOUReport,
        );

        const individualSplit = {
            email,
            accountID,
            amount: splitAmount,
            iouReportID: oneOnOneIOUReport.reportID,
            chatReportID: oneOnOneChatReport.reportID,
            transactionID: oneOnOneTransaction.transactionID,
            reportActionID: oneOnOneIOUAction.reportActionID,
            createdChatReportActionID: oneOnOneCreatedActionForChat.reportActionID,
            createdIOUReportActionID: oneOnOneCreatedActionForIOU.reportActionID,
            reportPreviewReportActionID: oneOnOneReportPreviewAction.reportActionID,
        };

        splits.push(individualSplit);
        optimisticData.push(...oneOnOneOptimisticData);
        successData.push(...oneOnOneSuccessData);
        failureData.push(...oneOnOneFailureData);
    });

    const splitData = {
        chatReportID: splitChatReport.reportID,
        transactionID: splitTransaction.transactionID,
        reportActionID: splitIOUReportAction.reportActionID,
        policyID: splitChatReport.policyID,
    };

    if (_.isEmpty(existingSplitChatReport)) {
        splitData.createdReportActionID = splitCreatedReportAction.reportActionID;
    }

    return {
        splitData,
        splits,
        onyxData: {optimisticData, successData, failureData},
    };
}

/**
 * @param {Array} participants
 * @param {String} currentUserLogin
 * @param {Number} currentUserAccountID
 * @param {Number} amount - always in smallest currency unit
 * @param {String} comment
 * @param {String} currency
 * @param {String} merchant
 * @param {String} category
 * @param {String} tag
 * @param {String} existingSplitChatReportID - Either a group DM or a workspace chat
 */
function splitBill(participants, currentUserLogin, currentUserAccountID, amount, comment, currency, merchant, category, tag, existingSplitChatReportID = '') {
    const {splitData, splits, onyxData} = createSplitsAndOnyxData(
        participants,
        currentUserLogin,
        currentUserAccountID,
        amount,
        comment,
        currency,
        merchant,
        category,
        tag,
        existingSplitChatReportID,
    );
    API.write(
        'SplitBill',
        {
            reportID: splitData.chatReportID,
            amount,
            splits: JSON.stringify(splits),
            currency,
            comment,
            category,
            merchant,
            tag,
            transactionID: splitData.transactionID,
            reportActionID: splitData.reportActionID,
            createdReportActionID: splitData.createdReportActionID,
            policyID: splitData.policyID,
        },
        onyxData,
    );

    resetMoneyRequestInfo();
    Navigation.dismissModal();
    Report.notifyNewAction(splitData.chatReportID, currentUserAccountID);
}

/**
 * @param {Array} participants
 * @param {String} currentUserLogin
 * @param {Number} currentUserAccountID
 * @param {Number} amount - always in smallest currency unit
 * @param {String} comment
 * @param {String} currency
 * @param {String} merchant
 * @param {String} category
 * @param {String} tag
 */
function splitBillAndOpenReport(participants, currentUserLogin, currentUserAccountID, amount, comment, currency, merchant, category, tag) {
    const {splitData, splits, onyxData} = createSplitsAndOnyxData(participants, currentUserLogin, currentUserAccountID, amount, comment, currency, merchant, category, tag);

    API.write(
        'SplitBillAndOpenReport',
        {
            reportID: splitData.chatReportID,
            amount,
            splits: JSON.stringify(splits),
            currency,
            merchant,
            comment,
            category,
            tag,
            transactionID: splitData.transactionID,
            reportActionID: splitData.reportActionID,
            createdReportActionID: splitData.createdReportActionID,
            policyID: splitData.policyID,
        },
        onyxData,
    );

    resetMoneyRequestInfo();
    Navigation.dismissModal(splitData.chatReportID);
    Report.notifyNewAction(splitData.chatReportID, currentUserAccountID);
}

/** Used exclusively for starting a split bill request that contains a receipt, the split request will be completed once the receipt is scanned
 *  or user enters details manually.
 *
 * @param {Array} participants
 * @param {String} currentUserLogin
 * @param {Number} currentUserAccountID
 * @param {String} comment
 * @param {String} category
 * @param {String} tag
 * @param {Object} receipt
 * @param {String} existingSplitChatReportID - Either a group DM or a workspace chat
 */
function startSplitBill(participants, currentUserLogin, currentUserAccountID, comment, category, tag, receipt, existingSplitChatReportID = '') {
    const currentUserEmailForIOUSplit = OptionsListUtils.addSMSDomainIfPhoneNumber(currentUserLogin);
    const participantAccountIDs = _.map(participants, (participant) => Number(participant.accountID));
    const existingSplitChatReport =
        existingSplitChatReportID || participants[0].reportID
            ? allReports[`${ONYXKEYS.COLLECTION.REPORT}${existingSplitChatReportID || participants[0].reportID}`]
            : ReportUtils.getChatByParticipants(participantAccountIDs);
    const splitChatReport = existingSplitChatReport || ReportUtils.buildOptimisticChatReport(participantAccountIDs);
    const isOwnPolicyExpenseChat = splitChatReport.isOwnPolicyExpenseChat || false;

    const {name: filename, source, state = CONST.IOU.RECEIPT_STATE.SCANREADY} = receipt;
    const receiptObject = {state, source};

    // ReportID is -2 (aka "deleted") on the group transaction
    const splitTransaction = TransactionUtils.buildOptimisticTransaction(
        0,
        CONST.CURRENCY.USD,
        CONST.REPORT.SPLIT_REPORTID,
        comment,
        '',
        '',
        '',
        CONST.TRANSACTION.PARTIAL_TRANSACTION_MERCHANT,
        receiptObject,
        filename,
    );

    // Note: The created action must be optimistically generated before the IOU action so there's no chance that the created action appears after the IOU action in the chat
    const splitChatCreatedReportAction = ReportUtils.buildOptimisticCreatedReportAction(currentUserEmailForIOUSplit);
    const splitIOUReportAction = ReportUtils.buildOptimisticIOUReportAction(
        CONST.IOU.REPORT_ACTION_TYPE.SPLIT,
        0,
        CONST.CURRENCY.USD,
        comment,
        participants,
        splitTransaction.transactionID,
        '',
        '',
        false,
        false,
        receiptObject,
        isOwnPolicyExpenseChat,
    );

    splitChatReport.lastReadTime = DateUtils.getDBTime();
    splitChatReport.lastMessageText = splitIOUReportAction.message[0].text;
    splitChatReport.lastMessageHtml = splitIOUReportAction.message[0].html;

    // If we have an existing splitChatReport (group chat or workspace) use it's pending fields, otherwise indicate that we are adding a chat
    if (!existingSplitChatReport) {
        splitChatReport.pendingFields = {
            createChat: CONST.RED_BRICK_ROAD_PENDING_ACTION.ADD,
        };
    }

    const optimisticData = [
        {
            // Use set for new reports because it doesn't exist yet, is faster,
            // and we need the data to be available when we navigate to the chat page
            onyxMethod: existingSplitChatReport ? Onyx.METHOD.MERGE : Onyx.METHOD.SET,
            key: `${ONYXKEYS.COLLECTION.REPORT}${splitChatReport.reportID}`,
            value: splitChatReport,
        },
        {
            onyxMethod: existingSplitChatReport ? Onyx.METHOD.MERGE : Onyx.METHOD.SET,
            key: `${ONYXKEYS.COLLECTION.REPORT_ACTIONS}${splitChatReport.reportID}`,
            value: {
                ...(existingSplitChatReport ? {} : {[splitChatCreatedReportAction.reportActionID]: splitChatCreatedReportAction}),
                [splitIOUReportAction.reportActionID]: splitIOUReportAction,
            },
        },
        {
            onyxMethod: Onyx.METHOD.SET,
            key: `${ONYXKEYS.COLLECTION.TRANSACTION}${splitTransaction.transactionID}`,
            value: splitTransaction,
        },
    ];

    const successData = [
        {
            onyxMethod: Onyx.METHOD.MERGE,
            key: `${ONYXKEYS.COLLECTION.REPORT_ACTIONS}${splitChatReport.reportID}`,
            value: {
                ...(existingSplitChatReport ? {} : {[splitChatCreatedReportAction.reportActionID]: {pendingAction: null}}),
                [splitIOUReportAction.reportActionID]: {pendingAction: null},
            },
        },
        {
            onyxMethod: Onyx.METHOD.MERGE,
            key: `${ONYXKEYS.COLLECTION.TRANSACTION}${splitTransaction.transactionID}`,
            value: {pendingAction: null},
        },
    ];

    if (!existingSplitChatReport) {
        successData.push({
            onyxMethod: Onyx.METHOD.MERGE,
            key: `${ONYXKEYS.COLLECTION.REPORT}${splitChatReport.reportID}`,
            value: {pendingFields: {createChat: null}},
        });
    }

    const failureData = [
        {
            onyxMethod: Onyx.METHOD.MERGE,
            key: `${ONYXKEYS.COLLECTION.TRANSACTION}${splitTransaction.transactionID}`,
            value: {
                errors: ErrorUtils.getMicroSecondOnyxError('iou.error.genericCreateFailureMessage'),
            },
        },
    ];

    if (existingSplitChatReport) {
        failureData.push({
            onyxMethod: Onyx.METHOD.MERGE,
            key: `${ONYXKEYS.COLLECTION.REPORT_ACTIONS}${splitChatReport.reportID}`,
            value: {
                [splitIOUReportAction.reportActionID]: {
                    errors: getReceiptError(receipt, filename),
                },
            },
        });
    } else {
        failureData.push(
            {
                onyxMethod: Onyx.METHOD.MERGE,
                key: `${ONYXKEYS.COLLECTION.REPORT}${splitChatReport.reportID}`,
                value: {
                    errorFields: {
                        createChat: ErrorUtils.getMicroSecondOnyxError('report.genericCreateReportFailureMessage'),
                    },
                },
            },
            {
                onyxMethod: Onyx.METHOD.MERGE,
                key: `${ONYXKEYS.COLLECTION.REPORT_ACTIONS}${splitChatReport.reportID}`,
                value: {
                    [splitChatCreatedReportAction.reportActionID]: {
                        errors: ErrorUtils.getMicroSecondOnyxError('report.genericCreateReportFailureMessage'),
                    },
                    [splitIOUReportAction.reportActionID]: {
                        errors: getReceiptError(receipt, filename),
                    },
                },
            },
        );
    }

    const splits = [{email: currentUserEmailForIOUSplit, accountID: currentUserAccountID}];

    _.each(participants, (participant) => {
        const email = participant.isOwnPolicyExpenseChat ? '' : OptionsListUtils.addSMSDomainIfPhoneNumber(participant.login || participant.text).toLowerCase();
        const accountID = participant.isOwnPolicyExpenseChat ? 0 : Number(participant.accountID);
        if (email === currentUserEmailForIOUSplit) {
            return;
        }

        // When splitting with a workspace chat, we only need to supply the policyID and the workspace reportID as it's needed so we can update the report preview
        if (participant.isOwnPolicyExpenseChat) {
            splits.push({
                policyID: participant.policyID,
                chatReportID: splitChatReport.reportID,
            });
            return;
        }

        const participantPersonalDetails = allPersonalDetails[participant.accountID];
        if (!participantPersonalDetails) {
            optimisticData.push({
                onyxMethod: Onyx.METHOD.MERGE,
                key: ONYXKEYS.PERSONAL_DETAILS_LIST,
                value: {
                    [accountID]: {
                        accountID,
                        avatar: UserUtils.getDefaultAvatarURL(accountID),
                        displayName: LocalePhoneNumber.formatPhoneNumber(participant.displayName || email),
                        login: participant.login || participant.text,
                        isOptimisticPersonalDetail: true,
                    },
                },
            });
        }

        splits.push({
            email,
            accountID,
        });
    });

    // Save the new splits array into the transaction's comment in case the user calls CompleteSplitBill while offline
    optimisticData.push({
        onyxMethod: Onyx.METHOD.MERGE,
        key: `${ONYXKEYS.COLLECTION.TRANSACTION}${splitTransaction.transactionID}`,
        value: {
            comment: {
                splits,
            },
        },
    });

    API.write(
        'StartSplitBill',
        {
            chatReportID: splitChatReport.reportID,
            reportActionID: splitIOUReportAction.reportActionID,
            transactionID: splitTransaction.transactionID,
            splits: JSON.stringify(splits),
            receipt,
            comment,
            category,
            tag,
            isFromGroupDM: !existingSplitChatReport,
            ...(existingSplitChatReport ? {} : {createdReportActionID: splitChatCreatedReportAction.reportActionID}),
        },
        {optimisticData, successData, failureData},
    );

    resetMoneyRequestInfo();
    Navigation.dismissModal(splitChatReport.reportID);
    Report.notifyNewAction(splitChatReport.chatReportID, currentUserAccountID);
}

/** Used for editing a split bill while it's still scanning or when SmartScan fails, it completes a split bill started by startSplitBill above.
 *
 * @param {number} chatReportID - The group chat or workspace reportID
 * @param {Object} reportAction - The split action that lives in the chatReport above
 * @param {Object} updatedTransaction - The updated **draft** split transaction
 * @param {Number} sessionAccountID - accountID of the current user
 * @param {String} sessionEmail - email of the current user
 */
function completeSplitBill(chatReportID, reportAction, updatedTransaction, sessionAccountID, sessionEmail) {
    const currentUserEmailForIOUSplit = OptionsListUtils.addSMSDomainIfPhoneNumber(sessionEmail);
    const {transactionID} = updatedTransaction;
    const unmodifiedTransaction = allTransactions[`${ONYXKEYS.COLLECTION.TRANSACTION}${transactionID}`];

    // Save optimistic updated transaction and action
    const optimisticData = [
        {
            onyxMethod: Onyx.METHOD.MERGE,
            key: `${ONYXKEYS.COLLECTION.TRANSACTION}${transactionID}`,
            value: {
                ...updatedTransaction,
                receipt: {
                    state: CONST.IOU.RECEIPT_STATE.OPEN,
                },
            },
        },
        {
            onyxMethod: Onyx.METHOD.MERGE,
            key: `${ONYXKEYS.COLLECTION.REPORT_ACTIONS}${chatReportID}`,
            value: {
                [reportAction.reportActionID]: {
                    lastModified: DateUtils.getDBTime(),
                    whisperedToAccountIDs: [],
                },
            },
        },
    ];

    const successData = [
        {
            onyxMethod: Onyx.METHOD.MERGE,
            key: `${ONYXKEYS.COLLECTION.TRANSACTION}${transactionID}`,
            value: {pendingAction: null},
        },
        {
            onyxMethod: Onyx.METHOD.MERGE,
            key: `${ONYXKEYS.COLLECTION.SPLIT_TRANSACTION_DRAFT}${transactionID}`,
            value: null,
        },
    ];

    const failureData = [
        {
            onyxMethod: Onyx.METHOD.MERGE,
            key: `${ONYXKEYS.COLLECTION.TRANSACTION}${transactionID}`,
            value: {
                ...unmodifiedTransaction,
                errors: ErrorUtils.getMicroSecondOnyxError('iou.error.genericCreateFailureMessage'),
            },
        },
        {
            onyxMethod: Onyx.METHOD.MERGE,
            key: `${ONYXKEYS.COLLECTION.REPORT_ACTIONS}${chatReportID}`,
            value: {
                [reportAction.reportActionID]: {
                    ...reportAction,
                    errors: ErrorUtils.getMicroSecondOnyxError('iou.error.genericCreateFailureMessage'),
                },
            },
        },
    ];

    const splitParticipants = updatedTransaction.comment.splits;
    const {modifiedAmount: amount, modifiedCurrency: currency} = updatedTransaction;

    // Exclude the current user when calculating the split amount, `calculateAmount` takes it into account
    const splitAmount = IOUUtils.calculateAmount(splitParticipants.length - 1, amount, currency, false);

    const splits = [{email: currentUserEmailForIOUSplit}];
    _.each(splitParticipants, (participant) => {
        // Skip creating the transaction for the current user
        if (participant.email === currentUserEmailForIOUSplit) {
            return;
        }
        const isPolicyExpenseChat = !_.isEmpty(participant.policyID);

        if (!isPolicyExpenseChat) {
            // In case this is still the optimistic accountID saved in the splits array, return early as we cannot know
            // if there is an existing chat between the split creator and this participant
            // Instead, we will rely on Auth generating the report IDs and the user won't see any optimistic chats or reports created
            const participantPersonalDetails = allPersonalDetails[participant.accountID] || {};
            if (!participantPersonalDetails || participantPersonalDetails.isOptimisticPersonalDetail) {
                splits.push({
                    email: participant.email,
                });
                return;
            }
        }

        let oneOnOneChatReport;
        let isNewOneOnOneChatReport = false;
        if (isPolicyExpenseChat) {
            // The workspace chat reportID is saved in the splits array when starting a split bill with a workspace
            oneOnOneChatReport = allReports[`${ONYXKEYS.COLLECTION.REPORT}${participant.chatReportID}`];
        } else {
            const existingChatReport = ReportUtils.getChatByParticipants([participant.accountID]);
            isNewOneOnOneChatReport = !existingChatReport;
            oneOnOneChatReport = existingChatReport || ReportUtils.buildOptimisticChatReport([participant.accountID]);
        }

        let oneOnOneIOUReport = oneOnOneChatReport.iouReportID ? lodashGet(allReports, `${ONYXKEYS.COLLECTION.REPORT}${oneOnOneChatReport.iouReportID}`, undefined) : undefined;
        const shouldCreateNewOneOnOneIOUReport =
            _.isUndefined(oneOnOneIOUReport) || (isPolicyExpenseChat && ReportUtils.isControlPolicyExpenseReport(oneOnOneIOUReport) && ReportUtils.isReportApproved(oneOnOneIOUReport));

        if (shouldCreateNewOneOnOneIOUReport) {
            oneOnOneIOUReport = isPolicyExpenseChat
                ? ReportUtils.buildOptimisticExpenseReport(oneOnOneChatReport.reportID, participant.policyID, sessionAccountID, splitAmount, currency)
                : ReportUtils.buildOptimisticIOUReport(sessionAccountID, participant.accountID, splitAmount, oneOnOneChatReport.reportID, currency);
        } else if (isPolicyExpenseChat) {
            // Because of the Expense reports are stored as negative values, we subtract the total from the amount
            oneOnOneIOUReport.total -= splitAmount;
        } else {
            oneOnOneIOUReport = IOUUtils.updateIOUOwnerAndTotal(oneOnOneIOUReport, sessionAccountID, splitAmount, currency);
        }

        const oneOnOneTransaction = TransactionUtils.buildOptimisticTransaction(
            isPolicyExpenseChat ? -splitAmount : splitAmount,
            currency,
            oneOnOneIOUReport.reportID,
            updatedTransaction.comment.comment,
            updatedTransaction.modifiedCreated,
            CONST.IOU.TYPE.SPLIT,
            transactionID,
            updatedTransaction.modifiedMerchant,
            {...updatedTransaction.receipt, state: CONST.IOU.RECEIPT_STATE.OPEN},
            updatedTransaction.filename,
        );

        const oneOnOneCreatedActionForChat = ReportUtils.buildOptimisticCreatedReportAction(currentUserEmailForIOUSplit);
        const oneOnOneCreatedActionForIOU = ReportUtils.buildOptimisticCreatedReportAction(currentUserEmailForIOUSplit);
        const oneOnOneIOUAction = ReportUtils.buildOptimisticIOUReportAction(
            CONST.IOU.REPORT_ACTION_TYPE.CREATE,
            splitAmount,
            currency,
            updatedTransaction.comment.comment,
            [participant],
            oneOnOneTransaction.transactionID,
            '',
            oneOnOneIOUReport.reportID,
        );

        let oneOnOneReportPreviewAction = ReportActionsUtils.getReportPreviewAction(oneOnOneChatReport.reportID, oneOnOneIOUReport.reportID);
        if (oneOnOneReportPreviewAction) {
            oneOnOneReportPreviewAction = ReportUtils.updateReportPreview(oneOnOneIOUReport, oneOnOneReportPreviewAction);
        } else {
            oneOnOneReportPreviewAction = ReportUtils.buildOptimisticReportPreview(oneOnOneChatReport, oneOnOneIOUReport, '', oneOnOneTransaction);
        }

        const [oneOnOneOptimisticData, oneOnOneSuccessData, oneOnOneFailureData] = buildOnyxDataForMoneyRequest(
            oneOnOneChatReport,
            oneOnOneIOUReport,
            oneOnOneTransaction,
            oneOnOneCreatedActionForChat,
            oneOnOneCreatedActionForIOU,
            oneOnOneIOUAction,
            {},
            oneOnOneReportPreviewAction,
            {},
            {},
            isNewOneOnOneChatReport,
            shouldCreateNewOneOnOneIOUReport,
        );

        splits.push({
            email: participant.email,
            accountID: participant.accountID,
            policyID: participant.policyID,
            iouReportID: oneOnOneIOUReport.reportID,
            chatReportID: oneOnOneChatReport.reportID,
            transactionID: oneOnOneTransaction.transactionID,
            reportActionID: oneOnOneIOUAction.reportActionID,
            createdChatReportActionID: oneOnOneCreatedActionForChat.reportActionID,
            createdIOUReportActionID: oneOnOneCreatedActionForIOU.reportActionID,
            reportPreviewReportActionID: oneOnOneReportPreviewAction.reportActionID,
        });

        optimisticData.push(...oneOnOneOptimisticData);
        successData.push(...oneOnOneSuccessData);
        failureData.push(...oneOnOneFailureData);
    });

    const {
        amount: transactionAmount,
        currency: transactionCurrency,
        created: transactionCreated,
        merchant: transactionMerchant,
        comment: transactionComment,
        category: transactionCategory,
        tag: transactionTag,
    } = ReportUtils.getTransactionDetails(updatedTransaction);

    API.write(
        'CompleteSplitBill',
        {
            transactionID,
            amount: transactionAmount,
            currency: transactionCurrency,
            created: transactionCreated,
            merchant: transactionMerchant,
            comment: transactionComment,
            category: transactionCategory,
            tag: transactionTag,
            splits: JSON.stringify(splits),
        },
        {optimisticData, successData, failureData},
    );
    Navigation.dismissModal(chatReportID);
    Report.notifyNewAction(chatReportID, sessionAccountID);
}

/**
 * @param {String} transactionID
 * @param {Object} transactionChanges
 */
function setDraftSplitTransaction(transactionID, transactionChanges = {}) {
    let draftSplitTransaction = allDraftSplitTransactions[`${ONYXKEYS.COLLECTION.SPLIT_TRANSACTION_DRAFT}${transactionID}`];

    if (!draftSplitTransaction) {
        draftSplitTransaction = allTransactions[`${ONYXKEYS.COLLECTION.TRANSACTION}${transactionID}`];
    }

    const updatedTransaction = TransactionUtils.getUpdatedTransaction(draftSplitTransaction, transactionChanges, false, false);

    Onyx.merge(`${ONYXKEYS.COLLECTION.SPLIT_TRANSACTION_DRAFT}${transactionID}`, updatedTransaction);
}

/**
 * @param {String} transactionID
 * @param {Number} transactionThreadReportID
 * @param {Object} transactionChanges
 */
function editRegularMoneyRequest(transactionID, transactionThreadReportID, transactionChanges) {
    // STEP 1: Get all collections we're updating
    const transactionThread = allReports[`${ONYXKEYS.COLLECTION.REPORT}${transactionThreadReportID}`];
    const transaction = allTransactions[`${ONYXKEYS.COLLECTION.TRANSACTION}${transactionID}`];
    const iouReport = allReports[`${ONYXKEYS.COLLECTION.REPORT}${transactionThread.parentReportID}`];
    const chatReport = allReports[`${ONYXKEYS.COLLECTION.REPORT}${iouReport.chatReportID}`];
    const isFromExpenseReport = ReportUtils.isExpenseReport(iouReport);

    // STEP 2: Build new modified expense report action.
    const updatedReportAction = ReportUtils.buildOptimisticModifiedExpenseReportAction(transactionThread, transaction, transactionChanges, isFromExpenseReport);
    const updatedTransaction = TransactionUtils.getUpdatedTransaction(transaction, transactionChanges, isFromExpenseReport);

    // STEP 3: Compute the IOU total and update the report preview message so LHN amount owed is correct
    // Should only update if the transaction matches the currency of the report, else we wait for the update
    // from the server with the currency conversion
    let updatedMoneyRequestReport = {...iouReport};
    const updatedChatReport = {...chatReport};
    const diff = TransactionUtils.getAmount(transaction, true) - TransactionUtils.getAmount(updatedTransaction, true);
    if (updatedTransaction.currency === iouReport.currency && updatedTransaction.modifiedAmount && diff !== 0) {
        if (ReportUtils.isExpenseReport(iouReport)) {
            updatedMoneyRequestReport.total += diff;
        } else {
            updatedMoneyRequestReport = IOUUtils.updateIOUOwnerAndTotal(iouReport, updatedReportAction.actorAccountID, diff, TransactionUtils.getCurrency(transaction), false);
        }

        updatedMoneyRequestReport.cachedTotal = CurrencyUtils.convertToDisplayString(updatedMoneyRequestReport.total, updatedTransaction.currency);

        // Update the last message of the IOU report
        const lastMessage = ReportUtils.getIOUReportActionMessage(
            iouReport.reportID,
            CONST.IOU.REPORT_ACTION_TYPE.CREATE,
            updatedMoneyRequestReport.total,
            '',
            updatedTransaction.currency,
            '',
            false,
        );
        updatedMoneyRequestReport.lastMessageText = lastMessage[0].text;
        updatedMoneyRequestReport.lastMessageHtml = lastMessage[0].html;

        // Update the last message of the chat report
        const hasNonReimbursableTransactions = ReportUtils.hasNonReimbursableTransactions(iouReport);
        const messageText = Localize.translateLocal(hasNonReimbursableTransactions ? 'iou.payerSpentAmount' : 'iou.payerOwesAmount', {
            payer: ReportUtils.getPersonalDetailsForAccountID(updatedMoneyRequestReport.managerID).login || '',
            amount: CurrencyUtils.convertToDisplayString(updatedMoneyRequestReport.total, updatedMoneyRequestReport.currency),
        });
        updatedChatReport.lastMessageText = messageText;
        updatedChatReport.lastMessageHtml = messageText;
    }

    const isScanning = TransactionUtils.hasReceipt(updatedTransaction) && TransactionUtils.isReceiptBeingScanned(updatedTransaction);

    // STEP 4: Compose the optimistic data
    const currentTime = DateUtils.getDBTime();
    const optimisticData = [
        {
            onyxMethod: Onyx.METHOD.MERGE,
            key: `${ONYXKEYS.COLLECTION.REPORT_ACTIONS}${transactionThread.reportID}`,
            value: {
                [updatedReportAction.reportActionID]: updatedReportAction,
            },
        },
        {
            onyxMethod: Onyx.METHOD.MERGE,
            key: `${ONYXKEYS.COLLECTION.TRANSACTION}${transactionID}`,
            value: updatedTransaction,
        },
        {
            onyxMethod: Onyx.METHOD.MERGE,
            key: `${ONYXKEYS.COLLECTION.REPORT}${iouReport.reportID}`,
            value: updatedMoneyRequestReport,
        },
        {
            onyxMethod: Onyx.METHOD.MERGE,
            key: `${ONYXKEYS.COLLECTION.REPORT}${iouReport.chatReportID}`,
            value: updatedChatReport,
        },
        {
            onyxMethod: Onyx.METHOD.MERGE,
            key: `${ONYXKEYS.COLLECTION.REPORT}${transactionThreadReportID}`,
            value: {
                lastReadTime: currentTime,
                lastVisibleActionCreated: currentTime,
            },
        },
        ...(!isScanning
            ? [
                  {
                      onyxMethod: Onyx.METHOD.MERGE,
                      key: `${ONYXKEYS.COLLECTION.REPORT_ACTIONS}${iouReport.reportID}`,
                      value: {
                          [transactionThread.parentReportActionID]: {
                              whisperedToAccountIDs: [],
                          },
                      },
                  },
                  {
                      onyxMethod: Onyx.METHOD.MERGE,
                      key: `${ONYXKEYS.COLLECTION.REPORT_ACTIONS}${iouReport.parentReportID}`,
                      value: {
                          [iouReport.parentReportActionID]: {
                              whisperedToAccountIDs: [],
                          },
                      },
                  },
              ]
            : []),
    ];

    // Update recently used categories if the category is changed
    if (_.has(transactionChanges, 'category')) {
        const optimisticPolicyRecentlyUsedCategories = Policy.buildOptimisticPolicyRecentlyUsedCategories(iouReport.policyID, transactionChanges.category);
        if (!_.isEmpty(optimisticPolicyRecentlyUsedCategories)) {
            optimisticData.push({
                onyxMethod: Onyx.METHOD.SET,
                key: `${ONYXKEYS.COLLECTION.POLICY_RECENTLY_USED_CATEGORIES}${iouReport.policyID}`,
                value: optimisticPolicyRecentlyUsedCategories,
            });
        }
    }

    // Update recently used categories if the tag is changed
    if (_.has(transactionChanges, 'tag')) {
        const optimisticPolicyRecentlyUsedTags = Policy.buildOptimisticPolicyRecentlyUsedTags(iouReport.policyID, transactionChanges.tag);
        if (!_.isEmpty(optimisticPolicyRecentlyUsedTags)) {
            optimisticData.push({
                onyxMethod: Onyx.METHOD.MERGE,
                key: `${ONYXKEYS.COLLECTION.POLICY_RECENTLY_USED_TAGS}${iouReport.policyID}`,
                value: optimisticPolicyRecentlyUsedTags,
            });
        }
    }

    const successData = [
        {
            onyxMethod: Onyx.METHOD.MERGE,
            key: `${ONYXKEYS.COLLECTION.REPORT_ACTIONS}${transactionThread.reportID}`,
            value: {
                [updatedReportAction.reportActionID]: {pendingAction: null},
            },
        },
        {
            onyxMethod: Onyx.METHOD.MERGE,
            key: `${ONYXKEYS.COLLECTION.TRANSACTION}${transactionID}`,
            value: {
                pendingFields: {
                    comment: null,
                    amount: null,
                    created: null,
                    currency: null,
                    merchant: null,
                    billable: null,
                    category: null,
                    tag: null,
                },
            },
        },
        {
            onyxMethod: Onyx.METHOD.MERGE,
            key: `${ONYXKEYS.COLLECTION.REPORT}${iouReport.reportID}`,
            value: {pendingAction: null},
        },
    ];

    const failureData = [
        {
            onyxMethod: Onyx.METHOD.MERGE,
            key: `${ONYXKEYS.COLLECTION.REPORT_ACTIONS}${transactionThread.reportID}`,
            value: {
                [updatedReportAction.reportActionID]: {
                    errors: ErrorUtils.getMicroSecondOnyxError('iou.error.genericEditFailureMessage'),
                },
            },
        },
        {
            onyxMethod: Onyx.METHOD.MERGE,
            key: `${ONYXKEYS.COLLECTION.TRANSACTION}${transactionID}`,
            value: {
                ...transaction,
                modifiedCreated: transaction.modifiedCreated ? transaction.modifiedCreated : null,
                modifiedAmount: transaction.modifiedAmount ? transaction.modifiedAmount : null,
                modifiedCurrency: transaction.modifiedCurrency ? transaction.modifiedCurrency : null,
                modifiedMerchant: transaction.modifiedMerchant ? transaction.modifiedMerchant : null,
                modifiedWaypoints: transaction.modifiedWaypoints ? transaction.modifiedWaypoints : null,
                pendingFields: null,
            },
        },
        {
            onyxMethod: Onyx.METHOD.MERGE,
            key: `${ONYXKEYS.COLLECTION.REPORT}${iouReport.reportID}`,
            value: {
                ...iouReport,
                cachedTotal: iouReport.cachedTotal ? iouReport.cachedTotal : null,
            },
        },
        {
            onyxMethod: Onyx.METHOD.MERGE,
            key: `${ONYXKEYS.COLLECTION.REPORT}${iouReport.chatReportID}`,
            value: chatReport,
        },
        {
            onyxMethod: Onyx.METHOD.MERGE,
            key: `${ONYXKEYS.COLLECTION.REPORT}${transactionThreadReportID}`,
            value: {
                lastReadTime: transactionThread.lastReadTime,
                lastVisibleActionCreated: transactionThread.lastVisibleActionCreated,
            },
        },
    ];

    // STEP 6: Call the API endpoint
    const {created, amount, currency, comment, merchant, category, billable, tag} = ReportUtils.getTransactionDetails(updatedTransaction);
    API.write(
        'EditMoneyRequest',
        {
            transactionID,
            reportActionID: updatedReportAction.reportActionID,
            created,
            amount,
            currency,
            comment,
            merchant,
            category,
            billable,
            tag,
        },
        {optimisticData, successData, failureData},
    );
}

/**
 * @param {object} transaction
 * @param {String} transactionThreadReportID
 * @param {Object} transactionChanges
 */
function editMoneyRequest(transaction, transactionThreadReportID, transactionChanges) {
    if (TransactionUtils.isDistanceRequest(transaction)) {
        updateDistanceRequest(transaction.transactionID, transactionThreadReportID, transactionChanges);
    } else {
        editRegularMoneyRequest(transaction.transactionID, transactionThreadReportID, transactionChanges);
    }
}

/**
 * Updates the amount and currency fields of a money request
 *
 * @param {String} transactionID
 * @param {String} transactionThreadReportID
 * @param {String} currency
 * @param {Number} amount
 */
function updateMoneyRequestAmountAndCurrency(transactionID, transactionThreadReportID, currency, amount) {
    const transactionChanges = {
        amount,
        currency,
    };
    const {params, onyxData} = getUpdateMoneyRequestParams(transactionID, transactionThreadReportID, transactionChanges, true);
    API.write('UpdateMoneyRequestAmountAndCurrency', params, onyxData);
}

/**
 * @param {String | undefined} transactionID
 * @param {Object} reportAction - the money request reportAction we are deleting
 * @param {Boolean} isSingleTransactionView
 */
function deleteMoneyRequest(transactionID, reportAction, isSingleTransactionView = false) {
    // STEP 1: Get all collections we're updating
    const iouReport = allReports[`${ONYXKEYS.COLLECTION.REPORT}${reportAction.originalMessage.IOUReportID}`];
    const chatReport = allReports[`${ONYXKEYS.COLLECTION.REPORT}${iouReport.chatReportID}`];
    const reportPreviewAction = ReportActionsUtils.getReportPreviewAction(iouReport.chatReportID, iouReport.reportID);
    const transaction = allTransactions[`${ONYXKEYS.COLLECTION.TRANSACTION}${transactionID}`];
    const transactionViolations = allTransactionViolations[`${ONYXKEYS.COLLECTION.TRANSACTION_VIOLATIONS}${transactionID}`];
    const transactionThreadID = reportAction.childReportID;
    let transactionThread = null;
    if (transactionThreadID) {
        transactionThread = allReports[`${ONYXKEYS.COLLECTION.REPORT}${transactionThreadID}`];
    }

    // STEP 2: Decide if we need to:
    // 1. Delete the transactionThread - delete if there are no visible comments in the thread
    // 2. Update the moneyRequestPreview to show [Deleted request] - update if the transactionThread exists AND it isn't being deleted
    const shouldDeleteTransactionThread = transactionThreadID ? lodashGet(reportAction, 'childVisibleActionCount', 0) === 0 : false;
    const shouldShowDeletedRequestMessage = transactionThreadID && !shouldDeleteTransactionThread;

    // STEP 3: Update the IOU reportAction and decide if the iouReport should be deleted. We delete the iouReport if there are no visible comments left in the report.
    const updatedReportAction = {
        [reportAction.reportActionID]: {
            pendingAction: shouldShowDeletedRequestMessage ? CONST.RED_BRICK_ROAD_PENDING_ACTION.UPDATE : CONST.RED_BRICK_ROAD_PENDING_ACTION.DELETE,
            previousMessage: reportAction.message,
            message: [
                {
                    type: 'COMMENT',
                    html: '',
                    text: '',
                    isEdited: true,
                    isDeletedParentAction: shouldShowDeletedRequestMessage,
                },
            ],
            originalMessage: {
                IOUTransactionID: null,
            },
            errors: null,
        },
    };

    const lastVisibleAction = ReportActionsUtils.getLastVisibleAction(iouReport.reportID, updatedReportAction);
    const iouReportLastMessageText = ReportActionsUtils.getLastVisibleMessage(iouReport.reportID, updatedReportAction).lastMessageText;
    const shouldDeleteIOUReport =
        iouReportLastMessageText.length === 0 && !ReportActionsUtils.isDeletedParentAction(lastVisibleAction) && (!transactionThreadID || shouldDeleteTransactionThread);

    // STEP 4: Update the iouReport and reportPreview with new totals and messages if it wasn't deleted
    let updatedIOUReport = {...iouReport};
    const updatedReportPreviewAction = {...reportPreviewAction};
    updatedReportPreviewAction.pendingAction = shouldDeleteIOUReport ? CONST.RED_BRICK_ROAD_PENDING_ACTION.DELETE : CONST.RED_BRICK_ROAD_PENDING_ACTION.UPDATE;
    if (ReportUtils.isExpenseReport(iouReport)) {
        updatedIOUReport = {...iouReport};

        // Because of the Expense reports are stored as negative values, we add the total from the amount
        updatedIOUReport.total += TransactionUtils.getAmount(transaction, true);
    } else {
        updatedIOUReport = IOUUtils.updateIOUOwnerAndTotal(
            iouReport,
            reportAction.actorAccountID,
            TransactionUtils.getAmount(transaction, false),
            TransactionUtils.getCurrency(transaction),
            true,
        );
    }

    updatedIOUReport.lastMessageText = iouReportLastMessageText;
    updatedIOUReport.lastVisibleActionCreated = lodashGet(lastVisibleAction, 'created');

    const hasNonReimbursableTransactions = ReportUtils.hasNonReimbursableTransactions(iouReport);
    const messageText = Localize.translateLocal(hasNonReimbursableTransactions ? 'iou.payerSpentAmount' : 'iou.payerOwesAmount', {
        payer: ReportUtils.getPersonalDetailsForAccountID(updatedIOUReport.managerID).login || '',
        amount: CurrencyUtils.convertToDisplayString(updatedIOUReport.total, updatedIOUReport.currency),
    });
    updatedReportPreviewAction.message[0].text = messageText;
    updatedReportPreviewAction.message[0].html = messageText;

    if (reportPreviewAction.childMoneyRequestCount > 0) {
        updatedReportPreviewAction.childMoneyRequestCount = reportPreviewAction.childMoneyRequestCount - 1;
    }

    // STEP 5: Build Onyx data
    const optimisticData = [
        {
            onyxMethod: Onyx.METHOD.SET,
            key: `${ONYXKEYS.COLLECTION.TRANSACTION}${transactionID}`,
            value: null,
        },
        ...(Permissions.canUseViolations(betas)
            ? [
                  {
                      onyxMethod: Onyx.METHOD.SET,
                      key: `${ONYXKEYS.COLLECTION.TRANSACTION_VIOLATIONS}${transactionID}`,
                      value: null,
                  },
              ]
            : []),
        ...(shouldDeleteTransactionThread
            ? [
                  {
                      onyxMethod: Onyx.METHOD.SET,
                      key: `${ONYXKEYS.COLLECTION.REPORT}${transactionThreadID}`,
                      value: null,
                  },
                  {
                      onyxMethod: Onyx.METHOD.SET,
                      key: `${ONYXKEYS.COLLECTION.REPORT_ACTIONS}${transactionThreadID}`,
                      value: null,
                  },
              ]
            : []),
        {
            onyxMethod: Onyx.METHOD.MERGE,
            key: `${ONYXKEYS.COLLECTION.REPORT_ACTIONS}${iouReport.reportID}`,
            value: updatedReportAction,
        },
        {
            onyxMethod: Onyx.METHOD.MERGE,
            key: `${ONYXKEYS.COLLECTION.REPORT}${iouReport.reportID}`,
            value: updatedIOUReport,
        },
        {
            onyxMethod: Onyx.METHOD.MERGE,
            key: `${ONYXKEYS.COLLECTION.REPORT_ACTIONS}${chatReport.reportID}`,
            value: {
                [reportPreviewAction.reportActionID]: updatedReportPreviewAction,
            },
        },
        ...(!shouldDeleteIOUReport && updatedReportPreviewAction.childMoneyRequestCount === 0
            ? [
                  {
                      onyxMethod: Onyx.METHOD.MERGE,
                      key: `${ONYXKEYS.COLLECTION.REPORT}${chatReport.reportID}`,
                      value: {
                          hasOutstandingChildRequest: false,
                      },
                  },
              ]
            : []),
        ...(shouldDeleteIOUReport
            ? [
                  {
                      onyxMethod: Onyx.METHOD.MERGE,
                      key: `${ONYXKEYS.COLLECTION.REPORT}${chatReport.reportID}`,
                      value: {
                          hasOutstandingChildRequest: false,
                          iouReportID: null,
                          lastMessageText: ReportActionsUtils.getLastVisibleMessage(iouReport.chatReportID, {[reportPreviewAction.reportActionID]: null}).lastMessageText,
                          lastVisibleActionCreated: lodashGet(ReportActionsUtils.getLastVisibleAction(iouReport.chatReportID, {[reportPreviewAction.reportActionID]: null}), 'created'),
                      },
                  },
              ]
            : []),
    ];

    const successData = [
        {
            onyxMethod: Onyx.METHOD.MERGE,
            key: `${ONYXKEYS.COLLECTION.REPORT_ACTIONS}${iouReport.reportID}`,
            value: {
                [reportAction.reportActionID]: shouldDeleteIOUReport
                    ? null
                    : {
                          pendingAction: null,
                      },
            },
        },
        {
            onyxMethod: Onyx.METHOD.MERGE,
            key: `${ONYXKEYS.COLLECTION.REPORT_ACTIONS}${chatReport.reportID}`,
            value: {
                [reportPreviewAction.reportActionID]: shouldDeleteIOUReport
                    ? null
                    : {
                          pendingAction: null,
                          errors: null,
                      },
            },
        },
        ...(shouldDeleteIOUReport
            ? [
                  {
                      onyxMethod: Onyx.METHOD.SET,
                      key: `${ONYXKEYS.COLLECTION.REPORT}${iouReport.reportID}`,
                      value: null,
                  },
              ]
            : []),
    ];

    const failureData = [
        {
            onyxMethod: Onyx.METHOD.SET,
            key: `${ONYXKEYS.COLLECTION.TRANSACTION}${transactionID}`,
            value: transaction,
        },
        ...(Permissions.canUseViolations(betas)
            ? [
                  {
                      onyxMethod: Onyx.METHOD.SET,
                      key: `${ONYXKEYS.COLLECTION.TRANSACTION_VIOLATIONS}${transactionID}`,
                      value: transactionViolations,
                  },
              ]
            : []),
        ...(shouldDeleteTransactionThread
            ? [
                  {
                      onyxMethod: Onyx.METHOD.SET,
                      key: `${ONYXKEYS.COLLECTION.REPORT}${transactionThreadID}`,
                      value: transactionThread,
                  },
              ]
            : []),
        {
            onyxMethod: Onyx.METHOD.MERGE,
            key: `${ONYXKEYS.COLLECTION.REPORT_ACTIONS}${iouReport.reportID}`,
            value: {
                [reportAction.reportActionID]: {
                    ...reportAction,
                    pendingAction: null,
                    errors: ErrorUtils.getMicroSecondOnyxError('iou.error.genericDeleteFailureMessage'),
                },
            },
        },
        {
            onyxMethod: shouldDeleteIOUReport ? Onyx.METHOD.SET : Onyx.METHOD.MERGE,
            key: `${ONYXKEYS.COLLECTION.REPORT}${iouReport.reportID}`,
            value: iouReport,
        },
        {
            onyxMethod: Onyx.METHOD.MERGE,
            key: `${ONYXKEYS.COLLECTION.REPORT_ACTIONS}${chatReport.reportID}`,
            value: {
                [reportPreviewAction.reportActionID]: {
                    ...reportPreviewAction,
                    errors: ErrorUtils.getMicroSecondOnyxError('iou.error.genericDeleteFailureMessage'),
                },
            },
        },
        ...(shouldDeleteIOUReport
            ? [
                  {
                      onyxMethod: Onyx.METHOD.MERGE,
                      key: `${ONYXKEYS.COLLECTION.REPORT}${chatReport.reportID}`,
                      value: chatReport,
                  },
              ]
            : []),
        ...(!shouldDeleteIOUReport && updatedReportPreviewAction.childMoneyRequestCount === 0
            ? [
                  {
                      onyxMethod: Onyx.METHOD.MERGE,
                      key: `${ONYXKEYS.COLLECTION.REPORT}${chatReport.reportID}`,
                      value: {
                          hasOutstandingChildRequest: true,
                      },
                  },
              ]
            : []),
    ];

    // STEP 6: Make the API request
    API.write(
        'DeleteMoneyRequest',
        {
            transactionID,
            reportActionID: reportAction.reportActionID,
        },
        {optimisticData, successData, failureData},
    );

    // STEP 7: Navigate the user depending on which page they are on and which resources were deleted
    if (isSingleTransactionView && shouldDeleteTransactionThread && !shouldDeleteIOUReport) {
        // Pop the deleted report screen before navigating. This prevents navigating to the Concierge chat due to the missing report.
        Navigation.goBack(ROUTES.REPORT_WITH_ID.getRoute(iouReport.reportID));
        return;
    }

    if (shouldDeleteIOUReport) {
        // Pop the deleted report screen before navigating. This prevents navigating to the Concierge chat due to the missing report.
        Navigation.goBack(ROUTES.REPORT_WITH_ID.getRoute(iouReport.chatReportID));
    }
}

/**
 * @param {Object} report
 * @param {Number} amount
 * @param {String} currency
 * @param {String} comment
 * @param {String} paymentMethodType
 * @param {String} managerID - Account ID of the person sending the money
 * @param {Object} recipient - The user receiving the money
 * @returns {Object}
 */
function getSendMoneyParams(report, amount, currency, comment, paymentMethodType, managerID, recipient) {
    const recipientEmail = OptionsListUtils.addSMSDomainIfPhoneNumber(recipient.login);
    const recipientAccountID = Number(recipient.accountID);
    const newIOUReportDetails = JSON.stringify({
        amount,
        currency,
        requestorEmail: recipientEmail,
        requestorAccountID: recipientAccountID,
        comment,
        idempotencyKey: Str.guid(),
    });

    let chatReport = report.reportID ? report : null;
    let isNewChat = false;
    if (!chatReport) {
        chatReport = ReportUtils.getChatByParticipants([recipientAccountID]);
    }
    if (!chatReport) {
        chatReport = ReportUtils.buildOptimisticChatReport([recipientAccountID]);
        isNewChat = true;
    }
    const optimisticIOUReport = ReportUtils.buildOptimisticIOUReport(recipientAccountID, managerID, amount, chatReport.reportID, currency, true);

    const optimisticTransaction = TransactionUtils.buildOptimisticTransaction(amount, currency, optimisticIOUReport.reportID, comment);
    const optimisticTransactionData = {
        onyxMethod: Onyx.METHOD.SET,
        key: `${ONYXKEYS.COLLECTION.TRANSACTION}${optimisticTransaction.transactionID}`,
        value: optimisticTransaction,
    };

    // Note: The created action must be optimistically generated before the IOU action so there's no chance that the created action appears after the IOU action in the chat
    const optimisticCreatedAction = ReportUtils.buildOptimisticCreatedReportAction(recipientEmail);
    const optimisticIOUReportAction = ReportUtils.buildOptimisticIOUReportAction(
        CONST.IOU.REPORT_ACTION_TYPE.PAY,
        amount,
        currency,
        comment,
        [recipient],
        optimisticTransaction.transactionID,
        paymentMethodType,
        optimisticIOUReport.reportID,
        false,
        true,
    );

    const reportPreviewAction = ReportUtils.buildOptimisticReportPreview(chatReport, optimisticIOUReport);

    // First, add data that will be used in all cases
    const optimisticChatReportData = {
        onyxMethod: Onyx.METHOD.MERGE,
        key: `${ONYXKEYS.COLLECTION.REPORT}${chatReport.reportID}`,
        value: {
            ...chatReport,
            lastReadTime: DateUtils.getDBTime(),
            lastVisibleActionCreated: reportPreviewAction.created,
        },
    };
    const optimisticIOUReportData = {
        onyxMethod: Onyx.METHOD.SET,
        key: `${ONYXKEYS.COLLECTION.REPORT}${optimisticIOUReport.reportID}`,
        value: {
            ...optimisticIOUReport,
            lastMessageText: optimisticIOUReportAction.message[0].text,
            lastMessageHtml: optimisticIOUReportAction.message[0].html,
        },
    };
    const optimisticIOUReportActionsData = {
        onyxMethod: Onyx.METHOD.MERGE,
        key: `${ONYXKEYS.COLLECTION.REPORT_ACTIONS}${optimisticIOUReport.reportID}`,
        value: {
            [optimisticIOUReportAction.reportActionID]: {
                ...optimisticIOUReportAction,
                pendingAction: CONST.RED_BRICK_ROAD_PENDING_ACTION.ADD,
            },
        },
    };
    const optimisticChatReportActionsData = {
        onyxMethod: Onyx.METHOD.MERGE,
        key: `${ONYXKEYS.COLLECTION.REPORT_ACTIONS}${chatReport.reportID}`,
        value: {
            [reportPreviewAction.reportActionID]: reportPreviewAction,
        },
    };

    const successData = [
        {
            onyxMethod: Onyx.METHOD.MERGE,
            key: `${ONYXKEYS.COLLECTION.REPORT_ACTIONS}${optimisticIOUReport.reportID}`,
            value: {
                [optimisticIOUReportAction.reportActionID]: {
                    pendingAction: null,
                },
            },
        },
        {
            onyxMethod: Onyx.METHOD.MERGE,
            key: `${ONYXKEYS.COLLECTION.TRANSACTION}${optimisticTransaction.transactionID}`,
            value: {pendingAction: null},
        },
        {
            onyxMethod: Onyx.METHOD.MERGE,
            key: `${ONYXKEYS.COLLECTION.REPORT_ACTIONS}${chatReport.reportID}`,
            value: {
                [reportPreviewAction.reportActionID]: {
                    pendingAction: null,
                },
            },
        },
    ];

    const failureData = [
        {
            onyxMethod: Onyx.METHOD.MERGE,
            key: `${ONYXKEYS.COLLECTION.TRANSACTION}${optimisticTransaction.transactionID}`,
            value: {
                errors: ErrorUtils.getMicroSecondOnyxError('iou.error.other'),
            },
        },
    ];

    let optimisticPersonalDetailListData = {};

    // Now, let's add the data we need just when we are creating a new chat report
    if (isNewChat) {
        // Change the method to set for new reports because it doesn't exist yet, is faster,
        // and we need the data to be available when we navigate to the chat page
        optimisticChatReportData.onyxMethod = Onyx.METHOD.SET;
        optimisticIOUReportData.onyxMethod = Onyx.METHOD.SET;

        // Set and clear pending fields on the chat report
        optimisticChatReportData.value.pendingFields = {createChat: CONST.RED_BRICK_ROAD_PENDING_ACTION.ADD};
        successData.push({
            onyxMethod: Onyx.METHOD.MERGE,
            key: optimisticChatReportData.key,
            value: {pendingFields: null},
        });
        failureData.push(
            {
                onyxMethod: Onyx.METHOD.MERGE,
                key: optimisticChatReportData.key,
                value: {
                    errorFields: {
                        createChat: ErrorUtils.getMicroSecondOnyxError('report.genericCreateReportFailureMessage'),
                    },
                },
            },
            {
                onyxMethod: Onyx.METHOD.MERGE,
                key: `${ONYXKEYS.COLLECTION.REPORT_ACTIONS}${optimisticIOUReport.reportID}`,
                value: {
                    [optimisticIOUReportAction.reportActionID]: {
                        errors: ErrorUtils.getMicroSecondOnyxError(null),
                    },
                },
            },
        );

        // Add optimistic personal details for recipient
        optimisticPersonalDetailListData = {
            onyxMethod: Onyx.METHOD.MERGE,
            key: ONYXKEYS.PERSONAL_DETAILS_LIST,
            value: {
                [recipientAccountID]: {
                    accountID: recipientAccountID,
                    avatar: UserUtils.getDefaultAvatarURL(recipient.accountID),
                    displayName: recipient.displayName || recipient.login,
                    login: recipient.login,
                },
            },
        };

        // Add an optimistic created action to the optimistic chat reportActions data
        optimisticChatReportActionsData.value[optimisticCreatedAction.reportActionID] = optimisticCreatedAction;
    } else {
        failureData.push({
            onyxMethod: Onyx.METHOD.MERGE,
            key: `${ONYXKEYS.COLLECTION.REPORT_ACTIONS}${optimisticIOUReport.reportID}`,
            value: {
                [optimisticIOUReportAction.reportActionID]: {
                    errors: ErrorUtils.getMicroSecondOnyxError('iou.error.other'),
                },
            },
        });
    }

    const optimisticData = [optimisticChatReportData, optimisticIOUReportData, optimisticChatReportActionsData, optimisticIOUReportActionsData, optimisticTransactionData];
    if (!_.isEmpty(optimisticPersonalDetailListData)) {
        optimisticData.push(optimisticPersonalDetailListData);
    }

    return {
        params: {
            iouReportID: optimisticIOUReport.reportID,
            chatReportID: chatReport.reportID,
            reportActionID: optimisticIOUReportAction.reportActionID,
            paymentMethodType,
            transactionID: optimisticTransaction.transactionID,
            newIOUReportDetails,
            createdReportActionID: isNewChat ? optimisticCreatedAction.reportActionID : 0,
            reportPreviewReportActionID: reportPreviewAction.reportActionID,
        },
        optimisticData,
        successData,
        failureData,
    };
}

/**
 * @param {Object} chatReport
 * @param {Object} iouReport
 * @param {Object} recipient
 * @param {String} paymentMethodType
 * @returns {Object}
 */
function getPayMoneyRequestParams(chatReport, iouReport, recipient, paymentMethodType) {
    const optimisticIOUReportAction = ReportUtils.buildOptimisticIOUReportAction(
        CONST.IOU.REPORT_ACTION_TYPE.PAY,
        -iouReport.total,
        iouReport.currency,
        '',
        [recipient],
        '',
        paymentMethodType,
        iouReport.reportID,
        true,
    );

    // In some instances, the report preview action might not be available to the payer (only whispered to the requestor)
    // hence we need to make the updates to the action safely.
    let optimisticReportPreviewAction = null;
    const reportPreviewAction = ReportActionsUtils.getReportPreviewAction(chatReport.reportID, iouReport.reportID);
    if (reportPreviewAction) {
        optimisticReportPreviewAction = ReportUtils.updateReportPreview(iouReport, reportPreviewAction, true);
    }

    const currentNextStep = lodashGet(allNextSteps, `${ONYXKEYS.COLLECTION.NEXT_STEP}${iouReport.reportID}`, null);

    const optimisticData = [
        {
            onyxMethod: Onyx.METHOD.MERGE,
            key: `${ONYXKEYS.COLLECTION.REPORT}${chatReport.reportID}`,
            value: {
                ...chatReport,
                lastReadTime: DateUtils.getDBTime(),
                lastVisibleActionCreated: optimisticIOUReportAction.created,
                hasOutstandingChildRequest: false,
                iouReportID: null,
                lastMessageText: optimisticIOUReportAction.message[0].text,
                lastMessageHtml: optimisticIOUReportAction.message[0].html,
            },
        },
        {
            onyxMethod: Onyx.METHOD.MERGE,
            key: `${ONYXKEYS.COLLECTION.REPORT_ACTIONS}${iouReport.reportID}`,
            value: {
                [optimisticIOUReportAction.reportActionID]: {
                    ...optimisticIOUReportAction,
                    pendingAction: CONST.RED_BRICK_ROAD_PENDING_ACTION.ADD,
                },
            },
        },
        {
            onyxMethod: Onyx.METHOD.MERGE,
            key: `${ONYXKEYS.COLLECTION.REPORT}${iouReport.reportID}`,
            value: {
                ...iouReport,
                lastMessageText: optimisticIOUReportAction.message[0].text,
                lastMessageHtml: optimisticIOUReportAction.message[0].html,
                hasOutstandingChildRequest: false,
                statusNum: CONST.REPORT.STATUS_NUM.REIMBURSED,
            },
        },
        {
            onyxMethod: Onyx.METHOD.MERGE,
            key: ONYXKEYS.NVP_LAST_PAYMENT_METHOD,
            value: {[iouReport.policyID]: paymentMethodType},
        },
    ];

    const successData = [
        {
            onyxMethod: Onyx.METHOD.MERGE,
            key: `${ONYXKEYS.COLLECTION.REPORT_ACTIONS}${iouReport.reportID}`,
            value: {
                [optimisticIOUReportAction.reportActionID]: {
                    pendingAction: null,
                },
            },
        },
    ];

    const failureData = [
        {
            onyxMethod: Onyx.METHOD.MERGE,
            key: `${ONYXKEYS.COLLECTION.REPORT_ACTIONS}${iouReport.reportID}`,
            value: {
                [optimisticIOUReportAction.reportActionID]: {
                    errors: ErrorUtils.getMicroSecondOnyxError('iou.error.other'),
                },
            },
        },
        {
            onyxMethod: Onyx.METHOD.MERGE,
            key: `${ONYXKEYS.COLLECTION.REPORT}${iouReport.reportID}`,
            value: iouReport,
        },
        {
            onyxMethod: Onyx.METHOD.MERGE,
            key: `${ONYXKEYS.COLLECTION.REPORT}${chatReport.reportID}`,
            value: chatReport,
        },
    ];

    if (!_.isNull(currentNextStep)) {
        optimisticData.push({
            onyxMethod: Onyx.METHOD.SET,
            key: `${ONYXKEYS.COLLECTION.NEXT_STEP}${iouReport.reportID}`,
            value: null,
        });
        failureData.push({
            onyxMethod: Onyx.METHOD.MERGE,
            key: `${ONYXKEYS.COLLECTION.NEXT_STEP}${iouReport.reportID}`,
            value: currentNextStep,
        });
    }

    // In case the report preview action is loaded locally, let's update it.
    if (optimisticReportPreviewAction) {
        optimisticData.push({
            onyxMethod: Onyx.METHOD.MERGE,
            key: `${ONYXKEYS.COLLECTION.REPORT_ACTIONS}${chatReport.reportID}`,
            value: {
                [optimisticReportPreviewAction.reportActionID]: optimisticReportPreviewAction,
            },
        });
        failureData.push({
            onyxMethod: Onyx.METHOD.MERGE,
            key: `${ONYXKEYS.COLLECTION.REPORT_ACTIONS}${chatReport.reportID}`,
            value: {
                [optimisticReportPreviewAction.reportActionID]: {
                    created: optimisticReportPreviewAction.created,
                },
            },
        });
    }

    return {
        params: {
            iouReportID: iouReport.reportID,
            chatReportID: chatReport.reportID,
            reportActionID: optimisticIOUReportAction.reportActionID,
            paymentMethodType,
        },
        optimisticData,
        successData,
        failureData,
    };
}

/**
 * @param {Object} report
 * @param {Number} amount
 * @param {String} currency
 * @param {String} comment
 * @param {String} managerID - Account ID of the person sending the money
 * @param {Object} recipient - The user receiving the money
 */
function sendMoneyElsewhere(report, amount, currency, comment, managerID, recipient) {
    const {params, optimisticData, successData, failureData} = getSendMoneyParams(report, amount, currency, comment, CONST.IOU.PAYMENT_TYPE.ELSEWHERE, managerID, recipient);

    API.write('SendMoneyElsewhere', params, {optimisticData, successData, failureData});

    resetMoneyRequestInfo();
    Navigation.dismissModal(params.chatReportID);
    Report.notifyNewAction(params.chatReportID, managerID);
}

/**
 * @param {Object} report
 * @param {Number} amount
 * @param {String} currency
 * @param {String} comment
 * @param {String} managerID - Account ID of the person sending the money
 * @param {Object} recipient - The user receiving the money
 */
function sendMoneyWithWallet(report, amount, currency, comment, managerID, recipient) {
    const {params, optimisticData, successData, failureData} = getSendMoneyParams(report, amount, currency, comment, CONST.IOU.PAYMENT_TYPE.EXPENSIFY, managerID, recipient);

    API.write('SendMoneyWithWallet', params, {optimisticData, successData, failureData});

    resetMoneyRequestInfo();
    Navigation.dismissModal(params.chatReportID);
    Report.notifyNewAction(params.chatReportID, managerID);
}

function approveMoneyRequest(expenseReport) {
    const currentNextStep = lodashGet(allNextSteps, `${ONYXKEYS.COLLECTION.NEXT_STEP}${expenseReport.reportID}`, null);

    const optimisticApprovedReportAction = ReportUtils.buildOptimisticApprovedReportAction(expenseReport.total, expenseReport.currency, expenseReport.reportID);

    const optimisticReportActionsData = {
        onyxMethod: Onyx.METHOD.MERGE,
        key: `${ONYXKEYS.COLLECTION.REPORT_ACTIONS}${expenseReport.reportID}`,
        value: {
            [optimisticApprovedReportAction.reportActionID]: {
                ...optimisticApprovedReportAction,
                pendingAction: CONST.RED_BRICK_ROAD_PENDING_ACTION.ADD,
            },
        },
    };
    const optimisticIOUReportData = {
        onyxMethod: Onyx.METHOD.MERGE,
        key: `${ONYXKEYS.COLLECTION.REPORT}${expenseReport.reportID}`,
        value: {
            ...expenseReport,
            lastMessageText: optimisticApprovedReportAction.message[0].text,
            lastMessageHtml: optimisticApprovedReportAction.message[0].html,
            stateNum: CONST.REPORT.STATE_NUM.APPROVED,
            statusNum: CONST.REPORT.STATUS_NUM.APPROVED,
        },
    };
    const optimisticData = [optimisticIOUReportData, optimisticReportActionsData];

    const successData = [
        {
            onyxMethod: Onyx.METHOD.MERGE,
            key: `${ONYXKEYS.COLLECTION.REPORT_ACTIONS}${expenseReport.reportID}`,
            value: {
                [optimisticApprovedReportAction.reportActionID]: {
                    pendingAction: null,
                },
            },
        },
    ];

    const failureData = [
        {
            onyxMethod: Onyx.METHOD.MERGE,
            key: `${ONYXKEYS.COLLECTION.REPORT_ACTIONS}${expenseReport.reportID}`,
            value: {
                [expenseReport.reportActionID]: {
                    errors: ErrorUtils.getMicroSecondOnyxError('iou.error.other'),
                },
            },
        },
    ];

    if (!_.isNull(currentNextStep)) {
        optimisticData.push({
            onyxMethod: Onyx.METHOD.SET,
            key: `${ONYXKEYS.COLLECTION.NEXT_STEP}${expenseReport.reportID}`,
            value: null,
        });
        failureData.push({
            onyxMethod: Onyx.METHOD.MERGE,
            key: `${ONYXKEYS.COLLECTION.NEXT_STEP}${expenseReport.reportID}`,
            value: currentNextStep,
        });
    }

    API.write('ApproveMoneyRequest', {reportID: expenseReport.reportID, approvedReportActionID: optimisticApprovedReportAction.reportActionID}, {optimisticData, successData, failureData});
}

/**
 * @param {Object} expenseReport
 */
function submitReport(expenseReport) {
    const currentNextStep = lodashGet(allNextSteps, `${ONYXKEYS.COLLECTION.NEXT_STEP}${expenseReport.reportID}`, null);

    const optimisticSubmittedReportAction = ReportUtils.buildOptimisticSubmittedReportAction(expenseReport.total, expenseReport.currency, expenseReport.reportID);
    const parentReport = ReportUtils.getReport(expenseReport.parentReportID);
    const isCurrentUserManager = currentUserPersonalDetails.accountID === expenseReport.managerID;

    const optimisticData = [
        {
            onyxMethod: Onyx.METHOD.MERGE,
            key: `${ONYXKEYS.COLLECTION.REPORT_ACTIONS}${expenseReport.reportID}`,
            value: {
                [optimisticSubmittedReportAction.reportActionID]: {
                    ...optimisticSubmittedReportAction,
                    pendingAction: CONST.RED_BRICK_ROAD_PENDING_ACTION.ADD,
                },
            },
        },
        {
            onyxMethod: Onyx.METHOD.MERGE,
            key: `${ONYXKEYS.COLLECTION.REPORT}${expenseReport.reportID}`,
            value: {
                ...expenseReport,
                lastMessageText: lodashGet(optimisticSubmittedReportAction, 'message.0.text', ''),
                lastMessageHtml: lodashGet(optimisticSubmittedReportAction, 'message.0.html', ''),
                stateNum: CONST.REPORT.STATE_NUM.SUBMITTED,
                statusNum: CONST.REPORT.STATUS_NUM.SUBMITTED,
            },
        },
        ...(parentReport.reportID
            ? [
                  {
                      onyxMethod: Onyx.METHOD.MERGE,
                      key: `${ONYXKEYS.COLLECTION.REPORT}${parentReport.reportID}`,
                      value: {
                          ...parentReport,

                          // In case its a manager who force submitted the report, they are the next user who needs to take an action
                          hasOutstandingChildRequest: isCurrentUserManager,
                          iouReportID: null,
                      },
                  },
              ]
            : []),
    ];

    const successData = [
        {
            onyxMethod: Onyx.METHOD.MERGE,
            key: `${ONYXKEYS.COLLECTION.REPORT_ACTIONS}${expenseReport.reportID}`,
            value: {
                [optimisticSubmittedReportAction.reportActionID]: {
                    pendingAction: null,
                },
            },
        },
    ];

    const failureData = [
        {
            onyxMethod: Onyx.METHOD.MERGE,
            key: `${ONYXKEYS.COLLECTION.REPORT_ACTIONS}${expenseReport.reportID}`,
            value: {
                [optimisticSubmittedReportAction.reportActionID]: {
                    errors: ErrorUtils.getMicroSecondOnyxError('iou.error.other'),
                },
            },
        },
        {
            onyxMethod: Onyx.METHOD.MERGE,
            key: `${ONYXKEYS.COLLECTION.REPORT}${expenseReport.reportID}`,
            value: {
                statusNum: CONST.REPORT.STATUS_NUM.OPEN,
                stateNum: CONST.REPORT.STATE_NUM.OPEN,
            },
        },
        ...(parentReport.reportID
            ? [
                  {
                      onyxMethod: Onyx.METHOD.MERGE,
                      key: `${ONYXKEYS.COLLECTION.REPORT}${parentReport.reportID}`,
                      value: {
                          hasOutstandingChildRequest: parentReport.hasOutstandingChildRequest,
                          iouReportID: expenseReport.reportID,
                      },
                  },
              ]
            : []),
    ];

    if (!_.isNull(currentNextStep)) {
        optimisticData.push({
            onyxMethod: Onyx.METHOD.SET,
            key: `${ONYXKEYS.COLLECTION.NEXT_STEP}${expenseReport.reportID}`,
            value: null,
        });
        failureData.push({
            onyxMethod: Onyx.METHOD.MERGE,
            key: `${ONYXKEYS.COLLECTION.NEXT_STEP}${expenseReport.reportID}`,
            value: currentNextStep,
        });
    }

    API.write(
        'SubmitReport',
        {
            reportID: expenseReport.reportID,
            managerAccountID: expenseReport.managerID,
            reportActionID: optimisticSubmittedReportAction.reportActionID,
        },
        {optimisticData, successData, failureData},
    );
}

/**
 * @param {Object} expenseReport
 * @param {Object} chatReport
 */
function cancelPayment(expenseReport, chatReport) {
    const optimisticReportAction = ReportUtils.buildOptimisticCancelPaymentReportAction(expenseReport.reportID);
    const policy = ReportUtils.getPolicy(chatReport.policyID);
    const isFree = policy && policy.type === CONST.POLICY.TYPE.FREE;
    const optimisticData = [
        {
            onyxMethod: Onyx.METHOD.MERGE,
            key: `${ONYXKEYS.COLLECTION.REPORT_ACTIONS}${expenseReport.reportID}`,
            value: {
                [optimisticReportAction.reportActionID]: {
                    ...optimisticReportAction,
                    pendingAction: CONST.RED_BRICK_ROAD_PENDING_ACTION.ADD,
                },
            },
        },
        {
            onyxMethod: Onyx.METHOD.MERGE,
            key: `${ONYXKEYS.COLLECTION.REPORT}${expenseReport.reportID}`,
            value: {
                ...expenseReport,
                lastMessageText: lodashGet(optimisticReportAction, 'message.0.text', ''),
                lastMessageHtml: lodashGet(optimisticReportAction, 'message.0.html', ''),
                stateNum: isFree ? CONST.REPORT.STATE_NUM.SUBMITTED : CONST.REPORT.STATE_NUM.OPEN,
                statusNum: isFree ? CONST.REPORT.STATUS_NUM.SUBMITTED : CONST.REPORT.STATUS_NUM.OPEN,
            },
        },
        ...(chatReport.reportID
            ? [
                  {
                      onyxMethod: Onyx.METHOD.MERGE,
                      key: `${ONYXKEYS.COLLECTION.REPORT}${chatReport.reportID}`,
                      value: {
                          ...chatReport,
                          hasOutstandingChildRequest: true,
                          iouReportID: expenseReport.reportID,
                      },
                  },
              ]
            : []),
    ];

    const successData = [
        {
            onyxMethod: Onyx.METHOD.MERGE,
            key: `${ONYXKEYS.COLLECTION.REPORT_ACTIONS}${expenseReport.reportID}`,
            value: {
                [optimisticReportAction.reportActionID]: {
                    pendingAction: null,
                },
            },
        },
    ];

    const failureData = [
        {
            onyxMethod: Onyx.METHOD.MERGE,
            key: `${ONYXKEYS.COLLECTION.REPORT_ACTIONS}${expenseReport.reportID}`,
            value: {
                [expenseReport.reportActionID]: {
                    errors: ErrorUtils.getMicroSecondOnyxError('iou.error.other'),
                },
            },
        },
        {
            onyxMethod: Onyx.METHOD.MERGE,
            key: `${ONYXKEYS.COLLECTION.REPORT}${expenseReport.reportID}`,
            value: {
                statusNum: CONST.REPORT.STATUS_NUM.REIMBURSED,
            },
        },
        ...(chatReport.reportID
            ? [
                  {
                      onyxMethod: Onyx.METHOD.MERGE,
                      key: `${ONYXKEYS.COLLECTION.REPORT}${chatReport.reportID}`,
                      value: {
                          hasOutstandingChildRequest: false,
                          iouReportID: 0,
                      },
                  },
              ]
            : []),
    ];

    API.write(
        'CancelPayment',
        {
            iouReportID: expenseReport.reportID,
            chatReportID: chatReport.reportID,
            managerAccountID: expenseReport.managerID,
            reportActionID: optimisticReportAction.reportActionID,
        },
        {optimisticData, successData, failureData},
    );
}

/**
 * @param {String} paymentType
 * @param {Object} chatReport
 * @param {Object} iouReport
 * @param {String} reimbursementBankAccountState
 */
function payMoneyRequest(paymentType, chatReport, iouReport) {
    const recipient = {accountID: iouReport.ownerAccountID};
    const {params, optimisticData, successData, failureData} = getPayMoneyRequestParams(chatReport, iouReport, recipient, paymentType);

    // For now we need to call the PayMoneyRequestWithWallet API since PayMoneyRequest was not updated to work with
    // Expensify Wallets.
    const apiCommand = paymentType === CONST.IOU.PAYMENT_TYPE.EXPENSIFY ? 'PayMoneyRequestWithWallet' : 'PayMoneyRequest';

    API.write(apiCommand, params, {optimisticData, successData, failureData});
    Navigation.dismissModal(chatReport.reportID);
}

function detachReceipt(transactionID) {
    const transaction = allTransactions[`${ONYXKEYS.COLLECTION.TRANSACTION}${transactionID}`] || {};
    const newTransaction = {...transaction, filename: '', receipt: {}};

    const optimisticData = [
        {
            onyxMethod: Onyx.METHOD.SET,
            key: `${ONYXKEYS.COLLECTION.TRANSACTION}${transactionID}`,
            value: newTransaction,
        },
    ];

    const failureData = [
        {
            onyxMethod: Onyx.METHOD.MERGE,
            key: `${ONYXKEYS.COLLECTION.TRANSACTION}${transactionID}`,
            value: transaction,
        },
    ];

    API.write('DetachReceipt', {transactionID}, {optimisticData, failureData});
}

/**
 * @param {String} transactionID
 * @param {Object} file
 * @param {String} source
 */
<<<<<<< HEAD
function replaceReceipt(transactionID, receipt, filePath) {
    const transaction = allTransactions[`${ONYXKEYS.COLLECTION.TRANSACTION}${transactionID}`] || {};
=======
function replaceReceipt(transactionID, file, source) {
    const transaction = lodashGet(allTransactions, 'transactionID', {});
>>>>>>> a2f5bd58
    const oldReceipt = lodashGet(transaction, 'receipt', {});
    const receiptOptimistic = {
        source: filePath,
        state: CONST.IOU.RECEIPT_STATE.OPEN,
    };
    const optimisticData = [
        {
            onyxMethod: Onyx.METHOD.MERGE,
            key: `${ONYXKEYS.COLLECTION.TRANSACTION}${transactionID}`,
            value: {
<<<<<<< HEAD
                receipt: receiptOptimistic,
                filename: receipt.name,
=======
                receipt: {
                    source,
                    state: CONST.IOU.RECEIPT_STATE.OPEN,
                },
                filename: file.name,
>>>>>>> a2f5bd58
            },
        },
    ];

    const failureData = [
        {
            onyxMethod: Onyx.METHOD.MERGE,
            key: `${ONYXKEYS.COLLECTION.TRANSACTION}${transactionID}`,
            value: {
                receipt: oldReceipt,
                filename: transaction.filename,
                errors: getReceiptError(receiptOptimistic, receipt.name),
            },
        },
    ];

    API.write('ReplaceReceipt', {transactionID, receipt: file}, {optimisticData, failureData});
}

/**
 * Finds the participants for an IOU based on the attached report
 * @param {String} transactionID of the transaction to set the participants of
 * @param {Object} report attached to the transaction
 */
function setMoneyRequestParticipantsFromReport(transactionID, report) {
    // If the report is iou or expense report, we should get the chat report to set participant for request money
    const chatReport = ReportUtils.isMoneyRequestReport(report) ? ReportUtils.getReport(report.chatReportID) : report;
    const currentUserAccountID = currentUserPersonalDetails.accountID;
    const participants = ReportUtils.isPolicyExpenseChat(chatReport)
        ? [{reportID: chatReport.reportID, isPolicyExpenseChat: true, selected: true}]
        : _.chain(chatReport.participantAccountIDs)
              .filter((accountID) => currentUserAccountID !== accountID)
              .map((accountID) => ({accountID, selected: true}))
              .value();
    Onyx.merge(`${ONYXKEYS.COLLECTION.TRANSACTION_DRAFT}${transactionID}`, {participants, participantsAutoAssigned: true});
}

/**
 * Initialize money request info and navigate to the MoneyRequest page
 * @param {String} iouType
 * @param {String} reportID
 */
function startMoneyRequest(iouType, reportID = '') {
    resetMoneyRequestInfo(`${iouType}${reportID}`);
    Navigation.navigate(ROUTES.MONEY_REQUEST.getRoute(iouType, reportID));
}

/**
 * @param {String} id
 */
function setMoneyRequestId(id) {
    Onyx.merge(ONYXKEYS.IOU, {id});
}

/**
 * @param {Number} amount
 */
function setMoneyRequestAmount(amount) {
    Onyx.merge(ONYXKEYS.IOU, {amount});
}

/**
 * @param {String} created
 */
function setMoneyRequestCreated(created) {
    Onyx.merge(ONYXKEYS.IOU, {created});
}

/**
 * @param {String} currency
 */
function setMoneyRequestCurrency(currency) {
    Onyx.merge(ONYXKEYS.IOU, {currency});
}

/**
 * @param {String} comment
 */
function setMoneyRequestDescription(comment) {
    Onyx.merge(ONYXKEYS.IOU, {comment: comment.trim()});
}

/**
 * @param {String} merchant
 */
function setMoneyRequestMerchant(merchant) {
    Onyx.merge(ONYXKEYS.IOU, {merchant: merchant.trim()});
}

/**
 * @param {String} category
 */
function setMoneyRequestCategory(category) {
    Onyx.merge(ONYXKEYS.IOU, {category});
}

function resetMoneyRequestCategory() {
    Onyx.merge(ONYXKEYS.IOU, {category: ''});
}

/*
 * @param {String} tag
 */
function setMoneyRequestTag(tag) {
    Onyx.merge(ONYXKEYS.IOU, {tag});
}

function resetMoneyRequestTag() {
    Onyx.merge(ONYXKEYS.IOU, {tag: ''});
}

/**
 * @param {String} transactionID
 * @param {Object} taxRate
 */
function setMoneyRequestTaxRate(transactionID, taxRate) {
    Onyx.merge(`${ONYXKEYS.COLLECTION.TRANSACTION_DRAFT}${transactionID}`, {taxRate});
}

/**
 * @param {String} transactionID
 * @param {Number} taxAmount
 */
function setMoneyRequestTaxAmount(transactionID, taxAmount) {
    Onyx.merge(`${ONYXKEYS.COLLECTION.TRANSACTION_DRAFT}${transactionID}`, {taxAmount});
}

/**
 * @param {Boolean} billable
 */
function setMoneyRequestBillable(billable) {
    Onyx.merge(ONYXKEYS.IOU, {billable});
}

/**
 * @param {Object[]} participants
 * @param {Boolean} isSplitRequest
 */
function setMoneyRequestParticipants(participants, isSplitRequest) {
    Onyx.merge(ONYXKEYS.IOU, {participants, isSplitRequest});
}

function setUpDistanceTransaction() {
    const transactionID = NumberUtils.rand64();
    Onyx.merge(`${ONYXKEYS.COLLECTION.TRANSACTION}${transactionID}`, {
        transactionID,
        comment: {type: CONST.TRANSACTION.TYPE.CUSTOM_UNIT, customUnit: {name: CONST.CUSTOM_UNITS.NAME_DISTANCE}},
    });
    Onyx.merge(ONYXKEYS.IOU, {transactionID});
}

/**
 * Navigates to the next IOU page based on where the IOU request was started
 *
 * @param {Object} iou
 * @param {String} iouType
 * @param {Object} report
 * @param {String} report.reportID
 * @param {String} path
 */
function navigateToNextPage(iou, iouType, report, path = '') {
    const moneyRequestID = `${iouType}${report.reportID || ''}`;
    const shouldReset = iou.id !== moneyRequestID && !_.isEmpty(report.reportID);

    // If the money request ID in Onyx does not match the ID from params, we want to start a new request
    // with the ID from params. We need to clear the participants in case the new request is initiated from FAB.
    if (shouldReset) {
        resetMoneyRequestInfo(moneyRequestID);
    }

    // If we're adding a receipt, that means the user came from the confirmation page and we need to navigate back to it.
    if (path.slice(1) === ROUTES.MONEY_REQUEST_RECEIPT.getRoute(iouType, report.reportID)) {
        Navigation.navigate(ROUTES.MONEY_REQUEST_CONFIRMATION.getRoute(iouType, report.reportID));
        return;
    }

    // If a request is initiated on a report, skip the participants selection step and navigate to the confirmation page.
    if (report.reportID) {
        // If the report is iou or expense report, we should get the chat report to set participant for request money
        const chatReport = ReportUtils.isMoneyRequestReport(report) ? ReportUtils.getReport(report.chatReportID) : report;
        // Reinitialize the participants when the money request ID in Onyx does not match the ID from params
        if (_.isEmpty(iou.participants) || shouldReset) {
            const currentUserAccountID = currentUserPersonalDetails.accountID;
            const participants = ReportUtils.isPolicyExpenseChat(chatReport)
                ? [{reportID: chatReport.reportID, isPolicyExpenseChat: true, selected: true}]
                : _.chain(chatReport.participantAccountIDs)
                      .filter((accountID) => currentUserAccountID !== accountID)
                      .map((accountID) => ({accountID, selected: true}))
                      .value();
            setMoneyRequestParticipants(participants);
            resetMoneyRequestCategory();
            resetMoneyRequestTag();
        }
        Navigation.navigate(ROUTES.MONEY_REQUEST_CONFIRMATION.getRoute(iouType, report.reportID));
        return;
    }
    Navigation.navigate(ROUTES.MONEY_REQUEST_PARTICIPANTS.getRoute(iouType));
}

/**
 *  When the money request or split bill creation flow is initialized via FAB, the reportID is not passed as a navigation
 * parameter.
 * Gets a report id from the first participant of the IOU object stored in Onyx.
 * @param {Object} iou
 * @param {Array} iou.participants
 * @param {Object} route
 * @param {Object} route.params
 * @param {String} [route.params.reportID]
 * @returns {String}
 */
function getIOUReportID(iou, route) {
    return lodashGet(route, 'params.reportID') || lodashGet(iou, 'participants.0.reportID', '');
}

export {
    setMoneyRequestParticipants,
    createDistanceRequest,
    deleteMoneyRequest,
    splitBill,
    splitBillAndOpenReport,
    setDraftSplitTransaction,
    startSplitBill,
    completeSplitBill,
    requestMoney,
    sendMoneyElsewhere,
    approveMoneyRequest,
    submitReport,
    payMoneyRequest,
    sendMoneyWithWallet,
    startMoneyRequest,
    startMoneyRequest_temporaryForRefactor,
    resetMoneyRequestCategory,
    resetMoneyRequestCategory_temporaryForRefactor,
    resetMoneyRequestInfo,
    resetMoneyRequestTag,
    resetMoneyRequestTag_temporaryForRefactor,
    clearMoneyRequest,
    setMoneyRequestAmount_temporaryForRefactor,
    setMoneyRequestBillable_temporaryForRefactor,
    setMoneyRequestCategory_temporaryForRefactor,
    setMoneyRequestCreated_temporaryForRefactor,
    setMoneyRequestCurrency_temporaryForRefactor,
    setMoneyRequestDescription_temporaryForRefactor,
    setMoneyRequestMerchant_temporaryForRefactor,
    setMoneyRequestParticipants_temporaryForRefactor,
    setMoneyRequestReceipt,
    setMoneyRequestTag_temporaryForRefactor,
    setMoneyRequestAmount,
    setMoneyRequestBillable,
    setMoneyRequestCategory,
    setMoneyRequestCreated,
    setMoneyRequestCurrency,
    setMoneyRequestDescription,
    setMoneyRequestId,
    setMoneyRequestMerchant,
    setMoneyRequestParticipantsFromReport,
    setMoneyRequestTag,
    setMoneyRequestTaxAmount,
    setMoneyRequestTaxRate,
    setUpDistanceTransaction,
    navigateToNextPage,
    updateMoneyRequestDate,
    updateMoneyRequestBillable,
    updateMoneyRequestMerchant,
    updateMoneyRequestTag,
    updateMoneyRequestAmountAndCurrency,
    updateMoneyRequestDescription,
    replaceReceipt,
    detachReceipt,
    getIOUReportID,
    editMoneyRequest,
    cancelPayment,
};<|MERGE_RESOLUTION|>--- conflicted
+++ resolved
@@ -3514,16 +3514,11 @@
  * @param {Object} file
  * @param {String} source
  */
-<<<<<<< HEAD
-function replaceReceipt(transactionID, receipt, filePath) {
+function replaceReceipt(transactionID, file, source) {
     const transaction = allTransactions[`${ONYXKEYS.COLLECTION.TRANSACTION}${transactionID}`] || {};
-=======
-function replaceReceipt(transactionID, file, source) {
-    const transaction = lodashGet(allTransactions, 'transactionID', {});
->>>>>>> a2f5bd58
     const oldReceipt = lodashGet(transaction, 'receipt', {});
     const receiptOptimistic = {
-        source: filePath,
+        source,
         state: CONST.IOU.RECEIPT_STATE.OPEN,
     };
     const optimisticData = [
@@ -3531,16 +3526,8 @@
             onyxMethod: Onyx.METHOD.MERGE,
             key: `${ONYXKEYS.COLLECTION.TRANSACTION}${transactionID}`,
             value: {
-<<<<<<< HEAD
                 receipt: receiptOptimistic,
-                filename: receipt.name,
-=======
-                receipt: {
-                    source,
-                    state: CONST.IOU.RECEIPT_STATE.OPEN,
-                },
                 filename: file.name,
->>>>>>> a2f5bd58
             },
         },
     ];
@@ -3552,7 +3539,7 @@
             value: {
                 receipt: oldReceipt,
                 filename: transaction.filename,
-                errors: getReceiptError(receiptOptimistic, receipt.name),
+                errors: getReceiptError(receiptOptimistic, source.name),
             },
         },
     ];
