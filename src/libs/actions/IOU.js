import Onyx from 'react-native-onyx';
import _ from 'underscore';
import lodashGet from 'lodash/get';
import Str from 'expensify-common/lib/str';
import moment from 'moment';
import CONST from '../../CONST';
import ROUTES from '../../ROUTES';
import ONYXKEYS from '../../ONYXKEYS';
import Navigation from '../Navigation/Navigation';
import * as Localize from '../Localize';
import * as API from '../API';
import * as ReportUtils from '../ReportUtils';
import * as CurrencyUtils from '../CurrencyUtils';
import * as ReportActionsUtils from '../ReportActionsUtils';
import * as IOUUtils from '../IOUUtils';
import * as OptionsListUtils from '../OptionsListUtils';
import DateUtils from '../DateUtils';
import * as TransactionUtils from '../TransactionUtils';
import * as ErrorUtils from '../ErrorUtils';
import * as UserUtils from '../UserUtils';
import * as Report from './Report';
import * as NumberUtils from '../NumberUtils';
import ReceiptGeneric from '../../../assets/images/receipt-generic.png';
import * as LocalePhoneNumber from '../LocalePhoneNumber';

let allReports;
Onyx.connect({
    key: ONYXKEYS.COLLECTION.REPORT,
    waitForCollectionCallback: true,
    callback: (val) => (allReports = val),
});

let allTransactions;
Onyx.connect({
    key: ONYXKEYS.COLLECTION.TRANSACTION,
    waitForCollectionCallback: true,
    callback: (val) => {
        if (!val) {
            allTransactions = {};
            return;
        }

        allTransactions = val;
    },
});

let allRecentlyUsedCategories = {};
Onyx.connect({
    key: ONYXKEYS.COLLECTION.POLICY_RECENTLY_USED_CATEGORIES,
    waitForCollectionCallback: true,
    callback: (val) => (allRecentlyUsedCategories = val),
});

let allRecentlyUsedTags = {};
Onyx.connect({
    key: ONYXKEYS.COLLECTION.POLICY_RECENTLY_USED_TAGS,
    waitForCollectionCallback: true,
    callback: (value) => {
        if (!value) {
            allRecentlyUsedTags = {};
            return;
        }

        allRecentlyUsedTags = value;
    },
});

let userAccountID = '';
let currentUserEmail = '';
Onyx.connect({
    key: ONYXKEYS.SESSION,
    callback: (val) => {
        currentUserEmail = lodashGet(val, 'email', '');
        userAccountID = lodashGet(val, 'accountID', '');
    },
});

let currentUserPersonalDetails = {};
Onyx.connect({
    key: ONYXKEYS.PERSONAL_DETAILS_LIST,
    callback: (val) => {
        currentUserPersonalDetails = lodashGet(val, userAccountID, {});
    },
});

let currentDate = '';
Onyx.connect({
    key: ONYXKEYS.CURRENT_DATE,
    callback: (val) => {
        currentDate = val;
    },
});

/**
 * Reset money request info from the store with its initial value
 * @param {String} id
 */
function resetMoneyRequestInfo(id = '') {
    const created = currentDate || moment().format('YYYY-MM-DD');
    Onyx.merge(ONYXKEYS.IOU, {
        id,
        amount: 0,
        currency: lodashGet(currentUserPersonalDetails, 'localCurrencyCode', CONST.CURRENCY.USD),
        comment: '',
        // TODO: remove participants after all instances of iou.participants will be replaced with iou.participantAccountIDs
        participants: [],
        participantAccountIDs: [],
        merchant: CONST.TRANSACTION.DEFAULT_MERCHANT,
        category: '',
        tag: '',
        created,
        receiptPath: '',
        receiptSource: '',
        transactionID: '',
        billable: null,
    });
}

function buildOnyxDataForMoneyRequest(
    chatReport,
    iouReport,
    transaction,
    chatCreatedAction,
    iouCreatedAction,
    iouAction,
    optimisticPersonalDetailListAction,
    reportPreviewAction,
    optimisticRecentlyUsedCategories,
    optimisticPolicyRecentlyUsedTags,
    isNewChatReport,
    isNewIOUReport,
) {
    const optimisticData = [
        {
            // Use SET for new reports because it doesn't exist yet, is faster and we need the data to be available when we navigate to the chat page
            onyxMethod: isNewChatReport ? Onyx.METHOD.SET : Onyx.METHOD.MERGE,
            key: `${ONYXKEYS.COLLECTION.REPORT}${chatReport.reportID}`,
            value: {
                ...chatReport,
                lastReadTime: DateUtils.getDBTime(),
                hasOutstandingIOU: iouReport.total !== 0,
                iouReportID: iouReport.reportID,
                ...(isNewChatReport ? {pendingFields: {createChat: CONST.RED_BRICK_ROAD_PENDING_ACTION.ADD}} : {}),
            },
        },
        {
            onyxMethod: isNewIOUReport ? Onyx.METHOD.SET : Onyx.METHOD.MERGE,
            key: `${ONYXKEYS.COLLECTION.REPORT}${iouReport.reportID}`,
            value: {
                ...iouReport,
                lastMessageText: iouAction.message[0].text,
                lastMessageHtml: iouAction.message[0].html,
                ...(isNewIOUReport ? {pendingFields: {createChat: CONST.RED_BRICK_ROAD_PENDING_ACTION.ADD}} : {}),
            },
        },
        {
            onyxMethod: Onyx.METHOD.SET,
            key: `${ONYXKEYS.COLLECTION.TRANSACTION}${transaction.transactionID}`,
            value: transaction,
        },
        {
            onyxMethod: isNewChatReport ? Onyx.METHOD.SET : Onyx.METHOD.MERGE,
            key: `${ONYXKEYS.COLLECTION.REPORT_ACTIONS}${chatReport.reportID}`,
            value: {
                ...(isNewChatReport ? {[chatCreatedAction.reportActionID]: chatCreatedAction} : {}),
                [reportPreviewAction.reportActionID]: reportPreviewAction,
            },
        },
        {
            onyxMethod: isNewIOUReport ? Onyx.METHOD.SET : Onyx.METHOD.MERGE,
            key: `${ONYXKEYS.COLLECTION.REPORT_ACTIONS}${iouReport.reportID}`,
            value: {
                ...(isNewIOUReport ? {[iouCreatedAction.reportActionID]: iouCreatedAction} : {}),
                [iouAction.reportActionID]: iouAction,
            },
        },
    ];

    if (!_.isEmpty(optimisticRecentlyUsedCategories)) {
        optimisticData.push({
            onyxMethod: Onyx.METHOD.SET,
            key: `${ONYXKEYS.COLLECTION.POLICY_RECENTLY_USED_CATEGORIES}${iouReport.policyID}`,
            value: optimisticRecentlyUsedCategories,
        });
    }

    if (!_.isEmpty(optimisticPolicyRecentlyUsedTags)) {
        optimisticData.push({
            onyxMethod: Onyx.METHOD.MERGE,
            key: `${ONYXKEYS.COLLECTION.POLICY_RECENTLY_USED_TAGS}${iouReport.policyID}`,
            value: optimisticPolicyRecentlyUsedTags,
        });
    }

    if (!_.isEmpty(optimisticPersonalDetailListAction)) {
        optimisticData.push({
            onyxMethod: Onyx.METHOD.MERGE,
            key: ONYXKEYS.PERSONAL_DETAILS_LIST,
            value: optimisticPersonalDetailListAction,
        });
    }

    const successData = [
        ...(isNewChatReport
            ? [
                  {
                      onyxMethod: Onyx.METHOD.MERGE,
                      key: `${ONYXKEYS.COLLECTION.REPORT}${chatReport.reportID}`,
                      value: {
                          pendingFields: null,
                          errorFields: null,
                      },
                  },
              ]
            : []),
        ...(isNewIOUReport
            ? [
                  {
                      onyxMethod: Onyx.METHOD.MERGE,
                      key: `${ONYXKEYS.COLLECTION.REPORT}${iouReport.reportID}`,
                      value: {
                          pendingFields: null,
                          errorFields: null,
                      },
                  },
              ]
            : []),
        {
            onyxMethod: Onyx.METHOD.MERGE,
            key: `${ONYXKEYS.COLLECTION.TRANSACTION}${transaction.transactionID}`,
            value: {pendingAction: null},
        },
        {
            onyxMethod: Onyx.METHOD.MERGE,
            key: `${ONYXKEYS.COLLECTION.REPORT_ACTIONS}${chatReport.reportID}`,
            value: {
                ...(isNewChatReport
                    ? {
                          [chatCreatedAction.reportActionID]: {
                              pendingAction: null,
                              errors: null,
                          },
                      }
                    : {}),
                [reportPreviewAction.reportActionID]: {
                    pendingAction: null,
                },
            },
        },
        {
            onyxMethod: Onyx.METHOD.MERGE,
            key: `${ONYXKEYS.COLLECTION.REPORT_ACTIONS}${iouReport.reportID}`,
            value: {
                ...(isNewIOUReport
                    ? {
                          [iouCreatedAction.reportActionID]: {
                              pendingAction: null,
                              errors: null,
                          },
                      }
                    : {}),
                [iouAction.reportActionID]: {
                    pendingAction: null,
                    errors: null,
                },
            },
        },
    ];

    const failureData = [
        {
            onyxMethod: Onyx.METHOD.MERGE,
            key: `${ONYXKEYS.COLLECTION.REPORT}${chatReport.reportID}`,
            value: {
                hasOutstandingIOU: chatReport.hasOutstandingIOU,
                iouReportID: chatReport.iouReportID,
                lastReadTime: chatReport.lastReadTime,
                ...(isNewChatReport
                    ? {
                          errorFields: {
                              createChat: ErrorUtils.getMicroSecondOnyxError('report.genericCreateReportFailureMessage'),
                          },
                      }
                    : {}),
            },
        },
        ...(isNewIOUReport
            ? [
                  {
                      onyxMethod: Onyx.METHOD.MERGE,
                      key: `${ONYXKEYS.COLLECTION.REPORT}${iouReport.reportID}`,
                      value: {
                          errorFields: {
                              createChat: ErrorUtils.getMicroSecondOnyxError('report.genericCreateReportFailureMessage'),
                          },
                      },
                  },
              ]
            : []),
        {
            onyxMethod: Onyx.METHOD.MERGE,
            key: `${ONYXKEYS.COLLECTION.TRANSACTION}${transaction.transactionID}`,
            value: {
                errors: ErrorUtils.getMicroSecondOnyxError('iou.error.genericCreateFailureMessage'),
            },
        },
        {
            onyxMethod: Onyx.METHOD.MERGE,
            key: `${ONYXKEYS.COLLECTION.REPORT_ACTIONS}${chatReport.reportID}`,
            value: {
                ...(isNewChatReport
                    ? {
                          [chatCreatedAction.reportActionID]: {
                              errors: ErrorUtils.getMicroSecondOnyxError('iou.error.genericCreateFailureMessage'),
                          },
                          [reportPreviewAction.reportActionID]: {
                              errors: ErrorUtils.getMicroSecondOnyxError(null),
                          },
                      }
                    : {
                          [reportPreviewAction.reportActionID]: {
                              created: reportPreviewAction.created,
                          },
                      }),
            },
        },
        {
            onyxMethod: Onyx.METHOD.MERGE,
            key: `${ONYXKEYS.COLLECTION.REPORT_ACTIONS}${iouReport.reportID}`,
            value: {
                ...(isNewIOUReport
                    ? {
                          [iouCreatedAction.reportActionID]: {
                              errors: ErrorUtils.getMicroSecondOnyxError('iou.error.genericCreateFailureMessage'),
                          },
                          [iouAction.reportActionID]: {
                              errors: ErrorUtils.getMicroSecondOnyxError(null),
                          },
                      }
                    : {
                          [iouAction.reportActionID]: {
                              errors: ErrorUtils.getMicroSecondOnyxError('iou.error.genericCreateFailureMessage'),
                          },
                      }),
            },
        },
    ];

    return [optimisticData, successData, failureData];
}

/**
 * Gathers all the data needed to make a money request. It attempts to find existing reports, iouReports, and receipts. If it doesn't find them, then
 * it creates optimistic versions of them and uses those instead
 *
 * @param {Object} report
 * @param {Object} participant
 * @param {String} comment
 * @param {Number} amount
 * @param {String} currency
 * @param {String} created
 * @param {String} merchant
 * @param {Number} [payeeAccountID]
 * @param {String} [payeeEmail]
 * @param {Object} [receipt]
 * @param {String} [existingTransactionID]
 * @param {String} [category]
 * @param {String} [tag]
 * @param {Boolean} [billable]
 * @returns {Object} data
 * @returns {String} data.payerEmail
 * @returns {Object} data.iouReport
 * @returns {Object} data.chatReport
 * @returns {Object} data.transaction
 * @returns {Object} data.iouAction
 * @returns {Object} data.createdChatReportActionID
 * @returns {Object} data.createdIOUReportActionID
 * @returns {Object} data.reportPreviewAction
 * @returns {Object} data.onyxData
 * @returns {Object} data.onyxData.optimisticData
 * @returns {Object} data.onyxData.successData
 * @returns {Object} data.onyxData.failureData
 */
function getMoneyRequestInformation(
    report,
    participant,
    comment,
    amount,
    currency,
    created,
    merchant,
    payeeAccountID = userAccountID,
    payeeEmail = currentUserEmail,
    receipt = undefined,
    existingTransactionID = undefined,
    category = undefined,
    tag = undefined,
    billable = undefined,
) {
    const payerEmail = OptionsListUtils.addSMSDomainIfPhoneNumber(participant.login);
    const payerAccountID = Number(participant.accountID);
    const isPolicyExpenseChat = participant.isPolicyExpenseChat;

    // STEP 1: Get existing chat report OR build a new optimistic one
    let isNewChatReport = false;
    let chatReport = lodashGet(report, 'reportID', null) ? report : null;

    // If this is a policyExpenseChat, the chatReport must exist and we can get it from Onyx.
    // report is null if the flow is initiated from the global create menu. However, participant always stores the reportID if it exists, which is the case for policyExpenseChats
    if (!chatReport && isPolicyExpenseChat) {
        chatReport = allReports[`${ONYXKEYS.COLLECTION.REPORT}${participant.reportID}`];
    }

    if (!chatReport) {
        chatReport = ReportUtils.getChatByParticipants([payerAccountID]);
    }

    // If we still don't have a report, it likely doens't exist and we need to build an optimistic one
    if (!chatReport) {
        isNewChatReport = true;
        chatReport = ReportUtils.buildOptimisticChatReport([payerAccountID]);
    }

    // STEP 2: Get existing IOU report and update its total OR build a new optimistic one
    const isNewIOUReport = !chatReport.iouReportID || ReportUtils.hasIOUWaitingOnCurrentUserBankAccount(chatReport);
    let iouReport = isNewIOUReport ? null : allReports[`${ONYXKEYS.COLLECTION.REPORT}${chatReport.iouReportID}`];

    if (iouReport) {
        if (isPolicyExpenseChat) {
            iouReport = {...iouReport};

            // Because of the Expense reports are stored as negative values, we substract the total from the amount
            iouReport.total -= amount;
        } else {
            iouReport = IOUUtils.updateIOUOwnerAndTotal(iouReport, payeeAccountID, amount, currency);
        }
    } else {
        iouReport = isPolicyExpenseChat
            ? ReportUtils.buildOptimisticExpenseReport(chatReport.reportID, chatReport.policyID, payeeAccountID, amount, currency)
            : ReportUtils.buildOptimisticIOUReport(payeeAccountID, payerAccountID, amount, chatReport.reportID, currency);
    }

    // STEP 3: Build optimistic receipt and transaction
    const receiptObject = {};
    let filename;
    if (receipt && receipt.source) {
        receiptObject.source = receipt.source;
        receiptObject.state = receipt.state || CONST.IOU.RECEIPT_STATE.SCANREADY;
        filename = receipt.name;
    }
    let optimisticTransaction = TransactionUtils.buildOptimisticTransaction(
        ReportUtils.isExpenseReport(iouReport) ? -amount : amount,
        currency,
        iouReport.reportID,
        comment,
        created,
        '',
        '',
        merchant,
        receiptObject,
        filename,
        existingTransactionID,
        category,
        tag,
        billable,
    );

    const uniquePolicyRecentlyUsedCategories = allRecentlyUsedCategories
        ? _.filter(
              allRecentlyUsedCategories[`${ONYXKEYS.COLLECTION.POLICY_RECENTLY_USED_CATEGORIES}${iouReport.policyID}`],
              (recentlyUsedPolicyCategory) => recentlyUsedPolicyCategory !== category,
          )
        : [];
    const optimisticPolicyRecentlyUsedCategories = [category, ...uniquePolicyRecentlyUsedCategories];

    const optimisticPolicyRecentlyUsedTags = {};
    const recentlyUsedPolicyTags = allRecentlyUsedTags[`${ONYXKEYS.COLLECTION.POLICY_RECENTLY_USED_TAGS}${iouReport.policyID}`];

    if (recentlyUsedPolicyTags) {
        // For now it only uses the first tag of the policy, since multi-tags are not yet supported
        const recentlyUsedTagListKey = _.first(_.keys(recentlyUsedPolicyTags));
        const uniquePolicyRecentlyUsedTags = _.filter(recentlyUsedPolicyTags[recentlyUsedTagListKey], (recentlyUsedPolicyTag) => recentlyUsedPolicyTag !== tag);
        optimisticPolicyRecentlyUsedTags[recentlyUsedTagListKey] = [tag, ...uniquePolicyRecentlyUsedTags];
    }

    // If there is an existing transaction (which is the case for distance requests), then the data from the existing transaction
    // needs to be manually merged into the optimistic transaction. This is because buildOnyxDataForMoneyRequest() uses `Onyx.set()` for the transaction
    // data. This is a big can of worms to change it to `Onyx.merge()` as explored in https://expensify.slack.com/archives/C05DWUDHVK7/p1692139468252109.
    // I want to clean this up at some point, but it's possible this will live in the code for a while so I've created https://github.com/Expensify/App/issues/25417
    // to remind me to do this.
    const existingTransaction = existingTransactionID && TransactionUtils.getTransaction(existingTransactionID);
    if (existingTransaction) {
        optimisticTransaction = {
            ...optimisticTransaction,
            ...existingTransaction,
        };
    }

    // STEP 4: Build optimistic reportActions. We need:
    // 1. CREATED action for the chatReport
    // 2. CREATED action for the iouReport
    // 3. IOU action for the iouReport
    // 4. REPORTPREVIEW action for the chatReport
    // Note: The CREATED action for the IOU report must be optimistically generated before the IOU action so there's no chance that it appears after the IOU action in the chat
    const optimisticCreatedActionForChat = ReportUtils.buildOptimisticCreatedReportAction(payeeEmail);
    const optimisticCreatedActionForIOU = ReportUtils.buildOptimisticCreatedReportAction(payeeEmail);
    const iouAction = ReportUtils.buildOptimisticIOUReportAction(
        CONST.IOU.REPORT_ACTION_TYPE.CREATE,
        amount,
        currency,
        comment,
        [participant],
        optimisticTransaction.transactionID,
        '',
        iouReport.reportID,
        false,
        false,
        receiptObject,
    );

    let reportPreviewAction = isNewIOUReport ? null : ReportActionsUtils.getReportPreviewAction(chatReport.reportID, iouReport.reportID);
    if (reportPreviewAction) {
        reportPreviewAction = ReportUtils.updateReportPreview(iouReport, reportPreviewAction, false, comment, optimisticTransaction);
    } else {
        reportPreviewAction = ReportUtils.buildOptimisticReportPreview(chatReport, iouReport, comment, optimisticTransaction);

        // Generated ReportPreview action is a parent report action of the iou report.
        // We are setting the iou report's parentReportActionID to display subtitle correctly in IOU page when offline.
        iouReport.parentReportActionID = reportPreviewAction.reportActionID;
    }

    // Add optimistic personal details for participant
    const optimisticPersonalDetailListAction = isNewChatReport
        ? {
              [payerAccountID]: {
                  accountID: payerAccountID,
                  avatar: UserUtils.getDefaultAvatarURL(payerAccountID),
                  displayName: LocalePhoneNumber.formatPhoneNumber(participant.displayName || payerEmail),
                  login: participant.login,
              },
          }
        : undefined;

    // STEP 5: Build Onyx Data
    const [optimisticData, successData, failureData] = buildOnyxDataForMoneyRequest(
        chatReport,
        iouReport,
        optimisticTransaction,
        optimisticCreatedActionForChat,
        optimisticCreatedActionForIOU,
        iouAction,
        optimisticPersonalDetailListAction,
        reportPreviewAction,
        optimisticPolicyRecentlyUsedCategories,
        optimisticPolicyRecentlyUsedTags,
        isNewChatReport,
        isNewIOUReport,
    );

    return {
        payerAccountID,
        payerEmail,
        iouReport,
        chatReport,
        transaction: optimisticTransaction,
        iouAction,
        createdChatReportActionID: isNewChatReport ? optimisticCreatedActionForChat.reportActionID : 0,
        createdIOUReportActionID: isNewIOUReport ? optimisticCreatedActionForIOU.reportActionID : 0,
        reportPreviewAction,
        onyxData: {
            optimisticData,
            successData,
            failureData,
        },
    };
}

/**
 * Requests money based on a distance (eg. mileage from a map)
 *
 * @param {Object} report
 * @param {Object} participant
 * @param {String} comment
 * @param {String} created
 * @param {String} [transactionID]
 * @param {String} [category]
 * @param {String} [tag]
 * @param {Number} amount
 * @param {String} currency
 * @param {String} merchant
 */
function createDistanceRequest(report, participant, comment, created, transactionID, category, tag, amount, currency, merchant) {
    const optimisticReceipt = {
        source: ReceiptGeneric,
        state: CONST.IOU.RECEIPT_STATE.OPEN,
    };
    const {iouReport, chatReport, transaction, iouAction, createdChatReportActionID, createdIOUReportActionID, reportPreviewAction, onyxData} = getMoneyRequestInformation(
        report,
        participant,
        comment,
        amount,
        currency,
        created,
        merchant,
        userAccountID,
        currentUserEmail,
        optimisticReceipt,
        transactionID,
        category,
        tag,
    );
    API.write(
        'CreateDistanceRequest',
        {
            comment,
            iouReportID: iouReport.reportID,
            chatReportID: chatReport.reportID,
            transactionID: transaction.transactionID,
            reportActionID: iouAction.reportActionID,
            createdChatReportActionID,
            createdIOUReportActionID,
            reportPreviewReportActionID: reportPreviewAction.reportActionID,
            waypoints: JSON.stringify(TransactionUtils.getValidWaypoints(transaction.comment.waypoints, true)),
            created,
            category,
            tag,
        },
        onyxData,
    );
    Navigation.dismissModal(chatReport.reportID);
    Report.notifyNewAction(chatReport.reportID, userAccountID);
}

/**
 * Request money from another user
 *
 * @param {Object} report
 * @param {Number} amount - always in the smallest unit of the currency
 * @param {String} currency
 * @param {String} created
 * @param {String} merchant
 * @param {String} payeeEmail
 * @param {Number} payeeAccountID
 * @param {Object} participant
 * @param {String} comment
 * @param {Object} [receipt]
 * @param {String} [category]
 * @param {String} [tag]
 * @param {Boolean} [billable]
 */
function requestMoney(
    report,
    amount,
    currency,
    created,
    merchant,
    payeeEmail,
    payeeAccountID,
    participant,
    comment,
    receipt = undefined,
    category = undefined,
    tag = undefined,
    billable = undefined,
) {
    // If the report is iou or expense report, we should get the linked chat report to be passed to the getMoneyRequestInformation function
    const isMoneyRequestReport = ReportUtils.isMoneyRequestReport(report);
    const currentChatReport = isMoneyRequestReport ? ReportUtils.getReport(report.chatReportID) : report;
<<<<<<< HEAD
    const {payerAccountID, payerEmail, iouReport, chatReport, transaction, iouAction, createdChatReportActionID, createdIOUReportActionID, reportPreviewAction, onyxData} =
        getMoneyRequestInformation(currentChatReport, participant, comment, amount, currency, created, merchant, payeeAccountID, payeeEmail, receipt, undefined, category, billable);
=======
    const {payerEmail, iouReport, chatReport, transaction, iouAction, createdChatReportActionID, createdIOUReportActionID, reportPreviewAction, onyxData} = getMoneyRequestInformation(
        currentChatReport,
        participant,
        comment,
        amount,
        currency,
        created,
        merchant,
        payeeAccountID,
        payeeEmail,
        receipt,
        undefined,
        category,
        tag,
        billable,
    );
>>>>>>> e24e4312

    API.write(
        'RequestMoney',
        {
            debtorEmail: payerEmail,
            debtorAccountID: payerAccountID,
            amount,
            currency,
            comment,
            created,
            merchant,
            iouReportID: iouReport.reportID,
            chatReportID: chatReport.reportID,
            transactionID: transaction.transactionID,
            reportActionID: iouAction.reportActionID,
            createdChatReportActionID,
            createdIOUReportActionID,
            reportPreviewReportActionID: reportPreviewAction.reportActionID,
            receipt,
            category,
            tag,
            billable,
        },
        onyxData,
    );
    resetMoneyRequestInfo();
    Navigation.dismissModal(isMoneyRequestReport ? report.reportID : chatReport.reportID);
    Report.notifyNewAction(chatReport.reportID, payeeAccountID);
}

/**
 * Build the Onyx data and IOU split necessary for splitting a bill with 3+ users.
 * 1. Build the optimistic Onyx data for the group chat, i.e. chatReport and iouReportAction creating the former if it doesn't yet exist.
 * 2. Loop over the group chat participant list, building optimistic or updating existing chatReports, iouReports and iouReportActions between the user and each participant.
 * We build both Onyx data and the IOU split that is sent as a request param and is used by Auth to create the chatReports, iouReports and iouReportActions in the database.
 * The IOU split has the following shape:
 *  [
 *      {email: 'currentUser', amount: 100},
 *      {email: 'user2', amount: 100, iouReportID: '100', chatReportID: '110', transactionID: '120', reportActionID: '130'},
 *      {email: 'user3', amount: 100, iouReportID: '200', chatReportID: '210', transactionID: '220', reportActionID: '230'}
 *  ]
 * @param {Array} participants
 * @param {String} currentUserLogin
 * @param {Number} currentUserAccountID
 * @param {Number} amount - always in the smallest unit of the currency
 * @param {String} comment
 * @param {String} currency
 * @param {String} existingSplitChatReportID - the report ID where the split bill happens, could be a group chat or a workspace chat
 *
 * @return {Object}
 */
function createSplitsAndOnyxData(participants, currentUserLogin, currentUserAccountID, amount, comment, currency, existingSplitChatReportID = '') {
    const currentUserEmailForIOUSplit = OptionsListUtils.addSMSDomainIfPhoneNumber(currentUserLogin);
    const participantAccountIDs = _.map(participants, (participant) => Number(participant.accountID));
    const existingSplitChatReport =
        existingSplitChatReportID || participants[0].reportID
            ? allReports[`${ONYXKEYS.COLLECTION.REPORT}${existingSplitChatReportID || participants[0].reportID}`]
            : ReportUtils.getChatByParticipants(participantAccountIDs);
    const splitChatReport = existingSplitChatReport || ReportUtils.buildOptimisticChatReport(participantAccountIDs);
    const isOwnPolicyExpenseChat = splitChatReport.isOwnPolicyExpenseChat;

    // ReportID is -2 (aka "deleted") on the group transaction: https://github.com/Expensify/Auth/blob/3fa2698654cd4fbc30f9de38acfca3fbeb7842e4/auth/command/SplitTransaction.cpp#L24-L27
    const formattedParticipants = isOwnPolicyExpenseChat
        ? [currentUserLogin, ReportUtils.getReportName(splitChatReport)]
        : Localize.arrayToString([currentUserLogin, ..._.map(participants, (participant) => participant.login || '')]);

    const splitTransaction = TransactionUtils.buildOptimisticTransaction(
        amount,
        currency,
        CONST.REPORT.SPLIT_REPORTID,
        comment,
        '',
        '',
        '',
        `${Localize.translateLocal('iou.splitBill')} ${Localize.translateLocal('common.with')} ${formattedParticipants} [${DateUtils.getDBTime().slice(0, 10)}]`,
    );

    // Note: The created action must be optimistically generated before the IOU action so there's no chance that the created action appears after the IOU action in the chat
    const splitCreatedReportAction = ReportUtils.buildOptimisticCreatedReportAction(currentUserEmailForIOUSplit);
    const splitIOUReportAction = ReportUtils.buildOptimisticIOUReportAction(
        CONST.IOU.REPORT_ACTION_TYPE.SPLIT,
        amount,
        currency,
        comment,
        participants,
        splitTransaction.transactionID,
        '',
        '',
        false,
        false,
        {},
        isOwnPolicyExpenseChat,
    );

    splitChatReport.lastReadTime = DateUtils.getDBTime();
    splitChatReport.lastMessageText = splitIOUReportAction.message[0].text;
    splitChatReport.lastMessageHtml = splitIOUReportAction.message[0].html;

    // If we have an existing splitChatReport (group chat or workspace) use it's pending fields, otherwise indicate that we are adding a chat
    if (!existingSplitChatReport) {
        splitChatReport.pendingFields = {
            createChat: CONST.RED_BRICK_ROAD_PENDING_ACTION.ADD,
        };
    }

    const optimisticData = [
        {
            // Use set for new reports because it doesn't exist yet, is faster,
            // and we need the data to be available when we navigate to the chat page
            onyxMethod: existingSplitChatReport ? Onyx.METHOD.MERGE : Onyx.METHOD.SET,
            key: `${ONYXKEYS.COLLECTION.REPORT}${splitChatReport.reportID}`,
            value: splitChatReport,
        },
        {
            onyxMethod: existingSplitChatReport ? Onyx.METHOD.MERGE : Onyx.METHOD.SET,
            key: `${ONYXKEYS.COLLECTION.REPORT_ACTIONS}${splitChatReport.reportID}`,
            value: {
                ...(existingSplitChatReport ? {} : {[splitCreatedReportAction.reportActionID]: splitCreatedReportAction}),
                [splitIOUReportAction.reportActionID]: splitIOUReportAction,
            },
        },
        {
            onyxMethod: Onyx.METHOD.SET,
            key: `${ONYXKEYS.COLLECTION.TRANSACTION}${splitTransaction.transactionID}`,
            value: splitTransaction,
        },
    ];

    const successData = [
        {
            onyxMethod: Onyx.METHOD.MERGE,
            key: `${ONYXKEYS.COLLECTION.REPORT_ACTIONS}${splitChatReport.reportID}`,
            value: {
                ...(existingSplitChatReport ? {} : {[splitCreatedReportAction.reportActionID]: {pendingAction: null}}),
                [splitIOUReportAction.reportActionID]: {pendingAction: null},
            },
        },
        {
            onyxMethod: Onyx.METHOD.MERGE,
            key: `${ONYXKEYS.COLLECTION.TRANSACTION}${splitTransaction.transactionID}`,
            value: {pendingAction: null},
        },
    ];

    if (!existingSplitChatReport) {
        successData.push({
            onyxMethod: Onyx.METHOD.MERGE,
            key: `${ONYXKEYS.COLLECTION.REPORT}${splitChatReport.reportID}`,
            value: {pendingFields: {createChat: null}},
        });
    }

    const failureData = [
        {
            onyxMethod: Onyx.METHOD.MERGE,
            key: `${ONYXKEYS.COLLECTION.TRANSACTION}${splitTransaction.transactionID}`,
            value: {
                errors: ErrorUtils.getMicroSecondOnyxError('iou.error.genericCreateFailureMessage'),
            },
        },
    ];

    if (existingSplitChatReport) {
        failureData.push({
            onyxMethod: Onyx.METHOD.MERGE,
            key: `${ONYXKEYS.COLLECTION.REPORT_ACTIONS}${splitChatReport.reportID}`,
            value: {
                [splitIOUReportAction.reportActionID]: {
                    errors: ErrorUtils.getMicroSecondOnyxError('iou.error.genericCreateFailureMessage'),
                },
            },
        });
    } else {
        failureData.push(
            {
                onyxMethod: Onyx.METHOD.MERGE,
                key: `${ONYXKEYS.COLLECTION.REPORT}${splitChatReport.reportID}`,
                value: {
                    errorFields: {
                        createChat: ErrorUtils.getMicroSecondOnyxError('report.genericCreateReportFailureMessage'),
                    },
                },
            },
            {
                onyxMethod: Onyx.METHOD.MERGE,
                key: `${ONYXKEYS.COLLECTION.REPORT_ACTIONS}${splitChatReport.reportID}`,
                value: {
                    [splitIOUReportAction.reportActionID]: {
                        errors: ErrorUtils.getMicroSecondOnyxError(null),
                    },
                },
            },
        );
    }

    // Loop through participants creating individual chats, iouReports and reportActionIDs as needed
    const splitAmount = IOUUtils.calculateAmount(participants.length, amount, currency, false);
    const splits = [{email: currentUserEmailForIOUSplit, accountID: currentUserAccountID, amount: IOUUtils.calculateAmount(participants.length, amount, currency, true)}];

    const hasMultipleParticipants = participants.length > 1;
    _.each(participants, (participant) => {
        // In case the participant is a worskapce, email & accountID should remain undefined and won't be used in the rest of this code
        const email = isOwnPolicyExpenseChat ? '' : OptionsListUtils.addSMSDomainIfPhoneNumber(participant.login).toLowerCase();
        const accountID = isOwnPolicyExpenseChat ? 0 : Number(participant.accountID);
        if (email === currentUserEmailForIOUSplit) {
            return;
        }

        // STEP 1: Get existing chat report OR build a new optimistic one
        // If we only have one participant and the request was initiated from the global create menu, i.e. !existingGroupChatReportID, the oneOnOneChatReport is the groupChatReport
        let oneOnOneChatReport;
        let isNewOneOnOneChatReport = false;
        let shouldCreateOptimisticPersonalDetails = false;

        // If this is a split between two people only and the function
        // wasn't provided with an existing group chat report id
        // or, if the split is being made from the workspace chat, then the oneOnOneChatReport is the same as the splitChatReport
        // in this case existingSplitChatReport will belong to the policy expense chat and we won't be
        // entering code that creates optimistic personal details
        if ((!hasMultipleParticipants && !existingSplitChatReportID) || isOwnPolicyExpenseChat) {
            oneOnOneChatReport = splitChatReport;
            shouldCreateOptimisticPersonalDetails = !existingSplitChatReport;
        } else {
            const existingChatReport = ReportUtils.getChatByParticipants([accountID]);
            isNewOneOnOneChatReport = !existingChatReport;
            shouldCreateOptimisticPersonalDetails = isNewOneOnOneChatReport;
            oneOnOneChatReport = existingChatReport || ReportUtils.buildOptimisticChatReport([accountID]);
        }

        // STEP 2: Get existing IOU/Expense report and update its total OR build a new optimistic one
        // For Control policy expense chats, if the report is already approved, create a new expense report
        let oneOnOneIOUReport = lodashGet(allReports, `${ONYXKEYS.COLLECTION.REPORT}${oneOnOneChatReport.iouReportID}`, undefined);
        const shouldCreateNewOneOnOneIOUReport =
            _.isUndefined(oneOnOneIOUReport) || (isOwnPolicyExpenseChat && ReportUtils.isControlPolicyExpenseReport(oneOnOneIOUReport) && ReportUtils.isReportApproved(oneOnOneIOUReport));

        if (shouldCreateNewOneOnOneIOUReport) {
            oneOnOneIOUReport = isOwnPolicyExpenseChat
                ? ReportUtils.buildOptimisticExpenseReport(oneOnOneChatReport.reportID, oneOnOneChatReport.policyID, currentUserAccountID, splitAmount, currency)
                : ReportUtils.buildOptimisticIOUReport(currentUserAccountID, accountID, splitAmount, oneOnOneChatReport.reportID, currency);
        } else if (isOwnPolicyExpenseChat) {
            // Because of the Expense reports are stored as negative values, we subtract the total from the amount
            oneOnOneIOUReport.total -= splitAmount;
        } else {
            oneOnOneIOUReport = IOUUtils.updateIOUOwnerAndTotal(oneOnOneIOUReport, currentUserAccountID, splitAmount, currency);
        }

        // STEP 3: Build optimistic transaction
        const oneOnOneTransaction = TransactionUtils.buildOptimisticTransaction(
            ReportUtils.isExpenseReport(oneOnOneIOUReport) ? -splitAmount : splitAmount,
            currency,
            oneOnOneIOUReport.reportID,
            comment,
            '',
            CONST.IOU.MONEY_REQUEST_TYPE.SPLIT,
            splitTransaction.transactionID,
        );

        // STEP 4: Build optimistic reportActions. We need:
        // 1. CREATED action for the chatReport
        // 2. CREATED action for the iouReport
        // 3. IOU action for the iouReport
        // 4. REPORTPREVIEW action for the chatReport
        // Note: The CREATED action for the IOU report must be optimistically generated before the IOU action so there's no chance that it appears after the IOU action in the chat
        const oneOnOneCreatedActionForChat = ReportUtils.buildOptimisticCreatedReportAction(currentUserEmailForIOUSplit);
        const oneOnOneCreatedActionForIOU = ReportUtils.buildOptimisticCreatedReportAction(currentUserEmailForIOUSplit);
        const oneOnOneIOUAction = ReportUtils.buildOptimisticIOUReportAction(
            CONST.IOU.REPORT_ACTION_TYPE.CREATE,
            splitAmount,
            currency,
            comment,
            [participant],
            oneOnOneTransaction.transactionID,
            '',
            oneOnOneIOUReport.reportID,
        );

        // Add optimistic personal details for new participants
        const oneOnOnePersonalDetailListAction = shouldCreateOptimisticPersonalDetails
            ? {
                  [accountID]: {
                      accountID,
                      avatar: UserUtils.getDefaultAvatarURL(accountID),
                      displayName: LocalePhoneNumber.formatPhoneNumber(participant.displayName || email),
                      login: participant.login,
                  },
              }
            : undefined;

        let oneOnOneReportPreviewAction = ReportActionsUtils.getReportPreviewAction(oneOnOneChatReport.reportID, oneOnOneIOUReport.reportID);
        if (oneOnOneReportPreviewAction) {
            oneOnOneReportPreviewAction = ReportUtils.updateReportPreview(oneOnOneIOUReport, oneOnOneReportPreviewAction);
        } else {
            oneOnOneReportPreviewAction = ReportUtils.buildOptimisticReportPreview(oneOnOneChatReport, oneOnOneIOUReport);
        }

        // STEP 5: Build Onyx Data
        const [oneOnOneOptimisticData, oneOnOneSuccessData, oneOnOneFailureData] = buildOnyxDataForMoneyRequest(
            oneOnOneChatReport,
            oneOnOneIOUReport,
            oneOnOneTransaction,
            oneOnOneCreatedActionForChat,
            oneOnOneCreatedActionForIOU,
            oneOnOneIOUAction,
            oneOnOnePersonalDetailListAction,
            oneOnOneReportPreviewAction,
            [],
            {},
            isNewOneOnOneChatReport,
            shouldCreateNewOneOnOneIOUReport,
        );

        const individualSplit = {
            email,
            accountID,
            amount: splitAmount,
            iouReportID: oneOnOneIOUReport.reportID,
            chatReportID: oneOnOneChatReport.reportID,
            transactionID: oneOnOneTransaction.transactionID,
            reportActionID: oneOnOneIOUAction.reportActionID,
            createdChatReportActionID: oneOnOneCreatedActionForChat.reportActionID,
            createdIOUReportActionID: oneOnOneCreatedActionForIOU.reportActionID,
            reportPreviewReportActionID: oneOnOneReportPreviewAction.reportActionID,
        };

        splits.push(individualSplit);
        optimisticData.push(...oneOnOneOptimisticData);
        successData.push(...oneOnOneSuccessData);
        failureData.push(...oneOnOneFailureData);
    });

    const splitData = {
        chatReportID: splitChatReport.reportID,
        transactionID: splitTransaction.transactionID,
        reportActionID: splitIOUReportAction.reportActionID,
        policyID: splitChatReport.policyID,
    };

    if (_.isEmpty(existingSplitChatReport)) {
        splitData.createdReportActionID = splitCreatedReportAction.reportActionID;
    }

    return {
        splitData,
        splits,
        onyxData: {optimisticData, successData, failureData},
    };
}

/**
 * @param {Array} participants
 * @param {String} currentUserLogin
 * @param {Number} currentUserAccountID
 * @param {Number} amount - always in smallest currency unit
 * @param {String} comment
 * @param {String} currency
 * @param {String} existingSplitChatReportID - Either a group DM or a workspace chat
 */
function splitBill(participants, currentUserLogin, currentUserAccountID, amount, comment, currency, existingSplitChatReportID = '') {
    const {splitData, splits, onyxData} = createSplitsAndOnyxData(participants, currentUserLogin, currentUserAccountID, amount, comment, currency, existingSplitChatReportID);

    API.write(
        'SplitBill',
        {
            reportID: splitData.chatReportID,
            amount,
            splits: JSON.stringify(splits),
            currency,
            comment,
            transactionID: splitData.transactionID,
            reportActionID: splitData.reportActionID,
            createdReportActionID: splitData.createdReportActionID,
            policyID: splitData.policyID,
        },
        onyxData,
    );

    resetMoneyRequestInfo();
    Navigation.dismissModal();
    Report.notifyNewAction(splitData.chatReportID, currentUserAccountID);
}

/**
 * @param {Array} participants
 * @param {String} currentUserLogin
 * @param {Number} currentUserAccountID
 * @param {Number} amount - always in smallest currency unit
 * @param {String} comment
 * @param {String} currency
 */
function splitBillAndOpenReport(participants, currentUserLogin, currentUserAccountID, amount, comment, currency) {
    const {splitData, splits, onyxData} = createSplitsAndOnyxData(participants, currentUserLogin, currentUserAccountID, amount, comment, currency);

    API.write(
        'SplitBillAndOpenReport',
        {
            reportID: splitData.chatReportID,
            amount,
            splits: JSON.stringify(splits),
            currency,
            comment,
            transactionID: splitData.transactionID,
            reportActionID: splitData.reportActionID,
            createdReportActionID: splitData.createdReportActionID,
            policyID: splitData.policyID,
        },
        onyxData,
    );

    resetMoneyRequestInfo();
    Navigation.dismissModal(splitData.chatReportID);
    Report.notifyNewAction(splitData.chatReportID, currentUserAccountID);
}

/**
 * @param {String} transactionID
 * @param {Number} transactionThreadReportID
 * @param {Object} transactionChanges
 */
function editMoneyRequest(transactionID, transactionThreadReportID, transactionChanges) {
    // STEP 1: Get all collections we're updating
    const transactionThread = allReports[`${ONYXKEYS.COLLECTION.REPORT}${transactionThreadReportID}`];
    const transaction = allTransactions[`${ONYXKEYS.COLLECTION.TRANSACTION}${transactionID}`];
    const iouReport = allReports[`${ONYXKEYS.COLLECTION.REPORT}${transactionThread.parentReportID}`];
    const chatReport = allReports[`${ONYXKEYS.COLLECTION.REPORT}${iouReport.chatReportID}`];
    const isFromExpenseReport = ReportUtils.isExpenseReport(iouReport);

    // STEP 2: Build new modified expense report action.
    const updatedReportAction = ReportUtils.buildOptimisticModifiedExpenseReportAction(transactionThread, transaction, transactionChanges, isFromExpenseReport);
    const updatedTransaction = TransactionUtils.getUpdatedTransaction(transaction, transactionChanges, isFromExpenseReport);

    // STEP 3: Compute the IOU total and update the report preview message so LHN amount owed is correct
    // Should only update if the transaction matches the currency of the report, else we wait for the update
    // from the server with the currency conversion
    let updatedMoneyRequestReport = {...iouReport};
    const updatedChatReport = {...chatReport};
    const diff = TransactionUtils.getAmount(transaction, true) - TransactionUtils.getAmount(updatedTransaction, true);
    if (updatedTransaction.currency === iouReport.currency && updatedTransaction.modifiedAmount && diff !== 0) {
        if (ReportUtils.isExpenseReport(iouReport)) {
            updatedMoneyRequestReport.total += diff;
        } else {
            updatedMoneyRequestReport = IOUUtils.updateIOUOwnerAndTotal(iouReport, updatedReportAction.actorAccountID, diff, TransactionUtils.getCurrency(transaction), false);
        }

        updatedMoneyRequestReport.cachedTotal = CurrencyUtils.convertToDisplayString(updatedMoneyRequestReport.total, updatedTransaction.currency);

        // Update the last message of the IOU report
        const lastMessage = ReportUtils.getIOUReportActionMessage(
            iouReport.reportID,
            CONST.IOU.REPORT_ACTION_TYPE.CREATE,
            updatedMoneyRequestReport.total,
            '',
            updatedTransaction.currency,
            '',
            false,
        );
        updatedMoneyRequestReport.lastMessageText = lastMessage[0].text;
        updatedMoneyRequestReport.lastMessageHtml = lastMessage[0].html;

        // Update the last message of the chat report
        const messageText = Localize.translateLocal('iou.payerOwesAmount', {
            payer: updatedMoneyRequestReport.managerEmail,
            amount: CurrencyUtils.convertToDisplayString(updatedMoneyRequestReport.total, updatedMoneyRequestReport.currency),
        });
        updatedChatReport.lastMessageText = messageText;
        updatedChatReport.lastMessageHtml = messageText;
    }

    // STEP 4: Compose the optimistic data
    const optimisticData = [
        {
            onyxMethod: Onyx.METHOD.MERGE,
            key: `${ONYXKEYS.COLLECTION.REPORT_ACTIONS}${transactionThread.reportID}`,
            value: {
                [updatedReportAction.reportActionID]: updatedReportAction,
            },
        },
        {
            onyxMethod: Onyx.METHOD.MERGE,
            key: `${ONYXKEYS.COLLECTION.TRANSACTION}${transactionID}`,
            value: updatedTransaction,
        },
        {
            onyxMethod: Onyx.METHOD.MERGE,
            key: `${ONYXKEYS.COLLECTION.REPORT}${iouReport.reportID}`,
            value: updatedMoneyRequestReport,
        },
        {
            onyxMethod: Onyx.METHOD.MERGE,
            key: `${ONYXKEYS.COLLECTION.REPORT}${iouReport.chatReportID}`,
            value: updatedChatReport,
        },
    ];

    const successData = [
        {
            onyxMethod: Onyx.METHOD.MERGE,
            key: `${ONYXKEYS.COLLECTION.REPORT_ACTIONS}${transactionThread.reportID}`,
            value: {
                [updatedReportAction.reportActionID]: {pendingAction: null},
            },
        },
        {
            onyxMethod: Onyx.METHOD.MERGE,
            key: `${ONYXKEYS.COLLECTION.TRANSACTION}${transactionID}`,
            value: {
                pendingFields: {
                    comment: null,
                    amount: null,
                    created: null,
                    currency: null,
                    merchant: null,
                    category: null,
                },
            },
        },
        {
            onyxMethod: Onyx.METHOD.MERGE,
            key: `${ONYXKEYS.COLLECTION.REPORT}${iouReport.reportID}`,
            value: {pendingAction: null},
        },
    ];

    const failureData = [
        {
            onyxMethod: Onyx.METHOD.MERGE,
            key: `${ONYXKEYS.COLLECTION.REPORT_ACTIONS}${transactionThread.reportID}`,
            value: {
                [updatedReportAction.reportActionID]: {
                    errors: ErrorUtils.getMicroSecondOnyxError('iou.error.genericEditFailureMessage'),
                },
            },
        },
        {
            onyxMethod: Onyx.METHOD.MERGE,
            key: `${ONYXKEYS.COLLECTION.TRANSACTION}${transactionID}`,
            value: transaction,
        },
        {
            onyxMethod: Onyx.METHOD.MERGE,
            key: `${ONYXKEYS.COLLECTION.REPORT}${iouReport.reportID}`,
            value: iouReport,
        },
        {
            onyxMethod: Onyx.METHOD.MERGE,
            key: `${ONYXKEYS.COLLECTION.REPORT}${iouReport.chatReportID}`,
            value: chatReport,
        },
    ];

    // STEP 6: Call the API endpoint
    const {created, amount, currency, comment, merchant, category} = ReportUtils.getTransactionDetails(updatedTransaction);
    API.write(
        'EditMoneyRequest',
        {
            transactionID,
            reportActionID: updatedReportAction.reportActionID,
            created,
            amount,
            currency,
            comment,
            merchant,
            category,
        },
        {optimisticData, successData, failureData},
    );
}

/**
 * @param {String} transactionID
 * @param {Object} reportAction - the money request reportAction we are deleting
 * @param {Boolean} isSingleTransactionView
 */
function deleteMoneyRequest(transactionID, reportAction, isSingleTransactionView = false) {
    // STEP 1: Get all collections we're updating
    const iouReport = allReports[`${ONYXKEYS.COLLECTION.REPORT}${reportAction.originalMessage.IOUReportID}`];
    const chatReport = allReports[`${ONYXKEYS.COLLECTION.REPORT}${iouReport.chatReportID}`];
    const reportPreviewAction = ReportActionsUtils.getReportPreviewAction(iouReport.chatReportID, iouReport.reportID);
    const transaction = allTransactions[`${ONYXKEYS.COLLECTION.TRANSACTION}${transactionID}`];
    const transactionThreadID = reportAction.childReportID;
    let transactionThread = null;
    if (transactionThreadID) {
        transactionThread = allReports[`${ONYXKEYS.COLLECTION.REPORT}${transactionThreadID}`];
    }

    // STEP 2: Decide if we need to:
    // 1. Delete the transactionThread - delete if there are no visible comments in the thread
    // 2. Update the moneyRequestPreview to show [Deleted request] - update if the transactionThread exists AND it isn't being deleted
    const shouldDeleteTransactionThread = transactionThreadID ? ReportActionsUtils.getLastVisibleMessage(transactionThreadID).lastMessageText.length === 0 : false;
    const shouldShowDeletedRequestMessage = transactionThreadID && !shouldDeleteTransactionThread;

    // STEP 3: Update the IOU reportAction and decide if the iouReport should be deleted. We delete the iouReport if there are no visible comments left in the report.
    const updatedReportAction = {
        [reportAction.reportActionID]: {
            pendingAction: shouldShowDeletedRequestMessage ? CONST.RED_BRICK_ROAD_PENDING_ACTION.UPDATE : CONST.RED_BRICK_ROAD_PENDING_ACTION.DELETE,
            previousMessage: reportAction.message,
            message: [
                {
                    type: 'COMMENT',
                    html: '',
                    text: '',
                    isEdited: true,
                    isDeletedParentAction: shouldShowDeletedRequestMessage,
                },
            ],
            originalMessage: {
                IOUTransactionID: null,
            },
            errors: null,
        },
    };

    const lastVisibleAction = ReportActionsUtils.getLastVisibleAction(iouReport.reportID, updatedReportAction);
    const iouReportLastMessageText = ReportActionsUtils.getLastVisibleMessage(iouReport.reportID, updatedReportAction).lastMessageText;
    const shouldDeleteIOUReport =
        iouReportLastMessageText.length === 0 && !ReportActionsUtils.isDeletedParentAction(lastVisibleAction) && (!transactionThreadID || shouldDeleteTransactionThread);

    // STEP 4: Update the iouReport and reportPreview with new totals and messages if it wasn't deleted
    let updatedIOUReport = null;
    let updatedReportPreviewAction = null;
    if (!shouldDeleteIOUReport) {
        if (ReportUtils.isExpenseReport(iouReport)) {
            updatedIOUReport = {...iouReport};

            // Because of the Expense reports are stored as negative values, we add the total from the amount
            updatedIOUReport.total += TransactionUtils.getAmount(transaction, true);
        } else {
            updatedIOUReport = IOUUtils.updateIOUOwnerAndTotal(
                iouReport,
                reportAction.actorAccountID,
                TransactionUtils.getAmount(transaction, false),
                TransactionUtils.getCurrency(transaction),
                true,
            );
        }

        updatedIOUReport.lastMessageText = iouReportLastMessageText;
        updatedIOUReport.lastVisibleActionCreated = lastVisibleAction.created;

        updatedReportPreviewAction = {...reportPreviewAction};
        const messageText = Localize.translateLocal('iou.payerOwesAmount', {
            payer: updatedIOUReport.managerEmail,
            amount: CurrencyUtils.convertToDisplayString(updatedIOUReport.total, updatedIOUReport.currency),
        });
        updatedReportPreviewAction.message[0].text = messageText;
        updatedReportPreviewAction.message[0].html = messageText;
        if (reportPreviewAction.childMoneyRequestCount > 0) {
            updatedReportPreviewAction.childMoneyRequestCount = reportPreviewAction.childMoneyRequestCount - 1;
        }
    }

    // STEP 5: Build Onyx data
    const optimisticData = [
        {
            onyxMethod: Onyx.METHOD.SET,
            key: `${ONYXKEYS.COLLECTION.TRANSACTION}${transactionID}`,
            value: null,
        },
        ...(shouldDeleteTransactionThread
            ? [
                  {
                      onyxMethod: Onyx.METHOD.SET,
                      key: `${ONYXKEYS.COLLECTION.REPORT}${transactionThreadID}`,
                      value: null,
                  },
                  {
                      onyxMethod: Onyx.METHOD.SET,
                      key: `${ONYXKEYS.COLLECTION.REPORT_ACTIONS}${transactionThreadID}`,
                      value: null,
                  },
              ]
            : []),
        {
            onyxMethod: shouldDeleteIOUReport ? Onyx.METHOD.SET : Onyx.METHOD.MERGE,
            key: `${ONYXKEYS.COLLECTION.REPORT_ACTIONS}${iouReport.reportID}`,
            value: shouldDeleteIOUReport ? null : updatedReportAction,
        },
        {
            onyxMethod: shouldDeleteIOUReport ? Onyx.METHOD.SET : Onyx.METHOD.MERGE,
            key: `${ONYXKEYS.COLLECTION.REPORT}${iouReport.reportID}`,
            value: updatedIOUReport,
        },
        {
            onyxMethod: Onyx.METHOD.MERGE,
            key: `${ONYXKEYS.COLLECTION.REPORT_ACTIONS}${chatReport.reportID}`,
            value: {
                [reportPreviewAction.reportActionID]: updatedReportPreviewAction,
            },
        },
        ...(shouldDeleteIOUReport
            ? [
                  {
                      onyxMethod: Onyx.METHOD.MERGE,
                      key: `${ONYXKEYS.COLLECTION.REPORT}${chatReport.reportID}`,
                      value: {
                          hasOutstandingIOU: false,
                          iouReportID: null,
                          lastMessageText: ReportActionsUtils.getLastVisibleMessage(iouReport.chatReportID, {[reportPreviewAction.reportActionID]: null}).lastMessageText,
                          lastVisibleActionCreated: ReportActionsUtils.getLastVisibleAction(iouReport.chatReportID, {[reportPreviewAction.reportActionID]: null}).created,
                      },
                  },
              ]
            : []),
    ];

    const successData = [
        {
            onyxMethod: Onyx.METHOD.MERGE,
            key: `${ONYXKEYS.COLLECTION.REPORT_ACTIONS}${iouReport.reportID}`,
            value: {
                [reportAction.reportActionID]: {pendingAction: null},
            },
        },
    ];

    const failureData = [
        {
            onyxMethod: Onyx.METHOD.SET,
            key: `${ONYXKEYS.COLLECTION.TRANSACTION}${transactionID}`,
            value: transaction,
        },
        ...(shouldDeleteTransactionThread
            ? [
                  {
                      onyxMethod: Onyx.METHOD.SET,
                      key: `${ONYXKEYS.COLLECTION.REPORT}${transactionThreadID}`,
                      value: transactionThread,
                  },
              ]
            : []),
        {
            onyxMethod: Onyx.METHOD.MERGE,
            key: `${ONYXKEYS.COLLECTION.REPORT_ACTIONS}${iouReport.reportID}`,
            value: {
                [reportAction.reportActionID]: {
                    ...reportAction,
                    errors: ErrorUtils.getMicroSecondOnyxError('iou.error.genericDeleteFailureMessage'),
                },
            },
        },
        {
            onyxMethod: shouldDeleteIOUReport ? Onyx.METHOD.SET : Onyx.METHOD.MERGE,
            key: `${ONYXKEYS.COLLECTION.REPORT}${iouReport.reportID}`,
            value: iouReport,
        },
        {
            onyxMethod: Onyx.METHOD.MERGE,
            key: `${ONYXKEYS.COLLECTION.REPORT_ACTIONS}${chatReport.reportID}`,
            value: {
                [reportPreviewAction.reportActionID]: reportPreviewAction,
            },
        },
        ...(shouldDeleteIOUReport
            ? [
                  {
                      onyxMethod: Onyx.METHOD.MERGE,
                      key: `${ONYXKEYS.COLLECTION.REPORT}${chatReport.reportID}`,
                      value: chatReport,
                  },
              ]
            : []),
    ];

    // STEP 6: Make the API request
    API.write(
        'DeleteMoneyRequest',
        {
            transactionID,
            reportActionID: reportAction.reportActionID,
        },
        {optimisticData, successData, failureData},
    );

    // STEP 7: Navigate the user depending on which page they are on and which resources were deleted
    if (isSingleTransactionView && shouldDeleteTransactionThread && !shouldDeleteIOUReport) {
        // Pop the deleted report screen before navigating. This prevents navigating to the Concierge chat due to the missing report.
        Navigation.goBack(ROUTES.HOME);
        Navigation.navigate(ROUTES.getReportRoute(iouReport.reportID));
        return;
    }

    if (shouldDeleteIOUReport) {
        // Pop the deleted report screen before navigating. This prevents navigating to the Concierge chat due to the missing report.
        Navigation.goBack(ROUTES.HOME);
        Navigation.navigate(ROUTES.getReportRoute(iouReport.chatReportID));
    }
}

/**
 * @param {Object} report
 * @param {Number} amount
 * @param {String} currency
 * @param {String} comment
 * @param {String} paymentMethodType
 * @param {String} managerID - Account ID of the person sending the money
 * @param {Object} recipient - The user receiving the money
 * @returns {Object}
 */
function getSendMoneyParams(report, amount, currency, comment, paymentMethodType, managerID, recipient) {
    const recipientEmail = OptionsListUtils.addSMSDomainIfPhoneNumber(recipient.login);
    const recipientAccountID = Number(recipient.accountID);
    const newIOUReportDetails = JSON.stringify({
        amount,
        currency,
        requestorEmail: recipientEmail,
        requestorAccountID: recipientAccountID,
        comment,
        idempotencyKey: Str.guid(),
    });

    let chatReport = report.reportID ? report : null;
    let isNewChat = false;
    if (!chatReport) {
        chatReport = ReportUtils.getChatByParticipants([recipientAccountID]);
    }
    if (!chatReport) {
        chatReport = ReportUtils.buildOptimisticChatReport([recipientAccountID]);
        isNewChat = true;
    }
    const optimisticIOUReport = ReportUtils.buildOptimisticIOUReport(recipientAccountID, managerID, amount, chatReport.reportID, currency, true);

    const optimisticTransaction = TransactionUtils.buildOptimisticTransaction(amount * 100, currency, optimisticIOUReport.reportID, comment);
    const optimisticTransactionData = {
        onyxMethod: Onyx.METHOD.SET,
        key: `${ONYXKEYS.COLLECTION.TRANSACTION}${optimisticTransaction.transactionID}`,
        value: optimisticTransaction,
    };

    // Note: The created action must be optimistically generated before the IOU action so there's no chance that the created action appears after the IOU action in the chat
    const optimisticCreatedAction = ReportUtils.buildOptimisticCreatedReportAction(recipientEmail);
    const optimisticIOUReportAction = ReportUtils.buildOptimisticIOUReportAction(
        CONST.IOU.REPORT_ACTION_TYPE.PAY,
        amount,
        currency,
        comment,
        [recipient],
        optimisticTransaction.transactionID,
        paymentMethodType,
        optimisticIOUReport.reportID,
        false,
        true,
    );

    const reportPreviewAction = ReportUtils.buildOptimisticReportPreview(chatReport, optimisticIOUReport);

    // First, add data that will be used in all cases
    const optimisticChatReportData = {
        onyxMethod: Onyx.METHOD.MERGE,
        key: `${ONYXKEYS.COLLECTION.REPORT}${chatReport.reportID}`,
        value: {
            ...chatReport,
            lastReadTime: DateUtils.getDBTime(),
            lastVisibleActionCreated: reportPreviewAction.created,
        },
    };
    const optimisticIOUReportData = {
        onyxMethod: Onyx.METHOD.SET,
        key: `${ONYXKEYS.COLLECTION.REPORT}${optimisticIOUReport.reportID}`,
        value: {
            ...optimisticIOUReport,
            lastMessageText: optimisticIOUReportAction.message[0].text,
            lastMessageHtml: optimisticIOUReportAction.message[0].html,
        },
    };
    const optimisticIOUReportActionsData = {
        onyxMethod: Onyx.METHOD.MERGE,
        key: `${ONYXKEYS.COLLECTION.REPORT_ACTIONS}${optimisticIOUReport.reportID}`,
        value: {
            [optimisticIOUReportAction.reportActionID]: {
                ...optimisticIOUReportAction,
                pendingAction: CONST.RED_BRICK_ROAD_PENDING_ACTION.ADD,
            },
        },
    };
    const optimisticChatReportActionsData = {
        onyxMethod: Onyx.METHOD.SET,
        key: `${ONYXKEYS.COLLECTION.REPORT_ACTIONS}${chatReport.reportID}`,
        value: {
            [reportPreviewAction.reportActionID]: reportPreviewAction,
        },
    };

    const successData = [
        {
            onyxMethod: Onyx.METHOD.MERGE,
            key: `${ONYXKEYS.COLLECTION.REPORT_ACTIONS}${optimisticIOUReport.reportID}`,
            value: {
                [optimisticIOUReportAction.reportActionID]: {
                    pendingAction: null,
                },
            },
        },
        {
            onyxMethod: Onyx.METHOD.MERGE,
            key: `${ONYXKEYS.COLLECTION.TRANSACTION}${optimisticTransaction.transactionID}`,
            value: {pendingAction: null},
        },
        {
            onyxMethod: Onyx.METHOD.MERGE,
            key: `${ONYXKEYS.COLLECTION.REPORT_ACTIONS}${chatReport.reportID}`,
            value: {
                [reportPreviewAction.reportActionID]: {
                    pendingAction: null,
                },
            },
        },
    ];

    const failureData = [
        {
            onyxMethod: Onyx.METHOD.MERGE,
            key: `${ONYXKEYS.COLLECTION.TRANSACTION}${optimisticTransaction.transactionID}`,
            value: {
                errors: ErrorUtils.getMicroSecondOnyxError('iou.error.other'),
            },
        },
    ];

    let optimisticPersonalDetailListData = {};

    // Now, let's add the data we need just when we are creating a new chat report
    if (isNewChat) {
        // Change the method to set for new reports because it doesn't exist yet, is faster,
        // and we need the data to be available when we navigate to the chat page
        optimisticChatReportData.onyxMethod = Onyx.METHOD.SET;
        optimisticIOUReportData.onyxMethod = Onyx.METHOD.SET;

        // Set and clear pending fields on the chat report
        optimisticChatReportData.value.pendingFields = {createChat: CONST.RED_BRICK_ROAD_PENDING_ACTION.ADD};
        successData.push({
            onyxMethod: Onyx.METHOD.MERGE,
            key: optimisticChatReportData.key,
            value: {pendingFields: null},
        });
        failureData.push(
            {
                onyxMethod: Onyx.METHOD.MERGE,
                key: optimisticChatReportData.key,
                value: {
                    errorFields: {
                        createChat: ErrorUtils.getMicroSecondOnyxError('report.genericCreateReportFailureMessage'),
                    },
                },
            },
            {
                onyxMethod: Onyx.METHOD.MERGE,
                key: `${ONYXKEYS.COLLECTION.REPORT_ACTIONS}${optimisticIOUReport.reportID}`,
                value: {
                    [optimisticIOUReportAction.reportActionID]: {
                        errors: ErrorUtils.getMicroSecondOnyxError(null),
                    },
                },
            },
        );

        // Add optimistic personal details for recipient
        optimisticPersonalDetailListData = {
            onyxMethod: Onyx.METHOD.MERGE,
            key: ONYXKEYS.PERSONAL_DETAILS_LIST,
            value: {
                [recipientAccountID]: {
                    accountID: recipientAccountID,
                    avatar: UserUtils.getDefaultAvatarURL(recipient.accountID),
                    displayName: recipient.displayName || recipient.login,
                    login: recipient.login,
                },
            },
        };

        // Add an optimistic created action to the optimistic chat reportActions data
        optimisticChatReportActionsData.value[optimisticCreatedAction.reportActionID] = optimisticCreatedAction;
    } else {
        failureData.push({
            onyxMethod: Onyx.METHOD.MERGE,
            key: `${ONYXKEYS.COLLECTION.REPORT_ACTIONS}${optimisticIOUReport.reportID}`,
            value: {
                [optimisticIOUReportAction.reportActionID]: {
                    errors: ErrorUtils.getMicroSecondOnyxError('iou.error.other'),
                },
            },
        });
    }

    const optimisticData = [optimisticChatReportData, optimisticIOUReportData, optimisticChatReportActionsData, optimisticIOUReportActionsData, optimisticTransactionData];
    if (!_.isEmpty(optimisticPersonalDetailListData)) {
        optimisticData.push(optimisticPersonalDetailListData);
    }

    return {
        params: {
            iouReportID: optimisticIOUReport.reportID,
            chatReportID: chatReport.reportID,
            reportActionID: optimisticIOUReportAction.reportActionID,
            paymentMethodType,
            transactionID: optimisticTransaction.transactionID,
            newIOUReportDetails,
            createdReportActionID: isNewChat ? optimisticCreatedAction.reportActionID : 0,
            reportPreviewReportActionID: reportPreviewAction.reportActionID,
        },
        optimisticData,
        successData,
        failureData,
    };
}

/**
 * @param {Object} chatReport
 * @param {Object} iouReport
 * @param {Object} recipient
 * @param {String} paymentMethodType
 * @returns {Object}
 */
function getPayMoneyRequestParams(chatReport, iouReport, recipient, paymentMethodType) {
    const optimisticIOUReportAction = ReportUtils.buildOptimisticIOUReportAction(
        CONST.IOU.REPORT_ACTION_TYPE.PAY,
        iouReport.total,
        iouReport.currency,
        '',
        [recipient],
        '',
        paymentMethodType,
        iouReport.reportID,
        true,
    );

    // In some instances, the report preview action might not be available to the payer (only whispered to the requestor)
    // hence we need to make the updates to the action safely.
    let optimisticReportPreviewAction = null;
    const reportPreviewAction = ReportActionsUtils.getReportPreviewAction(chatReport.reportID, iouReport.reportID);
    if (reportPreviewAction) {
        optimisticReportPreviewAction = ReportUtils.updateReportPreview(iouReport, reportPreviewAction, true);
    }

    const optimisticData = [
        {
            onyxMethod: Onyx.METHOD.MERGE,
            key: `${ONYXKEYS.COLLECTION.REPORT}${chatReport.reportID}`,
            value: {
                ...chatReport,
                lastReadTime: DateUtils.getDBTime(),
                lastVisibleActionCreated: optimisticIOUReportAction.created,
                hasOutstandingIOU: false,
                iouReportID: null,
                lastMessageText: optimisticIOUReportAction.message[0].text,
                lastMessageHtml: optimisticIOUReportAction.message[0].html,
            },
        },
        {
            onyxMethod: Onyx.METHOD.MERGE,
            key: `${ONYXKEYS.COLLECTION.REPORT_ACTIONS}${iouReport.reportID}`,
            value: {
                [optimisticIOUReportAction.reportActionID]: {
                    ...optimisticIOUReportAction,
                    pendingAction: CONST.RED_BRICK_ROAD_PENDING_ACTION.ADD,
                },
            },
        },
        {
            onyxMethod: Onyx.METHOD.MERGE,
            key: `${ONYXKEYS.COLLECTION.REPORT}${iouReport.reportID}`,
            value: {
                ...iouReport,
                lastMessageText: optimisticIOUReportAction.message[0].text,
                lastMessageHtml: optimisticIOUReportAction.message[0].html,
                hasOutstandingIOU: false,
                statusNum: CONST.REPORT.STATUS.REIMBURSED,
            },
        },
        {
            onyxMethod: Onyx.METHOD.MERGE,
            key: ONYXKEYS.NVP_LAST_PAYMENT_METHOD,
            value: {[iouReport.policyID]: paymentMethodType},
        },
    ];

    const successData = [
        {
            onyxMethod: Onyx.METHOD.MERGE,
            key: `${ONYXKEYS.COLLECTION.REPORT_ACTIONS}${iouReport.reportID}`,
            value: {
                [optimisticIOUReportAction.reportActionID]: {
                    pendingAction: null,
                },
            },
        },
    ];

    const failureData = [
        {
            onyxMethod: Onyx.METHOD.MERGE,
            key: `${ONYXKEYS.COLLECTION.REPORT_ACTIONS}${iouReport.reportID}`,
            value: {
                [optimisticIOUReportAction.reportActionID]: {
                    errors: ErrorUtils.getMicroSecondOnyxError('iou.error.other'),
                },
            },
        },
    ];

    // In case the report preview action is loaded locally, let's update it.
    if (optimisticReportPreviewAction) {
        optimisticData.push({
            onyxMethod: Onyx.METHOD.MERGE,
            key: `${ONYXKEYS.COLLECTION.REPORT_ACTIONS}${chatReport.reportID}`,
            value: {
                [optimisticReportPreviewAction.reportActionID]: optimisticReportPreviewAction,
            },
        });
        failureData.push({
            onyxMethod: Onyx.METHOD.MERGE,
            key: `${ONYXKEYS.COLLECTION.REPORT_ACTIONS}${chatReport.reportID}`,
            value: {
                [optimisticReportPreviewAction.reportActionID]: {
                    created: optimisticReportPreviewAction.created,
                },
            },
        });
    }

    return {
        params: {
            iouReportID: iouReport.reportID,
            chatReportID: chatReport.reportID,
            reportActionID: optimisticIOUReportAction.reportActionID,
            paymentMethodType,
        },
        optimisticData,
        successData,
        failureData,
    };
}

/**
 * @param {Object} report
 * @param {Number} amount
 * @param {String} currency
 * @param {String} comment
 * @param {String} managerID - Account ID of the person sending the money
 * @param {Object} recipient - The user receiving the money
 */
function sendMoneyElsewhere(report, amount, currency, comment, managerID, recipient) {
    const {params, optimisticData, successData, failureData} = getSendMoneyParams(report, amount, currency, comment, CONST.IOU.PAYMENT_TYPE.ELSEWHERE, managerID, recipient);

    API.write('SendMoneyElsewhere', params, {optimisticData, successData, failureData});

    resetMoneyRequestInfo();
    Navigation.dismissModal(params.chatReportID);
    Report.notifyNewAction(params.chatReportID, managerID);
}

/**
 * @param {Object} report
 * @param {Number} amount
 * @param {String} currency
 * @param {String} comment
 * @param {String} managerID - Account ID of the person sending the money
 * @param {Object} recipient - The user receiving the money
 */
function sendMoneyWithWallet(report, amount, currency, comment, managerID, recipient) {
    const {params, optimisticData, successData, failureData} = getSendMoneyParams(report, amount, currency, comment, CONST.IOU.PAYMENT_TYPE.EXPENSIFY, managerID, recipient);

    API.write('SendMoneyWithWallet', params, {optimisticData, successData, failureData});

    resetMoneyRequestInfo();
    Navigation.dismissModal(params.chatReportID);
    Report.notifyNewAction(params.chatReportID, managerID);
}

function approveMoneyRequest(expenseReport) {
    const optimisticApprovedReportAction = ReportUtils.buildOptimisticApprovedReportAction(expenseReport.total, expenseReport.currency, expenseReport.reportID);

    const optimisticReportActionsData = {
        onyxMethod: Onyx.METHOD.MERGE,
        key: `${ONYXKEYS.COLLECTION.REPORT_ACTIONS}${expenseReport.reportID}`,
        value: {
            [optimisticApprovedReportAction.reportActionID]: {
                ...optimisticApprovedReportAction,
                pendingAction: CONST.RED_BRICK_ROAD_PENDING_ACTION.ADD,
            },
        },
    };
    const optimisticIOUReportData = {
        onyxMethod: Onyx.METHOD.MERGE,
        key: `${ONYXKEYS.COLLECTION.REPORT}${expenseReport.reportID}`,
        value: {
            ...expenseReport,
            lastMessageText: optimisticApprovedReportAction.message[0].text,
            lastMessageHtml: optimisticApprovedReportAction.message[0].html,
            stateNum: CONST.REPORT.STATE_NUM.SUBMITTED,
            statusNum: CONST.REPORT.STATUS.APPROVED,
        },
    };
    const optimisticData = [optimisticIOUReportData, optimisticReportActionsData];

    const successData = [
        {
            onyxMethod: Onyx.METHOD.MERGE,
            key: `${ONYXKEYS.COLLECTION.REPORT_ACTIONS}${expenseReport.reportID}`,
            value: {
                [optimisticApprovedReportAction.reportActionID]: {
                    pendingAction: null,
                },
            },
        },
    ];

    const failureData = [
        {
            onyxMethod: Onyx.METHOD.MERGE,
            key: `${ONYXKEYS.COLLECTION.REPORT_ACTIONS}${expenseReport.reportID}`,
            value: {
                [expenseReport.reportActionID]: {
                    errors: ErrorUtils.getMicroSecondOnyxError('iou.error.other'),
                },
            },
        },
    ];

    API.write('ApproveMoneyRequest', {reportID: expenseReport.reportID, approvedReportActionID: optimisticApprovedReportAction.reportActionID}, {optimisticData, successData, failureData});
}

/**
 * @param {String} paymentType
 * @param {Object} chatReport
 * @param {Object} iouReport
 * @param {String} reimbursementBankAccountState
 */
function payMoneyRequest(paymentType, chatReport, iouReport) {
    const recipient = {
        login: iouReport.ownerEmail,
        accountID: iouReport.ownerAccountID,
    };
    const {params, optimisticData, successData, failureData} = getPayMoneyRequestParams(chatReport, iouReport, recipient, paymentType);

    // For now we need to call the PayMoneyRequestWithWallet API since PayMoneyRequest was not updated to work with
    // Expensify Wallets.
    const apiCommand = paymentType === CONST.IOU.PAYMENT_TYPE.EXPENSIFY ? 'PayMoneyRequestWithWallet' : 'PayMoneyRequest';

    API.write(apiCommand, params, {optimisticData, successData, failureData});
    Navigation.dismissModal(chatReport.reportID);
}

/**
 * @param {String} transactionID
 * @param {Object} receipt
 * @param {String} filePath
 */
function replaceReceipt(transactionID, receipt, filePath) {
    const transaction = lodashGet(allTransactions, 'transactionID', {});
    const oldReceipt = lodashGet(transaction, 'receipt', {});

    const optimisticData = [
        {
            onyxMethod: Onyx.METHOD.MERGE,
            key: `${ONYXKEYS.COLLECTION.TRANSACTION}${transactionID}`,
            value: {
                receipt: {
                    source: filePath,
                    state: CONST.IOU.RECEIPT_STATE.OPEN,
                },
                filename: receipt.name,
            },
        },
    ];

    const failureData = [
        {
            onyxMethod: Onyx.METHOD.MERGE,
            key: `${ONYXKEYS.COLLECTION.TRANSACTION}${transactionID}`,
            value: {
                receipt: oldReceipt,
                filename: transaction.filename,
            },
        },
    ];

    API.write('ReplaceReceipt', {transactionID, receipt}, {optimisticData, failureData});
}

/**
 * Initialize money request info and navigate to the MoneyRequest page
 * @param {String} iouType
 * @param {String} reportID
 */
function startMoneyRequest(iouType, reportID = '') {
    resetMoneyRequestInfo(`${iouType}${reportID}`);
    Navigation.navigate(ROUTES.getMoneyRequestRoute(iouType, reportID));
}

/**
 * @param {String} id
 */
function setMoneyRequestId(id) {
    Onyx.merge(ONYXKEYS.IOU, {id});
}

/**
 * @param {Number} amount
 */
function setMoneyRequestAmount(amount) {
    Onyx.merge(ONYXKEYS.IOU, {amount});
}

/**
 * @param {String} created
 */
function setMoneyRequestCreated(created) {
    Onyx.merge(ONYXKEYS.IOU, {created});
}

/**
 * @param {String} currency
 */
function setMoneyRequestCurrency(currency) {
    Onyx.merge(ONYXKEYS.IOU, {currency});
}

/**
 * @param {String} comment
 */
function setMoneyRequestDescription(comment) {
    Onyx.merge(ONYXKEYS.IOU, {comment: comment.trim()});
}

/**
 * @param {String} merchant
 */
function setMoneyRequestMerchant(merchant) {
    Onyx.merge(ONYXKEYS.IOU, {merchant: merchant.trim()});
}

/**
 * @param {String} category
 */
function setMoneyRequestCategory(category) {
    Onyx.merge(ONYXKEYS.IOU, {category});
}

function resetMoneyRequestCategory() {
    Onyx.merge(ONYXKEYS.IOU, {category: ''});
}

/*
 * @param {String} tag
 */
function setMoneyRequestTag(tag) {
    Onyx.merge(ONYXKEYS.IOU, {tag});
}

function resetMoneyRequestTag() {
    Onyx.merge(ONYXKEYS.IOU, {tag: ''});
}

/**
 * @param {Boolean} billable
 */
function setMoneyRequestBillable(billable) {
    Onyx.merge(ONYXKEYS.IOU, {billable});
}

/**
 * @param {Object[]} participants
 */
function setMoneyRequestParticipants(participants) {
    // TODO: temporarily we want to save both participants and participantAccountIDs, then we can remove participants (and rename the function)
    // more info: https://github.com/Expensify/App/issues/25714#issuecomment-1712924903 and https://github.com/Expensify/App/issues/25714#issuecomment-1716335802
    Onyx.merge(ONYXKEYS.IOU, {participants, participantAccountIDs: _.map(participants, 'accountID')});
}

/**
 * @param {String} receiptPath
 * @param {String} receiptSource
 */
function setMoneyRequestReceipt(receiptPath, receiptSource) {
    Onyx.merge(ONYXKEYS.IOU, {receiptPath, receiptSource, merchant: ''});
}

function createEmptyTransaction() {
    const transactionID = NumberUtils.rand64();
    Onyx.merge(`${ONYXKEYS.COLLECTION.TRANSACTION}${transactionID}`, {transactionID});
    Onyx.merge(ONYXKEYS.IOU, {transactionID});
}

/**
 * Navigates to the next IOU page based on where the IOU request was started
 *
 * @param {Object} iou
 * @param {String} iouType
 * @param {String} reportID
 * @param {Object} report
 */
function navigateToNextPage(iou, iouType, reportID, report) {
    const moneyRequestID = `${iouType}${reportID}`;
    const shouldReset = iou.id !== moneyRequestID;

    // If the money request ID in Onyx does not match the ID from params, we want to start a new request
    // with the ID from params. We need to clear the participants in case the new request is initiated from FAB.
    if (shouldReset) {
        resetMoneyRequestInfo(moneyRequestID);
    }

    // If a request is initiated on a report, skip the participants selection step and navigate to the confirmation page.
    if (report.reportID) {
        // If the report is iou or expense report, we should get the chat report to set participant for request money
        const chatReport = ReportUtils.isMoneyRequestReport(report) ? ReportUtils.getReport(report.chatReportID) : report;
        // Reinitialize the participants when the money request ID in Onyx does not match the ID from params
        if (_.isEmpty(iou.participants) || shouldReset) {
            const currentUserAccountID = currentUserPersonalDetails.accountID;
            const participants = ReportUtils.isPolicyExpenseChat(chatReport)
                ? [{reportID: chatReport.reportID, isPolicyExpenseChat: true, selected: true}]
                : _.chain(chatReport.participantAccountIDs)
                      .filter((accountID) => currentUserAccountID !== accountID)
                      .map((accountID) => ({accountID, selected: true}))
                      .value();
            setMoneyRequestParticipants(participants);
        }
        Navigation.navigate(ROUTES.getMoneyRequestConfirmationRoute(iouType, reportID));
        return;
    }
    Navigation.navigate(ROUTES.getMoneyRequestParticipantsRoute(iouType));
}

export {
    createDistanceRequest,
    editMoneyRequest,
    deleteMoneyRequest,
    splitBill,
    splitBillAndOpenReport,
    requestMoney,
    sendMoneyElsewhere,
    approveMoneyRequest,
    payMoneyRequest,
    sendMoneyWithWallet,
    startMoneyRequest,
    resetMoneyRequestInfo,
    setMoneyRequestId,
    setMoneyRequestAmount,
    setMoneyRequestCreated,
    setMoneyRequestCurrency,
    setMoneyRequestDescription,
    setMoneyRequestMerchant,
    setMoneyRequestCategory,
    resetMoneyRequestCategory,
    setMoneyRequestTag,
    resetMoneyRequestTag,
    setMoneyRequestBillable,
    setMoneyRequestParticipants,
    setMoneyRequestReceipt,
    createEmptyTransaction,
    navigateToNextPage,
    replaceReceipt,
};<|MERGE_RESOLUTION|>--- conflicted
+++ resolved
@@ -666,27 +666,8 @@
     // If the report is iou or expense report, we should get the linked chat report to be passed to the getMoneyRequestInformation function
     const isMoneyRequestReport = ReportUtils.isMoneyRequestReport(report);
     const currentChatReport = isMoneyRequestReport ? ReportUtils.getReport(report.chatReportID) : report;
-<<<<<<< HEAD
     const {payerAccountID, payerEmail, iouReport, chatReport, transaction, iouAction, createdChatReportActionID, createdIOUReportActionID, reportPreviewAction, onyxData} =
-        getMoneyRequestInformation(currentChatReport, participant, comment, amount, currency, created, merchant, payeeAccountID, payeeEmail, receipt, undefined, category, billable);
-=======
-    const {payerEmail, iouReport, chatReport, transaction, iouAction, createdChatReportActionID, createdIOUReportActionID, reportPreviewAction, onyxData} = getMoneyRequestInformation(
-        currentChatReport,
-        participant,
-        comment,
-        amount,
-        currency,
-        created,
-        merchant,
-        payeeAccountID,
-        payeeEmail,
-        receipt,
-        undefined,
-        category,
-        tag,
-        billable,
-    );
->>>>>>> e24e4312
+        getMoneyRequestInformation(currentChatReport, participant, comment, amount, currency, created, merchant, payeeAccountID, payeeEmail, receipt, undefined, category, tag, billable);
 
     API.write(
         'RequestMoney',
