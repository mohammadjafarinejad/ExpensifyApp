--- conflicted
+++ resolved
@@ -343,18 +343,11 @@
     currency,
     created,
     merchant,
-<<<<<<< HEAD
-    payeeAccountID,
-    payeeEmail,
-    receipt = undefined,
-    existingTransactionID = null,
-    category = undefined,
-=======
     payeeAccountID = userAccountID,
     payeeEmail = currentUserEmail,
     receipt = undefined,
     existingTransactionID = null,
->>>>>>> afbb90b4
+    category = undefined,
 ) {
     const payerEmail = OptionsListUtils.addSMSDomainIfPhoneNumber(participant.login);
     const payerAccountID = Number(participant.accountID);
@@ -517,13 +510,8 @@
  * @param {String} [transactionID]
  * @param {String} [category]
  */
-<<<<<<< HEAD
-function createDistanceRequest(report, payeeEmail, payeeAccountID, participant, comment, waypoints, created, transactionID, category = undefined) {
-    const {payerEmail, iouReport, chatReport, transaction, iouAction, createdChatReportActionID, createdIOUReportActionID, reportPreviewAction, onyxData} = getMoneyRequestInformation(
-=======
-function createDistanceRequest(report, participant, comment, created, transactionID) {
+function createDistanceRequest(report, participant, comment, created, transactionID, category = undefined) {
     const {iouReport, chatReport, transaction, iouAction, createdChatReportActionID, createdIOUReportActionID, reportPreviewAction, onyxData} = getMoneyRequestInformation(
->>>>>>> afbb90b4
         report,
         participant,
         comment,
