import Onyx from 'react-native-onyx';
import _ from 'underscore';
import lodashGet from 'lodash/get';
import CONST from '../../CONST';
import ONYXKEYS from '../../ONYXKEYS';
import ROUTES from '../../ROUTES';
import * as DeprecatedAPI from '../deprecatedAPI';
import * as Report from './Report';
import Navigation from '../Navigation/Navigation';
import Growl from '../Growl';
import * as Localize from '../Localize';
import asyncOpenURL from '../asyncOpenURL';
import * as API from '../API';
import * as ReportUtils from '../ReportUtils';
import * as IOUUtils from '../IOUUtils';
import * as OptionsListUtils from '../OptionsListUtils';
import * as NumberUtils from '../NumberUtils';
import DateUtils from '../DateUtils';

let chatReports;
Onyx.connect({
    key: ONYXKEYS.COLLECTION.REPORT,
    waitForCollectionCallback: true,
    callback: val => chatReports = val,
});

let iouReports;
Onyx.connect({
    key: ONYXKEYS.COLLECTION.REPORT_IOUS,
    waitForCollectionCallback: true,
    callback: val => iouReports = val,
});

let preferredLocale = CONST.DEFAULT_LOCALE;
Onyx.connect({
    key: ONYXKEYS.NVP_PREFERRED_LOCALE,
    callback: (val) => {
        if (!val) {
            return;
        }

        preferredLocale = val;
    },
});

/**
 * Request money from another user
 *
 * @param {Object} report
 * @param {Number} amount
 * @param {String} currency
 * @param {String} recipientEmail
 * @param {String} participant
 * @param {String} comment
 */
function requestMoney(report, amount, currency, recipientEmail, participant, comment) {
    const debtorEmail = OptionsListUtils.addSMSDomainIfPhoneNumber(participant.login);
    let chatReport = lodashGet(report, 'reportID', null) ? report : null;
    let isNewChat = false;
    if (!chatReport) {
        chatReport = ReportUtils.getChatByParticipants([debtorEmail]);
    }
    if (!chatReport) {
        chatReport = ReportUtils.buildOptimisticChatReport([debtorEmail]);
        isNewChat = true;
    }
    let iouReport;
    const originalIOUStatus = chatReport.hasOutstandingIOU;
    if (originalIOUStatus) {
        iouReport = IOUUtils.updateIOUOwnerAndTotal(
            iouReports[`${ONYXKEYS.COLLECTION.REPORT_IOUS}${chatReport.iouReportID}`],
            recipientEmail,
            amount,
        );
    } else {
        iouReport = ReportUtils.buildOptimisticIOUReport(recipientEmail, debtorEmail, amount, chatReport.reportID, currency, preferredLocale);
    }
    const newSequenceNumber = Report.getMaxSequenceNumber(chatReport.reportID) + 1;

    const optimisticReportAction = ReportUtils.buildOptimisticIOUReportAction(
        newSequenceNumber,
        CONST.IOU.REPORT_ACTION_TYPE.CREATE,
        amount,
        currency,
        comment,
        [participant],
        '',
        '',
        iouReport.reportID,
    );

    // First, add data that will be used in all cases
    const optimisticData = [
        {
            onyxMethod: CONST.ONYX.METHOD.MERGE,
            key: `${ONYXKEYS.COLLECTION.REPORT}${chatReport.reportID}`,
            value: {
                ...chatReport,
                lastVisitedTimestamp: Date.now(),
                lastReadSequenceNumber: newSequenceNumber,
                maxSequenceNumber: newSequenceNumber,
                lastMessageText: optimisticReportAction.message[0].text,
                lastMessageHtml: optimisticReportAction.message[0].html,
                hasOutstandingIOU: iouReport.total !== 0,
                iouReportID: iouReport.reportID,
            },
        },
        {
            onyxMethod: CONST.ONYX.METHOD.MERGE,
            key: `${ONYXKEYS.COLLECTION.REPORT_ACTIONS}${chatReport.reportID}`,
            value: {
                [optimisticReportAction.sequenceNumber]: optimisticReportAction,
            },
        },
        {
            onyxMethod: CONST.ONYX.METHOD.MERGE,
            key: `${ONYXKEYS.COLLECTION.REPORT_IOUS}${iouReport.reportID}`,
            value: iouReport,
        },
    ];

    const successData = [
        {
            onyxMethod: CONST.ONYX.METHOD.MERGE,
            key: `${ONYXKEYS.COLLECTION.REPORT_ACTIONS}${chatReport.reportID}`,
            value: {
                [optimisticReportAction.sequenceNumber]: {
                    pendingAction: null,
                },
            },
        },
    ];
    const failureData = [
        {
            onyxMethod: CONST.ONYX.METHOD.MERGE,
            key: `${ONYXKEYS.COLLECTION.REPORT}${chatReport.reportID}`,
            value: {
                hasOutstandingIOU: originalIOUStatus,
            },
        },
        {
            onyxMethod: CONST.ONYX.METHOD.MERGE,
            key: `${ONYXKEYS.COLLECTION.REPORT_ACTIONS}${chatReport.reportID}`,
            value: {
                [optimisticReportAction.sequenceNumber]: {
                    ...optimisticReportAction,
                    pendingAction: null,
                    errors: {
                        [DateUtils.getMicroseconds()]: Localize.translateLocal('iou.error.genericCreateFailureMessage'),
                    },
                },
            },
        },
    ];

    // Now, let's add the data we need just when we are creating a new chat report
    if (isNewChat) {
        const optimisticCreateAction = ReportUtils.buildOptimisticCreatedReportAction(recipientEmail);

        // Change the method to set for new reports because it doesn't exist yet, is faster,
        // and we need the data to be available when we navigate to the chat page
        optimisticData[0].onyxMethod = CONST.ONYX.METHOD.SET;
        optimisticData[0].value = {
            ...optimisticData[0].value,
            pendingFields: {createChat: CONST.RED_BRICK_ROAD_PENDING_ACTION.ADD},
        };
        optimisticData[1].onyxMethod = CONST.ONYX.METHOD.SET;
        optimisticData[1].value = {
            ...optimisticCreateAction,
            ...optimisticData[1].value,
        };
        optimisticData[2].onyxMethod = CONST.ONYX.METHOD.SET;
        successData.push(
            {
                onyxMethod: CONST.ONYX.METHOD.MERGE,
                key: `${ONYXKEYS.COLLECTION.REPORT}${chatReport.reportID}`,
                value: {
                    pendingFields: null,
                    errorFields: null,
                },
            },
            {
                onyxMethod: CONST.ONYX.METHOD.MERGE,
                key: `${ONYXKEYS.COLLECTION.REPORT_ACTIONS}${chatReport.reportID}`,
                value: {
                    0: {
                        pendingAction: null,
                    },
                },
            },
        );

        failureData.push(
            {
                onyxMethod: CONST.ONYX.METHOD.MERGE,
                key: `${ONYXKEYS.COLLECTION.REPORT}${chatReport.reportID}`,
                value: {
                    pendingFields: null,
                },
            },
            {
                onyxMethod: CONST.ONYX.METHOD.MERGE,
                key: `${ONYXKEYS.COLLECTION.REPORT_ACTIONS}${chatReport.reportID}`,
                value: {
                    0: {
                        pendingAction: null,
                    },
                },
            },
        );
    }
    API.write('RequestMoney', {
        debtorEmail,
        amount,
        currency,
        comment,
        iouReportID: iouReport.reportID,
        chatReportID: chatReport.reportID,
        transactionID: NumberUtils.rand64(),
        reportActionID: optimisticReportAction.reportActionID,
        clientID: optimisticReportAction.sequenceNumber,
    }, {optimisticData, successData, failureData});
    Navigation.navigate(ROUTES.getReportRoute(chatReport.reportID));
}

/**
 * Build the Onyx data and IOU split necessary for splitting a bill with 3+ users.
 * 1. Build the optimistic Onyx data for the group chat, i.e. chatReport and iouReportAction creating the former if it doesn't yet exist.
 * 2. Loop over the group chat participant list, building optimistic or updating existing chatReports, iouReports and iouReportActions between the user and each participant.
 * We build both Onyx data and the IOU split that is sent as a request param and is used by Auth to create the chatReports, iouReports and iouReportActions in the database.
 * The IOU split has the following shape:
 *  [
 *      {email: 'currentUser', amount: 100},
 *      {email: 'user2', amount: 100, iouReportID: '100', chatReportID: '110', transactionID: '120', reportActionID: '130', clientID: '140'},
 *      {email: 'user3', amount: 100, iouReportID: '200', chatReportID: '210', transactionID: '220', reportActionID: '230', clientID: '240'}
 *  ]
 * @param {Array} participants
 * @param {String} currentUserLogin
 * @param {Number} amount
 * @param {String} comment
 * @param {String} currency
 * @param {String} locale
 *
 * @return {Object}
 */
function createSplitsAndOnyxData(participants, currentUserLogin, amount, comment, currency, locale) {
    const currentUserEmail = OptionsListUtils.addSMSDomainIfPhoneNumber(currentUserLogin);
    const participantLogins = _.map(participants, participant => OptionsListUtils.addSMSDomainIfPhoneNumber(participant.login).toLowerCase());
    const existingGroupChatReport = ReportUtils.getChatByParticipants(participantLogins);
    const groupChatReport = existingGroupChatReport || ReportUtils.buildOptimisticChatReport(participantLogins);
    const groupCreatedReportAction = existingGroupChatReport ? {} : ReportUtils.buildOptimisticCreatedReportAction(currentUserEmail);
    const groupChatReportMaxSequenceNumber = lodashGet(groupChatReport, 'maxSequenceNumber', 0);
    const groupIOUReportAction = ReportUtils.buildOptimisticIOUReportAction(
        groupChatReportMaxSequenceNumber + 1,
        CONST.IOU.REPORT_ACTION_TYPE.SPLIT,
        Math.round(amount * 100),
        currency,
        comment,
        participants,
    );

    groupChatReport.maxSequenceNumber = groupChatReportMaxSequenceNumber + 1;
    groupChatReport.lastReadSequenceNumber = groupChatReportMaxSequenceNumber + 1;
    groupChatReport.lastVisitedTimestamp = Date.now();
    groupChatReport.lastMessageText = groupIOUReportAction.message[0].text;
    groupChatReport.lastMessageHtml = groupIOUReportAction.message[0].html;
    groupChatReport.pendingFields = {
        createChat: existingGroupChatReport ? null : CONST.RED_BRICK_ROAD_PENDING_ACTION.ADD,
    };

    const optimisticData = [
        {
            // Use set for new reports because it doesn't exist yet, is faster,
            // and we need the data to be available when we navigate to the chat page
            onyxMethod: existingGroupChatReport ? CONST.ONYX.METHOD.MERGE : CONST.ONYX.METHOD.SET,
            key: `${ONYXKEYS.COLLECTION.REPORT}${groupChatReport.reportID}`,
            value: groupChatReport,
        },
        {
            onyxMethod: existingGroupChatReport ? CONST.ONYX.METHOD.MERGE : CONST.ONYX.METHOD.SET,
            key: `${ONYXKEYS.COLLECTION.REPORT_ACTIONS}${groupChatReport.reportID}`,
            value: {
                ...groupCreatedReportAction,
                [groupIOUReportAction.sequenceNumber]: groupIOUReportAction,
            },
        },
    ];

    const successData = [
        {
            onyxMethod: CONST.ONYX.METHOD.MERGE,
            key: `${ONYXKEYS.COLLECTION.REPORT}${groupChatReport.reportID}`,
            value: {pendingFields: {createChat: null}},
        },
        {
            onyxMethod: CONST.ONYX.METHOD.MERGE,
            key: `${ONYXKEYS.COLLECTION.REPORT_ACTIONS}${groupChatReport.reportID}`,
            value: {
                0: {pendingAction: null},
                [groupIOUReportAction.sequenceNumber]: {pendingAction: null},
            },
        },
    ];

    const failureData = [
        {
            onyxMethod: CONST.ONYX.METHOD.MERGE,
            key: `${ONYXKEYS.COLLECTION.REPORT}${groupChatReport.reportID}`,
            value: {
                pendingFields: {createChat: null},
            },
        },
        {
            onyxMethod: CONST.ONYX.METHOD.MERGE,
            key: `${ONYXKEYS.COLLECTION.REPORT_ACTIONS}${groupChatReport.reportID}`,
            value: {
                0: {pendingAction: null},
                [groupIOUReportAction.sequenceNumber]: {pendingAction: null},
            },
        },
    ];

    // Loop through participants creating individual chats, iouReports and reportActionIDs as needed
    const splitAmount = IOUUtils.calculateAmount(participants, amount);
    const splits = [{email: currentUserEmail, amount: IOUUtils.calculateAmount(participants, amount, true)}];

    const hasMultipleParticipants = participants.length > 1;
    _.each(participants, (participant) => {
        const email = OptionsListUtils.addSMSDomainIfPhoneNumber(participant.login).toLowerCase();
        if (email === currentUserEmail) {
            return;
        }

        // If we only have one participant, the oneOnOneChatReport is the groupChatReport
        const existingOneOnOneChatReport = hasMultipleParticipants ? ReportUtils.getChatByParticipants([email]) : groupChatReport;
        const oneOnOneChatReport = existingOneOnOneChatReport || ReportUtils.buildOptimisticChatReport([email]);
        let oneOnOneIOUReport;
        let existingIOUReport = null;
        if (oneOnOneChatReport.iouReportID) {
            existingIOUReport = iouReports[`${ONYXKEYS.COLLECTION.REPORT_IOUS}${oneOnOneChatReport.iouReportID}`];
            oneOnOneIOUReport = IOUUtils.updateIOUOwnerAndTotal(
                existingIOUReport,
                currentUserEmail,
                splitAmount,
            );
            oneOnOneChatReport.hasOutstandingIOU = oneOnOneIOUReport.total !== 0;
        } else {
            oneOnOneIOUReport = ReportUtils.buildOptimisticIOUReport(
                currentUserEmail,
                email,
                splitAmount,
                oneOnOneChatReport.reportID,
                currency,
                locale,
            );
            oneOnOneChatReport.hasOutstandingIOU = true;
            oneOnOneChatReport.iouReportID = oneOnOneIOUReport.reportID;
        }

        const oneOnOneCreatedReportAction = existingOneOnOneChatReport ? {} : ReportUtils.buildOptimisticCreatedReportAction(currentUserEmail);
        const oneOnOneChatReportMaxSequenceNumber = lodashGet(oneOnOneChatReport, 'maxSequenceNumber', 0);
        const oneOnOneIOUReportAction = ReportUtils.buildOptimisticIOUReportAction(
            oneOnOneChatReportMaxSequenceNumber + 1,
            CONST.IOU.REPORT_ACTION_TYPE.CREATE,
            splitAmount,
            currency,
            comment,
            [participant],
            '',
            '',
            oneOnOneIOUReport.reportID,
        );

        oneOnOneChatReport.maxSequenceNumber = oneOnOneChatReportMaxSequenceNumber + 1;
        oneOnOneChatReport.lastReadSequenceNumber = oneOnOneChatReportMaxSequenceNumber + 1;
        oneOnOneChatReport.lastMessageText = oneOnOneIOUReportAction.message[0].text;
        oneOnOneChatReport.lastMessageHtml = oneOnOneIOUReportAction.message[0].html;
        oneOnOneChatReport.pendingFields = {
            createChat: existingOneOnOneChatReport ? null : CONST.RED_BRICK_ROAD_PENDING_ACTION.ADD,
        };

        // If we only have one other participant, we just need to update onyxData for the groupChatReport and add an iouReportAction of type = create
        // If we have more participants, we need to push the new oneOnOneChaReport, the create reportAction and iouReportAction of type = create to onyxData
        if (!hasMultipleParticipants) {
            optimisticData[0].value = oneOnOneChatReport;
            optimisticData[1].value = {
                ...optimisticData[1].value,
                [oneOnOneIOUReportAction.sequenceNumber]: oneOnOneIOUReportAction,
            };
            successData[1].value = {
                ...successData[1].value,
                [oneOnOneIOUReportAction.sequenceNumber]: {pendingAction: null},
            };
            failureData[1].value = {
                ...failureData[1].value,
                [oneOnOneIOUReportAction.sequenceNumber]: {pendingAction: null},
            };
        } else {
            optimisticData.push(
                {
                    onyxMethod: existingOneOnOneChatReport ? CONST.ONYX.METHOD.MERGE : CONST.ONYX.METHOD.SET,
                    key: `${ONYXKEYS.COLLECTION.REPORT}${oneOnOneChatReport.reportID}`,
                    value: oneOnOneChatReport,
                },
                {
                    onyxMethod: existingOneOnOneChatReport ? CONST.ONYX.METHOD.MERGE : CONST.ONYX.METHOD.SET,
                    key: `${ONYXKEYS.COLLECTION.REPORT_ACTIONS}${oneOnOneChatReport.reportID}`,
                    value: {
                        ...oneOnOneCreatedReportAction,
                        [oneOnOneIOUReportAction.sequenceNumber]: oneOnOneIOUReportAction,
                    },
                },
            );

            successData.push(
                {
                    onyxMethod: CONST.ONYX.METHOD.MERGE,
                    key: `${ONYXKEYS.COLLECTION.REPORT}${oneOnOneChatReport.reportID}`,
                    value: {pendingFields: {createChat: null}},
                },
                {
                    onyxMethod: CONST.ONYX.METHOD.MERGE,
                    key: `${ONYXKEYS.COLLECTION.REPORT_ACTIONS}${oneOnOneChatReport.reportID}`,
                    value: {
                        0: {pendingAction: null},
                        [oneOnOneIOUReportAction.sequenceNumber]: {pendingAction: null},
                    },
                },
            );

            failureData.push(
                {
                    onyxMethod: CONST.ONYX.METHOD.MERGE,
                    key: `${ONYXKEYS.COLLECTION.REPORT}${oneOnOneChatReport.reportID}`,
                    value: {
                        pendingFields: {createChat: null},
                        hasOutstandingIOU: existingOneOnOneChatReport ? existingOneOnOneChatReport.hasOutstandingIOU : false,
                        iouReportID: existingOneOnOneChatReport ? existingOneOnOneChatReport.iouReportID : null,
                        maxSequenceNumber: oneOnOneChatReportMaxSequenceNumber,
                        lastReadSequenceNumber: oneOnOneChatReportMaxSequenceNumber,
                    },
                },
                {
                    onyxMethod: CONST.ONYX.METHOD.MERGE,
                    key: `${ONYXKEYS.COLLECTION.REPORT_ACTIONS}${oneOnOneChatReport.reportID}`,
                    value: {
                        0: {pendingAction: null},
                        [oneOnOneIOUReportAction.sequenceNumber]: {pendingAction: null},
                    },
                },
            );
        }

        // Regardless of the number of participants, we always want to push the iouReport update to onyxData
        optimisticData.push({
            // We want to use set in case we are creating the the optimistic chat.
            // If we have multiple participants selected, we need to check if the 1:1 chat between the users already exists
            // If we have only one other participant, the group chat is the 1:1 chat and we need to check if that already exists
            onyxMethod: ((hasMultipleParticipants && existingOneOnOneChatReport) || (!hasMultipleParticipants && existingGroupChatReport)) ? CONST.ONYX.METHOD.MERGE : CONST.ONYX.METHOD.SET,
            key: `${ONYXKEYS.COLLECTION.REPORT_IOUS}${oneOnOneIOUReport.reportID}`,
            value: oneOnOneIOUReport,
        });

        failureData.push({
            onyxMethod: CONST.ONYX.METHOD.SET,
            key: `${ONYXKEYS.COLLECTION.REPORT_IOUS}${oneOnOneIOUReport.reportID}`,
            value: existingIOUReport || oneOnOneIOUReport,
        });

        splits.push({
            email,
            amount: splitAmount,
            iouReportID: oneOnOneIOUReport.reportID,
            chatReportID: oneOnOneChatReport.reportID,
            transactionID: oneOnOneIOUReportAction.originalMessage.IOUTransactionID,
            reportActionID: oneOnOneIOUReportAction.reportActionID,
            clientID: oneOnOneIOUReportAction.clientID.toString(),
        });
    });

    return {
        groupData: {
            chatReportID: groupChatReport.reportID,
            transactionID: groupIOUReportAction.originalMessage.IOUTransactionID,
            reportActionID: groupIOUReportAction.reportActionID,
            clientID: groupIOUReportAction.clientID.toString(),
        },
        splits,
        onyxData: {optimisticData, successData, failureData},
    };
}

/**
 * @param {Array} participants
 * @param {String} currentUserLogin
 * @param {Number} amount
 * @param {String} comment
 * @param {String} currency
 * @param {String} locale
 */
function splitBill(participants, currentUserLogin, amount, comment, currency, locale) {
    const {groupData, splits, onyxData} = createSplitsAndOnyxData(participants, currentUserLogin, amount, comment, currency, locale);

    API.write('SplitBill', {
        reportID: groupData.chatReportID,
        amount: Math.round(amount * 100),
        splits: JSON.stringify(splits),
        currency,
        comment,
        transactionID: groupData.transactionID,
        reportActionID: groupData.reportActionID,
        clientID: groupData.clientID,
    }, onyxData);

    Navigation.dismissModal();
}

/**
 * @param {Array} participants
 * @param {String} currentUserLogin
 * @param {Number} amount
 * @param {String} comment
 * @param {String} currency
 * @param {String} locale
 */
function splitBillAndOpenReport(participants, currentUserLogin, amount, comment, currency, locale) {
    const {groupData, splits, onyxData} = createSplitsAndOnyxData(participants, currentUserLogin, amount, comment, currency, locale);

    API.write('SplitBillAndOpenReport', {
        reportID: groupData.chatReportID,
        amount: Math.round(amount * 100),
        splits: JSON.stringify(splits),
        currency,
        comment,
        transactionID: groupData.transactionID,
        reportActionID: groupData.reportActionID,
        clientID: groupData.clientID,
    }, onyxData);

    Navigation.navigate(ROUTES.getReportRoute(groupData.chatReportID));
}

/**
 * Cancels or declines a transaction in iouReport.
 * Declining and cancelling transactions are done via the same Auth command.
 *
 * @param {String} chatReportID
 * @param {String} iouReportID
 * @param {String} type - cancel|decline
 * @param {Object} moneyRequestAction - the create IOU reportAction we are cancelling
 */
function cancelMoneyRequest(chatReportID, iouReportID, type, moneyRequestAction) {
    const chatReport = chatReports[`${ONYXKEYS.COLLECTION.REPORT}${chatReportID}`];
    const iouReport = iouReports[`${ONYXKEYS.COLLECTION.REPORT_IOUS}${iouReportID}`];
    const transactionID = moneyRequestAction.originalMessage.IOUTransactionID;

    // Get the amount we are cancelling
    const amount = moneyRequestAction.originalMessage.amount;
    const newSequenceNumber = Report.getMaxSequenceNumber(chatReport.reportID) + 1;
    const optimisticReportAction = ReportUtils.buildOptimisticIOUReportAction(
        newSequenceNumber,
        type,
        amount,
        moneyRequestAction.originalMessage.currency,
        moneyRequestAction.originalMessage.comment,
        '',
        transactionID,
        iouReportID,
        '',
    );

    const currentUserEmail = optimisticReportAction.actorEmail;
    const updatedIOUReport = IOUUtils.updateIOUOwnerAndTotal(iouReport, currentUserEmail, amount, type);

    chatReport.maxSequenceNumber = newSequenceNumber;
    chatReport.lastReadSequenceNumber = newSequenceNumber;
    chatReport.lastMessageText = optimisticReportAction.message[0].text;
    chatReport.lastMessageHtml = optimisticReportAction.message[0].html;
    chatReport.hasOutstandingIOU = updatedIOUReport.total !== 0;

    const optimisticData = [
        {
            onyxMethod: CONST.ONYX.METHOD.MERGE,
            key: `${ONYXKEYS.COLLECTION.REPORT_ACTIONS}${chatReportID}`,
            value: {
                [optimisticReportAction.sequenceNumber]: {
                    ...optimisticReportAction,
                    pendingAction: CONST.RED_BRICK_ROAD_PENDING_ACTION.ADD,
                },
            },
        },
        {
            onyxMethod: CONST.ONYX.METHOD.MERGE,
            key: `${ONYXKEYS.COLLECTION.REPORT}${chatReportID}`,
            value: chatReport,
        },
        {
            onyxMethod: CONST.ONYX.METHOD.MERGE,
            key: `${ONYXKEYS.COLLECTION.REPORT_IOUS}${iouReportID}`,
            value: updatedIOUReport,
        },
    ];
    const successData = [
        {
            onyxMethod: CONST.ONYX.METHOD.MERGE,
            key: `${ONYXKEYS.COLLECTION.REPORT_ACTIONS}${chatReportID}`,
            value: {
                [optimisticReportAction.sequenceNumber]: {
                    pendingAction: null,
                },
            },
        },
    ];
    const failureData = [
        {
            onyxMethod: CONST.ONYX.METHOD.MERGE,
            key: `${ONYXKEYS.COLLECTION.REPORT_ACTIONS}${chatReportID}`,
            value: {
                [optimisticReportAction.sequenceNumber]: {
                    ...optimisticReportAction,
                    pendingAction: null,
                    errors: {
                        [DateUtils.getMicroseconds()]: Localize.translateLocal('iou.error.genericCreateFailureMessage'),
                    },
                },
            },
        },
        {
            onyxMethod: CONST.ONYX.METHOD.MERGE,
            key: `${ONYXKEYS.COLLECTION.REPORT}${chatReportID}`,
            value: iouReport,
        },
    ];

    API.write('CancelMoneyRequest', {
        transactionID,
        iouReportID: updatedIOUReport.reportID,
        comment: '',
        clientID: optimisticReportAction.sequenceNumber,
        cancelMoneyRequestReportActionID: optimisticReportAction.reportActionID,
    }, {optimisticData, successData, failureData});

    // @TODO: should we navigate the user? What if they want to cancel multiple requests??
    Navigation.navigate(ROUTES.getReportRoute(chatReportID));
}

/**
 * Sets IOU'S selected currency
 *
 * @param {String} selectedCurrencyCode
 */
function setIOUSelectedCurrency(selectedCurrencyCode) {
    Onyx.merge(ONYXKEYS.IOU, {selectedCurrencyCode});
}

/**
 * @param {Number} amount
 * @param {String} submitterPayPalMeAddress
 * @param {String} currency
 * @returns {String}
 */
function buildPayPalPaymentUrl(amount, submitterPayPalMeAddress, currency) {
    return `https://paypal.me/${submitterPayPalMeAddress}/${(amount / 100)}${currency}`;
}

/**
 * Pays an IOU Report and then retrieves the iou and chat reports to trigger updates to the UI.
 *
 * @param {Object} params
 * @param {Number} params.chatReportID
 * @param {String} params.reportID
 * @param {String} params.paymentMethodType - one of CONST.IOU.PAYMENT_TYPE
 * @param {Number} params.amount
 * @param {String} params.currency
 * @param {String} [params.requestorPayPalMeAddress]
 * @param {String} [params.newIOUReportDetails] - Extra details required only for send money flow
 *
 * @return {Promise}
 */
function payIOUReport({
    chatReportID,
    reportID,
    paymentMethodType,
    amount,
    currency,
    requestorPayPalMeAddress,
    newIOUReportDetails,
}) {
    Onyx.merge(ONYXKEYS.IOU, {loading: true, error: false});

    const payIOUPromise = paymentMethodType === CONST.IOU.PAYMENT_TYPE.EXPENSIFY
        ? DeprecatedAPI.PayWithWallet({reportID, newIOUReportDetails})
        : DeprecatedAPI.PayIOU({reportID, paymentMethodType, newIOUReportDetails});

    // Build the url for Paypal.me if they have selected it instead of a manual settlement or Expensify Wallet
    let url;
    if (paymentMethodType === CONST.IOU.PAYMENT_TYPE.PAYPAL_ME) {
        url = buildPayPalPaymentUrl(amount, requestorPayPalMeAddress, currency);
    }

    const promiseWithHandlers = payIOUPromise
        .then((response) => {
            if (response.jsonCode !== 200) {
                switch (response.message) {
                    case 'You cannot pay via Expensify Wallet until you have either a verified deposit bank account or debit card.':
                        Growl.error(Localize.translateLocal('bankAccount.error.noDefaultDepositAccountOrDebitCardAvailable'), 5000);
                        break;
                    case 'This report doesn\'t have reimbursable expenses.':
                        Growl.error(Localize.translateLocal('iou.noReimbursableExpenses'), 5000);
                        break;
                    default:
                        Growl.error(response.message, 5000);
                }
                Onyx.merge(ONYXKEYS.IOU, {error: true});
                return;
            }

            const chatReportStuff = response.reports[chatReportID];
            const iouReportStuff = response.reports[reportID];
            Report.syncChatAndIOUReports(chatReportStuff, iouReportStuff);
        })
        .finally(() => {
            Onyx.merge(ONYXKEYS.IOU, {loading: false});
        });
    asyncOpenURL(promiseWithHandlers, url);
    return promiseWithHandlers;
}

export {
<<<<<<< HEAD
    cancelMoneyRequest,
    createIOUSplit,
    createIOUSplitGroup,
=======
    splitBill,
    splitBillAndOpenReport,
    rejectTransaction,
>>>>>>> 2174ef50
    requestMoney,
    payIOUReport,
    setIOUSelectedCurrency,
};<|MERGE_RESOLUTION|>--- conflicted
+++ resolved
@@ -727,15 +727,9 @@
 }
 
 export {
-<<<<<<< HEAD
     cancelMoneyRequest,
-    createIOUSplit,
-    createIOUSplitGroup,
-=======
     splitBill,
     splitBillAndOpenReport,
-    rejectTransaction,
->>>>>>> 2174ef50
     requestMoney,
     payIOUReport,
     setIOUSelectedCurrency,
