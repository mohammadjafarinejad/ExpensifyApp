import {format} from 'date-fns';
import {fastMerge, Str} from 'expensify-common';
import {InteractionManager} from 'react-native';
import type {NullishDeep, OnyxCollection, OnyxEntry, OnyxInputValue, OnyxUpdate} from 'react-native-onyx';
import Onyx from 'react-native-onyx';
import type {PartialDeep, SetRequired, ValueOf} from 'type-fest';
import ReceiptGeneric from '@assets/images/receipt-generic.png';
import type {PaymentMethod} from '@components/KYCWall/types';
import * as API from '@libs/API';
import type {
    ApproveMoneyRequestParams,
    CategorizeTrackedExpenseParams as CategorizeTrackedExpenseApiParams,
    CompleteSplitBillParams,
    CreateDistanceRequestParams,
    CreatePerDiemRequestParams,
    CreateWorkspaceParams,
    DeleteMoneyRequestParams,
    DetachReceiptParams,
    MergeDuplicatesParams,
    PayInvoiceParams,
    PayMoneyRequestParams,
    ReplaceReceiptParams,
    RequestMoneyParams,
    ResolveDuplicatesParams,
    SendInvoiceParams,
    SendMoneyParams,
    SetNameValuePairParams,
    ShareTrackedExpenseParams,
    SplitBillParams,
    StartSplitBillParams,
    SubmitReportParams,
    TrackExpenseParams,
    UnapproveExpenseReportParams,
    UpdateMoneyRequestParams,
} from '@libs/API/parameters';
import {WRITE_COMMANDS} from '@libs/API/types';
import {convertAmountToDisplayString, convertToDisplayString} from '@libs/CurrencyUtils';
import DateUtils from '@libs/DateUtils';
import DistanceRequestUtils from '@libs/DistanceRequestUtils';
import {getMicroSecondOnyxErrorObject, getMicroSecondOnyxErrorWithTranslationKey} from '@libs/ErrorUtils';
import {readFileAsync} from '@libs/fileDownload/FileUtils';
import GoogleTagManager from '@libs/GoogleTagManager';
import {
    calculateAmount as calculateIOUAmount,
    formatCurrentUserToAttendee,
    isMovingTransactionFromTrackExpense as isMovingTransactionFromTrackExpenseIOUUtils,
    navigateToStartMoneyRequestStep,
    updateIOUOwnerAndTotal,
} from '@libs/IOUUtils';
import isFileUploadable from '@libs/isFileUploadable';
import {formatPhoneNumber} from '@libs/LocalePhoneNumber';
import * as Localize from '@libs/Localize';
import Log from '@libs/Log';
import isSearchTopmostFullScreenRoute from '@libs/Navigation/helpers/isSearchTopmostFullScreenRoute';
import Navigation from '@libs/Navigation/Navigation';
import {buildNextStep} from '@libs/NextStepUtils';
import {rand64} from '@libs/NumberUtils';
import {getManagerMcTestParticipant, getPersonalDetailsForAccountIDs} from '@libs/OptionsListUtils';
import {getCustomUnitID} from '@libs/PerDiemRequestUtils';
import Performance from '@libs/Performance';
import Permissions from '@libs/Permissions';
import {getAccountIDsByLogins} from '@libs/PersonalDetailsUtils';
import {addSMSDomainIfPhoneNumber} from '@libs/PhoneNumber';
import {
    getMemberAccountIDsForWorkspace,
    getPerDiemCustomUnit,
    getPersonalPolicy,
    getPolicy,
    getSubmitToAccountID,
    hasDependentTags,
    isControlPolicy,
    isPaidGroupPolicy,
    isPolicyAdmin,
    isSubmitAndClose,
} from '@libs/PolicyUtils';
import {
    getAllReportActions,
    getIOUReportIDFromReportActionPreview,
    getLastVisibleAction,
    getLastVisibleMessage,
    getOriginalMessage,
    getReportAction,
    getReportActionHtml,
    getReportActionMessage,
    getReportActionText,
    getTrackExpenseActionableWhisper,
    isActionableTrackExpense,
    isCreatedAction,
    isMoneyRequestAction,
    isReportPreviewAction,
} from '@libs/ReportActionsUtils';
import type {OptimisticChatReport, OptimisticCreatedReportAction, OptimisticIOUReportAction, OptionData, TransactionDetails} from '@libs/ReportUtils';
import {
    buildOptimisticActionableTrackExpenseWhisper,
    buildOptimisticApprovedReportAction,
    buildOptimisticCancelPaymentReportAction,
    buildOptimisticChatReport,
    buildOptimisticCreatedReportAction,
    buildOptimisticDetachReceipt,
    buildOptimisticDismissedViolationReportAction,
    buildOptimisticExpenseReport,
    buildOptimisticHoldReportAction,
    buildOptimisticHoldReportActionComment,
    buildOptimisticInvoiceReport,
    buildOptimisticIOUReport,
    buildOptimisticIOUReportAction,
    buildOptimisticModifiedExpenseReportAction,
    buildOptimisticMoneyRequestEntities,
    buildOptimisticMovedTransactionAction,
    buildOptimisticReportPreview,
    buildOptimisticResolvedDuplicatesReportAction,
    buildOptimisticSubmittedReportAction,
    buildOptimisticUnapprovedReportAction,
    buildOptimisticUnHoldReportAction,
    canBeAutoReimbursed,
    canUserPerformWriteAction as canUserPerformWriteActionReportUtils,
    getAllHeldTransactions as getAllHeldTransactionsReportUtils,
    getAllPolicyReports,
    getApprovalChain,
    getChatByParticipants,
    getDisplayedReportID,
    getInvoiceChatByParticipants,
    getMoneyRequestSpendBreakdown,
    getOptimisticDataForParentReportAction,
    getOutstandingChildRequest,
    getParsedComment,
    getPersonalDetailsForAccountID,
    getReportNameValuePairs,
    getReportNotificationPreference,
    getReportOrDraftReport,
    getReportTransactions,
    getTransactionDetails,
    hasHeldExpenses as hasHeldExpensesReportUtils,
    hasNonReimbursableTransactions as hasNonReimbursableTransactionsReportUtils,
    isArchivedReport,
    isClosedReport as isClosedReportUtil,
    isDraftReport,
    isExpenseReport,
    isIndividualInvoiceRoom,
    isInvoiceReport as isInvoiceReportReportUtils,
    isInvoiceRoom,
    isMoneyRequestReport as isMoneyRequestReportReportUtils,
    isOneOnOneChat,
    isOneTransactionThread,
    isOpenExpenseReport as isOpenExpenseReportReportUtils,
    isOpenInvoiceReport as isOpenInvoiceReportReportUtils,
    isOptimisticPersonalDetail,
    isPayAtEndExpenseReport as isPayAtEndExpenseReportReportUtils,
    isPayer as isPayerReportUtils,
    isPolicyExpenseChat as isPolicyExpenseChatReportUtil,
    isReportApproved,
    isReportManager,
    isSelectedManagerMcTest,
    isSelfDM,
    isSettled,
    isTestTransactionReport,
    isTrackExpenseReport,
    shouldCreateNewMoneyRequestReport as shouldCreateNewMoneyRequestReportReportUtils,
    updateReportPreview,
} from '@libs/ReportUtils';
import {getCurrentSearchQueryJSON} from '@libs/SearchQueryUtils';
import {getSession} from '@libs/SessionUtils';
import playSound, {SOUNDS} from '@libs/Sound';
import {shouldRestrictUserBillableActions} from '@libs/SubscriptionUtils';
import {
    allHavePendingRTERViolation,
    buildOptimisticTransaction,
    getAmount,
    getCategoryTaxCodeAndAmount,
    getCurrency,
    getDistanceInMeters,
    getMerchant,
    getTransaction,
    getUpdatedTransaction,
    hasAnyTransactionWithoutRTERViolation,
    hasDuplicateTransactions,
    hasReceipt as hasReceiptTransactionUtils,
    isAmountMissing,
    isCustomUnitRateIDForP2P,
    isDistanceRequest as isDistanceRequestTransactionUtils,
    isDuplicate,
    isExpensifyCardTransaction,
    isFetchingWaypointsFromServer,
    isOnHold,
    isPartialMerchant,
    isPending,
    isPendingCardOrScanningTransaction,
    isPerDiemRequest as isPerDiemRequestTransactionUtils,
    isReceiptBeingScanned as isReceiptBeingScannedTransactionUtils,
    isScanRequest as isScanRequestTransactionUtils,
    removeSettledAndApprovedTransactions,
} from '@libs/TransactionUtils';
import ViolationsUtils from '@libs/Violations/ViolationsUtils';
import type {IOUAction, IOUActionParams, IOUType} from '@src/CONST';
import CONST from '@src/CONST';
import ONYXKEYS from '@src/ONYXKEYS';
import ROUTES from '@src/ROUTES';
import type {Route} from '@src/ROUTES';
import type * as OnyxTypes from '@src/types/onyx';
import type {Accountant, Attendee, Participant, Split} from '@src/types/onyx/IOU';
import type {ErrorFields, Errors} from '@src/types/onyx/OnyxCommon';
import type {PaymentMethodType} from '@src/types/onyx/OriginalMessage';
import type {QuickActionName} from '@src/types/onyx/QuickAction';
import type {InvoiceReceiver, InvoiceReceiverType} from '@src/types/onyx/Report';
import type ReportAction from '@src/types/onyx/ReportAction';
import type {OnyxData} from '@src/types/onyx/Request';
import type {SearchDataTypes, SearchPolicy, SearchReport, SearchTransaction} from '@src/types/onyx/SearchResults';
import type {Comment, Receipt, ReceiptSource, Routes, SplitShares, TransactionChanges, TransactionCustomUnit, WaypointCollection} from '@src/types/onyx/Transaction';
import {isEmptyObject} from '@src/types/utils/EmptyObject';
import {clearByKey as clearPdfByOnyxKey} from './CachedPDFPaths';
import {buildOptimisticPolicyRecentlyUsedCategories} from './Policy/Category';
import {buildAddMembersToWorkspaceOnyxData, buildUpdateWorkspaceMembersRoleOnyxData} from './Policy/Member';
import {buildOptimisticPolicyRecentlyUsedDestinations} from './Policy/PerDiem';
import {buildOptimisticRecentlyUsedCurrencies, buildPolicyData, generatePolicyID} from './Policy/Policy';
import {buildOptimisticPolicyRecentlyUsedTags} from './Policy/Tag';
import {buildInviteToRoomOnyxData, completeOnboarding, getCurrentUserAccountID, notifyNewAction} from './Report';
import {clearAllRelatedReportActionErrors} from './ReportActions';
import {getRecentWaypoints, sanitizeRecentWaypoints} from './Transaction';
import {removeDraftTransaction} from './TransactionEdit';

type IOURequestType = ValueOf<typeof CONST.IOU.REQUEST_TYPE>;

type OneOnOneIOUReport = OnyxTypes.Report | undefined | null;

type BaseTransactionParams = {
    amount: number;
    currency: string;
    created: string;
    merchant: string;
    comment: string;
    category?: string;
    tag?: string;
    taxCode?: string;
    taxAmount?: number;
    billable?: boolean;
    reimbursable?: boolean;
    customUnitRateID?: string;
};

type MoneyRequestInformation = {
    payerAccountID: number;
    payerEmail: string;
    iouReport: OnyxTypes.Report;
    chatReport: OnyxTypes.Report;
    transaction: OnyxTypes.Transaction;
    iouAction: OptimisticIOUReportAction;
    createdChatReportActionID?: string;
    createdIOUReportActionID?: string;
    reportPreviewAction: OnyxTypes.ReportAction;
    transactionThreadReportID: string;
    createdReportActionIDForThread: string | undefined;
    onyxData: OnyxData;
    billable?: boolean;
    reimbursable?: boolean;
};

type TrackExpenseInformation = {
    createdWorkspaceParams?: CreateWorkspaceParams;
    iouReport?: OnyxTypes.Report;
    chatReport: OnyxTypes.Report;
    transaction: OnyxTypes.Transaction;
    iouAction: OptimisticIOUReportAction;
    createdChatReportActionID?: string;
    createdIOUReportActionID?: string;
    reportPreviewAction?: OnyxTypes.ReportAction;
    transactionThreadReportID: string;
    createdReportActionIDForThread: string | undefined;
    actionableWhisperReportActionIDParam?: string;
    onyxData: OnyxData;
};

type TrackedExpenseTransactionParams = Omit<BaseTransactionParams, 'taxCode' | 'taxAmount'> & {
    waypoints?: string;
    transactionID: string | undefined;
    receipt?: Receipt;
    taxCode: string;
    taxAmount: number;
    attendees?: Attendee[];
};

type TrackedExpensePolicyParams = {
    policyID: string | undefined;
    isDraftPolicy?: boolean;
};
type TrackedExpenseReportInformation = {
    moneyRequestPreviewReportActionID: string | undefined;
    moneyRequestReportID: string | undefined;
    moneyRequestCreatedReportActionID: string | undefined;
    actionableWhisperReportActionID: string | undefined;
    linkedTrackedExpenseReportAction: OnyxTypes.ReportAction;
    linkedTrackedExpenseReportID: string;
    transactionThreadReportID: string | undefined;
    reportPreviewReportActionID: string | undefined;
    chatReportID: string | undefined;
};
type TrackedExpenseParams = {
    onyxData?: OnyxData;
    reportInformation: TrackedExpenseReportInformation;
    transactionParams: TrackedExpenseTransactionParams;
    policyParams: TrackedExpensePolicyParams;
    createdWorkspaceParams?: CreateWorkspaceParams;
    accountantParams?: TrackExpenseAccountantParams;
};

type SendInvoiceInformation = {
    senderWorkspaceID: string | undefined;
    receiver: Partial<OnyxTypes.PersonalDetails>;
    invoiceRoom: OnyxTypes.Report;
    createdChatReportActionID: string;
    invoiceReportID: string;
    reportPreviewReportActionID: string;
    transactionID: string;
    transactionThreadReportID: string;
    createdIOUReportActionID: string;
    createdReportActionIDForThread: string | undefined;
    reportActionID: string;
    onyxData: OnyxData;
};

type SplitData = {
    chatReportID: string;
    transactionID: string;
    reportActionID: string;
    policyID?: string;
    createdReportActionID?: string;
    chatType?: string;
};

type SplitsAndOnyxData = {
    splitData: SplitData;
    splits: Split[];
    onyxData: OnyxData;
};

type UpdateMoneyRequestData = {
    params: UpdateMoneyRequestParams;
    onyxData: OnyxData;
};

type PayMoneyRequestData = {
    params: PayMoneyRequestParams & Partial<PayInvoiceParams>;
    optimisticData: OnyxUpdate[];
    successData: OnyxUpdate[];
    failureData: OnyxUpdate[];
};

type SendMoneyParamsData = {
    params: SendMoneyParams;
    optimisticData: OnyxUpdate[];
    successData: OnyxUpdate[];
    failureData: OnyxUpdate[];
};

type GPSPoint = {
    lat: number;
    long: number;
};

type RequestMoneyTransactionParams = Omit<BaseTransactionParams, 'comment'> & {
    attendees?: Attendee[];
    actionableWhisperReportActionID?: string;
    linkedTrackedExpenseReportAction?: OnyxTypes.ReportAction;
    linkedTrackedExpenseReportID?: string;
    receipt?: Receipt;
    waypoints?: WaypointCollection;
    comment?: string;
};

type PerDiemExpenseTransactionParams = Omit<BaseTransactionParams, 'amount' | 'merchant' | 'customUnitRateID' | 'taxAmount' | 'taxCode' | 'comment'> & {
    attendees?: Attendee[];
    customUnit: TransactionCustomUnit;
    comment?: string;
};

type BasePolicyParams = {
    policy?: OnyxEntry<OnyxTypes.Policy>;
    policyTagList?: OnyxEntry<OnyxTypes.PolicyTagLists>;
    policyCategories?: OnyxEntry<OnyxTypes.PolicyCategories>;
};

type RequestMoneyParticipantParams = {
    payeeEmail: string | undefined;
    payeeAccountID: number;
    participant: Participant;
};

type PerDiemExpenseInformation = {
    report: OnyxEntry<OnyxTypes.Report>;
    participantParams: RequestMoneyParticipantParams;
    policyParams?: BasePolicyParams;
    transactionParams: PerDiemExpenseTransactionParams;
};

type PerDiemExpenseInformationParams = {
    parentChatReport: OnyxEntry<OnyxTypes.Report>;
    transactionParams: PerDiemExpenseTransactionParams;
    participantParams: RequestMoneyParticipantParams;
    policyParams?: BasePolicyParams;
    moneyRequestReportID?: string;
};

type RequestMoneyInformation = {
    report: OnyxEntry<OnyxTypes.Report>;
    participantParams: RequestMoneyParticipantParams;
    policyParams?: BasePolicyParams;
    gpsPoints?: GPSPoint;
    action?: IOUAction;
    transactionParams: RequestMoneyTransactionParams;
    isRetry?: boolean;
};

type MoneyRequestInformationParams = {
    parentChatReport: OnyxEntry<OnyxTypes.Report>;
    transactionParams: RequestMoneyTransactionParams;
    participantParams: RequestMoneyParticipantParams;
    policyParams?: BasePolicyParams;
    moneyRequestReportID?: string;
    existingTransactionID?: string;
    existingTransaction?: OnyxEntry<OnyxTypes.Transaction>;
    retryParams?: StartSplitBilActionParams | CreateTrackExpenseParams | RequestMoneyInformation | ReplaceReceipt;
};

type MoneyRequestOptimisticParams = {
    chat: {
        report: OnyxTypes.OnyxInputOrEntry<OnyxTypes.Report>;
        createdAction: OptimisticCreatedReportAction;
        reportPreviewAction: ReportAction;
    };
    iou: {
        report: OnyxTypes.Report;
        createdAction: OptimisticCreatedReportAction;
        action: OptimisticIOUReportAction;
    };
    transactionParams: {
        transaction: OnyxTypes.Transaction;
        transactionThreadReport: OptimisticChatReport | null;
        transactionThreadCreatedReportAction: OptimisticCreatedReportAction | null;
    };
    policyRecentlyUsed: {
        categories?: string[];
        tags?: OnyxTypes.RecentlyUsedTags;
        currencies?: string[];
        destinations?: string[];
    };
    personalDetailListAction?: OnyxTypes.PersonalDetailsList;
    nextStep?: OnyxTypes.ReportNextStep | null;
};

type BuildOnyxDataForMoneyRequestParams = {
    isNewChatReport: boolean;
    shouldCreateNewMoneyRequestReport: boolean;
    isOneOnOneSplit?: boolean;
    existingTransactionThreadReportID?: string;
    policyParams?: BasePolicyParams;
    optimisticParams: MoneyRequestOptimisticParams;
    retryParams?: StartSplitBilActionParams | CreateTrackExpenseParams | RequestMoneyInformation | ReplaceReceipt;
    participant?: Participant;
};

type DistanceRequestTransactionParams = BaseTransactionParams & {
    attendees?: Attendee[];
    validWaypoints: WaypointCollection;
    splitShares?: SplitShares;
};

type CreateDistanceRequestInformation = {
    report: OnyxEntry<OnyxTypes.Report>;
    participants: Participant[];
    currentUserLogin?: string;
    currentUserAccountID?: number;
    iouType?: ValueOf<typeof CONST.IOU.TYPE>;
    existingTransaction?: OnyxEntry<OnyxTypes.Transaction>;
    transactionParams: DistanceRequestTransactionParams;
    policyParams?: BasePolicyParams;
};

type CreateSplitsTransactionParams = Omit<BaseTransactionParams, 'customUnitRateID'> & {
    splitShares: SplitShares;
    iouRequestType?: IOURequestType;
    attendees?: Attendee[];
};

type CreateSplitsAndOnyxDataParams = {
    participants: Participant[];
    currentUserLogin: string;
    currentUserAccountID: number;
    existingSplitChatReportID?: string;
    transactionParams: CreateSplitsTransactionParams;
};

type TrackExpenseTransactionParams = {
    amount: number;
    currency: string;
    created: string | undefined;
    merchant?: string;
    comment?: string;
    receipt?: Receipt;
    category?: string;
    tag?: string;
    taxCode?: string;
    taxAmount?: number;
    billable?: boolean;
    validWaypoints?: WaypointCollection;
    gpsPoints?: GPSPoint;
    actionableWhisperReportActionID?: string;
    linkedTrackedExpenseReportAction?: OnyxTypes.ReportAction;
    linkedTrackedExpenseReportID?: string;
    customUnitRateID?: string;
    attendees?: Attendee[];
};

type TrackExpenseAccountantParams = {
    accountant?: Accountant;
};

type CreateTrackExpenseParams = {
    report: OnyxTypes.Report;
    isDraftPolicy: boolean;
    action?: IOUAction;
    participantParams: RequestMoneyParticipantParams;
    policyParams?: BasePolicyParams;
    transactionParams: TrackExpenseTransactionParams;
    accountantParams?: TrackExpenseAccountantParams;
    isRetry?: boolean;
};

type BuildOnyxDataForInvoiceParams = {
    chat: {
        report: OnyxEntry<OnyxTypes.Report>;
        createdAction: OptimisticCreatedReportAction;
        reportPreviewAction: ReportAction;
        isNewReport: boolean;
    };
    iou: {
        createdAction: OptimisticCreatedReportAction;
        action: OptimisticIOUReportAction;
        report: OnyxTypes.Report;
    };
    transactionParams: {
        transaction: OnyxTypes.Transaction;
        threadReport: OptimisticChatReport;
        threadCreatedReportAction: OptimisticCreatedReportAction | null;
    };
    policyParams: BasePolicyParams;
    optimisticData: {
        recentlyUsedCurrencies?: string[];
        policyRecentlyUsedCategories: string[];
        policyRecentlyUsedTags: OnyxTypes.RecentlyUsedTags;
        personalDetailListAction: OnyxTypes.PersonalDetailsList;
    };
    companyName?: string;
    companyWebsite?: string;
    participant?: Participant;
};

type GetTrackExpenseInformationTransactionParams = {
    comment: string;
    amount: number;
    currency: string;
    created: string;
    merchant: string;
    receipt: OnyxEntry<Receipt>;
    category?: string;
    tag?: string;
    taxCode?: string;
    taxAmount?: number;
    billable?: boolean;
    linkedTrackedExpenseReportAction?: OnyxTypes.ReportAction;
    attendees?: Attendee[];
};

type GetTrackExpenseInformationParticipantParams = {
    payeeEmail?: string;
    payeeAccountID?: number;
    participant: Participant;
};

type GetTrackExpenseInformationParams = {
    parentChatReport: OnyxEntry<OnyxTypes.Report>;
    moneyRequestReportID?: string;
    existingTransactionID?: string;
    participantParams: GetTrackExpenseInformationParticipantParams;
    policyParams: BasePolicyParams;
    transactionParams: GetTrackExpenseInformationTransactionParams;
    retryParams?: StartSplitBilActionParams | CreateTrackExpenseParams | RequestMoneyInformation | ReplaceReceipt;
};

let allPersonalDetails: OnyxTypes.PersonalDetailsList = {};
Onyx.connect({
    key: ONYXKEYS.PERSONAL_DETAILS_LIST,
    callback: (value) => {
        allPersonalDetails = value ?? {};
    },
});

type StartSplitBilActionParams = {
    participants: Participant[];
    currentUserLogin: string;
    currentUserAccountID: number;
    comment: string;
    receipt: Receipt;
    existingSplitChatReportID?: string;
    billable?: boolean;
    reimbursable?: boolean;
    category: string | undefined;
    tag: string | undefined;
    currency: string;
    taxCode: string;
    taxAmount: number;
};

type ReplaceReceipt = {
    transactionID: string;
    file?: File;
    source: string;
};

type GetSearchOnyxUpdateParams = {
    transaction: OnyxTypes.Transaction;
    participant?: Participant;
};

let allTransactions: NonNullable<OnyxCollection<OnyxTypes.Transaction>> = {};
Onyx.connect({
    key: ONYXKEYS.COLLECTION.TRANSACTION,
    waitForCollectionCallback: true,
    callback: (value) => {
        if (!value) {
            allTransactions = {};
            return;
        }

        allTransactions = value;
    },
});

let allTransactionDrafts: NonNullable<OnyxCollection<OnyxTypes.Transaction>> = {};
Onyx.connect({
    key: ONYXKEYS.COLLECTION.TRANSACTION_DRAFT,
    waitForCollectionCallback: true,
    callback: (value) => {
        allTransactionDrafts = value ?? {};
    },
});

let allTransactionViolations: NonNullable<OnyxCollection<OnyxTypes.TransactionViolations>> = {};
Onyx.connect({
    key: ONYXKEYS.COLLECTION.TRANSACTION_VIOLATIONS,
    waitForCollectionCallback: true,
    callback: (value) => {
        if (!value) {
            allTransactionViolations = {};
            return;
        }

        allTransactionViolations = value;
    },
});

let allDraftSplitTransactions: NonNullable<OnyxCollection<OnyxTypes.Transaction>> = {};
Onyx.connect({
    key: ONYXKEYS.COLLECTION.SPLIT_TRANSACTION_DRAFT,
    waitForCollectionCallback: true,
    callback: (value) => {
        allDraftSplitTransactions = value ?? {};
    },
});

let allNextSteps: NonNullable<OnyxCollection<OnyxTypes.ReportNextStep>> = {};
Onyx.connect({
    key: ONYXKEYS.COLLECTION.NEXT_STEP,
    waitForCollectionCallback: true,
    callback: (value) => {
        allNextSteps = value ?? {};
    },
});

const allPolicies: OnyxCollection<OnyxTypes.Policy> = {};
Onyx.connect({
    key: ONYXKEYS.COLLECTION.POLICY,
    callback: (val, key) => {
        if (!key) {
            return;
        }
        if (val === null || val === undefined) {
            // If we are deleting a policy, we have to check every report linked to that policy
            // and unset the draft indicator (pencil icon) alongside removing any draft comments. Clearing these values will keep the newly archived chats from being displayed in the LHN.
            // More info: https://github.com/Expensify/App/issues/14260
            const policyID = key.replace(ONYXKEYS.COLLECTION.POLICY, '');
            const policyReports = getAllPolicyReports(policyID);
            const cleanUpMergeQueries: Record<`${typeof ONYXKEYS.COLLECTION.REPORT}${string}`, NullishDeep<Report>> = {};
            const cleanUpSetQueries: Record<`${typeof ONYXKEYS.COLLECTION.REPORT_DRAFT_COMMENT}${string}` | `${typeof ONYXKEYS.COLLECTION.REPORT_ACTIONS_DRAFTS}${string}`, null> = {};
            policyReports.forEach((policyReport) => {
                if (!policyReport) {
                    return;
                }
                const {reportID} = policyReport;
                cleanUpSetQueries[`${ONYXKEYS.COLLECTION.REPORT_DRAFT_COMMENT}${reportID}`] = null;
                cleanUpSetQueries[`${ONYXKEYS.COLLECTION.REPORT_ACTIONS_DRAFTS}${reportID}`] = null;
            });
            Onyx.mergeCollection(ONYXKEYS.COLLECTION.REPORT, cleanUpMergeQueries);
            Onyx.multiSet(cleanUpSetQueries);
            delete allPolicies[key];
            return;
        }

        allPolicies[key] = val;
    },
});

let allReports: OnyxCollection<OnyxTypes.Report>;
Onyx.connect({
    key: ONYXKEYS.COLLECTION.REPORT,
    waitForCollectionCallback: true,
    callback: (value) => {
        allReports = value;
    },
});

let allReportNameValuePairs: OnyxCollection<OnyxTypes.ReportNameValuePairs>;
Onyx.connect({
    key: ONYXKEYS.COLLECTION.REPORT_NAME_VALUE_PAIRS,
    waitForCollectionCallback: true,
    callback: (value) => {
        allReportNameValuePairs = value;
    },
});

let userAccountID = -1;
let currentUserEmail = '';
Onyx.connect({
    key: ONYXKEYS.SESSION,
    callback: (value) => {
        currentUserEmail = value?.email ?? '';
        userAccountID = value?.accountID ?? CONST.DEFAULT_NUMBER_ID;
    },
});

let currentUserPersonalDetails: OnyxEntry<OnyxTypes.PersonalDetails>;
Onyx.connect({
    key: ONYXKEYS.PERSONAL_DETAILS_LIST,
    callback: (value) => {
        currentUserPersonalDetails = value?.[userAccountID] ?? undefined;
    },
});

let currentDate: OnyxEntry<string> = '';
Onyx.connect({
    key: ONYXKEYS.CURRENT_DATE,
    callback: (value) => {
        currentDate = value;
    },
});

let quickAction: OnyxEntry<OnyxTypes.QuickAction> = {};
Onyx.connect({
    key: ONYXKEYS.NVP_QUICK_ACTION_GLOBAL_CREATE,
    callback: (value) => {
        quickAction = value;
    },
});

let allReportActions: OnyxCollection<OnyxTypes.ReportActions>;
Onyx.connect({
    key: ONYXKEYS.COLLECTION.REPORT_ACTIONS,
    waitForCollectionCallback: true,
    callback: (actions) => {
        if (!actions) {
            return;
        }
        allReportActions = actions;
    },
});

let activePolicyID: OnyxEntry<string>;
Onyx.connect({
    key: ONYXKEYS.NVP_ACTIVE_POLICY_ID,
    callback: (value) => (activePolicyID = value),
});

let introSelected: OnyxEntry<OnyxTypes.IntroSelected>;
Onyx.connect({
    key: ONYXKEYS.NVP_INTRO_SELECTED,
    callback: (value) => (introSelected = value),
});

let personalDetailsList: OnyxEntry<OnyxTypes.PersonalDetailsList>;
Onyx.connect({
    key: ONYXKEYS.PERSONAL_DETAILS_LIST,
    callback: (value) => (personalDetailsList = value),
});

let betas: OnyxEntry<OnyxTypes.Beta[]>;
Onyx.connect({
    key: ONYXKEYS.BETAS,
    callback: (value) => (betas = value),
});

/**
 * @private
 * After finishing the action in RHP from the Inbox tab, besides dismissing the modal, we should open the report.
 * It is a helper function used only in this file.
 */
function dismissModalAndOpenReportInInboxTab(reportID?: string) {
    if (isSearchTopmostFullScreenRoute() || !reportID) {
        Navigation.dismissModal();
        return;
    }
    Navigation.dismissModalWithReport({reportID});
}

/**
 * Find the report preview action from given chat report and iou report
 */
function getReportPreviewAction(chatReportID: string | undefined, iouReportID: string | undefined): OnyxInputValue<ReportAction<typeof CONST.REPORT.ACTIONS.TYPE.REPORT_PREVIEW>> {
    const reportActions = allReportActions?.[`${ONYXKEYS.COLLECTION.REPORT_ACTIONS}${chatReportID}`] ?? {};

    // Find the report preview action from the chat report
    return (
        Object.values(reportActions).find(
            (reportAction): reportAction is ReportAction<typeof CONST.REPORT.ACTIONS.TYPE.REPORT_PREVIEW> =>
                reportAction && isReportPreviewAction(reportAction) && getOriginalMessage(reportAction)?.linkedReportID === iouReportID,
        ) ?? null
    );
}

/**
 * Initialize expense info
 * @param reportID to attach the transaction to
 * @param policy
 * @param isFromGlobalCreate
 * @param iouRequestType one of manual/scan/distance
 */
function initMoneyRequest(
    reportID: string,
    policy: OnyxEntry<OnyxTypes.Policy>,
    isFromGlobalCreate: boolean,
    currentIouRequestType: IOURequestType | undefined,
    newIouRequestType: IOURequestType,
) {
    // Generate a brand new transactionID
    const personalPolicy = getPolicy(getPersonalPolicy()?.id);
    const newTransactionID = CONST.IOU.OPTIMISTIC_TRANSACTION_ID;
    const currency = policy?.outputCurrency ?? personalPolicy?.outputCurrency ?? CONST.CURRENCY.USD;

    // Disabling this line since currentDate can be an empty string
    // eslint-disable-next-line @typescript-eslint/prefer-nullish-coalescing
    const created = currentDate || format(new Date(), 'yyyy-MM-dd');

    // in case we have to re-init money request, but the IOU request type is the same with the old draft transaction,
    // we should keep most of the existing data by using the ONYX MERGE operation
    if (currentIouRequestType === newIouRequestType) {
        // so, we just need to update the reportID, isFromGlobalCreate, created, currency
        Onyx.merge(`${ONYXKEYS.COLLECTION.TRANSACTION_DRAFT}${newTransactionID}`, {
            reportID,
            isFromGlobalCreate,
            created,
            currency,
            transactionID: newTransactionID,
        });
        return;
    }

    const comment: Comment = {
        attendees: formatCurrentUserToAttendee(currentUserPersonalDetails, reportID),
    };
    let requestCategory: string | null = null;

    // Add initial empty waypoints when starting a distance expense
    if (newIouRequestType === CONST.IOU.REQUEST_TYPE.DISTANCE) {
        comment.waypoints = {
            waypoint0: {keyForList: 'start_waypoint'},
            waypoint1: {keyForList: 'stop_waypoint'},
        };
        if (!isFromGlobalCreate) {
            const customUnitRateID = DistanceRequestUtils.getCustomUnitRateID(reportID);
            comment.customUnit = {customUnitRateID};
        }
    }

    if (newIouRequestType === CONST.IOU.REQUEST_TYPE.PER_DIEM) {
        comment.customUnit = {
            attributes: {
                dates: {
                    start: DateUtils.getStartOfToday(),
                    end: DateUtils.getStartOfToday(),
                },
            },
        };
        if (!isFromGlobalCreate) {
            const {customUnitID, category} = getCustomUnitID(reportID);
            comment.customUnit = {...comment.customUnit, customUnitID};
            requestCategory = category ?? null;
        }
    }

    // Store the transaction in Onyx and mark it as not saved so it can be cleaned up later
    // Use set() here so that there is no way that data will be leaked between objects when it gets reset
    Onyx.set(`${ONYXKEYS.COLLECTION.TRANSACTION_DRAFT}${newTransactionID}`, {
        amount: 0,
        comment,
        created,
        currency,
        category: requestCategory,
        iouRequestType: newIouRequestType,
        reportID,
        transactionID: newTransactionID,
        isFromGlobalCreate,
        merchant: CONST.TRANSACTION.PARTIAL_TRANSACTION_MERCHANT,
        splitPayerAccountIDs: currentUserPersonalDetails ? [currentUserPersonalDetails.accountID] : undefined,
    });
}

function createDraftTransaction(transaction: OnyxTypes.Transaction) {
    if (!transaction) {
        return;
    }

    const newTransaction = {
        ...transaction,
    };

    Onyx.set(`${ONYXKEYS.COLLECTION.TRANSACTION_DRAFT}${transaction.transactionID}`, newTransaction);
}

function clearMoneyRequest(transactionID: string, skipConfirmation = false) {
    Onyx.set(`${ONYXKEYS.COLLECTION.SKIP_CONFIRMATION}${transactionID}`, skipConfirmation);
    Onyx.set(`${ONYXKEYS.COLLECTION.TRANSACTION_DRAFT}${transactionID}`, null);
}

function startMoneyRequest(iouType: ValueOf<typeof CONST.IOU.TYPE>, reportID: string, requestType?: IOURequestType, skipConfirmation = false) {
    Performance.markStart(CONST.TIMING.OPEN_CREATE_EXPENSE);
    clearMoneyRequest(CONST.IOU.OPTIMISTIC_TRANSACTION_ID, skipConfirmation);
    switch (requestType) {
        case CONST.IOU.REQUEST_TYPE.MANUAL:
            Navigation.navigate(ROUTES.MONEY_REQUEST_CREATE_TAB_MANUAL.getRoute(CONST.IOU.ACTION.CREATE, iouType, CONST.IOU.OPTIMISTIC_TRANSACTION_ID, reportID));
            return;
        case CONST.IOU.REQUEST_TYPE.SCAN:
            Navigation.navigate(ROUTES.MONEY_REQUEST_CREATE_TAB_SCAN.getRoute(CONST.IOU.ACTION.CREATE, iouType, CONST.IOU.OPTIMISTIC_TRANSACTION_ID, reportID));
            return;
        case CONST.IOU.REQUEST_TYPE.DISTANCE:
            Navigation.navigate(ROUTES.MONEY_REQUEST_CREATE_TAB_DISTANCE.getRoute(CONST.IOU.ACTION.CREATE, iouType, CONST.IOU.OPTIMISTIC_TRANSACTION_ID, reportID));
            return;
        default:
            Navigation.navigate(ROUTES.MONEY_REQUEST_CREATE.getRoute(CONST.IOU.ACTION.CREATE, iouType, CONST.IOU.OPTIMISTIC_TRANSACTION_ID, reportID));
    }
}

function setMoneyRequestAmount(transactionID: string, amount: number, currency: string, shouldShowOriginalAmount = false) {
    Onyx.merge(`${ONYXKEYS.COLLECTION.TRANSACTION_DRAFT}${transactionID}`, {amount, currency, shouldShowOriginalAmount});
}

function setMoneyRequestCreated(transactionID: string, created: string, isDraft: boolean) {
    Onyx.merge(`${isDraft ? ONYXKEYS.COLLECTION.TRANSACTION_DRAFT : ONYXKEYS.COLLECTION.TRANSACTION}${transactionID}`, {created});
}

function setMoneyRequestDateAttribute(transactionID: string, start: string, end: string) {
    Onyx.merge(`${ONYXKEYS.COLLECTION.TRANSACTION_DRAFT}${transactionID}`, {comment: {customUnit: {attributes: {dates: {start, end}}}}});
}

function setMoneyRequestCurrency(transactionID: string, currency: string, isEditing = false) {
    const fieldToUpdate = isEditing ? 'modifiedCurrency' : 'currency';
    Onyx.merge(`${ONYXKEYS.COLLECTION.TRANSACTION_DRAFT}${transactionID}`, {[fieldToUpdate]: currency});
}

function setMoneyRequestDescription(transactionID: string, comment: string, isDraft: boolean) {
    Onyx.merge(`${isDraft ? ONYXKEYS.COLLECTION.TRANSACTION_DRAFT : ONYXKEYS.COLLECTION.TRANSACTION}${transactionID}`, {comment: {comment: comment.trim()}});
}

function setMoneyRequestMerchant(transactionID: string, merchant: string, isDraft: boolean) {
    Onyx.merge(`${isDraft ? ONYXKEYS.COLLECTION.TRANSACTION_DRAFT : ONYXKEYS.COLLECTION.TRANSACTION}${transactionID}`, {merchant});
}

function setMoneyRequestAttendees(transactionID: string, attendees: Attendee[], isDraft: boolean) {
    Onyx.merge(`${isDraft ? ONYXKEYS.COLLECTION.TRANSACTION_DRAFT : ONYXKEYS.COLLECTION.TRANSACTION}${transactionID}`, {comment: {attendees}});
}

function setMoneyRequestAccountant(transactionID: string, accountant: Accountant, isDraft: boolean) {
    Onyx.merge(`${isDraft ? ONYXKEYS.COLLECTION.TRANSACTION_DRAFT : ONYXKEYS.COLLECTION.TRANSACTION}${transactionID}`, {accountant});
}

function setMoneyRequestPendingFields(transactionID: string, pendingFields: OnyxTypes.Transaction['pendingFields']) {
    Onyx.merge(`${ONYXKEYS.COLLECTION.TRANSACTION_DRAFT}${transactionID}`, {pendingFields});
}

function setMoneyRequestCategory(transactionID: string, category: string, policyID?: string) {
    Onyx.merge(`${ONYXKEYS.COLLECTION.TRANSACTION_DRAFT}${transactionID}`, {category});
    if (!policyID) {
        setMoneyRequestTaxRate(transactionID, '');
        setMoneyRequestTaxAmount(transactionID, null);
        return;
    }
    const transaction = allTransactionDrafts[`${ONYXKEYS.COLLECTION.TRANSACTION_DRAFT}${transactionID}`];
    const {categoryTaxCode, categoryTaxAmount} = getCategoryTaxCodeAndAmount(category, transaction, getPolicy(policyID));
    if (categoryTaxCode && categoryTaxAmount !== undefined) {
        setMoneyRequestTaxRate(transactionID, categoryTaxCode);
        setMoneyRequestTaxAmount(transactionID, categoryTaxAmount);
    }
}

function setMoneyRequestTag(transactionID: string, tag: string) {
    Onyx.merge(`${ONYXKEYS.COLLECTION.TRANSACTION_DRAFT}${transactionID}`, {tag});
}

function setMoneyRequestBillable(transactionID: string, billable: boolean) {
    Onyx.merge(`${ONYXKEYS.COLLECTION.TRANSACTION_DRAFT}${transactionID}`, {billable});
}

function setMoneyRequestReimbursable(transactionID: string, reimbursable: boolean) {
    Onyx.merge(`${ONYXKEYS.COLLECTION.TRANSACTION_DRAFT}${transactionID}`, {reimbursable});
}

function setMoneyRequestParticipants(transactionID: string, participants: Participant[] = [], isTestTransaction = false) {
    // We should change the reportID and isFromGlobalCreate of the test transaction since this flow can start inside an existing report
    return Onyx.merge(`${ONYXKEYS.COLLECTION.TRANSACTION_DRAFT}${transactionID}`, {
        participants,
        isFromGlobalCreate: isTestTransaction ? true : undefined,
        reportID: isTestTransaction ? participants?.at(0)?.reportID : undefined,
    });
}

function setSplitPayer(transactionID: string, payerAccountID: number) {
    Onyx.merge(`${ONYXKEYS.COLLECTION.TRANSACTION_DRAFT}${transactionID}`, {splitPayerAccountIDs: [payerAccountID]});
}

function setMoneyRequestReceipt(transactionID: string, source: string, filename: string, isDraft: boolean, type?: string, isTestReceipt = false) {
    Onyx.merge(`${isDraft ? ONYXKEYS.COLLECTION.TRANSACTION_DRAFT : ONYXKEYS.COLLECTION.TRANSACTION}${transactionID}`, {
        // isTestReceipt = false is being converted to null because we don't really need to store it in Onyx in that case
        receipt: {source, type: type ?? '', isTestReceipt: isTestReceipt ? true : null},
        filename,
    });
}

/**
 * Set custom unit rateID for the transaction draft
 */
function setCustomUnitRateID(transactionID: string, customUnitRateID: string | undefined) {
    const isFakeP2PRate = customUnitRateID === CONST.CUSTOM_UNITS.FAKE_P2P_ID;
    Onyx.merge(`${ONYXKEYS.COLLECTION.TRANSACTION_DRAFT}${transactionID}`, {
        comment: {
            customUnit: {
                customUnitRateID,
                ...(!isFakeP2PRate && {defaultP2PRate: null}),
            },
        },
    });
}

/**
 * Revert custom unit of the draft transaction to the original transaction's value
 */
function resetDraftTransactionsCustomUnit(transactionID: string | undefined) {
    if (!transactionID) {
        return;
    }

    const originalTransaction = allTransactions[`${ONYXKEYS.COLLECTION.TRANSACTION}${transactionID}`];
    if (!originalTransaction) {
        return;
    }

    Onyx.merge(`${ONYXKEYS.COLLECTION.TRANSACTION_DRAFT}${transactionID}`, {
        comment: {
            customUnit: originalTransaction.comment?.customUnit ?? {},
        },
    });
}

/**
 * Set custom unit ID for the transaction draft
 */
function setCustomUnitID(transactionID: string, customUnitID: string) {
    Onyx.merge(`${ONYXKEYS.COLLECTION.TRANSACTION_DRAFT}${transactionID}`, {comment: {customUnit: {customUnitID}}});
}

function removeSubrate(transaction: OnyxEntry<OnyxTypes.Transaction>, currentIndex: string) {
    // Index comes from the route params and is a string
    const index = Number(currentIndex);
    if (index === -1) {
        return;
    }
    const existingSubrates = transaction?.comment?.customUnit?.subRates ?? [];

    const newSubrates = [...existingSubrates];
    newSubrates.splice(index, 1);

    // Onyx.merge won't remove the null nested object values, this is a workaround
    // to remove nested keys while also preserving other object keys
    // Doing a deep clone of the transaction to avoid mutating the original object and running into a cache issue when using Onyx.set
    const newTransaction: OnyxTypes.Transaction = {
        // eslint-disable-next-line @typescript-eslint/non-nullable-type-assertion-style
        ...(transaction as OnyxTypes.Transaction),
        comment: {
            ...transaction?.comment,
            customUnit: {
                ...transaction?.comment?.customUnit,
                subRates: newSubrates,
                quantity: null,
            },
        },
    };

    Onyx.set(`${ONYXKEYS.COLLECTION.TRANSACTION_DRAFT}${transaction?.transactionID}`, newTransaction);
}

function updateSubrate(transaction: OnyxEntry<OnyxTypes.Transaction>, currentIndex: string, quantity: number, id: string, name: string, rate: number) {
    // Index comes from the route params and is a string
    const index = Number(currentIndex);
    if (index === -1) {
        return;
    }
    const existingSubrates = transaction?.comment?.customUnit?.subRates ?? [];

    if (index >= existingSubrates.length) {
        return;
    }

    const newSubrates = [...existingSubrates];
    newSubrates.splice(index, 1, {quantity, id, name, rate});

    // Onyx.merge won't remove the null nested object values, this is a workaround
    // to remove nested keys while also preserving other object keys
    // Doing a deep clone of the transaction to avoid mutating the original object and running into a cache issue when using Onyx.set
    const newTransaction: OnyxTypes.Transaction = {
        // eslint-disable-next-line @typescript-eslint/non-nullable-type-assertion-style
        ...(transaction as OnyxTypes.Transaction),
        comment: {
            ...transaction?.comment,
            customUnit: {
                ...transaction?.comment?.customUnit,
                subRates: newSubrates,
                quantity: null,
            },
        },
    };

    Onyx.set(`${ONYXKEYS.COLLECTION.TRANSACTION_DRAFT}${transaction?.transactionID}`, newTransaction);
}

function clearSubrates(transactionID: string) {
    Onyx.merge(`${ONYXKEYS.COLLECTION.TRANSACTION_DRAFT}${transactionID}`, {comment: {customUnit: {subRates: []}}});
}

function addSubrate(transaction: OnyxEntry<OnyxTypes.Transaction>, currentIndex: string, quantity: number, id: string, name: string, rate: number) {
    // Index comes from the route params and is a string
    const index = Number(currentIndex);
    if (index === -1) {
        return;
    }
    const existingSubrates = transaction?.comment?.customUnit?.subRates ?? [];

    if (index !== existingSubrates.length) {
        return;
    }

    const newSubrates = [...existingSubrates];
    newSubrates.push({quantity, id, name, rate});

    // Onyx.merge won't remove the null nested object values, this is a workaround
    // to remove nested keys while also preserving other object keys
    // Doing a deep clone of the transaction to avoid mutating the original object and running into a cache issue when using Onyx.set
    const newTransaction: OnyxTypes.Transaction = {
        // eslint-disable-next-line @typescript-eslint/non-nullable-type-assertion-style
        ...(transaction as OnyxTypes.Transaction),
        comment: {
            ...transaction?.comment,
            customUnit: {
                ...transaction?.comment?.customUnit,
                subRates: newSubrates,
                quantity: null,
            },
        },
    };

    Onyx.set(`${ONYXKEYS.COLLECTION.TRANSACTION_DRAFT}${transaction?.transactionID}`, newTransaction);
}

/**
 * Set the distance rate of a transaction.
 * Used when creating a new transaction or moving an existing one from Self DM
 */
function setMoneyRequestDistanceRate(transactionID: string, customUnitRateID: string, policy: OnyxEntry<OnyxTypes.Policy>, isDraft: boolean) {
    if (policy) {
        Onyx.merge(ONYXKEYS.NVP_LAST_SELECTED_DISTANCE_RATES, {[policy.id]: customUnitRateID});
    }

    const distanceRate = DistanceRequestUtils.getRateByCustomUnitRateID({policy, customUnitRateID});
    const transaction = isDraft ? allTransactionDrafts[`${ONYXKEYS.COLLECTION.TRANSACTION_DRAFT}${transactionID}`] : allTransactions[`${ONYXKEYS.COLLECTION.TRANSACTION}${transactionID}`];
    let newDistance;
    if (distanceRate?.unit && distanceRate?.unit !== transaction?.comment?.customUnit?.distanceUnit) {
        newDistance = DistanceRequestUtils.convertDistanceUnit(getDistanceInMeters(transaction, transaction?.comment?.customUnit?.distanceUnit), distanceRate.unit);
    }
    Onyx.merge(`${isDraft ? ONYXKEYS.COLLECTION.TRANSACTION_DRAFT : ONYXKEYS.COLLECTION.TRANSACTION}${transactionID}`, {
        comment: {
            customUnit: {
                customUnitRateID,
                ...(!!policy && {defaultP2PRate: null}),
                ...(distanceRate && {distanceUnit: distanceRate.unit}),
                ...(newDistance && {quantity: newDistance}),
            },
        },
    });
}

/** Helper function to get the receipt error for expenses, or the generic error if there's no receipt */
function getReceiptError(
    receipt: OnyxEntry<Receipt>,
    filename?: string,
    isScanRequest = true,
    errorKey?: number,
    action?: IOUActionParams,
    retryParams?: StartSplitBilActionParams | CreateTrackExpenseParams | RequestMoneyInformation | ReplaceReceipt,
): Errors | ErrorFields {
    const formattedRetryParams = typeof retryParams === 'string' ? retryParams : JSON.stringify(retryParams);

    return isEmptyObject(receipt) || !isScanRequest
        ? getMicroSecondOnyxErrorWithTranslationKey('iou.error.genericCreateFailureMessage', errorKey)
        : getMicroSecondOnyxErrorObject(
              {
                  error: CONST.IOU.RECEIPT_ERROR,
                  source: receipt.source?.toString() ?? '',
                  filename: filename ?? '',
                  action: action ?? '',
                  retryParams: formattedRetryParams,
              },
              errorKey,
          );
}

/** Helper function to get optimistic fields violations onyx data */
function getFieldViolationsOnyxData(iouReport: OnyxTypes.Report): SetRequired<OnyxData, 'optimisticData' | 'failureData'> {
    const missingFields: OnyxTypes.ReportFieldsViolations = {};
    const excludedFields = Object.values(CONST.REPORT_VIOLATIONS_EXCLUDED_FIELDS) as string[];

    Object.values(iouReport.fieldList ?? {}).forEach((field) => {
        if (excludedFields.includes(field.fieldID) || !!field.value || !!field.defaultValue) {
            return;
        }
        // in case of missing field violation the empty object is indicator.
        missingFields[field.fieldID] = {};
    });

    return {
        optimisticData: [
            {
                onyxMethod: Onyx.METHOD.SET,
                key: `${ONYXKEYS.COLLECTION.REPORT_VIOLATIONS}${iouReport.reportID}`,
                value: {
                    fieldRequired: missingFields,
                },
            },
        ],
        failureData: [
            {
                onyxMethod: Onyx.METHOD.SET,
                key: `${ONYXKEYS.COLLECTION.REPORT_VIOLATIONS}${iouReport.reportID}`,
                value: null,
            },
        ],
    };
}

/** Builds the Onyx data for an expense */
function buildOnyxDataForMoneyRequest(moneyRequestParams: BuildOnyxDataForMoneyRequestParams): [OnyxUpdate[], OnyxUpdate[], OnyxUpdate[]] {
    const {
        isNewChatReport,
        shouldCreateNewMoneyRequestReport,
        isOneOnOneSplit = false,
        existingTransactionThreadReportID,
        policyParams = {},
        optimisticParams,
        retryParams,
        participant,
    } = moneyRequestParams;
    const {policy, policyCategories, policyTagList} = policyParams;
    const {
        chat,
        iou,
        transactionParams: {transaction, transactionThreadReport, transactionThreadCreatedReportAction},
        policyRecentlyUsed,
        personalDetailListAction,
        nextStep,
    } = optimisticParams;

    const isScanRequest = isScanRequestTransactionUtils(transaction);
    const isPerDiemRequest = isPerDiemRequestTransactionUtils(transaction);
    const outstandingChildRequest = getOutstandingChildRequest(iou.report);
    const clearedPendingFields = Object.fromEntries(Object.keys(transaction.pendingFields ?? {}).map((key) => [key, null]));
    const isMoneyRequestToManagerMcTest = isTestTransactionReport(iou.report);

    const optimisticData: OnyxUpdate[] = [];
    const successData: OnyxUpdate[] = [];
    let newQuickAction: ValueOf<typeof CONST.QUICK_ACTIONS>;
    if (isScanRequest) {
        newQuickAction = CONST.QUICK_ACTIONS.REQUEST_SCAN;
    } else if (isPerDiemRequest) {
        newQuickAction = CONST.QUICK_ACTIONS.PER_DIEM;
    } else {
        newQuickAction = CONST.QUICK_ACTIONS.REQUEST_MANUAL;
    }

    if (isDistanceRequestTransactionUtils(transaction)) {
        newQuickAction = CONST.QUICK_ACTIONS.REQUEST_DISTANCE;
    }
    const existingTransactionThreadReport = allReports?.[`${ONYXKEYS.COLLECTION.REPORT}${existingTransactionThreadReportID}`] ?? null;

    if (chat.report) {
        optimisticData.push({
            // Use SET for new reports because it doesn't exist yet, is faster and we need the data to be available when we navigate to the chat page
            onyxMethod: isNewChatReport ? Onyx.METHOD.SET : Onyx.METHOD.MERGE,
            key: `${ONYXKEYS.COLLECTION.REPORT}${chat.report.reportID}`,
            value: {
                ...chat.report,
                lastReadTime: DateUtils.getDBTime(),
                ...(shouldCreateNewMoneyRequestReport ? {lastVisibleActionCreated: chat.reportPreviewAction.created} : {}),
                iouReportID: iou.report.reportID,
                ...outstandingChildRequest,
                ...(isNewChatReport ? {pendingFields: {createChat: CONST.RED_BRICK_ROAD_PENDING_ACTION.ADD}} : {}),
            },
        });
    }

    optimisticData.push(
        {
            onyxMethod: shouldCreateNewMoneyRequestReport ? Onyx.METHOD.SET : Onyx.METHOD.MERGE,
            key: `${ONYXKEYS.COLLECTION.REPORT}${iou.report.reportID}`,
            value: {
                ...iou.report,
                lastMessageText: getReportActionText(iou.action),
                lastMessageHtml: getReportActionHtml(iou.action),
                lastVisibleActionCreated: iou.action.created,
                pendingFields: {
                    ...(shouldCreateNewMoneyRequestReport ? {createChat: CONST.RED_BRICK_ROAD_PENDING_ACTION.ADD} : {preview: CONST.RED_BRICK_ROAD_PENDING_ACTION.UPDATE}),
                },
            },
        },
        {
            onyxMethod: Onyx.METHOD.SET,
            key: `${ONYXKEYS.COLLECTION.TRANSACTION}${transaction.transactionID}`,
            value: transaction,
        },
        isNewChatReport
            ? {
                  onyxMethod: Onyx.METHOD.SET,
                  key: `${ONYXKEYS.COLLECTION.REPORT_ACTIONS}${chat.report?.reportID}`,
                  value: {
                      [chat.createdAction.reportActionID]: chat.createdAction,
                      [chat.reportPreviewAction.reportActionID]: chat.reportPreviewAction,
                  },
              }
            : {
                  onyxMethod: Onyx.METHOD.MERGE,
                  key: `${ONYXKEYS.COLLECTION.REPORT_ACTIONS}${chat.report?.reportID}`,
                  value: {
                      [chat.reportPreviewAction.reportActionID]: chat.reportPreviewAction,
                  },
              },
        shouldCreateNewMoneyRequestReport
            ? {
                  onyxMethod: Onyx.METHOD.SET,
                  key: `${ONYXKEYS.COLLECTION.REPORT_ACTIONS}${iou.report.reportID}`,
                  value: {
                      [iou.createdAction.reportActionID]: iou.createdAction as OnyxTypes.ReportAction,
                      [iou.action.reportActionID]: iou.action as OnyxTypes.ReportAction,
                  },
              }
            : {
                  onyxMethod: Onyx.METHOD.MERGE,
                  key: `${ONYXKEYS.COLLECTION.REPORT_ACTIONS}${iou.report.reportID}`,
                  value: {
                      [iou.action.reportActionID]: iou.action as OnyxTypes.ReportAction,
                  },
              },
        {
            onyxMethod: Onyx.METHOD.MERGE,
            key: `${ONYXKEYS.COLLECTION.REPORT}${transactionThreadReport?.reportID}`,
            value: {
                ...transactionThreadReport,
                pendingFields: {createChat: CONST.RED_BRICK_ROAD_PENDING_ACTION.ADD},
            },
        },
        {
            onyxMethod: Onyx.METHOD.MERGE,
            key: `${ONYXKEYS.COLLECTION.REPORT_METADATA}${transactionThreadReport?.reportID}`,
            value: {
                isOptimisticReport: true,
            },
        },
    );

    if (isNewChatReport) {
        optimisticData.push({
            onyxMethod: Onyx.METHOD.MERGE,
            key: `${ONYXKEYS.COLLECTION.REPORT_METADATA}${chat.report?.reportID}`,
            value: {
                isOptimisticReport: true,
            },
        });
    }

    if (shouldCreateNewMoneyRequestReport) {
        optimisticData.push({
            onyxMethod: Onyx.METHOD.MERGE,
            key: `${ONYXKEYS.COLLECTION.REPORT_METADATA}${iou.report?.reportID}`,
            value: {
                isOptimisticReport: true,
            },
        });
    }

    if (!isEmptyObject(transactionThreadCreatedReportAction)) {
        optimisticData.push({
            onyxMethod: Onyx.METHOD.MERGE,
            key: `${ONYXKEYS.COLLECTION.REPORT_ACTIONS}${transactionThreadReport?.reportID}`,
            value: {
                [transactionThreadCreatedReportAction.reportActionID]: transactionThreadCreatedReportAction,
            },
        });
    }

    if (policyRecentlyUsed.categories?.length) {
        optimisticData.push({
            onyxMethod: Onyx.METHOD.SET,
            key: `${ONYXKEYS.COLLECTION.POLICY_RECENTLY_USED_CATEGORIES}${iou.report.policyID}`,
            value: policyRecentlyUsed.categories,
        });
    }

    if (policyRecentlyUsed.currencies?.length) {
        optimisticData.push({
            onyxMethod: Onyx.METHOD.SET,
            key: ONYXKEYS.RECENTLY_USED_CURRENCIES,
            value: policyRecentlyUsed.currencies,
        });
    }

    if (!isEmptyObject(policyRecentlyUsed.tags)) {
        optimisticData.push({
            onyxMethod: Onyx.METHOD.MERGE,
            key: `${ONYXKEYS.COLLECTION.POLICY_RECENTLY_USED_TAGS}${iou.report.policyID}`,
            value: policyRecentlyUsed.tags,
        });
    }

    if (policyRecentlyUsed.destinations?.length) {
        optimisticData.push({
            onyxMethod: Onyx.METHOD.SET,
            key: `${ONYXKEYS.COLLECTION.POLICY_RECENTLY_USED_DESTINATIONS}${iou.report.policyID}`,
            value: policyRecentlyUsed.destinations,
        });
    }

    if (isMoneyRequestToManagerMcTest) {
        const date = new Date();
        const isTestReceipt = transaction.receipt?.isTestReceipt ?? false;
        const managerMcTestParticipant = getManagerMcTestParticipant() ?? {};
        const optimisticIOUReportAction = buildOptimisticIOUReportAction({
            type: isScanRequest && !isTestReceipt ? CONST.IOU.REPORT_ACTION_TYPE.CREATE : CONST.IOU.REPORT_ACTION_TYPE.PAY,
            amount: iou.report?.total ?? 0,
            currency: iou.report?.currency ?? '',
            comment: '',
            participants: [managerMcTestParticipant],
            paymentType: isScanRequest && !isTestReceipt ? undefined : CONST.IOU.PAYMENT_TYPE.ELSEWHERE,
            iouReportID: iou.report.reportID,
            transactionID: transaction.transactionID,
        });

        optimisticData.push(
            {
                onyxMethod: Onyx.METHOD.MERGE,
                key: `${ONYXKEYS.NVP_DISMISSED_PRODUCT_TRAINING}`,
                value: {[CONST.PRODUCT_TRAINING_TOOLTIP_NAMES.SCAN_TEST_TOOLTIP]: DateUtils.getDBTime(date.valueOf())},
            },
            {
                onyxMethod: Onyx.METHOD.MERGE,
                key: `${ONYXKEYS.COLLECTION.REPORT}${iou.report.reportID}`,
                value: {
                    ...iou.report,
                    ...(!isScanRequest || isTestReceipt ? {lastActionType: CONST.REPORT.ACTIONS.TYPE.MARKED_REIMBURSED, statusNum: CONST.REPORT.STATUS_NUM.REIMBURSED} : undefined),
                    hasOutstandingChildRequest: false,
                    lastActorAccountID: currentUserPersonalDetails?.accountID,
                },
            },
            {
                onyxMethod: Onyx.METHOD.MERGE,
                key: `${ONYXKEYS.COLLECTION.REPORT_ACTIONS}${iou.report.reportID}`,
                value: {
                    [iou.action.reportActionID]: {
                        ...(optimisticIOUReportAction as OnyxTypes.ReportAction),
                    },
                },
            },
            {
                onyxMethod: Onyx.METHOD.MERGE,
                key: `${ONYXKEYS.COLLECTION.TRANSACTION}${transaction.transactionID}`,
                value: {
                    ...transaction,
                },
            },
        );
    }

    const redundantParticipants: Record<number, null> = {};
    if (!isEmptyObject(personalDetailListAction)) {
        const successPersonalDetailListAction: Record<number, null> = {};

        // BE will send different participants. We clear the optimistic ones to avoid duplicated entries
        Object.keys(personalDetailListAction).forEach((accountIDKey) => {
            const accountID = Number(accountIDKey);
            successPersonalDetailListAction[accountID] = null;
            redundantParticipants[accountID] = null;
        });

        optimisticData.push({
            onyxMethod: Onyx.METHOD.MERGE,
            key: ONYXKEYS.PERSONAL_DETAILS_LIST,
            value: personalDetailListAction,
        });
        successData.push({
            onyxMethod: Onyx.METHOD.MERGE,
            key: ONYXKEYS.PERSONAL_DETAILS_LIST,
            value: successPersonalDetailListAction,
        });
    }

    if (!isEmptyObject(nextStep)) {
        optimisticData.push({
            onyxMethod: Onyx.METHOD.MERGE,
            key: `${ONYXKEYS.COLLECTION.NEXT_STEP}${iou.report.reportID}`,
            value: nextStep,
        });
    }

    if (isNewChatReport) {
        successData.push(
            {
                onyxMethod: Onyx.METHOD.MERGE,
                key: `${ONYXKEYS.COLLECTION.REPORT}${chat.report?.reportID}`,
                value: {
                    participants: redundantParticipants,
                    pendingFields: null,
                    errorFields: null,
                },
            },
            {
                onyxMethod: Onyx.METHOD.MERGE,
                key: `${ONYXKEYS.COLLECTION.REPORT_METADATA}${chat.report?.reportID}`,
                value: {
                    isOptimisticReport: false,
                },
            },
        );
    }

    successData.push(
        {
            onyxMethod: Onyx.METHOD.MERGE,
            key: `${ONYXKEYS.COLLECTION.REPORT}${iou.report.reportID}`,
            value: {
                participants: redundantParticipants,
                pendingFields: null,
                errorFields: null,
            },
        },
        {
            onyxMethod: Onyx.METHOD.MERGE,
            key: `${ONYXKEYS.COLLECTION.REPORT_METADATA}${iou.report.reportID}`,
            value: {
                isOptimisticReport: false,
            },
        },
        {
            onyxMethod: Onyx.METHOD.MERGE,
            key: `${ONYXKEYS.COLLECTION.REPORT}${transactionThreadReport?.reportID}`,
            value: {
                participants: redundantParticipants,
                pendingFields: null,
                errorFields: null,
            },
        },
        {
            onyxMethod: Onyx.METHOD.MERGE,
            key: `${ONYXKEYS.COLLECTION.REPORT_METADATA}${transactionThreadReport?.reportID}`,
            value: {
                isOptimisticReport: false,
            },
        },
        {
            onyxMethod: Onyx.METHOD.MERGE,
            key: `${ONYXKEYS.COLLECTION.TRANSACTION}${transaction.transactionID}`,
            value: {
                pendingAction: null,
                pendingFields: clearedPendingFields,
                // The routes contains the distance in meters. Clearing the routes ensures we use the distance
                // in the correct unit stored under the transaction customUnit once the request is created.
                // The route is also not saved in the backend, so we can't rely on it.
                routes: null,
            },
        },

        {
            onyxMethod: Onyx.METHOD.MERGE,
            key: `${ONYXKEYS.COLLECTION.REPORT_ACTIONS}${chat.report?.reportID}`,
            value: {
                ...(isNewChatReport
                    ? {
                          [chat.createdAction.reportActionID]: {
                              pendingAction: null,
                              errors: null,
                          },
                      }
                    : {}),
                [chat.reportPreviewAction.reportActionID]: {
                    pendingAction: null,
                },
            },
        },
        {
            onyxMethod: Onyx.METHOD.MERGE,
            key: `${ONYXKEYS.COLLECTION.REPORT_ACTIONS}${iou.report.reportID}`,
            value: {
                ...(shouldCreateNewMoneyRequestReport
                    ? {
                          [iou.createdAction.reportActionID]: {
                              pendingAction: null,
                              errors: null,
                          },
                      }
                    : {}),
                [iou.action.reportActionID]: {
                    pendingAction: null,
                    errors: null,
                },
            },
        },
    );

    if (!isEmptyObject(transactionThreadCreatedReportAction)) {
        successData.push({
            onyxMethod: Onyx.METHOD.MERGE,
            key: `${ONYXKEYS.COLLECTION.REPORT_ACTIONS}${transactionThreadReport?.reportID}`,
            value: {
                [transactionThreadCreatedReportAction.reportActionID]: {
                    pendingAction: null,
                    errors: null,
                },
            },
        });
    }

    const errorKey = DateUtils.getMicroseconds();

    const failureData: OnyxUpdate[] = [
        {
            onyxMethod: Onyx.METHOD.MERGE,
            key: `${ONYXKEYS.COLLECTION.REPORT}${chat.report?.reportID}`,
            value: {
                iouReportID: chat.report?.iouReportID,
                lastReadTime: chat.report?.lastReadTime,
                lastVisibleActionCreated: chat.report?.lastVisibleActionCreated,
                pendingFields: null,
                hasOutstandingChildRequest: chat.report?.hasOutstandingChildRequest,
                ...(isNewChatReport
                    ? {
                          errorFields: {
                              createChat: getMicroSecondOnyxErrorWithTranslationKey('report.genericCreateReportFailureMessage'),
                          },
                      }
                    : {}),
            },
        },
        {
            onyxMethod: Onyx.METHOD.MERGE,
            key: `${ONYXKEYS.COLLECTION.REPORT}${iou.report.reportID}`,
            value: {
                pendingFields: null,
                errorFields: {
                    ...(shouldCreateNewMoneyRequestReport ? {createChat: getMicroSecondOnyxErrorWithTranslationKey('report.genericCreateReportFailureMessage')} : {}),
                },
            },
        },
        {
            onyxMethod: Onyx.METHOD.MERGE,
            key: `${ONYXKEYS.COLLECTION.REPORT}${transactionThreadReport?.reportID}`,
            value: {
                pendingFields: null,
                errorFields: existingTransactionThreadReport
                    ? null
                    : {
                          createChat: getMicroSecondOnyxErrorWithTranslationKey('report.genericCreateReportFailureMessage'),
                      },
            },
        },
        {
            onyxMethod: Onyx.METHOD.MERGE,
            key: `${ONYXKEYS.COLLECTION.TRANSACTION}${transaction.transactionID}`,
            value: {
                errors: getReceiptError(
                    transaction.receipt,
                    // Disabling this line since transaction.filename can be an empty string
                    // eslint-disable-next-line @typescript-eslint/prefer-nullish-coalescing
                    transaction.filename || transaction.receipt?.filename,
                    isScanRequest,
                    errorKey,
                    CONST.IOU.ACTION_PARAMS.MONEY_REQUEST,
                    retryParams,
                ),
                pendingFields: clearedPendingFields,
            },
        },
        {
            onyxMethod: Onyx.METHOD.MERGE,
            key: `${ONYXKEYS.COLLECTION.REPORT_ACTIONS}${iou.report.reportID}`,
            value: {
                ...(shouldCreateNewMoneyRequestReport
                    ? {
                          [iou.createdAction.reportActionID]: {
                              errors: getReceiptError(
                                  transaction.receipt,
                                  // Disabling this line since transaction.filename can be an empty string
                                  // eslint-disable-next-line @typescript-eslint/prefer-nullish-coalescing
                                  transaction.filename || transaction.receipt?.filename,
                                  isScanRequest,
                                  errorKey,
                                  CONST.IOU.ACTION_PARAMS.MONEY_REQUEST,
                                  retryParams,
                              ),
                          },
                          [iou.action.reportActionID]: {
                              errors: getMicroSecondOnyxErrorWithTranslationKey('iou.error.genericCreateFailureMessage'),
                          },
                      }
                    : {
                          [iou.action.reportActionID]: {
                              errors: getReceiptError(
                                  transaction.receipt,
                                  // Disabling this line since transaction.filename can be an empty string
                                  // eslint-disable-next-line @typescript-eslint/prefer-nullish-coalescing
                                  transaction.filename || transaction.receipt?.filename,
                                  isScanRequest,
                                  errorKey,
                                  CONST.IOU.ACTION_PARAMS.MONEY_REQUEST,
                                  retryParams,
                              ),
                          },
                      }),
            },
        },
    ];

    if (!isOneOnOneSplit) {
        optimisticData.push({
            onyxMethod: Onyx.METHOD.SET,
            key: ONYXKEYS.NVP_QUICK_ACTION_GLOBAL_CREATE,
            value: {
                action: newQuickAction,
                chatReportID: chat.report?.reportID,
                isFirstQuickAction: isEmptyObject(quickAction),
            },
        });
        failureData.push({
            onyxMethod: Onyx.METHOD.SET,
            key: ONYXKEYS.NVP_QUICK_ACTION_GLOBAL_CREATE,
            value: quickAction ?? null,
        });
    }

    if (!isEmptyObject(transactionThreadCreatedReportAction)) {
        failureData.push({
            onyxMethod: Onyx.METHOD.MERGE,
            key: `${ONYXKEYS.COLLECTION.REPORT_ACTIONS}${transactionThreadReport?.reportID}`,
            value: {
                [transactionThreadCreatedReportAction.reportActionID]: {
                    errors: getMicroSecondOnyxErrorWithTranslationKey('iou.error.genericCreateFailureMessage'),
                },
            },
        });
    }

    const searchUpdate = getSearchOnyxUpdate({
        transaction,
        participant,
    });

    if (searchUpdate) {
        optimisticData.push({...searchUpdate});
    }

    // We don't need to compute violations unless we're on a paid policy
    if (!policy || !isPaidGroupPolicy(policy)) {
        return [optimisticData, successData, failureData];
    }

    const violationsOnyxData = ViolationsUtils.getViolationsOnyxData(
        transaction,
        [],
        policy,
        policyTagList ?? {},
        policyCategories ?? {},
        hasDependentTags(policy, policyTagList ?? {}),
        false,
    );

    if (violationsOnyxData) {
        const shouldFixViolations = Array.isArray(violationsOnyxData.value) && violationsOnyxData.value.length > 0;

        optimisticData.push(violationsOnyxData, {
            key: `${ONYXKEYS.COLLECTION.NEXT_STEP}${iou.report.reportID}`,
            onyxMethod: Onyx.METHOD.SET,
            value: buildNextStep(iou.report, iou.report.statusNum ?? CONST.REPORT.STATE_NUM.OPEN, shouldFixViolations),
        });
        failureData.push({
            onyxMethod: Onyx.METHOD.SET,
            key: `${ONYXKEYS.COLLECTION.TRANSACTION_VIOLATIONS}${transaction.transactionID}`,
            value: [],
        });
    }

    return [optimisticData, successData, failureData];
}

/** Builds the Onyx data for an invoice */
function buildOnyxDataForInvoice(invoiceParams: BuildOnyxDataForInvoiceParams): [OnyxUpdate[], OnyxUpdate[], OnyxUpdate[]] {
    const {chat, iou, transactionParams, policyParams, optimisticData: optimisticDataParams, companyName, companyWebsite, participant} = invoiceParams;
    const transaction = transactionParams.transaction;

    const clearedPendingFields = Object.fromEntries(Object.keys(transactionParams.transaction.pendingFields ?? {}).map((key) => [key, null]));
    const optimisticData: OnyxUpdate[] = [
        {
            onyxMethod: Onyx.METHOD.SET,
            key: `${ONYXKEYS.COLLECTION.REPORT}${iou.report?.reportID}`,
            value: {
                ...iou.report,
                lastMessageText: getReportActionText(iou.action),
                lastMessageHtml: getReportActionHtml(iou.action),
                pendingFields: {
                    createChat: CONST.RED_BRICK_ROAD_PENDING_ACTION.ADD,
                },
            },
        },
        {
            onyxMethod: Onyx.METHOD.MERGE,
            key: `${ONYXKEYS.COLLECTION.REPORT_METADATA}${iou.report?.reportID}`,
            value: {
                isOptimisticReport: true,
            },
        },
        {
            onyxMethod: Onyx.METHOD.SET,
            key: `${ONYXKEYS.COLLECTION.TRANSACTION}${transactionParams.transaction.transactionID}`,
            value: transactionParams.transaction,
        },
        chat.isNewReport
            ? {
                  onyxMethod: Onyx.METHOD.SET,
                  key: `${ONYXKEYS.COLLECTION.REPORT_ACTIONS}${chat.report?.reportID}`,
                  value: {
                      [chat.createdAction.reportActionID]: chat.createdAction,
                      [chat.reportPreviewAction.reportActionID]: chat.reportPreviewAction,
                  },
              }
            : {
                  onyxMethod: Onyx.METHOD.MERGE,
                  key: `${ONYXKEYS.COLLECTION.REPORT_ACTIONS}${chat.report?.reportID}`,
                  value: {
                      [chat.reportPreviewAction.reportActionID]: chat.reportPreviewAction,
                  },
              },
        {
            onyxMethod: Onyx.METHOD.MERGE,
            key: `${ONYXKEYS.COLLECTION.REPORT_ACTIONS}${iou.report?.reportID}`,
            value: {
                [iou.createdAction.reportActionID]: iou.createdAction as OnyxTypes.ReportAction,
                [iou.action.reportActionID]: iou.action as OnyxTypes.ReportAction,
            },
        },
        {
            onyxMethod: Onyx.METHOD.MERGE,
            key: `${ONYXKEYS.COLLECTION.REPORT}${transactionParams.threadReport.reportID}`,
            value: transactionParams.threadReport,
        },
        {
            onyxMethod: Onyx.METHOD.MERGE,
            key: `${ONYXKEYS.COLLECTION.REPORT_METADATA}${transactionParams.threadReport?.reportID}`,
            value: {
                isOptimisticReport: true,
            },
        },
    ];

    if (transactionParams.threadCreatedReportAction?.reportActionID) {
        optimisticData.push({
            onyxMethod: Onyx.METHOD.MERGE,
            key: `${ONYXKEYS.COLLECTION.REPORT_ACTIONS}${transactionParams.threadReport.reportID}`,
            value: {
                [transactionParams.threadCreatedReportAction.reportActionID]: transactionParams.threadCreatedReportAction,
            },
        });
    }

    const successData: OnyxUpdate[] = [];

    if (chat.report) {
        optimisticData.push({
            // Use SET for new reports because it doesn't exist yet, is faster and we need the data to be available when we navigate to the chat page
            onyxMethod: chat.isNewReport ? Onyx.METHOD.SET : Onyx.METHOD.MERGE,
            key: `${ONYXKEYS.COLLECTION.REPORT}${chat.report.reportID}`,
            value: {
                ...chat.report,
                lastReadTime: DateUtils.getDBTime(),
                iouReportID: iou.report?.reportID,
                ...(chat.isNewReport ? {pendingFields: {createChat: CONST.RED_BRICK_ROAD_PENDING_ACTION.ADD}} : {}),
            },
        });

        if (chat.isNewReport) {
            optimisticData.push({
                onyxMethod: Onyx.METHOD.MERGE,
                key: `${ONYXKEYS.COLLECTION.REPORT_METADATA}${chat.report?.reportID}`,
                value: {
                    isOptimisticReport: true,
                },
            });
        }
    }

    if (optimisticDataParams.policyRecentlyUsedCategories.length) {
        optimisticData.push({
            onyxMethod: Onyx.METHOD.SET,
            key: `${ONYXKEYS.COLLECTION.POLICY_RECENTLY_USED_CATEGORIES}${iou.report?.policyID}`,
            value: optimisticDataParams.policyRecentlyUsedCategories,
        });
    }

    if (optimisticDataParams.recentlyUsedCurrencies?.length) {
        optimisticData.push({
            onyxMethod: Onyx.METHOD.SET,
            key: ONYXKEYS.RECENTLY_USED_CURRENCIES,
            value: optimisticDataParams.recentlyUsedCurrencies,
        });
    }

    if (!isEmptyObject(optimisticDataParams.policyRecentlyUsedTags)) {
        optimisticData.push({
            onyxMethod: Onyx.METHOD.MERGE,
            key: `${ONYXKEYS.COLLECTION.POLICY_RECENTLY_USED_TAGS}${iou.report?.policyID}`,
            value: optimisticDataParams.policyRecentlyUsedTags,
        });
    }

    const redundantParticipants: Record<number, null> = {};
    if (!isEmptyObject(optimisticDataParams.personalDetailListAction)) {
        const successPersonalDetailListAction: Record<number, null> = {};

        // BE will send different participants. We clear the optimistic ones to avoid duplicated entries
        Object.keys(optimisticDataParams.personalDetailListAction).forEach((accountIDKey) => {
            const accountID = Number(accountIDKey);
            successPersonalDetailListAction[accountID] = null;
            redundantParticipants[accountID] = null;
        });

        optimisticData.push({
            onyxMethod: Onyx.METHOD.MERGE,
            key: ONYXKEYS.PERSONAL_DETAILS_LIST,
            value: optimisticDataParams.personalDetailListAction,
        });
        successData.push({
            onyxMethod: Onyx.METHOD.MERGE,
            key: ONYXKEYS.PERSONAL_DETAILS_LIST,
            value: successPersonalDetailListAction,
        });
    }

    successData.push(
        {
            onyxMethod: Onyx.METHOD.MERGE,
            key: `${ONYXKEYS.COLLECTION.REPORT}${iou.report?.reportID}`,
            value: {
                participants: redundantParticipants,
                pendingFields: null,
                errorFields: null,
            },
        },
        {
            onyxMethod: Onyx.METHOD.MERGE,
            key: `${ONYXKEYS.COLLECTION.REPORT_METADATA}${iou.report?.reportID}`,
            value: {
                isOptimisticReport: false,
            },
        },
        {
            onyxMethod: Onyx.METHOD.MERGE,
            key: `${ONYXKEYS.COLLECTION.REPORT}${transactionParams.threadReport.reportID}`,
            value: {
                participants: redundantParticipants,
                pendingFields: null,
                errorFields: null,
            },
        },
        {
            onyxMethod: Onyx.METHOD.MERGE,
            key: `${ONYXKEYS.COLLECTION.REPORT_METADATA}${transactionParams.threadReport.reportID}`,
            value: {
                isOptimisticReport: false,
            },
        },
        {
            onyxMethod: Onyx.METHOD.MERGE,
            key: `${ONYXKEYS.COLLECTION.TRANSACTION}${transactionParams.transaction.transactionID}`,
            value: {
                pendingAction: null,
                pendingFields: clearedPendingFields,
            },
        },
        {
            onyxMethod: Onyx.METHOD.MERGE,
            key: `${ONYXKEYS.COLLECTION.REPORT_ACTIONS}${chat.report?.reportID}`,
            value: {
                ...(chat.isNewReport
                    ? {
                          [chat.createdAction.reportActionID]: {
                              pendingAction: null,
                              errors: null,
                          },
                      }
                    : {}),
                [chat.reportPreviewAction.reportActionID]: {
                    pendingAction: null,
                },
            },
        },
        {
            onyxMethod: Onyx.METHOD.MERGE,
            key: `${ONYXKEYS.COLLECTION.REPORT_ACTIONS}${iou.report?.reportID}`,
            value: {
                [iou.createdAction.reportActionID]: {
                    pendingAction: null,
                    errors: null,
                },
                [iou.action.reportActionID]: {
                    pendingAction: null,
                    errors: null,
                },
            },
        },
    );

    if (transactionParams.threadCreatedReportAction?.reportActionID) {
        successData.push({
            onyxMethod: Onyx.METHOD.MERGE,
            key: `${ONYXKEYS.COLLECTION.REPORT_ACTIONS}${transactionParams.threadReport.reportID}`,
            value: {
                [transactionParams.threadCreatedReportAction.reportActionID]: {
                    pendingAction: null,
                    errors: null,
                },
            },
        });
    }

    if (chat.isNewReport) {
        successData.push(
            {
                onyxMethod: Onyx.METHOD.MERGE,
                key: `${ONYXKEYS.COLLECTION.REPORT}${chat.report?.reportID}`,
                value: {
                    participants: redundantParticipants,
                    pendingFields: null,
                    errorFields: null,
                },
            },
            {
                onyxMethod: Onyx.METHOD.MERGE,
                key: `${ONYXKEYS.COLLECTION.REPORT_METADATA}${chat.report?.reportID}`,
                value: {
                    isOptimisticReport: false,
                },
            },
        );
    }

    const errorKey = DateUtils.getMicroseconds();

    const failureData: OnyxUpdate[] = [
        {
            onyxMethod: Onyx.METHOD.MERGE,
            key: `${ONYXKEYS.COLLECTION.REPORT}${chat.report?.reportID}`,
            value: {
                iouReportID: chat.report?.iouReportID,
                lastReadTime: chat.report?.lastReadTime,
                pendingFields: null,
                hasOutstandingChildRequest: chat.report?.hasOutstandingChildRequest,
                ...(chat.isNewReport
                    ? {
                          errorFields: {
                              createChat: getMicroSecondOnyxErrorWithTranslationKey('report.genericCreateReportFailureMessage'),
                          },
                      }
                    : {}),
            },
        },
        {
            onyxMethod: Onyx.METHOD.MERGE,
            key: `${ONYXKEYS.COLLECTION.REPORT}${iou.report?.reportID}`,
            value: {
                pendingFields: null,
                errorFields: {
                    createChat: getMicroSecondOnyxErrorWithTranslationKey('report.genericCreateReportFailureMessage'),
                },
            },
        },
        {
            onyxMethod: Onyx.METHOD.MERGE,
            key: `${ONYXKEYS.COLLECTION.REPORT}${transactionParams.threadReport.reportID}`,
            value: {
                errorFields: {
                    createChat: getMicroSecondOnyxErrorWithTranslationKey('report.genericCreateReportFailureMessage'),
                },
            },
        },
        {
            onyxMethod: Onyx.METHOD.MERGE,
            key: `${ONYXKEYS.COLLECTION.TRANSACTION}${transactionParams.transaction.transactionID}`,
            value: {
                errors: getMicroSecondOnyxErrorWithTranslationKey('iou.error.genericCreateInvoiceFailureMessage'),
                pendingFields: clearedPendingFields,
            },
        },
        {
            onyxMethod: Onyx.METHOD.MERGE,
            key: `${ONYXKEYS.COLLECTION.REPORT_ACTIONS}${iou.report?.reportID}`,
            value: {
                [iou.createdAction.reportActionID]: {
                    // Disabling this line since transactionParams.transaction.filename can be an empty string
                    errors: getReceiptError(
                        transactionParams.transaction.receipt,
                        // eslint-disable-next-line @typescript-eslint/prefer-nullish-coalescing
                        transactionParams.transaction?.filename || transactionParams.transaction.receipt?.filename,
                        false,
                        errorKey,
                    ),
                },
                [iou.action.reportActionID]: {
                    errors: getMicroSecondOnyxErrorWithTranslationKey('iou.error.genericCreateInvoiceFailureMessage'),
                },
            },
        },
    ];

    if (transactionParams.threadCreatedReportAction?.reportActionID) {
        failureData.push({
            onyxMethod: Onyx.METHOD.MERGE,
            key: `${ONYXKEYS.COLLECTION.REPORT_ACTIONS}${transactionParams.threadReport.reportID}`,
            value: {
                [transactionParams.threadCreatedReportAction.reportActionID]: {
                    errors: getMicroSecondOnyxErrorWithTranslationKey('iou.error.genericCreateInvoiceFailureMessage', errorKey),
                },
            },
        });
    }

    if (companyName && companyWebsite) {
        optimisticData.push({
            onyxMethod: Onyx.METHOD.MERGE,
            key: `${ONYXKEYS.COLLECTION.POLICY}${policyParams.policy?.id}`,
            value: {
                invoice: {
                    companyName,
                    companyWebsite,
                    pendingFields: {
                        companyName: CONST.RED_BRICK_ROAD_PENDING_ACTION.UPDATE,
                        companyWebsite: CONST.RED_BRICK_ROAD_PENDING_ACTION.UPDATE,
                    },
                },
            },
        });
        successData.push({
            onyxMethod: Onyx.METHOD.MERGE,
            key: `${ONYXKEYS.COLLECTION.POLICY}${policyParams.policy?.id}`,
            value: {
                invoice: {
                    pendingFields: {
                        companyName: null,
                        companyWebsite: null,
                    },
                },
            },
        });
        failureData.push({
            onyxMethod: Onyx.METHOD.MERGE,
            key: `${ONYXKEYS.COLLECTION.POLICY}${policyParams.policy?.id}`,
            value: {
                invoice: {
                    companyName: null,
                    companyWebsite: null,
                    pendingFields: {
                        companyName: null,
                        companyWebsite: null,
                    },
                },
            },
        });
    }

    const searchUpdate = getSearchOnyxUpdate({
        transaction,
        participant,
    });

    if (searchUpdate) {
        optimisticData.push({...searchUpdate});
    }

    // We don't need to compute violations unless we're on a paid policy
    if (!policyParams.policy || !isPaidGroupPolicy(policyParams.policy)) {
        return [optimisticData, successData, failureData];
    }

    const violationsOnyxData = ViolationsUtils.getViolationsOnyxData(
        transactionParams.transaction,
        [],
        policyParams.policy,
        policyParams.policyTagList ?? {},
        policyParams.policyCategories ?? {},
        hasDependentTags(policyParams.policy, policyParams.policyTagList ?? {}),
        true,
    );

    if (violationsOnyxData) {
        optimisticData.push(violationsOnyxData);
        failureData.push({
            onyxMethod: Onyx.METHOD.SET,
            key: `${ONYXKEYS.COLLECTION.TRANSACTION_VIOLATIONS}${transactionParams.transaction.transactionID}`,
            value: [],
        });
    }

    return [optimisticData, successData, failureData];
}

type BuildOnyxDataForTrackExpenseParams = {
    chat: {report: OnyxInputValue<OnyxTypes.Report>; previewAction: OnyxInputValue<ReportAction>};
    iou: {report: OnyxInputValue<OnyxTypes.Report>; createdAction: OptimisticCreatedReportAction; action: OptimisticIOUReportAction};
    transactionParams: {transaction: OnyxTypes.Transaction; threadReport: OptimisticChatReport | null; threadCreatedReportAction: OptimisticCreatedReportAction | null};
    policyParams: {policy?: OnyxInputValue<OnyxTypes.Policy>; tagList?: OnyxInputValue<OnyxTypes.PolicyTagLists>; categories?: OnyxInputValue<OnyxTypes.PolicyCategories>};
    shouldCreateNewMoneyRequestReport: boolean;
    existingTransactionThreadReportID?: string;
    actionableTrackExpenseWhisper?: OnyxInputValue<OnyxTypes.ReportAction>;
    retryParams?: StartSplitBilActionParams | CreateTrackExpenseParams | RequestMoneyInformation | ReplaceReceipt;
    participant?: Participant;
};

/** Builds the Onyx data for track expense */
function buildOnyxDataForTrackExpense({
    chat,
    iou,
    transactionParams,
    policyParams = {},
    shouldCreateNewMoneyRequestReport,
    existingTransactionThreadReportID,
    actionableTrackExpenseWhisper,
    retryParams,
    participant,
}: BuildOnyxDataForTrackExpenseParams): [OnyxUpdate[], OnyxUpdate[], OnyxUpdate[]] {
    const {report: chatReport, previewAction: reportPreviewAction} = chat;
    const {report: iouReport, createdAction: iouCreatedAction, action: iouAction} = iou;
    const {transaction, threadReport: transactionThreadReport, threadCreatedReportAction: transactionThreadCreatedReportAction} = transactionParams;
    const {policy, tagList: policyTagList, categories: policyCategories} = policyParams;

    const isScanRequest = isScanRequestTransactionUtils(transaction);
    const isDistanceRequest = isDistanceRequestTransactionUtils(transaction);
    const clearedPendingFields = Object.fromEntries(Object.keys(transaction.pendingFields ?? {}).map((key) => [key, null]));

    const optimisticData: OnyxUpdate[] = [];
    const successData: OnyxUpdate[] = [];
    const failureData: OnyxUpdate[] = [];

    const isSelfDMReport = isSelfDM(chatReport);
    let newQuickAction: QuickActionName = isSelfDMReport ? CONST.QUICK_ACTIONS.TRACK_MANUAL : CONST.QUICK_ACTIONS.REQUEST_MANUAL;
    if (isScanRequest) {
        newQuickAction = isSelfDMReport ? CONST.QUICK_ACTIONS.TRACK_SCAN : CONST.QUICK_ACTIONS.REQUEST_SCAN;
    } else if (isDistanceRequest) {
        newQuickAction = isSelfDMReport ? CONST.QUICK_ACTIONS.TRACK_DISTANCE : CONST.QUICK_ACTIONS.REQUEST_DISTANCE;
    }
    const existingTransactionThreadReport = allReports?.[`${ONYXKEYS.COLLECTION.REPORT}${existingTransactionThreadReportID}`] ?? null;

    if (chatReport) {
        optimisticData.push(
            {
                onyxMethod: Onyx.METHOD.MERGE,
                key: `${ONYXKEYS.COLLECTION.REPORT}${chatReport.reportID}`,
                value: {
                    ...chatReport,
                    lastMessageText: getReportActionText(iouAction),
                    lastMessageHtml: getReportActionHtml(iouAction),
                    lastReadTime: DateUtils.getDBTime(),
                    iouReportID: iouReport?.reportID,
                    lastVisibleActionCreated: shouldCreateNewMoneyRequestReport ? reportPreviewAction?.created : chatReport.lastVisibleActionCreated,
                },
            },
            {
                onyxMethod: Onyx.METHOD.SET,
                key: ONYXKEYS.NVP_QUICK_ACTION_GLOBAL_CREATE,
                value: {
                    action: newQuickAction,
                    chatReportID: chatReport.reportID,
                    isFirstQuickAction: isEmptyObject(quickAction),
                },
            },
        );

        if (actionableTrackExpenseWhisper && !iouReport) {
            optimisticData.push({
                onyxMethod: Onyx.METHOD.MERGE,
                key: `${ONYXKEYS.COLLECTION.REPORT_ACTIONS}${chatReport?.reportID}`,
                value: {
                    [actionableTrackExpenseWhisper.reportActionID]: actionableTrackExpenseWhisper,
                },
            });
            optimisticData.push({
                onyxMethod: Onyx.METHOD.MERGE,
                key: `${ONYXKEYS.COLLECTION.REPORT}${chatReport.reportID}`,
                value: {
                    lastVisibleActionCreated: actionableTrackExpenseWhisper.created,
                    lastMessageText: CONST.ACTIONABLE_TRACK_EXPENSE_WHISPER_MESSAGE,
                },
            });
            successData.push({
                onyxMethod: Onyx.METHOD.MERGE,
                key: `${ONYXKEYS.COLLECTION.REPORT_ACTIONS}${chatReport?.reportID}`,
                value: {
                    [actionableTrackExpenseWhisper.reportActionID]: {pendingAction: null, errors: null},
                },
            });
            failureData.push({
                onyxMethod: Onyx.METHOD.MERGE,
                key: `${ONYXKEYS.COLLECTION.REPORT_ACTIONS}${chatReport?.reportID}`,
                value: {[actionableTrackExpenseWhisper.reportActionID]: null},
            });
        }
    }

    if (iouReport) {
        optimisticData.push(
            {
                onyxMethod: shouldCreateNewMoneyRequestReport ? Onyx.METHOD.SET : Onyx.METHOD.MERGE,
                key: `${ONYXKEYS.COLLECTION.REPORT}${iouReport.reportID}`,
                value: {
                    ...iouReport,
                    lastMessageText: getReportActionText(iouAction),
                    lastMessageHtml: getReportActionHtml(iouAction),
                    pendingFields: {
                        ...(shouldCreateNewMoneyRequestReport ? {createChat: CONST.RED_BRICK_ROAD_PENDING_ACTION.ADD} : {preview: CONST.RED_BRICK_ROAD_PENDING_ACTION.UPDATE}),
                    },
                },
            },
            shouldCreateNewMoneyRequestReport
                ? {
                      onyxMethod: Onyx.METHOD.SET,
                      key: `${ONYXKEYS.COLLECTION.REPORT_ACTIONS}${iouReport.reportID}`,
                      value: {
                          [iouCreatedAction.reportActionID]: iouCreatedAction as OnyxTypes.ReportAction,
                          [iouAction.reportActionID]: iouAction as OnyxTypes.ReportAction,
                      },
                  }
                : {
                      onyxMethod: Onyx.METHOD.MERGE,
                      key: `${ONYXKEYS.COLLECTION.REPORT_ACTIONS}${iouReport.reportID}`,
                      value: {
                          [iouAction.reportActionID]: iouAction as OnyxTypes.ReportAction,
                      },
                  },
            {
                onyxMethod: Onyx.METHOD.MERGE,
                key: `${ONYXKEYS.COLLECTION.REPORT_ACTIONS}${chatReport?.reportID}`,
                value: {
                    ...(reportPreviewAction && {[reportPreviewAction.reportActionID]: reportPreviewAction}),
                },
            },
        );
        if (shouldCreateNewMoneyRequestReport) {
            optimisticData.push({
                onyxMethod: Onyx.METHOD.MERGE,
                key: `${ONYXKEYS.COLLECTION.REPORT_METADATA}${iouReport.reportID}`,
                value: {
                    isOptimisticReport: true,
                },
            });
        }
    } else {
        optimisticData.push({
            onyxMethod: Onyx.METHOD.MERGE,
            key: `${ONYXKEYS.COLLECTION.REPORT_ACTIONS}${chatReport?.reportID}`,
            value: {
                [iouAction.reportActionID]: iouAction as OnyxTypes.ReportAction,
            },
        });
    }

    optimisticData.push(
        {
            onyxMethod: Onyx.METHOD.SET,
            key: `${ONYXKEYS.COLLECTION.TRANSACTION}${transaction.transactionID}`,
            value: transaction,
        },
        {
            onyxMethod: Onyx.METHOD.MERGE,
            key: `${ONYXKEYS.COLLECTION.REPORT}${transactionThreadReport?.reportID}`,
            value: {
                ...transactionThreadReport,
                pendingFields: {createChat: CONST.RED_BRICK_ROAD_PENDING_ACTION.ADD},
            },
        },
        {
            onyxMethod: Onyx.METHOD.MERGE,
            key: `${ONYXKEYS.COLLECTION.REPORT_METADATA}${transactionThreadReport?.reportID}`,
            value: {
                isOptimisticReport: true,
            },
        },
    );

    if (!isEmptyObject(transactionThreadCreatedReportAction)) {
        optimisticData.push({
            onyxMethod: Onyx.METHOD.MERGE,
            key: `${ONYXKEYS.COLLECTION.REPORT_ACTIONS}${transactionThreadReport?.reportID}`,
            value: {
                [transactionThreadCreatedReportAction.reportActionID]: transactionThreadCreatedReportAction,
            },
        });
    }

    if (iouReport) {
        successData.push(
            {
                onyxMethod: Onyx.METHOD.MERGE,
                key: `${ONYXKEYS.COLLECTION.REPORT}${iouReport?.reportID}`,
                value: {
                    pendingFields: null,
                    errorFields: null,
                },
            },
            {
                onyxMethod: Onyx.METHOD.MERGE,
                key: `${ONYXKEYS.COLLECTION.REPORT_ACTIONS}${iouReport?.reportID}`,
                value: {
                    ...(shouldCreateNewMoneyRequestReport
                        ? {
                              [iouCreatedAction.reportActionID]: {
                                  pendingAction: null,
                                  errors: null,
                              },
                          }
                        : {}),
                    [iouAction.reportActionID]: {
                        pendingAction: null,
                        errors: null,
                    },
                },
            },
            {
                onyxMethod: Onyx.METHOD.MERGE,
                key: `${ONYXKEYS.COLLECTION.REPORT_ACTIONS}${chatReport?.reportID}`,
                value: {
                    ...(reportPreviewAction && {[reportPreviewAction.reportActionID]: {pendingAction: null}}),
                },
            },
        );
        if (shouldCreateNewMoneyRequestReport) {
            successData.push({
                onyxMethod: Onyx.METHOD.MERGE,
                key: `${ONYXKEYS.COLLECTION.REPORT_METADATA}${iouReport.reportID}`,
                value: {
                    isOptimisticReport: false,
                },
            });
        }
    } else {
        successData.push({
            onyxMethod: Onyx.METHOD.MERGE,
            key: `${ONYXKEYS.COLLECTION.REPORT_ACTIONS}${chatReport?.reportID}`,
            value: {
                [iouAction.reportActionID]: {
                    pendingAction: null,
                    errors: null,
                },
                ...(reportPreviewAction && {[reportPreviewAction.reportActionID]: {pendingAction: null}}),
            },
        });
    }

    successData.push(
        {
            onyxMethod: Onyx.METHOD.MERGE,
            key: `${ONYXKEYS.COLLECTION.REPORT}${transactionThreadReport?.reportID}`,
            value: {
                pendingFields: null,
                errorFields: null,
            },
        },
        {
            onyxMethod: Onyx.METHOD.MERGE,
            key: `${ONYXKEYS.COLLECTION.REPORT_METADATA}${transactionThreadReport?.reportID}`,
            value: {
                isOptimisticReport: false,
            },
        },
        {
            onyxMethod: Onyx.METHOD.MERGE,
            key: `${ONYXKEYS.COLLECTION.TRANSACTION}${transaction.transactionID}`,
            value: {
                pendingAction: null,
                pendingFields: clearedPendingFields,
                routes: null,
            },
        },
    );

    if (!isEmptyObject(transactionThreadCreatedReportAction)) {
        successData.push({
            onyxMethod: Onyx.METHOD.MERGE,
            key: `${ONYXKEYS.COLLECTION.REPORT_ACTIONS}${transactionThreadReport?.reportID}`,
            value: {
                [transactionThreadCreatedReportAction.reportActionID]: {
                    pendingAction: null,
                    errors: null,
                },
            },
        });
    }

    failureData.push({
        onyxMethod: Onyx.METHOD.SET,
        key: ONYXKEYS.NVP_QUICK_ACTION_GLOBAL_CREATE,
        value: quickAction ?? null,
    });

    if (iouReport) {
        failureData.push(
            {
                onyxMethod: Onyx.METHOD.MERGE,
                key: `${ONYXKEYS.COLLECTION.REPORT}${iouReport.reportID}`,
                value: {
                    pendingFields: null,
                    errorFields: {
                        ...(shouldCreateNewMoneyRequestReport ? {createChat: getMicroSecondOnyxErrorWithTranslationKey('report.genericCreateReportFailureMessage')} : {}),
                    },
                },
            },
            {
                onyxMethod: Onyx.METHOD.MERGE,
                key: `${ONYXKEYS.COLLECTION.REPORT_ACTIONS}${iouReport.reportID}`,
                value: {
                    ...(shouldCreateNewMoneyRequestReport
                        ? {
                              [iouCreatedAction.reportActionID]: {
                                  errors: getReceiptError(
                                      transaction.receipt,
                                      // Disabling this line since transaction.filename can be an empty string
                                      // eslint-disable-next-line @typescript-eslint/prefer-nullish-coalescing
                                      transaction.filename || transaction.receipt?.filename,
                                      isScanRequest,
                                      undefined,
                                      CONST.IOU.ACTION_PARAMS.TRACK_EXPENSE,
                                      retryParams,
                                  ),
                              },
                              [iouAction.reportActionID]: {
                                  errors: getMicroSecondOnyxErrorWithTranslationKey('iou.error.genericCreateFailureMessage'),
                              },
                          }
                        : {
                              [iouAction.reportActionID]: {
                                  errors: getReceiptError(
                                      transaction.receipt,
                                      // Disabling this line since transaction.filename can be an empty string
                                      // eslint-disable-next-line @typescript-eslint/prefer-nullish-coalescing
                                      transaction.filename || transaction.receipt?.filename,
                                      isScanRequest,
                                      undefined,
                                      CONST.IOU.ACTION_PARAMS.TRACK_EXPENSE,
                                      retryParams,
                                  ),
                              },
                          }),
                },
            },
        );
    } else {
        failureData.push({
            onyxMethod: Onyx.METHOD.MERGE,
            key: `${ONYXKEYS.COLLECTION.REPORT_ACTIONS}${chatReport?.reportID}`,
            value: {
                [iouAction.reportActionID]: {
                    errors: getReceiptError(
                        transaction.receipt,
                        // Disabling this line since transaction.filename can be an empty string
                        // eslint-disable-next-line @typescript-eslint/prefer-nullish-coalescing
                        transaction.filename || transaction.receipt?.filename,
                        isScanRequest,
                        undefined,
                        CONST.IOU.ACTION_PARAMS.TRACK_EXPENSE,
                        retryParams,
                    ),
                },
            },
        });
    }

    failureData.push(
        {
            onyxMethod: Onyx.METHOD.MERGE,
            key: `${ONYXKEYS.COLLECTION.REPORT}${chatReport?.reportID}`,
            value: {
                lastReadTime: chatReport?.lastReadTime,
                lastMessageText: chatReport?.lastMessageText,
                lastMessageHtml: chatReport?.lastMessageHtml,
            },
        },
        {
            onyxMethod: Onyx.METHOD.MERGE,
            key: `${ONYXKEYS.COLLECTION.REPORT}${transactionThreadReport?.reportID}`,
            value: {
                pendingFields: null,
                errorFields: existingTransactionThreadReport
                    ? null
                    : {
                          createChat: getMicroSecondOnyxErrorWithTranslationKey('report.genericCreateReportFailureMessage'),
                      },
            },
        },
        {
            onyxMethod: Onyx.METHOD.MERGE,
            key: `${ONYXKEYS.COLLECTION.TRANSACTION}${transaction.transactionID}`,
            value: {
                errors: getReceiptError(
                    transaction.receipt,
                    // Disabling this line since transaction.filename can be an empty string
                    // eslint-disable-next-line @typescript-eslint/prefer-nullish-coalescing
                    transaction.filename || transaction.receipt?.filename,
                    isScanRequest,
                    undefined,
                    CONST.IOU.ACTION_PARAMS.TRACK_EXPENSE,
                    retryParams,
                ),
                pendingFields: clearedPendingFields,
            },
        },
    );

    if (transactionThreadCreatedReportAction?.reportActionID) {
        failureData.push({
            onyxMethod: Onyx.METHOD.MERGE,
            key: `${ONYXKEYS.COLLECTION.REPORT_ACTIONS}${transactionThreadReport?.reportID}`,
            value: {
                [transactionThreadCreatedReportAction?.reportActionID]: {
                    errors: getMicroSecondOnyxErrorWithTranslationKey('iou.error.genericCreateFailureMessage'),
                },
            },
        });
    }

    const searchUpdate = getSearchOnyxUpdate({
        transaction,
        participant,
    });

    if (searchUpdate) {
        optimisticData.push({...searchUpdate});
    }

    // We don't need to compute violations unless we're on a paid policy
    if (!policy || !isPaidGroupPolicy(policy)) {
        return [optimisticData, successData, failureData];
    }

    const violationsOnyxData = ViolationsUtils.getViolationsOnyxData(
        transaction,
        [],
        policy,
        policyTagList ?? {},
        policyCategories ?? {},
        hasDependentTags(policy, policyTagList ?? {}),
        false,
    );

    if (violationsOnyxData) {
        optimisticData.push(violationsOnyxData);
        failureData.push({
            onyxMethod: Onyx.METHOD.SET,
            key: `${ONYXKEYS.COLLECTION.TRANSACTION_VIOLATIONS}${transaction.transactionID}`,
            value: [],
        });
    }

    // Show field violations only for control policies
    if (isControlPolicy(policy) && iouReport) {
        const {optimisticData: fieldViolationsOptimisticData, failureData: fieldViolationsFailureData} = getFieldViolationsOnyxData(iouReport);
        optimisticData.push(...fieldViolationsOptimisticData);
        failureData.push(...fieldViolationsFailureData);
    }

    return [optimisticData, successData, failureData];
}

function getDeleteTrackExpenseInformation(
    chatReportID: string,
    transactionID: string | undefined,
    reportAction: OnyxTypes.ReportAction,
    shouldDeleteTransactionFromOnyx = true,
    isMovingTransactionFromTrackExpense = false,
    actionableWhisperReportActionID = '',
    resolution = '',
) {
    // STEP 1: Get all collections we're updating
    const chatReport = allReports?.[`${ONYXKEYS.COLLECTION.REPORT}${chatReportID}`] ?? null;
    const transaction = allTransactions[`${ONYXKEYS.COLLECTION.TRANSACTION}${transactionID}`];
    const transactionViolations = allTransactionViolations[`${ONYXKEYS.COLLECTION.TRANSACTION_VIOLATIONS}${transactionID}`];
    const transactionThreadID = reportAction.childReportID;
    let transactionThread = null;
    if (transactionThreadID) {
        transactionThread = allReports?.[`${ONYXKEYS.COLLECTION.REPORT}${transactionThreadID}`] ?? null;
    }

    // STEP 2: Decide if we need to:
    // 1. Delete the transactionThread - delete if there are no visible comments in the thread and we're not moving the transaction
    // 2. Update the moneyRequestPreview to show [Deleted expense] - update if the transactionThread exists AND it isn't being deleted and we're not moving the transaction
    const shouldDeleteTransactionThread = !isMovingTransactionFromTrackExpense && (transactionThreadID ? (reportAction?.childVisibleActionCount ?? 0) === 0 : false);

    const shouldShowDeletedRequestMessage = !isMovingTransactionFromTrackExpense && !!transactionThreadID && !shouldDeleteTransactionThread;

    // STEP 3: Update the IOU reportAction.
    const updatedReportAction = {
        [reportAction.reportActionID]: {
            pendingAction: shouldShowDeletedRequestMessage ? CONST.RED_BRICK_ROAD_PENDING_ACTION.UPDATE : CONST.RED_BRICK_ROAD_PENDING_ACTION.DELETE,
            previousMessage: reportAction.message,
            message: [
                {
                    type: 'COMMENT',
                    html: '',
                    text: '',
                    isEdited: true,
                    isDeletedParentAction: shouldShowDeletedRequestMessage,
                },
            ],
            originalMessage: {
                IOUTransactionID: null,
            },
            errors: undefined,
        },
        ...(actionableWhisperReportActionID && {[actionableWhisperReportActionID]: {originalMessage: {resolution}}}),
    } as OnyxTypes.ReportActions;
    let canUserPerformWriteAction = true;
    if (chatReport) {
        canUserPerformWriteAction = !!canUserPerformWriteActionReportUtils(chatReport);
    }
    const lastVisibleAction = getLastVisibleAction(chatReportID, canUserPerformWriteAction, updatedReportAction);
    const {lastMessageText = '', lastMessageHtml = ''} = getLastVisibleMessage(chatReportID, canUserPerformWriteAction, updatedReportAction);

    // STEP 4: Build Onyx data
    const optimisticData: OnyxUpdate[] = [];

    if (shouldDeleteTransactionFromOnyx) {
        optimisticData.push({
            onyxMethod: Onyx.METHOD.SET,
            key: `${ONYXKEYS.COLLECTION.TRANSACTION}${transactionID}`,
            value: null,
        });
    }

    optimisticData.push({
        onyxMethod: Onyx.METHOD.SET,
        key: `${ONYXKEYS.COLLECTION.TRANSACTION_VIOLATIONS}${transactionID}`,
        value: null,
    });

    if (shouldDeleteTransactionThread) {
        optimisticData.push(
            // Use merge instead of set to avoid deleting the report too quickly, which could cause a brief "not found" page to appear.
            // The remaining parts of the report object will be removed after the API call is successful.
            {
                onyxMethod: Onyx.METHOD.MERGE,
                key: `${ONYXKEYS.COLLECTION.REPORT}${transactionThreadID}`,
                value: {
                    reportID: null,
                    stateNum: CONST.REPORT.STATE_NUM.APPROVED,
                    statusNum: CONST.REPORT.STATUS_NUM.CLOSED,
                    participants: {
                        [userAccountID]: {
                            notificationPreference: CONST.REPORT.NOTIFICATION_PREFERENCE.HIDDEN,
                        },
                    },
                },
            },
            {
                onyxMethod: Onyx.METHOD.SET,
                key: `${ONYXKEYS.COLLECTION.REPORT_ACTIONS}${transactionThreadID}`,
                value: null,
            },
        );
    }

    optimisticData.push(
        {
            onyxMethod: Onyx.METHOD.MERGE,
            key: `${ONYXKEYS.COLLECTION.REPORT_ACTIONS}${chatReport?.reportID}`,
            value: updatedReportAction,
        },
        {
            onyxMethod: Onyx.METHOD.MERGE,
            key: `${ONYXKEYS.COLLECTION.REPORT}${chatReport?.reportID}`,
            value: {
                lastMessageText,
                lastVisibleActionCreated: lastVisibleAction?.created,
                lastMessageHtml: !lastMessageHtml ? lastMessageText : lastMessageHtml,
            },
        },
    );

    const successData: OnyxUpdate[] = [
        {
            onyxMethod: Onyx.METHOD.MERGE,
            key: `${ONYXKEYS.COLLECTION.REPORT_ACTIONS}${chatReport?.reportID}`,
            value: {
                [reportAction.reportActionID]: {
                    pendingAction: null,
                    errors: null,
                },
            },
        },
    ];

    // Ensure that any remaining data is removed upon successful completion, even if the server sends a report removal response.
    // This is done to prevent the removal update from lingering in the applyHTTPSOnyxUpdates function.
    if (shouldDeleteTransactionThread && transactionThread) {
        successData.push({
            onyxMethod: Onyx.METHOD.MERGE,
            key: `${ONYXKEYS.COLLECTION.REPORT}${transactionThreadID}`,
            value: null,
        });
    }

    const failureData: OnyxUpdate[] = [];

    if (shouldDeleteTransactionFromOnyx) {
        failureData.push({
            onyxMethod: Onyx.METHOD.SET,
            key: `${ONYXKEYS.COLLECTION.TRANSACTION}${transactionID}`,
            value: transaction ?? null,
        });
    }

    failureData.push({
        onyxMethod: Onyx.METHOD.SET,
        key: `${ONYXKEYS.COLLECTION.TRANSACTION_VIOLATIONS}${transactionID}`,
        value: transactionViolations ?? null,
    });

    if (shouldDeleteTransactionThread) {
        failureData.push({
            onyxMethod: Onyx.METHOD.SET,
            key: `${ONYXKEYS.COLLECTION.REPORT}${transactionThreadID}`,
            value: transactionThread,
        });
    }

    if (actionableWhisperReportActionID) {
        const actionableWhisperReportAction = getReportAction(chatReportID, actionableWhisperReportActionID);
        failureData.push({
            onyxMethod: Onyx.METHOD.MERGE,
            key: `${ONYXKEYS.COLLECTION.REPORT_ACTIONS}${chatReport?.reportID}`,
            value: {
                [actionableWhisperReportActionID]: {
                    originalMessage: {
                        resolution: isActionableTrackExpense(actionableWhisperReportAction) ? getOriginalMessage(actionableWhisperReportAction)?.resolution ?? null : null,
                    },
                },
            },
        });
    }
    failureData.push(
        {
            onyxMethod: Onyx.METHOD.MERGE,
            key: `${ONYXKEYS.COLLECTION.REPORT_ACTIONS}${chatReport?.reportID}`,
            value: {
                [reportAction.reportActionID]: {
                    ...reportAction,
                    pendingAction: null,
                    errors: getMicroSecondOnyxErrorWithTranslationKey('iou.error.genericDeleteFailureMessage'),
                },
            },
        },
        {
            onyxMethod: Onyx.METHOD.MERGE,
            key: `${ONYXKEYS.COLLECTION.REPORT}${chatReport?.reportID}`,
            value: chatReport,
        },
    );

    const parameters: DeleteMoneyRequestParams = {
        transactionID,
        reportActionID: reportAction.reportActionID,
    };

    return {parameters, optimisticData, successData, failureData, shouldDeleteTransactionThread, chatReport};
}

/**
 * Get the invoice receiver type based on the receiver participant.
 * @param receiverParticipant The participant who will receive the invoice or the invoice receiver object directly.
 * @returns The invoice receiver type.
 */
function getReceiverType(receiverParticipant: Participant | InvoiceReceiver | undefined): InvoiceReceiverType {
    if (!receiverParticipant) {
        Log.warn('getReceiverType called with no receiverParticipant');
        return CONST.REPORT.INVOICE_RECEIVER_TYPE.INDIVIDUAL;
    }
    if ('type' in receiverParticipant && receiverParticipant.type) {
        return receiverParticipant.type;
    }
    if ('policyID' in receiverParticipant && receiverParticipant.policyID) {
        return CONST.REPORT.INVOICE_RECEIVER_TYPE.BUSINESS;
    }
    return CONST.REPORT.INVOICE_RECEIVER_TYPE.INDIVIDUAL;
}

/** Gathers all the data needed to create an invoice. */
function getSendInvoiceInformation(
    transaction: OnyxEntry<OnyxTypes.Transaction>,
    currentUserAccountID: number,
    invoiceChatReport?: OnyxEntry<OnyxTypes.Report>,
    receipt?: Receipt,
    policy?: OnyxEntry<OnyxTypes.Policy>,
    policyTagList?: OnyxEntry<OnyxTypes.PolicyTagLists>,
    policyCategories?: OnyxEntry<OnyxTypes.PolicyCategories>,
    companyName?: string,
    companyWebsite?: string,
): SendInvoiceInformation {
    const {amount = 0, currency = '', created = '', merchant = '', category = '', tag = '', taxCode = '', taxAmount = 0, billable, comment, participants} = transaction ?? {};
    const trimmedComment = (comment?.comment ?? '').trim();
    const senderWorkspaceID = participants?.find((participant) => participant?.isSender)?.policyID;
    const receiverParticipant: Participant | InvoiceReceiver | undefined = participants?.find((participant) => participant?.accountID) ?? invoiceChatReport?.invoiceReceiver;
    const receiverAccountID = receiverParticipant && 'accountID' in receiverParticipant && receiverParticipant.accountID ? receiverParticipant.accountID : CONST.DEFAULT_NUMBER_ID;
    let receiver = getPersonalDetailsForAccountID(receiverAccountID);
    let optimisticPersonalDetailListAction = {};
    const receiverType = getReceiverType(receiverParticipant);

    // STEP 1: Get existing chat report OR build a new optimistic one
    let isNewChatReport = false;
    let chatReport = !isEmptyObject(invoiceChatReport) && invoiceChatReport?.reportID ? invoiceChatReport : null;

    if (!chatReport) {
        chatReport = getInvoiceChatByParticipants(receiverAccountID, receiverType, senderWorkspaceID) ?? null;
    }

    if (!chatReport) {
        isNewChatReport = true;
        chatReport = buildOptimisticChatReport({
            participantList: [receiverAccountID, currentUserAccountID],
            chatType: CONST.REPORT.CHAT_TYPE.INVOICE,
            policyID: senderWorkspaceID,
        });
    }

    // STEP 2: Create a new optimistic invoice report.
    const optimisticInvoiceReport = buildOptimisticInvoiceReport(
        chatReport.reportID,
        senderWorkspaceID,
        receiverAccountID,
        receiver.displayName ?? (receiverParticipant as Participant)?.login ?? '',
        amount,
        currency,
    );

    // STEP 3: Build optimistic receipt and transaction
    const receiptObject: Receipt = {};
    let filename;
    if (receipt?.source) {
        receiptObject.source = receipt.source;
        receiptObject.state = receipt.state ?? CONST.IOU.RECEIPT_STATE.SCANREADY;
        filename = receipt.name;
    }
    const optimisticTransaction = buildOptimisticTransaction({
        transactionParams: {
            amount,
            currency,
            reportID: optimisticInvoiceReport.reportID,
            comment: trimmedComment,
            created,
            merchant,
            receipt: receiptObject,
            category,
            tag,
            taxCode,
            taxAmount,
            billable,
            filename,
        },
    });

    const optimisticPolicyRecentlyUsedCategories = buildOptimisticPolicyRecentlyUsedCategories(optimisticInvoiceReport.policyID, category);
    const optimisticPolicyRecentlyUsedTags = buildOptimisticPolicyRecentlyUsedTags(optimisticInvoiceReport.policyID, tag);
    const optimisticRecentlyUsedCurrencies = buildOptimisticRecentlyUsedCurrencies(currency);

    // STEP 4: Add optimistic personal details for participant
    const shouldCreateOptimisticPersonalDetails = isNewChatReport && !allPersonalDetails[receiverAccountID];
    if (shouldCreateOptimisticPersonalDetails) {
        const receiverLogin = receiverParticipant && 'login' in receiverParticipant && receiverParticipant.login ? receiverParticipant.login : '';
        receiver = {
            accountID: receiverAccountID,
            displayName: formatPhoneNumber(receiverLogin),
            login: receiverLogin,
            isOptimisticPersonalDetail: true,
        };

        optimisticPersonalDetailListAction = {[receiverAccountID]: receiver};
    }

    // STEP 5: Build optimistic reportActions.
    const reportPreviewAction = buildOptimisticReportPreview(chatReport, optimisticInvoiceReport, trimmedComment, optimisticTransaction);
    optimisticInvoiceReport.parentReportActionID = reportPreviewAction.reportActionID;
    chatReport.lastVisibleActionCreated = reportPreviewAction.created;
    const [optimisticCreatedActionForChat, optimisticCreatedActionForIOUReport, iouAction, optimisticTransactionThread, optimisticCreatedActionForTransactionThread] =
        buildOptimisticMoneyRequestEntities({
            iouReport: optimisticInvoiceReport,
            type: CONST.IOU.REPORT_ACTION_TYPE.CREATE,
            amount,
            currency,
            comment: trimmedComment,
            payeeEmail: receiver.login ?? '',
            participants: [receiver],
            transactionID: optimisticTransaction.transactionID,
        });

    // STEP 6: Build Onyx Data
    const [optimisticData, successData, failureData] = buildOnyxDataForInvoice({
        chat: {report: chatReport, createdAction: optimisticCreatedActionForChat, reportPreviewAction, isNewReport: isNewChatReport},
        iou: {createdAction: optimisticCreatedActionForIOUReport, action: iouAction, report: optimisticInvoiceReport},
        transactionParams: {
            transaction: optimisticTransaction,
            threadReport: optimisticTransactionThread,
            threadCreatedReportAction: optimisticCreatedActionForTransactionThread,
        },
        policyParams: {policy, policyTagList, policyCategories},
        optimisticData: {
            personalDetailListAction: optimisticPersonalDetailListAction,
            recentlyUsedCurrencies: optimisticRecentlyUsedCurrencies,
            policyRecentlyUsedCategories: optimisticPolicyRecentlyUsedCategories,
            policyRecentlyUsedTags: optimisticPolicyRecentlyUsedTags,
        },
        participant: receiver,
        companyName,
        companyWebsite,
    });

    return {
        createdIOUReportActionID: optimisticCreatedActionForIOUReport.reportActionID,
        createdReportActionIDForThread: optimisticCreatedActionForTransactionThread?.reportActionID,
        reportActionID: iouAction.reportActionID,
        senderWorkspaceID,
        receiver,
        invoiceRoom: chatReport,
        createdChatReportActionID: optimisticCreatedActionForChat.reportActionID,
        invoiceReportID: optimisticInvoiceReport.reportID,
        reportPreviewReportActionID: reportPreviewAction.reportActionID,
        transactionID: optimisticTransaction.transactionID,
        transactionThreadReportID: optimisticTransactionThread.reportID,
        onyxData: {
            optimisticData,
            successData,
            failureData,
        },
    };
}

/**
 * Gathers all the data needed to submit an expense. It attempts to find existing reports, iouReports, and receipts. If it doesn't find them, then
 * it creates optimistic versions of them and uses those instead
 */
function getMoneyRequestInformation(moneyRequestInformation: MoneyRequestInformationParams): MoneyRequestInformation {
    const {
        parentChatReport,
        transactionParams,
        participantParams,
        policyParams = {},
        existingTransaction,
        existingTransactionID,
        moneyRequestReportID = '',
        retryParams,
    } = moneyRequestInformation;
    const {payeeAccountID = userAccountID, payeeEmail = currentUserEmail, participant} = participantParams;
    const {policy, policyCategories, policyTagList} = policyParams;
    const {attendees, amount, comment = '', currency, created, merchant, receipt, category, tag, taxCode, taxAmount, billable, linkedTrackedExpenseReportAction} = transactionParams;

    const payerEmail = addSMSDomainIfPhoneNumber(participant.login ?? '');
    const payerAccountID = Number(participant.accountID);
    const isPolicyExpenseChat = participant.isPolicyExpenseChat;

    // STEP 1: Get existing chat report OR build a new optimistic one
    let isNewChatReport = false;
    let chatReport = !isEmptyObject(parentChatReport) && parentChatReport?.reportID ? parentChatReport : null;

    // If this is a policyExpenseChat, the chatReport must exist and we can get it from Onyx.
    // report is null if the flow is initiated from the global create menu. However, participant always stores the reportID if it exists, which is the case for policyExpenseChats
    if (!chatReport && isPolicyExpenseChat) {
        chatReport = allReports?.[`${ONYXKEYS.COLLECTION.REPORT}${participant.reportID}`] ?? null;
    }

    if (!chatReport) {
        chatReport = getChatByParticipants([payerAccountID, payeeAccountID]) ?? null;
    }

    // If we still don't have a report, it likely doens't exist and we need to build an optimistic one
    if (!chatReport) {
        isNewChatReport = true;
        chatReport = buildOptimisticChatReport({
            participantList: [payerAccountID, payeeAccountID],
        });
    }

    // STEP 2: Get the Expense/IOU report. If the moneyRequestReportID has been provided, we want to add the transaction to this specific report.
    // If no such reportID has been provided, let's use the chatReport.iouReportID property. In case that is not present, build a new optimistic Expense/IOU report.
    let iouReport: OnyxInputValue<OnyxTypes.Report> = null;
    if (moneyRequestReportID) {
        iouReport = allReports?.[`${ONYXKEYS.COLLECTION.REPORT}${moneyRequestReportID}`] ?? null;
    } else {
        iouReport = allReports?.[`${ONYXKEYS.COLLECTION.REPORT}${chatReport.iouReportID}`] ?? null;
    }

    const shouldCreateNewMoneyRequestReport = shouldCreateNewMoneyRequestReportReportUtils(iouReport, chatReport);

    if (!iouReport || shouldCreateNewMoneyRequestReport) {
        iouReport = isPolicyExpenseChat
            ? buildOptimisticExpenseReport(chatReport.reportID, chatReport.policyID, payeeAccountID, amount, currency)
            : buildOptimisticIOUReport(payeeAccountID, payerAccountID, amount, chatReport.reportID, currency);
    } else if (isPolicyExpenseChat) {
        iouReport = {...iouReport};
        // Because of the Expense reports are stored as negative values, we subtract the total from the amount
        if (iouReport?.currency === currency) {
            if (!Number.isNaN(iouReport.total) && iouReport.total !== undefined) {
                iouReport.total -= amount;
            }

            if (typeof iouReport.unheldTotal === 'number') {
                iouReport.unheldTotal -= amount;
            }
        }
    } else {
        iouReport = updateIOUOwnerAndTotal(iouReport, payeeAccountID, amount, currency);
    }

    // STEP 3: Build an optimistic transaction with the receipt
    const isDistanceRequest = existingTransaction && existingTransaction.iouRequestType === CONST.IOU.REQUEST_TYPE.DISTANCE;
    let optimisticTransaction = buildOptimisticTransaction({
        existingTransactionID,
        existingTransaction,
        policy,
        transactionParams: {
            amount: isExpenseReport(iouReport) ? -amount : amount,
            currency,
            reportID: iouReport.reportID,
            comment,
            attendees,
            created,
            merchant,
            receipt,
            category,
            tag,
            taxCode,
            taxAmount: isExpenseReport(iouReport) ? -(taxAmount ?? 0) : taxAmount,
            billable,
            pendingFields: isDistanceRequest ? {waypoints: CONST.RED_BRICK_ROAD_PENDING_ACTION.ADD} : undefined,
        },
    });

    const optimisticPolicyRecentlyUsedCategories = buildOptimisticPolicyRecentlyUsedCategories(iouReport.policyID, category);
    const optimisticPolicyRecentlyUsedTags = buildOptimisticPolicyRecentlyUsedTags(iouReport.policyID, tag);
    const optimisticPolicyRecentlyUsedCurrencies = buildOptimisticRecentlyUsedCurrencies(currency);

    // If there is an existing transaction (which is the case for distance requests), then the data from the existing transaction
    // needs to be manually merged into the optimistic transaction. This is because buildOnyxDataForMoneyRequest() uses `Onyx.set()` for the transaction
    // data. This is a big can of worms to change it to `Onyx.merge()` as explored in https://expensify.slack.com/archives/C05DWUDHVK7/p1692139468252109.
    // I want to clean this up at some point, but it's possible this will live in the code for a while so I've created https://github.com/Expensify/App/issues/25417
    // to remind me to do this.
    if (isDistanceRequest) {
        optimisticTransaction = fastMerge(existingTransaction, optimisticTransaction, false);
    }

    // STEP 4: Build optimistic reportActions. We need:
    // 1. CREATED action for the chatReport
    // 2. CREATED action for the iouReport
    // 3. IOU action for the iouReport
    // 4. The transaction thread, which requires the iouAction, and CREATED action for the transaction thread
    // 5. REPORT_PREVIEW action for the chatReport
    // Note: The CREATED action for the IOU report must be optimistically generated before the IOU action so there's no chance that it appears after the IOU action in the chat
    const [optimisticCreatedActionForChat, optimisticCreatedActionForIOUReport, iouAction, optimisticTransactionThread, optimisticCreatedActionForTransactionThread] =
        buildOptimisticMoneyRequestEntities({
            iouReport,
            type: CONST.IOU.REPORT_ACTION_TYPE.CREATE,
            amount,
            currency,
            comment,
            payeeEmail,
            participants: [participant],
            transactionID: optimisticTransaction.transactionID,
            paymentType: isSelectedManagerMcTest(participant.login) ? CONST.IOU.PAYMENT_TYPE.ELSEWHERE : undefined,
            existingTransactionThreadReportID: linkedTrackedExpenseReportAction?.childReportID,
            linkedTrackedExpenseReportAction,
        });

    let reportPreviewAction = shouldCreateNewMoneyRequestReport ? null : getReportPreviewAction(chatReport.reportID, iouReport.reportID);

    if (reportPreviewAction) {
        reportPreviewAction = updateReportPreview(iouReport, reportPreviewAction, false, comment, optimisticTransaction);
    } else {
        reportPreviewAction = buildOptimisticReportPreview(chatReport, iouReport, comment, optimisticTransaction);
        chatReport.lastVisibleActionCreated = reportPreviewAction.created;

        // Generated ReportPreview action is a parent report action of the iou report.
        // We are setting the iou report's parentReportActionID to display subtitle correctly in IOU page when offline.
        iouReport.parentReportActionID = reportPreviewAction.reportActionID;
    }

    const shouldCreateOptimisticPersonalDetails = isNewChatReport && !allPersonalDetails[payerAccountID];
    // Add optimistic personal details for participant
    const optimisticPersonalDetailListAction = shouldCreateOptimisticPersonalDetails
        ? {
              [payerAccountID]: {
                  accountID: payerAccountID,
                  // Disabling this line since participant.displayName can be an empty string
                  // eslint-disable-next-line @typescript-eslint/prefer-nullish-coalescing
                  displayName: formatPhoneNumber(participant.displayName || payerEmail),
                  login: participant.login,
                  isOptimisticPersonalDetail: true,
              },
          }
        : {};

    const predictedNextStatus = policy?.reimbursementChoice === CONST.POLICY.REIMBURSEMENT_CHOICES.REIMBURSEMENT_NO ? CONST.REPORT.STATUS_NUM.CLOSED : CONST.REPORT.STATUS_NUM.OPEN;
    const optimisticNextStep = buildNextStep(iouReport, predictedNextStatus);

    // STEP 5: Build Onyx Data
    const [optimisticData, successData, failureData] = buildOnyxDataForMoneyRequest({
        participant,
        isNewChatReport,
        shouldCreateNewMoneyRequestReport,
        policyParams: {
            policy,
            policyCategories,
            policyTagList,
        },
        optimisticParams: {
            chat: {
                report: chatReport,
                createdAction: optimisticCreatedActionForChat,
                reportPreviewAction,
            },
            iou: {
                report: iouReport,
                createdAction: optimisticCreatedActionForIOUReport,
                action: iouAction,
            },
            transactionParams: {
                transaction: optimisticTransaction,
                transactionThreadReport: optimisticTransactionThread,
                transactionThreadCreatedReportAction: optimisticCreatedActionForTransactionThread,
            },
            policyRecentlyUsed: {
                categories: optimisticPolicyRecentlyUsedCategories,
                tags: optimisticPolicyRecentlyUsedTags,
                currencies: optimisticPolicyRecentlyUsedCurrencies,
            },
            personalDetailListAction: optimisticPersonalDetailListAction,
            nextStep: optimisticNextStep,
        },
        retryParams,
    });

    return {
        payerAccountID,
        payerEmail,
        iouReport,
        chatReport,
        transaction: optimisticTransaction,
        iouAction,
        createdChatReportActionID: isNewChatReport ? optimisticCreatedActionForChat.reportActionID : undefined,
        createdIOUReportActionID: shouldCreateNewMoneyRequestReport ? optimisticCreatedActionForIOUReport.reportActionID : undefined,
        reportPreviewAction,
        transactionThreadReportID: optimisticTransactionThread?.reportID,
        createdReportActionIDForThread: optimisticCreatedActionForTransactionThread?.reportActionID,
        onyxData: {
            optimisticData,
            successData,
            failureData,
        },
    };
}

function computePerDiemExpenseAmount(customUnit: TransactionCustomUnit) {
    const subRates = customUnit.subRates ?? [];
    return subRates.reduce((total, subRate) => total + subRate.quantity * subRate.rate, 0);
}

function computePerDiemExpenseMerchant(customUnit: TransactionCustomUnit, policy: OnyxEntry<OnyxTypes.Policy>) {
    if (!customUnit.customUnitRateID) {
        return '';
    }
    const policyCustomUnit = getPerDiemCustomUnit(policy);
    const rate = policyCustomUnit?.rates?.[customUnit.customUnitRateID];
    const locationName = rate?.name ?? '';
    const startDate = customUnit.attributes?.dates.start;
    const endDate = customUnit.attributes?.dates.end;
    if (!startDate || !endDate) {
        return locationName;
    }
    const formattedTime = DateUtils.getFormattedDateRangeForPerDiem(new Date(startDate), new Date(endDate));
    return `${locationName}, ${formattedTime}`;
}

function computeDefaultPerDiemExpenseComment(customUnit: TransactionCustomUnit, currency: string) {
    const subRates = customUnit.subRates ?? [];
    const subRateComments = subRates.map((subRate) => {
        const rate = subRate.rate ?? 0;
        const rateComment = subRate.name ?? '';
        const quantity = subRate.quantity ?? 0;
        return `${quantity}x ${rateComment} @ ${convertAmountToDisplayString(rate, currency)}`;
    });
    return subRateComments.join(', ');
}

/**
 * Gathers all the data needed to submit a per diem expense. It attempts to find existing reports, iouReports, and receipts. If it doesn't find them, then
 * it creates optimistic versions of them and uses those instead
 */
function getPerDiemExpenseInformation(perDiemExpenseInformation: PerDiemExpenseInformationParams): MoneyRequestInformation {
    const {parentChatReport, transactionParams, participantParams, policyParams = {}, moneyRequestReportID = ''} = perDiemExpenseInformation;
    const {payeeAccountID = userAccountID, payeeEmail = currentUserEmail, participant} = participantParams;
    const {policy, policyCategories, policyTagList} = policyParams;
<<<<<<< HEAD
    const {comment = '', currency, created, category, tag, customUnit, billable, reimbursable} = transactionParams;
=======
    const {comment = '', currency, created, category, tag, customUnit, billable, attendees} = transactionParams;
>>>>>>> f62ec5e0

    const amount = computePerDiemExpenseAmount(customUnit);
    const merchant = computePerDiemExpenseMerchant(customUnit, policy);
    const defaultComment = computeDefaultPerDiemExpenseComment(customUnit, currency);
    const finalComment = comment || defaultComment;

    const payerEmail = addSMSDomainIfPhoneNumber(participant.login ?? '');
    const payerAccountID = Number(participant.accountID);
    const isPolicyExpenseChat = participant.isPolicyExpenseChat;

    // STEP 1: Get existing chat report OR build a new optimistic one
    let isNewChatReport = false;
    let chatReport = !isEmptyObject(parentChatReport) && parentChatReport?.reportID ? parentChatReport : null;

    // If this is a policyExpenseChat, the chatReport must exist and we can get it from Onyx.
    // report is null if the flow is initiated from the global create menu. However, participant always stores the reportID if it exists, which is the case for policyExpenseChats
    if (!chatReport && isPolicyExpenseChat) {
        chatReport = allReports?.[`${ONYXKEYS.COLLECTION.REPORT}${participant.reportID}`] ?? null;
    }

    if (!chatReport) {
        chatReport = getChatByParticipants([payerAccountID, payeeAccountID]) ?? null;
    }

    // If we still don't have a report, it likely doens't exist and we need to build an optimistic one
    if (!chatReport) {
        isNewChatReport = true;
        chatReport = buildOptimisticChatReport({
            participantList: [payerAccountID, payeeAccountID],
        });
    }

    // STEP 2: Get the Expense/IOU report. If the moneyRequestReportID has been provided, we want to add the transaction to this specific report.
    // If no such reportID has been provided, let's use the chatReport.iouReportID property. In case that is not present, build a new optimistic Expense/IOU report.
    let iouReport: OnyxInputValue<OnyxTypes.Report> = null;
    if (moneyRequestReportID) {
        iouReport = allReports?.[`${ONYXKEYS.COLLECTION.REPORT}${moneyRequestReportID}`] ?? null;
    } else {
        iouReport = allReports?.[`${ONYXKEYS.COLLECTION.REPORT}${chatReport.iouReportID}`] ?? null;
    }

    const shouldCreateNewMoneyRequestReport = shouldCreateNewMoneyRequestReportReportUtils(iouReport, chatReport);

    if (!iouReport || shouldCreateNewMoneyRequestReport) {
        iouReport = isPolicyExpenseChat
            ? buildOptimisticExpenseReport(chatReport.reportID, chatReport.policyID, payeeAccountID, amount, currency)
            : buildOptimisticIOUReport(payeeAccountID, payerAccountID, amount, chatReport.reportID, currency);
    } else if (isPolicyExpenseChat) {
        iouReport = {...iouReport};
        // Because of the Expense reports are stored as negative values, we subtract the total from the amount
        if (iouReport?.currency === currency) {
            if (!Number.isNaN(iouReport.total) && iouReport.total !== undefined) {
                iouReport.total -= amount;
            }

            if (typeof iouReport.unheldTotal === 'number') {
                iouReport.unheldTotal -= amount;
            }
        }
    } else {
        iouReport = updateIOUOwnerAndTotal(iouReport, payeeAccountID, amount, currency);
    }

    // STEP 3: Build an optimistic transaction
    const optimisticTransaction = buildOptimisticTransaction({
        policy,
        transactionParams: {
            amount: isExpenseReport(iouReport) ? -amount : amount,
            currency,
            reportID: iouReport.reportID,
            comment: finalComment,
            created,
            category,
            merchant,
            tag,
            customUnit,
            billable,
            reimbursable,
            pendingFields: {subRates: CONST.RED_BRICK_ROAD_PENDING_ACTION.ADD},
            attendees,
        },
    });
    // This is to differentiate between a normal expense and a per diem expense
    optimisticTransaction.iouRequestType = CONST.IOU.REQUEST_TYPE.PER_DIEM;
    optimisticTransaction.hasEReceipt = true;

    const optimisticPolicyRecentlyUsedCategories = buildOptimisticPolicyRecentlyUsedCategories(iouReport.policyID, category);
    const optimisticPolicyRecentlyUsedTags = buildOptimisticPolicyRecentlyUsedTags(iouReport.policyID, tag);
    const optimisticPolicyRecentlyUsedCurrencies = buildOptimisticRecentlyUsedCurrencies(currency);
    const optimisticPolicyRecentlyUsedDestinations = buildOptimisticPolicyRecentlyUsedDestinations(iouReport.policyID, customUnit.customUnitRateID);

    // STEP 4: Build optimistic reportActions. We need:
    // 1. CREATED action for the chatReport
    // 2. CREATED action for the iouReport
    // 3. IOU action for the iouReport
    // 4. The transaction thread, which requires the iouAction, and CREATED action for the transaction thread
    // 5. REPORT_PREVIEW action for the chatReport
    // Note: The CREATED action for the IOU report must be optimistically generated before the IOU action so there's no chance that it appears after the IOU action in the chat
    const [optimisticCreatedActionForChat, optimisticCreatedActionForIOUReport, iouAction, optimisticTransactionThread, optimisticCreatedActionForTransactionThread] =
        buildOptimisticMoneyRequestEntities({
            iouReport,
            type: CONST.IOU.REPORT_ACTION_TYPE.CREATE,
            amount,
            currency,
            comment,
            payeeEmail,
            participants: [participant],
            transactionID: optimisticTransaction.transactionID,
        });

    let reportPreviewAction = shouldCreateNewMoneyRequestReport ? null : getReportPreviewAction(chatReport.reportID, iouReport.reportID);

    if (reportPreviewAction) {
        reportPreviewAction = updateReportPreview(iouReport, reportPreviewAction, false, comment, optimisticTransaction);
    } else {
        reportPreviewAction = buildOptimisticReportPreview(chatReport, iouReport, comment, optimisticTransaction);
        chatReport.lastVisibleActionCreated = reportPreviewAction.created;

        // Generated ReportPreview action is a parent report action of the iou report.
        // We are setting the iou report's parentReportActionID to display subtitle correctly in IOU page when offline.
        iouReport.parentReportActionID = reportPreviewAction.reportActionID;
    }

    const shouldCreateOptimisticPersonalDetails = isNewChatReport && !allPersonalDetails[payerAccountID];
    // Add optimistic personal details for participant
    const optimisticPersonalDetailListAction = shouldCreateOptimisticPersonalDetails
        ? {
              [payerAccountID]: {
                  accountID: payerAccountID,
                  // Disabling this line since participant.displayName can be an empty string
                  // eslint-disable-next-line @typescript-eslint/prefer-nullish-coalescing
                  displayName: formatPhoneNumber(participant.displayName || payerEmail),
                  login: participant.login,
                  isOptimisticPersonalDetail: true,
              },
          }
        : {};

    const predictedNextStatus = policy?.reimbursementChoice === CONST.POLICY.REIMBURSEMENT_CHOICES.REIMBURSEMENT_NO ? CONST.REPORT.STATUS_NUM.CLOSED : CONST.REPORT.STATUS_NUM.OPEN;
    const optimisticNextStep = buildNextStep(iouReport, predictedNextStatus);

    // STEP 5: Build Onyx Data
    const [optimisticData, successData, failureData] = buildOnyxDataForMoneyRequest({
        isNewChatReport,
        shouldCreateNewMoneyRequestReport,
        policyParams: {
            policy,
            policyCategories,
            policyTagList,
        },
        optimisticParams: {
            chat: {
                report: chatReport,
                createdAction: optimisticCreatedActionForChat,
                reportPreviewAction,
            },
            iou: {
                report: iouReport,
                createdAction: optimisticCreatedActionForIOUReport,
                action: iouAction,
            },
            transactionParams: {
                transaction: optimisticTransaction,
                transactionThreadReport: optimisticTransactionThread,
                transactionThreadCreatedReportAction: optimisticCreatedActionForTransactionThread,
            },
            policyRecentlyUsed: {
                categories: optimisticPolicyRecentlyUsedCategories,
                tags: optimisticPolicyRecentlyUsedTags,
                currencies: optimisticPolicyRecentlyUsedCurrencies,
                destinations: optimisticPolicyRecentlyUsedDestinations,
            },
            personalDetailListAction: optimisticPersonalDetailListAction,
            nextStep: optimisticNextStep,
        },
    });

    return {
        payerAccountID,
        payerEmail,
        iouReport,
        chatReport,
        transaction: optimisticTransaction,
        iouAction,
        createdChatReportActionID: isNewChatReport ? optimisticCreatedActionForChat.reportActionID : undefined,
        createdIOUReportActionID: shouldCreateNewMoneyRequestReport ? optimisticCreatedActionForIOUReport.reportActionID : undefined,
        reportPreviewAction,
        transactionThreadReportID: optimisticTransactionThread?.reportID,
        createdReportActionIDForThread: optimisticCreatedActionForTransactionThread?.reportActionID,
        onyxData: {
            optimisticData,
            successData,
            failureData,
        },
        billable,
        reimbursable,
    };
}

/**
 * Gathers all the data needed to make an expense. It attempts to find existing reports, iouReports, and receipts. If it doesn't find them, then
 * it creates optimistic versions of them and uses those instead
 */
function getTrackExpenseInformation(params: GetTrackExpenseInformationParams): TrackExpenseInformation | null {
    const {parentChatReport, moneyRequestReportID = '', existingTransactionID, participantParams, policyParams, transactionParams, retryParams} = params;
    const {payeeAccountID = userAccountID, payeeEmail = currentUserEmail, participant} = participantParams;
    const {policy, policyCategories, policyTagList} = policyParams;
    const {comment, amount, currency, created, merchant, receipt, category, tag, taxCode, taxAmount, billable, linkedTrackedExpenseReportAction, attendees} = transactionParams;

    const optimisticData: OnyxUpdate[] = [];
    const successData: OnyxUpdate[] = [];
    const failureData: OnyxUpdate[] = [];

    const isPolicyExpenseChat = participant.isPolicyExpenseChat;

    // STEP 1: Get existing chat report
    let chatReport = !isEmptyObject(parentChatReport) && parentChatReport?.reportID ? parentChatReport : null;
    // The chatReport always exists, and we can get it from Onyx if chatReport is null.
    if (!chatReport) {
        chatReport = allReports?.[`${ONYXKEYS.COLLECTION.REPORT}${participant.reportID}`] ?? null;
    }

    // If we still don't have a report, it likely doesn't exist, and we will early return here as it should not happen
    // Maybe later, we can build an optimistic selfDM chat.
    if (!chatReport) {
        return null;
    }

    // Check if the report is a draft
    const isDraftReportLocal = isDraftReport(chatReport?.reportID);

    let createdWorkspaceParams: CreateWorkspaceParams | undefined;

    if (isDraftReportLocal) {
        const workspaceData = buildPolicyData(undefined, policy?.makeMeAdmin, policy?.name, policy?.id, chatReport?.reportID, CONST.ONBOARDING_CHOICES.TRACK_WORKSPACE);
        createdWorkspaceParams = workspaceData.params;
        optimisticData.push(...workspaceData.optimisticData);
        successData.push(...workspaceData.successData);
        failureData.push(...workspaceData.failureData);
    }

    // STEP 2: If not in the self-DM flow, we need to use the expense report.
    // For this, first use the chatReport.iouReportID property. Build a new optimistic expense report if needed.
    const shouldUseMoneyReport = !!isPolicyExpenseChat;

    let iouReport: OnyxInputValue<OnyxTypes.Report> = null;
    let shouldCreateNewMoneyRequestReport = false;

    if (shouldUseMoneyReport) {
        if (moneyRequestReportID) {
            iouReport = allReports?.[`${ONYXKEYS.COLLECTION.REPORT}${moneyRequestReportID}`] ?? null;
        } else {
            iouReport = allReports?.[`${ONYXKEYS.COLLECTION.REPORT}${chatReport.iouReportID}`] ?? null;
        }

        shouldCreateNewMoneyRequestReport = shouldCreateNewMoneyRequestReportReportUtils(iouReport, chatReport);
        if (!iouReport || shouldCreateNewMoneyRequestReport) {
            iouReport = buildOptimisticExpenseReport(chatReport.reportID, chatReport.policyID, payeeAccountID, amount, currency, amount);
        } else {
            iouReport = {...iouReport};
            // Because of the Expense reports are stored as negative values, we subtract the total from the amount
            if (iouReport?.currency === currency) {
                if (!Number.isNaN(iouReport.total) && iouReport.total !== undefined && typeof iouReport.nonReimbursableTotal === 'number') {
                    iouReport.total -= amount;
                    iouReport.nonReimbursableTotal -= amount;
                }

                if (typeof iouReport.unheldTotal === 'number' && typeof iouReport.unheldNonReimbursableTotal === 'number') {
                    iouReport.unheldTotal -= amount;
                    iouReport.unheldNonReimbursableTotal -= amount;
                }
            }
        }
    }

    // If shouldUseMoneyReport is true, the iouReport was defined.
    // But we'll use the `shouldUseMoneyReport && iouReport` check further instead of `shouldUseMoneyReport` to avoid TS errors.

    // STEP 3: Build optimistic receipt and transaction
    const receiptObject: Receipt = {};
    let filename;
    if (receipt?.source) {
        receiptObject.source = receipt.source;
        receiptObject.state = receipt.state ?? CONST.IOU.RECEIPT_STATE.SCANREADY;
        filename = receipt.name;
    }
    const existingTransaction = allTransactionDrafts[`${ONYXKEYS.COLLECTION.TRANSACTION_DRAFT}${existingTransactionID ?? CONST.IOU.OPTIMISTIC_TRANSACTION_ID}`];
    if (!filename) {
        filename = existingTransaction?.filename;
    }
    const isDistanceRequest = existingTransaction && isDistanceRequestTransactionUtils(existingTransaction);
    let optimisticTransaction = buildOptimisticTransaction({
        existingTransactionID,
        existingTransaction,
        policy,
        transactionParams: {
            amount: isExpenseReport(iouReport) ? -amount : amount,
            currency,
            reportID: shouldUseMoneyReport && iouReport ? iouReport.reportID : undefined,
            comment,
            created,
            merchant,
            receipt: receiptObject,
            category,
            tag,
            taxCode,
            taxAmount,
            billable,
            pendingFields: isDistanceRequest ? {waypoints: CONST.RED_BRICK_ROAD_PENDING_ACTION.ADD} : undefined,
            reimbursable: false,
            filename,
            attendees,
        },
    });

    // If there is an existing transaction (which is the case for distance requests), then the data from the existing transaction
    // needs to be manually merged into the optimistic transaction. This is because buildOnyxDataForMoneyRequest() uses `Onyx.set()` for the transaction
    // data. This is a big can of worms to change it to `Onyx.merge()` as explored in https://expensify.slack.com/archives/C05DWUDHVK7/p1692139468252109.
    // I want to clean this up at some point, but it's possible this will live in the code for a while so I've created https://github.com/Expensify/App/issues/25417
    // to remind me to do this.
    if (isDistanceRequest) {
        optimisticTransaction = fastMerge(existingTransaction, optimisticTransaction, false);
    }

    // STEP 4: Build optimistic reportActions. We need:
    // 1. CREATED action for the iouReport (if tracking in the Expense chat)
    // 2. IOU action for the iouReport (if tracking in the Expense chat), otherwise – for chatReport
    // 3. The transaction thread, which requires the iouAction, and CREATED action for the transaction thread
    // 4. REPORT_PREVIEW action for the chatReport (if tracking in the Expense chat)
    const [, optimisticCreatedActionForIOUReport, iouAction, optimisticTransactionThread, optimisticCreatedActionForTransactionThread] = buildOptimisticMoneyRequestEntities({
        iouReport: shouldUseMoneyReport && iouReport ? iouReport : chatReport,
        type: CONST.IOU.REPORT_ACTION_TYPE.TRACK,
        amount,
        currency,
        comment,
        payeeEmail,
        participants: [participant],
        transactionID: optimisticTransaction.transactionID,
        isPersonalTrackingExpense: !shouldUseMoneyReport,
        existingTransactionThreadReportID: linkedTrackedExpenseReportAction?.childReportID,
        linkedTrackedExpenseReportAction,
    });

    let reportPreviewAction: OnyxInputValue<OnyxTypes.ReportAction<typeof CONST.REPORT.ACTIONS.TYPE.REPORT_PREVIEW>> = null;
    if (shouldUseMoneyReport && iouReport) {
        reportPreviewAction = shouldCreateNewMoneyRequestReport ? null : getReportPreviewAction(chatReport.reportID, iouReport.reportID);

        if (reportPreviewAction) {
            reportPreviewAction = updateReportPreview(iouReport, reportPreviewAction, false, comment, optimisticTransaction);
        } else {
            reportPreviewAction = buildOptimisticReportPreview(chatReport, iouReport, comment, optimisticTransaction);
            // Generated ReportPreview action is a parent report action of the iou report.
            // We are setting the iou report's parentReportActionID to display subtitle correctly in IOU page when offline.
            iouReport.parentReportActionID = reportPreviewAction.reportActionID;
        }
    }

    let actionableTrackExpenseWhisper: OnyxInputValue<OnyxTypes.ReportAction> = null;
    if (!isPolicyExpenseChat) {
        actionableTrackExpenseWhisper = buildOptimisticActionableTrackExpenseWhisper(iouAction, optimisticTransaction.transactionID);
    }

    // STEP 5: Build Onyx Data
    const trackExpenseOnyxData = buildOnyxDataForTrackExpense({
        participant,
        chat: {report: chatReport, previewAction: reportPreviewAction},
        iou: {report: iouReport, action: iouAction, createdAction: optimisticCreatedActionForIOUReport},
        transactionParams: {
            transaction: optimisticTransaction,
            threadCreatedReportAction: optimisticCreatedActionForTransactionThread,
            threadReport: optimisticTransactionThread ?? {},
        },
        policyParams: {policy, tagList: policyTagList, categories: policyCategories},
        shouldCreateNewMoneyRequestReport,
        actionableTrackExpenseWhisper,
        retryParams,
    });

    return {
        createdWorkspaceParams,
        chatReport,
        iouReport: iouReport ?? undefined,
        transaction: optimisticTransaction,
        iouAction,
        createdIOUReportActionID: shouldCreateNewMoneyRequestReport ? optimisticCreatedActionForIOUReport.reportActionID : undefined,
        reportPreviewAction: reportPreviewAction ?? undefined,
        transactionThreadReportID: optimisticTransactionThread.reportID,
        createdReportActionIDForThread: optimisticCreatedActionForTransactionThread?.reportActionID,
        actionableWhisperReportActionIDParam: actionableTrackExpenseWhisper?.reportActionID,
        onyxData: {
            optimisticData: optimisticData.concat(trackExpenseOnyxData[0]),
            successData: successData.concat(trackExpenseOnyxData[1]),
            failureData: failureData.concat(trackExpenseOnyxData[2]),
        },
    };
}

/**
 * Compute the diff amount when we update the transaction
 */
function calculateDiffAmount(
    iouReport: OnyxTypes.OnyxInputOrEntry<OnyxTypes.Report>,
    updatedTransaction: OnyxTypes.OnyxInputOrEntry<OnyxTypes.Transaction>,
    transaction: OnyxEntry<OnyxTypes.Transaction>,
): number | null {
    if (!iouReport) {
        return 0;
    }
    const isExpenseReportLocal = isExpenseReport(iouReport);
    const updatedCurrency = getCurrency(updatedTransaction);
    const currentCurrency = getCurrency(transaction);

    const currentAmount = getAmount(transaction, isExpenseReportLocal);
    const updatedAmount = getAmount(updatedTransaction, isExpenseReportLocal);

    if (updatedCurrency === currentCurrency && currentAmount === updatedAmount) {
        return 0;
    }

    if (updatedCurrency === iouReport.currency && currentCurrency === iouReport.currency) {
        // Calculate the diff between the updated amount and the current amount if the currency of the updated and current transactions have the same currency as the report
        return updatedAmount - currentAmount;
    }

    return null;
}

/**
 * @param transactionID
 * @param transactionThreadReportID
 * @param transactionChanges
 * @param [transactionChanges.created] Present when updated the date field
 * @param policy  May be undefined, an empty object, or an object matching the Policy type (src/types/onyx/Policy.ts)
 * @param policyTagList
 * @param policyCategories
 */
function getUpdateMoneyRequestParams(
    transactionID: string | undefined,
    transactionThreadReportID: string | undefined,
    transactionChanges: TransactionChanges,
    policy: OnyxEntry<OnyxTypes.Policy>,
    policyTagList: OnyxTypes.OnyxInputOrEntry<OnyxTypes.PolicyTagLists>,
    policyCategories: OnyxTypes.OnyxInputOrEntry<OnyxTypes.PolicyCategories>,
    violations?: OnyxEntry<OnyxTypes.TransactionViolations>,
    hash?: number,
): UpdateMoneyRequestData {
    const optimisticData: OnyxUpdate[] = [];
    const successData: OnyxUpdate[] = [];
    const failureData: OnyxUpdate[] = [];

    // Step 1: Set any "pending fields" (ones updated while the user was offline) to have error messages in the failureData
    const pendingFields: OnyxTypes.Transaction['pendingFields'] = Object.fromEntries(Object.keys(transactionChanges).map((key) => [key, CONST.RED_BRICK_ROAD_PENDING_ACTION.UPDATE]));
    const clearedPendingFields = Object.fromEntries(Object.keys(transactionChanges).map((key) => [key, null]));
    const errorFields = Object.fromEntries(Object.keys(pendingFields).map((key) => [key, {[DateUtils.getMicroseconds()]: Localize.translateLocal('iou.error.genericEditFailureMessage')}]));

    // Step 2: Get all the collections being updated
    const transactionThread = allReports?.[`${ONYXKEYS.COLLECTION.REPORT}${transactionThreadReportID}`] ?? null;
    const transaction = allTransactions?.[`${ONYXKEYS.COLLECTION.TRANSACTION}${transactionID}`];
    const isTransactionOnHold = isOnHold(transaction);
    const iouReport = allReports?.[`${ONYXKEYS.COLLECTION.REPORT}${transactionThread?.parentReportID}`] ?? null;
    const isFromExpenseReport = isExpenseReport(iouReport);
    const isScanning = hasReceiptTransactionUtils(transaction) && isReceiptBeingScannedTransactionUtils(transaction);
    const updatedTransaction: OnyxEntry<OnyxTypes.Transaction> = transaction
        ? getUpdatedTransaction({
              transaction,
              transactionChanges,
              isFromExpenseReport,
              policy,
          })
        : undefined;
    const transactionDetails = getTransactionDetails(updatedTransaction);

    if (transactionDetails?.waypoints) {
        // This needs to be a JSON string since we're sending this to the MapBox API
        transactionDetails.waypoints = JSON.stringify(transactionDetails.waypoints);
    }

    const dataToIncludeInParams: Partial<TransactionDetails> = Object.fromEntries(Object.entries(transactionDetails ?? {}).filter(([key]) => Object.keys(transactionChanges).includes(key)));

    const params: UpdateMoneyRequestParams = {
        ...dataToIncludeInParams,
        reportID: iouReport?.reportID,
        transactionID,
    };

    const hasPendingWaypoints = 'waypoints' in transactionChanges;
    const hasModifiedDistanceRate = 'customUnitRateID' in transactionChanges;
    const hasModifiedCreated = 'created' in transactionChanges;
    const hasModifiedAmount = 'amount' in transactionChanges;
    if (transaction && updatedTransaction && (hasPendingWaypoints || hasModifiedDistanceRate)) {
        // Delete the draft transaction when editing waypoints when the server responds successfully and there are no errors
        successData.push({
            onyxMethod: Onyx.METHOD.SET,
            key: `${ONYXKEYS.COLLECTION.TRANSACTION_DRAFT}${transactionID}`,
            value: null,
        });

        // Revert the transaction's amount to the original value on failure.
        // The IOU Report will be fully reverted in the failureData further below.
        failureData.push({
            onyxMethod: Onyx.METHOD.MERGE,
            key: `${ONYXKEYS.COLLECTION.TRANSACTION}${transactionID}`,
            value: {
                amount: transaction.amount,
                modifiedAmount: transaction.modifiedAmount,
                modifiedMerchant: transaction.modifiedMerchant,
                modifiedCurrency: transaction.modifiedCurrency,
            },
        });
    }

    // Step 3: Build the modified expense report actions
    // We don't create a modified report action if:
    // - we're updating the waypoints
    // - we're updating the distance rate while the waypoints are still pending
    // In these cases, there isn't a valid optimistic mileage data we can use,
    // and the report action is created on the server with the distance-related response from the MapBox API
    const updatedReportAction = buildOptimisticModifiedExpenseReportAction(transactionThread, transaction, transactionChanges, isFromExpenseReport, policy, updatedTransaction);
    if (!hasPendingWaypoints && !(hasModifiedDistanceRate && isFetchingWaypointsFromServer(transaction))) {
        params.reportActionID = updatedReportAction.reportActionID;

        optimisticData.push({
            onyxMethod: Onyx.METHOD.MERGE,
            key: `${ONYXKEYS.COLLECTION.REPORT_ACTIONS}${transactionThread?.reportID}`,
            value: {
                [updatedReportAction.reportActionID]: updatedReportAction as OnyxTypes.ReportAction,
            },
        });
        optimisticData.push({
            onyxMethod: Onyx.METHOD.MERGE,
            key: `${ONYXKEYS.COLLECTION.REPORT}${transactionThread?.reportID}`,
            value: {
                lastVisibleActionCreated: updatedReportAction.created,
                lastReadTime: updatedReportAction.created,
            },
        });
        failureData.push({
            onyxMethod: Onyx.METHOD.MERGE,
            key: `${ONYXKEYS.COLLECTION.REPORT}${transactionThread?.reportID}`,
            value: {
                lastVisibleActionCreated: transactionThread?.lastVisibleActionCreated,
                lastReadTime: transactionThread?.lastReadTime,
            },
        });
        successData.push({
            onyxMethod: Onyx.METHOD.MERGE,
            key: `${ONYXKEYS.COLLECTION.REPORT_ACTIONS}${transactionThread?.reportID}`,
            value: {
                [updatedReportAction.reportActionID]: {pendingAction: null},
            },
        });
        failureData.push({
            onyxMethod: Onyx.METHOD.MERGE,
            key: `${ONYXKEYS.COLLECTION.REPORT_ACTIONS}${transactionThread?.reportID}`,
            value: {
                [updatedReportAction.reportActionID]: {
                    ...(updatedReportAction as OnyxTypes.ReportAction),
                    errors: getMicroSecondOnyxErrorWithTranslationKey('iou.error.genericEditFailureMessage'),
                },
            },
        });
    }

    // Step 4: Compute the IOU total and update the report preview message (and report header) so LHN amount owed is correct.
    const calculatedDiffAmount = calculateDiffAmount(iouReport, updatedTransaction, transaction);
    // If calculatedDiffAmount is null it means we cannot calculate the new iou report total from front-end due to currency differences.
    const isTotalIndeterministic = calculatedDiffAmount === null;
    const diff = calculatedDiffAmount ?? 0;

    let updatedMoneyRequestReport: OnyxTypes.OnyxInputOrEntry<OnyxTypes.Report>;
    if (!iouReport) {
        updatedMoneyRequestReport = null;
    } else if ((isExpenseReport(iouReport) || isInvoiceReportReportUtils(iouReport)) && !Number.isNaN(iouReport.total) && iouReport.total !== undefined) {
        // For expense report, the amount is negative, so we should subtract total from diff
        updatedMoneyRequestReport = {
            ...iouReport,
            total: iouReport.total - diff,
        };
        if (!transaction?.reimbursable && typeof updatedMoneyRequestReport.nonReimbursableTotal === 'number') {
            updatedMoneyRequestReport.nonReimbursableTotal -= diff;
        }
        if (!isTransactionOnHold) {
            if (typeof updatedMoneyRequestReport.unheldTotal === 'number') {
                updatedMoneyRequestReport.unheldTotal -= diff;
            }
            if (!transaction?.reimbursable && typeof updatedMoneyRequestReport.unheldNonReimbursableTotal === 'number') {
                updatedMoneyRequestReport.unheldNonReimbursableTotal -= diff;
            }
        }
    } else {
        updatedMoneyRequestReport = updateIOUOwnerAndTotal(
            iouReport,
            updatedReportAction.actorAccountID ?? CONST.DEFAULT_NUMBER_ID,
            diff,
            getCurrency(transaction),
            false,
            true,
            isTransactionOnHold,
        );
    }

    optimisticData.push(
        {
            onyxMethod: Onyx.METHOD.MERGE,
            key: `${ONYXKEYS.COLLECTION.REPORT}${iouReport?.reportID}`,
            value: {...updatedMoneyRequestReport, ...(isTotalIndeterministic && {pendingFields: {total: CONST.RED_BRICK_ROAD_PENDING_ACTION.UPDATE}})},
        },
        {
            onyxMethod: Onyx.METHOD.MERGE,
            key: `${ONYXKEYS.COLLECTION.REPORT}${iouReport?.parentReportID}`,
            value: getOutstandingChildRequest(updatedMoneyRequestReport),
        },
    );
    if (isOneTransactionThread(transactionThreadReportID, iouReport?.reportID, undefined)) {
        optimisticData.push({
            onyxMethod: Onyx.METHOD.MERGE,
            key: `${ONYXKEYS.COLLECTION.REPORT}${iouReport?.reportID}`,
            value: {
                lastReadTime: updatedReportAction.created,
            },
        });
    }
    successData.push({
        onyxMethod: Onyx.METHOD.MERGE,
        key: `${ONYXKEYS.COLLECTION.REPORT}${iouReport?.reportID}`,
        value: {pendingAction: null, ...(isTotalIndeterministic && {pendingFields: {total: null}})},
    });

    // Optimistically modify the transaction and the transaction thread
    optimisticData.push({
        onyxMethod: Onyx.METHOD.MERGE,
        key: `${ONYXKEYS.COLLECTION.TRANSACTION}${transactionID}`,
        value: {
            ...updatedTransaction,
            pendingFields,
            errorFields: null,
        },
    });

    optimisticData.push({
        onyxMethod: Onyx.METHOD.MERGE,
        key: `${ONYXKEYS.COLLECTION.REPORT}${transactionThreadReportID}`,
        value: {
            lastActorAccountID: updatedReportAction.actorAccountID,
        },
    });

    if (isScanning && ('amount' in transactionChanges || 'currency' in transactionChanges)) {
        if (transactionThread?.parentReportActionID) {
            optimisticData.push({
                onyxMethod: Onyx.METHOD.MERGE,
                key: `${ONYXKEYS.COLLECTION.REPORT_ACTIONS}${iouReport?.reportID}`,
                value: {
                    [transactionThread?.parentReportActionID]: {
                        originalMessage: {
                            whisperedTo: [],
                        },
                    },
                },
            });
        }

        if (iouReport?.parentReportActionID) {
            optimisticData.push({
                onyxMethod: Onyx.METHOD.MERGE,
                key: `${ONYXKEYS.COLLECTION.REPORT_ACTIONS}${iouReport?.parentReportID}`,
                value: {
                    [iouReport.parentReportActionID]: {
                        originalMessage: {
                            whisperedTo: [],
                        },
                    },
                },
            });
        }
    }

    // Update recently used categories if the category is changed
    const hasModifiedCategory = 'category' in transactionChanges;
    if (hasModifiedCategory) {
        const optimisticPolicyRecentlyUsedCategories = buildOptimisticPolicyRecentlyUsedCategories(iouReport?.policyID, transactionChanges.category);
        if (optimisticPolicyRecentlyUsedCategories.length) {
            optimisticData.push({
                onyxMethod: Onyx.METHOD.SET,
                key: `${ONYXKEYS.COLLECTION.POLICY_RECENTLY_USED_CATEGORIES}${iouReport?.policyID}`,
                value: optimisticPolicyRecentlyUsedCategories,
            });
        }
    }

    // Update recently used currencies if the currency is changed
    if ('currency' in transactionChanges) {
        const optimisticRecentlyUsedCurrencies = buildOptimisticRecentlyUsedCurrencies(transactionChanges.currency);
        if (optimisticRecentlyUsedCurrencies.length) {
            optimisticData.push({
                onyxMethod: Onyx.METHOD.SET,
                key: ONYXKEYS.RECENTLY_USED_CURRENCIES,
                value: optimisticRecentlyUsedCurrencies,
            });
        }
    }

    // Update recently used categories if the tag is changed
    const hasModifiedTag = 'tag' in transactionChanges;
    if (hasModifiedTag) {
        const optimisticPolicyRecentlyUsedTags = buildOptimisticPolicyRecentlyUsedTags(iouReport?.policyID, transactionChanges.tag);
        if (!isEmptyObject(optimisticPolicyRecentlyUsedTags)) {
            optimisticData.push({
                onyxMethod: Onyx.METHOD.MERGE,
                key: `${ONYXKEYS.COLLECTION.POLICY_RECENTLY_USED_TAGS}${iouReport?.policyID}`,
                value: optimisticPolicyRecentlyUsedTags,
            });
        }
    }

    const overLimitViolation = violations?.find((violation) => violation.name === 'overLimit');
    // Update violation limit, if we modify attendees. The given limit value is for a single attendee, if we have multiple attendees we should multpiply limit by attende count
    if ('attendees' in transactionChanges && !!overLimitViolation) {
        const limitForSingleAttendee = ViolationsUtils.getViolationAmountLimit(overLimitViolation);
        if (limitForSingleAttendee * (transactionChanges?.attendees?.length ?? 1) > Math.abs(getAmount(transaction))) {
            optimisticData.push({
                onyxMethod: Onyx.METHOD.MERGE,
                key: `${ONYXKEYS.COLLECTION.TRANSACTION_VIOLATIONS}${transactionID}`,
                value: violations?.filter((violation) => violation.name !== 'overLimit') ?? [],
            });
        }
    }

    if (Array.isArray(params?.attendees)) {
        params.attendees = JSON.stringify(params?.attendees);
    }

    // Clear out the error fields and loading states on success
    successData.push({
        onyxMethod: Onyx.METHOD.MERGE,
        key: `${ONYXKEYS.COLLECTION.TRANSACTION}${transactionID}`,
        value: {
            pendingFields: clearedPendingFields,
            isLoading: false,
            errorFields: null,
            routes: null,
        },
    });

    // Clear out loading states, pending fields, and add the error fields
    failureData.push({
        onyxMethod: Onyx.METHOD.MERGE,
        key: `${ONYXKEYS.COLLECTION.TRANSACTION}${transactionID}`,
        value: {
            ...transaction,
            pendingFields: clearedPendingFields,
            isLoading: false,
            errorFields,
        },
    });

    if (iouReport) {
        // Reset the iouReport to its original state
        failureData.push({
            onyxMethod: Onyx.METHOD.MERGE,
            key: `${ONYXKEYS.COLLECTION.REPORT}${iouReport.reportID}`,
            value: {...iouReport, ...(isTotalIndeterministic && {pendingFields: {total: null}})},
        });
    }

    if (policy && isPaidGroupPolicy(policy) && updatedTransaction && (hasModifiedTag || hasModifiedCategory || hasModifiedDistanceRate || hasModifiedAmount || hasModifiedCreated)) {
        const currentTransactionViolations = allTransactionViolations[`${ONYXKEYS.COLLECTION.TRANSACTION_VIOLATIONS}${transactionID}`] ?? [];
        const violationsOnyxData = ViolationsUtils.getViolationsOnyxData(
            updatedTransaction,
            currentTransactionViolations,
            policy,
            policyTagList ?? {},
            policyCategories ?? {},
            hasDependentTags(policy, policyTagList ?? {}),
            isInvoiceReportReportUtils(iouReport),
        );
        optimisticData.push(violationsOnyxData);
        failureData.push({
            onyxMethod: Onyx.METHOD.MERGE,
            key: `${ONYXKEYS.COLLECTION.TRANSACTION_VIOLATIONS}${transactionID}`,
            value: currentTransactionViolations,
        });
        if (hash) {
            optimisticData.push({
                onyxMethod: Onyx.METHOD.MERGE,
                key: `${ONYXKEYS.COLLECTION.SNAPSHOT}${hash}`,
                value: {
                    data: {
                        [`${ONYXKEYS.COLLECTION.TRANSACTION_VIOLATIONS}${transactionID}`]: violationsOnyxData.value,
                    },
                },
            });
            failureData.push({
                onyxMethod: Onyx.METHOD.MERGE,
                key: `${ONYXKEYS.COLLECTION.SNAPSHOT}${hash}`,
                value: {
                    data: {
                        [`${ONYXKEYS.COLLECTION.TRANSACTION_VIOLATIONS}${transactionID}`]: currentTransactionViolations,
                    },
                },
            });
        }
        if (violationsOnyxData) {
            const currentNextStep = allNextSteps[`${ONYXKEYS.COLLECTION.NEXT_STEP}${iouReport?.reportID}`] ?? {};
            const shouldFixViolations = Array.isArray(violationsOnyxData.value) && violationsOnyxData.value.length > 0;
            optimisticData.push({
                onyxMethod: Onyx.METHOD.MERGE,
                key: `${ONYXKEYS.COLLECTION.NEXT_STEP}${iouReport?.reportID}`,
                value: buildNextStep(iouReport ?? undefined, iouReport?.statusNum ?? CONST.REPORT.STATUS_NUM.OPEN, shouldFixViolations),
            });
            failureData.push({
                onyxMethod: Onyx.METHOD.MERGE,
                key: `${ONYXKEYS.COLLECTION.NEXT_STEP}${iouReport?.reportID}`,
                value: currentNextStep,
            });
        }
    }

    // Reset the transaction thread to its original state
    failureData.push({
        onyxMethod: Onyx.METHOD.MERGE,
        key: `${ONYXKEYS.COLLECTION.REPORT}${transactionThreadReportID}`,
        value: transactionThread,
    });

    return {
        params,
        onyxData: {optimisticData, successData, failureData},
    };
}

/**
 * @param transactionID
 * @param transactionThreadReportID
 * @param transactionChanges
 * @param [transactionChanges.created] Present when updated the date field
 * @param policy  May be undefined, an empty object, or an object matching the Policy type (src/types/onyx/Policy.ts)
 */
function getUpdateTrackExpenseParams(
    transactionID: string | undefined,
    transactionThreadReportID: string | undefined,
    transactionChanges: TransactionChanges,
    policy: OnyxEntry<OnyxTypes.Policy>,
): UpdateMoneyRequestData {
    const optimisticData: OnyxUpdate[] = [];
    const successData: OnyxUpdate[] = [];
    const failureData: OnyxUpdate[] = [];

    // Step 1: Set any "pending fields" (ones updated while the user was offline) to have error messages in the failureData
    const pendingFields = Object.fromEntries(Object.keys(transactionChanges).map((key) => [key, CONST.RED_BRICK_ROAD_PENDING_ACTION.UPDATE]));
    const clearedPendingFields = Object.fromEntries(Object.keys(transactionChanges).map((key) => [key, null]));
    const errorFields = Object.fromEntries(Object.keys(pendingFields).map((key) => [key, {[DateUtils.getMicroseconds()]: Localize.translateLocal('iou.error.genericEditFailureMessage')}]));

    // Step 2: Get all the collections being updated
    const transactionThread = allReports?.[`${ONYXKEYS.COLLECTION.REPORT}${transactionThreadReportID}`] ?? null;
    const transaction = allTransactions?.[`${ONYXKEYS.COLLECTION.TRANSACTION}${transactionID}`];
    const chatReport = allReports?.[`${ONYXKEYS.COLLECTION.REPORT}${transactionThread?.parentReportID}`] ?? null;
    const isScanning = hasReceiptTransactionUtils(transaction) && isReceiptBeingScannedTransactionUtils(transaction);
    const updatedTransaction = transaction
        ? getUpdatedTransaction({
              transaction,
              transactionChanges,
              isFromExpenseReport: false,
              policy,
          })
        : null;
    const transactionDetails = getTransactionDetails(updatedTransaction);

    if (transactionDetails?.waypoints) {
        // This needs to be a JSON string since we're sending this to the MapBox API
        transactionDetails.waypoints = JSON.stringify(transactionDetails.waypoints);
    }

    const dataToIncludeInParams: Partial<TransactionDetails> = Object.fromEntries(Object.entries(transactionDetails ?? {}).filter(([key]) => Object.keys(transactionChanges).includes(key)));

    const params: UpdateMoneyRequestParams = {
        ...dataToIncludeInParams,
        reportID: chatReport?.reportID,
        transactionID,
    };

    const hasPendingWaypoints = 'waypoints' in transactionChanges;
    const hasModifiedDistanceRate = 'customUnitRateID' in transactionChanges;
    if (transaction && updatedTransaction && (hasPendingWaypoints || hasModifiedDistanceRate)) {
        // Delete the draft transaction when editing waypoints when the server responds successfully and there are no errors
        successData.push({
            onyxMethod: Onyx.METHOD.SET,
            key: `${ONYXKEYS.COLLECTION.TRANSACTION_DRAFT}${transactionID}`,
            value: null,
        });

        // Revert the transaction's amount to the original value on failure.
        // The IOU Report will be fully reverted in the failureData further below.
        failureData.push({
            onyxMethod: Onyx.METHOD.MERGE,
            key: `${ONYXKEYS.COLLECTION.TRANSACTION}${transactionID}`,
            value: {
                amount: transaction.amount,
                modifiedAmount: transaction.modifiedAmount,
                modifiedMerchant: transaction.modifiedMerchant,
            },
        });
    }

    // Step 3: Build the modified expense report actions
    // We don't create a modified report action if:
    // - we're updating the waypoints
    // - we're updating the distance rate while the waypoints are still pending
    // In these cases, there isn't a valid optimistic mileage data we can use,
    // and the report action is created on the server with the distance-related response from the MapBox API
    const updatedReportAction = buildOptimisticModifiedExpenseReportAction(transactionThread, transaction, transactionChanges, false, policy, updatedTransaction);
    if (!hasPendingWaypoints && !(hasModifiedDistanceRate && isFetchingWaypointsFromServer(transaction))) {
        params.reportActionID = updatedReportAction.reportActionID;

        optimisticData.push({
            onyxMethod: Onyx.METHOD.MERGE,
            key: `${ONYXKEYS.COLLECTION.REPORT_ACTIONS}${transactionThread?.reportID}`,
            value: {
                [updatedReportAction.reportActionID]: updatedReportAction as OnyxTypes.ReportAction,
            },
        });
        successData.push({
            onyxMethod: Onyx.METHOD.MERGE,
            key: `${ONYXKEYS.COLLECTION.REPORT_ACTIONS}${transactionThread?.reportID}`,
            value: {
                [updatedReportAction.reportActionID]: {pendingAction: null},
            },
        });
        failureData.push({
            onyxMethod: Onyx.METHOD.MERGE,
            key: `${ONYXKEYS.COLLECTION.REPORT_ACTIONS}${transactionThread?.reportID}`,
            value: {
                [updatedReportAction.reportActionID]: {
                    ...(updatedReportAction as OnyxTypes.ReportAction),
                    errors: getMicroSecondOnyxErrorWithTranslationKey('iou.error.genericEditFailureMessage'),
                },
            },
        });
    }

    // Step 4: Update the report preview message (and report header) so LHN amount tracked is correct.
    // Optimistically modify the transaction and the transaction thread
    optimisticData.push({
        onyxMethod: Onyx.METHOD.MERGE,
        key: `${ONYXKEYS.COLLECTION.TRANSACTION}${transactionID}`,
        value: {
            ...updatedTransaction,
            pendingFields,
            errorFields: null,
        },
    });

    optimisticData.push({
        onyxMethod: Onyx.METHOD.MERGE,
        key: `${ONYXKEYS.COLLECTION.REPORT}${transactionThreadReportID}`,
        value: {
            lastActorAccountID: updatedReportAction.actorAccountID,
        },
    });

    if (isScanning && transactionThread?.parentReportActionID && ('amount' in transactionChanges || 'currency' in transactionChanges)) {
        optimisticData.push({
            onyxMethod: Onyx.METHOD.MERGE,
            key: `${ONYXKEYS.COLLECTION.REPORT_ACTIONS}${chatReport?.reportID}`,
            value: {[transactionThread.parentReportActionID]: {originalMessage: {whisperedTo: []}}},
        });
    }

    // Clear out the error fields and loading states on success
    successData.push({
        onyxMethod: Onyx.METHOD.MERGE,
        key: `${ONYXKEYS.COLLECTION.TRANSACTION}${transactionID}`,
        value: {
            pendingFields: clearedPendingFields,
            isLoading: false,
            errorFields: null,
            routes: null,
        },
    });

    // Clear out loading states, pending fields, and add the error fields
    failureData.push({
        onyxMethod: Onyx.METHOD.MERGE,
        key: `${ONYXKEYS.COLLECTION.TRANSACTION}${transactionID}`,
        value: {
            ...transaction,
            pendingFields: clearedPendingFields,
            isLoading: false,
            errorFields,
        },
    });

    // Reset the transaction thread to its original state
    failureData.push({
        onyxMethod: Onyx.METHOD.MERGE,
        key: `${ONYXKEYS.COLLECTION.REPORT}${transactionThreadReportID}`,
        value: transactionThread,
    });

    return {
        params,
        onyxData: {optimisticData, successData, failureData},
    };
}

/** Updates the created date of an expense */
function updateMoneyRequestDate(
    transactionID: string,
    transactionThreadReportID: string,
    value: string,
    policy: OnyxEntry<OnyxTypes.Policy>,
    policyTags: OnyxEntry<OnyxTypes.PolicyTagLists>,
    policyCategories: OnyxEntry<OnyxTypes.PolicyCategories>,
) {
    const transactionChanges: TransactionChanges = {
        created: value,
    };
    const transactionThreadReport = allReports?.[`${ONYXKEYS.COLLECTION.REPORT}${transactionThreadReportID}`] ?? null;
    const parentReport = allReports?.[`${ONYXKEYS.COLLECTION.REPORT}${transactionThreadReport?.parentReportID}`] ?? null;
    let data: UpdateMoneyRequestData;
    if (isTrackExpenseReport(transactionThreadReport) && isSelfDM(parentReport)) {
        data = getUpdateTrackExpenseParams(transactionID, transactionThreadReportID, transactionChanges, policy);
    } else {
        data = getUpdateMoneyRequestParams(transactionID, transactionThreadReportID, transactionChanges, policy, policyTags, policyCategories);
    }
    const {params, onyxData} = data;
    API.write(WRITE_COMMANDS.UPDATE_MONEY_REQUEST_DATE, params, onyxData);
}

/** Updates the billable field of an expense */
function updateMoneyRequestBillable(
    transactionID: string | undefined,
    transactionThreadReportID: string | undefined,
    value: boolean,
    policy: OnyxEntry<OnyxTypes.Policy>,
    policyTagList: OnyxEntry<OnyxTypes.PolicyTagLists>,
    policyCategories: OnyxEntry<OnyxTypes.PolicyCategories>,
) {
    if (!transactionID || !transactionThreadReportID) {
        return;
    }
    const transactionChanges: TransactionChanges = {
        billable: value,
    };
    const {params, onyxData} = getUpdateMoneyRequestParams(transactionID, transactionThreadReportID, transactionChanges, policy, policyTagList, policyCategories);
    API.write(WRITE_COMMANDS.UPDATE_MONEY_REQUEST_BILLABLE, params, onyxData);
}

function updateMoneyRequestReimbursable(
    transactionID: string | undefined,
    transactionThreadReportID: string | undefined,
    value: boolean,
    policy: OnyxEntry<OnyxTypes.Policy>,
    policyTagList: OnyxEntry<OnyxTypes.PolicyTagLists>,
    policyCategories: OnyxEntry<OnyxTypes.PolicyCategories>,
) {
    if (!transactionID || !transactionThreadReportID) {
        return;
    }
    const transactionChanges: TransactionChanges = {
        reimbursable: value,
    };
    const {params, onyxData} = getUpdateMoneyRequestParams(transactionID, transactionThreadReportID, transactionChanges, policy, policyTagList, policyCategories);
    API.write(WRITE_COMMANDS.UPDATE_MONEY_REQUEST_REIMBURSABLE, params, onyxData);
}

/** Updates the merchant field of an expense */
function updateMoneyRequestMerchant(
    transactionID: string,
    transactionThreadReportID: string,
    value: string,
    policy: OnyxEntry<OnyxTypes.Policy>,
    policyTagList: OnyxEntry<OnyxTypes.PolicyTagLists>,
    policyCategories: OnyxEntry<OnyxTypes.PolicyCategories>,
) {
    const transactionChanges: TransactionChanges = {
        merchant: value,
    };
    const transactionThreadReport = allReports?.[`${ONYXKEYS.COLLECTION.REPORT}${transactionThreadReportID}`] ?? null;
    const parentReport = allReports?.[`${ONYXKEYS.COLLECTION.REPORT}${transactionThreadReport?.parentReportID}`] ?? null;
    let data: UpdateMoneyRequestData;
    if (isTrackExpenseReport(transactionThreadReport) && isSelfDM(parentReport)) {
        data = getUpdateTrackExpenseParams(transactionID, transactionThreadReportID, transactionChanges, policy);
    } else {
        data = getUpdateMoneyRequestParams(transactionID, transactionThreadReportID, transactionChanges, policy, policyTagList, policyCategories);
    }
    const {params, onyxData} = data;
    API.write(WRITE_COMMANDS.UPDATE_MONEY_REQUEST_MERCHANT, params, onyxData);
}

/** Updates the attendees list of an expense */
function updateMoneyRequestAttendees(
    transactionID: string,
    transactionThreadReportID: string,
    attendees: Attendee[],
    policy: OnyxEntry<OnyxTypes.Policy>,
    policyTagList: OnyxEntry<OnyxTypes.PolicyTagLists>,
    policyCategories: OnyxEntry<OnyxTypes.PolicyCategories>,
    violations: OnyxEntry<OnyxTypes.TransactionViolations> | undefined,
) {
    const transactionChanges: TransactionChanges = {
        attendees,
    };
    const data = getUpdateMoneyRequestParams(transactionID, transactionThreadReportID, transactionChanges, policy, policyTagList, policyCategories, violations);
    const {params, onyxData} = data;
    API.write(WRITE_COMMANDS.UPDATE_MONEY_REQUEST_ATTENDEES, params, onyxData);
}

/** Updates the tag of an expense */
function updateMoneyRequestTag(
    transactionID: string,
    transactionThreadReportID: string | undefined,
    tag: string,
    policy: OnyxEntry<OnyxTypes.Policy>,
    policyTagList: OnyxEntry<OnyxTypes.PolicyTagLists>,
    policyCategories: OnyxEntry<OnyxTypes.PolicyCategories>,
    hash?: number,
) {
    const transactionChanges: TransactionChanges = {
        tag,
    };
    const {params, onyxData} = getUpdateMoneyRequestParams(transactionID, transactionThreadReportID, transactionChanges, policy, policyTagList, policyCategories, undefined, hash);
    API.write(WRITE_COMMANDS.UPDATE_MONEY_REQUEST_TAG, params, onyxData);
}

/** Updates the created tax amount of an expense */
function updateMoneyRequestTaxAmount(
    transactionID: string,
    optimisticReportActionID: string | undefined,
    taxAmount: number,
    policy: OnyxEntry<OnyxTypes.Policy>,
    policyTagList: OnyxEntry<OnyxTypes.PolicyTagLists>,
    policyCategories: OnyxEntry<OnyxTypes.PolicyCategories>,
) {
    const transactionChanges = {
        taxAmount,
    };
    const {params, onyxData} = getUpdateMoneyRequestParams(transactionID, optimisticReportActionID, transactionChanges, policy, policyTagList, policyCategories);
    API.write('UpdateMoneyRequestTaxAmount', params, onyxData);
}

type UpdateMoneyRequestTaxRateParams = {
    transactionID: string;
    optimisticReportActionID: string;
    taxCode: string;
    taxAmount: number;
    policy: OnyxEntry<OnyxTypes.Policy>;
    policyTagList: OnyxEntry<OnyxTypes.PolicyTagLists>;
    policyCategories: OnyxEntry<OnyxTypes.PolicyCategories>;
};

/** Updates the created tax rate of an expense */
function updateMoneyRequestTaxRate({transactionID, optimisticReportActionID, taxCode, taxAmount, policy, policyTagList, policyCategories}: UpdateMoneyRequestTaxRateParams) {
    const transactionChanges = {
        taxCode,
        taxAmount,
    };
    const {params, onyxData} = getUpdateMoneyRequestParams(transactionID, optimisticReportActionID, transactionChanges, policy, policyTagList, policyCategories);
    API.write('UpdateMoneyRequestTaxRate', params, onyxData);
}

type UpdateMoneyRequestDistanceParams = {
    transactionID: string | undefined;
    transactionThreadReportID: string | undefined;
    waypoints: WaypointCollection;
    routes?: Routes;
    policy?: OnyxEntry<OnyxTypes.Policy>;
    policyTagList?: OnyxEntry<OnyxTypes.PolicyTagLists>;
    policyCategories?: OnyxEntry<OnyxTypes.PolicyCategories>;
    transactionBackup: OnyxEntry<OnyxTypes.Transaction>;
};

/** Updates the waypoints of a distance expense */
function updateMoneyRequestDistance({
    transactionID,
    transactionThreadReportID,
    waypoints,
    routes = undefined,
    policy = {} as OnyxTypes.Policy,
    policyTagList = {},
    policyCategories = {},
    transactionBackup,
}: UpdateMoneyRequestDistanceParams) {
    const transactionChanges: TransactionChanges = {
        waypoints: sanitizeRecentWaypoints(waypoints),
        routes,
    };
    const transactionThreadReport = allReports?.[`${ONYXKEYS.COLLECTION.REPORT}${transactionThreadReportID}`] ?? null;
    const parentReport = allReports?.[`${ONYXKEYS.COLLECTION.REPORT}${transactionThreadReport?.parentReportID}`] ?? null;
    let data: UpdateMoneyRequestData;
    if (isTrackExpenseReport(transactionThreadReport) && isSelfDM(parentReport)) {
        data = getUpdateTrackExpenseParams(transactionID, transactionThreadReportID, transactionChanges, policy);
    } else {
        data = getUpdateMoneyRequestParams(transactionID, transactionThreadReportID, transactionChanges, policy, policyTagList, policyCategories);
    }
    const {params, onyxData} = data;

    const recentServerValidatedWaypoints = getRecentWaypoints().filter((item) => !item.pendingAction);
    onyxData?.failureData?.push({
        onyxMethod: Onyx.METHOD.SET,
        key: `${ONYXKEYS.NVP_RECENT_WAYPOINTS}`,
        value: recentServerValidatedWaypoints,
    });

    if (transactionBackup) {
        const transaction = allTransactions?.[`${ONYXKEYS.COLLECTION.TRANSACTION}${transactionID}`];

        // We need to include all keys of the optimisticData's waypoints in the failureData for onyx merge to properly reset
        // waypoint keys that do not exist in the failureData's waypoints. For instance, if the optimisticData waypoints had
        // three keys and the failureData waypoint had only 2 keys then the third key that doesn't exist in the failureData
        // waypoints should be explicitly reset otherwise onyx merge will leave it intact.
        const allWaypointKeys = [...new Set([...Object.keys(transactionBackup.comment?.waypoints ?? {}), ...Object.keys(transaction?.comment?.waypoints ?? {})])];
        const onyxWaypoints = allWaypointKeys.reduce((acc: NullishDeep<WaypointCollection>, key) => {
            acc[key] = transactionBackup.comment?.waypoints?.[key] ? {...transactionBackup.comment?.waypoints?.[key]} : null;
            return acc;
        }, {});
        const allModifiedWaypointsKeys = [...new Set([...Object.keys(waypoints ?? {}), ...Object.keys(transaction?.modifiedWaypoints ?? {})])];
        const onyxModifiedWaypoints = allModifiedWaypointsKeys.reduce((acc: NullishDeep<WaypointCollection>, key) => {
            acc[key] = transactionBackup.modifiedWaypoints?.[key] ? {...transactionBackup.modifiedWaypoints?.[key]} : null;
            return acc;
        }, {});
        onyxData?.failureData?.push({
            onyxMethod: Onyx.METHOD.MERGE,
            key: `${ONYXKEYS.COLLECTION.TRANSACTION}${transactionID}`,
            value: {
                comment: {
                    waypoints: onyxWaypoints,
                    customUnit: {
                        quantity: transactionBackup?.comment?.customUnit?.quantity,
                    },
                },
                modifiedWaypoints: onyxModifiedWaypoints,
                routes: null,
            },
        });
    }

    API.write(WRITE_COMMANDS.UPDATE_MONEY_REQUEST_DISTANCE, params, onyxData);
}

/** Updates the category of an expense */
function updateMoneyRequestCategory(
    transactionID: string,
    transactionThreadReportID: string,
    category: string,
    policy: OnyxEntry<OnyxTypes.Policy>,
    policyTagList: OnyxEntry<OnyxTypes.PolicyTagLists>,
    policyCategories: OnyxEntry<OnyxTypes.PolicyCategories>,
    hash?: number,
) {
    const transactionChanges: TransactionChanges = {
        category,
    };

    const {params, onyxData} = getUpdateMoneyRequestParams(transactionID, transactionThreadReportID, transactionChanges, policy, policyTagList, policyCategories, undefined, hash);
    API.write(WRITE_COMMANDS.UPDATE_MONEY_REQUEST_CATEGORY, params, onyxData);
}

/** Updates the description of an expense */
function updateMoneyRequestDescription(
    transactionID: string,
    transactionThreadReportID: string,
    comment: string,
    policy: OnyxEntry<OnyxTypes.Policy>,
    policyTagList: OnyxEntry<OnyxTypes.PolicyTagLists>,
    policyCategories: OnyxEntry<OnyxTypes.PolicyCategories>,
) {
    const parsedComment = getParsedComment(comment);
    const transactionChanges: TransactionChanges = {
        comment: parsedComment,
    };
    const transactionThreadReport = allReports?.[`${ONYXKEYS.COLLECTION.REPORT}${transactionThreadReportID}`] ?? null;
    const parentReport = allReports?.[`${ONYXKEYS.COLLECTION.REPORT}${transactionThreadReport?.parentReportID}`] ?? null;
    let data: UpdateMoneyRequestData;
    if (isTrackExpenseReport(transactionThreadReport) && isSelfDM(parentReport)) {
        data = getUpdateTrackExpenseParams(transactionID, transactionThreadReportID, transactionChanges, policy);
    } else {
        data = getUpdateMoneyRequestParams(transactionID, transactionThreadReportID, transactionChanges, policy, policyTagList, policyCategories);
    }
    const {params, onyxData} = data;
    params.description = parsedComment;
    API.write(WRITE_COMMANDS.UPDATE_MONEY_REQUEST_DESCRIPTION, params, onyxData);
}

/** Updates the distance rate of an expense */
function updateMoneyRequestDistanceRate(
    transactionID: string,
    transactionThreadReportID: string,
    rateID: string,
    policy: OnyxEntry<OnyxTypes.Policy>,
    policyTagList: OnyxEntry<OnyxTypes.PolicyTagLists>,
    policyCategories: OnyxEntry<OnyxTypes.PolicyCategories>,
    updatedTaxAmount?: number,
    updatedTaxCode?: string,
) {
    const transactionChanges: TransactionChanges = {
        customUnitRateID: rateID,
        ...(typeof updatedTaxAmount === 'number' ? {taxAmount: updatedTaxAmount} : {}),
        ...(updatedTaxCode ? {taxCode: updatedTaxCode} : {}),
    };
    const transactionThreadReport = allReports?.[`${ONYXKEYS.COLLECTION.REPORT}${transactionThreadReportID}`] ?? null;
    const parentReport = allReports?.[`${ONYXKEYS.COLLECTION.REPORT}${transactionThreadReport?.parentReportID}`] ?? null;

    const transaction = allTransactions?.[`${ONYXKEYS.COLLECTION.TRANSACTION}${transactionID}`];
    if (transaction) {
        const existingDistanceUnit = transaction?.comment?.customUnit?.distanceUnit;
        const newDistanceUnit = DistanceRequestUtils.getRateByCustomUnitRateID({customUnitRateID: rateID, policy})?.unit;

        // If the distanceUnit is set and the rate is changed to one that has a different unit, mark the merchant as modified to make the distance field pending
        if (existingDistanceUnit && newDistanceUnit && newDistanceUnit !== existingDistanceUnit) {
            transactionChanges.merchant = getMerchant(transaction);
        }
    }

    let data: UpdateMoneyRequestData;
    if (isTrackExpenseReport(transactionThreadReport) && isSelfDM(parentReport)) {
        data = getUpdateTrackExpenseParams(transactionID, transactionThreadReportID, transactionChanges, policy);
    } else {
        data = getUpdateMoneyRequestParams(transactionID, transactionThreadReportID, transactionChanges, policy, policyTagList, policyCategories);
    }
    const {params, onyxData} = data;
    // `taxAmount` & `taxCode` only needs to be updated in the optimistic data, so we need to remove them from the params
    const {taxAmount, taxCode, ...paramsWithoutTaxUpdated} = params;
    API.write(WRITE_COMMANDS.UPDATE_MONEY_REQUEST_DISTANCE_RATE, paramsWithoutTaxUpdated, onyxData);
}

const getConvertTrackedExpenseInformation = (
    transactionID: string | undefined,
    actionableWhisperReportActionID: string | undefined,
    moneyRequestReportID: string | undefined,
    linkedTrackedExpenseReportAction: OnyxTypes.ReportAction,
    linkedTrackedExpenseReportID: string,
    transactionThreadReportID: string | undefined,
    resolution: IOUAction,
) => {
    const optimisticData: OnyxUpdate[] = [];
    const successData: OnyxUpdate[] = [];
    const failureData: OnyxUpdate[] = [];

    // Delete the transaction from the track expense report
    const {
        optimisticData: deleteOptimisticData,
        successData: deleteSuccessData,
        failureData: deleteFailureData,
    } = getDeleteTrackExpenseInformation(linkedTrackedExpenseReportID, transactionID, linkedTrackedExpenseReportAction, false, true, actionableWhisperReportActionID, resolution);

    optimisticData?.push(...deleteOptimisticData);
    successData?.push(...deleteSuccessData);
    failureData?.push(...deleteFailureData);

    // Build modified expense report action with the transaction changes
    const modifiedExpenseReportAction = buildOptimisticMovedTransactionAction(transactionThreadReportID, moneyRequestReportID ?? CONST.REPORT.UNREPORTED_REPORT_ID);

    optimisticData?.push({
        onyxMethod: Onyx.METHOD.MERGE,
        key: `${ONYXKEYS.COLLECTION.REPORT_ACTIONS}${transactionThreadReportID}`,
        value: {
            [modifiedExpenseReportAction.reportActionID]: modifiedExpenseReportAction,
        },
    });
    successData?.push({
        onyxMethod: Onyx.METHOD.MERGE,
        key: `${ONYXKEYS.COLLECTION.REPORT_ACTIONS}${transactionThreadReportID}`,
        value: {
            [modifiedExpenseReportAction.reportActionID]: {pendingAction: null},
        },
    });
    failureData?.push({
        onyxMethod: Onyx.METHOD.MERGE,
        key: `${ONYXKEYS.COLLECTION.REPORT_ACTIONS}${transactionThreadReportID}`,
        value: {
            [modifiedExpenseReportAction.reportActionID]: {
                ...modifiedExpenseReportAction,
                errors: getMicroSecondOnyxErrorWithTranslationKey('iou.error.genericEditFailureMessage'),
            },
        },
    });

    return {optimisticData, successData, failureData, modifiedExpenseReportActionID: modifiedExpenseReportAction.reportActionID};
};

type ConvertTrackedWorkspaceParams = {
    category: string | undefined;
    tag: string | undefined;
    taxCode: string;
    taxAmount: number;
    billable: boolean | undefined;
    policyID: string;
    receipt: Receipt | undefined;
    waypoints?: string;
    customUnitRateID?: string;
    reimbursable?: boolean;
};

type AddTrackedExpenseToPolicyParam = {
    amount: number;
    currency: string;
    comment: string;
    created: string;
    merchant: string;
    transactionID: string;
    reimbursable: boolean;
    actionableWhisperReportActionID: string | undefined;
    moneyRequestReportID: string;
    reportPreviewReportActionID: string;
    modifiedExpenseReportActionID: string;
    moneyRequestCreatedReportActionID: string | undefined;
    moneyRequestPreviewReportActionID: string;
} & ConvertTrackedWorkspaceParams;

type ConvertTrackedExpenseToRequestParams = {
    payerParams: {
        accountID: number;
        email: string;
    };
    transactionParams: {
        transactionID: string;
        actionableWhisperReportActionID: string | undefined;
        linkedTrackedExpenseReportAction: OnyxTypes.ReportAction;
        linkedTrackedExpenseReportID: string;
        amount: number;
        currency: string;
        comment: string;
        merchant: string;
        created: string;
        attendees?: Attendee[];
        transactionThreadReportID: string;
    };
    chatParams: {
        reportID: string;
        createdReportActionID: string | undefined;
        reportPreviewReportActionID: string;
    };
    iouParams: {
        reportID: string;
        createdReportActionID: string | undefined;
        reportActionID: string;
    };
    onyxData: OnyxData;
    workspaceParams?: ConvertTrackedWorkspaceParams;
};

function addTrackedExpenseToPolicy(parameters: AddTrackedExpenseToPolicyParam, onyxData: OnyxData) {
    API.write(WRITE_COMMANDS.ADD_TRACKED_EXPENSE_TO_POLICY, parameters, onyxData);
}

function convertTrackedExpenseToRequest(convertTrackedExpenseParams: ConvertTrackedExpenseToRequestParams) {
    const {payerParams, transactionParams, chatParams, iouParams, onyxData, workspaceParams} = convertTrackedExpenseParams;
    const {accountID: payerAccountID, email: payerEmail} = payerParams;
    const {
        transactionID,
        actionableWhisperReportActionID,
        linkedTrackedExpenseReportAction,
        linkedTrackedExpenseReportID,
        amount,
        currency,
        comment,
        merchant,
        created,
        attendees,
        transactionThreadReportID,
    } = transactionParams;
    const {optimisticData: convertTransactionOptimisticData = [], successData: convertTransactionSuccessData = [], failureData: convertTransactionFailureData = []} = onyxData;

    const {optimisticData, successData, failureData, modifiedExpenseReportActionID} = getConvertTrackedExpenseInformation(
        transactionID,
        actionableWhisperReportActionID,
        iouParams.reportID,
        linkedTrackedExpenseReportAction,
        linkedTrackedExpenseReportID,
        transactionThreadReportID,
        CONST.IOU.ACTION.SUBMIT,
    );

    optimisticData?.push(...convertTransactionOptimisticData);
    successData?.push(...convertTransactionSuccessData);
    failureData?.push(...convertTransactionFailureData);

    if (workspaceParams) {
        const params = {
            amount,
            currency,
            comment,
            created,
            merchant,
            reimbursable: true,
            transactionID,
            actionableWhisperReportActionID,
            moneyRequestReportID: iouParams.reportID,
            moneyRequestCreatedReportActionID: iouParams.createdReportActionID,
            moneyRequestPreviewReportActionID: iouParams.reportActionID,
            modifiedExpenseReportActionID,
            reportPreviewReportActionID: chatParams.reportPreviewReportActionID,
            ...workspaceParams,
        };

        addTrackedExpenseToPolicy(params, {optimisticData, successData, failureData});
        return;
    }

    const parameters = {
        attendees,
        amount,
        currency,
        comment,
        created,
        merchant,
        payerAccountID,
        payerEmail,
        chatReportID: chatParams.reportID,
        transactionID,
        actionableWhisperReportActionID,
        createdChatReportActionID: chatParams.createdReportActionID,
        moneyRequestReportID: iouParams.reportID,
        moneyRequestCreatedReportActionID: iouParams.createdReportActionID,
        moneyRequestPreviewReportActionID: iouParams.reportActionID,
        transactionThreadReportID,
        modifiedExpenseReportActionID,
        reportPreviewReportActionID: chatParams.reportPreviewReportActionID,
    };
    API.write(WRITE_COMMANDS.CONVERT_TRACKED_EXPENSE_TO_REQUEST, parameters, {optimisticData, successData, failureData});
}

function categorizeTrackedExpense(trackedExpenseParams: TrackedExpenseParams) {
    const {onyxData, reportInformation, transactionParams, policyParams, createdWorkspaceParams} = trackedExpenseParams;
    const {optimisticData, successData, failureData} = onyxData ?? {};
    const {transactionID} = transactionParams;
    const {isDraftPolicy} = policyParams;
    const {actionableWhisperReportActionID, moneyRequestReportID, linkedTrackedExpenseReportAction, linkedTrackedExpenseReportID, transactionThreadReportID} = reportInformation;
    const {
        optimisticData: moveTransactionOptimisticData,
        successData: moveTransactionSuccessData,
        failureData: moveTransactionFailureData,
        modifiedExpenseReportActionID,
    } = getConvertTrackedExpenseInformation(
        transactionID,
        actionableWhisperReportActionID,
        moneyRequestReportID,
        linkedTrackedExpenseReportAction,
        linkedTrackedExpenseReportID,
        transactionThreadReportID,
        CONST.IOU.ACTION.CATEGORIZE,
    );

    optimisticData?.push(...moveTransactionOptimisticData);
    successData?.push(...moveTransactionSuccessData);
    failureData?.push(...moveTransactionFailureData);

    const parameters: CategorizeTrackedExpenseApiParams = {
        ...{
            ...reportInformation,
            linkedTrackedExpenseReportAction: undefined,
        },
        ...policyParams,
        ...transactionParams,
        modifiedExpenseReportActionID,
        policyExpenseChatReportID: createdWorkspaceParams?.expenseChatReportID,
        policyExpenseCreatedReportActionID: createdWorkspaceParams?.expenseCreatedReportActionID,
        adminsChatReportID: createdWorkspaceParams?.adminsChatReportID,
        adminsCreatedReportActionID: createdWorkspaceParams?.adminsCreatedReportActionID,
        engagementChoice: createdWorkspaceParams?.engagementChoice,
        guidedSetupData: createdWorkspaceParams?.guidedSetupData,
        description: transactionParams.comment,
        attendees: transactionParams.attendees ? JSON.stringify(transactionParams.attendees) : undefined,
    };

    API.write(WRITE_COMMANDS.CATEGORIZE_TRACKED_EXPENSE, parameters, {optimisticData, successData, failureData});

    // If a draft policy was used, then the CategorizeTrackedExpense command will create a real one
    // so let's track that conversion here
    if (isDraftPolicy) {
        GoogleTagManager.publishEvent(CONST.ANALYTICS.EVENT.WORKSPACE_CREATED, userAccountID);
    }
}

function shareTrackedExpense(trackedExpenseParams: TrackedExpenseParams) {
    const {onyxData, reportInformation, transactionParams, policyParams, createdWorkspaceParams, accountantParams} = trackedExpenseParams;

    const policyID = policyParams?.policyID;
    const chatReportID = reportInformation?.chatReportID;
    const accountantEmail = addSMSDomainIfPhoneNumber(accountantParams?.accountant?.login);
    const accountantAccountID = accountantParams?.accountant?.accountID;

    if (!policyID || !chatReportID || !accountantEmail || !accountantAccountID) {
        return;
    }

    const {optimisticData: shareTrackedExpenseOptimisticData = [], successData: shareTrackedExpenseSuccessData = [], failureData: shareTrackedExpenseFailureData = []} = onyxData ?? {};

    const {transactionID} = transactionParams;
    const {
        actionableWhisperReportActionID,
        moneyRequestPreviewReportActionID,
        moneyRequestCreatedReportActionID,
        reportPreviewReportActionID,
        moneyRequestReportID,
        linkedTrackedExpenseReportAction,
        linkedTrackedExpenseReportID,
        transactionThreadReportID,
    } = reportInformation;

    const {optimisticData, successData, failureData, modifiedExpenseReportActionID} = getConvertTrackedExpenseInformation(
        transactionID,
        actionableWhisperReportActionID,
        moneyRequestReportID,
        linkedTrackedExpenseReportAction,
        linkedTrackedExpenseReportID,
        transactionThreadReportID,
        CONST.IOU.ACTION.SHARE,
    );

    optimisticData?.push(...shareTrackedExpenseOptimisticData);
    successData?.push(...shareTrackedExpenseSuccessData);
    failureData?.push(...shareTrackedExpenseFailureData);

    const policyEmployeeList = allPolicies?.[`${ONYXKEYS.COLLECTION.POLICY}${policyParams?.policyID}`]?.employeeList;
    if (!policyEmployeeList?.[accountantEmail]) {
        const policyMemberAccountIDs = Object.values(getMemberAccountIDsForWorkspace(policyEmployeeList, false, false));
        const {
            optimisticData: addAccountantToWorkspaceOptimisticData,
            successData: addAccountantToWorkspaceSuccessData,
            failureData: addAccountantToWorkspaceFailureData,
        } = buildAddMembersToWorkspaceOnyxData({[accountantEmail]: accountantAccountID}, policyID, policyMemberAccountIDs, CONST.POLICY.ROLE.ADMIN);
        optimisticData?.push(...addAccountantToWorkspaceOptimisticData);
        successData?.push(...addAccountantToWorkspaceSuccessData);
        failureData?.push(...addAccountantToWorkspaceFailureData);
    } else if (policyEmployeeList?.[accountantEmail].role !== CONST.POLICY.ROLE.ADMIN) {
        const {
            optimisticData: addAccountantToWorkspaceOptimisticData,
            successData: addAccountantToWorkspaceSuccessData,
            failureData: addAccountantToWorkspaceFailureData,
        } = buildUpdateWorkspaceMembersRoleOnyxData(policyID, [accountantAccountID], CONST.POLICY.ROLE.ADMIN);
        optimisticData?.push(...addAccountantToWorkspaceOptimisticData);
        successData?.push(...addAccountantToWorkspaceSuccessData);
        failureData?.push(...addAccountantToWorkspaceFailureData);
    }

    const chatReportParticipants = allReports?.[`${ONYXKEYS.COLLECTION.REPORT}${chatReportID}`]?.participants;
    if (!chatReportParticipants?.[accountantAccountID]) {
        const {
            optimisticData: inviteAccountantToRoomOptimisticData,
            successData: inviteAccountantToRoomSuccessData,
            failureData: inviteAccountantToRoomFailureData,
        } = buildInviteToRoomOnyxData(chatReportID, {[accountantEmail]: accountantAccountID});
        optimisticData?.push(...inviteAccountantToRoomOptimisticData);
        successData?.push(...inviteAccountantToRoomSuccessData);
        failureData?.push(...inviteAccountantToRoomFailureData);
    }

    const parameters: ShareTrackedExpenseParams = {
        ...transactionParams,
        policyID,
        moneyRequestPreviewReportActionID,
        moneyRequestReportID,
        moneyRequestCreatedReportActionID,
        actionableWhisperReportActionID,
        modifiedExpenseReportActionID,
        reportPreviewReportActionID,
        policyExpenseChatReportID: createdWorkspaceParams?.expenseChatReportID,
        policyExpenseCreatedReportActionID: createdWorkspaceParams?.expenseCreatedReportActionID,
        adminsChatReportID: createdWorkspaceParams?.adminsChatReportID,
        adminsCreatedReportActionID: createdWorkspaceParams?.adminsCreatedReportActionID,
        engagementChoice: createdWorkspaceParams?.engagementChoice,
        guidedSetupData: createdWorkspaceParams?.guidedSetupData,
        policyName: createdWorkspaceParams?.policyName,
        description: transactionParams.comment,
        attendees: transactionParams.attendees ? JSON.stringify(transactionParams.attendees) : undefined,
        accountantEmail,
    };

    API.write(WRITE_COMMANDS.SHARE_TRACKED_EXPENSE, parameters, {optimisticData, successData, failureData});
}

/**
 * Submit expense to another user
 */
function requestMoney(requestMoneyInformation: RequestMoneyInformation) {
    const {report, participantParams, policyParams = {}, transactionParams, gpsPoints, action} = requestMoneyInformation;
    const {payeeAccountID} = participantParams;
    const parsedComment = getParsedComment(transactionParams.comment ?? '');
    transactionParams.comment = parsedComment;
    const {
        amount,
        currency,
        merchant,
        comment = '',
        receipt,
        category,
        tag,
        taxCode = '',
        taxAmount = 0,
        billable,
        reimbursable,
        created,
        attendees,
        actionableWhisperReportActionID,
        linkedTrackedExpenseReportAction,
        linkedTrackedExpenseReportID,
        waypoints,
        customUnitRateID,
    } = transactionParams;

    const sanitizedWaypoints = waypoints ? JSON.stringify(sanitizeRecentWaypoints(waypoints)) : undefined;

    // If the report is iou or expense report, we should get the linked chat report to be passed to the getMoneyRequestInformation function
    const isMoneyRequestReport = isMoneyRequestReportReportUtils(report);
    const currentChatReport = isMoneyRequestReport ? getReportOrDraftReport(report?.chatReportID) : report;
    const moneyRequestReportID = isMoneyRequestReport ? report?.reportID : '';
    const isMovingTransactionFromTrackExpense = isMovingTransactionFromTrackExpenseIOUUtils(action);
    const existingTransactionID =
        isMovingTransactionFromTrackExpense && linkedTrackedExpenseReportAction && isMoneyRequestAction(linkedTrackedExpenseReportAction)
            ? getOriginalMessage(linkedTrackedExpenseReportAction)?.IOUTransactionID
            : undefined;
    const existingTransaction =
        action === CONST.IOU.ACTION.SUBMIT
            ? allTransactionDrafts[`${ONYXKEYS.COLLECTION.TRANSACTION_DRAFT}${existingTransactionID}`]
            : allTransactions[`${ONYXKEYS.COLLECTION.TRANSACTION}${existingTransactionID}`];

    const retryParams = {
        ...requestMoneyInformation,
        participantParams: {
            ...requestMoneyInformation.participantParams,
            participant: (({icons, ...rest}) => rest)(requestMoneyInformation.participantParams.participant),
        },
        transactionParams: {
            ...requestMoneyInformation.transactionParams,
            receipt: undefined,
        },
    };

    const {
        payerAccountID,
        payerEmail,
        iouReport,
        chatReport,
        transaction,
        iouAction,
        createdChatReportActionID,
        createdIOUReportActionID,
        reportPreviewAction,
        transactionThreadReportID,
        createdReportActionIDForThread,
        onyxData,
    } = getMoneyRequestInformation({
        parentChatReport: isMovingTransactionFromTrackExpense ? undefined : currentChatReport,
        participantParams,
        policyParams,
        transactionParams,
        moneyRequestReportID,
        existingTransactionID,
        existingTransaction: isDistanceRequestTransactionUtils(existingTransaction) ? existingTransaction : undefined,
        retryParams,
    });
    const activeReportID = isMoneyRequestReport ? report?.reportID : chatReport.reportID;

    switch (action) {
        case CONST.IOU.ACTION.SUBMIT: {
            if (!linkedTrackedExpenseReportAction || !linkedTrackedExpenseReportID) {
                return;
            }
            const workspaceParams =
                isPolicyExpenseChatReportUtil(chatReport) && chatReport.policyID
                    ? {
                          receipt: isFileUploadable(receipt) ? receipt : undefined,
                          category,
                          tag,
                          taxCode,
                          taxAmount,
                          billable,
                          policyID: chatReport.policyID,
                          waypoints: sanitizedWaypoints,
                          customUnitRateID,
                          reimbursable,
                      }
                    : undefined;
            convertTrackedExpenseToRequest({
                payerParams: {
                    accountID: payerAccountID,
                    email: payerEmail,
                },
                transactionParams: {
                    amount,
                    currency,
                    comment,
                    merchant,
                    created,
                    attendees,
                    transactionID: transaction.transactionID,
                    actionableWhisperReportActionID,
                    linkedTrackedExpenseReportAction,
                    linkedTrackedExpenseReportID,
                    transactionThreadReportID,
                },
                chatParams: {
                    reportID: chatReport.reportID,
                    createdReportActionID: createdChatReportActionID,
                    reportPreviewReportActionID: reportPreviewAction.reportActionID,
                },
                iouParams: {
                    reportID: iouReport.reportID,
                    createdReportActionID: createdIOUReportActionID,
                    reportActionID: iouAction.reportActionID,
                },
                onyxData,
                workspaceParams,
            });
            break;
        }
        default: {
            const parameters: RequestMoneyParams = {
                debtorEmail: payerEmail,
                debtorAccountID: payerAccountID,
                amount,
                currency,
                comment,
                created,
                merchant,
                iouReportID: iouReport.reportID,
                chatReportID: chatReport.reportID,
                transactionID: transaction.transactionID,
                reportActionID: iouAction.reportActionID,
                createdChatReportActionID,
                createdIOUReportActionID,
                reportPreviewReportActionID: reportPreviewAction.reportActionID,
                receipt: isFileUploadable(receipt) ? receipt : undefined,
                receiptState: receipt?.state,
                category,
                tag,
                taxCode,
                taxAmount,
                billable,
                // This needs to be a string of JSON because of limitations with the fetch() API and nested objects
                receiptGpsPoints: gpsPoints ? JSON.stringify(gpsPoints) : undefined,
                transactionThreadReportID,
                createdReportActionIDForThread,
                reimbursable,
                description: parsedComment,
                attendees: attendees ? JSON.stringify(attendees) : undefined,
            };
            // eslint-disable-next-line rulesdir/no-multiple-api-calls
            API.write(WRITE_COMMANDS.REQUEST_MONEY, parameters, onyxData);
        }
    }

    InteractionManager.runAfterInteractions(() => removeDraftTransaction(CONST.IOU.OPTIMISTIC_TRANSACTION_ID));
    if (!requestMoneyInformation.isRetry) {
        dismissModalAndOpenReportInInboxTab(activeReportID);
    }

    const trackReport = Navigation.getReportRouteByID(linkedTrackedExpenseReportAction?.childReportID);
    if (trackReport?.key) {
        Navigation.removeScreenByKey(trackReport.key);
    }

    if (activeReportID && (!isMoneyRequestReport || !Permissions.canUseTableReportView(betas))) {
        notifyNewAction(activeReportID, payeeAccountID);
    }
}

/**
 * Submit per diem expense to another user
 */
function submitPerDiemExpense(submitPerDiemExpenseInformation: PerDiemExpenseInformation) {
    const {report, participantParams, policyParams = {}, transactionParams} = submitPerDiemExpenseInformation;
    const {payeeAccountID} = participantParams;
    const {currency, comment = '', category, tag, created, customUnit, attendees} = transactionParams;

    if (
        isEmptyObject(policyParams.policy) ||
        isEmptyObject(customUnit) ||
        !customUnit.customUnitID ||
        !customUnit.customUnitRateID ||
        (customUnit.subRates ?? []).length === 0 ||
        isEmptyObject(customUnit.attributes)
    ) {
        return;
    }

    // If the report is iou or expense report, we should get the linked chat report to be passed to the getMoneyRequestInformation function
    const isMoneyRequestReport = isMoneyRequestReportReportUtils(report);
    const currentChatReport = isMoneyRequestReport ? getReportOrDraftReport(report?.chatReportID) : report;
    const moneyRequestReportID = isMoneyRequestReport ? report?.reportID : '';

    const {
        iouReport,
        chatReport,
        transaction,
        iouAction,
        createdChatReportActionID,
        createdIOUReportActionID,
        reportPreviewAction,
        transactionThreadReportID,
        createdReportActionIDForThread,
        onyxData,
        billable,
        reimbursable,
    } = getPerDiemExpenseInformation({
        parentChatReport: currentChatReport,
        participantParams,
        policyParams,
        transactionParams,
        moneyRequestReportID,
    });
    const activeReportID = isMoneyRequestReport ? report?.reportID : chatReport.reportID;

    const parameters: CreatePerDiemRequestParams = {
        policyID: policyParams.policy.id,
        customUnitID: customUnit.customUnitID,
        customUnitRateID: customUnit.customUnitRateID,
        subRates: JSON.stringify(customUnit.subRates),
        startDateTime: customUnit.attributes.dates.start,
        endDateTime: customUnit.attributes.dates.end,
        currency,
        description: comment,
        created,
        iouReportID: iouReport.reportID,
        chatReportID: chatReport.reportID,
        transactionID: transaction.transactionID,
        reportActionID: iouAction.reportActionID,
        createdChatReportActionID,
        createdIOUReportActionID,
        reportPreviewReportActionID: reportPreviewAction.reportActionID,
        category,
        tag,
        transactionThreadReportID,
        createdReportActionIDForThread,
        billable,
<<<<<<< HEAD
        reimbursable,
=======
        attendees: attendees ? JSON.stringify(attendees) : undefined,
>>>>>>> f62ec5e0
    };

    API.write(WRITE_COMMANDS.CREATE_PER_DIEM_REQUEST, parameters, onyxData);

    InteractionManager.runAfterInteractions(() => removeDraftTransaction(CONST.IOU.OPTIMISTIC_TRANSACTION_ID));
    dismissModalAndOpenReportInInboxTab(activeReportID);

    if (activeReportID) {
        notifyNewAction(activeReportID, payeeAccountID);
    }
}

function sendInvoice(
    currentUserAccountID: number,
    transaction: OnyxEntry<OnyxTypes.Transaction>,
    invoiceChatReport?: OnyxEntry<OnyxTypes.Report>,
    receiptFile?: Receipt,
    policy?: OnyxEntry<OnyxTypes.Policy>,
    policyTagList?: OnyxEntry<OnyxTypes.PolicyTagLists>,
    policyCategories?: OnyxEntry<OnyxTypes.PolicyCategories>,
    companyName?: string,
    companyWebsite?: string,
) {
    const parsedComment = getParsedComment(transaction?.comment?.comment?.trim() ?? '');
    if (transaction?.comment) {
        // eslint-disable-next-line no-param-reassign
        transaction.comment.comment = parsedComment;
    }
    const {
        senderWorkspaceID,
        receiver,
        invoiceRoom,
        createdChatReportActionID,
        invoiceReportID,
        reportPreviewReportActionID,
        transactionID,
        transactionThreadReportID,
        createdIOUReportActionID,
        createdReportActionIDForThread,
        reportActionID,
        onyxData,
    } = getSendInvoiceInformation(transaction, currentUserAccountID, invoiceChatReport, receiptFile, policy, policyTagList, policyCategories, companyName, companyWebsite);

    const parameters: SendInvoiceParams = {
        createdIOUReportActionID,
        createdReportActionIDForThread,
        reportActionID,
        senderWorkspaceID,
        accountID: currentUserAccountID,
        amount: transaction?.amount ?? 0,
        currency: transaction?.currency ?? '',
        comment: parsedComment,
        merchant: transaction?.merchant ?? '',
        category: transaction?.category,
        date: transaction?.created ?? '',
        invoiceRoomReportID: invoiceRoom.reportID,
        createdChatReportActionID,
        invoiceReportID,
        reportPreviewReportActionID,
        transactionID,
        transactionThreadReportID,
        companyName,
        companyWebsite,
        description: parsedComment,
        ...(invoiceChatReport?.reportID ? {receiverInvoiceRoomID: invoiceChatReport.reportID} : {receiverEmail: receiver.login ?? ''}),
    };

    API.write(WRITE_COMMANDS.SEND_INVOICE, parameters, onyxData);
    InteractionManager.runAfterInteractions(() => removeDraftTransaction(CONST.IOU.OPTIMISTIC_TRANSACTION_ID));

    if (isSearchTopmostFullScreenRoute()) {
        Navigation.dismissModal();
    } else {
        Navigation.dismissModalWithReport({report: invoiceRoom});
    }

    notifyNewAction(invoiceRoom.reportID, receiver.accountID);
}

/**
 * Track an expense
 */
function trackExpense(params: CreateTrackExpenseParams) {
    const {report, action, isDraftPolicy, participantParams, policyParams: policyData = {}, transactionParams: transactionData, accountantParams} = params;
    const {participant, payeeAccountID, payeeEmail} = participantParams;
    const {policy, policyCategories, policyTagList} = policyData;
    const parsedComment = getParsedComment(transactionData.comment ?? '');
    transactionData.comment = parsedComment;
    const {
        amount,
        currency,
        created = '',
        merchant = '',
        comment = '',
        receipt,
        category,
        tag,
        taxCode = '',
        taxAmount = 0,
        billable,
        gpsPoints,
        validWaypoints,
        actionableWhisperReportActionID,
        linkedTrackedExpenseReportAction,
        linkedTrackedExpenseReportID,
        customUnitRateID,
        attendees,
    } = transactionData;

    const isMoneyRequestReport = isMoneyRequestReportReportUtils(report);
    const currentChatReport = isMoneyRequestReport ? getReportOrDraftReport(report.chatReportID) : report;
    const moneyRequestReportID = isMoneyRequestReport ? report.reportID : '';
    const isMovingTransactionFromTrackExpense = isMovingTransactionFromTrackExpenseIOUUtils(action);

    // Pass an open receipt so the distance expense will show a map with the route optimistically
    const trackedReceipt = validWaypoints ? {source: ReceiptGeneric as ReceiptSource, state: CONST.IOU.RECEIPT_STATE.OPEN} : receipt;
    const sanitizedWaypoints = validWaypoints ? JSON.stringify(sanitizeRecentWaypoints(validWaypoints)) : undefined;

    const retryParams: CreateTrackExpenseParams = {
        report,
        isDraftPolicy,
        action,
        participantParams: {
            participant,
            payeeAccountID,
            payeeEmail,
        },
        transactionParams: {
            amount,
            currency,
            created,
            merchant,
            comment,
            receipt: undefined,
            category,
            tag,
            taxCode,
            taxAmount,
            billable,
            validWaypoints,
            gpsPoints,
            actionableWhisperReportActionID,
            linkedTrackedExpenseReportAction,
            linkedTrackedExpenseReportID,
            customUnitRateID,
        },
    };

    const {
        createdWorkspaceParams,
        iouReport,
        chatReport,
        transaction,
        iouAction,
        createdChatReportActionID,
        createdIOUReportActionID,
        reportPreviewAction,
        transactionThreadReportID,
        createdReportActionIDForThread,
        actionableWhisperReportActionIDParam,
        onyxData,
    } =
        getTrackExpenseInformation({
            parentChatReport: currentChatReport,
            moneyRequestReportID,
            existingTransactionID:
                isMovingTransactionFromTrackExpense && linkedTrackedExpenseReportAction && isMoneyRequestAction(linkedTrackedExpenseReportAction)
                    ? getOriginalMessage(linkedTrackedExpenseReportAction)?.IOUTransactionID
                    : undefined,
            participantParams: {
                participant,
                payeeAccountID,
                payeeEmail,
            },
            transactionParams: {
                comment,
                amount,
                currency,
                created,
                merchant,
                receipt: trackedReceipt,
                category,
                tag,
                taxCode,
                taxAmount,
                billable,
                linkedTrackedExpenseReportAction,
                attendees,
            },
            policyParams: {
                policy,
                policyCategories,
                policyTagList,
            },
            retryParams,
        }) ?? {};
    const activeReportID = isMoneyRequestReport ? report.reportID : chatReport?.reportID;

    const recentServerValidatedWaypoints = getRecentWaypoints().filter((item) => !item.pendingAction);
    onyxData?.failureData?.push({
        onyxMethod: Onyx.METHOD.SET,
        key: `${ONYXKEYS.NVP_RECENT_WAYPOINTS}`,
        value: recentServerValidatedWaypoints,
    });

    const mileageRate = isCustomUnitRateIDForP2P(transaction) ? undefined : customUnitRateID;

    switch (action) {
        case CONST.IOU.ACTION.CATEGORIZE: {
            if (!linkedTrackedExpenseReportAction || !linkedTrackedExpenseReportID) {
                return;
            }
            const transactionParams: TrackedExpenseTransactionParams = {
                transactionID: transaction?.transactionID,
                amount,
                currency,
                comment,
                merchant,
                created,
                taxCode,
                taxAmount,
                category,
                tag,
                billable,
                receipt: isFileUploadable(trackedReceipt) ? trackedReceipt : undefined,
                waypoints: sanitizedWaypoints,
                customUnitRateID: mileageRate,
                attendees,
            };
            const policyParams: TrackedExpensePolicyParams = {
                policyID: chatReport?.policyID,
                isDraftPolicy,
            };
            const reportInformation: TrackedExpenseReportInformation = {
                moneyRequestPreviewReportActionID: iouAction?.reportActionID,
                moneyRequestReportID: iouReport?.reportID,
                moneyRequestCreatedReportActionID: createdIOUReportActionID,
                actionableWhisperReportActionID,
                linkedTrackedExpenseReportAction,
                linkedTrackedExpenseReportID,
                transactionThreadReportID,
                reportPreviewReportActionID: reportPreviewAction?.reportActionID,
                chatReportID: chatReport?.reportID,
            };
            const trackedExpenseParams: TrackedExpenseParams = {
                onyxData,
                reportInformation,
                transactionParams,
                policyParams,
                createdWorkspaceParams,
            };

            categorizeTrackedExpense(trackedExpenseParams);
            break;
        }
        case CONST.IOU.ACTION.SHARE: {
            if (!linkedTrackedExpenseReportAction || !linkedTrackedExpenseReportID) {
                return;
            }
            const transactionParams: TrackedExpenseTransactionParams = {
                transactionID: transaction?.transactionID,
                amount,
                currency,
                comment,
                merchant,
                created,
                taxCode: taxCode ?? '',
                taxAmount: taxAmount ?? 0,
                category,
                tag,
                billable,
                receipt: isFileUploadable(trackedReceipt) ? trackedReceipt : undefined,
                waypoints: sanitizedWaypoints,
                customUnitRateID: mileageRate,
                attendees,
            };
            const policyParams: TrackedExpensePolicyParams = {
                policyID: chatReport?.policyID,
            };
            const reportInformation: TrackedExpenseReportInformation = {
                moneyRequestPreviewReportActionID: iouAction?.reportActionID,
                moneyRequestReportID: iouReport?.reportID,
                moneyRequestCreatedReportActionID: createdIOUReportActionID,
                actionableWhisperReportActionID,
                linkedTrackedExpenseReportAction,
                linkedTrackedExpenseReportID,
                transactionThreadReportID,
                reportPreviewReportActionID: reportPreviewAction?.reportActionID,
                chatReportID: chatReport?.reportID,
            };
            const trackedExpenseParams: TrackedExpenseParams = {
                onyxData,
                reportInformation,
                transactionParams,
                policyParams,
                createdWorkspaceParams,
                accountantParams,
            };
            shareTrackedExpense(trackedExpenseParams);
            break;
        }
        default: {
            const parameters: TrackExpenseParams = {
                amount,
                currency,
                comment,
                created,
                merchant,
                iouReportID: iouReport?.reportID,
                chatReportID: chatReport?.reportID,
                transactionID: transaction?.transactionID,
                reportActionID: iouAction?.reportActionID,
                createdChatReportActionID,
                createdIOUReportActionID,
                reportPreviewReportActionID: reportPreviewAction?.reportActionID,
                receipt: isFileUploadable(trackedReceipt) ? trackedReceipt : undefined,
                receiptState: trackedReceipt?.state,
                category,
                tag,
                taxCode,
                taxAmount,
                billable,
                // This needs to be a string of JSON because of limitations with the fetch() API and nested objects
                receiptGpsPoints: gpsPoints ? JSON.stringify(gpsPoints) : undefined,
                transactionThreadReportID,
                createdReportActionIDForThread,
                waypoints: sanitizedWaypoints,
                customUnitRateID,
                description: parsedComment,
            };
            if (actionableWhisperReportActionIDParam) {
                parameters.actionableWhisperReportActionID = actionableWhisperReportActionIDParam;
            }
            API.write(WRITE_COMMANDS.TRACK_EXPENSE, parameters, onyxData);
        }
    }
    InteractionManager.runAfterInteractions(() => removeDraftTransaction(CONST.IOU.OPTIMISTIC_TRANSACTION_ID));

    if (!params.isRetry) {
        dismissModalAndOpenReportInInboxTab(activeReportID);
    }

    notifyNewAction(activeReportID, payeeAccountID);
}

function getOrCreateOptimisticSplitChatReport(existingSplitChatReportID: string | undefined, participants: Participant[], participantAccountIDs: number[], currentUserAccountID: number) {
    // The existing chat report could be passed as reportID or exist on the sole "participant" (in this case a report option)
    const existingChatReportID = existingSplitChatReportID ?? participants.at(0)?.reportID;

    // Check if the report is available locally if we do have one
    const existingSplitChatOnyxData = allReports?.[`${ONYXKEYS.COLLECTION.REPORT}${existingChatReportID}`];
    let existingSplitChatReport = existingChatReportID && existingSplitChatOnyxData ? {...existingSplitChatOnyxData} : undefined;

    const allParticipantsAccountIDs = [...participantAccountIDs, currentUserAccountID];
    if (!existingSplitChatReport) {
        existingSplitChatReport = getChatByParticipants(allParticipantsAccountIDs, undefined, participantAccountIDs.length > 1);
    }

    // We found an existing chat report we are done...
    if (existingSplitChatReport) {
        // Yes, these are the same, but give the caller a way to identify if we created a new report or not
        return {existingSplitChatReport, splitChatReport: existingSplitChatReport};
    }

    // Create a Group Chat if we have multiple participants
    if (participants.length > 1) {
        const splitChatReport = buildOptimisticChatReport({
            participantList: allParticipantsAccountIDs,
            reportName: '',
            chatType: CONST.REPORT.CHAT_TYPE.GROUP,
            notificationPreference: CONST.REPORT.NOTIFICATION_PREFERENCE.ALWAYS,
        });

        return {existingSplitChatReport: null, splitChatReport};
    }

    // Otherwise, create a new 1:1 chat report
    const splitChatReport = buildOptimisticChatReport({
        participantList: participantAccountIDs,
    });
    return {existingSplitChatReport: null, splitChatReport};
}

/**
 * Build the Onyx data and IOU split necessary for splitting a bill with 3+ users.
 * 1. Build the optimistic Onyx data for the group chat, i.e. chatReport and iouReportAction creating the former if it doesn't yet exist.
 * 2. Loop over the group chat participant list, building optimistic or updating existing chatReports, iouReports and iouReportActions between the user and each participant.
 * We build both Onyx data and the IOU split that is sent as a request param and is used by Auth to create the chatReports, iouReports and iouReportActions in the database.
 * The IOU split has the following shape:
 *  [
 *      {email: 'currentUser', amount: 100},
 *      {email: 'user2', amount: 100, iouReportID: '100', chatReportID: '110', transactionID: '120', reportActionID: '130'},
 *      {email: 'user3', amount: 100, iouReportID: '200', chatReportID: '210', transactionID: '220', reportActionID: '230'}
 *  ]
 * @param amount - always in the smallest unit of the currency
 * @param existingSplitChatReportID - the report ID where the split expense happens, could be a group chat or a workspace chat
 */
function createSplitsAndOnyxData({
    participants,
    currentUserLogin,
    currentUserAccountID,
    existingSplitChatReportID,
    transactionParams: {
        amount,
        comment,
        currency,
        merchant,
        created,
        category,
        tag,
        splitShares = {},
        billable = false,
        iouRequestType = CONST.IOU.REQUEST_TYPE.MANUAL,
        taxCode = '',
        taxAmount = 0,
        attendees,
    },
}: CreateSplitsAndOnyxDataParams): SplitsAndOnyxData {
    const currentUserEmailForIOUSplit = addSMSDomainIfPhoneNumber(currentUserLogin);
    const participantAccountIDs = participants.map((participant) => Number(participant.accountID));

    const {splitChatReport, existingSplitChatReport} = getOrCreateOptimisticSplitChatReport(existingSplitChatReportID, participants, participantAccountIDs, currentUserAccountID);
    const isOwnPolicyExpenseChat = !!splitChatReport.isOwnPolicyExpenseChat;

    // Pass an open receipt so the distance expense will show a map with the route optimistically
    const receipt: Receipt | undefined = iouRequestType === CONST.IOU.REQUEST_TYPE.DISTANCE ? {source: ReceiptGeneric as ReceiptSource, state: CONST.IOU.RECEIPT_STATE.OPEN} : undefined;

    const existingTransaction = allTransactionDrafts[`${ONYXKEYS.COLLECTION.TRANSACTION_DRAFT}${CONST.IOU.OPTIMISTIC_TRANSACTION_ID}`];
    const isDistanceRequest = existingTransaction && existingTransaction.iouRequestType === CONST.IOU.REQUEST_TYPE.DISTANCE;
    let splitTransaction = buildOptimisticTransaction({
        existingTransaction,
        transactionParams: {
            amount,
            currency,
            reportID: CONST.REPORT.SPLIT_REPORTID,
            comment,
            created,
            merchant: merchant || Localize.translateLocal('iou.expense'),
            receipt,
            category,
            tag,
            taxCode,
            taxAmount,
            billable,
            pendingFields: isDistanceRequest ? {waypoints: CONST.RED_BRICK_ROAD_PENDING_ACTION.ADD} : undefined,
            attendees,
        },
    });

    // Important data is set on the draft distance transaction, such as the iouRequestType marking it as a distance request, so merge it into the optimistic split transaction
    if (isDistanceRequest) {
        splitTransaction = fastMerge(existingTransaction, splitTransaction, false);
    }

    // Note: The created action must be optimistically generated before the IOU action so there's no chance that the created action appears after the IOU action in the chat
    const splitCreatedReportAction = buildOptimisticCreatedReportAction(currentUserEmailForIOUSplit);
    const splitIOUReportAction = buildOptimisticIOUReportAction({
        type: CONST.IOU.REPORT_ACTION_TYPE.SPLIT,
        amount,
        currency,
        comment,
        participants,
        transactionID: splitTransaction.transactionID,
        isOwnPolicyExpenseChat,
    });

    splitChatReport.lastReadTime = DateUtils.getDBTime();
    splitChatReport.lastMessageText = getReportActionText(splitIOUReportAction);
    splitChatReport.lastMessageHtml = getReportActionHtml(splitIOUReportAction);
    splitChatReport.lastActorAccountID = currentUserAccountID;
    splitChatReport.lastVisibleActionCreated = splitIOUReportAction.created;

    if (splitChatReport.participants && getReportNotificationPreference(splitChatReport) === CONST.REPORT.NOTIFICATION_PREFERENCE.HIDDEN) {
        splitChatReport.participants[currentUserAccountID] = {notificationPreference: CONST.REPORT.NOTIFICATION_PREFERENCE.ALWAYS};
    }

    // If we have an existing splitChatReport (group chat or workspace) use it's pending fields, otherwise indicate that we are adding a chat
    if (!existingSplitChatReport) {
        splitChatReport.pendingFields = {
            createChat: CONST.RED_BRICK_ROAD_PENDING_ACTION.ADD,
        };
    }

    const optimisticData: OnyxUpdate[] = [
        {
            // Use set for new reports because it doesn't exist yet, is faster,
            // and we need the data to be available when we navigate to the chat page
            onyxMethod: existingSplitChatReport ? Onyx.METHOD.MERGE : Onyx.METHOD.SET,
            key: `${ONYXKEYS.COLLECTION.REPORT}${splitChatReport.reportID}`,
            value: splitChatReport,
        },
        {
            onyxMethod: Onyx.METHOD.SET,
            key: ONYXKEYS.NVP_QUICK_ACTION_GLOBAL_CREATE,
            value: {
                action: iouRequestType === CONST.IOU.REQUEST_TYPE.DISTANCE ? CONST.QUICK_ACTIONS.SPLIT_DISTANCE : CONST.QUICK_ACTIONS.SPLIT_MANUAL,
                chatReportID: splitChatReport.reportID,
                isFirstQuickAction: isEmptyObject(quickAction),
            },
        },
        existingSplitChatReport
            ? {
                  onyxMethod: Onyx.METHOD.MERGE,
                  key: `${ONYXKEYS.COLLECTION.REPORT_ACTIONS}${splitChatReport.reportID}`,
                  value: {
                      [splitIOUReportAction.reportActionID]: splitIOUReportAction as OnyxTypes.ReportAction,
                  },
              }
            : {
                  onyxMethod: Onyx.METHOD.SET,
                  key: `${ONYXKEYS.COLLECTION.REPORT_ACTIONS}${splitChatReport.reportID}`,
                  value: {
                      [splitCreatedReportAction.reportActionID]: splitCreatedReportAction as OnyxTypes.ReportAction,
                      [splitIOUReportAction.reportActionID]: splitIOUReportAction as OnyxTypes.ReportAction,
                  },
              },
        {
            onyxMethod: Onyx.METHOD.SET,
            key: `${ONYXKEYS.COLLECTION.TRANSACTION}${splitTransaction.transactionID}`,
            value: splitTransaction,
        },
    ];

    if (!existingSplitChatReport) {
        optimisticData.push({
            onyxMethod: Onyx.METHOD.MERGE,
            key: `${ONYXKEYS.COLLECTION.REPORT_METADATA}${splitChatReport.reportID}`,
            value: {
                isOptimisticReport: true,
            },
        });
    }

    const successData: OnyxUpdate[] = [
        {
            onyxMethod: Onyx.METHOD.MERGE,
            key: `${ONYXKEYS.COLLECTION.REPORT_ACTIONS}${splitChatReport.reportID}`,
            value: {
                ...(existingSplitChatReport ? {} : {[splitCreatedReportAction.reportActionID]: {pendingAction: null}}),
                [splitIOUReportAction.reportActionID]: {pendingAction: null},
            },
        },
        {
            onyxMethod: Onyx.METHOD.MERGE,
            key: `${ONYXKEYS.COLLECTION.TRANSACTION}${splitTransaction.transactionID}`,
            value: {pendingAction: null, pendingFields: null},
        },
    ];

    if (!existingSplitChatReport) {
        successData.push({
            onyxMethod: Onyx.METHOD.MERGE,
            key: `${ONYXKEYS.COLLECTION.REPORT_METADATA}${splitChatReport.reportID}`,
            value: {
                isOptimisticReport: false,
            },
        });
    }

    const redundantParticipants: Record<number, null> = {};
    if (!existingSplitChatReport) {
        successData.push({
            onyxMethod: Onyx.METHOD.MERGE,
            key: `${ONYXKEYS.COLLECTION.REPORT}${splitChatReport.reportID}`,
            value: {pendingFields: {createChat: null}, participants: redundantParticipants},
        });
    }

    const failureData: OnyxUpdate[] = [
        {
            onyxMethod: Onyx.METHOD.MERGE,
            key: `${ONYXKEYS.COLLECTION.TRANSACTION}${splitTransaction.transactionID}`,
            value: {
                errors: getMicroSecondOnyxErrorWithTranslationKey('iou.error.genericCreateFailureMessage'),
                pendingAction: null,
                pendingFields: null,
            },
        },
        {
            onyxMethod: Onyx.METHOD.SET,
            key: ONYXKEYS.NVP_QUICK_ACTION_GLOBAL_CREATE,
            value: quickAction ?? null,
        },
    ];

    if (existingSplitChatReport) {
        failureData.push({
            onyxMethod: Onyx.METHOD.MERGE,
            key: `${ONYXKEYS.COLLECTION.REPORT_ACTIONS}${splitChatReport.reportID}`,
            value: {
                [splitIOUReportAction.reportActionID]: {
                    errors: getMicroSecondOnyxErrorWithTranslationKey('iou.error.genericCreateFailureMessage'),
                },
            },
        });
    } else {
        failureData.push(
            {
                onyxMethod: Onyx.METHOD.MERGE,
                key: `${ONYXKEYS.COLLECTION.REPORT}${splitChatReport.reportID}`,
                value: {
                    errorFields: {
                        createChat: getMicroSecondOnyxErrorWithTranslationKey('report.genericCreateReportFailureMessage'),
                    },
                },
            },
            {
                onyxMethod: Onyx.METHOD.MERGE,
                key: `${ONYXKEYS.COLLECTION.REPORT_ACTIONS}${splitChatReport.reportID}`,
                value: {
                    [splitIOUReportAction.reportActionID]: {
                        errors: getMicroSecondOnyxErrorWithTranslationKey('iou.error.genericCreateFailureMessage'),
                    },
                },
            },
        );
    }

    // Loop through participants creating individual chats, iouReports and reportActionIDs as needed
    const currentUserAmount = splitShares?.[currentUserAccountID]?.amount ?? calculateIOUAmount(participants.length, amount, currency, true);
    const currentUserTaxAmount = calculateIOUAmount(participants.length, taxAmount, currency, true);

    const splits: Split[] = [{email: currentUserEmailForIOUSplit, accountID: currentUserAccountID, amount: currentUserAmount, taxAmount: currentUserTaxAmount}];

    const hasMultipleParticipants = participants.length > 1;
    participants.forEach((participant) => {
        // In a case when a participant is a workspace, even when a current user is not an owner of the workspace
        const isPolicyExpenseChat = isPolicyExpenseChatReportUtil(participant);
        const splitAmount = splitShares?.[participant.accountID ?? CONST.DEFAULT_NUMBER_ID]?.amount ?? calculateIOUAmount(participants.length, amount, currency, false);
        const splitTaxAmount = calculateIOUAmount(participants.length, taxAmount, currency, false);

        // To exclude someone from a split, the amount can be 0. The scenario for this is when creating a split from a group chat, we have remove the option to deselect users to exclude them.
        // We can input '0' next to someone we want to exclude.
        if (splitAmount === 0) {
            return;
        }

        // In case the participant is a workspace, email & accountID should remain undefined and won't be used in the rest of this code
        // participant.login is undefined when the request is initiated from a group DM with an unknown user, so we need to add a default
        const email = isOwnPolicyExpenseChat || isPolicyExpenseChat ? '' : addSMSDomainIfPhoneNumber(participant.login ?? '').toLowerCase();
        const accountID = isOwnPolicyExpenseChat || isPolicyExpenseChat ? 0 : Number(participant.accountID);
        if (email === currentUserEmailForIOUSplit) {
            return;
        }

        // STEP 1: Get existing chat report OR build a new optimistic one
        // If we only have one participant and the request was initiated from the global create menu, i.e. !existingGroupChatReportID, the oneOnOneChatReport is the groupChatReport
        let oneOnOneChatReport: OnyxTypes.Report | OptimisticChatReport;
        let isNewOneOnOneChatReport = false;
        let shouldCreateOptimisticPersonalDetails = false;
        const personalDetailExists = accountID in allPersonalDetails;

        // If this is a split between two people only and the function
        // wasn't provided with an existing group chat report id
        // or, if the split is being made from the workspace chat, then the oneOnOneChatReport is the same as the splitChatReport
        // in this case existingSplitChatReport will belong to the policy expense chat and we won't be
        // entering code that creates optimistic personal details
        if ((!hasMultipleParticipants && !existingSplitChatReportID) || isOwnPolicyExpenseChat || isOneOnOneChat(splitChatReport)) {
            oneOnOneChatReport = splitChatReport;
            shouldCreateOptimisticPersonalDetails = !existingSplitChatReport && !personalDetailExists;
        } else {
            const existingChatReport = getChatByParticipants([accountID, currentUserAccountID]);
            isNewOneOnOneChatReport = !existingChatReport;
            shouldCreateOptimisticPersonalDetails = isNewOneOnOneChatReport && !personalDetailExists;
            oneOnOneChatReport =
                existingChatReport ??
                buildOptimisticChatReport({
                    participantList: [accountID, currentUserAccountID],
                });
        }

        // STEP 2: Get existing IOU/Expense report and update its total OR build a new optimistic one
        let oneOnOneIOUReport: OneOnOneIOUReport = oneOnOneChatReport.iouReportID ? allReports?.[`${ONYXKEYS.COLLECTION.REPORT}${oneOnOneChatReport.iouReportID}`] : null;
        const shouldCreateNewOneOnOneIOUReport = shouldCreateNewMoneyRequestReportReportUtils(oneOnOneIOUReport, oneOnOneChatReport);

        if (!oneOnOneIOUReport || shouldCreateNewOneOnOneIOUReport) {
            oneOnOneIOUReport = isOwnPolicyExpenseChat
                ? buildOptimisticExpenseReport(oneOnOneChatReport.reportID, oneOnOneChatReport.policyID, currentUserAccountID, splitAmount, currency)
                : buildOptimisticIOUReport(currentUserAccountID, accountID, splitAmount, oneOnOneChatReport.reportID, currency);
        } else if (isOwnPolicyExpenseChat) {
            // Because of the Expense reports are stored as negative values, we subtract the total from the amount
            if (oneOnOneIOUReport?.currency === currency) {
                if (typeof oneOnOneIOUReport.total === 'number') {
                    oneOnOneIOUReport.total -= splitAmount;
                }

                if (typeof oneOnOneIOUReport.unheldTotal === 'number') {
                    oneOnOneIOUReport.unheldTotal -= splitAmount;
                }
            }
        } else {
            oneOnOneIOUReport = updateIOUOwnerAndTotal(oneOnOneIOUReport, currentUserAccountID, splitAmount, currency);
        }

        // STEP 3: Build optimistic transaction
        let oneOnOneTransaction = buildOptimisticTransaction({
            originalTransactionID: splitTransaction.transactionID,
            transactionParams: {
                amount: isExpenseReport(oneOnOneIOUReport) ? -splitAmount : splitAmount,
                currency,
                reportID: oneOnOneIOUReport.reportID,
                comment,
                created,
                merchant: merchant || Localize.translateLocal('iou.expense'),
                category,
                tag,
                taxCode,
                taxAmount: isExpenseReport(oneOnOneIOUReport) ? -splitTaxAmount : splitTaxAmount,
                billable,
                source: CONST.IOU.TYPE.SPLIT,
            },
        });

        if (isDistanceRequest) {
            oneOnOneTransaction = fastMerge(existingTransaction, oneOnOneTransaction, false);
        }

        // STEP 4: Build optimistic reportActions. We need:
        // 1. CREATED action for the chatReport
        // 2. CREATED action for the iouReport
        // 3. IOU action for the iouReport
        // 4. Transaction Thread and the CREATED action for it
        // 5. REPORT_PREVIEW action for the chatReport
        const [oneOnOneCreatedActionForChat, oneOnOneCreatedActionForIOU, oneOnOneIOUAction, optimisticTransactionThread, optimisticCreatedActionForTransactionThread] =
            buildOptimisticMoneyRequestEntities({
                iouReport: oneOnOneIOUReport,
                type: CONST.IOU.REPORT_ACTION_TYPE.CREATE,
                amount: splitAmount,
                currency,
                comment,
                payeeEmail: currentUserEmailForIOUSplit,
                participants: [participant],
                transactionID: oneOnOneTransaction.transactionID,
            });

        // Add optimistic personal details for new participants
        const oneOnOnePersonalDetailListAction: OnyxTypes.PersonalDetailsList = shouldCreateOptimisticPersonalDetails
            ? {
                  [accountID]: {
                      accountID,
                      // Disabling this line since participant.displayName can be an empty string
                      // eslint-disable-next-line @typescript-eslint/prefer-nullish-coalescing
                      displayName: formatPhoneNumber(participant.displayName || email),
                      login: participant.login,
                      isOptimisticPersonalDetail: true,
                  },
              }
            : {};

        if (shouldCreateOptimisticPersonalDetails) {
            // BE will send different participants. We clear the optimistic ones to avoid duplicated entries
            redundantParticipants[accountID] = null;
        }

        let oneOnOneReportPreviewAction = getReportPreviewAction(oneOnOneChatReport.reportID, oneOnOneIOUReport.reportID);
        if (oneOnOneReportPreviewAction) {
            oneOnOneReportPreviewAction = updateReportPreview(oneOnOneIOUReport, oneOnOneReportPreviewAction);
        } else {
            oneOnOneReportPreviewAction = buildOptimisticReportPreview(oneOnOneChatReport, oneOnOneIOUReport);
        }

        // Add category to optimistic policy recently used categories when a participant is a workspace
        const optimisticPolicyRecentlyUsedCategories = isPolicyExpenseChat ? buildOptimisticPolicyRecentlyUsedCategories(participant.policyID, category) : [];

        const optimisticRecentlyUsedCurrencies = buildOptimisticRecentlyUsedCurrencies(currency);

        // Add tag to optimistic policy recently used tags when a participant is a workspace
        const optimisticPolicyRecentlyUsedTags = isPolicyExpenseChat ? buildOptimisticPolicyRecentlyUsedTags(participant.policyID, tag) : {};

        // STEP 5: Build Onyx Data
        const [oneOnOneOptimisticData, oneOnOneSuccessData, oneOnOneFailureData] = buildOnyxDataForMoneyRequest({
            isNewChatReport: isNewOneOnOneChatReport,
            shouldCreateNewMoneyRequestReport: shouldCreateNewOneOnOneIOUReport,
            isOneOnOneSplit: true,
            optimisticParams: {
                chat: {
                    report: oneOnOneChatReport,
                    createdAction: oneOnOneCreatedActionForChat,
                    reportPreviewAction: oneOnOneReportPreviewAction,
                },
                iou: {
                    report: oneOnOneIOUReport,
                    createdAction: oneOnOneCreatedActionForIOU,
                    action: oneOnOneIOUAction,
                },
                transactionParams: {
                    transaction: oneOnOneTransaction,
                    transactionThreadReport: optimisticTransactionThread,
                    transactionThreadCreatedReportAction: optimisticCreatedActionForTransactionThread,
                },
                policyRecentlyUsed: {
                    categories: optimisticPolicyRecentlyUsedCategories,
                    tags: optimisticPolicyRecentlyUsedTags,
                    currencies: optimisticRecentlyUsedCurrencies,
                },
                personalDetailListAction: oneOnOnePersonalDetailListAction,
            },
        });

        const individualSplit = {
            email,
            accountID,
            isOptimisticAccount: isOptimisticPersonalDetail(accountID),
            amount: splitAmount,
            iouReportID: oneOnOneIOUReport.reportID,
            chatReportID: oneOnOneChatReport.reportID,
            transactionID: oneOnOneTransaction.transactionID,
            reportActionID: oneOnOneIOUAction.reportActionID,
            createdChatReportActionID: oneOnOneCreatedActionForChat.reportActionID,
            createdIOUReportActionID: oneOnOneCreatedActionForIOU.reportActionID,
            reportPreviewReportActionID: oneOnOneReportPreviewAction.reportActionID,
            transactionThreadReportID: optimisticTransactionThread.reportID,
            createdReportActionIDForThread: optimisticCreatedActionForTransactionThread?.reportActionID,
            taxAmount: splitTaxAmount,
        };

        splits.push(individualSplit);
        optimisticData.push(...oneOnOneOptimisticData);
        successData.push(...oneOnOneSuccessData);
        failureData.push(...oneOnOneFailureData);
    });

    optimisticData.push({
        onyxMethod: Onyx.METHOD.MERGE,
        key: `${ONYXKEYS.COLLECTION.TRANSACTION}${splitTransaction.transactionID}`,
        value: {
            comment: {
                splits: splits.map((split) => ({accountID: split.accountID, amount: split.amount})),
            },
        },
    });

    const splitData: SplitData = {
        chatReportID: splitChatReport.reportID,
        transactionID: splitTransaction.transactionID,
        reportActionID: splitIOUReportAction.reportActionID,
        policyID: splitChatReport.policyID,
        chatType: splitChatReport.chatType,
    };

    if (!existingSplitChatReport) {
        splitData.createdReportActionID = splitCreatedReportAction.reportActionID;
    }

    return {
        splitData,
        splits,
        onyxData: {optimisticData, successData, failureData},
    };
}

type SplitBillActionsParams = {
    participants: Participant[];
    currentUserLogin: string;
    currentUserAccountID: number;
    amount: number;
    comment: string;
    currency: string;
    merchant: string;
    created: string;
    category?: string;
    tag?: string;
    billable?: boolean;
    reimbursable?: boolean;
    iouRequestType?: IOURequestType;
    existingSplitChatReportID?: string;
    splitShares?: SplitShares;
    splitPayerAccountIDs?: number[];
    taxCode?: string;
    taxAmount?: number;
    isRetry?: boolean;
};

/**
 * @param amount - always in smallest currency unit
 * @param existingSplitChatReportID - Either a group DM or a workspace chat
 */
function splitBill({
    participants,
    currentUserLogin,
    currentUserAccountID,
    amount,
    comment,
    currency,
    merchant,
    created,
    category = '',
    tag = '',
    billable = false,
    reimbursable = false,
    iouRequestType = CONST.IOU.REQUEST_TYPE.MANUAL,
    existingSplitChatReportID,
    splitShares = {},
    splitPayerAccountIDs = [],
    taxCode = '',
    taxAmount = 0,
}: SplitBillActionsParams) {
    const parsedComment = getParsedComment(comment);
    const {splitData, splits, onyxData} = createSplitsAndOnyxData({
        participants,
        currentUserLogin,
        currentUserAccountID,
        existingSplitChatReportID,
        transactionParams: {
            amount,
            comment: parsedComment,
            currency,
            merchant,
            created,
            category,
            tag,
            splitShares,
            billable,
            reimbursable,
            iouRequestType,
            taxCode,
            taxAmount,
        },
    });

    const parameters: SplitBillParams = {
        reportID: splitData.chatReportID,
        amount,
        splits: JSON.stringify(splits),
        currency,
        comment: parsedComment,
        category,
        merchant,
        created,
        tag,
        billable,
        reimbursable,
        transactionID: splitData.transactionID,
        reportActionID: splitData.reportActionID,
        createdReportActionID: splitData.createdReportActionID,
        policyID: splitData.policyID,
        chatType: splitData.chatType,
        splitPayerAccountIDs,
        taxCode,
        taxAmount,
        description: parsedComment,
    };

    API.write(WRITE_COMMANDS.SPLIT_BILL, parameters, onyxData);
    InteractionManager.runAfterInteractions(() => removeDraftTransaction(CONST.IOU.OPTIMISTIC_TRANSACTION_ID));

    dismissModalAndOpenReportInInboxTab(existingSplitChatReportID);

    notifyNewAction(splitData.chatReportID, currentUserAccountID);
}

/**
 * @param amount - always in the smallest currency unit
 */
function splitBillAndOpenReport({
    participants,
    currentUserLogin,
    currentUserAccountID,
    amount,
    comment,
    currency,
    merchant,
    created,
    category = '',
    tag = '',
    billable = false,
    reimbursable = false,
    iouRequestType = CONST.IOU.REQUEST_TYPE.MANUAL,
    splitShares = {},
    splitPayerAccountIDs = [],
    taxCode = '',
    taxAmount = 0,
    existingSplitChatReportID,
}: SplitBillActionsParams) {
    const parsedComment = getParsedComment(comment);
    const {splitData, splits, onyxData} = createSplitsAndOnyxData({
        participants,
        currentUserLogin,
        currentUserAccountID,
        existingSplitChatReportID,
        transactionParams: {
            amount,
            comment: parsedComment,
            currency,
            merchant,
            created,
            category,
            tag,
            splitShares,
            billable,
            reimbursable,
            iouRequestType,
            taxCode,
            taxAmount,
        },
    });

    const parameters: SplitBillParams = {
        reportID: splitData.chatReportID,
        amount,
        splits: JSON.stringify(splits),
        currency,
        merchant,
        created,
        comment: parsedComment,
        category,
        tag,
        billable,
        reimbursable,
        transactionID: splitData.transactionID,
        reportActionID: splitData.reportActionID,
        createdReportActionID: splitData.createdReportActionID,
        policyID: splitData.policyID,
        chatType: splitData.chatType,
        splitPayerAccountIDs,
        taxCode,
        taxAmount,
        description: parsedComment,
    };

    API.write(WRITE_COMMANDS.SPLIT_BILL_AND_OPEN_REPORT, parameters, onyxData);
    InteractionManager.runAfterInteractions(() => removeDraftTransaction(CONST.IOU.OPTIMISTIC_TRANSACTION_ID));

    dismissModalAndOpenReportInInboxTab(splitData.chatReportID);
    notifyNewAction(splitData.chatReportID, currentUserAccountID);
}

/** Used exclusively for starting a split expense request that contains a receipt, the split request will be completed once the receipt is scanned
 *  or user enters details manually.
 *
 * @param existingSplitChatReportID - Either a group DM or a workspace chat
 */
function startSplitBill({
    participants,
    currentUserLogin,
    currentUserAccountID,
    comment,
    receipt,
    existingSplitChatReportID,
    billable = false,
    reimbursable = false,
    category = '',
    tag = '',
    currency,
    taxCode = '',
    taxAmount = 0,
}: StartSplitBilActionParams) {
    const currentUserEmailForIOUSplit = addSMSDomainIfPhoneNumber(currentUserLogin);
    const participantAccountIDs = participants.map((participant) => Number(participant.accountID));
    const {splitChatReport, existingSplitChatReport} = getOrCreateOptimisticSplitChatReport(existingSplitChatReportID, participants, participantAccountIDs, currentUserAccountID);
    const isOwnPolicyExpenseChat = !!splitChatReport.isOwnPolicyExpenseChat;
    const parsedComment = getParsedComment(comment);

    const {name: filename, source, state = CONST.IOU.RECEIPT_STATE.SCANREADY} = receipt;
    const receiptObject: Receipt = {state, source};

    // ReportID is -2 (aka "deleted") on the group transaction
    const splitTransaction = buildOptimisticTransaction({
        transactionParams: {
            amount: 0,
            currency,
            reportID: CONST.REPORT.SPLIT_REPORTID,
            comment: parsedComment,
            merchant: CONST.TRANSACTION.PARTIAL_TRANSACTION_MERCHANT,
            receipt: receiptObject,
            category,
            tag,
            taxCode,
            taxAmount,
            billable,
            reimbursable,
            filename,
        },
    });

    // Note: The created action must be optimistically generated before the IOU action so there's no chance that the created action appears after the IOU action in the chat
    const splitChatCreatedReportAction = buildOptimisticCreatedReportAction(currentUserEmailForIOUSplit);
    const splitIOUReportAction = buildOptimisticIOUReportAction({
        type: CONST.IOU.REPORT_ACTION_TYPE.SPLIT,
        amount: 0,
        currency: CONST.CURRENCY.USD,
        comment: parsedComment,
        participants,
        transactionID: splitTransaction.transactionID,
        isOwnPolicyExpenseChat,
    });

    splitChatReport.lastReadTime = DateUtils.getDBTime();
    splitChatReport.lastMessageText = getReportActionText(splitIOUReportAction);
    splitChatReport.lastMessageHtml = getReportActionHtml(splitIOUReportAction);

    // If we have an existing splitChatReport (group chat or workspace) use it's pending fields, otherwise indicate that we are adding a chat
    if (!existingSplitChatReport) {
        splitChatReport.pendingFields = {
            createChat: CONST.RED_BRICK_ROAD_PENDING_ACTION.ADD,
        };
    }

    const optimisticData: OnyxUpdate[] = [
        {
            // Use set for new reports because it doesn't exist yet, is faster,
            // and we need the data to be available when we navigate to the chat page
            onyxMethod: existingSplitChatReport ? Onyx.METHOD.MERGE : Onyx.METHOD.SET,
            key: `${ONYXKEYS.COLLECTION.REPORT}${splitChatReport.reportID}`,
            value: splitChatReport,
        },
        {
            onyxMethod: Onyx.METHOD.SET,
            key: ONYXKEYS.NVP_QUICK_ACTION_GLOBAL_CREATE,
            value: {
                action: CONST.QUICK_ACTIONS.SPLIT_SCAN,
                chatReportID: splitChatReport.reportID,
                isFirstQuickAction: isEmptyObject(quickAction),
            },
        },
        existingSplitChatReport
            ? {
                  onyxMethod: Onyx.METHOD.MERGE,
                  key: `${ONYXKEYS.COLLECTION.REPORT_ACTIONS}${splitChatReport.reportID}`,
                  value: {
                      [splitIOUReportAction.reportActionID]: splitIOUReportAction as OnyxTypes.ReportAction,
                  },
              }
            : {
                  onyxMethod: Onyx.METHOD.SET,
                  key: `${ONYXKEYS.COLLECTION.REPORT_ACTIONS}${splitChatReport.reportID}`,
                  value: {
                      [splitChatCreatedReportAction.reportActionID]: splitChatCreatedReportAction,
                      [splitIOUReportAction.reportActionID]: splitIOUReportAction as OnyxTypes.ReportAction,
                  },
              },
        {
            onyxMethod: Onyx.METHOD.SET,
            key: `${ONYXKEYS.COLLECTION.TRANSACTION}${splitTransaction.transactionID}`,
            value: splitTransaction,
        },
    ];

    if (!existingSplitChatReport) {
        optimisticData.push({
            onyxMethod: Onyx.METHOD.MERGE,
            key: `${ONYXKEYS.COLLECTION.REPORT_METADATA}${splitChatReport.reportID}`,
            value: {
                isOptimisticReport: true,
            },
        });
    }

    const successData: OnyxUpdate[] = [
        {
            onyxMethod: Onyx.METHOD.MERGE,
            key: `${ONYXKEYS.COLLECTION.REPORT_ACTIONS}${splitChatReport.reportID}`,
            value: {
                ...(existingSplitChatReport ? {} : {[splitChatCreatedReportAction.reportActionID]: {pendingAction: null}}),
                [splitIOUReportAction.reportActionID]: {pendingAction: null},
            },
        },
        {
            onyxMethod: Onyx.METHOD.MERGE,
            key: `${ONYXKEYS.COLLECTION.TRANSACTION}${splitTransaction.transactionID}`,
            value: {pendingAction: null},
        },
    ];

    if (!existingSplitChatReport) {
        successData.push({
            onyxMethod: Onyx.METHOD.MERGE,
            key: `${ONYXKEYS.COLLECTION.REPORT_METADATA}${splitChatReport.reportID}`,
            value: {
                isOptimisticReport: false,
            },
        });
    }

    const redundantParticipants: Record<number, null> = {};
    if (!existingSplitChatReport) {
        successData.push({
            onyxMethod: Onyx.METHOD.MERGE,
            key: `${ONYXKEYS.COLLECTION.REPORT}${splitChatReport.reportID}`,
            value: {pendingFields: {createChat: null}, participants: redundantParticipants},
        });
    }

    const failureData: OnyxUpdate[] = [
        {
            onyxMethod: Onyx.METHOD.MERGE,
            key: `${ONYXKEYS.COLLECTION.TRANSACTION}${splitTransaction.transactionID}`,
            value: {
                errors: getMicroSecondOnyxErrorWithTranslationKey('iou.error.genericCreateFailureMessage'),
            },
        },
        {
            onyxMethod: Onyx.METHOD.SET,
            key: ONYXKEYS.NVP_QUICK_ACTION_GLOBAL_CREATE,
            value: quickAction ?? null,
        },
    ];

    const retryParams = {
        participants: participants.map(({icons, ...rest}) => rest),
        currentUserLogin,
        currentUserAccountID,
        comment,
        receipt: receiptObject,
        existingSplitChatReportID,
        billable,
        reimbursable,
        category,
        tag,
        currency,
        taxCode,
        taxAmount,
    };

    if (existingSplitChatReport) {
        failureData.push({
            onyxMethod: Onyx.METHOD.MERGE,
            key: `${ONYXKEYS.COLLECTION.REPORT_ACTIONS}${splitChatReport.reportID}`,
            value: {
                [splitIOUReportAction.reportActionID]: {
                    errors: getReceiptError(receipt, filename, undefined, undefined, CONST.IOU.ACTION_PARAMS.START_SPLIT_BILL, retryParams),
                },
            },
        });
    } else {
        failureData.push(
            {
                onyxMethod: Onyx.METHOD.MERGE,
                key: `${ONYXKEYS.COLLECTION.REPORT}${splitChatReport.reportID}`,
                value: {
                    errorFields: {
                        createChat: getMicroSecondOnyxErrorWithTranslationKey('report.genericCreateReportFailureMessage'),
                    },
                },
            },
            {
                onyxMethod: Onyx.METHOD.MERGE,
                key: `${ONYXKEYS.COLLECTION.REPORT_ACTIONS}${splitChatReport.reportID}`,
                value: {
                    [splitChatCreatedReportAction.reportActionID]: {
                        errors: getMicroSecondOnyxErrorWithTranslationKey('report.genericCreateReportFailureMessage'),
                    },
                    [splitIOUReportAction.reportActionID]: {
                        errors: getReceiptError(receipt, filename, undefined, undefined, CONST.IOU.ACTION_PARAMS.START_SPLIT_BILL, retryParams),
                    },
                },
            },
        );
    }

    const splits: Split[] = [{email: currentUserEmailForIOUSplit, accountID: currentUserAccountID}];

    participants.forEach((participant) => {
        // Disabling this line since participant.login can be an empty string
        // eslint-disable-next-line @typescript-eslint/prefer-nullish-coalescing
        const email = participant.isOwnPolicyExpenseChat ? '' : addSMSDomainIfPhoneNumber(participant.login || participant.text || '').toLowerCase();
        const accountID = participant.isOwnPolicyExpenseChat ? 0 : Number(participant.accountID);
        if (email === currentUserEmailForIOUSplit) {
            return;
        }

        // When splitting with a workspace chat, we only need to supply the policyID and the workspace reportID as it's needed so we can update the report preview
        if (participant.isOwnPolicyExpenseChat) {
            splits.push({
                policyID: participant.policyID,
                chatReportID: splitChatReport.reportID,
            });
            return;
        }

        const participantPersonalDetails = allPersonalDetails[participant?.accountID ?? CONST.DEFAULT_NUMBER_ID];
        if (!participantPersonalDetails) {
            optimisticData.push({
                onyxMethod: Onyx.METHOD.MERGE,
                key: ONYXKEYS.PERSONAL_DETAILS_LIST,
                value: {
                    [accountID]: {
                        accountID,
                        // Disabling this line since participant.displayName can be an empty string
                        // eslint-disable-next-line @typescript-eslint/prefer-nullish-coalescing
                        displayName: formatPhoneNumber(participant.displayName || email),
                        // Disabling this line since participant.login can be an empty string
                        // eslint-disable-next-line @typescript-eslint/prefer-nullish-coalescing
                        login: participant.login || participant.text,
                        isOptimisticPersonalDetail: true,
                    },
                },
            });
            // BE will send different participants. We clear the optimistic ones to avoid duplicated entries
            redundantParticipants[accountID] = null;
        }

        splits.push({
            email,
            accountID,
        });
    });

    participants.forEach((participant) => {
        const isPolicyExpenseChat = isPolicyExpenseChatReportUtil(participant);
        if (!isPolicyExpenseChat) {
            return;
        }

        const optimisticPolicyRecentlyUsedCategories = buildOptimisticPolicyRecentlyUsedCategories(participant.policyID, category);
        const optimisticPolicyRecentlyUsedTags = buildOptimisticPolicyRecentlyUsedTags(participant.policyID, tag);
        const optimisticRecentlyUsedCurrencies = buildOptimisticRecentlyUsedCurrencies(currency);

        if (optimisticPolicyRecentlyUsedCategories.length > 0) {
            optimisticData.push({
                onyxMethod: Onyx.METHOD.SET,
                key: `${ONYXKEYS.COLLECTION.POLICY_RECENTLY_USED_CATEGORIES}${participant.policyID}`,
                value: optimisticPolicyRecentlyUsedCategories,
            });
        }

        if (optimisticRecentlyUsedCurrencies.length > 0) {
            optimisticData.push({
                onyxMethod: Onyx.METHOD.SET,
                key: ONYXKEYS.RECENTLY_USED_CURRENCIES,
                value: optimisticRecentlyUsedCurrencies,
            });
        }

        if (!isEmptyObject(optimisticPolicyRecentlyUsedTags)) {
            optimisticData.push({
                onyxMethod: Onyx.METHOD.MERGE,
                key: `${ONYXKEYS.COLLECTION.POLICY_RECENTLY_USED_TAGS}${participant.policyID}`,
                value: optimisticPolicyRecentlyUsedTags,
            });
        }
    });

    // Save the new splits array into the transaction's comment in case the user calls CompleteSplitBill while offline
    optimisticData.push({
        onyxMethod: Onyx.METHOD.MERGE,
        key: `${ONYXKEYS.COLLECTION.TRANSACTION}${splitTransaction.transactionID}`,
        value: {
            comment: {
                splits,
            },
        },
    });

    const parameters: StartSplitBillParams = {
        chatReportID: splitChatReport.reportID,
        reportActionID: splitIOUReportAction.reportActionID,
        transactionID: splitTransaction.transactionID,
        splits: JSON.stringify(splits),
        receipt,
        comment: parsedComment,
        category,
        tag,
        currency,
        isFromGroupDM: !existingSplitChatReport,
        billable,
        reimbursable,
        ...(existingSplitChatReport ? {} : {createdReportActionID: splitChatCreatedReportAction.reportActionID}),
        chatType: splitChatReport?.chatType,
        taxCode,
        taxAmount,
        description: parsedComment,
    };

    API.write(WRITE_COMMANDS.START_SPLIT_BILL, parameters, {optimisticData, successData, failureData});

    Navigation.dismissModalWithReport({report: splitChatReport});
    notifyNewAction(splitChatReport.reportID, currentUserAccountID);
}

/** Used for editing a split expense while it's still scanning or when SmartScan fails, it completes a split expense started by startSplitBill above.
 *
 * @param chatReportID - The group chat or workspace reportID
 * @param reportAction - The split action that lives in the chatReport above
 * @param updatedTransaction - The updated **draft** split transaction
 * @param sessionAccountID - accountID of the current user
 * @param sessionEmail - email of the current user
 */
function completeSplitBill(
    chatReportID: string,
    reportAction: OnyxTypes.ReportAction,
    updatedTransaction: OnyxEntry<OnyxTypes.Transaction>,
    sessionAccountID: number,
    sessionEmail?: string,
) {
    const parsedComment = getParsedComment(updatedTransaction?.comment?.comment ?? '');
    if (updatedTransaction?.comment) {
        // eslint-disable-next-line no-param-reassign
        updatedTransaction.comment.comment = parsedComment;
    }
    const currentUserEmailForIOUSplit = addSMSDomainIfPhoneNumber(sessionEmail);
    const transactionID = updatedTransaction?.transactionID;
    const unmodifiedTransaction = allTransactions[`${ONYXKEYS.COLLECTION.TRANSACTION}${transactionID}`];

    // Save optimistic updated transaction and action
    const optimisticData: OnyxUpdate[] = [
        {
            onyxMethod: Onyx.METHOD.MERGE,
            key: `${ONYXKEYS.COLLECTION.TRANSACTION}${transactionID}`,
            value: {
                ...updatedTransaction,
                receipt: {
                    state: CONST.IOU.RECEIPT_STATE.OPEN,
                },
            },
        },
        {
            onyxMethod: Onyx.METHOD.MERGE,
            key: `${ONYXKEYS.COLLECTION.REPORT_ACTIONS}${chatReportID}`,
            value: {
                [reportAction.reportActionID]: {
                    lastModified: DateUtils.getDBTime(),
                    originalMessage: {
                        whisperedTo: [],
                    },
                },
            },
        },
    ];

    const successData: OnyxUpdate[] = [
        {
            onyxMethod: Onyx.METHOD.MERGE,
            key: `${ONYXKEYS.COLLECTION.TRANSACTION}${transactionID}`,
            value: {pendingAction: null},
        },
        {
            onyxMethod: Onyx.METHOD.MERGE,
            key: `${ONYXKEYS.COLLECTION.SPLIT_TRANSACTION_DRAFT}${transactionID}`,
            value: {pendingAction: null},
        },
    ];

    const failureData: OnyxUpdate[] = [
        {
            onyxMethod: Onyx.METHOD.MERGE,
            key: `${ONYXKEYS.COLLECTION.TRANSACTION}${transactionID}`,
            value: {
                ...unmodifiedTransaction,
                errors: getMicroSecondOnyxErrorWithTranslationKey('iou.error.genericCreateFailureMessage'),
            },
        },
        {
            onyxMethod: Onyx.METHOD.MERGE,
            key: `${ONYXKEYS.COLLECTION.REPORT_ACTIONS}${chatReportID}`,
            value: {
                [reportAction.reportActionID]: {
                    ...reportAction,
                    errors: getMicroSecondOnyxErrorWithTranslationKey('iou.error.genericCreateFailureMessage'),
                },
            },
        },
    ];

    const splitParticipants: Split[] = updatedTransaction?.comment?.splits ?? [];
    const amount = updatedTransaction?.modifiedAmount;
    const currency = updatedTransaction?.modifiedCurrency;

    // Exclude the current user when calculating the split amount, `calculateAmount` takes it into account
    const splitAmount = calculateIOUAmount(splitParticipants.length - 1, amount ?? 0, currency ?? '', false);
    const splitTaxAmount = calculateIOUAmount(splitParticipants.length - 1, updatedTransaction?.taxAmount ?? 0, currency ?? '', false);

    const splits: Split[] = [{email: currentUserEmailForIOUSplit}];
    splitParticipants.forEach((participant) => {
        // Skip creating the transaction for the current user
        if (participant.email === currentUserEmailForIOUSplit) {
            return;
        }
        const isPolicyExpenseChat = !!participant.policyID;

        if (!isPolicyExpenseChat) {
            // In case this is still the optimistic accountID saved in the splits array, return early as we cannot know
            // if there is an existing chat between the split creator and this participant
            // Instead, we will rely on Auth generating the report IDs and the user won't see any optimistic chats or reports created
            const participantPersonalDetails: OnyxTypes.PersonalDetails | null = allPersonalDetails[participant?.accountID ?? CONST.DEFAULT_NUMBER_ID];
            if (!participantPersonalDetails || participantPersonalDetails.isOptimisticPersonalDetail) {
                splits.push({
                    email: participant.email,
                });
                return;
            }
        }

        let oneOnOneChatReport: OnyxEntry<OnyxTypes.Report>;
        let isNewOneOnOneChatReport = false;
        if (isPolicyExpenseChat) {
            // The workspace chat reportID is saved in the splits array when starting a split expense with a workspace
            oneOnOneChatReport = allReports?.[`${ONYXKEYS.COLLECTION.REPORT}${participant.chatReportID}`];
        } else {
            const existingChatReport = getChatByParticipants(participant.accountID ? [participant.accountID, sessionAccountID] : []);
            isNewOneOnOneChatReport = !existingChatReport;
            oneOnOneChatReport =
                existingChatReport ??
                buildOptimisticChatReport({
                    participantList: participant.accountID ? [participant.accountID, sessionAccountID] : [],
                });
        }

        let oneOnOneIOUReport: OneOnOneIOUReport = oneOnOneChatReport?.iouReportID ? allReports?.[`${ONYXKEYS.COLLECTION.REPORT}${oneOnOneChatReport.iouReportID}`] : null;
        const shouldCreateNewOneOnOneIOUReport = shouldCreateNewMoneyRequestReportReportUtils(oneOnOneIOUReport, oneOnOneChatReport);

        if (!oneOnOneIOUReport || shouldCreateNewOneOnOneIOUReport) {
            oneOnOneIOUReport = isPolicyExpenseChat
                ? buildOptimisticExpenseReport(oneOnOneChatReport?.reportID, participant.policyID, sessionAccountID, splitAmount, currency ?? '')
                : buildOptimisticIOUReport(sessionAccountID, participant.accountID ?? CONST.DEFAULT_NUMBER_ID, splitAmount, oneOnOneChatReport?.reportID, currency ?? '');
        } else if (isPolicyExpenseChat) {
            if (typeof oneOnOneIOUReport?.total === 'number') {
                // Because of the Expense reports are stored as negative values, we subtract the total from the amount
                oneOnOneIOUReport.total -= splitAmount;
            }
        } else {
            oneOnOneIOUReport = updateIOUOwnerAndTotal(oneOnOneIOUReport, sessionAccountID, splitAmount, currency ?? '');
        }

        const oneOnOneTransaction = buildOptimisticTransaction({
            originalTransactionID: transactionID,
            transactionParams: {
                amount: isPolicyExpenseChat ? -splitAmount : splitAmount,
                currency: currency ?? '',
                reportID: oneOnOneIOUReport?.reportID,
                comment: parsedComment,
                created: updatedTransaction?.modifiedCreated,
                merchant: updatedTransaction?.modifiedMerchant,
                receipt: {...updatedTransaction?.receipt, state: CONST.IOU.RECEIPT_STATE.OPEN},
                category: updatedTransaction?.category,
                tag: updatedTransaction?.tag,
                taxCode: updatedTransaction?.taxCode,
                taxAmount: isPolicyExpenseChat ? -splitTaxAmount : splitAmount,
                billable: updatedTransaction?.billable,
                source: CONST.IOU.TYPE.SPLIT,
                filename: updatedTransaction?.filename,
            },
        });

        const [oneOnOneCreatedActionForChat, oneOnOneCreatedActionForIOU, oneOnOneIOUAction, optimisticTransactionThread, optimisticCreatedActionForTransactionThread] =
            buildOptimisticMoneyRequestEntities({
                iouReport: oneOnOneIOUReport,
                type: CONST.IOU.REPORT_ACTION_TYPE.CREATE,
                amount: splitAmount,
                currency: currency ?? '',
                comment: parsedComment,
                payeeEmail: currentUserEmailForIOUSplit,
                participants: [participant],
                transactionID: oneOnOneTransaction.transactionID,
            });

        let oneOnOneReportPreviewAction = getReportPreviewAction(oneOnOneChatReport?.reportID, oneOnOneIOUReport?.reportID);
        if (oneOnOneReportPreviewAction) {
            oneOnOneReportPreviewAction = updateReportPreview(oneOnOneIOUReport, oneOnOneReportPreviewAction);
        } else {
            oneOnOneReportPreviewAction = buildOptimisticReportPreview(oneOnOneChatReport, oneOnOneIOUReport, '', oneOnOneTransaction);
        }

        const [oneOnOneOptimisticData, oneOnOneSuccessData, oneOnOneFailureData] = buildOnyxDataForMoneyRequest({
            isNewChatReport: isNewOneOnOneChatReport,
            isOneOnOneSplit: true,
            shouldCreateNewMoneyRequestReport: shouldCreateNewOneOnOneIOUReport,
            optimisticParams: {
                chat: {
                    report: oneOnOneChatReport,
                    createdAction: oneOnOneCreatedActionForChat,
                    reportPreviewAction: oneOnOneReportPreviewAction,
                },
                iou: {
                    report: oneOnOneIOUReport,
                    createdAction: oneOnOneCreatedActionForIOU,
                    action: oneOnOneIOUAction,
                },
                transactionParams: {
                    transaction: oneOnOneTransaction,
                    transactionThreadReport: optimisticTransactionThread,
                    transactionThreadCreatedReportAction: optimisticCreatedActionForTransactionThread,
                },
                policyRecentlyUsed: {},
            },
        });

        splits.push({
            email: participant.email,
            accountID: participant.accountID,
            policyID: participant.policyID,
            iouReportID: oneOnOneIOUReport?.reportID,
            chatReportID: oneOnOneChatReport?.reportID,
            transactionID: oneOnOneTransaction.transactionID,
            reportActionID: oneOnOneIOUAction.reportActionID,
            createdChatReportActionID: oneOnOneCreatedActionForChat.reportActionID,
            createdIOUReportActionID: oneOnOneCreatedActionForIOU.reportActionID,
            reportPreviewReportActionID: oneOnOneReportPreviewAction.reportActionID,
            transactionThreadReportID: optimisticTransactionThread.reportID,
            createdReportActionIDForThread: optimisticCreatedActionForTransactionThread?.reportActionID,
        });

        optimisticData.push(...oneOnOneOptimisticData);
        successData.push(...oneOnOneSuccessData);
        failureData.push(...oneOnOneFailureData);
    });

    const {
        amount: transactionAmount,
        currency: transactionCurrency,
        created: transactionCreated,
        merchant: transactionMerchant,
        comment: transactionComment,
        category: transactionCategory,
        tag: transactionTag,
        taxCode: transactionTaxCode,
        taxAmount: transactionTaxAmount,
        billable: transactionBillable,
    } = getTransactionDetails(updatedTransaction) ?? {};

    const parameters: CompleteSplitBillParams = {
        transactionID,
        amount: transactionAmount,
        currency: transactionCurrency,
        created: transactionCreated,
        merchant: transactionMerchant,
        comment: transactionComment,
        category: transactionCategory,
        tag: transactionTag,
        splits: JSON.stringify(splits),
        taxCode: transactionTaxCode,
        taxAmount: transactionTaxAmount,
        billable: transactionBillable,
        description: parsedComment,
    };

    API.write(WRITE_COMMANDS.COMPLETE_SPLIT_BILL, parameters, {optimisticData, successData, failureData});
    InteractionManager.runAfterInteractions(() => removeDraftTransaction(CONST.IOU.OPTIMISTIC_TRANSACTION_ID));
    dismissModalAndOpenReportInInboxTab(chatReportID);
    notifyNewAction(chatReportID, sessionAccountID);
}

function setDraftSplitTransaction(transactionID: string | undefined, transactionChanges: TransactionChanges = {}, policy?: OnyxEntry<OnyxTypes.Policy>) {
    if (!transactionID) {
        return undefined;
    }
    let draftSplitTransaction = allDraftSplitTransactions[`${ONYXKEYS.COLLECTION.SPLIT_TRANSACTION_DRAFT}${transactionID}`];

    if (!draftSplitTransaction) {
        draftSplitTransaction = allTransactions[`${ONYXKEYS.COLLECTION.TRANSACTION}${transactionID}`];
    }

    const updatedTransaction = draftSplitTransaction
        ? getUpdatedTransaction({
              transaction: draftSplitTransaction,
              transactionChanges,
              isFromExpenseReport: false,
              shouldUpdateReceiptState: false,
              policy,
          })
        : null;

    Onyx.merge(`${ONYXKEYS.COLLECTION.SPLIT_TRANSACTION_DRAFT}${transactionID}`, updatedTransaction);
}

/** Requests money based on a distance (e.g. mileage from a map) */
function createDistanceRequest(distanceRequestInformation: CreateDistanceRequestInformation) {
    const {
        report,
        participants,
        currentUserLogin = '',
        currentUserAccountID = -1,
        iouType = CONST.IOU.TYPE.SUBMIT,
        existingTransaction,
        transactionParams,
        policyParams = {},
    } = distanceRequestInformation;
    const {policy, policyCategories, policyTagList} = policyParams;
    const parsedComment = getParsedComment(transactionParams.comment);
    transactionParams.comment = parsedComment;
<<<<<<< HEAD
    const {
        amount,
        comment,
        currency,
        created,
        category,
        tag,
        taxAmount,
        taxCode,
        merchant,
        billable,
        reimbursable,
        validWaypoints,
        customUnitRateID = '',
        splitShares = {},
    } = transactionParams;
=======
    const {amount, comment, currency, created, category, tag, taxAmount, taxCode, merchant, billable, validWaypoints, customUnitRateID = '', splitShares = {}, attendees} = transactionParams;
>>>>>>> f62ec5e0

    // If the report is an iou or expense report, we should get the linked chat report to be passed to the getMoneyRequestInformation function
    const isMoneyRequestReport = isMoneyRequestReportReportUtils(report);
    const currentChatReport = isMoneyRequestReport ? getReportOrDraftReport(report?.chatReportID) : report;
    const moneyRequestReportID = isMoneyRequestReport ? report?.reportID : '';

    const optimisticReceipt: Receipt = {
        source: ReceiptGeneric as ReceiptSource,
        state: CONST.IOU.RECEIPT_STATE.OPEN,
    };

    let parameters: CreateDistanceRequestParams;
    let onyxData: OnyxData;
    const sanitizedWaypoints = sanitizeRecentWaypoints(validWaypoints);
    if (iouType === CONST.IOU.TYPE.SPLIT) {
        const {
            splitData,
            splits,
            onyxData: splitOnyxData,
        } = createSplitsAndOnyxData({
            participants,
            currentUserLogin: currentUserLogin ?? '',
            currentUserAccountID,
            existingSplitChatReportID: report?.reportID,
            transactionParams: {
                amount,
                comment,
                currency,
                merchant,
                created,
                category: category ?? '',
                tag: tag ?? '',
                splitShares,
                billable,
                iouRequestType: CONST.IOU.REQUEST_TYPE.DISTANCE,
                taxCode,
                taxAmount,
                attendees,
            },
        });
        onyxData = splitOnyxData;

        // Splits don't use the IOU report param. The split transaction isn't linked to a report shown in the UI, it's linked to a special default reportID of -2.
        // Therefore, any params related to the IOU report are irrelevant and omitted below.
        parameters = {
            transactionID: splitData.transactionID,
            chatReportID: splitData.chatReportID,
            createdChatReportActionID: splitData.createdReportActionID,
            reportActionID: splitData.reportActionID,
            waypoints: JSON.stringify(sanitizedWaypoints),
            customUnitRateID,
            comment,
            created,
            category,
            tag,
            taxCode,
            taxAmount,
            billable,
            reimbursable,
            splits: JSON.stringify(splits),
            chatType: splitData.chatType,
            description: parsedComment,
            attendees: attendees ? JSON.stringify(attendees) : undefined,
        };
    } else {
        const participant = participants.at(0) ?? {};
        const {
            iouReport,
            chatReport,
            transaction,
            iouAction,
            createdChatReportActionID,
            createdIOUReportActionID,
            reportPreviewAction,
            transactionThreadReportID,
            createdReportActionIDForThread,
            payerEmail,
            onyxData: moneyRequestOnyxData,
        } = getMoneyRequestInformation({
            parentChatReport: currentChatReport,
            existingTransaction,
            moneyRequestReportID,
            participantParams: {
                participant,
                payeeAccountID: userAccountID,
                payeeEmail: currentUserEmail,
            },
            policyParams: {
                policy,
                policyCategories,
                policyTagList,
            },
            transactionParams: {
                amount,
                currency,
                comment,
                created,
                merchant,
                receipt: optimisticReceipt,
                category,
                tag,
                taxCode,
                taxAmount,
                billable,
<<<<<<< HEAD
                reimbursable,
=======
                attendees,
>>>>>>> f62ec5e0
            },
        });

        onyxData = moneyRequestOnyxData;

        parameters = {
            comment,
            iouReportID: iouReport.reportID,
            chatReportID: chatReport.reportID,
            transactionID: transaction.transactionID,
            reportActionID: iouAction.reportActionID,
            createdChatReportActionID,
            createdIOUReportActionID,
            reportPreviewReportActionID: reportPreviewAction.reportActionID,
            waypoints: JSON.stringify(sanitizedWaypoints),
            created,
            category,
            tag,
            taxCode,
            taxAmount,
            billable,
            reimbursable,
            transactionThreadReportID,
            createdReportActionIDForThread,
            payerEmail,
            customUnitRateID,
            description: parsedComment,
            attendees: attendees ? JSON.stringify(attendees) : undefined,
        };
    }

    const recentServerValidatedWaypoints = getRecentWaypoints().filter((item) => !item.pendingAction);
    onyxData?.failureData?.push({
        onyxMethod: Onyx.METHOD.SET,
        key: `${ONYXKEYS.NVP_RECENT_WAYPOINTS}`,
        value: recentServerValidatedWaypoints,
    });

    API.write(WRITE_COMMANDS.CREATE_DISTANCE_REQUEST, parameters, onyxData);
    InteractionManager.runAfterInteractions(() => removeDraftTransaction(CONST.IOU.OPTIMISTIC_TRANSACTION_ID));
    const activeReportID = isMoneyRequestReport && report?.reportID ? report.reportID : parameters.chatReportID;
    dismissModalAndOpenReportInInboxTab(activeReportID);

    if (!isMoneyRequestReport || !Permissions.canUseTableReportView(betas)) {
        notifyNewAction(activeReportID, userAccountID);
    }
}

type UpdateMoneyRequestAmountAndCurrencyParams = {
    transactionID: string;
    transactionThreadReportID: string;
    currency: string;
    amount: number;
    taxAmount: number;
    policy?: OnyxEntry<OnyxTypes.Policy>;
    policyTagList?: OnyxEntry<OnyxTypes.PolicyTagLists>;
    policyCategories?: OnyxEntry<OnyxTypes.PolicyCategories>;
    taxCode: string;
};

/** Updates the amount and currency fields of an expense */
function updateMoneyRequestAmountAndCurrency({
    transactionID,
    transactionThreadReportID,
    currency,
    amount,
    taxAmount,
    policy,
    policyTagList,
    policyCategories,
    taxCode,
}: UpdateMoneyRequestAmountAndCurrencyParams) {
    const transactionChanges = {
        amount,
        currency,
        taxCode,
        taxAmount,
    };
    const transactionThreadReport = allReports?.[`${ONYXKEYS.COLLECTION.REPORT}${transactionThreadReportID}`] ?? null;
    const parentReport = allReports?.[`${ONYXKEYS.COLLECTION.REPORT}${transactionThreadReport?.parentReportID}`] ?? null;
    let data: UpdateMoneyRequestData;
    if (isTrackExpenseReport(transactionThreadReport) && isSelfDM(parentReport)) {
        data = getUpdateTrackExpenseParams(transactionID, transactionThreadReportID, transactionChanges, policy);
    } else {
        data = getUpdateMoneyRequestParams(transactionID, transactionThreadReportID, transactionChanges, policy, policyTagList ?? null, policyCategories ?? null);
    }
    const {params, onyxData} = data;
    API.write(WRITE_COMMANDS.UPDATE_MONEY_REQUEST_AMOUNT_AND_CURRENCY, params, onyxData);
}

/**
 *
 * @param transactionID  - The transactionID of IOU
 * @param reportAction - The reportAction of the transaction in the IOU report
 * @return the url to navigate back once the money request is deleted
 */
function prepareToCleanUpMoneyRequest(transactionID: string, reportAction: OnyxTypes.ReportAction) {
    // STEP 1: Get all collections we're updating
    const iouReportID = isMoneyRequestAction(reportAction) ? getOriginalMessage(reportAction)?.IOUReportID : undefined;
    const iouReport = allReports?.[`${ONYXKEYS.COLLECTION.REPORT}${iouReportID}`] ?? null;
    const chatReport = allReports?.[`${ONYXKEYS.COLLECTION.REPORT}${iouReport?.chatReportID}`];
    const reportPreviewAction = getReportPreviewAction(iouReport?.chatReportID, iouReport?.reportID);
    const transaction = allTransactions[`${ONYXKEYS.COLLECTION.TRANSACTION}${transactionID}`];
    const isTransactionOnHold = isOnHold(transaction);
    const transactionViolations = allTransactionViolations[`${ONYXKEYS.COLLECTION.TRANSACTION_VIOLATIONS}${transactionID}`];
    const transactionThreadID = reportAction.childReportID;
    let transactionThread = null;
    if (transactionThreadID) {
        transactionThread = allReports?.[`${ONYXKEYS.COLLECTION.REPORT}${transactionThreadID}`] ?? null;
    }

    // STEP 2: Decide if we need to:
    // 1. Delete the transactionThread - delete if there are no visible comments in the thread
    // 2. Update the moneyRequestPreview to show [Deleted expense] - update if the transactionThread exists AND it isn't being deleted
    const shouldDeleteTransactionThread = transactionThreadID ? (reportAction?.childVisibleActionCount ?? 0) === 0 : false;
    const shouldShowDeletedRequestMessage = !!transactionThreadID && !shouldDeleteTransactionThread;

    // STEP 3: Update the IOU reportAction and decide if the iouReport should be deleted. We delete the iouReport if there are no visible comments left in the report.
    const updatedReportAction = {
        [reportAction.reportActionID]: {
            pendingAction: shouldShowDeletedRequestMessage ? CONST.RED_BRICK_ROAD_PENDING_ACTION.UPDATE : CONST.RED_BRICK_ROAD_PENDING_ACTION.DELETE,
            previousMessage: reportAction.message,
            message: [
                {
                    type: 'COMMENT',
                    html: '',
                    text: '',
                    isEdited: true,
                    isDeletedParentAction: shouldShowDeletedRequestMessage,
                },
            ],
            originalMessage: {
                IOUTransactionID: null,
            },
            errors: null,
        },
    } as Record<string, NullishDeep<OnyxTypes.ReportAction>>;

    let canUserPerformWriteAction = true;
    if (chatReport) {
        canUserPerformWriteAction = !!canUserPerformWriteActionReportUtils(chatReport);
    }
    // If we are deleting the last transaction on a report, then delete the report too
    const shouldDeleteIOUReport = getReportTransactions(iouReportID).length === 1;

    // STEP 4: Update the iouReport and reportPreview with new totals and messages if it wasn't deleted
    let updatedIOUReport: OnyxInputValue<OnyxTypes.Report>;
    const currency = getCurrency(transaction);
    const updatedReportPreviewAction: Partial<OnyxTypes.ReportAction<typeof CONST.REPORT.ACTIONS.TYPE.REPORT_PREVIEW>> = {...reportPreviewAction};
    updatedReportPreviewAction.pendingAction = shouldDeleteIOUReport ? CONST.RED_BRICK_ROAD_PENDING_ACTION.DELETE : CONST.RED_BRICK_ROAD_PENDING_ACTION.UPDATE;
    if (iouReport && isExpenseReport(iouReport)) {
        updatedIOUReport = {...iouReport};

        if (typeof updatedIOUReport.total === 'number' && currency === iouReport?.currency) {
            // Because of the Expense reports are stored as negative values, we add the total from the amount
            const amountDiff = getAmount(transaction, true);
            updatedIOUReport.total += amountDiff;

            if (!transaction?.reimbursable && typeof updatedIOUReport.nonReimbursableTotal === 'number') {
                updatedIOUReport.nonReimbursableTotal += amountDiff;
            }

            if (!isTransactionOnHold) {
                if (typeof updatedIOUReport.unheldTotal === 'number') {
                    updatedIOUReport.unheldTotal += amountDiff;
                }

                if (!transaction?.reimbursable && typeof updatedIOUReport.unheldNonReimbursableTotal === 'number') {
                    updatedIOUReport.unheldNonReimbursableTotal += amountDiff;
                }
            }
        }
    } else {
        updatedIOUReport = updateIOUOwnerAndTotal(
            iouReport,
            reportAction.actorAccountID ?? CONST.DEFAULT_NUMBER_ID,
            getAmount(transaction, false),
            currency,
            true,
            false,
            isTransactionOnHold,
        );
    }

    if (updatedIOUReport) {
        const lastVisibleAction = getLastVisibleAction(iouReport?.reportID, canUserPerformWriteAction, updatedReportAction);
        const iouReportLastMessageText = getLastVisibleMessage(iouReport?.reportID, canUserPerformWriteAction, updatedReportAction).lastMessageText;
        updatedIOUReport.lastMessageText = iouReportLastMessageText;
        updatedIOUReport.lastVisibleActionCreated = lastVisibleAction?.created;
    }

    const hasNonReimbursableTransactions = hasNonReimbursableTransactionsReportUtils(iouReport?.reportID);
    const messageText = Localize.translateLocal(hasNonReimbursableTransactions ? 'iou.payerSpentAmount' : 'iou.payerOwesAmount', {
        payer: getPersonalDetailsForAccountID(updatedIOUReport?.managerID ?? CONST.DEFAULT_NUMBER_ID).login ?? '',
        amount: convertToDisplayString(updatedIOUReport?.total, updatedIOUReport?.currency),
    });

    if (getReportActionMessage(updatedReportPreviewAction)) {
        if (Array.isArray(updatedReportPreviewAction?.message)) {
            const message = updatedReportPreviewAction.message.at(0);
            if (message) {
                message.text = messageText;
                message.html = messageText;
                message.deleted = shouldDeleteIOUReport ? DateUtils.getDBTime() : '';
            }
        } else if (!Array.isArray(updatedReportPreviewAction.message) && updatedReportPreviewAction.message) {
            updatedReportPreviewAction.message.text = messageText;
            updatedReportPreviewAction.message.deleted = shouldDeleteIOUReport ? DateUtils.getDBTime() : '';
        }
    }

    if (updatedReportPreviewAction && reportPreviewAction?.childMoneyRequestCount && reportPreviewAction?.childMoneyRequestCount > 0) {
        updatedReportPreviewAction.childMoneyRequestCount = reportPreviewAction.childMoneyRequestCount - 1;
    }

    return {
        shouldDeleteTransactionThread,
        shouldDeleteIOUReport,
        updatedReportAction,
        updatedIOUReport,
        updatedReportPreviewAction,
        transactionThreadID,
        transactionThread,
        chatReport,
        transaction,
        transactionViolations,
        reportPreviewAction,
        iouReport,
    };
}

/**
 * Calculate the URL to navigate to after a money request deletion
 * @param transactionID - The ID of the money request being deleted
 * @param reportAction - The report action associated with the money request
 * @param isSingleTransactionView - whether we are in the transaction thread report
 * @returns The URL to navigate to
 */
function getNavigationUrlOnMoneyRequestDelete(transactionID: string | undefined, reportAction: OnyxTypes.ReportAction, isSingleTransactionView = false): Route | undefined {
    if (!transactionID) {
        return undefined;
    }

    const {shouldDeleteTransactionThread, shouldDeleteIOUReport, iouReport} = prepareToCleanUpMoneyRequest(transactionID, reportAction);

    // Determine which report to navigate back to
    if (iouReport && isSingleTransactionView && shouldDeleteTransactionThread && !shouldDeleteIOUReport) {
        return ROUTES.REPORT_WITH_ID.getRoute(iouReport.reportID);
    }

    if (iouReport?.chatReportID && shouldDeleteIOUReport) {
        return ROUTES.REPORT_WITH_ID.getRoute(iouReport.chatReportID);
    }

    return undefined;
}

/**
 * Calculate the URL to navigate to after a track expense deletion
 * @param chatReportID - The ID of the chat report containing the track expense
 * @param transactionID - The ID of the track expense being deleted
 * @param reportAction - The report action associated with the track expense
 * @param isSingleTransactionView - Whether we're in single transaction view
 * @returns The URL to navigate to
 */
function getNavigationUrlAfterTrackExpenseDelete(
    chatReportID: string | undefined,
    transactionID: string | undefined,
    reportAction: OnyxTypes.ReportAction,
    isSingleTransactionView = false,
): Route | undefined {
    if (!chatReportID || !transactionID) {
        return undefined;
    }

    const chatReport = allReports?.[`${ONYXKEYS.COLLECTION.REPORT}${chatReportID}`] ?? null;

    // If not a self DM, handle it as a regular money request
    if (!isSelfDM(chatReport)) {
        return getNavigationUrlOnMoneyRequestDelete(transactionID, reportAction, isSingleTransactionView);
    }

    const transactionThreadID = reportAction.childReportID;
    const shouldDeleteTransactionThread = transactionThreadID ? (reportAction?.childVisibleActionCount ?? 0) === 0 : false;

    // Only navigate if in single transaction view and the thread will be deleted
    if (isSingleTransactionView && shouldDeleteTransactionThread && chatReport?.reportID) {
        // Pop the deleted report screen before navigating. This prevents navigating to the Concierge chat due to the missing report.
        return ROUTES.REPORT_WITH_ID.getRoute(chatReport.reportID);
    }

    return undefined;
}

/**
 *
 * @param transactionID  - The transactionID of IOU
 * @param reportAction - The reportAction of the transaction in the IOU report
 * @param isSingleTransactionView - whether we are in the transaction thread report
 * @return the url to navigate back once the money request is deleted
 */
function cleanUpMoneyRequest(transactionID: string, reportAction: OnyxTypes.ReportAction, reportID: string, isSingleTransactionView = false) {
    const {
        shouldDeleteTransactionThread,
        shouldDeleteIOUReport,
        updatedReportAction,
        updatedIOUReport,
        updatedReportPreviewAction,
        transactionThreadID,
        chatReport,
        iouReport,
        reportPreviewAction,
    } = prepareToCleanUpMoneyRequest(transactionID, reportAction);

    const urlToNavigateBack = getNavigationUrlOnMoneyRequestDelete(transactionID, reportAction, isSingleTransactionView);
    // build Onyx data

    // Onyx operations to delete the transaction, update the IOU report action and chat report action
    const reportActionsOnyxUpdates: OnyxUpdate[] = [];
    const onyxUpdates: OnyxUpdate[] = [
        {
            onyxMethod: Onyx.METHOD.SET,
            key: `${ONYXKEYS.COLLECTION.TRANSACTION}${transactionID}`,
            value: null,
        },
    ];
    reportActionsOnyxUpdates.push({
        onyxMethod: Onyx.METHOD.MERGE,
        key: `${ONYXKEYS.COLLECTION.REPORT_ACTIONS}${iouReport?.reportID}`,
        value: {
            [reportAction.reportActionID]: shouldDeleteIOUReport
                ? null
                : {
                      pendingAction: null,
                  },
        },
    });

    if (reportPreviewAction?.reportActionID) {
        reportActionsOnyxUpdates.push({
            onyxMethod: Onyx.METHOD.MERGE,
            key: `${ONYXKEYS.COLLECTION.REPORT_ACTIONS}${chatReport?.reportID}`,
            value: {
                [reportPreviewAction.reportActionID]: {
                    ...updatedReportPreviewAction,
                    pendingAction: null,
                    errors: null,
                },
            },
        });
    }

    // added the operation to delete associated transaction violations
    onyxUpdates.push({
        onyxMethod: Onyx.METHOD.SET,
        key: `${ONYXKEYS.COLLECTION.TRANSACTION_VIOLATIONS}${transactionID}`,
        value: null,
    });

    // added the operation to delete transaction thread
    if (shouldDeleteTransactionThread) {
        onyxUpdates.push(
            {
                onyxMethod: Onyx.METHOD.SET,
                key: `${ONYXKEYS.COLLECTION.REPORT}${transactionThreadID}`,
                value: null,
            },
            {
                onyxMethod: Onyx.METHOD.SET,
                key: `${ONYXKEYS.COLLECTION.REPORT_ACTIONS}${transactionThreadID}`,
                value: null,
            },
        );
    }

    // added operations to update IOU report and chat report
    reportActionsOnyxUpdates.push({
        onyxMethod: Onyx.METHOD.MERGE,
        key: `${ONYXKEYS.COLLECTION.REPORT_ACTIONS}${iouReport?.reportID}`,
        value: updatedReportAction,
    });
    onyxUpdates.push(
        {
            onyxMethod: Onyx.METHOD.MERGE,
            key: `${ONYXKEYS.COLLECTION.REPORT}${iouReport?.reportID}`,
            value: updatedIOUReport,
        },
        {
            onyxMethod: Onyx.METHOD.MERGE,
            key: `${ONYXKEYS.COLLECTION.REPORT}${chatReport?.reportID}`,
            value: getOutstandingChildRequest(updatedIOUReport),
        },
    );

    if (!shouldDeleteIOUReport && updatedReportPreviewAction.childMoneyRequestCount === 0) {
        onyxUpdates.push({
            onyxMethod: Onyx.METHOD.MERGE,
            key: `${ONYXKEYS.COLLECTION.REPORT}${chatReport?.reportID}`,
            value: {
                hasOutstandingChildRequest: false,
            },
        });
    }

    if (shouldDeleteIOUReport) {
        let canUserPerformWriteAction = true;
        if (chatReport) {
            canUserPerformWriteAction = !!canUserPerformWriteActionReportUtils(chatReport);
        }

        const lastMessageText = getLastVisibleMessage(
            iouReport?.chatReportID,
            canUserPerformWriteAction,
            reportPreviewAction?.reportActionID ? {[reportPreviewAction.reportActionID]: null} : {},
        )?.lastMessageText;
        const lastVisibleActionCreated = getLastVisibleAction(
            iouReport?.chatReportID,
            canUserPerformWriteAction,
            reportPreviewAction?.reportActionID ? {[reportPreviewAction.reportActionID]: null} : {},
        )?.created;

        onyxUpdates.push(
            {
                onyxMethod: Onyx.METHOD.MERGE,
                key: `${ONYXKEYS.COLLECTION.REPORT}${chatReport?.reportID}`,
                value: {
                    hasOutstandingChildRequest: false,
                    iouReportID: null,
                    lastMessageText,
                    lastVisibleActionCreated,
                },
            },
            {
                onyxMethod: Onyx.METHOD.SET,
                key: `${ONYXKEYS.COLLECTION.REPORT}${iouReport?.reportID}`,
                value: null,
            },
        );
    }

    clearAllRelatedReportActionErrors(reportID, reportAction);

    // First, update the reportActions to ensure related actions are not displayed.
    Onyx.update(reportActionsOnyxUpdates).then(() => {
        Navigation.goBack(urlToNavigateBack);
        InteractionManager.runAfterInteractions(() => {
            // After navigation, update the remaining data.
            Onyx.update(onyxUpdates);
        });
    });
}

/**
 *
 * @param transactionID  - The transactionID of IOU
 * @param reportAction - The reportAction of the transaction in the IOU report
 * @param isSingleTransactionView - whether we are in the transaction thread report
 * @return the url to navigate back once the money request is deleted
 */
function deleteMoneyRequest(transactionID: string | undefined, reportAction: OnyxTypes.ReportAction, isSingleTransactionView = false) {
    if (!transactionID) {
        return;
    }

    // STEP 1: Calculate and prepare the data
    const {
        shouldDeleteTransactionThread,
        shouldDeleteIOUReport,
        updatedReportAction,
        updatedIOUReport,
        updatedReportPreviewAction,
        transactionThreadID,
        transactionThread,
        chatReport,
        transaction,
        transactionViolations,
        iouReport,
        reportPreviewAction,
    } = prepareToCleanUpMoneyRequest(transactionID, reportAction);

    const urlToNavigateBack = getNavigationUrlOnMoneyRequestDelete(transactionID, reportAction, isSingleTransactionView);

    // STEP 2: Build Onyx data
    // The logic mostly resembles the cleanUpMoneyRequest function
    const optimisticData: OnyxUpdate[] = [
        {
            onyxMethod: Onyx.METHOD.SET,
            key: `${ONYXKEYS.COLLECTION.TRANSACTION}${transactionID}`,
            value: null,
        },
    ];

    optimisticData.push({
        onyxMethod: Onyx.METHOD.SET,
        key: `${ONYXKEYS.COLLECTION.TRANSACTION_VIOLATIONS}${transactionID}`,
        value: null,
    });

    const failureData: OnyxUpdate[] = [
        {
            onyxMethod: Onyx.METHOD.SET,
            key: `${ONYXKEYS.COLLECTION.TRANSACTION}${transactionID}`,
            value: transaction ?? null,
        },
    ];

    if (transactionViolations) {
        removeSettledAndApprovedTransactions(
            transactionViolations.filter((violation) => violation?.name === CONST.VIOLATIONS.DUPLICATED_TRANSACTION).flatMap((violation) => violation?.data?.duplicates ?? []),
        ).forEach((duplicateID) => {
            const duplicateTransactionsViolations = allTransactionViolations[`${ONYXKEYS.COLLECTION.TRANSACTION_VIOLATIONS}${duplicateID}`];
            if (!duplicateTransactionsViolations) {
                return;
            }

            const duplicateViolation = duplicateTransactionsViolations.find((violation) => violation.name === CONST.VIOLATIONS.DUPLICATED_TRANSACTION);
            if (!duplicateViolation?.data?.duplicates) {
                return;
            }

            const duplicateTransactionIDs = duplicateViolation.data.duplicates.filter((duplicateTransactionID) => duplicateTransactionID !== transactionID);

            const optimisticViolations: OnyxTypes.TransactionViolations = duplicateTransactionsViolations.filter((violation) => violation.name !== CONST.VIOLATIONS.DUPLICATED_TRANSACTION);

            if (duplicateTransactionIDs.length > 0) {
                optimisticViolations.push({
                    ...duplicateViolation,
                    data: {
                        ...duplicateViolation.data,
                        duplicates: duplicateTransactionIDs,
                    },
                });
            }

            optimisticData.push({
                onyxMethod: Onyx.METHOD.SET,
                key: `${ONYXKEYS.COLLECTION.TRANSACTION_VIOLATIONS}${duplicateID}`,
                value: optimisticViolations.length > 0 ? optimisticViolations : null,
            });

            failureData.push({
                onyxMethod: Onyx.METHOD.SET,
                key: `${ONYXKEYS.COLLECTION.TRANSACTION_VIOLATIONS}${duplicateID}`,
                value: duplicateTransactionsViolations,
            });
        });
    }

    if (shouldDeleteTransactionThread) {
        optimisticData.push(
            // Use merge instead of set to avoid deleting the report too quickly, which could cause a brief "not found" page to appear.
            // The remaining parts of the report object will be removed after the API call is successful.
            {
                onyxMethod: Onyx.METHOD.MERGE,
                key: `${ONYXKEYS.COLLECTION.REPORT}${transactionThreadID}`,
                value: {
                    reportID: null,
                    stateNum: CONST.REPORT.STATE_NUM.APPROVED,
                    statusNum: CONST.REPORT.STATUS_NUM.CLOSED,
                    participants: {
                        [userAccountID]: {
                            notificationPreference: CONST.REPORT.NOTIFICATION_PREFERENCE.HIDDEN,
                        },
                    },
                },
            },
            {
                onyxMethod: Onyx.METHOD.SET,
                key: `${ONYXKEYS.COLLECTION.REPORT_ACTIONS}${transactionThreadID}`,
                value: null,
            },
        );
    }

    optimisticData.push(
        {
            onyxMethod: Onyx.METHOD.MERGE,
            key: `${ONYXKEYS.COLLECTION.REPORT_ACTIONS}${iouReport?.reportID}`,
            value: updatedReportAction,
        },
        {
            onyxMethod: Onyx.METHOD.MERGE,
            key: `${ONYXKEYS.COLLECTION.REPORT}${iouReport?.reportID}`,
            value: updatedIOUReport,
        },
        {
            onyxMethod: Onyx.METHOD.MERGE,
            key: `${ONYXKEYS.COLLECTION.REPORT}${chatReport?.reportID}`,
            value: getOutstandingChildRequest(updatedIOUReport),
        },
    );

    if (reportPreviewAction?.reportActionID) {
        optimisticData.push({
            onyxMethod: Onyx.METHOD.MERGE,
            key: `${ONYXKEYS.COLLECTION.REPORT_ACTIONS}${chatReport?.reportID}`,
            value: {[reportPreviewAction.reportActionID]: updatedReportPreviewAction},
        });
    }

    if (!shouldDeleteIOUReport && updatedReportPreviewAction?.childMoneyRequestCount === 0) {
        optimisticData.push({
            onyxMethod: Onyx.METHOD.MERGE,
            key: `${ONYXKEYS.COLLECTION.REPORT}${chatReport?.reportID}`,
            value: {
                hasOutstandingChildRequest: false,
            },
        });
    }

    if (shouldDeleteIOUReport) {
        let canUserPerformWriteAction = true;
        if (chatReport) {
            canUserPerformWriteAction = !!canUserPerformWriteActionReportUtils(chatReport);
        }

        const lastMessageText = getLastVisibleMessage(
            iouReport?.chatReportID,
            canUserPerformWriteAction,
            reportPreviewAction?.reportActionID ? {[reportPreviewAction.reportActionID]: null} : {},
        )?.lastMessageText;
        const lastVisibleActionCreated = getLastVisibleAction(
            iouReport?.chatReportID,
            canUserPerformWriteAction,
            reportPreviewAction?.reportActionID ? {[reportPreviewAction.reportActionID]: null} : {},
        )?.created;

        optimisticData.push({
            onyxMethod: Onyx.METHOD.MERGE,
            key: `${ONYXKEYS.COLLECTION.REPORT}${chatReport?.reportID}`,
            value: {
                hasOutstandingChildRequest: false,
                iouReportID: null,
                lastMessageText,
                lastVisibleActionCreated,
            },
        });
        optimisticData.push({
            onyxMethod: Onyx.METHOD.MERGE,
            key: `${ONYXKEYS.COLLECTION.REPORT}${iouReport?.reportID}`,
            value: {
                pendingFields: {
                    preview: CONST.RED_BRICK_ROAD_PENDING_ACTION.DELETE,
                },
            },
        });
    }

    const successData: OnyxUpdate[] = [
        {
            onyxMethod: Onyx.METHOD.MERGE,
            key: `${ONYXKEYS.COLLECTION.REPORT_ACTIONS}${iouReport?.reportID}`,
            value: {
                [reportAction.reportActionID]: shouldDeleteIOUReport
                    ? null
                    : {
                          pendingAction: null,
                      },
            },
        },
    ];

    if (reportPreviewAction?.reportActionID) {
        successData.push({
            onyxMethod: Onyx.METHOD.MERGE,
            key: `${ONYXKEYS.COLLECTION.REPORT_ACTIONS}${chatReport?.reportID}`,
            value: {
                [reportPreviewAction.reportActionID]: {
                    pendingAction: null,
                    errors: null,
                },
            },
        });
    }

    // Ensure that any remaining data is removed upon successful completion, even if the server sends a report removal response.
    // This is done to prevent the removal update from lingering in the applyHTTPSOnyxUpdates function.
    if (shouldDeleteTransactionThread && transactionThread) {
        successData.push({
            onyxMethod: Onyx.METHOD.MERGE,
            key: `${ONYXKEYS.COLLECTION.REPORT}${transactionThreadID}`,
            value: null,
        });
    }

    if (shouldDeleteIOUReport) {
        successData.push({
            onyxMethod: Onyx.METHOD.SET,
            key: `${ONYXKEYS.COLLECTION.REPORT}${iouReport?.reportID}`,
            value: null,
        });
    }

    failureData.push({
        onyxMethod: Onyx.METHOD.SET,
        key: `${ONYXKEYS.COLLECTION.TRANSACTION_VIOLATIONS}${transactionID}`,
        value: transactionViolations ?? null,
    });

    if (shouldDeleteTransactionThread) {
        failureData.push({
            onyxMethod: Onyx.METHOD.SET,
            key: `${ONYXKEYS.COLLECTION.REPORT}${transactionThreadID}`,
            value: transactionThread,
        });
    }

    const errorKey = DateUtils.getMicroseconds();

    failureData.push(
        {
            onyxMethod: Onyx.METHOD.MERGE,
            key: `${ONYXKEYS.COLLECTION.REPORT_ACTIONS}${iouReport?.reportID}`,
            value: {
                [reportAction.reportActionID]: {
                    ...reportAction,
                    pendingAction: null,
                    errors: {
                        [errorKey]: Localize.translateLocal('iou.error.genericDeleteFailureMessage'),
                    },
                },
            },
        },
        shouldDeleteIOUReport
            ? {
                  onyxMethod: Onyx.METHOD.SET,
                  key: `${ONYXKEYS.COLLECTION.REPORT}${iouReport?.reportID}`,
                  value: iouReport,
              }
            : {
                  onyxMethod: Onyx.METHOD.MERGE,
                  key: `${ONYXKEYS.COLLECTION.REPORT}${iouReport?.reportID}`,
                  value: iouReport,
              },
    );

    if (reportPreviewAction?.reportActionID) {
        failureData.push({
            onyxMethod: Onyx.METHOD.MERGE,
            key: `${ONYXKEYS.COLLECTION.REPORT_ACTIONS}${chatReport?.reportID}`,
            value: {
                [reportPreviewAction.reportActionID]: {
                    ...reportPreviewAction,
                    pendingAction: null,
                    errors: {
                        [errorKey]: Localize.translateLocal('iou.error.genericDeleteFailureMessage'),
                    },
                },
            },
        });
    }

    if (chatReport && shouldDeleteIOUReport) {
        failureData.push({
            onyxMethod: Onyx.METHOD.MERGE,
            key: `${ONYXKEYS.COLLECTION.REPORT}${chatReport.reportID}`,
            value: chatReport,
        });
    }

    if (!shouldDeleteIOUReport && updatedReportPreviewAction?.childMoneyRequestCount === 0) {
        failureData.push({
            onyxMethod: Onyx.METHOD.MERGE,
            key: `${ONYXKEYS.COLLECTION.REPORT}${chatReport?.reportID}`,
            value: {
                hasOutstandingChildRequest: true,
            },
        });
    }

    const parameters: DeleteMoneyRequestParams = {
        transactionID,
        reportActionID: reportAction.reportActionID,
    };

    // STEP 3: Make the API request
    API.write(WRITE_COMMANDS.DELETE_MONEY_REQUEST, parameters, {optimisticData, successData, failureData});
    clearPdfByOnyxKey(transactionID);

    return urlToNavigateBack;
}

function deleteTrackExpense(chatReportID: string | undefined, transactionID: string | undefined, reportAction: OnyxTypes.ReportAction, isSingleTransactionView = false) {
    if (!chatReportID || !transactionID) {
        return;
    }

    const urlToNavigateBack = getNavigationUrlAfterTrackExpenseDelete(chatReportID, transactionID, reportAction, isSingleTransactionView);

    // STEP 1: Get all collections we're updating
    const chatReport = allReports?.[`${ONYXKEYS.COLLECTION.REPORT}${chatReportID}`] ?? null;
    if (!isSelfDM(chatReport)) {
        deleteMoneyRequest(transactionID, reportAction, isSingleTransactionView);
        return urlToNavigateBack;
    }

    const whisperAction = getTrackExpenseActionableWhisper(transactionID, chatReportID);
    const actionableWhisperReportActionID = whisperAction?.reportActionID;
    const {parameters, optimisticData, successData, failureData} = getDeleteTrackExpenseInformation(
        chatReportID,
        transactionID,
        reportAction,
        undefined,
        undefined,
        actionableWhisperReportActionID,
        CONST.REPORT.ACTIONABLE_TRACK_EXPENSE_WHISPER_RESOLUTION.NOTHING,
    );

    // STEP 6: Make the API request
    API.write(WRITE_COMMANDS.DELETE_MONEY_REQUEST, parameters, {optimisticData, successData, failureData});
    clearPdfByOnyxKey(transactionID);

    // STEP 7: Navigate the user depending on which page they are on and which resources were deleted
    return urlToNavigateBack;
}

/**
 * @param managerID - Account ID of the person sending the money
 * @param recipient - The user receiving the money
 */
function getSendMoneyParams(
    report: OnyxEntry<OnyxTypes.Report>,
    amount: number,
    currency: string,
    comment: string,
    paymentMethodType: PaymentMethodType,
    managerID: number,
    recipient: Participant,
): SendMoneyParamsData {
    const recipientEmail = addSMSDomainIfPhoneNumber(recipient.login ?? '');
    const recipientAccountID = Number(recipient.accountID);
    const newIOUReportDetails = JSON.stringify({
        amount,
        currency,
        requestorEmail: recipientEmail,
        requestorAccountID: recipientAccountID,
        comment,
        idempotencyKey: Str.guid(),
    });

    let chatReport = !isEmptyObject(report) && report?.reportID ? report : getChatByParticipants([recipientAccountID, managerID]);
    let isNewChat = false;
    if (!chatReport) {
        chatReport = buildOptimisticChatReport({
            participantList: [recipientAccountID, managerID],
        });
        isNewChat = true;
    }
    const optimisticIOUReport = buildOptimisticIOUReport(recipientAccountID, managerID, amount, chatReport.reportID, currency, true);

    const optimisticTransaction = buildOptimisticTransaction({
        transactionParams: {
            amount,
            currency,
            reportID: optimisticIOUReport.reportID,
            comment,
        },
    });
    const optimisticTransactionData: OnyxUpdate = {
        onyxMethod: Onyx.METHOD.SET,
        key: `${ONYXKEYS.COLLECTION.TRANSACTION}${optimisticTransaction.transactionID}`,
        value: optimisticTransaction,
    };

    const [optimisticCreatedActionForChat, optimisticCreatedActionForIOUReport, optimisticIOUReportAction, optimisticTransactionThread, optimisticCreatedActionForTransactionThread] =
        buildOptimisticMoneyRequestEntities({
            iouReport: optimisticIOUReport,
            type: CONST.IOU.REPORT_ACTION_TYPE.PAY,
            amount,
            currency,
            comment,
            payeeEmail: recipientEmail,
            participants: [recipient],
            transactionID: optimisticTransaction.transactionID,
            paymentType: paymentMethodType,
            isSendMoneyFlow: true,
        });

    const reportPreviewAction = buildOptimisticReportPreview(chatReport, optimisticIOUReport);

    // Change the method to set for new reports because it doesn't exist yet, is faster,
    // and we need the data to be available when we navigate to the chat page
    const optimisticChatReportData: OnyxUpdate = isNewChat
        ? {
              onyxMethod: Onyx.METHOD.SET,
              key: `${ONYXKEYS.COLLECTION.REPORT}${chatReport.reportID}`,
              value: {
                  ...chatReport,
                  // Set and clear pending fields on the chat report
                  pendingFields: {createChat: CONST.RED_BRICK_ROAD_PENDING_ACTION.ADD},
                  lastReadTime: DateUtils.getDBTime(),
                  lastVisibleActionCreated: reportPreviewAction.created,
              },
          }
        : {
              onyxMethod: Onyx.METHOD.MERGE,
              key: `${ONYXKEYS.COLLECTION.REPORT}${chatReport.reportID}`,
              value: {
                  ...chatReport,
                  lastReadTime: DateUtils.getDBTime(),
                  lastVisibleActionCreated: reportPreviewAction.created,
              },
          };
    const optimisticQuickActionData: OnyxUpdate = {
        onyxMethod: Onyx.METHOD.SET,
        key: ONYXKEYS.NVP_QUICK_ACTION_GLOBAL_CREATE,
        value: {
            action: CONST.QUICK_ACTIONS.SEND_MONEY,
            chatReportID: chatReport.reportID,
            isFirstQuickAction: isEmptyObject(quickAction),
        },
    };
    const optimisticIOUReportData: OnyxUpdate = {
        onyxMethod: Onyx.METHOD.SET,
        key: `${ONYXKEYS.COLLECTION.REPORT}${optimisticIOUReport.reportID}`,
        value: {
            ...optimisticIOUReport,
            lastMessageText: getReportActionText(optimisticIOUReportAction),
            lastMessageHtml: getReportActionHtml(optimisticIOUReportAction),
        },
    };
    const optimisticTransactionThreadData: OnyxUpdate = {
        onyxMethod: Onyx.METHOD.SET,
        key: `${ONYXKEYS.COLLECTION.REPORT}${optimisticTransactionThread.reportID}`,
        value: optimisticTransactionThread,
    };
    const optimisticIOUReportActionsData: OnyxUpdate = {
        onyxMethod: Onyx.METHOD.MERGE,
        key: `${ONYXKEYS.COLLECTION.REPORT_ACTIONS}${optimisticIOUReport.reportID}`,
        value: {
            [optimisticCreatedActionForIOUReport.reportActionID]: optimisticCreatedActionForIOUReport,
            [optimisticIOUReportAction.reportActionID]: {
                ...(optimisticIOUReportAction as OnyxTypes.ReportAction),
                pendingAction: CONST.RED_BRICK_ROAD_PENDING_ACTION.ADD,
            },
        },
    };
    const optimisticChatReportActionsData: OnyxUpdate = {
        onyxMethod: Onyx.METHOD.MERGE,
        key: `${ONYXKEYS.COLLECTION.REPORT_ACTIONS}${chatReport.reportID}`,
        value: {
            [reportPreviewAction.reportActionID]: reportPreviewAction,
        },
    };
    const optimisticTransactionThreadReportActionsData: OnyxUpdate | undefined = optimisticCreatedActionForTransactionThread
        ? {
              onyxMethod: Onyx.METHOD.MERGE,
              key: `${ONYXKEYS.COLLECTION.REPORT_ACTIONS}${optimisticTransactionThread.reportID}`,
              value: {[optimisticCreatedActionForTransactionThread?.reportActionID]: optimisticCreatedActionForTransactionThread},
          }
        : undefined;

    const optimisticMetaData: OnyxUpdate[] = [
        {
            onyxMethod: Onyx.METHOD.MERGE,
            key: `${ONYXKEYS.COLLECTION.REPORT_METADATA}${chatReport.reportID}`,
            value: {
                isOptimisticReport: true,
            },
        },
        {
            onyxMethod: Onyx.METHOD.MERGE,
            key: `${ONYXKEYS.COLLECTION.REPORT_METADATA}${optimisticTransactionThread.reportID}`,
            value: {
                isOptimisticReport: true,
            },
        },
    ];

    const successData: OnyxUpdate[] = [];

    // Add optimistic personal details for recipient
    let optimisticPersonalDetailListData: OnyxUpdate | null = null;
    const optimisticPersonalDetailListAction = isNewChat
        ? {
              [recipientAccountID]: {
                  accountID: recipientAccountID,
                  // Disabling this line since participant.displayName can be an empty string
                  // eslint-disable-next-line @typescript-eslint/prefer-nullish-coalescing
                  displayName: recipient.displayName || recipient.login,
                  login: recipient.login,
              },
          }
        : {};

    const redundantParticipants: Record<number, null> = {};
    if (!isEmptyObject(optimisticPersonalDetailListAction)) {
        const successPersonalDetailListAction: Record<number, null> = {};

        // BE will send different participants. We clear the optimistic ones to avoid duplicated entries
        Object.keys(optimisticPersonalDetailListAction).forEach((accountIDKey) => {
            const accountID = Number(accountIDKey);
            successPersonalDetailListAction[accountID] = null;
            redundantParticipants[accountID] = null;
        });

        optimisticPersonalDetailListData = {
            onyxMethod: Onyx.METHOD.MERGE,
            key: ONYXKEYS.PERSONAL_DETAILS_LIST,
            value: optimisticPersonalDetailListAction,
        };
        successData.push({
            onyxMethod: Onyx.METHOD.MERGE,
            key: ONYXKEYS.PERSONAL_DETAILS_LIST,
            value: successPersonalDetailListAction,
        });
    }

    successData.push(
        {
            onyxMethod: Onyx.METHOD.MERGE,
            key: `${ONYXKEYS.COLLECTION.REPORT}${optimisticIOUReport.reportID}`,
            value: {
                participants: redundantParticipants,
            },
        },
        {
            onyxMethod: Onyx.METHOD.MERGE,
            key: `${ONYXKEYS.COLLECTION.REPORT}${optimisticTransactionThread.reportID}`,
            value: {
                participants: redundantParticipants,
            },
        },
        {
            onyxMethod: Onyx.METHOD.MERGE,
            key: `${ONYXKEYS.COLLECTION.REPORT_METADATA}${optimisticTransactionThread.reportID}`,
            value: {
                isOptimisticReport: false,
            },
        },
        {
            onyxMethod: Onyx.METHOD.MERGE,
            key: `${ONYXKEYS.COLLECTION.REPORT_ACTIONS}${optimisticIOUReport.reportID}`,
            value: {
                [optimisticIOUReportAction.reportActionID]: {
                    pendingAction: null,
                },
            },
        },
        {
            onyxMethod: Onyx.METHOD.MERGE,
            key: `${ONYXKEYS.COLLECTION.TRANSACTION}${optimisticTransaction.transactionID}`,
            value: {pendingAction: null},
        },
        {
            onyxMethod: Onyx.METHOD.MERGE,
            key: `${ONYXKEYS.COLLECTION.REPORT_METADATA}${chatReport.reportID}`,
            value: {
                isOptimisticReport: false,
            },
        },
        {
            onyxMethod: Onyx.METHOD.MERGE,
            key: `${ONYXKEYS.COLLECTION.REPORT_ACTIONS}${chatReport.reportID}`,
            value: {
                [reportPreviewAction.reportActionID]: {
                    pendingAction: null,
                    childLastActorAccountID: reportPreviewAction.childLastActorAccountID,
                },
            },
        },
    );

    const failureData: OnyxUpdate[] = [
        {
            onyxMethod: Onyx.METHOD.MERGE,
            key: `${ONYXKEYS.COLLECTION.TRANSACTION}${optimisticTransaction.transactionID}`,
            value: {
                errors: getMicroSecondOnyxErrorWithTranslationKey('iou.error.other'),
            },
        },
        {
            onyxMethod: Onyx.METHOD.MERGE,
            key: `${ONYXKEYS.COLLECTION.REPORT}${optimisticTransactionThread.reportID}`,
            value: {
                errorFields: {
                    createChat: getMicroSecondOnyxErrorWithTranslationKey('report.genericCreateReportFailureMessage'),
                },
            },
        },
        {
            onyxMethod: Onyx.METHOD.SET,
            key: ONYXKEYS.NVP_QUICK_ACTION_GLOBAL_CREATE,
            value: quickAction ?? null,
        },
    ];

    if (optimisticCreatedActionForTransactionThread?.reportActionID) {
        successData.push({
            onyxMethod: Onyx.METHOD.MERGE,
            key: `${ONYXKEYS.COLLECTION.REPORT_ACTIONS}${optimisticTransactionThread.reportID}`,
            value: {[optimisticCreatedActionForTransactionThread?.reportActionID]: {pendingAction: null}},
        });
        failureData.push({
            onyxMethod: Onyx.METHOD.MERGE,
            key: `${ONYXKEYS.COLLECTION.REPORT_ACTIONS}${optimisticTransactionThread.reportID}`,
            value: {[optimisticCreatedActionForTransactionThread?.reportActionID]: {errors: getMicroSecondOnyxErrorWithTranslationKey('iou.error.genericCreateFailureMessage')}},
        });
    }

    // Now, let's add the data we need just when we are creating a new chat report
    if (isNewChat) {
        successData.push({
            onyxMethod: Onyx.METHOD.MERGE,
            key: `${ONYXKEYS.COLLECTION.REPORT}${chatReport.reportID}`,
            value: {pendingFields: null, participants: redundantParticipants},
        });
        failureData.push(
            {
                onyxMethod: Onyx.METHOD.MERGE,
                key: `${ONYXKEYS.COLLECTION.REPORT}${chatReport.reportID}`,
                value: {
                    errorFields: {
                        createChat: getMicroSecondOnyxErrorWithTranslationKey('report.genericCreateReportFailureMessage'),
                    },
                },
            },
            {
                onyxMethod: Onyx.METHOD.MERGE,
                key: `${ONYXKEYS.COLLECTION.REPORT_ACTIONS}${optimisticIOUReport.reportID}`,
                value: {
                    [optimisticIOUReportAction.reportActionID]: {
                        errors: getMicroSecondOnyxErrorWithTranslationKey('iou.error.genericCreateFailureMessage'),
                    },
                },
            },
        );

        const optimisticChatReportActionsValue = optimisticChatReportActionsData.value as Record<string, OnyxTypes.ReportAction>;

        if (optimisticChatReportActionsValue) {
            // Add an optimistic created action to the optimistic chat reportActions data
            optimisticChatReportActionsValue[optimisticCreatedActionForChat.reportActionID] = optimisticCreatedActionForChat;
        }
    } else {
        failureData.push({
            onyxMethod: Onyx.METHOD.MERGE,
            key: `${ONYXKEYS.COLLECTION.REPORT_ACTIONS}${optimisticIOUReport.reportID}`,
            value: {
                [optimisticIOUReportAction.reportActionID]: {
                    errors: getMicroSecondOnyxErrorWithTranslationKey('iou.error.other'),
                },
            },
        });
    }

    const optimisticData: OnyxUpdate[] = [
        optimisticChatReportData,
        optimisticQuickActionData,
        optimisticIOUReportData,
        optimisticChatReportActionsData,
        optimisticIOUReportActionsData,
        optimisticTransactionData,
        optimisticTransactionThreadData,
        ...optimisticMetaData,
    ];

    if (optimisticTransactionThreadReportActionsData) {
        optimisticData.push(optimisticTransactionThreadReportActionsData);
    }
    if (!isEmptyObject(optimisticPersonalDetailListData)) {
        optimisticData.push(optimisticPersonalDetailListData);
    }

    return {
        params: {
            iouReportID: optimisticIOUReport.reportID,
            chatReportID: chatReport.reportID,
            reportActionID: optimisticIOUReportAction.reportActionID,
            paymentMethodType,
            transactionID: optimisticTransaction.transactionID,
            newIOUReportDetails,
            createdReportActionID: isNewChat ? optimisticCreatedActionForChat.reportActionID : undefined,
            reportPreviewReportActionID: reportPreviewAction.reportActionID,
            createdIOUReportActionID: optimisticCreatedActionForIOUReport.reportActionID,
            transactionThreadReportID: optimisticTransactionThread.reportID,
            createdReportActionIDForThread: optimisticCreatedActionForTransactionThread?.reportActionID,
        },
        optimisticData,
        successData,
        failureData,
    };
}

type OptimisticHoldReportExpenseActionID = {
    optimisticReportActionID: string;
    oldReportActionID: string;
};

function getHoldReportActionsAndTransactions(reportID: string | undefined) {
    const iouReportActions = getAllReportActions(reportID);
    const holdReportActions: Array<OnyxTypes.ReportAction<typeof CONST.REPORT.ACTIONS.TYPE.IOU>> = [];
    const holdTransactions: OnyxTypes.Transaction[] = [];

    Object.values(iouReportActions).forEach((action) => {
        const transactionID = isMoneyRequestAction(action) ? getOriginalMessage(action)?.IOUTransactionID : undefined;
        const transaction = getTransaction(transactionID);

        if (transaction?.comment?.hold) {
            holdReportActions.push(action as OnyxTypes.ReportAction<typeof CONST.REPORT.ACTIONS.TYPE.IOU>);
            holdTransactions.push(transaction);
        }
    });

    return {holdReportActions, holdTransactions};
}

function getReportFromHoldRequestsOnyxData(
    chatReport: OnyxTypes.Report,
    iouReport: OnyxEntry<OnyxTypes.Report>,
    recipient: Participant,
): {
    optimisticHoldReportID: string;
    optimisticHoldActionID: string;
    optimisticHoldReportExpenseActionIDs: OptimisticHoldReportExpenseActionID[];
    optimisticData: OnyxUpdate[];
    successData: OnyxUpdate[];
    failureData: OnyxUpdate[];
} {
    const {holdReportActions, holdTransactions} = getHoldReportActionsAndTransactions(iouReport?.reportID);
    const firstHoldTransaction = holdTransactions.at(0);
    const newParentReportActionID = rand64();

    const coefficient = isExpenseReport(iouReport) ? -1 : 1;
    const isPolicyExpenseChat = isPolicyExpenseChatReportUtil(chatReport);
    const holdAmount = ((iouReport?.total ?? 0) - (iouReport?.unheldTotal ?? 0)) * coefficient;
    const holdNonReimbursableAmount = ((iouReport?.nonReimbursableTotal ?? 0) - (iouReport?.unheldNonReimbursableTotal ?? 0)) * coefficient;
    const optimisticExpenseReport = isPolicyExpenseChat
        ? buildOptimisticExpenseReport(
              chatReport.reportID,
              chatReport.policyID ?? iouReport?.policyID,
              recipient.accountID ?? 1,
              holdAmount,
              iouReport?.currency ?? '',
              holdNonReimbursableAmount,
              newParentReportActionID,
          )
        : buildOptimisticIOUReport(
              iouReport?.ownerAccountID ?? CONST.DEFAULT_NUMBER_ID,
              iouReport?.managerID ?? CONST.DEFAULT_NUMBER_ID,
              holdAmount,
              chatReport.reportID,
              iouReport?.currency ?? '',
              false,
              newParentReportActionID,
          );

    const optimisticExpenseReportPreview = buildOptimisticReportPreview(
        chatReport,
        optimisticExpenseReport,
        '',
        firstHoldTransaction,
        optimisticExpenseReport.reportID,
        newParentReportActionID,
    );

    const updateHeldReports: Record<string, Pick<OnyxTypes.Report, 'parentReportActionID' | 'parentReportID' | 'chatReportID'>> = {};
    const addHoldReportActions: OnyxTypes.ReportActions = {};
    const addHoldReportActionsSuccess: OnyxCollection<NullishDeep<ReportAction>> = {};
    const deleteHoldReportActions: Record<string, Pick<OnyxTypes.ReportAction, 'message'>> = {};
    const optimisticHoldReportExpenseActionIDs: OptimisticHoldReportExpenseActionID[] = [];

    holdReportActions.forEach((holdReportAction) => {
        const originalMessage = getOriginalMessage(holdReportAction);

        deleteHoldReportActions[holdReportAction.reportActionID] = {
            message: [
                {
                    deleted: DateUtils.getDBTime(),
                    type: CONST.REPORT.MESSAGE.TYPE.TEXT,
                    text: '',
                },
            ],
        };

        const reportActionID = rand64();
        addHoldReportActions[reportActionID] = {
            ...holdReportAction,
            reportActionID,
            originalMessage: {
                ...originalMessage,
                IOUReportID: optimisticExpenseReport.reportID,
            },
            pendingAction: CONST.RED_BRICK_ROAD_PENDING_ACTION.ADD,
        };
        addHoldReportActionsSuccess[reportActionID] = {
            pendingAction: null,
        };

        const heldReport = getReportOrDraftReport(holdReportAction.childReportID);
        if (heldReport) {
            optimisticHoldReportExpenseActionIDs.push({optimisticReportActionID: reportActionID, oldReportActionID: holdReportAction.reportActionID});

            updateHeldReports[`${ONYXKEYS.COLLECTION.REPORT}${heldReport.reportID}`] = {
                parentReportActionID: reportActionID,
                parentReportID: optimisticExpenseReport.reportID,
                chatReportID: optimisticExpenseReport.reportID,
            };
        }
    });

    const updateHeldTransactions: Record<string, Pick<OnyxTypes.Transaction, 'reportID'>> = {};
    holdTransactions.forEach((transaction) => {
        updateHeldTransactions[`${ONYXKEYS.COLLECTION.TRANSACTION}${transaction.transactionID}`] = {
            reportID: optimisticExpenseReport.reportID,
        };
    });

    const optimisticData: OnyxUpdate[] = [
        {
            onyxMethod: Onyx.METHOD.MERGE,
            key: `${ONYXKEYS.COLLECTION.REPORT}${chatReport.reportID}`,
            value: {
                iouReportID: optimisticExpenseReport.reportID,
                lastVisibleActionCreated: optimisticExpenseReportPreview.created,
            },
        },
        // add new optimistic expense report
        {
            onyxMethod: Onyx.METHOD.MERGE,
            key: `${ONYXKEYS.COLLECTION.REPORT}${optimisticExpenseReport.reportID}`,
            value: {
                ...optimisticExpenseReport,
                unheldTotal: 0,
                unheldNonReimbursableTotal: 0,
            },
        },
        // add preview report action to main chat
        {
            onyxMethod: Onyx.METHOD.MERGE,
            key: `${ONYXKEYS.COLLECTION.REPORT_ACTIONS}${chatReport.reportID}`,
            value: {
                [optimisticExpenseReportPreview.reportActionID]: optimisticExpenseReportPreview,
            },
        },
        // remove hold report actions from old iou report
        {
            onyxMethod: Onyx.METHOD.MERGE,
            key: `${ONYXKEYS.COLLECTION.REPORT_ACTIONS}${iouReport?.reportID}`,
            value: deleteHoldReportActions,
        },
        // add hold report actions to new iou report
        {
            onyxMethod: Onyx.METHOD.MERGE,
            key: `${ONYXKEYS.COLLECTION.REPORT_ACTIONS}${optimisticExpenseReport.reportID}`,
            value: addHoldReportActions,
        },
        // update held reports with new parentReportActionID
        {
            onyxMethod: Onyx.METHOD.MERGE_COLLECTION,
            key: `${ONYXKEYS.COLLECTION.REPORT}`,
            value: updateHeldReports,
        },
        // update transactions with new iouReportID
        {
            onyxMethod: Onyx.METHOD.MERGE_COLLECTION,
            key: `${ONYXKEYS.COLLECTION.TRANSACTION}`,
            value: updateHeldTransactions,
        },
    ];

    const bringReportActionsBack: Record<string, OnyxTypes.ReportAction> = {};
    holdReportActions.forEach((reportAction) => {
        bringReportActionsBack[reportAction.reportActionID] = reportAction;
    });

    const bringHeldTransactionsBack: Record<string, OnyxTypes.Transaction> = {};
    holdTransactions.forEach((transaction) => {
        bringHeldTransactionsBack[`${ONYXKEYS.COLLECTION.TRANSACTION}${transaction.transactionID}`] = transaction;
    });

    const successData: OnyxUpdate[] = [
        {
            onyxMethod: Onyx.METHOD.MERGE,
            key: `${ONYXKEYS.COLLECTION.REPORT_ACTIONS}${chatReport.reportID}`,
            value: {
                [optimisticExpenseReportPreview.reportActionID]: {
                    pendingAction: null,
                },
            },
        },
        {
            onyxMethod: Onyx.METHOD.MERGE,
            key: `${ONYXKEYS.COLLECTION.REPORT_ACTIONS}${optimisticExpenseReport.reportID}`,
            value: addHoldReportActionsSuccess,
        },
    ];

    const failureData: OnyxUpdate[] = [
        {
            onyxMethod: Onyx.METHOD.MERGE,
            key: `${ONYXKEYS.COLLECTION.REPORT}${chatReport.reportID}`,
            value: {
                iouReportID: chatReport.iouReportID,
                lastVisibleActionCreated: chatReport.lastVisibleActionCreated,
            },
        },
        // remove added optimistic expense report
        {
            onyxMethod: Onyx.METHOD.MERGE,
            key: `${ONYXKEYS.COLLECTION.REPORT}${optimisticExpenseReport.reportID}`,
            value: null,
        },
        // remove preview report action from the main chat
        {
            onyxMethod: Onyx.METHOD.MERGE,
            key: `${ONYXKEYS.COLLECTION.REPORT_ACTIONS}${chatReport.reportID}`,
            value: {
                [optimisticExpenseReportPreview.reportActionID]: null,
            },
        },
        // add hold report actions back to old iou report
        {
            onyxMethod: Onyx.METHOD.MERGE,
            key: `${ONYXKEYS.COLLECTION.REPORT_ACTIONS}${iouReport?.reportID}`,
            value: bringReportActionsBack,
        },
        // remove hold report actions from the new iou report
        {
            onyxMethod: Onyx.METHOD.MERGE,
            key: `${ONYXKEYS.COLLECTION.REPORT_ACTIONS}${optimisticExpenseReport.reportID}`,
            value: null,
        },
        // add hold transactions back to old iou report
        {
            onyxMethod: Onyx.METHOD.MERGE_COLLECTION,
            key: `${ONYXKEYS.COLLECTION.TRANSACTION}`,
            value: bringHeldTransactionsBack,
        },
    ];

    return {
        optimisticData,
        optimisticHoldActionID: optimisticExpenseReportPreview.reportActionID,
        failureData,
        successData,
        optimisticHoldReportID: optimisticExpenseReport.reportID,
        optimisticHoldReportExpenseActionIDs,
    };
}

function hasOutstandingChildRequest(chatReport: OnyxTypes.Report, excludedIOUReport: OnyxEntry<OnyxTypes.Report>, policyId?: string) {
    const policy = getPolicy(policyId);
    if (!policy?.achAccount?.bankAccountID) {
        return false;
    }
    const reportActions = getAllReportActions(chatReport.reportID);
    return !!Object.values(reportActions).find((action) => {
        const iouReportID = getIOUReportIDFromReportActionPreview(action);
        if (iouReportID === excludedIOUReport?.reportID) {
            return false;
        }
        const iouReport = getReportOrDraftReport(iouReportID);
        const transactions = getReportTransactions(iouReportID);
        return canIOUBePaid(iouReport, chatReport, policy, transactions) || canIOUBePaid(iouReport, chatReport, policy, transactions, true);
    });
}

function getPayMoneyRequestParams(
    initialChatReport: OnyxTypes.Report,
    iouReport: OnyxEntry<OnyxTypes.Report>,
    recipient: Participant,
    paymentMethodType: PaymentMethodType,
    full: boolean,
    payAsBusiness?: boolean,
): PayMoneyRequestData {
    const isInvoiceReport = isInvoiceReportReportUtils(iouReport);
    const activePolicy = getPolicy(activePolicyID);
    let payerPolicyID = activePolicyID;
    let chatReport = initialChatReport;
    let policyParams = {};
    const optimisticData: OnyxUpdate[] = [];
    const successData: OnyxUpdate[] = [];
    const failureData: OnyxUpdate[] = [];
    const shouldCreatePolicy = !activePolicy || !isPolicyAdmin(activePolicy) || !isPaidGroupPolicy(activePolicy);

    if (isIndividualInvoiceRoom(chatReport) && payAsBusiness && shouldCreatePolicy) {
        payerPolicyID = generatePolicyID();
        const {
            optimisticData: policyOptimisticData,
            failureData: policyFailureData,
            successData: policySuccessData,
            params,
        } = buildPolicyData(currentUserEmail, true, undefined, payerPolicyID);
        const {adminsChatReportID, adminsCreatedReportActionID, expenseChatReportID, expenseCreatedReportActionID, customUnitRateID, customUnitID, ownerEmail, policyName} = params;

        policyParams = {
            policyID: payerPolicyID,
            adminsChatReportID,
            adminsCreatedReportActionID,
            expenseChatReportID,
            expenseCreatedReportActionID,
            customUnitRateID,
            customUnitID,
            ownerEmail,
            policyName,
        };

        optimisticData.push(...policyOptimisticData, {onyxMethod: Onyx.METHOD.MERGE, key: ONYXKEYS.NVP_ACTIVE_POLICY_ID, value: payerPolicyID});
        successData.push(...policySuccessData);
        failureData.push(...policyFailureData, {onyxMethod: Onyx.METHOD.MERGE, key: ONYXKEYS.NVP_ACTIVE_POLICY_ID, value: activePolicyID ?? null});
    }

    if (isIndividualInvoiceRoom(chatReport) && payAsBusiness && activePolicyID) {
        const existingB2BInvoiceRoom = getInvoiceChatByParticipants(activePolicyID, CONST.REPORT.INVOICE_RECEIVER_TYPE.BUSINESS, chatReport.policyID);
        if (existingB2BInvoiceRoom) {
            chatReport = existingB2BInvoiceRoom;
        }
    }

    let total = (iouReport?.total ?? 0) - (iouReport?.nonReimbursableTotal ?? 0);
    if (hasHeldExpensesReportUtils(iouReport?.reportID) && !full && !!iouReport?.unheldTotal) {
        total = iouReport.unheldTotal - (iouReport?.unheldNonReimbursableTotal ?? 0);
    }

    const optimisticIOUReportAction = buildOptimisticIOUReportAction({
        type: CONST.IOU.REPORT_ACTION_TYPE.PAY,
        amount: isExpenseReport(iouReport) ? -total : total,
        currency: iouReport?.currency ?? '',
        comment: '',
        participants: [recipient],
        transactionID: '',
        paymentType: paymentMethodType,
        iouReportID: iouReport?.reportID,
        isSettlingUp: true,
    });

    // In some instances, the report preview action might not be available to the payer (only whispered to the requestor)
    // hence we need to make the updates to the action safely.
    let optimisticReportPreviewAction = null;
    const reportPreviewAction = getReportPreviewAction(chatReport.reportID, iouReport?.reportID);
    if (reportPreviewAction) {
        optimisticReportPreviewAction = updateReportPreview(iouReport, reportPreviewAction, true);
    }
    let currentNextStep = null;
    let optimisticNextStep = null;
    if (!isInvoiceReport) {
        currentNextStep = allNextSteps[`${ONYXKEYS.COLLECTION.NEXT_STEP}${iouReport?.reportID}`] ?? null;
        optimisticNextStep = buildNextStep(iouReport, CONST.REPORT.STATUS_NUM.REIMBURSED);
    }

    const optimisticChatReport = {
        ...chatReport,
        lastReadTime: DateUtils.getDBTime(),
        hasOutstandingChildRequest: hasOutstandingChildRequest(chatReport, iouReport, iouReport?.policyID),
        iouReportID: null,
        lastMessageText: getReportActionText(optimisticIOUReportAction),
        lastMessageHtml: getReportActionHtml(optimisticIOUReportAction),
    };
    if (isIndividualInvoiceRoom(chatReport) && payAsBusiness && payerPolicyID) {
        optimisticChatReport.invoiceReceiver = {
            type: CONST.REPORT.INVOICE_RECEIVER_TYPE.BUSINESS,
            policyID: payerPolicyID,
        };
    }

    optimisticData.push(
        {
            onyxMethod: Onyx.METHOD.MERGE,
            key: `${ONYXKEYS.COLLECTION.REPORT}${chatReport.reportID}`,
            value: optimisticChatReport,
        },
        {
            onyxMethod: Onyx.METHOD.MERGE,
            key: `${ONYXKEYS.COLLECTION.REPORT_ACTIONS}${iouReport?.reportID}`,
            value: {
                [optimisticIOUReportAction.reportActionID]: {
                    ...(optimisticIOUReportAction as OnyxTypes.ReportAction),
                    pendingAction: CONST.RED_BRICK_ROAD_PENDING_ACTION.ADD,
                },
            },
        },
        {
            onyxMethod: Onyx.METHOD.MERGE,
            key: `${ONYXKEYS.COLLECTION.REPORT}${iouReport?.reportID}`,
            value: {
                ...iouReport,
                lastMessageText: getReportActionText(optimisticIOUReportAction),
                lastMessageHtml: getReportActionHtml(optimisticIOUReportAction),
                lastVisibleActionCreated: optimisticIOUReportAction.created,
                hasOutstandingChildRequest: false,
                statusNum: CONST.REPORT.STATUS_NUM.REIMBURSED,
                pendingFields: {
                    preview: CONST.RED_BRICK_ROAD_PENDING_ACTION.UPDATE,
                    reimbursed: CONST.RED_BRICK_ROAD_PENDING_ACTION.UPDATE,
                    partial: full ? null : CONST.RED_BRICK_ROAD_PENDING_ACTION.UPDATE,
                },
                errors: null,
            },
        },
        {
            onyxMethod: Onyx.METHOD.MERGE,
            key: `${ONYXKEYS.COLLECTION.NEXT_STEP}${iouReport?.reportID}`,
            value: optimisticNextStep,
        },
    );

    if (iouReport?.policyID) {
        optimisticData.push({
            onyxMethod: Onyx.METHOD.MERGE,
            key: ONYXKEYS.NVP_LAST_PAYMENT_METHOD,
            value: {
                [iouReport.policyID]: paymentMethodType,
            },
        });
    }

    successData.push(
        {
            onyxMethod: Onyx.METHOD.MERGE,
            key: `${ONYXKEYS.COLLECTION.REPORT}${iouReport?.reportID}`,
            value: {
                pendingFields: {
                    preview: null,
                    reimbursed: null,
                    partial: null,
                },
                errors: null,
            },
        },
        {
            onyxMethod: Onyx.METHOD.MERGE,
            key: `${ONYXKEYS.COLLECTION.REPORT_ACTIONS}${iouReport?.reportID}`,
            value: {
                [optimisticIOUReportAction.reportActionID]: {
                    pendingAction: null,
                },
            },
        },
    );

    failureData.push(
        {
            onyxMethod: Onyx.METHOD.MERGE,
            key: `${ONYXKEYS.COLLECTION.REPORT_ACTIONS}${iouReport?.reportID}`,
            value: {
                [optimisticIOUReportAction.reportActionID]: {
                    errors: getMicroSecondOnyxErrorWithTranslationKey('iou.error.other'),
                },
            },
        },
        {
            onyxMethod: Onyx.METHOD.MERGE,
            key: `${ONYXKEYS.COLLECTION.REPORT}${iouReport?.reportID}`,
            value: {
                ...iouReport,
            },
        },
        {
            onyxMethod: Onyx.METHOD.MERGE,
            key: `${ONYXKEYS.COLLECTION.REPORT}${chatReport.reportID}`,
            value: chatReport,
        },
        {
            onyxMethod: Onyx.METHOD.MERGE,
            key: `${ONYXKEYS.COLLECTION.NEXT_STEP}${iouReport?.reportID}`,
            value: currentNextStep,
        },
    );

    // In case the report preview action is loaded locally, let's update it.
    if (optimisticReportPreviewAction) {
        optimisticData.push({
            onyxMethod: Onyx.METHOD.MERGE,
            key: `${ONYXKEYS.COLLECTION.REPORT_ACTIONS}${chatReport.reportID}`,
            value: {
                [optimisticReportPreviewAction.reportActionID]: optimisticReportPreviewAction,
            },
        });
        failureData.push({
            onyxMethod: Onyx.METHOD.MERGE,
            key: `${ONYXKEYS.COLLECTION.REPORT_ACTIONS}${chatReport.reportID}`,
            value: {
                [optimisticReportPreviewAction.reportActionID]: {
                    created: optimisticReportPreviewAction.created,
                },
            },
        });
    }

    // Optimistically unhold all transactions if we pay all requests
    if (full) {
        const reportTransactions = getReportTransactions(iouReport?.reportID);
        for (const transaction of reportTransactions) {
            optimisticData.push({
                onyxMethod: Onyx.METHOD.MERGE,
                key: `${ONYXKEYS.COLLECTION.TRANSACTION}${transaction.transactionID}`,
                value: {
                    comment: {
                        hold: null,
                    },
                },
            });
            failureData.push({
                onyxMethod: Onyx.METHOD.MERGE,
                key: `${ONYXKEYS.COLLECTION.TRANSACTION}${transaction.transactionID}`,
                value: {
                    comment: {
                        hold: transaction.comment?.hold,
                    },
                },
            });
        }

        const optimisticTransactionViolations: OnyxUpdate[] = reportTransactions.map(({transactionID}) => {
            return {
                onyxMethod: Onyx.METHOD.MERGE,
                key: `${ONYXKEYS.COLLECTION.TRANSACTION_VIOLATIONS}${transactionID}`,
                value: null,
            };
        });
        optimisticData.push(...optimisticTransactionViolations);

        const failureTransactionViolations: OnyxUpdate[] = reportTransactions.map(({transactionID}) => {
            const violations = allTransactionViolations[`${ONYXKEYS.COLLECTION.TRANSACTION_VIOLATIONS}${transactionID}`] ?? [];
            return {
                onyxMethod: Onyx.METHOD.MERGE,
                key: `${ONYXKEYS.COLLECTION.TRANSACTION_VIOLATIONS}${transactionID}`,
                value: violations,
            };
        });
        failureData.push(...failureTransactionViolations);
    }

    let optimisticHoldReportID;
    let optimisticHoldActionID;
    let optimisticHoldReportExpenseActionIDs;
    if (!full) {
        const holdReportOnyxData = getReportFromHoldRequestsOnyxData(chatReport, iouReport, recipient);

        optimisticData.push(...holdReportOnyxData.optimisticData);
        successData.push(...holdReportOnyxData.successData);
        failureData.push(...holdReportOnyxData.failureData);
        optimisticHoldReportID = holdReportOnyxData.optimisticHoldReportID;
        optimisticHoldActionID = holdReportOnyxData.optimisticHoldActionID;
        optimisticHoldReportExpenseActionIDs = JSON.stringify(holdReportOnyxData.optimisticHoldReportExpenseActionIDs);
    }

    return {
        params: {
            iouReportID: iouReport?.reportID,
            chatReportID: chatReport.reportID,
            reportActionID: optimisticIOUReportAction.reportActionID,
            paymentMethodType,
            full,
            amount: Math.abs(total),
            optimisticHoldReportID,
            optimisticHoldActionID,
            optimisticHoldReportExpenseActionIDs,
            ...policyParams,
        },
        optimisticData,
        successData,
        failureData,
    };
}

/**
 * @param managerID - Account ID of the person sending the money
 * @param recipient - The user receiving the money
 */
function sendMoneyElsewhere(report: OnyxEntry<OnyxTypes.Report>, amount: number, currency: string, comment: string, managerID: number, recipient: Participant) {
    const {params, optimisticData, successData, failureData} = getSendMoneyParams(report, amount, currency, comment, CONST.IOU.PAYMENT_TYPE.ELSEWHERE, managerID, recipient);

    API.write(WRITE_COMMANDS.SEND_MONEY_ELSEWHERE, params, {optimisticData, successData, failureData});

    dismissModalAndOpenReportInInboxTab(params.chatReportID);
    notifyNewAction(params.chatReportID, managerID);
}

/**
 * @param managerID - Account ID of the person sending the money
 * @param recipient - The user receiving the money
 */
function sendMoneyWithWallet(report: OnyxEntry<OnyxTypes.Report>, amount: number, currency: string, comment: string, managerID: number, recipient: Participant | OptionData) {
    const {params, optimisticData, successData, failureData} = getSendMoneyParams(report, amount, currency, comment, CONST.IOU.PAYMENT_TYPE.EXPENSIFY, managerID, recipient);

    API.write(WRITE_COMMANDS.SEND_MONEY_WITH_WALLET, params, {optimisticData, successData, failureData});

    dismissModalAndOpenReportInInboxTab(params.chatReportID);
    notifyNewAction(params.chatReportID, managerID);
}

function canApproveIOU(iouReport: OnyxTypes.OnyxInputOrEntry<OnyxTypes.Report> | SearchReport, policy: OnyxTypes.OnyxInputOrEntry<OnyxTypes.Policy> | SearchPolicy) {
    // Only expense reports can be approved
    if (!isExpenseReport(iouReport) || !(policy && isPaidGroupPolicy(policy))) {
        return false;
    }

    const isOnSubmitAndClosePolicy = isSubmitAndClose(policy);
    if (isOnSubmitAndClosePolicy) {
        return false;
    }

    const managerID = iouReport?.managerID ?? CONST.DEFAULT_NUMBER_ID;
    const isCurrentUserManager = managerID === userAccountID;
    const isOpenExpenseReport = isOpenExpenseReportReportUtils(iouReport);
    const isApproved = isReportApproved({report: iouReport});
    const iouSettled = isSettled(iouReport);
    const reportNameValuePairs = allReportNameValuePairs?.[`${ONYXKEYS.COLLECTION.REPORT_NAME_VALUE_PAIRS}${iouReport?.reportID}`];
    const isArchivedExpenseReport = isArchivedReport(reportNameValuePairs);
    const reportTransactions = getReportTransactions(iouReport?.reportID);
    const hasOnlyPendingCardOrScanningTransactions = reportTransactions.length > 0 && reportTransactions.every(isPendingCardOrScanningTransaction);
    if (hasOnlyPendingCardOrScanningTransactions) {
        return false;
    }
    const isPayAtEndExpenseReport = isPayAtEndExpenseReportReportUtils(iouReport?.reportID, reportTransactions);
    const isClosedReport = isClosedReportUtil(iouReport);
    return (
        reportTransactions.length > 0 && isCurrentUserManager && !isOpenExpenseReport && !isApproved && !iouSettled && !isArchivedExpenseReport && !isPayAtEndExpenseReport && !isClosedReport
    );
}

function canUnapproveIOU(iouReport: OnyxEntry<OnyxTypes.Report>, policy: OnyxEntry<OnyxTypes.Policy>) {
    return (
        isExpenseReport(iouReport) &&
        (isReportManager(iouReport) || isPolicyAdmin(policy)) &&
        isReportApproved({report: iouReport}) &&
        !isSubmitAndClose(policy) &&
        !iouReport?.isWaitingOnBankAccount
    );
}

function canIOUBePaid(
    iouReport: OnyxTypes.OnyxInputOrEntry<OnyxTypes.Report> | SearchReport,
    chatReport: OnyxTypes.OnyxInputOrEntry<OnyxTypes.Report> | SearchReport,
    policy: OnyxTypes.OnyxInputOrEntry<OnyxTypes.Policy> | SearchPolicy,
    transactions?: OnyxTypes.Transaction[] | SearchTransaction[],
    onlyShowPayElsewhere = false,
    chatReportRNVP?: OnyxTypes.ReportNameValuePairs,
    invoiceReceiverPolicy?: SearchPolicy,
    shouldCheckApprovedState = true,
) {
    const isPolicyExpenseChat = isPolicyExpenseChatReportUtil(chatReport);
    const reportNameValuePairs = chatReportRNVP ?? allReportNameValuePairs?.[`${ONYXKEYS.COLLECTION.REPORT_NAME_VALUE_PAIRS}${chatReport?.reportID}`];
    const isChatReportArchived = isArchivedReport(reportNameValuePairs);
    const iouSettled = isSettled(iouReport);

    if (isEmptyObject(iouReport)) {
        return false;
    }

    if (policy?.reimbursementChoice === CONST.POLICY.REIMBURSEMENT_CHOICES.REIMBURSEMENT_NO) {
        if (!onlyShowPayElsewhere) {
            return false;
        }
        if (iouReport?.statusNum !== CONST.REPORT.STATUS_NUM.SUBMITTED) {
            return false;
        }
    }

    if (isInvoiceReportReportUtils(iouReport)) {
        if (isChatReportArchived || iouSettled || isOpenInvoiceReportReportUtils(iouReport)) {
            return false;
        }
        if (chatReport?.invoiceReceiver?.type === CONST.REPORT.INVOICE_RECEIVER_TYPE.INDIVIDUAL) {
            return chatReport?.invoiceReceiver?.accountID === userAccountID;
        }
        return (invoiceReceiverPolicy ?? getPolicy(chatReport?.invoiceReceiver?.policyID))?.role === CONST.POLICY.ROLE.ADMIN;
    }

    const isPayer = isPayerReportUtils(
        {
            email: currentUserEmail,
            accountID: userAccountID,
        },
        iouReport,
        onlyShowPayElsewhere,
        policy,
    );

    const isOpenExpenseReport = isPolicyExpenseChat && isOpenExpenseReportReportUtils(iouReport);

    const {reimbursableSpend} = getMoneyRequestSpendBreakdown(iouReport);
    const isAutoReimbursable = policy?.reimbursementChoice === CONST.POLICY.REIMBURSEMENT_CHOICES.REIMBURSEMENT_YES ? false : canBeAutoReimbursed(iouReport, policy);
    const shouldBeApproved = canApproveIOU(iouReport, policy);

    const isPayAtEndExpenseReport = isPayAtEndExpenseReportReportUtils(iouReport?.reportID, transactions);
    return (
        isPayer &&
        !isOpenExpenseReport &&
        !iouSettled &&
        !iouReport?.isWaitingOnBankAccount &&
        reimbursableSpend > 0 &&
        !isChatReportArchived &&
        !isAutoReimbursable &&
        (!shouldBeApproved || !shouldCheckApprovedState) &&
        !isPayAtEndExpenseReport
    );
}

function canCancelPayment(iouReport: OnyxEntry<OnyxTypes.Report>, session: OnyxEntry<OnyxTypes.Session>) {
    return isPayerReportUtils(session, iouReport) && (isSettled(iouReport) || iouReport?.isWaitingOnBankAccount) && isExpenseReport(iouReport);
}

function canSubmitReport(
    report: OnyxEntry<OnyxTypes.Report> | SearchReport,
    policy: OnyxEntry<OnyxTypes.Policy> | SearchPolicy,
    transactions: OnyxTypes.Transaction[] | SearchTransaction[],
    allViolations: OnyxCollection<OnyxTypes.TransactionViolations> | undefined,
) {
    const currentUserAccountID = getCurrentUserAccountID();
    const isOpenExpenseReport = isOpenExpenseReportReportUtils(report);

    // This will get removed as part of https://github.com/Expensify/App/issues/59961
    // eslint-disable-next-line deprecation/deprecation
    const reportNameValuePairs = getReportNameValuePairs(report?.reportID);

    const isArchived = isArchivedReport(reportNameValuePairs);
    const isAdmin = policy?.role === CONST.POLICY.ROLE.ADMIN;
    const transactionIDList = transactions.map((transaction) => transaction.transactionID);
    const hasAllPendingRTERViolations = allHavePendingRTERViolation(transactionIDList, allViolations);
    const hasTransactionWithoutRTERViolation = hasAnyTransactionWithoutRTERViolation(transactionIDList, allViolations);
    const hasOnlyPendingCardOrScanFailTransactions =
        transactions.length > 0 &&
        transactions.every((t) => (isExpensifyCardTransaction(t) && isPending(t)) || (isPartialMerchant(getMerchant(t)) && isAmountMissing(t)) || isReceiptBeingScannedTransactionUtils(t));

    return (
        transactions.length > 0 &&
        isOpenExpenseReport &&
        !isArchived &&
        !hasOnlyPendingCardOrScanFailTransactions &&
        !hasAllPendingRTERViolations &&
        hasTransactionWithoutRTERViolation &&
        (report?.ownerAccountID === currentUserAccountID || isAdmin || report?.managerID === currentUserAccountID)
    );
}

function getIOUReportActionToApproveOrPay(chatReport: OnyxEntry<OnyxTypes.Report>, excludedIOUReportID: string | undefined): OnyxEntry<ReportAction> {
    const chatReportActions = allReportActions?.[`${ONYXKEYS.COLLECTION.REPORT_ACTIONS}${chatReport?.reportID}`] ?? {};

    return Object.values(chatReportActions).find((action) => {
        if (!action) {
            return false;
        }
        const iouReport = getReportOrDraftReport(action.childReportID);
        const policy = getPolicy(iouReport?.policyID);
        const shouldShowSettlementButton = canIOUBePaid(iouReport, chatReport, policy) || canApproveIOU(iouReport, policy);
        return action.childReportID?.toString() !== excludedIOUReportID && action.actionName === CONST.REPORT.ACTIONS.TYPE.REPORT_PREVIEW && shouldShowSettlementButton;
    });
}

function hasIOUToApproveOrPay(chatReport: OnyxEntry<OnyxTypes.Report>, excludedIOUReportID: string | undefined): boolean {
    return !!getIOUReportActionToApproveOrPay(chatReport, excludedIOUReportID);
}

function isLastApprover(approvalChain: string[]): boolean {
    if (approvalChain.length === 0) {
        return true;
    }
    return approvalChain.at(-1) === currentUserEmail;
}

function getNextApproverAccountID(report: OnyxEntry<OnyxTypes.Report>, isUnapproved = false) {
    const policy = getPolicy(report?.policyID);
    const approvalChain = getApprovalChain(policy, report);
    const submitToAccountID = getSubmitToAccountID(policy, report);

    if (isUnapproved) {
        if (approvalChain.includes(currentUserEmail)) {
            return userAccountID;
        }

        return report?.managerID;
    }

    if (approvalChain.length === 0) {
        return submitToAccountID;
    }

    const nextApproverEmail = approvalChain.length === 1 ? approvalChain.at(0) : approvalChain.at(approvalChain.indexOf(currentUserEmail) + 1);
    if (!nextApproverEmail) {
        return submitToAccountID;
    }

    return getAccountIDsByLogins([nextApproverEmail]).at(0);
}

function approveMoneyRequest(expenseReport: OnyxEntry<OnyxTypes.Report>, full?: boolean) {
    if (!expenseReport) {
        return;
    }

    if (expenseReport.policyID && shouldRestrictUserBillableActions(expenseReport.policyID)) {
        Navigation.navigate(ROUTES.RESTRICTED_ACTION.getRoute(expenseReport.policyID));
        return;
    }

    const currentNextStep = allNextSteps[`${ONYXKEYS.COLLECTION.NEXT_STEP}${expenseReport.reportID}`] ?? null;
    let total = expenseReport.total ?? 0;
    const hasHeldExpenses = hasHeldExpensesReportUtils(expenseReport.reportID);
    const hasDuplicates = hasDuplicateTransactions(expenseReport.reportID);
    if (hasHeldExpenses && !full && !!expenseReport.unheldTotal) {
        total = expenseReport.unheldTotal;
    }
    const optimisticApprovedReportAction = buildOptimisticApprovedReportAction(total, expenseReport.currency ?? '', expenseReport.reportID);

    const approvalChain = getApprovalChain(getPolicy(expenseReport.policyID), expenseReport);

    const predictedNextStatus = isLastApprover(approvalChain) ? CONST.REPORT.STATUS_NUM.APPROVED : CONST.REPORT.STATUS_NUM.SUBMITTED;
    const predictedNextState = isLastApprover(approvalChain) ? CONST.REPORT.STATE_NUM.APPROVED : CONST.REPORT.STATE_NUM.SUBMITTED;
    const managerID = isLastApprover(approvalChain) ? expenseReport.managerID : getNextApproverAccountID(expenseReport);

    const optimisticNextStep = buildNextStep(expenseReport, predictedNextStatus);
    const chatReport = getReportOrDraftReport(expenseReport.chatReportID);

    const optimisticReportActionsData: OnyxUpdate = {
        onyxMethod: Onyx.METHOD.MERGE,
        key: `${ONYXKEYS.COLLECTION.REPORT_ACTIONS}${expenseReport.reportID}`,
        value: {
            [optimisticApprovedReportAction.reportActionID]: {
                ...(optimisticApprovedReportAction as OnyxTypes.ReportAction),
                pendingAction: CONST.RED_BRICK_ROAD_PENDING_ACTION.ADD,
            },
        },
    };
    const optimisticIOUReportData: OnyxUpdate = {
        onyxMethod: Onyx.METHOD.MERGE,
        key: `${ONYXKEYS.COLLECTION.REPORT}${expenseReport.reportID}`,
        value: {
            ...expenseReport,
            lastMessageText: getReportActionText(optimisticApprovedReportAction),
            lastMessageHtml: getReportActionHtml(optimisticApprovedReportAction),
            stateNum: predictedNextState,
            statusNum: predictedNextStatus,
            managerID,
            pendingFields: {
                partial: full ? null : CONST.RED_BRICK_ROAD_PENDING_ACTION.UPDATE,
            },
        },
    };

    const optimisticChatReportData: OnyxUpdate = {
        onyxMethod: Onyx.METHOD.MERGE,
        key: `${ONYXKEYS.COLLECTION.REPORT}${expenseReport.chatReportID}`,
        value: {
            hasOutstandingChildRequest: hasIOUToApproveOrPay(chatReport, expenseReport.reportID),
        },
    };

    const optimisticNextStepData: OnyxUpdate = {
        onyxMethod: Onyx.METHOD.MERGE,
        key: `${ONYXKEYS.COLLECTION.NEXT_STEP}${expenseReport.reportID}`,
        value: optimisticNextStep,
    };
    const optimisticData: OnyxUpdate[] = [optimisticIOUReportData, optimisticReportActionsData, optimisticNextStepData, optimisticChatReportData];

    const successData: OnyxUpdate[] = [
        {
            onyxMethod: Onyx.METHOD.MERGE,
            key: `${ONYXKEYS.COLLECTION.REPORT_ACTIONS}${expenseReport.reportID}`,
            value: {
                [optimisticApprovedReportAction.reportActionID]: {
                    pendingAction: null,
                },
            },
        },
        {
            onyxMethod: Onyx.METHOD.MERGE,
            key: `${ONYXKEYS.COLLECTION.REPORT}${expenseReport.reportID}`,
            value: {
                pendingFields: {
                    partial: null,
                },
            },
        },
    ];

    const failureData: OnyxUpdate[] = [
        {
            onyxMethod: Onyx.METHOD.MERGE,
            key: `${ONYXKEYS.COLLECTION.REPORT_ACTIONS}${expenseReport.reportID}`,
            value: {
                [optimisticApprovedReportAction.reportActionID]: {
                    errors: getMicroSecondOnyxErrorWithTranslationKey('iou.error.other'),
                },
            },
        },
        {
            onyxMethod: Onyx.METHOD.MERGE,
            key: `${ONYXKEYS.COLLECTION.REPORT}${expenseReport.chatReportID}`,
            value: {
                hasOutstandingChildRequest: chatReport?.hasOutstandingChildRequest,
                pendingFields: {
                    partial: null,
                },
            },
        },
        {
            onyxMethod: Onyx.METHOD.MERGE,
            key: `${ONYXKEYS.COLLECTION.NEXT_STEP}${expenseReport.reportID}`,
            value: currentNextStep,
        },
    ];

    // Clear hold reason of all transactions if we approve all requests
    if (full && hasHeldExpenses) {
        const heldTransactions = getAllHeldTransactionsReportUtils(expenseReport.reportID);
        heldTransactions.forEach((heldTransaction) => {
            optimisticData.push({
                onyxMethod: Onyx.METHOD.MERGE,
                key: `${ONYXKEYS.COLLECTION.TRANSACTION}${heldTransaction.transactionID}`,
                value: {
                    comment: {
                        hold: '',
                    },
                },
            });
            failureData.push({
                onyxMethod: Onyx.METHOD.MERGE,
                key: `${ONYXKEYS.COLLECTION.TRANSACTION}${heldTransaction.transactionID}`,
                value: {
                    comment: {
                        hold: heldTransaction.comment?.hold,
                    },
                },
            });
        });
    }

    let optimisticHoldReportID;
    let optimisticHoldActionID;
    let optimisticHoldReportExpenseActionIDs;
    if (!full && !!chatReport && !!expenseReport) {
        const holdReportOnyxData = getReportFromHoldRequestsOnyxData(chatReport, expenseReport, {accountID: expenseReport.ownerAccountID});

        optimisticData.push(...holdReportOnyxData.optimisticData);
        successData.push(...holdReportOnyxData.successData);
        failureData.push(...holdReportOnyxData.failureData);
        optimisticHoldReportID = holdReportOnyxData.optimisticHoldReportID;
        optimisticHoldActionID = holdReportOnyxData.optimisticHoldActionID;
        optimisticHoldReportExpenseActionIDs = JSON.stringify(holdReportOnyxData.optimisticHoldReportExpenseActionIDs);
    }

    // Remove duplicates violations if we approve the report
    if (hasDuplicates) {
        const transactions = getReportTransactions(expenseReport.reportID).filter((transaction) => isDuplicate(transaction.transactionID, true));
        if (!full) {
            transactions.filter((transaction) => !isOnHold(transaction));
        }

        transactions.forEach((transaction) => {
            const transactionViolations = allTransactionViolations?.[`${ONYXKEYS.COLLECTION.TRANSACTION_VIOLATIONS}${transaction.transactionID}`] ?? [];
            const newTransactionViolations = transactionViolations.filter((violation) => violation.name !== CONST.VIOLATIONS.DUPLICATED_TRANSACTION);
            optimisticData.push({
                onyxMethod: Onyx.METHOD.MERGE,
                key: `${ONYXKEYS.COLLECTION.TRANSACTION_VIOLATIONS}${transaction.transactionID}`,
                value: newTransactionViolations,
            });

            failureData.push({
                onyxMethod: Onyx.METHOD.MERGE,
                key: `${ONYXKEYS.COLLECTION.TRANSACTION_VIOLATIONS}${transaction.transactionID}`,
                value: transactionViolations,
            });
        });
    }

    const parameters: ApproveMoneyRequestParams = {
        reportID: expenseReport.reportID,
        approvedReportActionID: optimisticApprovedReportAction.reportActionID,
        full,
        optimisticHoldReportID,
        optimisticHoldActionID,
        optimisticHoldReportExpenseActionIDs,
    };

    playSound(SOUNDS.SUCCESS);
    API.write(WRITE_COMMANDS.APPROVE_MONEY_REQUEST, parameters, {optimisticData, successData, failureData});
}

function unapproveExpenseReport(expenseReport: OnyxEntry<OnyxTypes.Report>) {
    if (isEmptyObject(expenseReport)) {
        return;
    }

    const currentNextStep = allNextSteps[`${ONYXKEYS.COLLECTION.NEXT_STEP}${expenseReport.reportID}`] ?? null;

    const optimisticUnapprovedReportAction = buildOptimisticUnapprovedReportAction(expenseReport.total ?? 0, expenseReport.currency ?? '', expenseReport.reportID);
    const optimisticNextStep = buildNextStep(expenseReport, CONST.REPORT.STATUS_NUM.SUBMITTED, false, true);

    const optimisticReportActionData: OnyxUpdate = {
        onyxMethod: Onyx.METHOD.MERGE,
        key: `${ONYXKEYS.COLLECTION.REPORT_ACTIONS}${expenseReport.reportID}`,
        value: {
            [optimisticUnapprovedReportAction.reportActionID]: {
                ...(optimisticUnapprovedReportAction as OnyxTypes.ReportAction),
                pendingAction: CONST.RED_BRICK_ROAD_PENDING_ACTION.ADD,
            },
        },
    };
    const optimisticIOUReportData: OnyxUpdate = {
        onyxMethod: Onyx.METHOD.MERGE,
        key: `${ONYXKEYS.COLLECTION.REPORT}${expenseReport.reportID}`,
        value: {
            ...expenseReport,
            lastMessageText: getReportActionText(optimisticUnapprovedReportAction),
            lastMessageHtml: getReportActionHtml(optimisticUnapprovedReportAction),
            stateNum: CONST.REPORT.STATE_NUM.SUBMITTED,
            statusNum: CONST.REPORT.STATUS_NUM.SUBMITTED,
            pendingFields: {
                partial: CONST.RED_BRICK_ROAD_PENDING_ACTION.UPDATE,
            },
            isCancelledIOU: false,
        },
    };

    const optimisticNextStepData: OnyxUpdate = {
        onyxMethod: Onyx.METHOD.MERGE,
        key: `${ONYXKEYS.COLLECTION.NEXT_STEP}${expenseReport.reportID}`,
        value: optimisticNextStep,
    };

    const optimisticData: OnyxUpdate[] = [optimisticIOUReportData, optimisticReportActionData, optimisticNextStepData];

    const successData: OnyxUpdate[] = [
        {
            onyxMethod: Onyx.METHOD.MERGE,
            key: `${ONYXKEYS.COLLECTION.REPORT_ACTIONS}${expenseReport.reportID}`,
            value: {
                [optimisticUnapprovedReportAction.reportActionID]: {
                    pendingAction: null,
                },
            },
        },
        {
            onyxMethod: Onyx.METHOD.MERGE,
            key: `${ONYXKEYS.COLLECTION.REPORT}${expenseReport.reportID}`,
            value: {
                pendingFields: {
                    partial: null,
                },
            },
        },
    ];

    const failureData: OnyxUpdate[] = [
        {
            onyxMethod: Onyx.METHOD.MERGE,
            key: `${ONYXKEYS.COLLECTION.REPORT_ACTIONS}${expenseReport.reportID}`,
            value: {
                [optimisticUnapprovedReportAction.reportActionID]: {
                    errors: getMicroSecondOnyxErrorWithTranslationKey('iou.error.other'),
                },
            },
        },
        {
            onyxMethod: Onyx.METHOD.MERGE,
            key: `${ONYXKEYS.COLLECTION.NEXT_STEP}${expenseReport.reportID}`,
            value: currentNextStep,
        },
        {
            onyxMethod: Onyx.METHOD.MERGE,
            key: `${ONYXKEYS.COLLECTION.REPORT}${expenseReport.reportID}`,
            value: {
                pendingFields: {
                    partial: null,
                },
                isCancelledIOU: true,
            },
        },
    ];

    if (expenseReport.parentReportID && expenseReport.parentReportActionID) {
        optimisticData.push({
            onyxMethod: Onyx.METHOD.MERGE,
            key: `${ONYXKEYS.COLLECTION.REPORT_ACTIONS}${expenseReport.parentReportID}`,
            value: {
                [expenseReport.parentReportActionID]: {
                    childStateNum: CONST.REPORT.STATE_NUM.SUBMITTED,
                    childStatusNum: CONST.REPORT.STATUS_NUM.SUBMITTED,
                },
            },
        });

        failureData.push({
            onyxMethod: Onyx.METHOD.MERGE,
            key: `${ONYXKEYS.COLLECTION.REPORT_ACTIONS}${expenseReport.parentReportID}`,
            value: {
                [expenseReport.parentReportActionID]: {
                    childStateNum: expenseReport.stateNum,
                    childStatusNum: expenseReport.statusNum,
                },
            },
        });
    }

    const parameters: UnapproveExpenseReportParams = {
        reportID: expenseReport.reportID,
        reportActionID: optimisticUnapprovedReportAction.reportActionID,
    };

    API.write(WRITE_COMMANDS.UNAPPROVE_EXPENSE_REPORT, parameters, {optimisticData, successData, failureData});
}

function submitReport(expenseReport?: OnyxTypes.Report) {
    if (!expenseReport) {
        return;
    }
    if (expenseReport.policyID && shouldRestrictUserBillableActions(expenseReport.policyID)) {
        Navigation.navigate(ROUTES.RESTRICTED_ACTION.getRoute(expenseReport.policyID));
        return;
    }

    const currentNextStep = allNextSteps[`${ONYXKEYS.COLLECTION.NEXT_STEP}${expenseReport.reportID}`] ?? null;
    const parentReport = getReportOrDraftReport(expenseReport.parentReportID);
    const policy = getPolicy(expenseReport.policyID);
    const isCurrentUserManager = currentUserPersonalDetails?.accountID === expenseReport.managerID;
    const isSubmitAndClosePolicy = isSubmitAndClose(policy);
    const adminAccountID = policy?.role === CONST.POLICY.ROLE.ADMIN ? currentUserPersonalDetails?.accountID : undefined;
    const optimisticSubmittedReportAction = buildOptimisticSubmittedReportAction(expenseReport?.total ?? 0, expenseReport.currency ?? '', expenseReport.reportID, adminAccountID);
    const optimisticNextStep = buildNextStep(expenseReport, isSubmitAndClosePolicy ? CONST.REPORT.STATUS_NUM.CLOSED : CONST.REPORT.STATUS_NUM.SUBMITTED);
    const approvalChain = getApprovalChain(policy, expenseReport);
    const managerID = getAccountIDsByLogins(approvalChain).at(0);

    const optimisticData: OnyxUpdate[] = !isSubmitAndClosePolicy
        ? [
              {
                  onyxMethod: Onyx.METHOD.MERGE,
                  key: `${ONYXKEYS.COLLECTION.REPORT_ACTIONS}${expenseReport.reportID}`,
                  value: {
                      [optimisticSubmittedReportAction.reportActionID]: {
                          ...(optimisticSubmittedReportAction as OnyxTypes.ReportAction),
                          pendingAction: CONST.RED_BRICK_ROAD_PENDING_ACTION.ADD,
                      },
                  },
              },
              {
                  onyxMethod: Onyx.METHOD.MERGE,
                  key: `${ONYXKEYS.COLLECTION.REPORT}${expenseReport.reportID}`,
                  value: {
                      ...expenseReport,
                      managerID,
                      lastMessageText: getReportActionText(optimisticSubmittedReportAction),
                      lastMessageHtml: getReportActionHtml(optimisticSubmittedReportAction),
                      stateNum: CONST.REPORT.STATE_NUM.SUBMITTED,
                      statusNum: CONST.REPORT.STATUS_NUM.SUBMITTED,
                  },
              },
          ]
        : [
              {
                  onyxMethod: Onyx.METHOD.MERGE,
                  key: `${ONYXKEYS.COLLECTION.REPORT}${expenseReport.reportID}`,
                  value: {
                      ...expenseReport,
                      stateNum: CONST.REPORT.STATE_NUM.APPROVED,
                      statusNum: CONST.REPORT.STATUS_NUM.CLOSED,
                  },
              },
          ];

    optimisticData.push({
        onyxMethod: Onyx.METHOD.MERGE,
        key: `${ONYXKEYS.COLLECTION.NEXT_STEP}${expenseReport.reportID}`,
        value: optimisticNextStep,
    });

    if (parentReport?.reportID) {
        optimisticData.push({
            onyxMethod: Onyx.METHOD.MERGE,
            key: `${ONYXKEYS.COLLECTION.REPORT}${parentReport.reportID}`,
            value: {
                ...parentReport,
                // In case its a manager who force submitted the report, they are the next user who needs to take an action
                hasOutstandingChildRequest: isCurrentUserManager,
                iouReportID: null,
            },
        });
    }

    const successData: OnyxUpdate[] = [];
    if (!isSubmitAndClosePolicy) {
        successData.push({
            onyxMethod: Onyx.METHOD.MERGE,
            key: `${ONYXKEYS.COLLECTION.REPORT_ACTIONS}${expenseReport.reportID}`,
            value: {
                [optimisticSubmittedReportAction.reportActionID]: {
                    pendingAction: null,
                },
            },
        });
    }

    const failureData: OnyxUpdate[] = [
        {
            onyxMethod: Onyx.METHOD.MERGE,
            key: `${ONYXKEYS.COLLECTION.REPORT}${expenseReport.reportID}`,
            value: {
                statusNum: CONST.REPORT.STATUS_NUM.OPEN,
                stateNum: CONST.REPORT.STATE_NUM.OPEN,
            },
        },
        {
            onyxMethod: Onyx.METHOD.MERGE,
            key: `${ONYXKEYS.COLLECTION.NEXT_STEP}${expenseReport.reportID}`,
            value: currentNextStep,
        },
    ];
    if (!isSubmitAndClosePolicy) {
        failureData.push({
            onyxMethod: Onyx.METHOD.MERGE,
            key: `${ONYXKEYS.COLLECTION.REPORT_ACTIONS}${expenseReport.reportID}`,
            value: {
                [optimisticSubmittedReportAction.reportActionID]: {
                    errors: getMicroSecondOnyxErrorWithTranslationKey('iou.error.other'),
                },
            },
        });
    }

    if (parentReport?.reportID) {
        failureData.push({
            onyxMethod: Onyx.METHOD.MERGE,
            key: `${ONYXKEYS.COLLECTION.REPORT}${parentReport.reportID}`,
            value: {
                hasOutstandingChildRequest: parentReport.hasOutstandingChildRequest,
                iouReportID: expenseReport.reportID,
            },
        });
    }

    const parameters: SubmitReportParams = {
        reportID: expenseReport.reportID,
        managerAccountID: getSubmitToAccountID(policy, expenseReport) ?? expenseReport.managerID,
        reportActionID: optimisticSubmittedReportAction.reportActionID,
    };

    API.write(WRITE_COMMANDS.SUBMIT_REPORT, parameters, {optimisticData, successData, failureData});
}

function cancelPayment(expenseReport: OnyxEntry<OnyxTypes.Report>, chatReport: OnyxTypes.Report) {
    if (isEmptyObject(expenseReport)) {
        return;
    }

    const optimisticReportAction = buildOptimisticCancelPaymentReportAction(expenseReport.reportID, -(expenseReport.total ?? 0), expenseReport.currency ?? '');
    const policy = getPolicy(chatReport.policyID);
    const approvalMode = policy?.approvalMode ?? CONST.POLICY.APPROVAL_MODE.BASIC;
    const stateNum: ValueOf<typeof CONST.REPORT.STATE_NUM> = approvalMode === CONST.POLICY.APPROVAL_MODE.OPTIONAL ? CONST.REPORT.STATE_NUM.SUBMITTED : CONST.REPORT.STATE_NUM.APPROVED;
    const statusNum: ValueOf<typeof CONST.REPORT.STATUS_NUM> = approvalMode === CONST.POLICY.APPROVAL_MODE.OPTIONAL ? CONST.REPORT.STATUS_NUM.SUBMITTED : CONST.REPORT.STATUS_NUM.APPROVED;
    const optimisticNextStep = buildNextStep(expenseReport, statusNum);
    const iouReportActions = getAllReportActions(chatReport.iouReportID);
    const expenseReportActions = getAllReportActions(expenseReport.reportID);
    const iouCreatedAction = Object.values(iouReportActions).find((action) => isCreatedAction(action));
    const expenseCreatedAction = Object.values(expenseReportActions).find((action) => isCreatedAction(action));
    const optimisticData: OnyxUpdate[] = [
        {
            onyxMethod: Onyx.METHOD.MERGE,
            key: `${ONYXKEYS.COLLECTION.REPORT_ACTIONS}${expenseReport.reportID}`,
            value: {
                [optimisticReportAction.reportActionID]: {
                    ...(optimisticReportAction as OnyxTypes.ReportAction),
                    pendingAction: CONST.RED_BRICK_ROAD_PENDING_ACTION.ADD,
                },
            },
        },
        {
            onyxMethod: Onyx.METHOD.MERGE,
            key: `${ONYXKEYS.COLLECTION.REPORT}${chatReport.reportID}`,
            value: {
                // The report created later will become the iouReportID of the chat report
                iouReportID: (iouCreatedAction?.created ?? '') > (expenseCreatedAction?.created ?? '') ? chatReport?.iouReportID : expenseReport.reportID,
            },
        },
        {
            onyxMethod: Onyx.METHOD.MERGE,
            key: `${ONYXKEYS.COLLECTION.REPORT}${expenseReport.reportID}`,
            value: {
                ...expenseReport,
                isWaitingOnBankAccount: false,
                lastVisibleActionCreated: optimisticReportAction?.created,
                lastMessageText: getReportActionText(optimisticReportAction),
                lastMessageHtml: getReportActionHtml(optimisticReportAction),
                stateNum,
                statusNum,
                isCancelledIOU: true,
            },
        },
    ];

    optimisticData.push({
        onyxMethod: Onyx.METHOD.MERGE,
        key: `${ONYXKEYS.COLLECTION.NEXT_STEP}${expenseReport.reportID}`,
        value: optimisticNextStep,
    });

    const successData: OnyxUpdate[] = [
        {
            onyxMethod: Onyx.METHOD.MERGE,
            key: `${ONYXKEYS.COLLECTION.REPORT_ACTIONS}${expenseReport.reportID}`,
            value: {
                [optimisticReportAction.reportActionID]: {
                    pendingAction: null,
                },
            },
        },
    ];

    const failureData: OnyxUpdate[] = [
        {
            onyxMethod: Onyx.METHOD.MERGE,
            key: `${ONYXKEYS.COLLECTION.REPORT_ACTIONS}${expenseReport.reportID}`,
            value: {
                [optimisticReportAction.reportActionID]: {
                    errors: getMicroSecondOnyxErrorWithTranslationKey('iou.error.other'),
                },
            },
        },
        {
            onyxMethod: Onyx.METHOD.MERGE,
            key: `${ONYXKEYS.COLLECTION.REPORT}${expenseReport.reportID}`,
            value: {
                statusNum: CONST.REPORT.STATUS_NUM.REIMBURSED,
                isWaitingOnBankAccount: expenseReport.isWaitingOnBankAccount,
                isCancelledIOU: false,
            },
        },
    ];

    if (expenseReport.parentReportID && expenseReport.parentReportActionID) {
        optimisticData.push({
            onyxMethod: Onyx.METHOD.MERGE,
            key: `${ONYXKEYS.COLLECTION.REPORT_ACTIONS}${expenseReport.parentReportID}`,
            value: {
                [expenseReport.parentReportActionID]: {
                    childStateNum: stateNum,
                    childStatusNum: statusNum,
                },
            },
        });

        failureData.push({
            onyxMethod: Onyx.METHOD.MERGE,
            key: `${ONYXKEYS.COLLECTION.REPORT_ACTIONS}${expenseReport.parentReportID}`,
            value: {
                [expenseReport.parentReportActionID]: {
                    childStateNum: expenseReport.stateNum,
                    childStatusNum: expenseReport.statusNum,
                },
            },
        });
    }

    if (chatReport?.reportID) {
        optimisticData.push({
            onyxMethod: Onyx.METHOD.MERGE,
            key: `${ONYXKEYS.COLLECTION.REPORT}${chatReport.reportID}`,
            value: {
                iouReportID: expenseReport.reportID,
            },
        });
        failureData.push({
            onyxMethod: Onyx.METHOD.MERGE,
            key: `${ONYXKEYS.COLLECTION.REPORT}${chatReport.reportID}`,
            value: {
                hasOutstandingChildRequest: chatReport.hasOutstandingChildRequest,
                iouReportID: chatReport.iouReportID,
            },
        });
    }
    failureData.push({
        onyxMethod: Onyx.METHOD.MERGE,
        key: `${ONYXKEYS.COLLECTION.NEXT_STEP}${expenseReport.reportID}`,
        value: buildNextStep(expenseReport, CONST.REPORT.STATUS_NUM.REIMBURSED),
    });

    API.write(
        WRITE_COMMANDS.CANCEL_PAYMENT,
        {
            iouReportID: expenseReport.reportID,
            chatReportID: chatReport.reportID,
            managerAccountID: expenseReport.managerID ?? CONST.DEFAULT_NUMBER_ID,
            reportActionID: optimisticReportAction.reportActionID,
        },
        {optimisticData, successData, failureData},
    );
    notifyNewAction(expenseReport.reportID, userAccountID);
}

/**
 * Completes onboarding for invite link flow based on the selected payment option
 *
 * @param paymentSelected based on which we choose the onboarding choice and concierge message
 */
function completePaymentOnboarding(paymentSelected: ValueOf<typeof CONST.PAYMENT_SELECTED>, adminsChatReportID?: string, onboardingPolicyID?: string) {
    const isInviteOnboardingComplete = introSelected?.isInviteOnboardingComplete ?? false;

    if (isInviteOnboardingComplete || !introSelected?.choice || !introSelected?.inviteType) {
        return;
    }

    const session = getSession();

    const personalDetailsListValues = Object.values(getPersonalDetailsForAccountIDs(session?.accountID ? [session.accountID] : [], personalDetailsList));
    const personalDetails = personalDetailsListValues.at(0);

    let onboardingPurpose = introSelected?.choice;
    if (introSelected?.inviteType === CONST.ONBOARDING_INVITE_TYPES.IOU && paymentSelected === CONST.IOU.PAYMENT_SELECTED.BBA) {
        onboardingPurpose = CONST.ONBOARDING_CHOICES.MANAGE_TEAM;
    }

    if (introSelected?.inviteType === CONST.ONBOARDING_INVITE_TYPES.INVOICE && paymentSelected !== CONST.IOU.PAYMENT_SELECTED.BBA) {
        onboardingPurpose = CONST.ONBOARDING_CHOICES.CHAT_SPLIT;
    }

    completeOnboarding({
        engagementChoice: onboardingPurpose,
        onboardingMessage: CONST.ONBOARDING_MESSAGES[onboardingPurpose],
        firstName: personalDetails?.firstName,
        lastName: personalDetails?.lastName,
        adminsChatReportID,
        onboardingPolicyID,
        paymentSelected,
        wasInvited: true,
    });
}
function payMoneyRequest(paymentType: PaymentMethodType, chatReport: OnyxTypes.Report, iouReport: OnyxEntry<OnyxTypes.Report>, full = true) {
    if (chatReport.policyID && shouldRestrictUserBillableActions(chatReport.policyID)) {
        Navigation.navigate(ROUTES.RESTRICTED_ACTION.getRoute(chatReport.policyID));
        return;
    }

    const paymentSelected = paymentType === CONST.IOU.PAYMENT_TYPE.VBBA ? CONST.IOU.PAYMENT_SELECTED.BBA : CONST.IOU.PAYMENT_SELECTED.PBA;
    completePaymentOnboarding(paymentSelected);

    const recipient = {accountID: iouReport?.ownerAccountID ?? CONST.DEFAULT_NUMBER_ID};
    const {params, optimisticData, successData, failureData} = getPayMoneyRequestParams(chatReport, iouReport, recipient, paymentType, full);

    // For now, we need to call the PayMoneyRequestWithWallet API since PayMoneyRequest was not updated to work with
    // Expensify Wallets.
    const apiCommand = paymentType === CONST.IOU.PAYMENT_TYPE.EXPENSIFY ? WRITE_COMMANDS.PAY_MONEY_REQUEST_WITH_WALLET : WRITE_COMMANDS.PAY_MONEY_REQUEST;

    playSound(SOUNDS.SUCCESS);
    API.write(apiCommand, params, {optimisticData, successData, failureData});
    notifyNewAction(Navigation.getTopmostReportId() ?? iouReport?.reportID, userAccountID);
}

function payInvoice(
    paymentMethodType: PaymentMethodType,
    chatReport: OnyxTypes.Report,
    invoiceReport: OnyxEntry<OnyxTypes.Report>,
    payAsBusiness = false,
    methodID?: number,
    paymentMethod?: PaymentMethod,
) {
    const recipient = {accountID: invoiceReport?.ownerAccountID ?? CONST.DEFAULT_NUMBER_ID};
    const {
        optimisticData,
        successData,
        failureData,
        params: {
            reportActionID,
            policyID,
            adminsChatReportID,
            adminsCreatedReportActionID,
            expenseChatReportID,
            expenseCreatedReportActionID,
            customUnitRateID,
            customUnitID,
            ownerEmail,
            policyName,
        },
    } = getPayMoneyRequestParams(chatReport, invoiceReport, recipient, paymentMethodType, true, payAsBusiness);

    const paymentSelected = paymentMethodType === CONST.IOU.PAYMENT_TYPE.VBBA ? CONST.IOU.PAYMENT_SELECTED.BBA : CONST.IOU.PAYMENT_SELECTED.PBA;
    completePaymentOnboarding(paymentSelected);

    let params: PayInvoiceParams = {
        reportID: invoiceReport?.reportID,
        reportActionID,
        paymentMethodType,
        payAsBusiness,
    };

    if (paymentMethod === CONST.PAYMENT_METHODS.PERSONAL_BANK_ACCOUNT) {
        params.bankAccountID = methodID;
    }

    if (paymentMethod === CONST.PAYMENT_METHODS.DEBIT_CARD) {
        params.fundID = methodID;
    }

    if (policyID) {
        params = {
            ...params,
            policyID,
            adminsChatReportID,
            adminsCreatedReportActionID,
            expenseChatReportID,
            expenseCreatedReportActionID,
            customUnitRateID,
            customUnitID,
            ownerEmail,
            policyName,
        };
    }

    playSound(SOUNDS.SUCCESS);
    API.write(WRITE_COMMANDS.PAY_INVOICE, params, {optimisticData, successData, failureData});
}

function detachReceipt(transactionID: string | undefined) {
    if (!transactionID) {
        return;
    }
    const transaction = allTransactions[`${ONYXKEYS.COLLECTION.TRANSACTION}${transactionID}`];
    const newTransaction = transaction
        ? {
              ...transaction,
              filename: '',
              receipt: {
                  source: '',
              },
          }
        : null;

    const optimisticData: OnyxUpdate[] = [
        {
            onyxMethod: Onyx.METHOD.SET,
            key: `${ONYXKEYS.COLLECTION.TRANSACTION}${transactionID}`,
            value: {
                ...newTransaction,
                pendingFields: {
                    receipt: CONST.RED_BRICK_ROAD_PENDING_ACTION.UPDATE,
                },
            },
        },
    ];

    const successData: OnyxUpdate[] = [
        {
            onyxMethod: Onyx.METHOD.MERGE,
            key: `${ONYXKEYS.COLLECTION.TRANSACTION}${transactionID}`,
            value: {
                pendingFields: {
                    receipt: null,
                },
            },
        },
    ];
    const failureData: OnyxUpdate[] = [
        {
            onyxMethod: Onyx.METHOD.MERGE,
            key: `${ONYXKEYS.COLLECTION.TRANSACTION}${transactionID}`,
            value: {
                ...(transaction ?? null),
                errors: getMicroSecondOnyxErrorWithTranslationKey('iou.error.receiptDeleteFailureError'),
                pendingFields: {
                    receipt: null,
                },
            },
        },
    ];
    const expenseReport = allReports?.[`${ONYXKEYS.COLLECTION.REPORT}${transaction?.reportID}`] ?? null;
    const updatedReportAction = buildOptimisticDetachReceipt(expenseReport?.reportID, transactionID, transaction?.merchant);

    optimisticData.push({
        onyxMethod: Onyx.METHOD.MERGE,
        key: `${ONYXKEYS.COLLECTION.REPORT_ACTIONS}${updatedReportAction?.reportID}`,
        value: {
            [updatedReportAction.reportActionID]: updatedReportAction as OnyxTypes.ReportAction,
        },
    });
    optimisticData.push({
        onyxMethod: Onyx.METHOD.MERGE,
        key: `${ONYXKEYS.COLLECTION.REPORT}${updatedReportAction?.reportID}`,
        value: {
            lastVisibleActionCreated: updatedReportAction.created,
            lastReadTime: updatedReportAction.created,
        },
    });
    failureData.push({
        onyxMethod: Onyx.METHOD.MERGE,
        key: `${ONYXKEYS.COLLECTION.REPORT}${updatedReportAction?.reportID}`,
        value: {
            lastVisibleActionCreated: expenseReport?.lastVisibleActionCreated,
            lastReadTime: expenseReport?.lastReadTime,
        },
    });
    successData.push({
        onyxMethod: Onyx.METHOD.MERGE,
        key: `${ONYXKEYS.COLLECTION.REPORT_ACTIONS}${expenseReport?.reportID}`,
        value: {
            [updatedReportAction.reportActionID]: {pendingAction: null},
        },
    });
    failureData.push({
        onyxMethod: Onyx.METHOD.MERGE,
        key: `${ONYXKEYS.COLLECTION.REPORT_ACTIONS}${expenseReport?.reportID}`,
        value: {
            [updatedReportAction.reportActionID]: {
                ...(updatedReportAction as OnyxTypes.ReportAction),
                errors: getMicroSecondOnyxErrorWithTranslationKey('iou.error.genericEditFailureMessage'),
            },
        },
    });

    const parameters: DetachReceiptParams = {transactionID, reportActionID: updatedReportAction.reportActionID};

    API.write(WRITE_COMMANDS.DETACH_RECEIPT, parameters, {optimisticData, successData, failureData});
}

function replaceReceipt({transactionID, file, source}: ReplaceReceipt) {
    if (!file) {
        return;
    }

    const transaction = allTransactions[`${ONYXKEYS.COLLECTION.TRANSACTION}${transactionID}`];
    const oldReceipt = transaction?.receipt ?? {};
    const receiptOptimistic = {
        source,
        state: CONST.IOU.RECEIPT_STATE.OPEN,
    };

    const retryParams = {transactionID, file: undefined, source};

    const optimisticData: OnyxUpdate[] = [
        {
            onyxMethod: Onyx.METHOD.MERGE,
            key: `${ONYXKEYS.COLLECTION.TRANSACTION}${transactionID}`,
            value: {
                receipt: receiptOptimistic,
                filename: file.name,
                pendingFields: {
                    receipt: CONST.RED_BRICK_ROAD_PENDING_ACTION.UPDATE,
                },
                errors: null,
            },
        },
    ];

    const successData: OnyxUpdate[] = [
        {
            onyxMethod: Onyx.METHOD.MERGE,
            key: `${ONYXKEYS.COLLECTION.TRANSACTION}${transactionID}`,
            value: {
                pendingFields: {
                    receipt: null,
                },
            },
        },
    ];

    const failureData: OnyxUpdate[] = [
        {
            onyxMethod: Onyx.METHOD.MERGE,
            key: `${ONYXKEYS.COLLECTION.TRANSACTION}${transactionID}`,
            value: {
                receipt: !isEmptyObject(oldReceipt) ? oldReceipt : null,
                filename: transaction?.filename,
                errors: getReceiptError(receiptOptimistic, file.name, undefined, undefined, CONST.IOU.ACTION_PARAMS.REPLACE_RECEIPT, retryParams),
                pendingFields: {
                    receipt: null,
                },
            },
        },
    ];

    const parameters: ReplaceReceiptParams = {
        transactionID,
        receipt: file,
    };

    API.write(WRITE_COMMANDS.REPLACE_RECEIPT, parameters, {optimisticData, successData, failureData});
}

/**
 * Finds the participants for an IOU based on the attached report
 * @param transactionID of the transaction to set the participants of
 * @param report attached to the transaction
 */
function getMoneyRequestParticipantsFromReport(report: OnyxEntry<OnyxTypes.Report>): Participant[] {
    // If the report is iou or expense report, we should get the chat report to set participant for request money
    const chatReport = isMoneyRequestReportReportUtils(report) ? getReportOrDraftReport(report?.chatReportID) : report;
    const currentUserAccountID = currentUserPersonalDetails?.accountID;
    const shouldAddAsReport = !isEmptyObject(chatReport) && isSelfDM(chatReport);
    let participants: Participant[] = [];

    if (isPolicyExpenseChatReportUtil(chatReport) || shouldAddAsReport) {
        participants = [{accountID: 0, reportID: chatReport?.reportID, isPolicyExpenseChat: isPolicyExpenseChatReportUtil(chatReport), selected: true}];
    } else if (isInvoiceRoom(chatReport)) {
        participants = [
            {reportID: chatReport?.reportID, selected: true},
            {
                policyID: chatReport?.policyID,
                isSender: true,
                selected: false,
            },
        ];
    } else {
        const chatReportOtherParticipants = Object.keys(chatReport?.participants ?? {})
            .map(Number)
            .filter((accountID) => accountID !== currentUserAccountID);
        participants = chatReportOtherParticipants.map((accountID) => ({accountID, selected: true}));
    }

    return participants;
}

/**
 * Sets the participants for an IOU based on the attached report
 * @param transactionID of the transaction to set the participants of
 * @param report attached to the transaction
 */
function setMoneyRequestParticipantsFromReport(transactionID: string, report: OnyxEntry<OnyxTypes.Report>) {
    const participants = getMoneyRequestParticipantsFromReport(report);
    return Onyx.merge(`${ONYXKEYS.COLLECTION.TRANSACTION_DRAFT}${transactionID}`, {participants, participantsAutoAssigned: true});
}

function setMoneyRequestTaxRate(transactionID: string, taxCode: string | null) {
    Onyx.merge(`${ONYXKEYS.COLLECTION.TRANSACTION_DRAFT}${transactionID}`, {taxCode});
}

function setMoneyRequestTaxAmount(transactionID: string, taxAmount: number | null) {
    Onyx.merge(`${ONYXKEYS.COLLECTION.TRANSACTION_DRAFT}${transactionID}`, {taxAmount});
}

function dismissHoldUseExplanation() {
    const parameters: SetNameValuePairParams = {
        name: ONYXKEYS.NVP_DISMISSED_HOLD_USE_EXPLANATION,
        value: true,
    };

    const optimisticData: OnyxUpdate[] = [
        {
            onyxMethod: Onyx.METHOD.MERGE,
            key: ONYXKEYS.NVP_DISMISSED_HOLD_USE_EXPLANATION,
            value: true,
        },
    ];

    API.write(WRITE_COMMANDS.SET_NAME_VALUE_PAIR, parameters, {
        optimisticData,
    });
}

/**
 * Sets the `splitShares` map that holds individual shares of a split bill
 */
function setSplitShares(transaction: OnyxEntry<OnyxTypes.Transaction>, amount: number, currency: string, newAccountIDs: number[]) {
    if (!transaction) {
        return;
    }
    const oldAccountIDs = Object.keys(transaction.splitShares ?? {}).map((key) => Number(key));

    // Create an array containing unique IDs of the current transaction participants and the new ones
    // The current userAccountID might not be included in newAccountIDs if this is called from the participants step using Global Create
    // If this is called from an existing group chat, it'll be included. So we manually add them to account for both cases.
    const accountIDs = [...new Set<number>([userAccountID, ...newAccountIDs, ...oldAccountIDs])];

    const splitShares: SplitShares = accountIDs.reduce((acc: SplitShares, accountID): SplitShares => {
        // We want to replace the contents of splitShares to contain only `newAccountIDs` entries
        // In the case of going back to the participants page and removing a participant
        // a simple merge will have the previous participant still present in the splitshares object
        // So we manually set their entry to null
        if (!newAccountIDs.includes(accountID) && accountID !== userAccountID) {
            acc[accountID] = null;
            return acc;
        }

        const isPayer = accountID === userAccountID;
        const participantsLength = newAccountIDs.includes(userAccountID) ? newAccountIDs.length - 1 : newAccountIDs.length;
        const splitAmount = calculateIOUAmount(participantsLength, amount, currency, isPayer);
        acc[accountID] = {
            amount: splitAmount,
            isModified: false,
        };
        return acc;
    }, {});

    Onyx.merge(`${ONYXKEYS.COLLECTION.TRANSACTION_DRAFT}${transaction.transactionID}`, {splitShares});
}

function resetSplitShares(transaction: OnyxEntry<OnyxTypes.Transaction>, newAmount?: number, currency?: string) {
    if (!transaction) {
        return;
    }
    const accountIDs = Object.keys(transaction.splitShares ?? {}).map((key) => Number(key));
    if (!accountIDs) {
        return;
    }
    setSplitShares(transaction, newAmount ?? transaction.amount, currency ?? transaction.currency, accountIDs);
}

/**
 * Sets an individual split share of the participant accountID supplied
 */
function setIndividualShare(transactionID: string, participantAccountID: number, participantShare: number) {
    Onyx.merge(`${ONYXKEYS.COLLECTION.TRANSACTION_DRAFT}${transactionID}`, {
        splitShares: {
            [participantAccountID]: {amount: participantShare, isModified: true},
        },
    });
}

/**
 * Adjusts remaining unmodified shares when another share is modified
 * E.g. if total bill is $100 and split between 3 participants, when the user changes the first share to $50, the remaining unmodified shares will become $25 each.
 */
function adjustRemainingSplitShares(transaction: NonNullable<OnyxTypes.Transaction>) {
    const modifiedShares = Object.keys(transaction.splitShares ?? {}).filter((key: string) => transaction?.splitShares?.[Number(key)]?.isModified);

    if (!modifiedShares.length) {
        return;
    }

    const sumOfManualShares = modifiedShares
        .map((key: string): number => transaction?.splitShares?.[Number(key)]?.amount ?? 0)
        .reduce((prev: number, current: number): number => prev + current, 0);

    const unmodifiedSharesAccountIDs = Object.keys(transaction.splitShares ?? {})
        .filter((key: string) => !transaction?.splitShares?.[Number(key)]?.isModified)
        .map((key: string) => Number(key));

    const remainingTotal = transaction.amount - sumOfManualShares;
    if (remainingTotal < 0) {
        return;
    }

    const splitShares: SplitShares = unmodifiedSharesAccountIDs.reduce((acc: SplitShares, accountID: number, index: number): SplitShares => {
        const splitAmount = calculateIOUAmount(unmodifiedSharesAccountIDs.length - 1, remainingTotal, transaction.currency, index === 0);
        acc[accountID] = {
            amount: splitAmount,
        };
        return acc;
    }, {});

    Onyx.merge(`${ONYXKEYS.COLLECTION.TRANSACTION_DRAFT}${transaction.transactionID}`, {splitShares});
}

/**
 * Put expense on HOLD
 */
function putOnHold(transactionID: string, comment: string, reportID: string, searchHash?: number) {
    const currentTime = DateUtils.getDBTime();
    const createdReportAction = buildOptimisticHoldReportAction(currentTime);
    const createdReportActionComment = buildOptimisticHoldReportActionComment(comment, DateUtils.addMillisecondsFromDateTime(currentTime, 1));
    const newViolation = {name: CONST.VIOLATIONS.HOLD, type: CONST.VIOLATION_TYPES.VIOLATION, showInReview: true};
    const transactionViolations = allTransactionViolations[`${ONYXKEYS.COLLECTION.TRANSACTION_VIOLATIONS}${transactionID}`] ?? [];
    const updatedViolations = [...transactionViolations, newViolation];
    const parentReportActionOptimistic = getOptimisticDataForParentReportAction(reportID, createdReportActionComment.created, CONST.RED_BRICK_ROAD_PENDING_ACTION.ADD);
    const transaction = allTransactions[`${ONYXKEYS.COLLECTION.TRANSACTION}${transactionID}`];
    const iouReport = allReports?.[`${ONYXKEYS.COLLECTION.REPORT}${transaction?.reportID}`];
    const report = allReports?.[`${ONYXKEYS.COLLECTION.REPORT}${reportID}`];

    const optimisticData: OnyxUpdate[] = [
        {
            onyxMethod: Onyx.METHOD.MERGE,
            key: `${ONYXKEYS.COLLECTION.REPORT_ACTIONS}${reportID}`,
            value: {
                [createdReportAction.reportActionID]: createdReportAction as ReportAction,
                [createdReportActionComment.reportActionID]: createdReportActionComment as ReportAction,
            },
        },
        {
            onyxMethod: Onyx.METHOD.MERGE,
            key: `${ONYXKEYS.COLLECTION.TRANSACTION}${transactionID}`,
            value: {
                pendingAction: CONST.RED_BRICK_ROAD_PENDING_ACTION.UPDATE,
                comment: {
                    hold: createdReportAction.reportActionID,
                },
            },
        },
        {
            onyxMethod: Onyx.METHOD.MERGE,
            key: `${ONYXKEYS.COLLECTION.TRANSACTION_VIOLATIONS}${transactionID}`,
            value: updatedViolations,
        },
        {
            onyxMethod: Onyx.METHOD.MERGE,
            key: `${ONYXKEYS.COLLECTION.REPORT}${reportID}`,
            value: {
                lastVisibleActionCreated: createdReportActionComment.created,
            },
        },
    ];

    if (iouReport && iouReport.currency === transaction?.currency) {
        const isExpenseReportLocal = isExpenseReport(iouReport);
        const coefficient = isExpenseReportLocal ? -1 : 1;
        const transactionAmount = getAmount(transaction, isExpenseReportLocal) * coefficient;
        optimisticData.push({
            onyxMethod: Onyx.METHOD.MERGE,
            key: `${ONYXKEYS.COLLECTION.REPORT}${iouReport.reportID}`,
            value: {
                unheldTotal: (iouReport.unheldTotal ?? 0) - transactionAmount,
                unheldNonReimbursableTotal: !transaction?.reimbursable ? (iouReport.unheldNonReimbursableTotal ?? 0) - transactionAmount : iouReport.unheldNonReimbursableTotal,
            },
        });
    }

    parentReportActionOptimistic.forEach((parentActionData) => {
        if (!parentActionData) {
            return;
        }
        optimisticData.push(parentActionData);
    });

    const successData: OnyxUpdate[] = [
        {
            onyxMethod: Onyx.METHOD.MERGE,
            key: `${ONYXKEYS.COLLECTION.TRANSACTION}${transactionID}`,
            value: {
                pendingAction: null,
            },
        },
    ];

    const failureData: OnyxUpdate[] = [
        {
            onyxMethod: Onyx.METHOD.MERGE,
            key: `${ONYXKEYS.COLLECTION.TRANSACTION}${transactionID}`,
            value: {
                pendingAction: null,
                comment: {
                    hold: null,
                },
                errors: getMicroSecondOnyxErrorWithTranslationKey('iou.error.genericHoldExpenseFailureMessage'),
            },
        },
        {
            onyxMethod: Onyx.METHOD.MERGE,
            key: `${ONYXKEYS.COLLECTION.REPORT_ACTIONS}${reportID}`,
            value: {
                [createdReportAction.reportActionID]: null,
                [createdReportActionComment.reportActionID]: null,
            },
        },
        {
            onyxMethod: Onyx.METHOD.MERGE,
            key: `${ONYXKEYS.COLLECTION.REPORT}${reportID}`,
            value: {
                lastVisibleActionCreated: report?.lastVisibleActionCreated,
            },
        },
    ];

    // If we are holding from the search page, we optimistically update the snapshot data that search uses so that it is kept in sync
    if (searchHash) {
        optimisticData.push({
            onyxMethod: Onyx.METHOD.MERGE,
            key: `${ONYXKEYS.COLLECTION.SNAPSHOT}${searchHash}`,
            value: {
                data: {
                    [`${ONYXKEYS.COLLECTION.TRANSACTION}${transactionID}`]: {
                        canHold: false,
                        canUnhold: true,
                    },
                },
            } as Record<string, Record<string, Partial<SearchTransaction>>>,
        });
        failureData.push({
            onyxMethod: Onyx.METHOD.MERGE,
            key: `${ONYXKEYS.COLLECTION.SNAPSHOT}${searchHash}`,
            value: {
                data: {
                    [`${ONYXKEYS.COLLECTION.TRANSACTION}${transactionID}`]: {
                        canHold: true,
                        canUnhold: false,
                    },
                },
            } as Record<string, Record<string, Partial<SearchTransaction>>>,
        });
    }

    API.write(
        'HoldRequest',
        {
            transactionID,
            comment,
            reportActionID: createdReportAction.reportActionID,
            commentReportActionID: createdReportActionComment.reportActionID,
        },
        {optimisticData, successData, failureData},
    );

    const currentReportID = getDisplayedReportID(reportID);
    Navigation.setNavigationActionToMicrotaskQueue(() => notifyNewAction(currentReportID, userAccountID));
}

/**
 * Remove expense from HOLD
 */
function unholdRequest(transactionID: string, reportID: string, searchHash?: number) {
    const createdReportAction = buildOptimisticUnHoldReportAction();
    const transactionViolations = allTransactionViolations[`${ONYXKEYS.COLLECTION.TRANSACTION_VIOLATIONS}${transactionID}`];
    const transaction = allTransactions[`${ONYXKEYS.COLLECTION.TRANSACTION}${transactionID}`];
    const iouReport = allReports?.[`${ONYXKEYS.COLLECTION.REPORT}${transaction?.reportID}`];
    const report = allReports?.[`${ONYXKEYS.COLLECTION.REPORT}${reportID}`];

    const optimisticData: OnyxUpdate[] = [
        {
            onyxMethod: Onyx.METHOD.MERGE,
            key: `${ONYXKEYS.COLLECTION.REPORT_ACTIONS}${reportID}`,
            value: {
                [createdReportAction.reportActionID]: createdReportAction as ReportAction,
            },
        },
        {
            onyxMethod: Onyx.METHOD.MERGE,
            key: `${ONYXKEYS.COLLECTION.TRANSACTION}${transactionID}`,
            value: {
                pendingAction: CONST.RED_BRICK_ROAD_PENDING_ACTION.UPDATE,
                comment: {
                    hold: null,
                },
            },
        },
        {
            onyxMethod: Onyx.METHOD.SET,
            key: `${ONYXKEYS.COLLECTION.TRANSACTION_VIOLATIONS}${transactionID}`,
            value: transactionViolations?.filter((violation) => violation.name !== CONST.VIOLATIONS.HOLD) ?? [],
        },
        {
            onyxMethod: Onyx.METHOD.MERGE,
            key: `${ONYXKEYS.COLLECTION.REPORT}${reportID}`,
            value: {
                lastVisibleActionCreated: createdReportAction.created,
            },
        },
    ];

    if (iouReport && iouReport.currency === transaction?.currency) {
        const isExpenseReportLocal = isExpenseReport(iouReport);
        const coefficient = isExpenseReportLocal ? -1 : 1;
        const transactionAmount = getAmount(transaction, isExpenseReportLocal) * coefficient;
        optimisticData.push({
            onyxMethod: Onyx.METHOD.MERGE,
            key: `${ONYXKEYS.COLLECTION.REPORT}${iouReport.reportID}`,
            value: {
                unheldTotal: (iouReport.unheldTotal ?? 0) + transactionAmount,
                unheldNonReimbursableTotal: !transaction?.reimbursable ? (iouReport.unheldNonReimbursableTotal ?? 0) + transactionAmount : iouReport.unheldNonReimbursableTotal,
            },
        });
    }

    const successData: OnyxUpdate[] = [
        {
            onyxMethod: Onyx.METHOD.MERGE,
            key: `${ONYXKEYS.COLLECTION.TRANSACTION}${transactionID}`,
            value: {
                pendingAction: null,
                comment: {
                    hold: null,
                },
            },
        },
    ];

    const failureData: OnyxUpdate[] = [
        {
            onyxMethod: Onyx.METHOD.MERGE,
            key: `${ONYXKEYS.COLLECTION.REPORT_ACTIONS}${reportID}`,
            value: {
                [createdReportAction.reportActionID]: null,
            },
        },
        {
            onyxMethod: Onyx.METHOD.MERGE,
            key: `${ONYXKEYS.COLLECTION.TRANSACTION}${transactionID}`,
            value: {
                pendingAction: null,
                errors: getMicroSecondOnyxErrorWithTranslationKey('iou.error.genericUnholdExpenseFailureMessage'),
            },
        },
        {
            onyxMethod: Onyx.METHOD.SET,
            key: `${ONYXKEYS.COLLECTION.TRANSACTION_VIOLATIONS}${transactionID}`,
            value: transactionViolations ?? null,
        },
        {
            onyxMethod: Onyx.METHOD.MERGE,
            key: `${ONYXKEYS.COLLECTION.REPORT}${reportID}`,
            value: {
                lastVisibleActionCreated: report?.lastVisibleActionCreated,
            },
        },
    ];

    // If we are unholding from the search page, we optimistically update the snapshot data that search uses so that it is kept in sync
    if (searchHash) {
        optimisticData.push({
            onyxMethod: Onyx.METHOD.MERGE,
            key: `${ONYXKEYS.COLLECTION.SNAPSHOT}${searchHash}`,
            value: {
                data: {
                    [`${ONYXKEYS.COLLECTION.TRANSACTION}${transactionID}`]: {
                        canHold: true,
                        canUnhold: false,
                    },
                },
            } as Record<string, Record<string, Partial<SearchTransaction>>>,
        });
        failureData.push({
            onyxMethod: Onyx.METHOD.MERGE,
            key: `${ONYXKEYS.COLLECTION.SNAPSHOT}${searchHash}`,
            value: {
                data: {
                    [`${ONYXKEYS.COLLECTION.TRANSACTION}${transactionID}`]: {
                        canHold: false,
                        canUnhold: true,
                    },
                },
            } as Record<string, Record<string, Partial<SearchTransaction>>>,
        });
    }

    API.write(
        'UnHoldRequest',
        {
            transactionID,
            reportActionID: createdReportAction.reportActionID,
        },
        {optimisticData, successData, failureData},
    );

    const currentReportID = getDisplayedReportID(reportID);
    notifyNewAction(currentReportID, userAccountID);
}
// eslint-disable-next-line rulesdir/no-negated-variables
function navigateToStartStepIfScanFileCannotBeRead(
    receiptFilename: string | undefined,
    receiptPath: ReceiptSource | undefined,
    onSuccess: (file: File) => void,
    requestType: IOURequestType,
    iouType: IOUType,
    transactionID: string,
    reportID: string,
    receiptType: string | undefined,
    onFailureCallback?: () => void,
) {
    if (!receiptFilename || !receiptPath) {
        return;
    }

    const onFailure = () => {
        setMoneyRequestReceipt(transactionID, '', '', true);
        if (requestType === CONST.IOU.REQUEST_TYPE.MANUAL) {
            if (onFailureCallback) {
                onFailureCallback();
                return;
            }
            Navigation.navigate(ROUTES.MONEY_REQUEST_STEP_SCAN.getRoute(CONST.IOU.ACTION.CREATE, iouType, transactionID, reportID, Navigation.getActiveRouteWithoutParams()));
            return;
        }
        navigateToStartMoneyRequestStep(requestType, iouType, transactionID, reportID);
    };
    readFileAsync(receiptPath.toString(), receiptFilename, onSuccess, onFailure, receiptType);
}

/** Save the preferred payment method for a policy */
function savePreferredPaymentMethod(policyID: string, paymentMethod: PaymentMethodType, type: ValueOf<typeof CONST.LAST_PAYMENT_METHOD> | undefined) {
    Onyx.merge(`${ONYXKEYS.NVP_LAST_PAYMENT_METHOD}`, {[policyID]: type ? {[type]: paymentMethod, [CONST.LAST_PAYMENT_METHOD.LAST_USED]: paymentMethod} : paymentMethod});
}

/** Get report policy id of IOU request */
function getIOURequestPolicyID(transaction: OnyxEntry<OnyxTypes.Transaction>, report: OnyxEntry<OnyxTypes.Report>): string | undefined {
    // Workspace sender will exist for invoices
    const workspaceSender = transaction?.participants?.find((participant) => participant.isSender);
    return workspaceSender?.policyID ?? report?.policyID;
}

function getIOUActionForTransactions(transactionIDList: Array<string | undefined>, iouReportID: string | undefined): Array<ReportAction<typeof CONST.REPORT.ACTIONS.TYPE.IOU>> {
    return Object.values(allReportActions?.[`${ONYXKEYS.COLLECTION.REPORT_ACTIONS}${iouReportID}`] ?? {})?.filter(
        (reportAction): reportAction is ReportAction<typeof CONST.REPORT.ACTIONS.TYPE.IOU> => {
            if (!isMoneyRequestAction(reportAction)) {
                return false;
            }
            const message = getOriginalMessage(reportAction);
            if (!message?.IOUTransactionID) {
                return false;
            }
            return transactionIDList.includes(message.IOUTransactionID);
        },
    );
}

/** Merge several transactions into one by updating the fields of the one we want to keep and deleting the rest */
function mergeDuplicates(params: MergeDuplicatesParams) {
    const originalSelectedTransaction = allTransactions[`${ONYXKEYS.COLLECTION.TRANSACTION}${params.transactionID}`];

    const optimisticTransactionData: OnyxUpdate = {
        onyxMethod: Onyx.METHOD.MERGE,
        key: `${ONYXKEYS.COLLECTION.TRANSACTION}${params.transactionID}`,
        value: {
            ...originalSelectedTransaction,
            billable: params.billable,
            comment: {
                comment: params.comment,
            },
            category: params.category,
            created: params.created,
            currency: params.currency,
            modifiedMerchant: params.merchant,
            reimbursable: params.reimbursable,
            tag: params.tag,
        },
    };

    const failureTransactionData: OnyxUpdate = {
        onyxMethod: Onyx.METHOD.MERGE,
        key: `${ONYXKEYS.COLLECTION.TRANSACTION}${params.transactionID}`,
        // eslint-disable-next-line @typescript-eslint/non-nullable-type-assertion-style
        value: originalSelectedTransaction as OnyxTypes.Transaction,
    };

    const optimisticTransactionDuplicatesData: OnyxUpdate[] = params.transactionIDList.map((id) => ({
        onyxMethod: Onyx.METHOD.SET,
        key: `${ONYXKEYS.COLLECTION.TRANSACTION}${id}`,
        value: null,
    }));

    const failureTransactionDuplicatesData: OnyxUpdate[] = params.transactionIDList.map((id) => ({
        onyxMethod: Onyx.METHOD.MERGE,
        key: `${ONYXKEYS.COLLECTION.TRANSACTION}${id}`,
        // eslint-disable-next-line @typescript-eslint/non-nullable-type-assertion-style
        value: allTransactions[`${ONYXKEYS.COLLECTION.TRANSACTION}${id}`] as OnyxTypes.Transaction,
    }));

    const optimisticTransactionViolations: OnyxUpdate[] = [...params.transactionIDList, params.transactionID].map((id) => {
        const violations = allTransactionViolations[`${ONYXKEYS.COLLECTION.TRANSACTION_VIOLATIONS}${id}`] ?? [];
        return {
            onyxMethod: Onyx.METHOD.MERGE,
            key: `${ONYXKEYS.COLLECTION.TRANSACTION_VIOLATIONS}${id}`,
            value: violations.filter((violation) => violation.name !== CONST.VIOLATIONS.DUPLICATED_TRANSACTION),
        };
    });

    const failureTransactionViolations: OnyxUpdate[] = [...params.transactionIDList, params.transactionID].map((id) => {
        const violations = allTransactionViolations[`${ONYXKEYS.COLLECTION.TRANSACTION_VIOLATIONS}${id}`] ?? [];
        return {
            onyxMethod: Onyx.METHOD.MERGE,
            key: `${ONYXKEYS.COLLECTION.TRANSACTION_VIOLATIONS}${id}`,
            value: violations,
        };
    });

    const duplicateTransactionTotals = params.transactionIDList.reduce((total, id) => {
        const duplicateTransaction = allTransactions[`${ONYXKEYS.COLLECTION.TRANSACTION}${id}`];
        if (!duplicateTransaction) {
            return total;
        }
        return total + duplicateTransaction.amount;
    }, 0);

    const expenseReport = allReports?.[`${ONYXKEYS.COLLECTION.REPORT}${params.reportID}`];
    const expenseReportOptimisticData: OnyxUpdate = {
        onyxMethod: Onyx.METHOD.MERGE,
        key: `${ONYXKEYS.COLLECTION.REPORT}${params.reportID}`,
        value: {
            total: (expenseReport?.total ?? 0) - duplicateTransactionTotals,
        },
    };
    const expenseReportFailureData: OnyxUpdate = {
        onyxMethod: Onyx.METHOD.MERGE,
        key: `${ONYXKEYS.COLLECTION.REPORT}${params.reportID}`,
        value: {
            total: expenseReport?.total,
        },
    };

    const iouActionsToDelete = params.reportID ? getIOUActionForTransactions(params.transactionIDList, params.reportID) : [];

    const deletedTime = DateUtils.getDBTime();
    const expenseReportActionsOptimisticData: OnyxUpdate = {
        onyxMethod: Onyx.METHOD.MERGE,
        key: `${ONYXKEYS.COLLECTION.REPORT_ACTIONS}${params.reportID}`,
        value: iouActionsToDelete.reduce<Record<string, PartialDeep<ReportAction<typeof CONST.REPORT.ACTIONS.TYPE.IOU>>>>((val, reportAction) => {
            const firstMessage = Array.isArray(reportAction.message) ? reportAction.message.at(0) : null;
            // eslint-disable-next-line no-param-reassign
            val[reportAction.reportActionID] = {
                originalMessage: {
                    deleted: deletedTime,
                },
                ...(firstMessage && {
                    message: [
                        {
                            ...firstMessage,
                            deleted: deletedTime,
                        },
                        ...(Array.isArray(reportAction.message) ? reportAction.message.slice(1) : []),
                    ],
                }),
                ...(!Array.isArray(reportAction.message) && {
                    message: {
                        deleted: deletedTime,
                    },
                }),
            };
            return val;
        }, {}),
    };
    const expenseReportActionsFailureData: OnyxUpdate = {
        onyxMethod: Onyx.METHOD.MERGE,
        key: `${ONYXKEYS.COLLECTION.REPORT_ACTIONS}${params.reportID}`,
        value: iouActionsToDelete.reduce<Record<string, NullishDeep<PartialDeep<ReportAction<typeof CONST.REPORT.ACTIONS.TYPE.IOU>>>>>((val, reportAction) => {
            // eslint-disable-next-line no-param-reassign
            val[reportAction.reportActionID] = {
                originalMessage: {
                    deleted: null,
                },
                message: reportAction.message,
            };
            return val;
        }, {}),
    };

    const optimisticReportAction = buildOptimisticResolvedDuplicatesReportAction();

    const transactionThreadReportID = params.reportID ? getIOUActionForTransactions([params.transactionID], params.reportID).at(0)?.childReportID : undefined;
    const optimisticReportActionData: OnyxUpdate = {
        onyxMethod: Onyx.METHOD.MERGE,
        key: `${ONYXKEYS.COLLECTION.REPORT_ACTIONS}${transactionThreadReportID}`,
        value: {
            [optimisticReportAction.reportActionID]: optimisticReportAction,
        },
    };

    const failureReportActionData: OnyxUpdate = {
        onyxMethod: Onyx.METHOD.MERGE,
        key: `${ONYXKEYS.COLLECTION.REPORT_ACTIONS}${transactionThreadReportID}`,
        value: {
            [optimisticReportAction.reportActionID]: null,
        },
    };

    const optimisticData: OnyxUpdate[] = [];
    const failureData: OnyxUpdate[] = [];

    optimisticData.push(
        optimisticTransactionData,
        ...optimisticTransactionDuplicatesData,
        ...optimisticTransactionViolations,
        expenseReportOptimisticData,
        expenseReportActionsOptimisticData,
        optimisticReportActionData,
    );
    failureData.push(
        failureTransactionData,
        ...failureTransactionDuplicatesData,
        ...failureTransactionViolations,
        expenseReportFailureData,
        expenseReportActionsFailureData,
        failureReportActionData,
    );

    API.write(WRITE_COMMANDS.MERGE_DUPLICATES, {...params, reportActionID: optimisticReportAction.reportActionID}, {optimisticData, failureData});
}

function updateLastLocationPermissionPrompt() {
    Onyx.set(ONYXKEYS.NVP_LAST_LOCATION_PERMISSION_PROMPT, new Date().toISOString());
}

/** Instead of merging the duplicates, it updates the transaction we want to keep and puts the others on hold without deleting them */
function resolveDuplicates(params: MergeDuplicatesParams) {
    if (!params.transactionID) {
        return;
    }

    const originalSelectedTransaction = allTransactions[`${ONYXKEYS.COLLECTION.TRANSACTION}${params.transactionID}`];

    const optimisticTransactionData: OnyxUpdate = {
        onyxMethod: Onyx.METHOD.MERGE,
        key: `${ONYXKEYS.COLLECTION.TRANSACTION}${params.transactionID}`,
        value: {
            ...originalSelectedTransaction,
            billable: params.billable,
            comment: {
                comment: params.comment,
            },
            category: params.category,
            created: params.created,
            currency: params.currency,
            modifiedMerchant: params.merchant,
            reimbursable: params.reimbursable,
            tag: params.tag,
        },
    };

    const failureTransactionData: OnyxUpdate = {
        onyxMethod: Onyx.METHOD.MERGE,
        key: `${ONYXKEYS.COLLECTION.TRANSACTION}${params.transactionID}`,
        // eslint-disable-next-line @typescript-eslint/non-nullable-type-assertion-style
        value: originalSelectedTransaction as OnyxTypes.Transaction,
    };

    const optimisticTransactionViolations: OnyxUpdate[] = [...params.transactionIDList, params.transactionID].map((id) => {
        const violations = allTransactionViolations[`${ONYXKEYS.COLLECTION.TRANSACTION_VIOLATIONS}${id}`] ?? [];
        const newViolation = {name: CONST.VIOLATIONS.HOLD, type: CONST.VIOLATION_TYPES.VIOLATION};
        const updatedViolations = id === params.transactionID ? violations : [...violations, newViolation];
        return {
            onyxMethod: Onyx.METHOD.MERGE,
            key: `${ONYXKEYS.COLLECTION.TRANSACTION_VIOLATIONS}${id}`,
            value: updatedViolations.filter((violation) => violation.name !== CONST.VIOLATIONS.DUPLICATED_TRANSACTION),
        };
    });

    const failureTransactionViolations: OnyxUpdate[] = [...params.transactionIDList, params.transactionID].map((id) => {
        const violations = allTransactionViolations[`${ONYXKEYS.COLLECTION.TRANSACTION_VIOLATIONS}${id}`] ?? [];
        return {
            onyxMethod: Onyx.METHOD.MERGE,
            key: `${ONYXKEYS.COLLECTION.TRANSACTION_VIOLATIONS}${id}`,
            value: violations,
        };
    });

    const iouActionList = params.reportID ? getIOUActionForTransactions(params.transactionIDList, params.reportID) : [];
    const orderedTransactionIDList = iouActionList
        .map((action) => {
            const message = getOriginalMessage(action);
            return message?.IOUTransactionID;
        })
        .filter((id): id is string => !!id);

    const optimisticHoldActions: OnyxUpdate[] = [];
    const failureHoldActions: OnyxUpdate[] = [];
    const reportActionIDList: string[] = [];
    const optimisticHoldTransactionActions: OnyxUpdate[] = [];
    const failureHoldTransactionActions: OnyxUpdate[] = [];
    iouActionList.forEach((action) => {
        const transactionThreadReportID = action?.childReportID;
        const createdReportAction = buildOptimisticHoldReportAction();
        reportActionIDList.push(createdReportAction.reportActionID);
        const transactionID = isMoneyRequestAction(action) ? getOriginalMessage(action)?.IOUTransactionID ?? CONST.DEFAULT_NUMBER_ID : CONST.DEFAULT_NUMBER_ID;
        optimisticHoldTransactionActions.push({
            onyxMethod: Onyx.METHOD.MERGE,
            key: `${ONYXKEYS.COLLECTION.TRANSACTION}${transactionID}`,
            value: {
                comment: {
                    hold: createdReportAction.reportActionID,
                },
            },
        });
        failureHoldTransactionActions.push({
            onyxMethod: Onyx.METHOD.MERGE,
            key: `${ONYXKEYS.COLLECTION.TRANSACTION}${transactionID}`,
            value: {
                comment: {
                    hold: null,
                },
            },
        });
        optimisticHoldActions.push({
            onyxMethod: Onyx.METHOD.MERGE,
            key: `${ONYXKEYS.COLLECTION.REPORT_ACTIONS}${transactionThreadReportID}`,
            value: {
                [createdReportAction.reportActionID]: createdReportAction,
            },
        });
        failureHoldActions.push({
            onyxMethod: Onyx.METHOD.MERGE,
            key: `${ONYXKEYS.COLLECTION.REPORT_ACTIONS}${transactionThreadReportID}`,
            value: {
                [createdReportAction.reportActionID]: {
                    errors: getMicroSecondOnyxErrorWithTranslationKey('iou.error.genericHoldExpenseFailureMessage'),
                },
            },
        });
    });

    const transactionThreadReportID = params.reportID ? getIOUActionForTransactions([params.transactionID], params.reportID).at(0)?.childReportID : undefined;
    const optimisticReportAction = buildOptimisticDismissedViolationReportAction({
        reason: 'manual',
        violationName: CONST.VIOLATIONS.DUPLICATED_TRANSACTION,
    });

    const optimisticReportActionData: OnyxUpdate = {
        onyxMethod: Onyx.METHOD.MERGE,
        key: `${ONYXKEYS.COLLECTION.REPORT_ACTIONS}${transactionThreadReportID}`,
        value: {
            [optimisticReportAction.reportActionID]: optimisticReportAction,
        },
    };

    const failureReportActionData: OnyxUpdate = {
        onyxMethod: Onyx.METHOD.MERGE,
        key: `${ONYXKEYS.COLLECTION.REPORT_ACTIONS}${transactionThreadReportID}`,
        value: {
            [optimisticReportAction.reportActionID]: null,
        },
    };

    const optimisticData: OnyxUpdate[] = [];
    const failureData: OnyxUpdate[] = [];

    optimisticData.push(optimisticTransactionData, ...optimisticTransactionViolations, ...optimisticHoldActions, ...optimisticHoldTransactionActions, optimisticReportActionData);
    failureData.push(failureTransactionData, ...failureTransactionViolations, ...failureHoldActions, ...failureHoldTransactionActions, failureReportActionData);
    const {reportID, transactionIDList, receiptID, ...otherParams} = params;

    const parameters: ResolveDuplicatesParams = {
        ...otherParams,
        transactionID: params.transactionID,
        reportActionIDList,
        transactionIDList: orderedTransactionIDList,
        dismissedViolationReportActionID: optimisticReportAction.reportActionID,
    };

    API.write(WRITE_COMMANDS.RESOLVE_DUPLICATES, parameters, {optimisticData, failureData});
}

function getSearchOnyxUpdate({participant, transaction}: GetSearchOnyxUpdateParams) {
    const toAccountID = participant?.accountID;
    const fromAccountID = currentUserPersonalDetails?.accountID;
    const currentSearchQueryJSON = getCurrentSearchQueryJSON();

    if (currentSearchQueryJSON && toAccountID != null && fromAccountID != null) {
        const validSearchTypes: SearchDataTypes[] = [CONST.SEARCH.DATA_TYPES.EXPENSE, CONST.SEARCH.DATA_TYPES.INVOICE];
        const shouldOptimisticallyUpdate =
            currentSearchQueryJSON.status === CONST.SEARCH.STATUS.EXPENSE.ALL && validSearchTypes.includes(currentSearchQueryJSON.type) && currentSearchQueryJSON.flatFilters.length === 0;

        if (shouldOptimisticallyUpdate) {
            return {
                onyxMethod: Onyx.METHOD.MERGE,
                key: `${ONYXKEYS.COLLECTION.SNAPSHOT}${currentSearchQueryJSON.hash}` as const,
                value: {
                    data: {
                        [ONYXKEYS.PERSONAL_DETAILS_LIST]: {
                            [toAccountID]: {
                                accountID: toAccountID,
                                displayName: participant?.displayName,
                                login: participant?.login,
                            },
                            [fromAccountID]: {
                                accountID: fromAccountID,
                                avatar: currentUserPersonalDetails?.avatar,
                                displayName: currentUserPersonalDetails?.displayName,
                                login: currentUserPersonalDetails?.login,
                            },
                        },
                        [`${ONYXKEYS.COLLECTION.TRANSACTION}${transaction.transactionID}`]: {
                            accountID: fromAccountID,
                            managerID: toAccountID,
                            ...transaction,
                        },
                    },
                },
            };
        }
    }
}

export {
    adjustRemainingSplitShares,
    getNextApproverAccountID,
    approveMoneyRequest,
    canApproveIOU,
    canUnapproveIOU,
    cancelPayment,
    canIOUBePaid,
    canCancelPayment,
    cleanUpMoneyRequest,
    clearMoneyRequest,
    completeSplitBill,
    createDistanceRequest,
    createDraftTransaction,
    deleteMoneyRequest,
    deleteTrackExpense,
    detachReceipt,
    dismissHoldUseExplanation,
    getIOURequestPolicyID,
    initMoneyRequest,
    navigateToStartStepIfScanFileCannotBeRead,
    completePaymentOnboarding,
    payInvoice,
    payMoneyRequest,
    putOnHold,
    replaceReceipt,
    requestMoney,
    resetSplitShares,
    resetDraftTransactionsCustomUnit,
    savePreferredPaymentMethod,
    sendInvoice,
    sendMoneyElsewhere,
    sendMoneyWithWallet,
    setCustomUnitRateID,
    setCustomUnitID,
    removeSubrate,
    addSubrate,
    updateSubrate,
    clearSubrates,
    setDraftSplitTransaction,
    setIndividualShare,
    setMoneyRequestAmount,
    setMoneyRequestAttendees,
    setMoneyRequestAccountant,
    setMoneyRequestBillable,
    setMoneyRequestCategory,
    setMoneyRequestCreated,
    setMoneyRequestDateAttribute,
    setMoneyRequestCurrency,
    setMoneyRequestDescription,
    setMoneyRequestDistanceRate,
    setMoneyRequestMerchant,
    setMoneyRequestParticipants,
    setMoneyRequestParticipantsFromReport,
    getMoneyRequestParticipantsFromReport,
    setMoneyRequestPendingFields,
    setMoneyRequestReceipt,
    setMoneyRequestTag,
    setMoneyRequestTaxAmount,
    setMoneyRequestTaxRate,
    setSplitPayer,
    setSplitShares,
    splitBill,
    splitBillAndOpenReport,
    startMoneyRequest,
    startSplitBill,
    submitReport,
    trackExpense,
    unapproveExpenseReport,
    unholdRequest,
    updateMoneyRequestAttendees,
    updateMoneyRequestAmountAndCurrency,
    updateMoneyRequestReimbursable,
    updateMoneyRequestBillable,
    updateMoneyRequestCategory,
    updateMoneyRequestDate,
    updateMoneyRequestDescription,
    updateMoneyRequestDistance,
    updateMoneyRequestDistanceRate,
    updateMoneyRequestMerchant,
    updateMoneyRequestTag,
    updateMoneyRequestTaxAmount,
    updateMoneyRequestTaxRate,
    mergeDuplicates,
    updateLastLocationPermissionPrompt,
    resolveDuplicates,
    getIOUReportActionToApproveOrPay,
    getNavigationUrlOnMoneyRequestDelete,
    getNavigationUrlAfterTrackExpenseDelete,
    canSubmitReport,
    submitPerDiemExpense,
    calculateDiffAmount,
    setMoneyRequestReimbursable,
};
export type {GPSPoint as GpsPoint, IOURequestType, StartSplitBilActionParams, CreateTrackExpenseParams, RequestMoneyInformation, ReplaceReceipt};<|MERGE_RESOLUTION|>--- conflicted
+++ resolved
@@ -3336,11 +3336,7 @@
     const {parentChatReport, transactionParams, participantParams, policyParams = {}, moneyRequestReportID = ''} = perDiemExpenseInformation;
     const {payeeAccountID = userAccountID, payeeEmail = currentUserEmail, participant} = participantParams;
     const {policy, policyCategories, policyTagList} = policyParams;
-<<<<<<< HEAD
-    const {comment = '', currency, created, category, tag, customUnit, billable, reimbursable} = transactionParams;
-=======
-    const {comment = '', currency, created, category, tag, customUnit, billable, attendees} = transactionParams;
->>>>>>> f62ec5e0
+    const {comment = '', currency, created, category, tag, customUnit, billable, attendees, reimbursable} = transactionParams;
 
     const amount = computePerDiemExpenseAmount(customUnit);
     const merchant = computePerDiemExpenseMerchant(customUnit, policy);
@@ -5268,11 +5264,8 @@
         transactionThreadReportID,
         createdReportActionIDForThread,
         billable,
-<<<<<<< HEAD
         reimbursable,
-=======
         attendees: attendees ? JSON.stringify(attendees) : undefined,
->>>>>>> f62ec5e0
     };
 
     API.write(WRITE_COMMANDS.CREATE_PER_DIEM_REQUEST, parameters, onyxData);
@@ -6943,7 +6936,6 @@
     const {policy, policyCategories, policyTagList} = policyParams;
     const parsedComment = getParsedComment(transactionParams.comment);
     transactionParams.comment = parsedComment;
-<<<<<<< HEAD
     const {
         amount,
         comment,
@@ -6959,10 +6951,8 @@
         validWaypoints,
         customUnitRateID = '',
         splitShares = {},
+        attendees,
     } = transactionParams;
-=======
-    const {amount, comment, currency, created, category, tag, taxAmount, taxCode, merchant, billable, validWaypoints, customUnitRateID = '', splitShares = {}, attendees} = transactionParams;
->>>>>>> f62ec5e0
 
     // If the report is an iou or expense report, we should get the linked chat report to be passed to the getMoneyRequestInformation function
     const isMoneyRequestReport = isMoneyRequestReportReportUtils(report);
@@ -7067,11 +7057,8 @@
                 taxCode,
                 taxAmount,
                 billable,
-<<<<<<< HEAD
                 reimbursable,
-=======
                 attendees,
->>>>>>> f62ec5e0
             },
         });
 
