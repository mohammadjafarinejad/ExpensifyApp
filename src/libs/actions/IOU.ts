import {format} from 'date-fns';
import {fastMerge, Str} from 'expensify-common';
import type {NullishDeep, OnyxCollection, OnyxEntry, OnyxInputValue, OnyxUpdate} from 'react-native-onyx';
import Onyx from 'react-native-onyx';
import type {ValueOf} from 'type-fest';
import ReceiptGeneric from '@assets/images/receipt-generic.png';
import * as API from '@libs/API';
import type {
    ApproveMoneyRequestParams,
    CompleteSplitBillParams,
    CreateDistanceRequestParams,
    CreateWorkspaceParams,
    DeleteMoneyRequestParams,
    DetachReceiptParams,
    EditMoneyRequestParams,
    PayInvoiceParams,
    PayMoneyRequestParams,
    ReplaceReceiptParams,
    RequestMoneyParams,
    SendInvoiceParams,
    SendMoneyParams,
    SetNameValuePairParams,
    SplitBillParams,
    StartSplitBillParams,
    SubmitReportParams,
    TrackExpenseParams,
    TransactionMergeParams,
    UnapproveExpenseReportParams,
    UpdateMoneyRequestParams,
} from '@libs/API/parameters';
import {WRITE_COMMANDS} from '@libs/API/types';
import * as CurrencyUtils from '@libs/CurrencyUtils';
import DateUtils from '@libs/DateUtils';
import DistanceRequestUtils from '@libs/DistanceRequestUtils';
import * as ErrorUtils from '@libs/ErrorUtils';
import * as FileUtils from '@libs/fileDownload/FileUtils';
import * as IOUUtils from '@libs/IOUUtils';
import {toLocaleDigit} from '@libs/LocaleDigitUtils';
import * as LocalePhoneNumber from '@libs/LocalePhoneNumber';
import * as Localize from '@libs/Localize';
import Navigation from '@libs/Navigation/Navigation';
import * as NextStepUtils from '@libs/NextStepUtils';
import Permissions from '@libs/Permissions';
import * as PhoneNumber from '@libs/PhoneNumber';
import * as PolicyUtils from '@libs/PolicyUtils';
import * as ReportActionsUtils from '@libs/ReportActionsUtils';
import * as ReportConnection from '@libs/ReportConnection';
import type {OptimisticChatReport, OptimisticCreatedReportAction, OptimisticIOUReportAction, TransactionDetails} from '@libs/ReportUtils';
import * as ReportUtils from '@libs/ReportUtils';
import * as SubscriptionUtils from '@libs/SubscriptionUtils';
import * as TransactionUtils from '@libs/TransactionUtils';
import ViolationsUtils from '@libs/Violations/ViolationsUtils';
import type {IOUAction, IOUType} from '@src/CONST';
import CONST from '@src/CONST';
import ONYXKEYS from '@src/ONYXKEYS';
import ROUTES from '@src/ROUTES';
import type * as OnyxTypes from '@src/types/onyx';
import type {Participant, Split} from '@src/types/onyx/IOU';
import type {ErrorFields, Errors} from '@src/types/onyx/OnyxCommon';
import type {PaymentMethodType} from '@src/types/onyx/OriginalMessage';
import type ReportAction from '@src/types/onyx/ReportAction';
import type {OnyxData} from '@src/types/onyx/Request';
import type {Comment, Receipt, ReceiptSource, Routes, SplitShares, TransactionChanges, WaypointCollection} from '@src/types/onyx/Transaction';
import type DeepValueOf from '@src/types/utils/DeepValueOf';
import {isEmptyObject} from '@src/types/utils/EmptyObject';
import * as CachedPDFPaths from './CachedPDFPaths';
import * as Category from './Policy/Category';
import * as Policy from './Policy/Policy';
import * as Tag from './Policy/Tag';
import * as Report from './Report';

type IOURequestType = ValueOf<typeof CONST.IOU.REQUEST_TYPE>;

type OneOnOneIOUReport = OnyxTypes.Report | undefined | null;

type MoneyRequestInformation = {
    payerAccountID: number;
    payerEmail: string;
    iouReport: OnyxTypes.Report;
    chatReport: OnyxTypes.Report;
    transaction: OnyxTypes.Transaction;
    iouAction: OptimisticIOUReportAction;
    createdChatReportActionID: string;
    createdIOUReportActionID: string;
    reportPreviewAction: OnyxTypes.ReportAction;
    transactionThreadReportID: string;
    createdReportActionIDForThread: string;
    onyxData: OnyxData;
};

type TrackExpenseInformation = {
    createdWorkspaceParams?: CreateWorkspaceParams;
    iouReport?: OnyxTypes.Report;
    chatReport: OnyxTypes.Report;
    transaction: OnyxTypes.Transaction;
    iouAction: OptimisticIOUReportAction;
    createdChatReportActionID: string;
    createdIOUReportActionID?: string;
    reportPreviewAction?: OnyxTypes.ReportAction;
    transactionThreadReportID: string;
    createdReportActionIDForThread: string;
    actionableWhisperReportActionIDParam?: string;
    onyxData: OnyxData;
};

type SendInvoiceInformation = {
    senderWorkspaceID: string;
    receiver: Partial<OnyxTypes.PersonalDetails>;
    invoiceRoom: OnyxTypes.Report;
    createdChatReportActionID: string;
    invoiceReportID: string;
    reportPreviewReportActionID: string;
    transactionID: string;
    transactionThreadReportID: string;
    onyxData: OnyxData;
};

type SplitData = {
    chatReportID: string;
    transactionID: string;
    reportActionID: string;
    policyID?: string;
    createdReportActionID?: string;
    chatType?: string;
};

type SplitsAndOnyxData = {
    splitData: SplitData;
    splits: Split[];
    onyxData: OnyxData;
};

type UpdateMoneyRequestData = {
    params: UpdateMoneyRequestParams;
    onyxData: OnyxData;
};

type PayMoneyRequestData = {
    params: PayMoneyRequestParams;
    optimisticData: OnyxUpdate[];
    successData: OnyxUpdate[];
    failureData: OnyxUpdate[];
};

type SendMoneyParamsData = {
    params: SendMoneyParams;
    optimisticData: OnyxUpdate[];
    successData: OnyxUpdate[];
    failureData: OnyxUpdate[];
};

type GPSPoint = {
    lat: number;
    long: number;
};

let betas: OnyxTypes.Beta[] = [];
Onyx.connect({
    key: ONYXKEYS.BETAS,
    callback: (value) => (betas = value ?? []),
});

let allPersonalDetails: OnyxTypes.PersonalDetailsList = {};
Onyx.connect({
    key: ONYXKEYS.PERSONAL_DETAILS_LIST,
    callback: (value) => {
        allPersonalDetails = value ?? {};
    },
});

let allReportsDraft: OnyxCollection<OnyxTypes.Report>;
Onyx.connect({
    key: ONYXKEYS.COLLECTION.REPORT_DRAFT,
    waitForCollectionCallback: true,
    callback: (value) => (allReportsDraft = value),
});

let allTransactions: NonNullable<OnyxCollection<OnyxTypes.Transaction>> = {};
Onyx.connect({
    key: ONYXKEYS.COLLECTION.TRANSACTION,
    waitForCollectionCallback: true,
    callback: (value) => {
        if (!value) {
            allTransactions = {};
            return;
        }

        allTransactions = value;
    },
});

let allTransactionDrafts: NonNullable<OnyxCollection<OnyxTypes.Transaction>> = {};
Onyx.connect({
    key: ONYXKEYS.COLLECTION.TRANSACTION_DRAFT,
    waitForCollectionCallback: true,
    callback: (value) => {
        allTransactionDrafts = value ?? {};
    },
});

let allTransactionViolations: NonNullable<OnyxCollection<OnyxTypes.TransactionViolations>> = {};
Onyx.connect({
    key: ONYXKEYS.COLLECTION.TRANSACTION_VIOLATIONS,
    waitForCollectionCallback: true,
    callback: (value) => {
        if (!value) {
            allTransactionViolations = {};
            return;
        }

        allTransactionViolations = value;
    },
});

let allDraftSplitTransactions: NonNullable<OnyxCollection<OnyxTypes.Transaction>> = {};
Onyx.connect({
    key: ONYXKEYS.COLLECTION.SPLIT_TRANSACTION_DRAFT,
    waitForCollectionCallback: true,
    callback: (value) => {
        allDraftSplitTransactions = value ?? {};
    },
});

let allNextSteps: NonNullable<OnyxCollection<OnyxTypes.ReportNextStep>> = {};
Onyx.connect({
    key: ONYXKEYS.COLLECTION.NEXT_STEP,
    waitForCollectionCallback: true,
    callback: (value) => {
        allNextSteps = value ?? {};
    },
});

let userAccountID = -1;
let currentUserEmail = '';
Onyx.connect({
    key: ONYXKEYS.SESSION,
    callback: (value) => {
        currentUserEmail = value?.email ?? '';
        userAccountID = value?.accountID ?? -1;
    },
});

let currentUserPersonalDetails: OnyxEntry<OnyxTypes.PersonalDetails>;
Onyx.connect({
    key: ONYXKEYS.PERSONAL_DETAILS_LIST,
    callback: (value) => {
        currentUserPersonalDetails = value?.[userAccountID] ?? undefined;
    },
});

let currentDate: OnyxEntry<string> = '';
Onyx.connect({
    key: ONYXKEYS.CURRENT_DATE,
    callback: (value) => {
        currentDate = value;
    },
});

let quickAction: OnyxEntry<OnyxTypes.QuickAction> = {};
Onyx.connect({
    key: ONYXKEYS.NVP_QUICK_ACTION_GLOBAL_CREATE,
    callback: (value) => {
        quickAction = value;
    },
});

let allReportActions: OnyxCollection<OnyxTypes.ReportActions>;
Onyx.connect({
    key: ONYXKEYS.COLLECTION.REPORT_ACTIONS,
    waitForCollectionCallback: true,
    callback: (actions) => {
        if (!actions) {
            return;
        }
        allReportActions = actions;
    },
});

let preferredLocale: DeepValueOf<typeof CONST.LOCALES> = CONST.LOCALES.DEFAULT;
Onyx.connect({
    key: ONYXKEYS.NVP_PREFERRED_LOCALE,
    callback: (value) => {
        if (!value) {
            return;
        }
        preferredLocale = value;
    },
});

/**
 * Get the report or draft report given a reportID
 */
function getReportOrDraftReport(reportID: string | undefined): OnyxEntry<OnyxTypes.Report> {
    const allReports = ReportConnection.getAllReports();
    if (!allReports && !allReportsDraft) {
        return undefined;
    }

    const report = allReports?.[`${ONYXKEYS.COLLECTION.REPORT}${reportID}`];
    const draftReport = allReportsDraft?.[`${ONYXKEYS.COLLECTION.REPORT_DRAFT}${reportID}`];

    return report ?? draftReport;
}

/**
 * Find the report preview action from given chat report and iou report
 */
function getReportPreviewAction(chatReportID: string, iouReportID: string): OnyxInputValue<ReportAction<typeof CONST.REPORT.ACTIONS.TYPE.REPORT_PREVIEW>> {
    const reportActions = allReportActions?.[`${ONYXKEYS.COLLECTION.REPORT_ACTIONS}${chatReportID}`] ?? {};

    // Find the report preview action from the chat report
    return (
        Object.values(reportActions).find(
            (reportAction): reportAction is ReportAction<typeof CONST.REPORT.ACTIONS.TYPE.REPORT_PREVIEW> =>
                reportAction && ReportActionsUtils.isReportPreviewAction(reportAction) && ReportActionsUtils.getOriginalMessage(reportAction)?.linkedReportID === iouReportID,
        ) ?? null
    );
}

/**
 * Initialize expense info
 * @param reportID to attach the transaction to
 * @param policy
 * @param isFromGlobalCreate
 * @param iouRequestType one of manual/scan/distance
 */
function initMoneyRequest(reportID: string, policy: OnyxEntry<OnyxTypes.Policy>, isFromGlobalCreate: boolean, iouRequestType: IOURequestType = CONST.IOU.REQUEST_TYPE.MANUAL) {
    // Generate a brand new transactionID
    const newTransactionID = CONST.IOU.OPTIMISTIC_TRANSACTION_ID;
    const currency = policy?.outputCurrency ?? currentUserPersonalDetails?.localCurrencyCode ?? CONST.CURRENCY.USD;
    // Disabling this line since currentDate can be an empty string
    // eslint-disable-next-line @typescript-eslint/prefer-nullish-coalescing
    const created = currentDate || format(new Date(), 'yyyy-MM-dd');

    const currentTransaction = allTransactionDrafts?.[`${ONYXKEYS.COLLECTION.TRANSACTION_DRAFT}${newTransactionID}`];

    // in case we have to re-init money request, but the IOU request type is the same with the old draft transaction,
    // we should keep most of the existing data by using the ONYX MERGE operation
    if (currentTransaction?.iouRequestType === iouRequestType) {
        // so, we just need to update the reportID, isFromGlobalCreate, created, currency
        Onyx.merge(`${ONYXKEYS.COLLECTION.TRANSACTION_DRAFT}${newTransactionID}`, {
            reportID,
            isFromGlobalCreate,
            created,
            currency,
            transactionID: newTransactionID,
        });
        return;
    }

    const comment: Comment = {};

    // Add initial empty waypoints when starting a distance expense
    if (iouRequestType === CONST.IOU.REQUEST_TYPE.DISTANCE) {
        comment.waypoints = {
            waypoint0: {keyForList: 'start_waypoint'},
            waypoint1: {keyForList: 'stop_waypoint'},
        };
        if (!isFromGlobalCreate) {
            const customUnitRateID = DistanceRequestUtils.getCustomUnitRateID(reportID);
            comment.customUnit = {customUnitRateID};
        }
    }

    // Store the transaction in Onyx and mark it as not saved so it can be cleaned up later
    // Use set() here so that there is no way that data will be leaked between objects when it gets reset
    Onyx.set(`${ONYXKEYS.COLLECTION.TRANSACTION_DRAFT}${newTransactionID}`, {
        amount: 0,
        comment,
        created,
        currency,
        iouRequestType,
        reportID,
        transactionID: newTransactionID,
        isFromGlobalCreate,
        merchant: CONST.TRANSACTION.PARTIAL_TRANSACTION_MERCHANT,
        splitPayerAccountIDs: currentUserPersonalDetails ? [currentUserPersonalDetails.accountID] : undefined,
    });
}

function createDraftTransaction(transaction: OnyxTypes.Transaction) {
    if (!transaction) {
        return;
    }

    const newTransaction = {
        ...transaction,
    };

    Onyx.set(`${ONYXKEYS.COLLECTION.TRANSACTION_DRAFT}${transaction.transactionID}`, newTransaction);
}

function clearMoneyRequest(transactionID: string, skipConfirmation = false) {
    Onyx.set(`${ONYXKEYS.COLLECTION.SKIP_CONFIRMATION}${transactionID}`, skipConfirmation);
    Onyx.set(`${ONYXKEYS.COLLECTION.TRANSACTION_DRAFT}${transactionID}`, null);
}

function startMoneyRequest(iouType: ValueOf<typeof CONST.IOU.TYPE>, reportID: string, requestType?: IOURequestType, skipConfirmation = false) {
    clearMoneyRequest(CONST.IOU.OPTIMISTIC_TRANSACTION_ID, skipConfirmation);
    switch (requestType) {
        case CONST.IOU.REQUEST_TYPE.MANUAL:
            Navigation.navigate(ROUTES.MONEY_REQUEST_CREATE_TAB_MANUAL.getRoute(CONST.IOU.ACTION.CREATE, iouType, CONST.IOU.OPTIMISTIC_TRANSACTION_ID, reportID));
            return;
        case CONST.IOU.REQUEST_TYPE.SCAN:
            Navigation.navigate(ROUTES.MONEY_REQUEST_CREATE_TAB_SCAN.getRoute(CONST.IOU.ACTION.CREATE, iouType, CONST.IOU.OPTIMISTIC_TRANSACTION_ID, reportID));
            return;
        case CONST.IOU.REQUEST_TYPE.DISTANCE:
            Navigation.navigate(ROUTES.MONEY_REQUEST_CREATE_TAB_DISTANCE.getRoute(CONST.IOU.ACTION.CREATE, iouType, CONST.IOU.OPTIMISTIC_TRANSACTION_ID, reportID));
            return;
        default:
            Navigation.navigate(ROUTES.MONEY_REQUEST_CREATE.getRoute(CONST.IOU.ACTION.CREATE, iouType, CONST.IOU.OPTIMISTIC_TRANSACTION_ID, reportID));
    }
}

function setMoneyRequestAmount(transactionID: string, amount: number, currency: string, shouldShowOriginalAmount = false) {
    Onyx.merge(`${ONYXKEYS.COLLECTION.TRANSACTION_DRAFT}${transactionID}`, {amount, currency, shouldShowOriginalAmount});
}

function setMoneyRequestCreated(transactionID: string, created: string, isDraft: boolean) {
    Onyx.merge(`${isDraft ? ONYXKEYS.COLLECTION.TRANSACTION_DRAFT : ONYXKEYS.COLLECTION.TRANSACTION}${transactionID}`, {created});
}

function setMoneyRequestCurrency(transactionID: string, currency: string, isEditing = false) {
    const fieldToUpdate = isEditing ? 'modifiedCurrency' : 'currency';
    Onyx.merge(`${ONYXKEYS.COLLECTION.TRANSACTION_DRAFT}${transactionID}`, {[fieldToUpdate]: currency});
}

function setMoneyRequestDescription(transactionID: string, comment: string, isDraft: boolean) {
    Onyx.merge(`${isDraft ? ONYXKEYS.COLLECTION.TRANSACTION_DRAFT : ONYXKEYS.COLLECTION.TRANSACTION}${transactionID}`, {comment: {comment: comment.trim()}});
}

function setMoneyRequestMerchant(transactionID: string, merchant: string, isDraft: boolean) {
    Onyx.merge(`${isDraft ? ONYXKEYS.COLLECTION.TRANSACTION_DRAFT : ONYXKEYS.COLLECTION.TRANSACTION}${transactionID}`, {merchant});
}

function setMoneyRequestPendingFields(transactionID: string, pendingFields: OnyxTypes.Transaction['pendingFields']) {
    Onyx.merge(`${ONYXKEYS.COLLECTION.TRANSACTION_DRAFT}${transactionID}`, {pendingFields});
}

function setMoneyRequestCategory(transactionID: string, category: string) {
    Onyx.merge(`${ONYXKEYS.COLLECTION.TRANSACTION_DRAFT}${transactionID}`, {category});
}

function setMoneyRequestTag(transactionID: string, tag: string) {
    Onyx.merge(`${ONYXKEYS.COLLECTION.TRANSACTION_DRAFT}${transactionID}`, {tag});
}

function setMoneyRequestBillable(transactionID: string, billable: boolean) {
    Onyx.merge(`${ONYXKEYS.COLLECTION.TRANSACTION_DRAFT}${transactionID}`, {billable});
}

function setMoneyRequestParticipants(transactionID: string, participants: Participant[] = []) {
    Onyx.merge(`${ONYXKEYS.COLLECTION.TRANSACTION_DRAFT}${transactionID}`, {participants});
}

function setSplitPayer(transactionID: string, payerAccountID: number) {
    Onyx.merge(`${ONYXKEYS.COLLECTION.TRANSACTION_DRAFT}${transactionID}`, {splitPayerAccountIDs: [payerAccountID]});
}

function setMoneyRequestReceipt(transactionID: string, source: string, filename: string, isDraft: boolean, type?: string) {
    Onyx.merge(`${isDraft ? ONYXKEYS.COLLECTION.TRANSACTION_DRAFT : ONYXKEYS.COLLECTION.TRANSACTION}${transactionID}`, {
        receipt: {source, type: type ?? ''},
        filename,
    });
}

/**
 * Set custom unit rateID for the transaction draft
 */
function setCustomUnitRateID(transactionID: string, customUnitRateID: string) {
    Onyx.merge(`${ONYXKEYS.COLLECTION.TRANSACTION_DRAFT}${transactionID}`, {comment: {customUnit: {customUnitRateID}}});
}

/** Update transaction distance rate */
function updateDistanceRequestRate(transactionID: string, rateID: string, policyID: string) {
    Onyx.merge(ONYXKEYS.NVP_LAST_SELECTED_DISTANCE_RATES, {[policyID]: rateID});
    Onyx.merge(`${ONYXKEYS.COLLECTION.TRANSACTION_DRAFT}${transactionID}`, {comment: {customUnit: {customUnitRateID: rateID}}});
}

/** Helper function to get the receipt error for expenses, or the generic error if there's no receipt */
function getReceiptError(receipt: OnyxEntry<Receipt>, filename?: string, isScanRequest = true, errorKey?: number): Errors | ErrorFields {
    return isEmptyObject(receipt) || !isScanRequest
        ? ErrorUtils.getMicroSecondOnyxErrorWithTranslationKey('iou.error.genericCreateFailureMessage', errorKey)
        : ErrorUtils.getMicroSecondOnyxErrorObject({error: CONST.IOU.RECEIPT_ERROR, source: receipt.source?.toString() ?? '', filename: filename ?? ''}, errorKey);
}

/** Builds the Onyx data for an expense */
function buildOnyxDataForMoneyRequest(
    chatReport: OnyxTypes.OnyxInputOrEntry<OnyxTypes.Report>,
    iouReport: OnyxTypes.Report,
    transaction: OnyxTypes.Transaction,
    chatCreatedAction: OptimisticCreatedReportAction,
    iouCreatedAction: OptimisticCreatedReportAction,
    iouAction: OptimisticIOUReportAction,
    optimisticPersonalDetailListAction: OnyxTypes.PersonalDetailsList,
    reportPreviewAction: ReportAction,
    optimisticPolicyRecentlyUsedCategories: string[],
    optimisticPolicyRecentlyUsedTags: OnyxTypes.RecentlyUsedTags,
    isNewChatReport: boolean,
    transactionThreadReport: OptimisticChatReport | null,
    transactionThreadCreatedReportAction: OptimisticCreatedReportAction | null,
    shouldCreateNewMoneyRequestReport: boolean,
    policy?: OnyxTypes.OnyxInputOrEntry<OnyxTypes.Policy>,
    policyTagList?: OnyxTypes.OnyxInputOrEntry<OnyxTypes.PolicyTagList>,
    policyCategories?: OnyxTypes.OnyxInputOrEntry<OnyxTypes.PolicyCategories>,
    optimisticNextStep?: OnyxTypes.ReportNextStep | null,
    isOneOnOneSplit = false,
    existingTransactionThreadReportID?: string,
): [OnyxUpdate[], OnyxUpdate[], OnyxUpdate[]] {
    const isScanRequest = TransactionUtils.isScanRequest(transaction);
    const outstandingChildRequest = ReportUtils.getOutstandingChildRequest(iouReport);
    const clearedPendingFields = Object.fromEntries(Object.keys(transaction.pendingFields ?? {}).map((key) => [key, null]));
    const optimisticData: OnyxUpdate[] = [];
    const successData: OnyxUpdate[] = [];
    let newQuickAction: ValueOf<typeof CONST.QUICK_ACTIONS> = isScanRequest ? CONST.QUICK_ACTIONS.REQUEST_SCAN : CONST.QUICK_ACTIONS.REQUEST_MANUAL;
    if (TransactionUtils.isDistanceRequest(transaction)) {
        newQuickAction = CONST.QUICK_ACTIONS.REQUEST_DISTANCE;
    }
    const existingTransactionThreadReport = ReportConnection.getAllReports()?.[`${ONYXKEYS.COLLECTION.REPORT}${existingTransactionThreadReportID}`] ?? null;

    if (chatReport) {
        optimisticData.push({
            // Use SET for new reports because it doesn't exist yet, is faster and we need the data to be available when we navigate to the chat page
            onyxMethod: isNewChatReport ? Onyx.METHOD.SET : Onyx.METHOD.MERGE,
            key: `${ONYXKEYS.COLLECTION.REPORT}${chatReport.reportID}`,
            value: {
                ...chatReport,
                lastReadTime: DateUtils.getDBTime(),
                lastMessageTranslationKey: '',
                iouReportID: iouReport.reportID,
                ...outstandingChildRequest,
                ...(isNewChatReport ? {pendingFields: {createChat: CONST.RED_BRICK_ROAD_PENDING_ACTION.ADD}} : {}),
            },
        });
    }

    optimisticData.push(
        {
            onyxMethod: shouldCreateNewMoneyRequestReport ? Onyx.METHOD.SET : Onyx.METHOD.MERGE,
            key: `${ONYXKEYS.COLLECTION.REPORT}${iouReport.reportID}`,
            value: {
                ...iouReport,
                lastMessageText: ReportActionsUtils.getReportActionText(iouAction),
                lastMessageHtml: ReportActionsUtils.getReportActionHtml(iouAction),
                lastVisibleActionCreated: iouAction.created,
                pendingFields: {
                    ...(shouldCreateNewMoneyRequestReport ? {createChat: CONST.RED_BRICK_ROAD_PENDING_ACTION.ADD} : {preview: CONST.RED_BRICK_ROAD_PENDING_ACTION.UPDATE}),
                },
            },
        },
        {
            onyxMethod: Onyx.METHOD.SET,
            key: `${ONYXKEYS.COLLECTION.TRANSACTION}${transaction.transactionID}`,
            value: transaction,
        },
        isNewChatReport
            ? {
                  onyxMethod: Onyx.METHOD.SET,
                  key: `${ONYXKEYS.COLLECTION.REPORT_ACTIONS}${chatReport?.reportID}`,
                  value: {
                      [chatCreatedAction.reportActionID]: chatCreatedAction,
                      [reportPreviewAction.reportActionID]: reportPreviewAction,
                  },
              }
            : {
                  onyxMethod: Onyx.METHOD.MERGE,
                  key: `${ONYXKEYS.COLLECTION.REPORT_ACTIONS}${chatReport?.reportID}`,
                  value: {
                      [reportPreviewAction.reportActionID]: reportPreviewAction,
                  },
              },
        shouldCreateNewMoneyRequestReport
            ? {
                  onyxMethod: Onyx.METHOD.SET,
                  key: `${ONYXKEYS.COLLECTION.REPORT_ACTIONS}${iouReport.reportID}`,
                  value: {
                      [iouCreatedAction.reportActionID]: iouCreatedAction as OnyxTypes.ReportAction,
                      [iouAction.reportActionID]: iouAction as OnyxTypes.ReportAction,
                  },
              }
            : {
                  onyxMethod: Onyx.METHOD.MERGE,
                  key: `${ONYXKEYS.COLLECTION.REPORT_ACTIONS}${iouReport.reportID}`,
                  value: {
                      [iouAction.reportActionID]: iouAction as OnyxTypes.ReportAction,
                  },
              },
        {
            onyxMethod: Onyx.METHOD.MERGE,
            key: `${ONYXKEYS.COLLECTION.REPORT}${transactionThreadReport?.reportID}`,
            value: {
                ...transactionThreadReport,
                pendingFields: {createChat: CONST.RED_BRICK_ROAD_PENDING_ACTION.ADD},
            },
        },
        // Remove the temporary transaction used during the creation flow
        {
            onyxMethod: Onyx.METHOD.SET,
            key: `${ONYXKEYS.COLLECTION.TRANSACTION_DRAFT}${CONST.IOU.OPTIMISTIC_TRANSACTION_ID}`,
            value: null,
        },
    );

    if (!isEmptyObject(transactionThreadCreatedReportAction)) {
        optimisticData.push({
            onyxMethod: Onyx.METHOD.MERGE,
            key: `${ONYXKEYS.COLLECTION.REPORT_ACTIONS}${transactionThreadReport?.reportID}`,
            value: {
                [transactionThreadCreatedReportAction.reportActionID]: transactionThreadCreatedReportAction,
            },
        });
    }

    if (!isOneOnOneSplit) {
        optimisticData.push({
            onyxMethod: Onyx.METHOD.SET,
            key: ONYXKEYS.NVP_QUICK_ACTION_GLOBAL_CREATE,
            value: {
                action: newQuickAction,
                chatReportID: chatReport?.reportID,
                isFirstQuickAction: isEmptyObject(quickAction),
            },
        });
    }

    if (optimisticPolicyRecentlyUsedCategories.length) {
        optimisticData.push({
            onyxMethod: Onyx.METHOD.SET,
            key: `${ONYXKEYS.COLLECTION.POLICY_RECENTLY_USED_CATEGORIES}${iouReport.policyID}`,
            value: optimisticPolicyRecentlyUsedCategories,
        });
    }

    if (!isEmptyObject(optimisticPolicyRecentlyUsedTags)) {
        optimisticData.push({
            onyxMethod: Onyx.METHOD.MERGE,
            key: `${ONYXKEYS.COLLECTION.POLICY_RECENTLY_USED_TAGS}${iouReport.policyID}`,
            value: optimisticPolicyRecentlyUsedTags,
        });
    }

    const redundantParticipants: Record<number, null> = {};
    if (!isEmptyObject(optimisticPersonalDetailListAction)) {
        const successPersonalDetailListAction: Record<number, null> = {};

        // BE will send different participants. We clear the optimistic ones to avoid duplicated entries
        Object.keys(optimisticPersonalDetailListAction).forEach((accountIDKey) => {
            const accountID = Number(accountIDKey);
            successPersonalDetailListAction[accountID] = null;
            redundantParticipants[accountID] = null;
        });

        optimisticData.push({
            onyxMethod: Onyx.METHOD.MERGE,
            key: ONYXKEYS.PERSONAL_DETAILS_LIST,
            value: optimisticPersonalDetailListAction,
        });
        successData.push({
            onyxMethod: Onyx.METHOD.MERGE,
            key: ONYXKEYS.PERSONAL_DETAILS_LIST,
            value: successPersonalDetailListAction,
        });
    }

    if (!isEmptyObject(optimisticNextStep)) {
        optimisticData.push({
            onyxMethod: Onyx.METHOD.MERGE,
            key: `${ONYXKEYS.COLLECTION.NEXT_STEP}${iouReport.reportID}`,
            value: optimisticNextStep,
        });
    }

    if (isNewChatReport) {
        successData.push({
            onyxMethod: Onyx.METHOD.MERGE,
            key: `${ONYXKEYS.COLLECTION.REPORT}${chatReport?.reportID}`,
            value: {
                participants: redundantParticipants,
                pendingFields: null,
                errorFields: null,
                isOptimisticReport: false,
            },
        });
    }

    successData.push(
        {
            onyxMethod: Onyx.METHOD.MERGE,
            key: `${ONYXKEYS.COLLECTION.REPORT}${iouReport.reportID}`,
            value: {
                participants: redundantParticipants,
                pendingFields: null,
                errorFields: null,
                isOptimisticReport: false,
            },
        },
        {
            onyxMethod: Onyx.METHOD.MERGE,
            key: `${ONYXKEYS.COLLECTION.REPORT}${transactionThreadReport?.reportID}`,
            value: {
                participants: redundantParticipants,
                pendingFields: null,
                errorFields: null,
                isOptimisticReport: false,
            },
        },
        {
            onyxMethod: Onyx.METHOD.MERGE,
            key: `${ONYXKEYS.COLLECTION.TRANSACTION}${transaction.transactionID}`,
            value: {
                pendingAction: null,
                pendingFields: clearedPendingFields,
            },
        },

        {
            onyxMethod: Onyx.METHOD.MERGE,
            key: `${ONYXKEYS.COLLECTION.REPORT_ACTIONS}${chatReport?.reportID}`,
            value: {
                ...(isNewChatReport
                    ? {
                          [chatCreatedAction.reportActionID]: {
                              pendingAction: null,
                              errors: null,
                          },
                      }
                    : {}),
                [reportPreviewAction.reportActionID]: {
                    pendingAction: null,
                },
            },
        },
        {
            onyxMethod: Onyx.METHOD.MERGE,
            key: `${ONYXKEYS.COLLECTION.REPORT_ACTIONS}${iouReport.reportID}`,
            value: {
                ...(shouldCreateNewMoneyRequestReport
                    ? {
                          [iouCreatedAction.reportActionID]: {
                              pendingAction: null,
                              errors: null,
                          },
                      }
                    : {}),
                [iouAction.reportActionID]: {
                    pendingAction: null,
                    errors: null,
                },
            },
        },
    );

    if (!isEmptyObject(transactionThreadCreatedReportAction)) {
        successData.push({
            onyxMethod: Onyx.METHOD.MERGE,
            key: `${ONYXKEYS.COLLECTION.REPORT_ACTIONS}${transactionThreadReport?.reportID}`,
            value: {
                [transactionThreadCreatedReportAction.reportActionID]: {
                    pendingAction: null,
                    errors: null,
                },
            },
        });
    }

    const errorKey = DateUtils.getMicroseconds();

    const failureData: OnyxUpdate[] = [
        {
            onyxMethod: Onyx.METHOD.MERGE,
            key: `${ONYXKEYS.COLLECTION.REPORT}${chatReport?.reportID}`,
            value: {
                iouReportID: chatReport?.iouReportID,
                lastReadTime: chatReport?.lastReadTime,
                pendingFields: null,
                hasOutstandingChildRequest: chatReport?.hasOutstandingChildRequest,
                ...(isNewChatReport
                    ? {
                          errorFields: {
                              createChat: ErrorUtils.getMicroSecondOnyxErrorWithTranslationKey('report.genericCreateReportFailureMessage'),
                          },
                      }
                    : {}),
            },
        },
        {
            onyxMethod: Onyx.METHOD.MERGE,
            key: `${ONYXKEYS.COLLECTION.REPORT}${iouReport.reportID}`,
            value: {
                pendingFields: null,
                errorFields: {
                    ...(shouldCreateNewMoneyRequestReport ? {createChat: ErrorUtils.getMicroSecondOnyxErrorWithTranslationKey('report.genericCreateReportFailureMessage')} : {}),
                },
            },
        },
        {
            onyxMethod: Onyx.METHOD.MERGE,
            key: `${ONYXKEYS.COLLECTION.REPORT}${transactionThreadReport?.reportID}`,
            value: {
                pendingFields: null,
                errorFields: existingTransactionThreadReport
                    ? null
                    : {
                          createChat: ErrorUtils.getMicroSecondOnyxErrorWithTranslationKey('report.genericCreateReportFailureMessage'),
                      },
            },
        },
        {
            onyxMethod: Onyx.METHOD.MERGE,
            key: `${ONYXKEYS.COLLECTION.TRANSACTION}${transaction.transactionID}`,
            value: {
                // Disabling this line since transaction.filename can be an empty string
                // eslint-disable-next-line @typescript-eslint/prefer-nullish-coalescing
                errors: getReceiptError(transaction.receipt, transaction.filename || transaction.receipt?.filename, isScanRequest, errorKey),
                pendingFields: clearedPendingFields,
            },
        },
        {
            onyxMethod: Onyx.METHOD.MERGE,
            key: `${ONYXKEYS.COLLECTION.REPORT_ACTIONS}${iouReport.reportID}`,
            value: {
                ...(shouldCreateNewMoneyRequestReport
                    ? {
                          [iouCreatedAction.reportActionID]: {
                              // Disabling this line since transaction.filename can be an empty string
                              // eslint-disable-next-line @typescript-eslint/prefer-nullish-coalescing
                              errors: getReceiptError(transaction.receipt, transaction.filename || transaction.receipt?.filename, isScanRequest, errorKey),
                          },
                          [iouAction.reportActionID]: {
                              errors: ErrorUtils.getMicroSecondOnyxErrorWithTranslationKey('iou.error.genericCreateFailureMessage'),
                          },
                      }
                    : {
                          [iouAction.reportActionID]: {
                              // Disabling this line since transaction.filename can be an empty string
                              // eslint-disable-next-line @typescript-eslint/prefer-nullish-coalescing
                              errors: getReceiptError(transaction.receipt, transaction.filename || transaction.receipt?.filename, isScanRequest, errorKey),
                          },
                      }),
            },
        },
    ];

    if (!isEmptyObject(transactionThreadCreatedReportAction)) {
        failureData.push({
            onyxMethod: Onyx.METHOD.MERGE,
            key: `${ONYXKEYS.COLLECTION.REPORT_ACTIONS}${transactionThreadReport?.reportID}`,
            value: {
                [transactionThreadCreatedReportAction.reportActionID]: {
                    errors: ErrorUtils.getMicroSecondOnyxErrorWithTranslationKey('iou.error.genericCreateFailureMessage'),
                },
            },
        });
    }

    // We don't need to compute violations unless we're on a paid policy
    if (!policy || !PolicyUtils.isPaidGroupPolicy(policy)) {
        return [optimisticData, successData, failureData];
    }

    const violationsOnyxData = ViolationsUtils.getViolationsOnyxData(
        transaction,
        [],
        !!policy.requiresTag,
        policyTagList ?? {},
        !!policy.requiresCategory,
        policyCategories ?? {},
        PolicyUtils.hasDependentTags(policy, policyTagList ?? {}),
    );

    if (violationsOnyxData) {
        optimisticData.push(violationsOnyxData);
        failureData.push({
            onyxMethod: Onyx.METHOD.SET,
            key: `${ONYXKEYS.COLLECTION.TRANSACTION_VIOLATIONS}${transaction.transactionID}`,
            value: [],
        });
    }

    return [optimisticData, successData, failureData];
}

/** Builds the Onyx data for an invoice */
function buildOnyxDataForInvoice(
    chatReport: OnyxEntry<OnyxTypes.Report>,
    iouReport: OnyxTypes.Report,
    transaction: OnyxTypes.Transaction,
    chatCreatedAction: OptimisticCreatedReportAction,
    iouCreatedAction: OptimisticCreatedReportAction,
    iouAction: OptimisticIOUReportAction,
    optimisticPersonalDetailListAction: OnyxTypes.PersonalDetailsList,
    reportPreviewAction: ReportAction,
    optimisticPolicyRecentlyUsedCategories: string[],
    optimisticPolicyRecentlyUsedTags: OnyxTypes.RecentlyUsedTags,
    isNewChatReport: boolean,
    transactionThreadReport: OptimisticChatReport,
    transactionThreadCreatedReportAction: OptimisticCreatedReportAction | null,
    policy?: OnyxEntry<OnyxTypes.Policy>,
    policyTagList?: OnyxEntry<OnyxTypes.PolicyTagList>,
    policyCategories?: OnyxEntry<OnyxTypes.PolicyCategories>,
): [OnyxUpdate[], OnyxUpdate[], OnyxUpdate[]] {
    const clearedPendingFields = Object.fromEntries(Object.keys(transaction.pendingFields ?? {}).map((key) => [key, null]));
    const optimisticData: OnyxUpdate[] = [
        {
            onyxMethod: Onyx.METHOD.SET,
            key: `${ONYXKEYS.COLLECTION.REPORT}${iouReport.reportID}`,
            value: {
                ...iouReport,
                lastMessageText: ReportActionsUtils.getReportActionText(iouAction),
                lastMessageHtml: ReportActionsUtils.getReportActionHtml(iouAction),
                pendingFields: {
                    createChat: CONST.RED_BRICK_ROAD_PENDING_ACTION.ADD,
                },
            },
        },
        {
            onyxMethod: Onyx.METHOD.SET,
            key: `${ONYXKEYS.COLLECTION.TRANSACTION}${transaction.transactionID}`,
            value: transaction,
        },
        isNewChatReport
            ? {
                  onyxMethod: Onyx.METHOD.SET,
                  key: `${ONYXKEYS.COLLECTION.REPORT_ACTIONS}${chatReport?.reportID}`,
                  value: {
                      [chatCreatedAction.reportActionID]: chatCreatedAction,
                      [reportPreviewAction.reportActionID]: reportPreviewAction,
                  },
              }
            : {
                  onyxMethod: Onyx.METHOD.MERGE,
                  key: `${ONYXKEYS.COLLECTION.REPORT_ACTIONS}${chatReport?.reportID}`,
                  value: {
                      [reportPreviewAction.reportActionID]: reportPreviewAction,
                  },
              },
        {
            onyxMethod: Onyx.METHOD.MERGE,
            key: `${ONYXKEYS.COLLECTION.REPORT_ACTIONS}${iouReport.reportID}`,
            value: {
                [iouCreatedAction.reportActionID]: iouCreatedAction as OnyxTypes.ReportAction,
                [iouAction.reportActionID]: iouAction as OnyxTypes.ReportAction,
            },
        },
        {
            onyxMethod: Onyx.METHOD.MERGE,
            key: `${ONYXKEYS.COLLECTION.REPORT}${transactionThreadReport.reportID}`,
            value: transactionThreadReport,
        },
        {
            onyxMethod: Onyx.METHOD.MERGE,
            key: `${ONYXKEYS.COLLECTION.REPORT_ACTIONS}${transactionThreadReport.reportID}`,
            value: {
                [transactionThreadCreatedReportAction?.reportActionID ?? '-1']: transactionThreadCreatedReportAction,
            },
        },
        // Remove the temporary transaction used during the creation flow
        {
            onyxMethod: Onyx.METHOD.SET,
            key: `${ONYXKEYS.COLLECTION.TRANSACTION_DRAFT}${CONST.IOU.OPTIMISTIC_TRANSACTION_ID}`,
            value: null,
        },
    ];
    const successData: OnyxUpdate[] = [];

    if (chatReport) {
        optimisticData.push({
            // Use SET for new reports because it doesn't exist yet, is faster and we need the data to be available when we navigate to the chat page
            onyxMethod: isNewChatReport ? Onyx.METHOD.SET : Onyx.METHOD.MERGE,
            key: `${ONYXKEYS.COLLECTION.REPORT}${chatReport.reportID}`,
            value: {
                ...chatReport,
                lastReadTime: DateUtils.getDBTime(),
                lastMessageTranslationKey: '',
                iouReportID: iouReport.reportID,
                ...(isNewChatReport ? {pendingFields: {createChat: CONST.RED_BRICK_ROAD_PENDING_ACTION.ADD}} : {}),
            },
        });
    }

    if (optimisticPolicyRecentlyUsedCategories.length) {
        optimisticData.push({
            onyxMethod: Onyx.METHOD.SET,
            key: `${ONYXKEYS.COLLECTION.POLICY_RECENTLY_USED_CATEGORIES}${iouReport.policyID}`,
            value: optimisticPolicyRecentlyUsedCategories,
        });
    }

    if (!isEmptyObject(optimisticPolicyRecentlyUsedTags)) {
        optimisticData.push({
            onyxMethod: Onyx.METHOD.MERGE,
            key: `${ONYXKEYS.COLLECTION.POLICY_RECENTLY_USED_TAGS}${iouReport.policyID}`,
            value: optimisticPolicyRecentlyUsedTags,
        });
    }

    const redundantParticipants: Record<number, null> = {};
    if (!isEmptyObject(optimisticPersonalDetailListAction)) {
        const successPersonalDetailListAction: Record<number, null> = {};

        // BE will send different participants. We clear the optimistic ones to avoid duplicated entries
        Object.keys(optimisticPersonalDetailListAction).forEach((accountIDKey) => {
            const accountID = Number(accountIDKey);
            successPersonalDetailListAction[accountID] = null;
            redundantParticipants[accountID] = null;
        });

        optimisticData.push({
            onyxMethod: Onyx.METHOD.MERGE,
            key: ONYXKEYS.PERSONAL_DETAILS_LIST,
            value: optimisticPersonalDetailListAction,
        });
        successData.push({
            onyxMethod: Onyx.METHOD.MERGE,
            key: ONYXKEYS.PERSONAL_DETAILS_LIST,
            value: successPersonalDetailListAction,
        });
    }

    successData.push(
        {
            onyxMethod: Onyx.METHOD.MERGE,
            key: `${ONYXKEYS.COLLECTION.REPORT}${iouReport.reportID}`,
            value: {
                participants: redundantParticipants,
                pendingFields: null,
                errorFields: null,
                isOptimisticReport: false,
            },
        },
        {
            onyxMethod: Onyx.METHOD.MERGE,
            key: `${ONYXKEYS.COLLECTION.REPORT}${transactionThreadReport.reportID}`,
            value: {
                participants: redundantParticipants,
                pendingFields: null,
                errorFields: null,
                isOptimisticReport: false,
            },
        },
        {
            onyxMethod: Onyx.METHOD.MERGE,
            key: `${ONYXKEYS.COLLECTION.TRANSACTION}${transaction.transactionID}`,
            value: {
                pendingAction: null,
                pendingFields: clearedPendingFields,
            },
        },
        {
            onyxMethod: Onyx.METHOD.MERGE,
            key: `${ONYXKEYS.COLLECTION.REPORT_ACTIONS}${chatReport?.reportID}`,
            value: {
                ...(isNewChatReport
                    ? {
                          [chatCreatedAction.reportActionID]: {
                              pendingAction: null,
                              errors: null,
                          },
                      }
                    : {}),
                [reportPreviewAction.reportActionID]: {
                    pendingAction: null,
                },
            },
        },
        {
            onyxMethod: Onyx.METHOD.MERGE,
            key: `${ONYXKEYS.COLLECTION.REPORT_ACTIONS}${iouReport.reportID}`,
            value: {
                [iouCreatedAction.reportActionID]: {
                    pendingAction: null,
                    errors: null,
                },
                [iouAction.reportActionID]: {
                    pendingAction: null,
                    errors: null,
                },
            },
        },
        {
            onyxMethod: Onyx.METHOD.MERGE,
            key: `${ONYXKEYS.COLLECTION.REPORT_ACTIONS}${transactionThreadReport.reportID}`,
            value: {
                [transactionThreadCreatedReportAction?.reportActionID ?? '-1']: {
                    pendingAction: null,
                    errors: null,
                },
            },
        },
    );

    if (isNewChatReport) {
        successData.push({
            onyxMethod: Onyx.METHOD.MERGE,
            key: `${ONYXKEYS.COLLECTION.REPORT}${chatReport?.reportID}`,
            value: {
                participants: redundantParticipants,
                pendingFields: null,
                errorFields: null,
                isOptimisticReport: false,
            },
        });
    }

    const errorKey = DateUtils.getMicroseconds();

    const failureData: OnyxUpdate[] = [
        {
            onyxMethod: Onyx.METHOD.MERGE,
            key: `${ONYXKEYS.COLLECTION.REPORT}${chatReport?.reportID}`,
            value: {
                iouReportID: chatReport?.iouReportID,
                lastReadTime: chatReport?.lastReadTime,
                pendingFields: null,
                hasOutstandingChildRequest: chatReport?.hasOutstandingChildRequest,
                ...(isNewChatReport
                    ? {
                          errorFields: {
                              createChat: ErrorUtils.getMicroSecondOnyxErrorWithTranslationKey('report.genericCreateReportFailureMessage'),
                          },
                      }
                    : {}),
            },
        },
        {
            onyxMethod: Onyx.METHOD.MERGE,
            key: `${ONYXKEYS.COLLECTION.REPORT}${iouReport.reportID}`,
            value: {
                pendingFields: null,
                errorFields: {
                    createChat: ErrorUtils.getMicroSecondOnyxErrorWithTranslationKey('report.genericCreateReportFailureMessage'),
                },
            },
        },
        {
            onyxMethod: Onyx.METHOD.MERGE,
            key: `${ONYXKEYS.COLLECTION.REPORT}${transactionThreadReport.reportID}`,
            value: {
                errorFields: {
                    createChat: ErrorUtils.getMicroSecondOnyxErrorWithTranslationKey('report.genericCreateReportFailureMessage'),
                },
            },
        },
        {
            onyxMethod: Onyx.METHOD.MERGE,
            key: `${ONYXKEYS.COLLECTION.TRANSACTION}${transaction.transactionID}`,
            value: {
                errors: ErrorUtils.getMicroSecondOnyxErrorWithTranslationKey('iou.error.genericCreateInvoiceFailureMessage'),
                pendingAction: null,
                pendingFields: clearedPendingFields,
            },
        },
        {
            onyxMethod: Onyx.METHOD.MERGE,
            key: `${ONYXKEYS.COLLECTION.REPORT_ACTIONS}${iouReport.reportID}`,
            value: {
                [iouCreatedAction.reportActionID]: {
                    // Disabling this line since transaction.filename can be an empty string
                    // eslint-disable-next-line @typescript-eslint/prefer-nullish-coalescing
                    errors: getReceiptError(transaction.receipt, transaction.filename || transaction.receipt?.filename, false, errorKey),
                },
                [iouAction.reportActionID]: {
                    errors: ErrorUtils.getMicroSecondOnyxErrorWithTranslationKey('iou.error.genericCreateInvoiceFailureMessage'),
                },
            },
        },
        {
            onyxMethod: Onyx.METHOD.MERGE,
            key: `${ONYXKEYS.COLLECTION.REPORT_ACTIONS}${transactionThreadReport.reportID}`,
            value: {
                [transactionThreadCreatedReportAction?.reportActionID ?? '-1']: {
                    errors: ErrorUtils.getMicroSecondOnyxErrorWithTranslationKey('iou.error.genericCreateInvoiceFailureMessage', errorKey),
                },
            },
        },
    ];

    // We don't need to compute violations unless we're on a paid policy
    if (!policy || !PolicyUtils.isPaidGroupPolicy(policy)) {
        return [optimisticData, successData, failureData];
    }

    const violationsOnyxData = ViolationsUtils.getViolationsOnyxData(
        transaction,
        [],
        !!policy.requiresTag,
        policyTagList ?? {},
        !!policy.requiresCategory,
        policyCategories ?? {},
        PolicyUtils.hasDependentTags(policy, policyTagList ?? {}),
    );

    if (violationsOnyxData) {
        optimisticData.push(violationsOnyxData);
        failureData.push({
            onyxMethod: Onyx.METHOD.SET,
            key: `${ONYXKEYS.COLLECTION.TRANSACTION_VIOLATIONS}${transaction.transactionID}`,
            value: [],
        });
    }

    return [optimisticData, successData, failureData];
}

/** Builds the Onyx data for track expense */
function buildOnyxDataForTrackExpense(
    chatReport: OnyxInputValue<OnyxTypes.Report>,
    iouReport: OnyxInputValue<OnyxTypes.Report>,
    transaction: OnyxTypes.Transaction,
    iouCreatedAction: OptimisticCreatedReportAction,
    iouAction: OptimisticIOUReportAction,
    reportPreviewAction: OnyxInputValue<ReportAction>,
    transactionThreadReport: OptimisticChatReport | null,
    transactionThreadCreatedReportAction: OptimisticCreatedReportAction | null,
    shouldCreateNewMoneyRequestReport: boolean,
    policy?: OnyxInputValue<OnyxTypes.Policy>,
    policyTagList?: OnyxInputValue<OnyxTypes.PolicyTagList>,
    policyCategories?: OnyxInputValue<OnyxTypes.PolicyCategories>,
    existingTransactionThreadReportID?: string,
    actionableTrackExpenseWhisper?: OnyxInputValue<OnyxTypes.ReportAction>,
): [OnyxUpdate[], OnyxUpdate[], OnyxUpdate[]] {
    const isScanRequest = TransactionUtils.isScanRequest(transaction);
    const isDistanceRequest = TransactionUtils.isDistanceRequest(transaction);
    const clearedPendingFields = Object.fromEntries(Object.keys(transaction.pendingFields ?? {}).map((key) => [key, null]));
    const optimisticData: OnyxUpdate[] = [];
    const successData: OnyxUpdate[] = [];
    const failureData: OnyxUpdate[] = [];

    let newQuickAction: ValueOf<typeof CONST.QUICK_ACTIONS> = CONST.QUICK_ACTIONS.TRACK_MANUAL;
    if (isScanRequest) {
        newQuickAction = CONST.QUICK_ACTIONS.TRACK_SCAN;
    } else if (isDistanceRequest) {
        newQuickAction = CONST.QUICK_ACTIONS.TRACK_DISTANCE;
    }
    const existingTransactionThreadReport = ReportConnection.getAllReports()?.[`${ONYXKEYS.COLLECTION.REPORT}${existingTransactionThreadReportID}`] ?? null;

    if (chatReport) {
        optimisticData.push(
            {
                onyxMethod: Onyx.METHOD.MERGE,
                key: `${ONYXKEYS.COLLECTION.REPORT}${chatReport.reportID}`,
                value: {
                    ...chatReport,
                    lastMessageText: ReportActionsUtils.getReportActionText(iouAction),
                    lastMessageHtml: ReportActionsUtils.getReportActionHtml(iouAction),
                    lastReadTime: DateUtils.getDBTime(),
                    iouReportID: iouReport?.reportID,
                },
            },
            {
                onyxMethod: Onyx.METHOD.SET,
                key: ONYXKEYS.NVP_QUICK_ACTION_GLOBAL_CREATE,
                value: {
                    action: newQuickAction,
                    chatReportID: chatReport.reportID,
                    isFirstQuickAction: isEmptyObject(quickAction),
                },
            },
        );

        if (actionableTrackExpenseWhisper && !iouReport) {
            optimisticData.push({
                onyxMethod: Onyx.METHOD.MERGE,
                key: `${ONYXKEYS.COLLECTION.REPORT_ACTIONS}${chatReport?.reportID}`,
                value: {
                    [actionableTrackExpenseWhisper.reportActionID]: actionableTrackExpenseWhisper,
                },
            });
            optimisticData.push({
                onyxMethod: Onyx.METHOD.MERGE,
                key: `${ONYXKEYS.COLLECTION.REPORT}${chatReport.reportID}`,
                value: {
                    lastVisibleActionCreated: actionableTrackExpenseWhisper.created,
                    lastMessageText: CONST.ACTIONABLE_TRACK_EXPENSE_WHISPER_MESSAGE,
                },
            });
            successData.push({
                onyxMethod: Onyx.METHOD.MERGE,
                key: `${ONYXKEYS.COLLECTION.REPORT_ACTIONS}${chatReport?.reportID}`,
                value: {
                    [actionableTrackExpenseWhisper.reportActionID]: {pendingAction: null, errors: null},
                },
            });
            failureData.push({
                onyxMethod: Onyx.METHOD.SET,
                key: `${ONYXKEYS.COLLECTION.REPORT_ACTIONS}${chatReport?.reportID}`,
                value: {[actionableTrackExpenseWhisper.reportActionID]: {} as ReportAction},
            });
        }
    }

    if (iouReport) {
        optimisticData.push(
            {
                onyxMethod: shouldCreateNewMoneyRequestReport ? Onyx.METHOD.SET : Onyx.METHOD.MERGE,
                key: `${ONYXKEYS.COLLECTION.REPORT}${iouReport.reportID}`,
                value: {
                    ...iouReport,
                    lastMessageText: ReportActionsUtils.getReportActionText(iouAction),
                    lastMessageHtml: ReportActionsUtils.getReportActionHtml(iouAction),
                    pendingFields: {
                        ...(shouldCreateNewMoneyRequestReport ? {createChat: CONST.RED_BRICK_ROAD_PENDING_ACTION.ADD} : {preview: CONST.RED_BRICK_ROAD_PENDING_ACTION.UPDATE}),
                    },
                },
            },
            shouldCreateNewMoneyRequestReport
                ? {
                      onyxMethod: Onyx.METHOD.SET,
                      key: `${ONYXKEYS.COLLECTION.REPORT_ACTIONS}${iouReport.reportID}`,
                      value: {
                          [iouCreatedAction.reportActionID]: iouCreatedAction as OnyxTypes.ReportAction,
                          [iouAction.reportActionID]: iouAction as OnyxTypes.ReportAction,
                      },
                  }
                : {
                      onyxMethod: Onyx.METHOD.MERGE,
                      key: `${ONYXKEYS.COLLECTION.REPORT_ACTIONS}${iouReport.reportID}`,
                      value: {
                          [iouAction.reportActionID]: iouAction as OnyxTypes.ReportAction,
                      },
                  },
            {
                onyxMethod: Onyx.METHOD.MERGE,
                key: `${ONYXKEYS.COLLECTION.REPORT_ACTIONS}${chatReport?.reportID}`,
                value: {
                    ...(reportPreviewAction && {[reportPreviewAction.reportActionID]: reportPreviewAction}),
                },
            },
        );
    } else {
        optimisticData.push({
            onyxMethod: Onyx.METHOD.MERGE,
            key: `${ONYXKEYS.COLLECTION.REPORT_ACTIONS}${chatReport?.reportID}`,
            value: {
                [iouAction.reportActionID]: iouAction as OnyxTypes.ReportAction,
            },
        });
    }

    optimisticData.push(
        {
            onyxMethod: Onyx.METHOD.SET,
            key: `${ONYXKEYS.COLLECTION.TRANSACTION}${transaction.transactionID}`,
            value: transaction,
        },
        {
            onyxMethod: Onyx.METHOD.MERGE,
            key: `${ONYXKEYS.COLLECTION.REPORT}${transactionThreadReport?.reportID}`,
            value: {
                ...transactionThreadReport,
                pendingFields: {createChat: CONST.RED_BRICK_ROAD_PENDING_ACTION.ADD},
            },
        },
        // Remove the temporary transaction used during the creation flow
        {
            onyxMethod: Onyx.METHOD.SET,
            key: `${ONYXKEYS.COLLECTION.TRANSACTION_DRAFT}${CONST.IOU.OPTIMISTIC_TRANSACTION_ID}`,
            value: null,
        },
    );

    if (!isEmptyObject(transactionThreadCreatedReportAction)) {
        optimisticData.push({
            onyxMethod: Onyx.METHOD.MERGE,
            key: `${ONYXKEYS.COLLECTION.REPORT_ACTIONS}${transactionThreadReport?.reportID}`,
            value: {
                [transactionThreadCreatedReportAction.reportActionID]: transactionThreadCreatedReportAction,
            },
        });
    }

    if (iouReport) {
        successData.push(
            {
                onyxMethod: Onyx.METHOD.MERGE,
                key: `${ONYXKEYS.COLLECTION.REPORT}${iouReport?.reportID}`,
                value: {
                    pendingFields: null,
                    errorFields: null,
                },
            },
            {
                onyxMethod: Onyx.METHOD.MERGE,
                key: `${ONYXKEYS.COLLECTION.REPORT_ACTIONS}${iouReport?.reportID}`,
                value: {
                    ...(shouldCreateNewMoneyRequestReport
                        ? {
                              [iouCreatedAction.reportActionID]: {
                                  pendingAction: null,
                                  errors: null,
                              },
                          }
                        : {}),
                    [iouAction.reportActionID]: {
                        pendingAction: null,
                        errors: null,
                    },
                },
            },
            {
                onyxMethod: Onyx.METHOD.MERGE,
                key: `${ONYXKEYS.COLLECTION.REPORT_ACTIONS}${chatReport?.reportID}`,
                value: {
                    ...(reportPreviewAction && {[reportPreviewAction.reportActionID]: {pendingAction: null}}),
                },
            },
        );
    } else {
        successData.push({
            onyxMethod: Onyx.METHOD.MERGE,
            key: `${ONYXKEYS.COLLECTION.REPORT_ACTIONS}${chatReport?.reportID}`,
            value: {
                [iouAction.reportActionID]: {
                    pendingAction: null,
                    errors: null,
                },
                ...(reportPreviewAction && {[reportPreviewAction.reportActionID]: {pendingAction: null}}),
            },
        });
    }

    successData.push(
        {
            onyxMethod: Onyx.METHOD.MERGE,
            key: `${ONYXKEYS.COLLECTION.REPORT}${transactionThreadReport?.reportID}`,
            value: {
                pendingFields: null,
                errorFields: null,
            },
        },
        {
            onyxMethod: Onyx.METHOD.MERGE,
            key: `${ONYXKEYS.COLLECTION.TRANSACTION}${transaction.transactionID}`,
            value: {
                pendingAction: null,
                pendingFields: clearedPendingFields,
            },
        },
    );

    if (!isEmptyObject(transactionThreadCreatedReportAction)) {
        successData.push({
            onyxMethod: Onyx.METHOD.MERGE,
            key: `${ONYXKEYS.COLLECTION.REPORT_ACTIONS}${transactionThreadReport?.reportID}`,
            value: {
                [transactionThreadCreatedReportAction.reportActionID]: {
                    pendingAction: null,
                    errors: null,
                },
            },
        });
    }

    failureData.push({
        onyxMethod: Onyx.METHOD.SET,
        key: ONYXKEYS.NVP_QUICK_ACTION_GLOBAL_CREATE,
        value: quickAction ?? null,
    });

    if (iouReport) {
        failureData.push(
            {
                onyxMethod: Onyx.METHOD.MERGE,
                key: `${ONYXKEYS.COLLECTION.REPORT}${iouReport.reportID}`,
                value: {
                    pendingFields: null,
                    errorFields: {
                        ...(shouldCreateNewMoneyRequestReport ? {createChat: ErrorUtils.getMicroSecondOnyxErrorWithTranslationKey('report.genericCreateReportFailureMessage')} : {}),
                    },
                },
            },
            {
                onyxMethod: Onyx.METHOD.MERGE,
                key: `${ONYXKEYS.COLLECTION.REPORT_ACTIONS}${iouReport.reportID}`,
                value: {
                    ...(shouldCreateNewMoneyRequestReport
                        ? {
                              [iouCreatedAction.reportActionID]: {
                                  // Disabling this line since transaction.filename can be an empty string
                                  // eslint-disable-next-line @typescript-eslint/prefer-nullish-coalescing
                                  errors: getReceiptError(transaction.receipt, transaction.filename || transaction.receipt?.filename, isScanRequest),
                              },
                              [iouAction.reportActionID]: {
                                  errors: ErrorUtils.getMicroSecondOnyxErrorWithTranslationKey('iou.error.genericCreateFailureMessage'),
                              },
                          }
                        : {
                              [iouAction.reportActionID]: {
                                  // Disabling this line since transaction.filename can be an empty string
                                  // eslint-disable-next-line @typescript-eslint/prefer-nullish-coalescing
                                  errors: getReceiptError(transaction.receipt, transaction.filename || transaction.receipt?.filename, isScanRequest),
                              },
                          }),
                },
            },
        );
    } else {
        failureData.push({
            onyxMethod: Onyx.METHOD.MERGE,
            key: `${ONYXKEYS.COLLECTION.REPORT_ACTIONS}${chatReport?.reportID}`,
            value: {
                [iouAction.reportActionID]: {
                    // Disabling this line since transaction.filename can be an empty string
                    // eslint-disable-next-line @typescript-eslint/prefer-nullish-coalescing
                    errors: getReceiptError(transaction.receipt, transaction.filename || transaction.receipt?.filename, isScanRequest),
                },
            },
        });
    }

    failureData.push(
        {
            onyxMethod: Onyx.METHOD.MERGE,
            key: `${ONYXKEYS.COLLECTION.REPORT}${chatReport?.reportID}`,
            value: {
                lastReadTime: chatReport?.lastReadTime,
                lastMessageText: chatReport?.lastMessageText,
                lastMessageHtml: chatReport?.lastMessageHtml,
            },
        },
        {
            onyxMethod: Onyx.METHOD.MERGE,
            key: `${ONYXKEYS.COLLECTION.REPORT}${transactionThreadReport?.reportID}`,
            value: {
                pendingFields: null,
                errorFields: existingTransactionThreadReport
                    ? null
                    : {
                          createChat: ErrorUtils.getMicroSecondOnyxErrorWithTranslationKey('report.genericCreateReportFailureMessage'),
                      },
            },
        },
        {
            onyxMethod: Onyx.METHOD.MERGE,
            key: `${ONYXKEYS.COLLECTION.TRANSACTION}${transaction.transactionID}`,
            value: {
                // Disabling this line since transaction.filename can be an empty string
                // eslint-disable-next-line @typescript-eslint/prefer-nullish-coalescing
                errors: getReceiptError(transaction.receipt, transaction.filename || transaction.receipt?.filename, isScanRequest),
                pendingFields: clearedPendingFields,
            },
        },
        {
            onyxMethod: Onyx.METHOD.MERGE,
            key: `${ONYXKEYS.COLLECTION.REPORT_ACTIONS}${transactionThreadReport?.reportID}`,
            value: {
                [transactionThreadCreatedReportAction?.reportActionID ?? '-1']: {
                    errors: ErrorUtils.getMicroSecondOnyxErrorWithTranslationKey('iou.error.genericCreateFailureMessage'),
                },
            },
        },
    );

    // We don't need to compute violations unless we're on a paid policy
    if (!policy || !PolicyUtils.isPaidGroupPolicy(policy)) {
        return [optimisticData, successData, failureData];
    }

    const violationsOnyxData = ViolationsUtils.getViolationsOnyxData(
        transaction,
        [],
        !!policy.requiresTag,
        policyTagList ?? {},
        !!policy.requiresCategory,
        policyCategories ?? {},
        PolicyUtils.hasDependentTags(policy, policyTagList ?? {}),
    );

    if (violationsOnyxData) {
        optimisticData.push(violationsOnyxData);
        failureData.push({
            onyxMethod: Onyx.METHOD.SET,
            key: `${ONYXKEYS.COLLECTION.TRANSACTION_VIOLATIONS}${transaction.transactionID}`,
            value: [],
        });
    }

    return [optimisticData, successData, failureData];
}

function getDeleteTrackExpenseInformation(
    chatReportID: string,
    transactionID: string,
    reportAction: OnyxTypes.ReportAction,
    shouldDeleteTransactionFromOnyx = true,
    isMovingTransactionFromTrackExpense = false,
    actionableWhisperReportActionID = '',
    resolution = '',
) {
    const allReports = ReportConnection.getAllReports();
    // STEP 1: Get all collections we're updating
    const chatReport = allReports?.[`${ONYXKEYS.COLLECTION.REPORT}${chatReportID}`] ?? null;
    const transaction = allTransactions[`${ONYXKEYS.COLLECTION.TRANSACTION}${transactionID}`];
    const transactionViolations = allTransactionViolations[`${ONYXKEYS.COLLECTION.TRANSACTION_VIOLATIONS}${transactionID}`];
    const transactionThreadID = reportAction.childReportID;
    let transactionThread = null;
    if (transactionThreadID) {
        transactionThread = allReports?.[`${ONYXKEYS.COLLECTION.REPORT}${transactionThreadID}`] ?? null;
    }

    // STEP 2: Decide if we need to:
    // 1. Delete the transactionThread - delete if there are no visible comments in the thread and we're not moving the transaction
    // 2. Update the moneyRequestPreview to show [Deleted expense] - update if the transactionThread exists AND it isn't being deleted and we're not moving the transaction
    const shouldDeleteTransactionThread = !isMovingTransactionFromTrackExpense && (transactionThreadID ? (reportAction?.childVisibleActionCount ?? 0) === 0 : false);

    const shouldShowDeletedRequestMessage = !isMovingTransactionFromTrackExpense && !!transactionThreadID && !shouldDeleteTransactionThread;

    // STEP 3: Update the IOU reportAction.
    const updatedReportAction = {
        [reportAction.reportActionID]: {
            pendingAction: shouldShowDeletedRequestMessage ? CONST.RED_BRICK_ROAD_PENDING_ACTION.UPDATE : CONST.RED_BRICK_ROAD_PENDING_ACTION.DELETE,
            previousMessage: reportAction.message,
            message: [
                {
                    type: 'COMMENT',
                    html: '',
                    text: '',
                    isEdited: true,
                    isDeletedParentAction: shouldShowDeletedRequestMessage,
                },
            ],
            originalMessage: {
                IOUTransactionID: null,
            },
            errors: undefined,
        },
        ...(actionableWhisperReportActionID && {[actionableWhisperReportActionID]: {originalMessage: {resolution}}}),
    } as OnyxTypes.ReportActions;
    const lastVisibleAction = ReportActionsUtils.getLastVisibleAction(chatReport?.reportID ?? '-1', updatedReportAction);
    const {lastMessageText = '', lastMessageHtml = ''} = ReportActionsUtils.getLastVisibleMessage(chatReport?.reportID ?? '-1', updatedReportAction);

    // STEP 4: Build Onyx data
    const optimisticData: OnyxUpdate[] = [];

    if (shouldDeleteTransactionFromOnyx) {
        optimisticData.push({
            onyxMethod: Onyx.METHOD.SET,
            key: `${ONYXKEYS.COLLECTION.TRANSACTION}${transactionID}`,
            value: null,
        });
    }

    if (Permissions.canUseViolations(betas)) {
        optimisticData.push({
            onyxMethod: Onyx.METHOD.SET,
            key: `${ONYXKEYS.COLLECTION.TRANSACTION_VIOLATIONS}${transactionID}`,
            value: null,
        });
    }

    if (shouldDeleteTransactionThread) {
        optimisticData.push(
            {
                onyxMethod: Onyx.METHOD.SET,
                key: `${ONYXKEYS.COLLECTION.REPORT}${transactionThreadID}`,
                value: null,
            },
            {
                onyxMethod: Onyx.METHOD.SET,
                key: `${ONYXKEYS.COLLECTION.REPORT_ACTIONS}${transactionThreadID}`,
                value: null,
            },
        );
    }

    optimisticData.push(
        {
            onyxMethod: Onyx.METHOD.MERGE,
            key: `${ONYXKEYS.COLLECTION.REPORT_ACTIONS}${chatReport?.reportID}`,
            value: updatedReportAction,
        },
        {
            onyxMethod: Onyx.METHOD.MERGE,
            key: `${ONYXKEYS.COLLECTION.REPORT}${chatReport?.reportID}`,
            value: {
                lastMessageText,
                lastVisibleActionCreated: lastVisibleAction?.created,
                lastMessageHtml: !lastMessageHtml ? lastMessageText : lastMessageHtml,
            },
        },
    );

    const successData: OnyxUpdate[] = [
        {
            onyxMethod: Onyx.METHOD.MERGE,
            key: `${ONYXKEYS.COLLECTION.REPORT_ACTIONS}${chatReport?.reportID}`,
            value: {
                [reportAction.reportActionID]: {
                    pendingAction: null,
                    errors: null,
                },
            },
        },
    ];

    const failureData: OnyxUpdate[] = [];

    if (shouldDeleteTransactionFromOnyx) {
        failureData.push({
            onyxMethod: Onyx.METHOD.SET,
            key: `${ONYXKEYS.COLLECTION.TRANSACTION}${transactionID}`,
            value: transaction ?? null,
        });
    }

    if (Permissions.canUseViolations(betas)) {
        failureData.push({
            onyxMethod: Onyx.METHOD.SET,
            key: `${ONYXKEYS.COLLECTION.TRANSACTION_VIOLATIONS}${transactionID}`,
            value: transactionViolations ?? null,
        });
    }

    if (shouldDeleteTransactionThread) {
        failureData.push({
            onyxMethod: Onyx.METHOD.SET,
            key: `${ONYXKEYS.COLLECTION.REPORT}${transactionThreadID}`,
            value: transactionThread,
        });
    }

    if (actionableWhisperReportActionID) {
        const actionableWhisperReportAction = ReportActionsUtils.getReportAction(chatReportID, actionableWhisperReportActionID);
        failureData.push({
            onyxMethod: Onyx.METHOD.MERGE,
            key: `${ONYXKEYS.COLLECTION.REPORT_ACTIONS}${chatReport?.reportID}`,
            value: {
                [actionableWhisperReportActionID]: {
                    originalMessage: {
                        resolution: ReportActionsUtils.isActionableTrackExpense(actionableWhisperReportAction)
                            ? ReportActionsUtils.getOriginalMessage(actionableWhisperReportAction)?.resolution ?? null
                            : null,
                    },
                },
            },
        });
    }
    failureData.push(
        {
            onyxMethod: Onyx.METHOD.MERGE,
            key: `${ONYXKEYS.COLLECTION.REPORT_ACTIONS}${chatReport?.reportID}`,
            value: {
                [reportAction.reportActionID]: {
                    ...reportAction,
                    pendingAction: null,
                    errors: ErrorUtils.getMicroSecondOnyxErrorWithTranslationKey('iou.error.genericDeleteFailureMessage'),
                },
            },
        },
        {
            onyxMethod: Onyx.METHOD.MERGE,
            key: `${ONYXKEYS.COLLECTION.REPORT}${chatReport?.reportID}`,
            value: chatReport,
        },
    );

    const parameters: DeleteMoneyRequestParams = {
        transactionID,
        reportActionID: reportAction.reportActionID,
    };

    return {parameters, optimisticData, successData, failureData, shouldDeleteTransactionThread, chatReport};
}

/** Gathers all the data needed to create an invoice. */
function getSendInvoiceInformation(
    transaction: OnyxEntry<OnyxTypes.Transaction>,
    currentUserAccountID: number,
    invoiceChatReport?: OnyxEntry<OnyxTypes.Report>,
    receipt?: Receipt,
    policy?: OnyxEntry<OnyxTypes.Policy>,
    policyTagList?: OnyxEntry<OnyxTypes.PolicyTagList>,
    policyCategories?: OnyxEntry<OnyxTypes.PolicyCategories>,
): SendInvoiceInformation {
    const {amount = 0, currency = '', created = '', merchant = '', category = '', tag = '', taxCode = '', taxAmount = 0, billable, comment, participants} = transaction ?? {};
    const trimmedComment = (comment?.comment ?? '').trim();
    const senderWorkspaceID = participants?.find((participant) => participant?.isSender)?.policyID ?? '-1';
    const receiverParticipant = participants?.find((participant) => participant?.accountID) ?? invoiceChatReport?.invoiceReceiver;
    const receiverAccountID = receiverParticipant && 'accountID' in receiverParticipant && receiverParticipant.accountID ? receiverParticipant.accountID : -1;
    let receiver = ReportUtils.getPersonalDetailsForAccountID(receiverAccountID);
    let optimisticPersonalDetailListAction = {};

    // STEP 1: Get existing chat report OR build a new optimistic one
    let isNewChatReport = false;
    let chatReport = !isEmptyObject(invoiceChatReport) && invoiceChatReport?.reportID ? invoiceChatReport : null;

    if (!chatReport) {
        chatReport = ReportUtils.getInvoiceChatByParticipants(senderWorkspaceID, receiverAccountID) ?? null;
    }

    if (!chatReport) {
        isNewChatReport = true;
        chatReport = ReportUtils.buildOptimisticChatReport([receiverAccountID, currentUserAccountID], CONST.REPORT.DEFAULT_REPORT_NAME, CONST.REPORT.CHAT_TYPE.INVOICE, senderWorkspaceID);
    }

    // STEP 2: Create a new optimistic invoice report.
    const optimisticInvoiceReport = ReportUtils.buildOptimisticInvoiceReport(chatReport.reportID, senderWorkspaceID, receiverAccountID, receiver.displayName ?? '', amount, currency);

    // STEP 3: Build optimistic receipt and transaction
    const receiptObject: Receipt = {};
    let filename;
    if (receipt?.source) {
        receiptObject.source = receipt.source;
        receiptObject.state = receipt.state ?? CONST.IOU.RECEIPT_STATE.SCANREADY;
        filename = receipt.name;
    }
    const optimisticTransaction = TransactionUtils.buildOptimisticTransaction(
        amount,
        currency,
        optimisticInvoiceReport.reportID,
        trimmedComment,
        created,
        '',
        '',
        merchant,
        receiptObject,
        filename,
        undefined,
        category,
        tag,
        taxCode,
        taxAmount,
        billable,
    );

    const optimisticPolicyRecentlyUsedCategories = Category.buildOptimisticPolicyRecentlyUsedCategories(optimisticInvoiceReport.policyID, category);
    const optimisticPolicyRecentlyUsedTags = Tag.buildOptimisticPolicyRecentlyUsedTags(optimisticInvoiceReport.policyID, tag);

    // STEP 4: Add optimistic personal details for participant
    const shouldCreateOptimisticPersonalDetails = isNewChatReport && !allPersonalDetails[receiverAccountID];
    if (shouldCreateOptimisticPersonalDetails) {
        const receiverLogin = receiverParticipant && 'login' in receiverParticipant && receiverParticipant.login ? receiverParticipant.login : '';
        receiver = {
            accountID: receiverAccountID,
            displayName: LocalePhoneNumber.formatPhoneNumber(receiverLogin),
            login: receiverLogin,
            isOptimisticPersonalDetail: true,
        };

        optimisticPersonalDetailListAction = {[receiverAccountID]: receiver};
    }

    // STEP 5: Build optimistic reportActions.
    const reportPreviewAction = ReportUtils.buildOptimisticReportPreview(chatReport, optimisticInvoiceReport, trimmedComment, optimisticTransaction);
    optimisticInvoiceReport.parentReportActionID = reportPreviewAction.reportActionID;
    chatReport.lastVisibleActionCreated = reportPreviewAction.created;
    const [optimisticCreatedActionForChat, optimisticCreatedActionForIOUReport, iouAction, optimisticTransactionThread, optimisticCreatedActionForTransactionThread] =
        ReportUtils.buildOptimisticMoneyRequestEntities(
            optimisticInvoiceReport,
            CONST.IOU.REPORT_ACTION_TYPE.CREATE,
            amount,
            currency,
            trimmedComment,
            receiver.login ?? '',
            [receiver],
            optimisticTransaction.transactionID,
            undefined,
            false,
            false,
            false,
        );

    // STEP 6: Build Onyx Data
    const [optimisticData, successData, failureData] = buildOnyxDataForInvoice(
        chatReport,
        optimisticInvoiceReport,
        optimisticTransaction,
        optimisticCreatedActionForChat,
        optimisticCreatedActionForIOUReport,
        iouAction,
        optimisticPersonalDetailListAction,
        reportPreviewAction,
        optimisticPolicyRecentlyUsedCategories,
        optimisticPolicyRecentlyUsedTags,
        isNewChatReport,
        optimisticTransactionThread,
        optimisticCreatedActionForTransactionThread,
        policy,
        policyTagList,
        policyCategories,
    );

    return {
        senderWorkspaceID,
        receiver,
        invoiceRoom: chatReport,
        createdChatReportActionID: optimisticCreatedActionForChat.reportActionID,
        invoiceReportID: optimisticInvoiceReport.reportID,
        reportPreviewReportActionID: reportPreviewAction.reportActionID,
        transactionID: optimisticTransaction.transactionID,
        transactionThreadReportID: optimisticTransactionThread.reportID,
        onyxData: {
            optimisticData,
            successData,
            failureData,
        },
    };
}

/**
 * Gathers all the data needed to submit an expense. It attempts to find existing reports, iouReports, and receipts. If it doesn't find them, then
 * it creates optimistic versions of them and uses those instead
 */
function getMoneyRequestInformation(
    parentChatReport: OnyxEntry<OnyxTypes.Report>,
    participant: Participant,
    comment: string,
    amount: number,
    currency: string,
    created: string,
    merchant: string,
    receipt: Receipt | undefined,
    existingTransactionID: string | undefined,
    category: string | undefined,
    tag: string | undefined,
    taxCode: string | undefined,
    taxAmount: number | undefined,
    billable: boolean | undefined,
    policy: OnyxEntry<OnyxTypes.Policy> | undefined,
    policyTagList: OnyxEntry<OnyxTypes.PolicyTagList> | undefined,
    policyCategories: OnyxEntry<OnyxTypes.PolicyCategories> | undefined,
    payeeAccountID = userAccountID,
    payeeEmail = currentUserEmail,
    moneyRequestReportID = '',
    linkedTrackedExpenseReportAction?: OnyxTypes.ReportAction,
): MoneyRequestInformation {
    const payerEmail = PhoneNumber.addSMSDomainIfPhoneNumber(participant.login ?? '');
    const payerAccountID = Number(participant.accountID);
    const isPolicyExpenseChat = participant.isPolicyExpenseChat;

    // STEP 1: Get existing chat report OR build a new optimistic one
    let isNewChatReport = false;
    let chatReport = !isEmptyObject(parentChatReport) && parentChatReport?.reportID ? parentChatReport : null;

    const allReports = ReportConnection.getAllReports();
    // If this is a policyExpenseChat, the chatReport must exist and we can get it from Onyx.
    // report is null if the flow is initiated from the global create menu. However, participant always stores the reportID if it exists, which is the case for policyExpenseChats
    if (!chatReport && isPolicyExpenseChat) {
        chatReport = allReports?.[`${ONYXKEYS.COLLECTION.REPORT}${participant.reportID}`] ?? null;
    }

    if (!chatReport) {
        chatReport = ReportUtils.getChatByParticipants([payerAccountID, payeeAccountID]) ?? null;
    }

    // If we still don't have a report, it likely doens't exist and we need to build an optimistic one
    if (!chatReport) {
        isNewChatReport = true;
        chatReport = ReportUtils.buildOptimisticChatReport([payerAccountID, payeeAccountID]);
    }

    // STEP 2: Get the Expense/IOU report. If the moneyRequestReportID has been provided, we want to add the transaction to this specific report.
    // If no such reportID has been provided, let's use the chatReport.iouReportID property. In case that is not present, build a new optimistic Expense/IOU report.
    let iouReport: OnyxInputValue<OnyxTypes.Report> = null;
    if (moneyRequestReportID) {
        iouReport = allReports?.[`${ONYXKEYS.COLLECTION.REPORT}${moneyRequestReportID}`] ?? null;
    } else {
        iouReport = allReports?.[`${ONYXKEYS.COLLECTION.REPORT}${chatReport.iouReportID}`] ?? null;
    }

    const shouldCreateNewMoneyRequestReport = ReportUtils.shouldCreateNewMoneyRequestReport(iouReport, chatReport);

    if (!iouReport || shouldCreateNewMoneyRequestReport) {
        iouReport = isPolicyExpenseChat
            ? ReportUtils.buildOptimisticExpenseReport(chatReport.reportID, chatReport.policyID ?? '-1', payeeAccountID, amount, currency)
            : ReportUtils.buildOptimisticIOUReport(payeeAccountID, payerAccountID, amount, chatReport.reportID, currency);
    } else if (isPolicyExpenseChat) {
        iouReport = {...iouReport};
        if (iouReport?.currency === currency && typeof iouReport.total === 'number') {
            // Because of the Expense reports are stored as negative values, we subtract the total from the amount
            iouReport.total -= amount;
        }
    } else {
        iouReport = IOUUtils.updateIOUOwnerAndTotal(iouReport, payeeAccountID, amount, currency);
    }

    // STEP 3: Build an optimistic transaction with the receipt
    const existingTransaction = allTransactionDrafts[`${ONYXKEYS.COLLECTION.TRANSACTION_DRAFT}${existingTransactionID ?? CONST.IOU.OPTIMISTIC_TRANSACTION_ID}`];
    const isDistanceRequest = existingTransaction && existingTransaction.iouRequestType === CONST.IOU.REQUEST_TYPE.DISTANCE;
    let optimisticTransaction = TransactionUtils.buildOptimisticTransaction(
        ReportUtils.isExpenseReport(iouReport) ? -amount : amount,
        currency,
        iouReport.reportID,
        comment,
        created,
        '',
        '',
        merchant,
        receipt,
        '',
        existingTransactionID,
        category,
        tag,
        taxCode,
        ReportUtils.isExpenseReport(iouReport) ? -(taxAmount ?? 0) : taxAmount,
        billable,
        isDistanceRequest ? {waypoints: CONST.RED_BRICK_ROAD_PENDING_ACTION.ADD} : undefined,
    );

    const optimisticPolicyRecentlyUsedCategories = Category.buildOptimisticPolicyRecentlyUsedCategories(iouReport.policyID, category);
    const optimisticPolicyRecentlyUsedTags = Tag.buildOptimisticPolicyRecentlyUsedTags(iouReport.policyID, tag);

    // If there is an existing transaction (which is the case for distance requests), then the data from the existing transaction
    // needs to be manually merged into the optimistic transaction. This is because buildOnyxDataForMoneyRequest() uses `Onyx.set()` for the transaction
    // data. This is a big can of worms to change it to `Onyx.merge()` as explored in https://expensify.slack.com/archives/C05DWUDHVK7/p1692139468252109.
    // I want to clean this up at some point, but it's possible this will live in the code for a while so I've created https://github.com/Expensify/App/issues/25417
    // to remind me to do this.
    if (isDistanceRequest) {
        optimisticTransaction = fastMerge(existingTransaction, optimisticTransaction, false);
    }

    // STEP 4: Build optimistic reportActions. We need:
    // 1. CREATED action for the chatReport
    // 2. CREATED action for the iouReport
    // 3. IOU action for the iouReport
    // 4. The transaction thread, which requires the iouAction, and CREATED action for the transaction thread
    // 5. REPORT_PREVIEW action for the chatReport
    // Note: The CREATED action for the IOU report must be optimistically generated before the IOU action so there's no chance that it appears after the IOU action in the chat
    const [optimisticCreatedActionForChat, optimisticCreatedActionForIOUReport, iouAction, optimisticTransactionThread, optimisticCreatedActionForTransactionThread] =
        ReportUtils.buildOptimisticMoneyRequestEntities(
            iouReport,
            CONST.IOU.REPORT_ACTION_TYPE.CREATE,
            amount,
            currency,
            comment,
            payeeEmail,
            [participant],
            optimisticTransaction.transactionID,
            undefined,
            false,
            false,
<<<<<<< HEAD
            optimisticTransaction.receipt,
=======
>>>>>>> c47208e8
            false,
            undefined,
            linkedTrackedExpenseReportAction?.childReportID,
            linkedTrackedExpenseReportAction,
        );

    let reportPreviewAction = shouldCreateNewMoneyRequestReport ? null : getReportPreviewAction(chatReport.reportID, iouReport.reportID);

    if (reportPreviewAction) {
        reportPreviewAction = ReportUtils.updateReportPreview(iouReport, reportPreviewAction, false, comment, optimisticTransaction);
    } else {
        reportPreviewAction = ReportUtils.buildOptimisticReportPreview(chatReport, iouReport, comment, optimisticTransaction);
        chatReport.lastVisibleActionCreated = reportPreviewAction.created;

        // Generated ReportPreview action is a parent report action of the iou report.
        // We are setting the iou report's parentReportActionID to display subtitle correctly in IOU page when offline.
        iouReport.parentReportActionID = reportPreviewAction.reportActionID;
    }

    const shouldCreateOptimisticPersonalDetails = isNewChatReport && !allPersonalDetails[payerAccountID];
    // Add optimistic personal details for participant
    const optimisticPersonalDetailListAction = shouldCreateOptimisticPersonalDetails
        ? {
              [payerAccountID]: {
                  accountID: payerAccountID,
                  // Disabling this line since participant.displayName can be an empty string
                  // eslint-disable-next-line @typescript-eslint/prefer-nullish-coalescing
                  displayName: LocalePhoneNumber.formatPhoneNumber(participant.displayName || payerEmail),
                  login: participant.login,
                  isOptimisticPersonalDetail: true,
              },
          }
        : {};

    const optimisticNextStep = NextStepUtils.buildNextStep(iouReport, CONST.REPORT.STATUS_NUM.OPEN);

    // STEP 5: Build Onyx Data
    const [optimisticData, successData, failureData] = buildOnyxDataForMoneyRequest(
        chatReport,
        iouReport,
        optimisticTransaction,
        optimisticCreatedActionForChat,
        optimisticCreatedActionForIOUReport,
        iouAction,
        optimisticPersonalDetailListAction,
        reportPreviewAction,
        optimisticPolicyRecentlyUsedCategories,
        optimisticPolicyRecentlyUsedTags,
        isNewChatReport,
        optimisticTransactionThread ?? {},
        optimisticCreatedActionForTransactionThread,
        shouldCreateNewMoneyRequestReport,
        policy,
        policyTagList,
        policyCategories,
        optimisticNextStep,
    );

    return {
        payerAccountID,
        payerEmail,
        iouReport,
        chatReport,
        transaction: optimisticTransaction,
        iouAction,
        createdChatReportActionID: isNewChatReport ? optimisticCreatedActionForChat.reportActionID : '-1',
        createdIOUReportActionID: shouldCreateNewMoneyRequestReport ? optimisticCreatedActionForIOUReport.reportActionID : '-1',
        reportPreviewAction,
        transactionThreadReportID: optimisticTransactionThread?.reportID ?? '-1',
        createdReportActionIDForThread: optimisticCreatedActionForTransactionThread?.reportActionID ?? '-1',
        onyxData: {
            optimisticData,
            successData,
            failureData,
        },
    };
}

/**
 * Gathers all the data needed to make an expense. It attempts to find existing reports, iouReports, and receipts. If it doesn't find them, then
 * it creates optimistic versions of them and uses those instead
 */
function getTrackExpenseInformation(
    parentChatReport: OnyxEntry<OnyxTypes.Report>,
    participant: Participant,
    comment: string,
    amount: number,
    currency: string,
    created: string,
    merchant: string,
    receipt: OnyxEntry<Receipt>,
    category: string | undefined,
    tag: string | undefined,
    taxCode: string | undefined,
    taxAmount: number | undefined,
    billable: boolean | undefined,
    policy: OnyxEntry<OnyxTypes.Policy> | undefined,
    policyTagList: OnyxEntry<OnyxTypes.PolicyTagList> | undefined,
    policyCategories: OnyxEntry<OnyxTypes.PolicyCategories> | undefined,
    payeeEmail = currentUserEmail,
    payeeAccountID = userAccountID,
    moneyRequestReportID = '',
    linkedTrackedExpenseReportAction?: OnyxTypes.ReportAction,
    existingTransactionID?: string,
): TrackExpenseInformation | null {
    const optimisticData: OnyxUpdate[] = [];
    const successData: OnyxUpdate[] = [];
    const failureData: OnyxUpdate[] = [];

    const isPolicyExpenseChat = participant.isPolicyExpenseChat;

    // STEP 1: Get existing chat report
    let chatReport = !isEmptyObject(parentChatReport) && parentChatReport?.reportID ? parentChatReport : null;
    const allReports = ReportConnection.getAllReports();
    // The chatReport always exists, and we can get it from Onyx if chatReport is null.
    if (!chatReport) {
        chatReport = allReports?.[`${ONYXKEYS.COLLECTION.REPORT}${participant.reportID}`] ?? null;
    }

    // If we still don't have a report, it likely doesn't exist, and we will early return here as it should not happen
    // Maybe later, we can build an optimistic selfDM chat.
    if (!chatReport) {
        return null;
    }

    // Check if the report is a draft
    const isDraftReport = ReportUtils.isDraftReport(chatReport?.reportID);

    let createdWorkspaceParams: CreateWorkspaceParams | undefined;

    if (isDraftReport) {
        const workspaceData = Policy.buildPolicyData(undefined, policy?.makeMeAdmin, policy?.name, policy?.id, chatReport?.reportID);
        createdWorkspaceParams = workspaceData.params;
        optimisticData.push(...workspaceData.optimisticData);
        successData.push(...workspaceData.successData);
        failureData.push(...workspaceData.failureData);
    }

    // STEP 2: If not in the self-DM flow, we need to use the expense report.
    // For this, first use the chatReport.iouReportID property. Build a new optimistic expense report if needed.
    const shouldUseMoneyReport = !!isPolicyExpenseChat;

    let iouReport: OnyxInputValue<OnyxTypes.Report> = null;
    let shouldCreateNewMoneyRequestReport = false;

    if (shouldUseMoneyReport) {
        if (moneyRequestReportID) {
            iouReport = allReports?.[`${ONYXKEYS.COLLECTION.REPORT}${moneyRequestReportID}`] ?? null;
        } else {
            iouReport = allReports?.[`${ONYXKEYS.COLLECTION.REPORT}${chatReport.iouReportID}`] ?? null;
        }

        shouldCreateNewMoneyRequestReport = ReportUtils.shouldCreateNewMoneyRequestReport(iouReport, chatReport);
        if (!iouReport || shouldCreateNewMoneyRequestReport) {
            iouReport = ReportUtils.buildOptimisticExpenseReport(chatReport.reportID, chatReport.policyID ?? '-1', payeeAccountID, amount, currency, false);
        } else {
            iouReport = {...iouReport};
            if (iouReport?.currency === currency && typeof iouReport.total === 'number' && typeof iouReport.nonReimbursableTotal === 'number') {
                // Because of the Expense reports are stored as negative values, we subtract the total from the amount
                iouReport.total -= amount;
                iouReport.nonReimbursableTotal -= amount;
            }
        }
    }

    // If shouldUseMoneyReport is true, the iouReport was defined.
    // But we'll use the `shouldUseMoneyReport && iouReport` check further instead of `shouldUseMoneyReport` to avoid TS errors.

    // STEP 3: Build optimistic receipt and transaction
    const receiptObject: Receipt = {};
    let filename;
    if (receipt?.source) {
        receiptObject.source = receipt.source;
        receiptObject.state = receipt.state ?? CONST.IOU.RECEIPT_STATE.SCANREADY;
        filename = receipt.name;
    }
    const existingTransaction = allTransactionDrafts[`${ONYXKEYS.COLLECTION.TRANSACTION_DRAFT}${existingTransactionID ?? CONST.IOU.OPTIMISTIC_TRANSACTION_ID}`];
    const isDistanceRequest = existingTransaction && existingTransaction.iouRequestType === CONST.IOU.REQUEST_TYPE.DISTANCE;
    let optimisticTransaction = TransactionUtils.buildOptimisticTransaction(
        ReportUtils.isExpenseReport(iouReport) ? -amount : amount,
        currency,
        shouldUseMoneyReport && iouReport ? iouReport.reportID : '-1',
        comment,
        created,
        '',
        '',
        merchant,
        receiptObject,
        filename,
        existingTransactionID ?? null,
        category,
        tag,
        taxCode,
        taxAmount,
        billable,
        isDistanceRequest ? {waypoints: CONST.RED_BRICK_ROAD_PENDING_ACTION.ADD} : undefined,
        false,
    );

    // If there is an existing transaction (which is the case for distance requests), then the data from the existing transaction
    // needs to be manually merged into the optimistic transaction. This is because buildOnyxDataForMoneyRequest() uses `Onyx.set()` for the transaction
    // data. This is a big can of worms to change it to `Onyx.merge()` as explored in https://expensify.slack.com/archives/C05DWUDHVK7/p1692139468252109.
    // I want to clean this up at some point, but it's possible this will live in the code for a while so I've created https://github.com/Expensify/App/issues/25417
    // to remind me to do this.
    if (isDistanceRequest) {
        optimisticTransaction = fastMerge(existingTransaction, optimisticTransaction, false);
    }

    // STEP 4: Build optimistic reportActions. We need:
    // 1. CREATED action for the iouReport (if tracking in the Expense chat)
    // 2. IOU action for the iouReport (if tracking in the Expense chat), otherwise – for chatReport
    // 3. The transaction thread, which requires the iouAction, and CREATED action for the transaction thread
    // 4. REPORT_PREVIEW action for the chatReport (if tracking in the Expense chat)
    const [, optimisticCreatedActionForIOUReport, iouAction, optimisticTransactionThread, optimisticCreatedActionForTransactionThread] = ReportUtils.buildOptimisticMoneyRequestEntities(
        shouldUseMoneyReport && iouReport ? iouReport : chatReport,
        CONST.IOU.REPORT_ACTION_TYPE.TRACK,
        amount,
        currency,
        comment,
        payeeEmail,
        [participant],
        optimisticTransaction.transactionID,
        undefined,
        false,
        false,
        false,
        !shouldUseMoneyReport,
        linkedTrackedExpenseReportAction?.childReportID,
        linkedTrackedExpenseReportAction,
    );

    let reportPreviewAction: OnyxInputValue<OnyxTypes.ReportAction<typeof CONST.REPORT.ACTIONS.TYPE.REPORT_PREVIEW>> = null;
    if (shouldUseMoneyReport && iouReport) {
        reportPreviewAction = shouldCreateNewMoneyRequestReport ? null : getReportPreviewAction(chatReport.reportID, iouReport.reportID);

        if (reportPreviewAction) {
            reportPreviewAction = ReportUtils.updateReportPreview(iouReport, reportPreviewAction, false, comment, optimisticTransaction);
        } else {
            reportPreviewAction = ReportUtils.buildOptimisticReportPreview(chatReport, iouReport, comment, optimisticTransaction);
            // Generated ReportPreview action is a parent report action of the iou report.
            // We are setting the iou report's parentReportActionID to display subtitle correctly in IOU page when offline.
            iouReport.parentReportActionID = reportPreviewAction.reportActionID;
        }
    }

    let actionableTrackExpenseWhisper: OnyxInputValue<OnyxTypes.ReportAction> = null;
    if (!isPolicyExpenseChat) {
        actionableTrackExpenseWhisper = ReportUtils.buildOptimisticActionableTrackExpenseWhisper(iouAction, optimisticTransaction.transactionID);
    }

    // STEP 5: Build Onyx Data
    const trackExpenseOnyxData = buildOnyxDataForTrackExpense(
        chatReport,
        iouReport,
        optimisticTransaction,
        optimisticCreatedActionForIOUReport,
        iouAction,
        reportPreviewAction,
        optimisticTransactionThread ?? {},
        optimisticCreatedActionForTransactionThread,
        shouldCreateNewMoneyRequestReport,
        policy,
        policyTagList,
        policyCategories,
        undefined,
        actionableTrackExpenseWhisper,
    );

    return {
        createdWorkspaceParams,
        chatReport,
        iouReport: iouReport ?? undefined,
        transaction: optimisticTransaction,
        iouAction,
        createdChatReportActionID: '-1',
        createdIOUReportActionID: shouldCreateNewMoneyRequestReport ? optimisticCreatedActionForIOUReport.reportActionID : '-1',
        reportPreviewAction: reportPreviewAction ?? undefined,
        transactionThreadReportID: optimisticTransactionThread.reportID,
        createdReportActionIDForThread: optimisticCreatedActionForTransactionThread?.reportActionID ?? '-1',
        actionableWhisperReportActionIDParam: actionableTrackExpenseWhisper?.reportActionID ?? '',
        onyxData: {
            optimisticData: optimisticData.concat(trackExpenseOnyxData[0]),
            successData: successData.concat(trackExpenseOnyxData[1]),
            failureData: failureData.concat(trackExpenseOnyxData[2]),
        },
    };
}

/**
 * Compute the diff amount when we update the transaction
 */
function calculateDiffAmount(
    iouReport: OnyxTypes.OnyxInputOrEntry<OnyxTypes.Report>,
    updatedTransaction: OnyxTypes.OnyxInputOrEntry<OnyxTypes.Transaction>,
    transaction: OnyxEntry<OnyxTypes.Transaction>,
): number {
    if (!iouReport) {
        return 0;
    }
    const isExpenseReport = ReportUtils.isExpenseReport(iouReport);
    const updatedCurrency = TransactionUtils.getCurrency(updatedTransaction);
    const currentCurrency = TransactionUtils.getCurrency(transaction);

    const currentAmount = TransactionUtils.getAmount(transaction, isExpenseReport);
    const updatedAmount = TransactionUtils.getAmount(updatedTransaction, isExpenseReport);

    if (updatedCurrency === iouReport?.currency && currentCurrency !== iouReport?.currency) {
        // Add the diff to the total if we change the currency from a different currency to the currency of the IOU report
        return updatedAmount;
    }
    if (updatedCurrency !== iouReport?.currency && currentCurrency === iouReport?.currency) {
        // Subtract the diff from the total if we change the currency from the currency of IOU report to a different currency
        return -updatedAmount;
    }
    if (updatedCurrency === iouReport?.currency && updatedAmount !== currentAmount) {
        // Calculate the diff between the updated amount and the current amount if we change the amount and the currency of the transaction is the currency of the report
        return updatedAmount - currentAmount;
    }

    return 0;
}

function calculateAmountForUpdatedWaypoint(
    transaction: OnyxTypes.OnyxInputOrEntry<OnyxTypes.Transaction>,
    transactionChanges: TransactionChanges,
    policy: OnyxTypes.OnyxInputOrEntry<OnyxTypes.Policy>,
    iouReport: OnyxTypes.OnyxInputOrEntry<OnyxTypes.Report>,
) {
    let updatedAmount: number = CONST.IOU.DEFAULT_AMOUNT;
    let updatedMerchant = Localize.translateLocal('iou.fieldPending');
    if (!isEmptyObject(transactionChanges?.routes?.route0?.geometry)) {
        const customUnitRateID = TransactionUtils.getRateID(transaction) ?? '';
        const mileageRates = DistanceRequestUtils.getMileageRates(policy, true);
        const policyCurrency = policy?.outputCurrency ?? PolicyUtils.getPersonalPolicy()?.outputCurrency ?? CONST.CURRENCY.USD;
        const mileageRate = TransactionUtils.isCustomUnitRateIDForP2P(transaction)
            ? DistanceRequestUtils.getRateForP2P(policyCurrency)
            : mileageRates?.[customUnitRateID] ?? DistanceRequestUtils.getDefaultMileageRate(policy);
        const {unit, rate} = mileageRate;
        const distance = TransactionUtils.getDistance(transaction);
        const amount = DistanceRequestUtils.getDistanceRequestAmount(distance, unit, rate ?? 0);
        updatedAmount = ReportUtils.isExpenseReport(iouReport) ? -amount : amount;
        updatedMerchant = DistanceRequestUtils.getDistanceMerchant(true, distance, unit, rate, transaction?.currency ?? CONST.CURRENCY.USD, Localize.translateLocal, (digit) =>
            toLocaleDigit(preferredLocale, digit),
        );
    }
    return {amount: updatedAmount, modifiedAmount: updatedAmount, modifiedMerchant: updatedMerchant};
}

/**
 * @param transactionID
 * @param transactionThreadReportID
 * @param transactionChanges
 * @param [transactionChanges.created] Present when updated the date field
 * @param policy  May be undefined, an empty object, or an object matching the Policy type (src/types/onyx/Policy.ts)
 * @param policyTagList
 * @param policyCategories
 * @param onlyIncludeChangedFields
 *               When 'true', then the returned params will only include the transaction details for the fields that were changed.
 *               When `false`, then the returned params will include all the transaction details, regardless of which fields were changed.
 *               This setting is necessary while the UpdateDistanceRequest API is refactored to be fully 1:1:1 in https://github.com/Expensify/App/issues/28358
 */
function getUpdateMoneyRequestParams(
    transactionID: string,
    transactionThreadReportID: string,
    transactionChanges: TransactionChanges,
    policy: OnyxTypes.OnyxInputOrEntry<OnyxTypes.Policy>,
    policyTagList: OnyxTypes.OnyxInputOrEntry<OnyxTypes.PolicyTagList>,
    policyCategories: OnyxTypes.OnyxInputOrEntry<OnyxTypes.PolicyCategories>,
    onlyIncludeChangedFields: boolean,
): UpdateMoneyRequestData {
    const optimisticData: OnyxUpdate[] = [];
    const successData: OnyxUpdate[] = [];
    const failureData: OnyxUpdate[] = [];

    // Step 1: Set any "pending fields" (ones updated while the user was offline) to have error messages in the failureData
    const pendingFields = Object.fromEntries(Object.keys(transactionChanges).map((key) => [key, CONST.RED_BRICK_ROAD_PENDING_ACTION.UPDATE]));
    const clearedPendingFields = Object.fromEntries(Object.keys(transactionChanges).map((key) => [key, null]));
    const errorFields = Object.fromEntries(Object.keys(pendingFields).map((key) => [key, {[DateUtils.getMicroseconds()]: Localize.translateLocal('iou.error.genericEditFailureMessage')}]));

    const allReports = ReportConnection.getAllReports();
    // Step 2: Get all the collections being updated
    const transactionThread = allReports?.[`${ONYXKEYS.COLLECTION.REPORT}${transactionThreadReportID}`] ?? null;
    const transaction = allTransactions?.[`${ONYXKEYS.COLLECTION.TRANSACTION}${transactionID}`];
    const iouReport = allReports?.[`${ONYXKEYS.COLLECTION.REPORT}${transactionThread?.parentReportID}`] ?? null;
    const isFromExpenseReport = ReportUtils.isExpenseReport(iouReport);
    const isScanning = TransactionUtils.hasReceipt(transaction) && TransactionUtils.isReceiptBeingScanned(transaction);
    let updatedTransaction = transaction ? TransactionUtils.getUpdatedTransaction(transaction, transactionChanges, isFromExpenseReport) : null;
    const transactionDetails = ReportUtils.getTransactionDetails(updatedTransaction);

    if (transactionDetails?.waypoints) {
        // This needs to be a JSON string since we're sending this to the MapBox API
        transactionDetails.waypoints = JSON.stringify(transactionDetails.waypoints);
    }

    const dataToIncludeInParams: Partial<TransactionDetails> | undefined = onlyIncludeChangedFields
        ? Object.fromEntries(Object.entries(transactionDetails ?? {}).filter(([key]) => Object.keys(transactionChanges).includes(key)))
        : transactionDetails;

    const params: UpdateMoneyRequestParams = {
        ...dataToIncludeInParams,
        reportID: iouReport?.reportID,
        transactionID,
    };

    const hasPendingWaypoints = 'waypoints' in transactionChanges;
    if (transaction && updatedTransaction && hasPendingWaypoints) {
        updatedTransaction = {
            ...updatedTransaction,
            ...calculateAmountForUpdatedWaypoint(transaction, transactionChanges, policy, iouReport),
        };

        // Delete the draft transaction when editing waypoints when the server responds successfully and there are no errors
        successData.push({
            onyxMethod: Onyx.METHOD.SET,
            key: `${ONYXKEYS.COLLECTION.TRANSACTION_DRAFT}${transactionID}`,
            value: null,
        });

        // Revert the transaction's amount to the original value on failure.
        // The IOU Report will be fully reverted in the failureData further below.
        failureData.push({
            onyxMethod: Onyx.METHOD.MERGE,
            key: `${ONYXKEYS.COLLECTION.TRANSACTION}${transactionID}`,
            value: {
                amount: transaction.amount,
                modifiedAmount: transaction.modifiedAmount,
                modifiedMerchant: transaction.modifiedMerchant,
            },
        });
    }

    // Step 3: Build the modified expense report actions
    // We don't create a modified report action if we're updating the waypoints,
    // since there isn't actually any optimistic data we can create for them and the report action is created on the server
    // with the response from the MapBox API
    const updatedReportAction = ReportUtils.buildOptimisticModifiedExpenseReportAction(transactionThread, transaction, transactionChanges, isFromExpenseReport, policy);
    if (!hasPendingWaypoints) {
        params.reportActionID = updatedReportAction.reportActionID;

        optimisticData.push({
            onyxMethod: Onyx.METHOD.MERGE,
            key: `${ONYXKEYS.COLLECTION.REPORT_ACTIONS}${transactionThread?.reportID}`,
            value: {
                [updatedReportAction.reportActionID]: updatedReportAction as OnyxTypes.ReportAction,
            },
        });
        optimisticData.push({
            onyxMethod: Onyx.METHOD.MERGE,
            key: `${ONYXKEYS.COLLECTION.REPORT}${transactionThread?.reportID}`,
            value: {
                lastVisibleActionCreated: updatedReportAction.created,
                lastReadTime: updatedReportAction.created,
            },
        });
        failureData.push({
            onyxMethod: Onyx.METHOD.MERGE,
            key: `${ONYXKEYS.COLLECTION.REPORT}${transactionThread?.reportID}`,
            value: {
                lastVisibleActionCreated: transactionThread?.lastVisibleActionCreated,
                lastReadTime: transactionThread?.lastReadTime,
            },
        });
        successData.push({
            onyxMethod: Onyx.METHOD.MERGE,
            key: `${ONYXKEYS.COLLECTION.REPORT_ACTIONS}${transactionThread?.reportID}`,
            value: {
                [updatedReportAction.reportActionID]: {pendingAction: null},
            },
        });
        failureData.push({
            onyxMethod: Onyx.METHOD.MERGE,
            key: `${ONYXKEYS.COLLECTION.REPORT_ACTIONS}${transactionThread?.reportID}`,
            value: {
                [updatedReportAction.reportActionID]: {
                    ...(updatedReportAction as OnyxTypes.ReportAction),
                    errors: ErrorUtils.getMicroSecondOnyxErrorWithTranslationKey('iou.error.genericEditFailureMessage'),
                },
            },
        });
    }

    // Step 4: Compute the IOU total and update the report preview message (and report header) so LHN amount owed is correct.
    const diff = calculateDiffAmount(iouReport, updatedTransaction, transaction);

    let updatedMoneyRequestReport: OnyxTypes.OnyxInputOrEntry<OnyxTypes.Report>;
    if (!iouReport) {
        updatedMoneyRequestReport = null;
    } else if ((ReportUtils.isExpenseReport(iouReport) || ReportUtils.isInvoiceReport(iouReport)) && typeof iouReport.total === 'number') {
        // For expense report, the amount is negative, so we should subtract total from diff
        updatedMoneyRequestReport = {
            ...iouReport,
            total: iouReport.total - diff,
        };
        if (!transaction?.reimbursable && typeof updatedMoneyRequestReport.nonReimbursableTotal === 'number') {
            updatedMoneyRequestReport.nonReimbursableTotal -= diff;
        }
    } else {
        updatedMoneyRequestReport = IOUUtils.updateIOUOwnerAndTotal(iouReport, updatedReportAction.actorAccountID ?? -1, diff, TransactionUtils.getCurrency(transaction), false, true);
    }

    if (updatedMoneyRequestReport) {
        updatedMoneyRequestReport.cachedTotal = CurrencyUtils.convertToDisplayString(updatedMoneyRequestReport.total, transactionDetails?.currency);
    }

    optimisticData.push(
        {
            onyxMethod: Onyx.METHOD.MERGE,
            key: `${ONYXKEYS.COLLECTION.REPORT}${iouReport?.reportID}`,
            value: updatedMoneyRequestReport,
        },
        {
            onyxMethod: Onyx.METHOD.MERGE,
            key: `${ONYXKEYS.COLLECTION.REPORT}${iouReport?.parentReportID}`,
            value: ReportUtils.getOutstandingChildRequest(updatedMoneyRequestReport),
        },
    );
    successData.push({
        onyxMethod: Onyx.METHOD.MERGE,
        key: `${ONYXKEYS.COLLECTION.REPORT}${iouReport?.reportID}`,
        value: {pendingAction: null},
    });

    // Optimistically modify the transaction and the transaction thread
    optimisticData.push({
        onyxMethod: Onyx.METHOD.MERGE,
        key: `${ONYXKEYS.COLLECTION.TRANSACTION}${transactionID}`,
        value: {
            ...updatedTransaction,
            pendingFields,
            isLoading: hasPendingWaypoints,
            errorFields: null,
        },
    });

    optimisticData.push({
        onyxMethod: Onyx.METHOD.MERGE,
        key: `${ONYXKEYS.COLLECTION.REPORT}${transactionThreadReportID}`,
        value: {
            lastActorAccountID: updatedReportAction.actorAccountID,
        },
    });

    if (isScanning && ('amount' in transactionChanges || 'currency' in transactionChanges)) {
        optimisticData.push(
            {
                onyxMethod: Onyx.METHOD.MERGE,
                key: `${ONYXKEYS.COLLECTION.REPORT_ACTIONS}${iouReport?.reportID}`,
                value: {
                    [transactionThread?.parentReportActionID ?? '-1']: {
                        originalMessage: {
                            whisperedTo: [],
                        },
                    },
                },
            },
            {
                onyxMethod: Onyx.METHOD.MERGE,
                key: `${ONYXKEYS.COLLECTION.REPORT_ACTIONS}${iouReport?.parentReportID}`,
                value: {
                    [iouReport?.parentReportActionID ?? '-1']: {
                        originalMessage: {
                            whisperedTo: [],
                        },
                    },
                },
            },
        );
    }

    // Update recently used categories if the category is changed
    if ('category' in transactionChanges) {
        const optimisticPolicyRecentlyUsedCategories = Category.buildOptimisticPolicyRecentlyUsedCategories(iouReport?.policyID, transactionChanges.category);
        if (optimisticPolicyRecentlyUsedCategories.length) {
            optimisticData.push({
                onyxMethod: Onyx.METHOD.SET,
                key: `${ONYXKEYS.COLLECTION.POLICY_RECENTLY_USED_CATEGORIES}${iouReport?.policyID}`,
                value: optimisticPolicyRecentlyUsedCategories,
            });
        }
    }

    // Update recently used categories if the tag is changed
    if ('tag' in transactionChanges) {
        const optimisticPolicyRecentlyUsedTags = Tag.buildOptimisticPolicyRecentlyUsedTags(iouReport?.policyID, transactionChanges.tag);
        if (!isEmptyObject(optimisticPolicyRecentlyUsedTags)) {
            optimisticData.push({
                onyxMethod: Onyx.METHOD.MERGE,
                key: `${ONYXKEYS.COLLECTION.POLICY_RECENTLY_USED_TAGS}${iouReport?.policyID}`,
                value: optimisticPolicyRecentlyUsedTags,
            });
        }
    }

    // Clear out the error fields and loading states on success
    successData.push({
        onyxMethod: Onyx.METHOD.MERGE,
        key: `${ONYXKEYS.COLLECTION.TRANSACTION}${transactionID}`,
        value: {
            pendingFields: clearedPendingFields,
            isLoading: false,
            errorFields: null,
        },
    });

    // Clear out loading states, pending fields, and add the error fields
    failureData.push({
        onyxMethod: Onyx.METHOD.MERGE,
        key: `${ONYXKEYS.COLLECTION.TRANSACTION}${transactionID}`,
        value: {
            pendingFields: clearedPendingFields,
            isLoading: false,
            errorFields,
        },
    });

    if (iouReport) {
        // Reset the iouReport to its original state
        failureData.push({
            onyxMethod: Onyx.METHOD.MERGE,
            key: `${ONYXKEYS.COLLECTION.REPORT}${iouReport.reportID}`,
            value: iouReport,
        });
    }

    if (policy && PolicyUtils.isPaidGroupPolicy(policy) && updatedTransaction && ('tag' in transactionChanges || 'category' in transactionChanges)) {
        const currentTransactionViolations = allTransactionViolations[`${ONYXKEYS.COLLECTION.TRANSACTION_VIOLATIONS}${transactionID}`] ?? [];
        optimisticData.push(
            ViolationsUtils.getViolationsOnyxData(
                updatedTransaction,
                currentTransactionViolations,
                !!policy.requiresTag,
                policyTagList ?? {},
                !!policy.requiresCategory,
                policyCategories ?? {},
                PolicyUtils.hasDependentTags(policy, policyTagList ?? {}),
            ),
        );
        failureData.push({
            onyxMethod: Onyx.METHOD.MERGE,
            key: `${ONYXKEYS.COLLECTION.TRANSACTION_VIOLATIONS}${transactionID}`,
            value: currentTransactionViolations,
        });
    }

    // Reset the transaction thread to its original state
    failureData.push({
        onyxMethod: Onyx.METHOD.MERGE,
        key: `${ONYXKEYS.COLLECTION.REPORT}${transactionThreadReportID}`,
        value: transactionThread,
    });

    return {
        params,
        onyxData: {optimisticData, successData, failureData},
    };
}

/**
 * @param transactionID
 * @param transactionThreadReportID
 * @param transactionChanges
 * @param [transactionChanges.created] Present when updated the date field
 * @param onlyIncludeChangedFields
 *               When 'true', then the returned params will only include the transaction details for the fields that were changed.
 *               When `false`, then the returned params will include all the transaction details, regardless of which fields were changed.
 *               This setting is necessary while the UpdateDistanceRequest API is refactored to be fully 1:1:1 in https://github.com/Expensify/App/issues/28358
 * @param policy  May be undefined, an empty object, or an object matching the Policy type (src/types/onyx/Policy.ts)
 */
function getUpdateTrackExpenseParams(
    transactionID: string,
    transactionThreadReportID: string,
    transactionChanges: TransactionChanges,
    onlyIncludeChangedFields: boolean,
    policy: OnyxTypes.OnyxInputOrEntry<OnyxTypes.Policy>,
): UpdateMoneyRequestData {
    const optimisticData: OnyxUpdate[] = [];
    const successData: OnyxUpdate[] = [];
    const failureData: OnyxUpdate[] = [];

    // Step 1: Set any "pending fields" (ones updated while the user was offline) to have error messages in the failureData
    const pendingFields = Object.fromEntries(Object.keys(transactionChanges).map((key) => [key, CONST.RED_BRICK_ROAD_PENDING_ACTION.UPDATE]));
    const clearedPendingFields = Object.fromEntries(Object.keys(transactionChanges).map((key) => [key, null]));
    const errorFields = Object.fromEntries(Object.keys(pendingFields).map((key) => [key, {[DateUtils.getMicroseconds()]: Localize.translateLocal('iou.error.genericEditFailureMessage')}]));

    const allReports = ReportConnection.getAllReports();
    // Step 2: Get all the collections being updated
    const transactionThread = allReports?.[`${ONYXKEYS.COLLECTION.REPORT}${transactionThreadReportID}`] ?? null;
    const transaction = allTransactions?.[`${ONYXKEYS.COLLECTION.TRANSACTION}${transactionID}`];
    const chatReport = allReports?.[`${ONYXKEYS.COLLECTION.REPORT}${transactionThread?.parentReportID}`] ?? null;
    const isScanning = TransactionUtils.hasReceipt(transaction) && TransactionUtils.isReceiptBeingScanned(transaction);
    let updatedTransaction = transaction ? TransactionUtils.getUpdatedTransaction(transaction, transactionChanges, false) : null;
    const transactionDetails = ReportUtils.getTransactionDetails(updatedTransaction);

    if (transactionDetails?.waypoints) {
        // This needs to be a JSON string since we're sending this to the MapBox API
        transactionDetails.waypoints = JSON.stringify(transactionDetails.waypoints);
    }

    const dataToIncludeInParams: Partial<TransactionDetails> | undefined = onlyIncludeChangedFields
        ? Object.fromEntries(Object.entries(transactionDetails ?? {}).filter(([key]) => Object.keys(transactionChanges).includes(key)))
        : transactionDetails;

    const params: UpdateMoneyRequestParams = {
        ...dataToIncludeInParams,
        reportID: chatReport?.reportID,
        transactionID,
    };

    const hasPendingWaypoints = 'waypoints' in transactionChanges;
    if (transaction && updatedTransaction && hasPendingWaypoints) {
        updatedTransaction = {
            ...updatedTransaction,
            ...calculateAmountForUpdatedWaypoint(transaction, transactionChanges, policy, transactionThread),
        };

        // Delete the draft transaction when editing waypoints when the server responds successfully and there are no errors
        successData.push({
            onyxMethod: Onyx.METHOD.SET,
            key: `${ONYXKEYS.COLLECTION.TRANSACTION_DRAFT}${transactionID}`,
            value: null,
        });

        // Revert the transaction's amount to the original value on failure.
        // The IOU Report will be fully reverted in the failureData further below.
        failureData.push({
            onyxMethod: Onyx.METHOD.MERGE,
            key: `${ONYXKEYS.COLLECTION.TRANSACTION}${transactionID}`,
            value: {
                amount: transaction.amount,
                modifiedAmount: transaction.modifiedAmount,
                modifiedMerchant: transaction.modifiedMerchant,
            },
        });
    }

    // Step 3: Build the modified expense report actions
    // We don't create a modified report action if we're updating the waypoints,
    // since there isn't actually any optimistic data we can create for them and the report action is created on the server
    // with the response from the MapBox API
    const updatedReportAction = ReportUtils.buildOptimisticModifiedExpenseReportAction(transactionThread, transaction, transactionChanges, false, policy);
    if (!hasPendingWaypoints) {
        params.reportActionID = updatedReportAction.reportActionID;

        optimisticData.push({
            onyxMethod: Onyx.METHOD.MERGE,
            key: `${ONYXKEYS.COLLECTION.REPORT_ACTIONS}${transactionThread?.reportID}`,
            value: {
                [updatedReportAction.reportActionID]: updatedReportAction as OnyxTypes.ReportAction,
            },
        });
        successData.push({
            onyxMethod: Onyx.METHOD.MERGE,
            key: `${ONYXKEYS.COLLECTION.REPORT_ACTIONS}${transactionThread?.reportID}`,
            value: {
                [updatedReportAction.reportActionID]: {pendingAction: null},
            },
        });
        failureData.push({
            onyxMethod: Onyx.METHOD.MERGE,
            key: `${ONYXKEYS.COLLECTION.REPORT_ACTIONS}${transactionThread?.reportID}`,
            value: {
                [updatedReportAction.reportActionID]: {
                    ...(updatedReportAction as OnyxTypes.ReportAction),
                    errors: ErrorUtils.getMicroSecondOnyxErrorWithTranslationKey('iou.error.genericEditFailureMessage'),
                },
            },
        });
    }

    // Step 4: Update the report preview message (and report header) so LHN amount tracked is correct.
    // Optimistically modify the transaction and the transaction thread
    optimisticData.push({
        onyxMethod: Onyx.METHOD.MERGE,
        key: `${ONYXKEYS.COLLECTION.TRANSACTION}${transactionID}`,
        value: {
            ...updatedTransaction,
            pendingFields,
            isLoading: hasPendingWaypoints,
            errorFields: null,
        },
    });

    optimisticData.push({
        onyxMethod: Onyx.METHOD.MERGE,
        key: `${ONYXKEYS.COLLECTION.REPORT}${transactionThreadReportID}`,
        value: {
            lastActorAccountID: updatedReportAction.actorAccountID,
        },
    });

    if (isScanning && ('amount' in transactionChanges || 'currency' in transactionChanges)) {
        optimisticData.push({
            onyxMethod: Onyx.METHOD.MERGE,
            key: `${ONYXKEYS.COLLECTION.REPORT_ACTIONS}${chatReport?.reportID}`,
            value: {
                [transactionThread?.parentReportActionID ?? '-1']: {
                    originalMessage: {
                        whisperedTo: [],
                    },
                },
            },
        });
    }

    // Clear out the error fields and loading states on success
    successData.push({
        onyxMethod: Onyx.METHOD.MERGE,
        key: `${ONYXKEYS.COLLECTION.TRANSACTION}${transactionID}`,
        value: {
            pendingFields: clearedPendingFields,
            isLoading: false,
            errorFields: null,
        },
    });

    // Clear out loading states, pending fields, and add the error fields
    failureData.push({
        onyxMethod: Onyx.METHOD.MERGE,
        key: `${ONYXKEYS.COLLECTION.TRANSACTION}${transactionID}`,
        value: {
            pendingFields: clearedPendingFields,
            isLoading: false,
            errorFields,
        },
    });

    // Reset the transaction thread to its original state
    failureData.push({
        onyxMethod: Onyx.METHOD.MERGE,
        key: `${ONYXKEYS.COLLECTION.REPORT}${transactionThreadReportID}`,
        value: transactionThread,
    });

    return {
        params,
        onyxData: {optimisticData, successData, failureData},
    };
}

/** Updates the created date of an expense */
function updateMoneyRequestDate(
    transactionID: string,
    transactionThreadReportID: string,
    value: string,
    policy: OnyxEntry<OnyxTypes.Policy>,
    policyTags: OnyxEntry<OnyxTypes.PolicyTagList>,
    policyCategories: OnyxEntry<OnyxTypes.PolicyCategories>,
) {
    const transactionChanges: TransactionChanges = {
        created: value,
    };
    const allReports = ReportConnection.getAllReports();
    const transactionThreadReport = allReports?.[`${ONYXKEYS.COLLECTION.REPORT}${transactionThreadReportID}`] ?? null;
    const parentReport = allReports?.[`${ONYXKEYS.COLLECTION.REPORT}${transactionThreadReport?.parentReportID}`] ?? null;
    let data: UpdateMoneyRequestData;
    if (ReportUtils.isTrackExpenseReport(transactionThreadReport) && ReportUtils.isSelfDM(parentReport)) {
        data = getUpdateTrackExpenseParams(transactionID, transactionThreadReportID, transactionChanges, true, policy);
    } else {
        data = getUpdateMoneyRequestParams(transactionID, transactionThreadReportID, transactionChanges, policy, policyTags, policyCategories, true);
    }
    const {params, onyxData} = data;
    API.write(WRITE_COMMANDS.UPDATE_MONEY_REQUEST_DATE, params, onyxData);
}

/** Updates the billable field of an expense */
function updateMoneyRequestBillable(
    transactionID: string,
    transactionThreadReportID: string,
    value: boolean,
    policy: OnyxEntry<OnyxTypes.Policy>,
    policyTagList: OnyxEntry<OnyxTypes.PolicyTagList>,
    policyCategories: OnyxEntry<OnyxTypes.PolicyCategories>,
) {
    const transactionChanges: TransactionChanges = {
        billable: value,
    };
    const {params, onyxData} = getUpdateMoneyRequestParams(transactionID, transactionThreadReportID, transactionChanges, policy, policyTagList, policyCategories, true);
    API.write(WRITE_COMMANDS.UPDATE_MONEY_REQUEST_BILLABLE, params, onyxData);
}

/** Updates the merchant field of an expense */
function updateMoneyRequestMerchant(
    transactionID: string,
    transactionThreadReportID: string,
    value: string,
    policy: OnyxEntry<OnyxTypes.Policy>,
    policyTagList: OnyxEntry<OnyxTypes.PolicyTagList>,
    policyCategories: OnyxEntry<OnyxTypes.PolicyCategories>,
) {
    const transactionChanges: TransactionChanges = {
        merchant: value,
    };
    const allReports = ReportConnection.getAllReports();
    const transactionThreadReport = allReports?.[`${ONYXKEYS.COLLECTION.REPORT}${transactionThreadReportID}`] ?? null;
    const parentReport = allReports?.[`${ONYXKEYS.COLLECTION.REPORT}${transactionThreadReport?.parentReportID}`] ?? null;
    let data: UpdateMoneyRequestData;
    if (ReportUtils.isTrackExpenseReport(transactionThreadReport) && ReportUtils.isSelfDM(parentReport)) {
        data = getUpdateTrackExpenseParams(transactionID, transactionThreadReportID, transactionChanges, true, policy);
    } else {
        data = getUpdateMoneyRequestParams(transactionID, transactionThreadReportID, transactionChanges, policy, policyTagList, policyCategories, true);
    }
    const {params, onyxData} = data;
    API.write(WRITE_COMMANDS.UPDATE_MONEY_REQUEST_MERCHANT, params, onyxData);
}

/** Updates the tag of an expense */
function updateMoneyRequestTag(
    transactionID: string,
    transactionThreadReportID: string,
    tag: string,
    policy: OnyxEntry<OnyxTypes.Policy>,
    policyTagList: OnyxEntry<OnyxTypes.PolicyTagList>,
    policyCategories: OnyxEntry<OnyxTypes.PolicyCategories>,
) {
    const transactionChanges: TransactionChanges = {
        tag,
    };
    const {params, onyxData} = getUpdateMoneyRequestParams(transactionID, transactionThreadReportID, transactionChanges, policy, policyTagList, policyCategories, true);
    API.write(WRITE_COMMANDS.UPDATE_MONEY_REQUEST_TAG, params, onyxData);
}

/** Updates the created tax amount of an expense */
function updateMoneyRequestTaxAmount(
    transactionID: string,
    optimisticReportActionID: string,
    taxAmount: number,
    policy: OnyxEntry<OnyxTypes.Policy>,
    policyTagList: OnyxEntry<OnyxTypes.PolicyTagList>,
    policyCategories: OnyxEntry<OnyxTypes.PolicyCategories>,
) {
    const transactionChanges = {
        taxAmount,
    };
    const {params, onyxData} = getUpdateMoneyRequestParams(transactionID, optimisticReportActionID, transactionChanges, policy, policyTagList, policyCategories, true);
    API.write('UpdateMoneyRequestTaxAmount', params, onyxData);
}

type UpdateMoneyRequestTaxRateParams = {
    transactionID: string;
    optimisticReportActionID: string;
    taxCode: string;
    taxAmount: number;
    policy: OnyxEntry<OnyxTypes.Policy>;
    policyTagList: OnyxEntry<OnyxTypes.PolicyTagList>;
    policyCategories: OnyxEntry<OnyxTypes.PolicyCategories>;
};

/** Updates the created tax rate of an expense */
function updateMoneyRequestTaxRate({transactionID, optimisticReportActionID, taxCode, taxAmount, policy, policyTagList, policyCategories}: UpdateMoneyRequestTaxRateParams) {
    const transactionChanges = {
        taxCode,
        taxAmount,
    };
    const {params, onyxData} = getUpdateMoneyRequestParams(transactionID, optimisticReportActionID, transactionChanges, policy, policyTagList, policyCategories, true);
    API.write('UpdateMoneyRequestTaxRate', params, onyxData);
}

type UpdateMoneyRequestDistanceParams = {
    transactionID: string;
    transactionThreadReportID: string;
    waypoints: WaypointCollection;
    routes?: Routes;
    policy?: OnyxEntry<OnyxTypes.Policy>;
    policyTagList?: OnyxEntry<OnyxTypes.PolicyTagList>;
    policyCategories?: OnyxEntry<OnyxTypes.PolicyCategories>;
};

/** Updates the waypoints of a distance expense */
function updateMoneyRequestDistance({
    transactionID,
    transactionThreadReportID,
    waypoints,
    routes = undefined,
    policy = {} as OnyxTypes.Policy,
    policyTagList = {},
    policyCategories = {},
}: UpdateMoneyRequestDistanceParams) {
    const transactionChanges: TransactionChanges = {
        waypoints,
        routes,
    };
    const allReports = ReportConnection.getAllReports();
    const transactionThreadReport = allReports?.[`${ONYXKEYS.COLLECTION.REPORT}${transactionThreadReportID}`] ?? null;
    const parentReport = allReports?.[`${ONYXKEYS.COLLECTION.REPORT}${transactionThreadReport?.parentReportID}`] ?? null;
    let data: UpdateMoneyRequestData;
    if (ReportUtils.isTrackExpenseReport(transactionThreadReport) && ReportUtils.isSelfDM(parentReport)) {
        data = getUpdateTrackExpenseParams(transactionID, transactionThreadReportID, transactionChanges, true, policy);
    } else {
        data = getUpdateMoneyRequestParams(transactionID, transactionThreadReportID, transactionChanges, policy, policyTagList, policyCategories, true);
    }
    const {params, onyxData} = data;
    API.write(WRITE_COMMANDS.UPDATE_MONEY_REQUEST_DISTANCE, params, onyxData);
}

/** Updates the category of an expense */
function updateMoneyRequestCategory(
    transactionID: string,
    transactionThreadReportID: string,
    category: string,
    policy: OnyxEntry<OnyxTypes.Policy>,
    policyTagList: OnyxEntry<OnyxTypes.PolicyTagList>,
    policyCategories: OnyxEntry<OnyxTypes.PolicyCategories>,
) {
    const transactionChanges: TransactionChanges = {
        category,
    };
    const {params, onyxData} = getUpdateMoneyRequestParams(transactionID, transactionThreadReportID, transactionChanges, policy, policyTagList, policyCategories, true);
    API.write(WRITE_COMMANDS.UPDATE_MONEY_REQUEST_CATEGORY, params, onyxData);
}

/** Updates the description of an expense */
function updateMoneyRequestDescription(
    transactionID: string,
    transactionThreadReportID: string,
    comment: string,
    policy: OnyxEntry<OnyxTypes.Policy>,
    policyTagList: OnyxEntry<OnyxTypes.PolicyTagList>,
    policyCategories: OnyxEntry<OnyxTypes.PolicyCategories>,
) {
    const transactionChanges: TransactionChanges = {
        comment,
    };
    const allReports = ReportConnection.getAllReports();
    const transactionThreadReport = allReports?.[`${ONYXKEYS.COLLECTION.REPORT}${transactionThreadReportID}`] ?? null;
    const parentReport = allReports?.[`${ONYXKEYS.COLLECTION.REPORT}${transactionThreadReport?.parentReportID}`] ?? null;
    let data: UpdateMoneyRequestData;
    if (ReportUtils.isTrackExpenseReport(transactionThreadReport) && ReportUtils.isSelfDM(parentReport)) {
        data = getUpdateTrackExpenseParams(transactionID, transactionThreadReportID, transactionChanges, true, policy);
    } else {
        data = getUpdateMoneyRequestParams(transactionID, transactionThreadReportID, transactionChanges, policy, policyTagList, policyCategories, true);
    }
    const {params, onyxData} = data;
    API.write(WRITE_COMMANDS.UPDATE_MONEY_REQUEST_DESCRIPTION, params, onyxData);
}

/** Edits an existing distance expense */
function updateDistanceRequest(
    transactionID: string,
    transactionThreadReportID: string,
    transactionChanges: TransactionChanges,
    policy: OnyxTypes.Policy,
    policyTagList: OnyxTypes.PolicyTagList,
    policyCategories: OnyxTypes.PolicyCategories,
) {
    const {params, onyxData} = getUpdateMoneyRequestParams(transactionID, transactionThreadReportID, transactionChanges, policy, policyTagList, policyCategories, false);
    API.write(WRITE_COMMANDS.UPDATE_DISTANCE_REQUEST, params, onyxData);
}

const getConvertTrackedExpenseInformation = (
    transactionID: string,
    actionableWhisperReportActionID: string,
    moneyRequestReportID: string,
    linkedTrackedExpenseReportAction: OnyxTypes.ReportAction,
    linkedTrackedExpenseReportID: string,
    transactionThreadReportID: string,
    resolution: IOUAction,
) => {
    const optimisticData: OnyxUpdate[] = [];
    const successData: OnyxUpdate[] = [];
    const failureData: OnyxUpdate[] = [];

    // Delete the transaction from the track expense report
    const {
        optimisticData: deleteOptimisticData,
        successData: deleteSuccessData,
        failureData: deleteFailureData,
    } = getDeleteTrackExpenseInformation(linkedTrackedExpenseReportID, transactionID, linkedTrackedExpenseReportAction, false, true, actionableWhisperReportActionID, resolution);

    optimisticData?.push(...deleteOptimisticData);
    successData?.push(...deleteSuccessData);
    failureData?.push(...deleteFailureData);

    // Build modified expense report action with the transaction changes
    const modifiedExpenseReportAction = ReportUtils.buildOptimisticMovedTrackedExpenseModifiedReportAction(transactionThreadReportID, moneyRequestReportID);

    optimisticData?.push({
        onyxMethod: Onyx.METHOD.MERGE,
        key: `${ONYXKEYS.COLLECTION.REPORT_ACTIONS}${transactionThreadReportID}`,
        value: {
            [modifiedExpenseReportAction.reportActionID]: modifiedExpenseReportAction as OnyxTypes.ReportAction,
        },
    });
    successData?.push({
        onyxMethod: Onyx.METHOD.MERGE,
        key: `${ONYXKEYS.COLLECTION.REPORT_ACTIONS}${transactionThreadReportID}`,
        value: {
            [modifiedExpenseReportAction.reportActionID]: {pendingAction: null},
        },
    });
    failureData?.push({
        onyxMethod: Onyx.METHOD.MERGE,
        key: `${ONYXKEYS.COLLECTION.REPORT_ACTIONS}${transactionThreadReportID}`,
        value: {
            [modifiedExpenseReportAction.reportActionID]: {
                ...(modifiedExpenseReportAction as OnyxTypes.ReportAction),
                errors: ErrorUtils.getMicroSecondOnyxErrorWithTranslationKey('iou.error.genericEditFailureMessage'),
            },
        },
    });

    return {optimisticData, successData, failureData, modifiedExpenseReportActionID: modifiedExpenseReportAction.reportActionID};
};

function convertTrackedExpenseToRequest(
    payerAccountID: number,
    payerEmail: string,
    chatReportID: string,
    transactionID: string,
    actionableWhisperReportActionID: string,
    createdChatReportActionID: string,
    moneyRequestReportID: string,
    moneyRequestCreatedReportActionID: string,
    moneyRequestPreviewReportActionID: string,
    linkedTrackedExpenseReportAction: OnyxTypes.ReportAction,
    linkedTrackedExpenseReportID: string,
    transactionThreadReportID: string,
    reportPreviewReportActionID: string,
    onyxData: OnyxData,
    amount: number,
    currency: string,
    comment: string,
    merchant: string,
    created: string,
    receipt?: Receipt,
) {
    const {optimisticData, successData, failureData} = onyxData;

    const {
        optimisticData: moveTransactionOptimisticData,
        successData: moveTransactionSuccessData,
        failureData: moveTransactionFailureData,
        modifiedExpenseReportActionID,
    } = getConvertTrackedExpenseInformation(
        transactionID,
        actionableWhisperReportActionID,
        moneyRequestReportID,
        linkedTrackedExpenseReportAction,
        linkedTrackedExpenseReportID,
        transactionThreadReportID,
        CONST.IOU.ACTION.SUBMIT,
    );

    optimisticData?.push(...moveTransactionOptimisticData);
    successData?.push(...moveTransactionSuccessData);
    failureData?.push(...moveTransactionFailureData);

    const parameters = {
        amount,
        currency,
        comment,
        created,
        merchant,
        receipt,
        payerAccountID,
        payerEmail,
        chatReportID,
        transactionID,
        actionableWhisperReportActionID,
        createdChatReportActionID,
        moneyRequestReportID,
        moneyRequestCreatedReportActionID,
        moneyRequestPreviewReportActionID,
        transactionThreadReportID,
        modifiedExpenseReportActionID,
        reportPreviewReportActionID,
    };
    API.write(WRITE_COMMANDS.CONVERT_TRACKED_EXPENSE_TO_REQUEST, parameters, {optimisticData, successData, failureData});
}

function categorizeTrackedExpense(
    policyID: string,
    transactionID: string,
    moneyRequestPreviewReportActionID: string,
    moneyRequestReportID: string,
    moneyRequestCreatedReportActionID: string,
    actionableWhisperReportActionID: string,
    linkedTrackedExpenseReportAction: OnyxTypes.ReportAction,
    linkedTrackedExpenseReportID: string,
    transactionThreadReportID: string,
    reportPreviewReportActionID: string,
    onyxData: OnyxData | undefined,
    amount: number,
    currency: string,
    comment: string,
    merchant: string,
    created: string,
    category?: string,
    tag?: string,
    taxCode = '',
    taxAmount = 0,
    billable?: boolean,
    receipt?: Receipt,
    createdWorkspaceParams?: CreateWorkspaceParams,
) {
    const {optimisticData, successData, failureData} = onyxData ?? {};

    const {
        optimisticData: moveTransactionOptimisticData,
        successData: moveTransactionSuccessData,
        failureData: moveTransactionFailureData,
        modifiedExpenseReportActionID,
    } = getConvertTrackedExpenseInformation(
        transactionID,
        actionableWhisperReportActionID,
        moneyRequestReportID,
        linkedTrackedExpenseReportAction,
        linkedTrackedExpenseReportID,
        transactionThreadReportID,
        CONST.IOU.ACTION.CATEGORIZE,
    );

    optimisticData?.push(...moveTransactionOptimisticData);
    successData?.push(...moveTransactionSuccessData);
    failureData?.push(...moveTransactionFailureData);

    const parameters = {
        policyID,
        transactionID,
        moneyRequestPreviewReportActionID,
        moneyRequestReportID,
        moneyRequestCreatedReportActionID,
        actionableWhisperReportActionID,
        modifiedExpenseReportActionID,
        reportPreviewReportActionID,
        amount,
        currency,
        comment,
        merchant,
        category,
        tag,
        taxCode,
        taxAmount,
        billable,
        created,
        receipt,
        policyExpenseChatReportID: createdWorkspaceParams?.expenseChatReportID,
        policyExpenseCreatedReportActionID: createdWorkspaceParams?.expenseCreatedReportActionID,
        announceChatReportID: createdWorkspaceParams?.announceChatReportID,
        announceCreatedReportActionID: createdWorkspaceParams?.announceCreatedReportActionID,
        adminsChatReportID: createdWorkspaceParams?.adminsChatReportID,
        adminsCreatedReportActionID: createdWorkspaceParams?.adminsCreatedReportActionID,
    };

    API.write(WRITE_COMMANDS.CATEGORIZE_TRACKED_EXPENSE, parameters, {optimisticData, successData, failureData});
}

function shareTrackedExpense(
    policyID: string,
    transactionID: string,
    moneyRequestPreviewReportActionID: string,
    moneyRequestReportID: string,
    moneyRequestCreatedReportActionID: string,
    actionableWhisperReportActionID: string,
    linkedTrackedExpenseReportAction: OnyxTypes.ReportAction,
    linkedTrackedExpenseReportID: string,
    transactionThreadReportID: string,
    reportPreviewReportActionID: string,
    onyxData: OnyxData | undefined,
    amount: number,
    currency: string,
    comment: string,
    merchant: string,
    created: string,
    category?: string,
    tag?: string,
    taxCode = '',
    taxAmount = 0,
    billable?: boolean,
    receipt?: Receipt,
    createdWorkspaceParams?: CreateWorkspaceParams,
) {
    const {optimisticData, successData, failureData} = onyxData ?? {};

    const {
        optimisticData: moveTransactionOptimisticData,
        successData: moveTransactionSuccessData,
        failureData: moveTransactionFailureData,
        modifiedExpenseReportActionID,
    } = getConvertTrackedExpenseInformation(
        transactionID,
        actionableWhisperReportActionID,
        moneyRequestReportID,
        linkedTrackedExpenseReportAction,
        linkedTrackedExpenseReportID,
        transactionThreadReportID,
        CONST.IOU.ACTION.SHARE,
    );

    optimisticData?.push(...moveTransactionOptimisticData);
    successData?.push(...moveTransactionSuccessData);
    failureData?.push(...moveTransactionFailureData);

    const parameters = {
        policyID,
        transactionID,
        moneyRequestPreviewReportActionID,
        moneyRequestReportID,
        moneyRequestCreatedReportActionID,
        actionableWhisperReportActionID,
        modifiedExpenseReportActionID,
        reportPreviewReportActionID,
        amount,
        currency,
        comment,
        merchant,
        created,
        category,
        tag,
        taxCode,
        taxAmount,
        billable,
        receipt,
        policyExpenseChatReportID: createdWorkspaceParams?.expenseChatReportID,
        policyExpenseCreatedReportActionID: createdWorkspaceParams?.expenseCreatedReportActionID,
        announceChatReportID: createdWorkspaceParams?.announceChatReportID,
        announceCreatedReportActionID: createdWorkspaceParams?.announceCreatedReportActionID,
        adminsChatReportID: createdWorkspaceParams?.adminsChatReportID,
        adminsCreatedReportActionID: createdWorkspaceParams?.adminsCreatedReportActionID,
    };

    API.write(WRITE_COMMANDS.SHARE_TRACKED_EXPENSE, parameters, {optimisticData, successData, failureData});
}

/**
 * Submit expense to another user
 */
function requestMoney(
    report: OnyxEntry<OnyxTypes.Report>,
    amount: number,
    currency: string,
    created: string,
    merchant: string,
    payeeEmail: string | undefined,
    payeeAccountID: number,
    participant: Participant,
    comment: string,
    receipt: Receipt | undefined,
    category?: string,
    tag?: string,
    taxCode = '',
    taxAmount = 0,
    billable?: boolean,
    policy?: OnyxEntry<OnyxTypes.Policy>,
    policyTagList?: OnyxEntry<OnyxTypes.PolicyTagList>,
    policyCategories?: OnyxEntry<OnyxTypes.PolicyCategories>,
    gpsPoints?: GPSPoint,
    action?: IOUAction,
    actionableWhisperReportActionID?: string,
    linkedTrackedExpenseReportAction?: OnyxTypes.ReportAction,
    linkedTrackedExpenseReportID?: string,
) {
    // If the report is iou or expense report, we should get the linked chat report to be passed to the getMoneyRequestInformation function
    const isMoneyRequestReport = ReportUtils.isMoneyRequestReport(report);
    const currentChatReport = isMoneyRequestReport ? getReportOrDraftReport(report?.chatReportID) : report;
    const moneyRequestReportID = isMoneyRequestReport ? report?.reportID : '';
    const isMovingTransactionFromTrackExpense = IOUUtils.isMovingTransactionFromTrackExpense(action);

    const {
        payerAccountID,
        payerEmail,
        iouReport,
        chatReport,
        transaction,
        iouAction,
        createdChatReportActionID,
        createdIOUReportActionID,
        reportPreviewAction,
        transactionThreadReportID,
        createdReportActionIDForThread,
        onyxData,
    } = getMoneyRequestInformation(
        isMovingTransactionFromTrackExpense ? undefined : currentChatReport,
        participant,
        comment,
        amount,
        currency,
        created,
        merchant,
        receipt,
        isMovingTransactionFromTrackExpense && linkedTrackedExpenseReportAction && ReportActionsUtils.isMoneyRequestAction(linkedTrackedExpenseReportAction)
            ? ReportActionsUtils.getOriginalMessage(linkedTrackedExpenseReportAction)?.IOUTransactionID
            : undefined,
        category,
        tag,
        taxCode,
        taxAmount,
        billable,
        policy,
        policyTagList,
        policyCategories,
        payeeAccountID,
        payeeEmail,
        moneyRequestReportID,
        linkedTrackedExpenseReportAction,
    );
    const activeReportID = isMoneyRequestReport ? report?.reportID : chatReport.reportID;

    switch (action) {
        case CONST.IOU.ACTION.SUBMIT: {
            if (!linkedTrackedExpenseReportAction || !actionableWhisperReportActionID || !linkedTrackedExpenseReportID) {
                return;
            }

            convertTrackedExpenseToRequest(
                payerAccountID,
                payerEmail,
                chatReport.reportID,
                transaction.transactionID,
                actionableWhisperReportActionID,
                createdChatReportActionID,
                iouReport.reportID,
                createdIOUReportActionID,
                iouAction.reportActionID,
                linkedTrackedExpenseReportAction,
                linkedTrackedExpenseReportID,
                transactionThreadReportID,
                reportPreviewAction.reportActionID,
                onyxData,
                amount,
                currency,
                comment,
                merchant,
                created,
                receipt,
            );
            break;
        }
        default: {
            const parameters: RequestMoneyParams = {
                debtorEmail: payerEmail,
                debtorAccountID: payerAccountID,
                amount,
                currency,
                comment,
                created,
                merchant,
                iouReportID: iouReport.reportID,
                chatReportID: chatReport.reportID,
                transactionID: transaction.transactionID,
                reportActionID: iouAction.reportActionID,
                createdChatReportActionID,
                createdIOUReportActionID,
                reportPreviewReportActionID: reportPreviewAction.reportActionID,
                receipt,
                receiptState: receipt?.state,
                category,
                tag,
                taxCode,
                taxAmount,
                billable,
                // This needs to be a string of JSON because of limitations with the fetch() API and nested objects
                receiptGpsPoints: gpsPoints ? JSON.stringify(gpsPoints) : undefined,
                transactionThreadReportID,
                createdReportActionIDForThread,
            };

            // eslint-disable-next-line rulesdir/no-multiple-api-calls
            API.write(WRITE_COMMANDS.REQUEST_MONEY, parameters, onyxData);
        }
    }

    Navigation.dismissModal(activeReportID);
    if (activeReportID) {
        Report.notifyNewAction(activeReportID, payeeAccountID);
    }
}

function sendInvoice(
    currentUserAccountID: number,
    transaction: OnyxEntry<OnyxTypes.Transaction>,
    invoiceChatReport?: OnyxEntry<OnyxTypes.Report>,
    receiptFile?: Receipt,
    policy?: OnyxEntry<OnyxTypes.Policy>,
    policyTagList?: OnyxEntry<OnyxTypes.PolicyTagList>,
    policyCategories?: OnyxEntry<OnyxTypes.PolicyCategories>,
) {
    const {senderWorkspaceID, receiver, invoiceRoom, createdChatReportActionID, invoiceReportID, reportPreviewReportActionID, transactionID, transactionThreadReportID, onyxData} =
        getSendInvoiceInformation(transaction, currentUserAccountID, invoiceChatReport, receiptFile, policy, policyTagList, policyCategories);

    const parameters: SendInvoiceParams = {
        senderWorkspaceID,
        accountID: currentUserAccountID,
        amount: transaction?.amount ?? 0,
        currency: transaction?.currency ?? '',
        comment: transaction?.comment?.comment ? transaction.comment.comment.trim() : '',
        merchant: transaction?.merchant ?? '',
        category: transaction?.category,
        date: transaction?.created ?? '',
        invoiceRoomReportID: invoiceRoom.reportID,
        createdChatReportActionID,
        invoiceReportID,
        reportPreviewReportActionID,
        transactionID,
        transactionThreadReportID,
        ...(invoiceChatReport?.reportID ? {receiverInvoiceRoomID: invoiceChatReport.reportID} : {receiverEmail: receiver.login ?? ''}),
    };

    API.write(WRITE_COMMANDS.SEND_INVOICE, parameters, onyxData);

    Navigation.dismissModalWithReport(invoiceRoom);
    Report.notifyNewAction(invoiceRoom.reportID, receiver.accountID);
}

/**
 * Track an expense
 */
function trackExpense(
    report: OnyxTypes.Report,
    amount: number,
    currency: string,
    created: string,
    merchant: string,
    payeeEmail: string | undefined,
    payeeAccountID: number,
    participant: Participant,
    comment: string,
    receipt?: Receipt,
    category?: string,
    tag?: string,
    taxCode = '',
    taxAmount = 0,
    billable?: boolean,
    policy?: OnyxEntry<OnyxTypes.Policy>,
    policyTagList?: OnyxEntry<OnyxTypes.PolicyTagList>,
    policyCategories?: OnyxEntry<OnyxTypes.PolicyCategories>,
    gpsPoints?: GPSPoint,
    validWaypoints?: WaypointCollection,
    action?: IOUAction,
    actionableWhisperReportActionID?: string,
    linkedTrackedExpenseReportAction?: OnyxTypes.ReportAction,
    linkedTrackedExpenseReportID?: string,
) {
    const isMoneyRequestReport = ReportUtils.isMoneyRequestReport(report);
    const currentChatReport = isMoneyRequestReport ? getReportOrDraftReport(report.chatReportID) : report;
    const moneyRequestReportID = isMoneyRequestReport ? report.reportID : '';
    const isMovingTransactionFromTrackExpense = IOUUtils.isMovingTransactionFromTrackExpense(action);

    // Pass an open receipt so the distance expense will show a map with the route optimistically
    const trackedReceipt = validWaypoints ? {source: ReceiptGeneric as ReceiptSource, state: CONST.IOU.RECEIPT_STATE.OPEN} : receipt;

    const {
        createdWorkspaceParams,
        iouReport,
        chatReport,
        transaction,
        iouAction,
        createdChatReportActionID,
        createdIOUReportActionID,
        reportPreviewAction,
        transactionThreadReportID,
        createdReportActionIDForThread,
        actionableWhisperReportActionIDParam,
        onyxData,
    } =
        getTrackExpenseInformation(
            currentChatReport,
            participant,
            comment,
            amount,
            currency,
            created,
            merchant,
            trackedReceipt,
            category,
            tag,
            taxCode,
            taxAmount,
            billable,
            policy,
            policyTagList,
            policyCategories,
            payeeEmail,
            payeeAccountID,
            moneyRequestReportID,
            linkedTrackedExpenseReportAction,
            isMovingTransactionFromTrackExpense && linkedTrackedExpenseReportAction && ReportActionsUtils.isMoneyRequestAction(linkedTrackedExpenseReportAction)
                ? ReportActionsUtils.getOriginalMessage(linkedTrackedExpenseReportAction)?.IOUTransactionID
                : undefined,
        ) ?? {};
    const activeReportID = isMoneyRequestReport ? report.reportID : chatReport?.reportID;

    switch (action) {
        case CONST.IOU.ACTION.CATEGORIZE: {
            if (!linkedTrackedExpenseReportAction || !actionableWhisperReportActionID || !linkedTrackedExpenseReportID) {
                return;
            }
            categorizeTrackedExpense(
                chatReport?.policyID ?? '-1',
                transaction?.transactionID ?? '-1',
                iouAction?.reportActionID ?? '-1',
                iouReport?.reportID ?? '-1',
                createdIOUReportActionID ?? '-1',
                actionableWhisperReportActionID,
                linkedTrackedExpenseReportAction,
                linkedTrackedExpenseReportID,
                transactionThreadReportID ?? '-1',
                reportPreviewAction?.reportActionID ?? '-1',
                onyxData,
                amount,
                currency,
                comment,
                merchant,
                created,
                category,
                tag,
                taxCode,
                taxAmount,
                billable,
                trackedReceipt,
                createdWorkspaceParams,
            );
            break;
        }
        case CONST.IOU.ACTION.SHARE: {
            if (!linkedTrackedExpenseReportAction || !actionableWhisperReportActionID || !linkedTrackedExpenseReportID) {
                return;
            }
            shareTrackedExpense(
                chatReport?.policyID ?? '-1',
                transaction?.transactionID ?? '-1',
                iouAction?.reportActionID ?? '-1',
                iouReport?.reportID ?? '-1',
                createdIOUReportActionID ?? '-1',
                actionableWhisperReportActionID,
                linkedTrackedExpenseReportAction,
                linkedTrackedExpenseReportID,
                transactionThreadReportID ?? '-1',
                reportPreviewAction?.reportActionID ?? '-1',
                onyxData,
                amount,
                currency,
                comment,
                merchant,
                created,
                category,
                tag,
                taxCode,
                taxAmount,
                billable,
                trackedReceipt,
                createdWorkspaceParams,
            );
            break;
        }
        default: {
            const parameters: TrackExpenseParams = {
                amount,
                currency,
                comment,
                created,
                merchant,
                iouReportID: iouReport?.reportID,
                chatReportID: chatReport?.reportID ?? '-1',
                transactionID: transaction?.transactionID ?? '-1',
                reportActionID: iouAction?.reportActionID ?? '-1',
                createdChatReportActionID: createdChatReportActionID ?? '-1',
                createdIOUReportActionID,
                reportPreviewReportActionID: reportPreviewAction?.reportActionID,
                receipt: trackedReceipt,
                receiptState: trackedReceipt?.state,
                category,
                tag,
                taxCode,
                taxAmount,
                billable,
                // This needs to be a string of JSON because of limitations with the fetch() API and nested objects
                receiptGpsPoints: gpsPoints ? JSON.stringify(gpsPoints) : undefined,
                transactionThreadReportID: transactionThreadReportID ?? '-1',
                createdReportActionIDForThread: createdReportActionIDForThread ?? '-1',
                waypoints: validWaypoints ? JSON.stringify(validWaypoints) : undefined,
            };
            if (actionableWhisperReportActionIDParam) {
                parameters.actionableWhisperReportActionID = actionableWhisperReportActionIDParam;
            }
            API.write(WRITE_COMMANDS.TRACK_EXPENSE, parameters, onyxData);
        }
    }
    Navigation.dismissModal(activeReportID);

    if (action === CONST.IOU.ACTION.SHARE) {
        Navigation.navigate(ROUTES.ROOM_INVITE.getRoute(activeReportID ?? '-1', CONST.IOU.SHARE.ROLE.ACCOUNTANT));
    }

    Report.notifyNewAction(activeReportID ?? '', payeeAccountID);
}

function getOrCreateOptimisticSplitChatReport(existingSplitChatReportID: string, participants: Participant[], participantAccountIDs: number[], currentUserAccountID: number) {
    // The existing chat report could be passed as reportID or exist on the sole "participant" (in this case a report option)
    const existingChatReportID = existingSplitChatReportID ?? participants[0].reportID ?? '';

    // Check if the report is available locally if we do have one
    let existingSplitChatReport = ReportConnection.getAllReports()?.[`${ONYXKEYS.COLLECTION.REPORT}${existingChatReportID}`];

    const allParticipantsAccountIDs = [...participantAccountIDs, currentUserAccountID];
    if (!existingSplitChatReport) {
        existingSplitChatReport = ReportUtils.getChatByParticipants(allParticipantsAccountIDs, undefined, participantAccountIDs.length > 1);
    }

    // We found an existing chat report we are done...
    if (existingSplitChatReport) {
        // Yes, these are the same, but give the caller a way to identify if we created a new report or not
        return {existingSplitChatReport, splitChatReport: existingSplitChatReport};
    }

    // Create a Group Chat if we have multiple participants
    if (participants.length > 1) {
        const splitChatReport = ReportUtils.buildOptimisticChatReport(
            allParticipantsAccountIDs,
            '',
            CONST.REPORT.CHAT_TYPE.GROUP,
            undefined,
            undefined,
            undefined,
            undefined,
            undefined,
            undefined,
            CONST.REPORT.NOTIFICATION_PREFERENCE.HIDDEN,
        );
        return {existingSplitChatReport: null, splitChatReport};
    }

    // Otherwise, create a new 1:1 chat report
    const splitChatReport = ReportUtils.buildOptimisticChatReport(participantAccountIDs);
    return {existingSplitChatReport: null, splitChatReport};
}

/**
 * Build the Onyx data and IOU split necessary for splitting a bill with 3+ users.
 * 1. Build the optimistic Onyx data for the group chat, i.e. chatReport and iouReportAction creating the former if it doesn't yet exist.
 * 2. Loop over the group chat participant list, building optimistic or updating existing chatReports, iouReports and iouReportActions between the user and each participant.
 * We build both Onyx data and the IOU split that is sent as a request param and is used by Auth to create the chatReports, iouReports and iouReportActions in the database.
 * The IOU split has the following shape:
 *  [
 *      {email: 'currentUser', amount: 100},
 *      {email: 'user2', amount: 100, iouReportID: '100', chatReportID: '110', transactionID: '120', reportActionID: '130'},
 *      {email: 'user3', amount: 100, iouReportID: '200', chatReportID: '210', transactionID: '220', reportActionID: '230'}
 *  ]
 * @param amount - always in the smallest unit of the currency
 * @param existingSplitChatReportID - the report ID where the split expense happens, could be a group chat or a workspace chat
 */
function createSplitsAndOnyxData(
    participants: Participant[],
    currentUserLogin: string,
    currentUserAccountID: number,
    amount: number,
    comment: string,
    currency: string,
    merchant: string,
    created: string,
    category: string,
    tag: string,
    splitShares: SplitShares = {},
    existingSplitChatReportID = '',
    billable = false,
    iouRequestType: IOURequestType = CONST.IOU.REQUEST_TYPE.MANUAL,
    taxCode = '',
    taxAmount = 0,
): SplitsAndOnyxData {
    const currentUserEmailForIOUSplit = PhoneNumber.addSMSDomainIfPhoneNumber(currentUserLogin);
    const participantAccountIDs = participants.map((participant) => Number(participant.accountID));

    const {splitChatReport, existingSplitChatReport} = getOrCreateOptimisticSplitChatReport(existingSplitChatReportID, participants, participantAccountIDs, currentUserAccountID);
    const isOwnPolicyExpenseChat = !!splitChatReport.isOwnPolicyExpenseChat;

    // Pass an open receipt so the distance expense will show a map with the route optimistically
    const receipt: Receipt | undefined = iouRequestType === CONST.IOU.REQUEST_TYPE.DISTANCE ? {source: ReceiptGeneric as ReceiptSource, state: CONST.IOU.RECEIPT_STATE.OPEN} : undefined;

    const existingTransaction = allTransactionDrafts[`${ONYXKEYS.COLLECTION.TRANSACTION_DRAFT}${CONST.IOU.OPTIMISTIC_TRANSACTION_ID}`];
    const isDistanceRequest = existingTransaction && existingTransaction.iouRequestType === CONST.IOU.REQUEST_TYPE.DISTANCE;
    let splitTransaction = TransactionUtils.buildOptimisticTransaction(
        amount,
        currency,
        CONST.REPORT.SPLIT_REPORTID,
        comment,
        created,
        '',
        '',
        merchant || Localize.translateLocal('iou.expense'),
        receipt,
        undefined,
        undefined,
        category,
        tag,
        taxCode,
        taxAmount,
        billable,
        isDistanceRequest ? {waypoints: CONST.RED_BRICK_ROAD_PENDING_ACTION.ADD} : undefined,
    );

    // Important data is set on the draft distance transaction, such as the iouRequestType marking it as a distance request, so merge it into the optimistic split transaction
    if (isDistanceRequest) {
        splitTransaction = fastMerge(existingTransaction, splitTransaction, false);
    }

    // Note: The created action must be optimistically generated before the IOU action so there's no chance that the created action appears after the IOU action in the chat
    const splitCreatedReportAction = ReportUtils.buildOptimisticCreatedReportAction(currentUserEmailForIOUSplit);
    const splitIOUReportAction = ReportUtils.buildOptimisticIOUReportAction(
        CONST.IOU.REPORT_ACTION_TYPE.SPLIT,
        amount,
        currency,
        comment,
        participants,
        splitTransaction.transactionID,
        undefined,
        '',
        false,
        false,
        isOwnPolicyExpenseChat,
    );

    splitChatReport.lastReadTime = DateUtils.getDBTime();
    splitChatReport.lastMessageText = ReportActionsUtils.getReportActionText(splitIOUReportAction);
    splitChatReport.lastMessageHtml = ReportActionsUtils.getReportActionHtml(splitIOUReportAction);
    splitChatReport.lastActorAccountID = currentUserAccountID;
    splitChatReport.lastVisibleActionCreated = splitIOUReportAction.created;

    let splitChatReportNotificationPreference = splitChatReport.notificationPreference;
    if (splitChatReportNotificationPreference === CONST.REPORT.NOTIFICATION_PREFERENCE.HIDDEN) {
        splitChatReportNotificationPreference = CONST.REPORT.NOTIFICATION_PREFERENCE.ALWAYS;
    }

    // If we have an existing splitChatReport (group chat or workspace) use it's pending fields, otherwise indicate that we are adding a chat
    if (!existingSplitChatReport) {
        splitChatReport.pendingFields = {
            createChat: CONST.RED_BRICK_ROAD_PENDING_ACTION.ADD,
        };
    }

    const optimisticData: OnyxUpdate[] = [
        {
            // Use set for new reports because it doesn't exist yet, is faster,
            // and we need the data to be available when we navigate to the chat page
            onyxMethod: existingSplitChatReport ? Onyx.METHOD.MERGE : Onyx.METHOD.SET,
            key: `${ONYXKEYS.COLLECTION.REPORT}${splitChatReport.reportID}`,
            value: {
                ...splitChatReport,
                notificationPreference: splitChatReportNotificationPreference,
            },
        },
        {
            onyxMethod: Onyx.METHOD.SET,
            key: ONYXKEYS.NVP_QUICK_ACTION_GLOBAL_CREATE,
            value: {
                action: iouRequestType === CONST.IOU.REQUEST_TYPE.DISTANCE ? CONST.QUICK_ACTIONS.SPLIT_DISTANCE : CONST.QUICK_ACTIONS.SPLIT_MANUAL,
                chatReportID: splitChatReport.reportID,
                isFirstQuickAction: isEmptyObject(quickAction),
            },
        },
        existingSplitChatReport
            ? {
                  onyxMethod: Onyx.METHOD.MERGE,
                  key: `${ONYXKEYS.COLLECTION.REPORT_ACTIONS}${splitChatReport.reportID}`,
                  value: {
                      [splitIOUReportAction.reportActionID]: splitIOUReportAction as OnyxTypes.ReportAction,
                  },
              }
            : {
                  onyxMethod: Onyx.METHOD.SET,
                  key: `${ONYXKEYS.COLLECTION.REPORT_ACTIONS}${splitChatReport.reportID}`,
                  value: {
                      [splitCreatedReportAction.reportActionID]: splitCreatedReportAction as OnyxTypes.ReportAction,
                      [splitIOUReportAction.reportActionID]: splitIOUReportAction as OnyxTypes.ReportAction,
                  },
              },
        {
            onyxMethod: Onyx.METHOD.SET,
            key: `${ONYXKEYS.COLLECTION.TRANSACTION}${splitTransaction.transactionID}`,
            value: splitTransaction,
        },
        {
            onyxMethod: Onyx.METHOD.MERGE,
            key: `${ONYXKEYS.COLLECTION.TRANSACTION_DRAFT}${CONST.IOU.OPTIMISTIC_TRANSACTION_ID}`,
            value: null,
        },
    ];
    const successData: OnyxUpdate[] = [
        {
            onyxMethod: Onyx.METHOD.MERGE,
            key: `${ONYXKEYS.COLLECTION.REPORT_ACTIONS}${splitChatReport.reportID}`,
            value: {
                ...(existingSplitChatReport ? {} : {[splitCreatedReportAction.reportActionID]: {pendingAction: null}}),
                [splitIOUReportAction.reportActionID]: {pendingAction: null},
            },
        },
        {
            onyxMethod: Onyx.METHOD.MERGE,
            key: `${ONYXKEYS.COLLECTION.TRANSACTION}${splitTransaction.transactionID}`,
            value: {pendingAction: null, pendingFields: null},
        },
    ];

    const redundantParticipants: Record<number, null> = {};
    if (!existingSplitChatReport) {
        successData.push({
            onyxMethod: Onyx.METHOD.MERGE,
            key: `${ONYXKEYS.COLLECTION.REPORT}${splitChatReport.reportID}`,
            value: {pendingFields: {createChat: null}, participants: redundantParticipants},
        });
    }

    const failureData: OnyxUpdate[] = [
        {
            onyxMethod: Onyx.METHOD.MERGE,
            key: `${ONYXKEYS.COLLECTION.TRANSACTION}${splitTransaction.transactionID}`,
            value: {
                errors: ErrorUtils.getMicroSecondOnyxErrorWithTranslationKey('iou.error.genericCreateFailureMessage'),
                pendingAction: null,
                pendingFields: null,
            },
        },
    ];

    if (existingSplitChatReport) {
        failureData.push({
            onyxMethod: Onyx.METHOD.MERGE,
            key: `${ONYXKEYS.COLLECTION.REPORT_ACTIONS}${splitChatReport.reportID}`,
            value: {
                [splitIOUReportAction.reportActionID]: {
                    errors: ErrorUtils.getMicroSecondOnyxErrorWithTranslationKey('iou.error.genericCreateFailureMessage'),
                },
            },
        });
    } else {
        failureData.push(
            {
                onyxMethod: Onyx.METHOD.MERGE,
                key: `${ONYXKEYS.COLLECTION.REPORT}${splitChatReport.reportID}`,
                value: {
                    errorFields: {
                        createChat: ErrorUtils.getMicroSecondOnyxErrorWithTranslationKey('report.genericCreateReportFailureMessage'),
                    },
                },
            },
            {
                onyxMethod: Onyx.METHOD.MERGE,
                key: `${ONYXKEYS.COLLECTION.REPORT_ACTIONS}${splitChatReport.reportID}`,
                value: {
                    [splitIOUReportAction.reportActionID]: {
                        errors: ErrorUtils.getMicroSecondOnyxErrorWithTranslationKey('iou.error.genericCreateFailureMessage'),
                    },
                },
            },
        );
    }

    // Loop through participants creating individual chats, iouReports and reportActionIDs as needed
    const currentUserAmount = splitShares?.[currentUserAccountID]?.amount ?? IOUUtils.calculateAmount(participants.length, amount, currency, true);
    const currentUserTaxAmount = IOUUtils.calculateAmount(participants.length, taxAmount, currency, true);

    const splits: Split[] = [{email: currentUserEmailForIOUSplit, accountID: currentUserAccountID, amount: currentUserAmount, taxAmount: currentUserTaxAmount}];

    const hasMultipleParticipants = participants.length > 1;
    participants.forEach((participant) => {
        // In a case when a participant is a workspace, even when a current user is not an owner of the workspace
        const isPolicyExpenseChat = ReportUtils.isPolicyExpenseChat(participant);
        const splitAmount = splitShares?.[participant.accountID ?? -1]?.amount ?? IOUUtils.calculateAmount(participants.length, amount, currency, false);
        const splitTaxAmount = IOUUtils.calculateAmount(participants.length, taxAmount, currency, false);

        // To exclude someone from a split, the amount can be 0. The scenario for this is when creating a split from a group chat, we have remove the option to deselect users to exclude them.
        // We can input '0' next to someone we want to exclude.
        if (splitAmount === 0) {
            return;
        }

        // In case the participant is a workspace, email & accountID should remain undefined and won't be used in the rest of this code
        // participant.login is undefined when the request is initiated from a group DM with an unknown user, so we need to add a default
        const email = isOwnPolicyExpenseChat || isPolicyExpenseChat ? '' : PhoneNumber.addSMSDomainIfPhoneNumber(participant.login ?? '').toLowerCase();
        const accountID = isOwnPolicyExpenseChat || isPolicyExpenseChat ? 0 : Number(participant.accountID);
        if (email === currentUserEmailForIOUSplit) {
            return;
        }

        // STEP 1: Get existing chat report OR build a new optimistic one
        // If we only have one participant and the request was initiated from the global create menu, i.e. !existingGroupChatReportID, the oneOnOneChatReport is the groupChatReport
        let oneOnOneChatReport: OnyxTypes.Report | OptimisticChatReport;
        let isNewOneOnOneChatReport = false;
        let shouldCreateOptimisticPersonalDetails = false;
        const personalDetailExists = accountID in allPersonalDetails;

        // If this is a split between two people only and the function
        // wasn't provided with an existing group chat report id
        // or, if the split is being made from the workspace chat, then the oneOnOneChatReport is the same as the splitChatReport
        // in this case existingSplitChatReport will belong to the policy expense chat and we won't be
        // entering code that creates optimistic personal details
        if ((!hasMultipleParticipants && !existingSplitChatReportID) || isOwnPolicyExpenseChat) {
            oneOnOneChatReport = splitChatReport;
            shouldCreateOptimisticPersonalDetails = !existingSplitChatReport && !personalDetailExists;
        } else {
            const existingChatReport = ReportUtils.getChatByParticipants([accountID, currentUserAccountID]);
            isNewOneOnOneChatReport = !existingChatReport;
            shouldCreateOptimisticPersonalDetails = isNewOneOnOneChatReport && !personalDetailExists;
            oneOnOneChatReport = existingChatReport ?? ReportUtils.buildOptimisticChatReport([accountID, currentUserAccountID]);
        }

        // STEP 2: Get existing IOU/Expense report and update its total OR build a new optimistic one
        let oneOnOneIOUReport: OneOnOneIOUReport = oneOnOneChatReport.iouReportID
            ? ReportConnection.getAllReports()?.[`${ONYXKEYS.COLLECTION.REPORT}${oneOnOneChatReport.iouReportID}`]
            : null;
        const shouldCreateNewOneOnOneIOUReport = ReportUtils.shouldCreateNewMoneyRequestReport(oneOnOneIOUReport, oneOnOneChatReport);

        if (!oneOnOneIOUReport || shouldCreateNewOneOnOneIOUReport) {
            oneOnOneIOUReport = isOwnPolicyExpenseChat
                ? ReportUtils.buildOptimisticExpenseReport(oneOnOneChatReport.reportID, oneOnOneChatReport.policyID ?? '-1', currentUserAccountID, splitAmount, currency)
                : ReportUtils.buildOptimisticIOUReport(currentUserAccountID, accountID, splitAmount, oneOnOneChatReport.reportID, currency);
        } else if (isOwnPolicyExpenseChat) {
            if (typeof oneOnOneIOUReport?.total === 'number') {
                // Because of the Expense reports are stored as negative values, we subtract the total from the amount
                oneOnOneIOUReport.total -= splitAmount;
            }
        } else {
            oneOnOneIOUReport = IOUUtils.updateIOUOwnerAndTotal(oneOnOneIOUReport, currentUserAccountID, splitAmount, currency);
        }

        // STEP 3: Build optimistic transaction
        const oneOnOneTransaction = TransactionUtils.buildOptimisticTransaction(
            ReportUtils.isExpenseReport(oneOnOneIOUReport) ? -splitAmount : splitAmount,
            currency,
            oneOnOneIOUReport.reportID,
            comment,
            created,
            CONST.IOU.TYPE.SPLIT,
            splitTransaction.transactionID,
            merchant || Localize.translateLocal('iou.expense'),
            undefined,
            undefined,
            undefined,
            category,
            tag,
            taxCode,
            ReportUtils.isExpenseReport(oneOnOneIOUReport) ? -splitTaxAmount : splitTaxAmount,
            billable,
        );

        // STEP 4: Build optimistic reportActions. We need:
        // 1. CREATED action for the chatReport
        // 2. CREATED action for the iouReport
        // 3. IOU action for the iouReport
        // 4. Transaction Thread and the CREATED action for it
        // 5. REPORT_PREVIEW action for the chatReport
        const [oneOnOneCreatedActionForChat, oneOnOneCreatedActionForIOU, oneOnOneIOUAction, optimisticTransactionThread, optimisticCreatedActionForTransactionThread] =
            ReportUtils.buildOptimisticMoneyRequestEntities(
                oneOnOneIOUReport,
                CONST.IOU.REPORT_ACTION_TYPE.CREATE,
                splitAmount,
                currency,
                comment,
                currentUserEmailForIOUSplit,
                [participant],
                oneOnOneTransaction.transactionID,
            );

        // Add optimistic personal details for new participants
        const oneOnOnePersonalDetailListAction: OnyxTypes.PersonalDetailsList = shouldCreateOptimisticPersonalDetails
            ? {
                  [accountID]: {
                      accountID,
                      // Disabling this line since participant.displayName can be an empty string
                      // eslint-disable-next-line @typescript-eslint/prefer-nullish-coalescing
                      displayName: LocalePhoneNumber.formatPhoneNumber(participant.displayName || email),
                      login: participant.login,
                      isOptimisticPersonalDetail: true,
                  },
              }
            : {};

        if (shouldCreateOptimisticPersonalDetails) {
            // BE will send different participants. We clear the optimistic ones to avoid duplicated entries
            redundantParticipants[accountID] = null;
        }

        let oneOnOneReportPreviewAction = getReportPreviewAction(oneOnOneChatReport.reportID, oneOnOneIOUReport.reportID);
        if (oneOnOneReportPreviewAction) {
            oneOnOneReportPreviewAction = ReportUtils.updateReportPreview(oneOnOneIOUReport, oneOnOneReportPreviewAction);
        } else {
            oneOnOneReportPreviewAction = ReportUtils.buildOptimisticReportPreview(oneOnOneChatReport, oneOnOneIOUReport);
        }

        // Add category to optimistic policy recently used categories when a participant is a workspace
        const optimisticPolicyRecentlyUsedCategories = isPolicyExpenseChat ? Category.buildOptimisticPolicyRecentlyUsedCategories(participant.policyID, category) : [];

        // Add tag to optimistic policy recently used tags when a participant is a workspace
        const optimisticPolicyRecentlyUsedTags = isPolicyExpenseChat ? Tag.buildOptimisticPolicyRecentlyUsedTags(participant.policyID, tag) : {};

        // STEP 5: Build Onyx Data
        const [oneOnOneOptimisticData, oneOnOneSuccessData, oneOnOneFailureData] = buildOnyxDataForMoneyRequest(
            oneOnOneChatReport,
            oneOnOneIOUReport,
            oneOnOneTransaction,
            oneOnOneCreatedActionForChat,
            oneOnOneCreatedActionForIOU,
            oneOnOneIOUAction,
            oneOnOnePersonalDetailListAction,
            oneOnOneReportPreviewAction,
            optimisticPolicyRecentlyUsedCategories,
            optimisticPolicyRecentlyUsedTags,
            isNewOneOnOneChatReport,
            optimisticTransactionThread,
            optimisticCreatedActionForTransactionThread,
            shouldCreateNewOneOnOneIOUReport,
            null,
            null,
            null,
            null,
            true,
        );

        const individualSplit = {
            email,
            accountID,
            isOptimisticAccount: ReportUtils.isOptimisticPersonalDetail(accountID),
            amount: splitAmount,
            iouReportID: oneOnOneIOUReport.reportID,
            chatReportID: oneOnOneChatReport.reportID,
            transactionID: oneOnOneTransaction.transactionID,
            reportActionID: oneOnOneIOUAction.reportActionID,
            createdChatReportActionID: oneOnOneCreatedActionForChat.reportActionID,
            createdIOUReportActionID: oneOnOneCreatedActionForIOU.reportActionID,
            reportPreviewReportActionID: oneOnOneReportPreviewAction.reportActionID,
            transactionThreadReportID: optimisticTransactionThread.reportID,
            createdReportActionIDForThread: optimisticCreatedActionForTransactionThread?.reportActionID,
            taxAmount: splitTaxAmount,
        };

        splits.push(individualSplit);
        optimisticData.push(...oneOnOneOptimisticData);
        successData.push(...oneOnOneSuccessData);
        failureData.push(...oneOnOneFailureData);
    });

    optimisticData.push({
        onyxMethod: Onyx.METHOD.MERGE,
        key: `${ONYXKEYS.COLLECTION.TRANSACTION}${splitTransaction.transactionID}`,
        value: {
            comment: {
                splits: splits.map((split) => ({accountID: split.accountID, amount: split.amount})),
            },
        },
    });

    const splitData: SplitData = {
        chatReportID: splitChatReport.reportID,
        transactionID: splitTransaction.transactionID,
        reportActionID: splitIOUReportAction.reportActionID,
        policyID: splitChatReport.policyID,
        chatType: splitChatReport.chatType,
    };

    if (!existingSplitChatReport) {
        splitData.createdReportActionID = splitCreatedReportAction.reportActionID;
    }

    return {
        splitData,
        splits,
        onyxData: {optimisticData, successData, failureData},
    };
}

type SplitBillActionsParams = {
    participants: Participant[];
    currentUserLogin: string;
    currentUserAccountID: number;
    amount: number;
    comment: string;
    currency: string;
    merchant: string;
    created: string;
    category?: string;
    tag?: string;
    billable?: boolean;
    iouRequestType?: IOURequestType;
    existingSplitChatReportID?: string;
    splitShares?: SplitShares;
    splitPayerAccountIDs?: number[];
    taxCode?: string;
    taxAmount?: number;
};

/**
 * @param amount - always in smallest currency unit
 * @param existingSplitChatReportID - Either a group DM or a workspace chat
 */
function splitBill({
    participants,
    currentUserLogin,
    currentUserAccountID,
    amount,
    comment,
    currency,
    merchant,
    created,
    category = '',
    tag = '',
    billable = false,
    iouRequestType = CONST.IOU.REQUEST_TYPE.MANUAL,
    existingSplitChatReportID = '',
    splitShares = {},
    splitPayerAccountIDs = [],
    taxCode = '',
    taxAmount = 0,
}: SplitBillActionsParams) {
    const {splitData, splits, onyxData} = createSplitsAndOnyxData(
        participants,
        currentUserLogin,
        currentUserAccountID,
        amount,
        comment,
        currency,
        merchant,
        created,
        category,
        tag,
        splitShares,
        existingSplitChatReportID,
        billable,
        iouRequestType,
        taxCode,
        taxAmount,
    );

    const parameters: SplitBillParams = {
        reportID: splitData.chatReportID,
        amount,
        splits: JSON.stringify(splits),
        currency,
        comment,
        category,
        merchant,
        created,
        tag,
        billable,
        transactionID: splitData.transactionID,
        reportActionID: splitData.reportActionID,
        createdReportActionID: splitData.createdReportActionID,
        policyID: splitData.policyID,
        chatType: splitData.chatType,
        splitPayerAccountIDs,
        taxCode,
        taxAmount,
    };

    API.write(WRITE_COMMANDS.SPLIT_BILL, parameters, onyxData);

    Navigation.dismissModal(existingSplitChatReportID);
    Report.notifyNewAction(splitData.chatReportID, currentUserAccountID);
}

/**
 * @param amount - always in the smallest currency unit
 */
function splitBillAndOpenReport({
    participants,
    currentUserLogin,
    currentUserAccountID,
    amount,
    comment,
    currency,
    merchant,
    created,
    category = '',
    tag = '',
    billable = false,
    iouRequestType = CONST.IOU.REQUEST_TYPE.MANUAL,
    splitShares = {},
    splitPayerAccountIDs = [],
    taxCode = '',
    taxAmount = 0,
}: SplitBillActionsParams) {
    const {splitData, splits, onyxData} = createSplitsAndOnyxData(
        participants,
        currentUserLogin,
        currentUserAccountID,
        amount,
        comment,
        currency,
        merchant,
        created,
        category,
        tag,
        splitShares,
        '',
        billable,
        iouRequestType,
        taxCode,
        taxAmount,
    );

    const parameters: SplitBillParams = {
        reportID: splitData.chatReportID,
        amount,
        splits: JSON.stringify(splits),
        currency,
        merchant,
        created,
        comment,
        category,
        tag,
        billable,
        transactionID: splitData.transactionID,
        reportActionID: splitData.reportActionID,
        createdReportActionID: splitData.createdReportActionID,
        policyID: splitData.policyID,
        chatType: splitData.chatType,
        splitPayerAccountIDs,
        taxCode,
        taxAmount,
    };

    API.write(WRITE_COMMANDS.SPLIT_BILL_AND_OPEN_REPORT, parameters, onyxData);

    Navigation.dismissModal(splitData.chatReportID);
    Report.notifyNewAction(splitData.chatReportID, currentUserAccountID);
}

type StartSplitBilActionParams = {
    participants: Participant[];
    currentUserLogin: string;
    currentUserAccountID: number;
    comment: string;
    receipt: Receipt;
    existingSplitChatReportID?: string;
    billable?: boolean;
    category: string | undefined;
    tag: string | undefined;
    currency: string;
    taxCode: string;
    taxAmount: number;
};

/** Used exclusively for starting a split expense request that contains a receipt, the split request will be completed once the receipt is scanned
 *  or user enters details manually.
 *
 * @param existingSplitChatReportID - Either a group DM or a workspace chat
 */
function startSplitBill({
    participants,
    currentUserLogin,
    currentUserAccountID,
    comment,
    receipt,
    existingSplitChatReportID = '',
    billable = false,
    category = '',
    tag = '',
    currency,
    taxCode = '',
    taxAmount = 0,
}: StartSplitBilActionParams) {
    const currentUserEmailForIOUSplit = PhoneNumber.addSMSDomainIfPhoneNumber(currentUserLogin);
    const participantAccountIDs = participants.map((participant) => Number(participant.accountID));
    const {splitChatReport, existingSplitChatReport} = getOrCreateOptimisticSplitChatReport(existingSplitChatReportID, participants, participantAccountIDs, currentUserAccountID);
    const isOwnPolicyExpenseChat = !!splitChatReport.isOwnPolicyExpenseChat;

    const {name: filename, source, state = CONST.IOU.RECEIPT_STATE.SCANREADY} = receipt;
    const receiptObject: Receipt = {state, source};

    // ReportID is -2 (aka "deleted") on the group transaction
    const splitTransaction = TransactionUtils.buildOptimisticTransaction(
        0,
        currency,
        CONST.REPORT.SPLIT_REPORTID,
        comment,
        '',
        '',
        '',
        CONST.TRANSACTION.PARTIAL_TRANSACTION_MERCHANT,
        receiptObject,
        filename,
        undefined,
        category,
        tag,
        taxCode,
        taxAmount,
        billable,
    );

    // Note: The created action must be optimistically generated before the IOU action so there's no chance that the created action appears after the IOU action in the chat
    const splitChatCreatedReportAction = ReportUtils.buildOptimisticCreatedReportAction(currentUserEmailForIOUSplit);
    const splitIOUReportAction = ReportUtils.buildOptimisticIOUReportAction(
        CONST.IOU.REPORT_ACTION_TYPE.SPLIT,
        0,
        CONST.CURRENCY.USD,
        comment,
        participants,
        splitTransaction.transactionID,
        undefined,
        '',
        false,
        false,
        isOwnPolicyExpenseChat,
    );

    splitChatReport.lastReadTime = DateUtils.getDBTime();
    splitChatReport.lastMessageText = ReportActionsUtils.getReportActionText(splitIOUReportAction);
    splitChatReport.lastMessageHtml = ReportActionsUtils.getReportActionHtml(splitIOUReportAction);

    // If we have an existing splitChatReport (group chat or workspace) use it's pending fields, otherwise indicate that we are adding a chat
    if (!existingSplitChatReport) {
        splitChatReport.pendingFields = {
            createChat: CONST.RED_BRICK_ROAD_PENDING_ACTION.ADD,
        };
    }

    const optimisticData: OnyxUpdate[] = [
        {
            // Use set for new reports because it doesn't exist yet, is faster,
            // and we need the data to be available when we navigate to the chat page
            onyxMethod: existingSplitChatReport ? Onyx.METHOD.MERGE : Onyx.METHOD.SET,
            key: `${ONYXKEYS.COLLECTION.REPORT}${splitChatReport.reportID}`,
            value: splitChatReport,
        },
        {
            onyxMethod: Onyx.METHOD.SET,
            key: ONYXKEYS.NVP_QUICK_ACTION_GLOBAL_CREATE,
            value: {
                action: CONST.QUICK_ACTIONS.SPLIT_SCAN,
                chatReportID: splitChatReport.reportID,
                isFirstQuickAction: isEmptyObject(quickAction),
            },
        },
        existingSplitChatReport
            ? {
                  onyxMethod: Onyx.METHOD.MERGE,
                  key: `${ONYXKEYS.COLLECTION.REPORT_ACTIONS}${splitChatReport.reportID}`,
                  value: {
                      [splitIOUReportAction.reportActionID]: splitIOUReportAction as OnyxTypes.ReportAction,
                  },
              }
            : {
                  onyxMethod: Onyx.METHOD.SET,
                  key: `${ONYXKEYS.COLLECTION.REPORT_ACTIONS}${splitChatReport.reportID}`,
                  value: {
                      [splitChatCreatedReportAction.reportActionID]: splitChatCreatedReportAction,
                      [splitIOUReportAction.reportActionID]: splitIOUReportAction as OnyxTypes.ReportAction,
                  },
              },
        {
            onyxMethod: Onyx.METHOD.SET,
            key: `${ONYXKEYS.COLLECTION.TRANSACTION}${splitTransaction.transactionID}`,
            value: splitTransaction,
        },
    ];

    const successData: OnyxUpdate[] = [
        {
            onyxMethod: Onyx.METHOD.MERGE,
            key: `${ONYXKEYS.COLLECTION.REPORT_ACTIONS}${splitChatReport.reportID}`,
            value: {
                ...(existingSplitChatReport ? {} : {[splitChatCreatedReportAction.reportActionID]: {pendingAction: null}}),
                [splitIOUReportAction.reportActionID]: {pendingAction: null},
            },
        },
        {
            onyxMethod: Onyx.METHOD.MERGE,
            key: `${ONYXKEYS.COLLECTION.TRANSACTION}${splitTransaction.transactionID}`,
            value: {pendingAction: null},
        },
    ];

    const redundantParticipants: Record<number, null> = {};
    if (!existingSplitChatReport) {
        successData.push({
            onyxMethod: Onyx.METHOD.MERGE,
            key: `${ONYXKEYS.COLLECTION.REPORT}${splitChatReport.reportID}`,
            value: {pendingFields: {createChat: null}, participants: redundantParticipants},
        });
    }

    const failureData: OnyxUpdate[] = [
        {
            onyxMethod: Onyx.METHOD.MERGE,
            key: `${ONYXKEYS.COLLECTION.TRANSACTION}${splitTransaction.transactionID}`,
            value: {
                errors: ErrorUtils.getMicroSecondOnyxErrorWithTranslationKey('iou.error.genericCreateFailureMessage'),
            },
        },
    ];

    if (existingSplitChatReport) {
        failureData.push({
            onyxMethod: Onyx.METHOD.MERGE,
            key: `${ONYXKEYS.COLLECTION.REPORT_ACTIONS}${splitChatReport.reportID}`,
            value: {
                [splitIOUReportAction.reportActionID]: {
                    errors: getReceiptError(receipt, filename),
                },
            },
        });
    } else {
        failureData.push(
            {
                onyxMethod: Onyx.METHOD.MERGE,
                key: `${ONYXKEYS.COLLECTION.REPORT}${splitChatReport.reportID}`,
                value: {
                    errorFields: {
                        createChat: ErrorUtils.getMicroSecondOnyxErrorWithTranslationKey('report.genericCreateReportFailureMessage'),
                    },
                },
            },
            {
                onyxMethod: Onyx.METHOD.MERGE,
                key: `${ONYXKEYS.COLLECTION.REPORT_ACTIONS}${splitChatReport.reportID}`,
                value: {
                    [splitChatCreatedReportAction.reportActionID]: {
                        errors: ErrorUtils.getMicroSecondOnyxErrorWithTranslationKey('report.genericCreateReportFailureMessage'),
                    },
                    [splitIOUReportAction.reportActionID]: {
                        errors: getReceiptError(receipt, filename),
                    },
                },
            },
        );
    }

    const splits: Split[] = [{email: currentUserEmailForIOUSplit, accountID: currentUserAccountID}];

    participants.forEach((participant) => {
        // Disabling this line since participant.login can be an empty string
        // eslint-disable-next-line @typescript-eslint/prefer-nullish-coalescing
        const email = participant.isOwnPolicyExpenseChat ? '' : PhoneNumber.addSMSDomainIfPhoneNumber(participant.login || participant.text || '').toLowerCase();
        const accountID = participant.isOwnPolicyExpenseChat ? 0 : Number(participant.accountID);
        if (email === currentUserEmailForIOUSplit) {
            return;
        }

        // When splitting with a workspace chat, we only need to supply the policyID and the workspace reportID as it's needed so we can update the report preview
        if (participant.isOwnPolicyExpenseChat) {
            splits.push({
                policyID: participant.policyID,
                chatReportID: splitChatReport.reportID,
            });
            return;
        }

        const participantPersonalDetails = allPersonalDetails[participant?.accountID ?? -1];
        if (!participantPersonalDetails) {
            optimisticData.push({
                onyxMethod: Onyx.METHOD.MERGE,
                key: ONYXKEYS.PERSONAL_DETAILS_LIST,
                value: {
                    [accountID]: {
                        accountID,
                        // Disabling this line since participant.displayName can be an empty string
                        // eslint-disable-next-line @typescript-eslint/prefer-nullish-coalescing
                        displayName: LocalePhoneNumber.formatPhoneNumber(participant.displayName || email),
                        // Disabling this line since participant.login can be an empty string
                        // eslint-disable-next-line @typescript-eslint/prefer-nullish-coalescing
                        login: participant.login || participant.text,
                        isOptimisticPersonalDetail: true,
                    },
                },
            });
            // BE will send different participants. We clear the optimistic ones to avoid duplicated entries
            redundantParticipants[accountID] = null;
        }

        splits.push({
            email,
            accountID,
        });
    });

    participants.forEach((participant) => {
        const isPolicyExpenseChat = ReportUtils.isPolicyExpenseChat(participant);
        if (!isPolicyExpenseChat) {
            return;
        }

        const optimisticPolicyRecentlyUsedCategories = Category.buildOptimisticPolicyRecentlyUsedCategories(participant.policyID, category);
        const optimisticPolicyRecentlyUsedTags = Tag.buildOptimisticPolicyRecentlyUsedTags(participant.policyID, tag);

        if (optimisticPolicyRecentlyUsedCategories.length > 0) {
            optimisticData.push({
                onyxMethod: Onyx.METHOD.SET,
                key: `${ONYXKEYS.COLLECTION.POLICY_RECENTLY_USED_CATEGORIES}${participant.policyID}`,
                value: optimisticPolicyRecentlyUsedCategories,
            });
        }

        if (!isEmptyObject(optimisticPolicyRecentlyUsedTags)) {
            optimisticData.push({
                onyxMethod: Onyx.METHOD.MERGE,
                key: `${ONYXKEYS.COLLECTION.POLICY_RECENTLY_USED_TAGS}${participant.policyID}`,
                value: optimisticPolicyRecentlyUsedTags,
            });
        }
    });

    // Save the new splits array into the transaction's comment in case the user calls CompleteSplitBill while offline
    optimisticData.push({
        onyxMethod: Onyx.METHOD.MERGE,
        key: `${ONYXKEYS.COLLECTION.TRANSACTION}${splitTransaction.transactionID}`,
        value: {
            comment: {
                splits,
            },
        },
    });

    const parameters: StartSplitBillParams = {
        chatReportID: splitChatReport.reportID,
        reportActionID: splitIOUReportAction.reportActionID,
        transactionID: splitTransaction.transactionID,
        splits: JSON.stringify(splits),
        receipt,
        comment,
        category,
        tag,
        currency,
        isFromGroupDM: !existingSplitChatReport,
        billable,
        ...(existingSplitChatReport ? {} : {createdReportActionID: splitChatCreatedReportAction.reportActionID}),
        chatType: splitChatReport?.chatType,
        taxCode,
        taxAmount,
    };

    API.write(WRITE_COMMANDS.START_SPLIT_BILL, parameters, {optimisticData, successData, failureData});

    Navigation.dismissModalWithReport(splitChatReport);
    Report.notifyNewAction(splitChatReport.reportID ?? '-1', currentUserAccountID);
}

/** Used for editing a split expense while it's still scanning or when SmartScan fails, it completes a split expense started by startSplitBill above.
 *
 * @param chatReportID - The group chat or workspace reportID
 * @param reportAction - The split action that lives in the chatReport above
 * @param updatedTransaction - The updated **draft** split transaction
 * @param sessionAccountID - accountID of the current user
 * @param sessionEmail - email of the current user
 */
function completeSplitBill(chatReportID: string, reportAction: OnyxTypes.ReportAction, updatedTransaction: OnyxEntry<OnyxTypes.Transaction>, sessionAccountID: number, sessionEmail: string) {
    const currentUserEmailForIOUSplit = PhoneNumber.addSMSDomainIfPhoneNumber(sessionEmail);
    const transactionID = updatedTransaction?.transactionID ?? '-1';
    const unmodifiedTransaction = allTransactions[`${ONYXKEYS.COLLECTION.TRANSACTION}${transactionID}`];

    // Save optimistic updated transaction and action
    const optimisticData: OnyxUpdate[] = [
        {
            onyxMethod: Onyx.METHOD.MERGE,
            key: `${ONYXKEYS.COLLECTION.TRANSACTION}${transactionID}`,
            value: {
                ...updatedTransaction,
                receipt: {
                    state: CONST.IOU.RECEIPT_STATE.OPEN,
                },
            },
        },
        {
            onyxMethod: Onyx.METHOD.MERGE,
            key: `${ONYXKEYS.COLLECTION.REPORT_ACTIONS}${chatReportID}`,
            value: {
                [reportAction.reportActionID]: {
                    lastModified: DateUtils.getDBTime(),
                    originalMessage: {
                        whisperedTo: [],
                    },
                },
            },
        },
    ];

    const successData: OnyxUpdate[] = [
        {
            onyxMethod: Onyx.METHOD.MERGE,
            key: `${ONYXKEYS.COLLECTION.TRANSACTION}${transactionID}`,
            value: {pendingAction: null},
        },
        {
            onyxMethod: Onyx.METHOD.MERGE,
            key: `${ONYXKEYS.COLLECTION.SPLIT_TRANSACTION_DRAFT}${transactionID}`,
            value: {pendingAction: null},
        },
    ];

    const failureData: OnyxUpdate[] = [
        {
            onyxMethod: Onyx.METHOD.MERGE,
            key: `${ONYXKEYS.COLLECTION.TRANSACTION}${transactionID}`,
            value: {
                ...unmodifiedTransaction,
                errors: ErrorUtils.getMicroSecondOnyxErrorWithTranslationKey('iou.error.genericCreateFailureMessage'),
            },
        },
        {
            onyxMethod: Onyx.METHOD.MERGE,
            key: `${ONYXKEYS.COLLECTION.REPORT_ACTIONS}${chatReportID}`,
            value: {
                [reportAction.reportActionID]: {
                    ...reportAction,
                    errors: ErrorUtils.getMicroSecondOnyxErrorWithTranslationKey('iou.error.genericCreateFailureMessage'),
                },
            },
        },
    ];

    const splitParticipants: Split[] = updatedTransaction?.comment.splits ?? [];
    const amount = updatedTransaction?.modifiedAmount;
    const currency = updatedTransaction?.modifiedCurrency;
    console.debug(updatedTransaction);

    // Exclude the current user when calculating the split amount, `calculateAmount` takes it into account
    const splitAmount = IOUUtils.calculateAmount(splitParticipants.length - 1, amount ?? 0, currency ?? '', false);
    const splitTaxAmount = IOUUtils.calculateAmount(splitParticipants.length - 1, updatedTransaction?.taxAmount ?? 0, currency ?? '', false);

    const splits: Split[] = [{email: currentUserEmailForIOUSplit}];
    splitParticipants.forEach((participant) => {
        // Skip creating the transaction for the current user
        if (participant.email === currentUserEmailForIOUSplit) {
            return;
        }
        const isPolicyExpenseChat = !!participant.policyID;

        if (!isPolicyExpenseChat) {
            // In case this is still the optimistic accountID saved in the splits array, return early as we cannot know
            // if there is an existing chat between the split creator and this participant
            // Instead, we will rely on Auth generating the report IDs and the user won't see any optimistic chats or reports created
            const participantPersonalDetails: OnyxTypes.PersonalDetails | null = allPersonalDetails[participant?.accountID ?? -1];
            if (!participantPersonalDetails || participantPersonalDetails.isOptimisticPersonalDetail) {
                splits.push({
                    email: participant.email,
                });
                return;
            }
        }

        let oneOnOneChatReport: OnyxEntry<OnyxTypes.Report>;
        let isNewOneOnOneChatReport = false;
        const allReports = ReportConnection.getAllReports();
        if (isPolicyExpenseChat) {
            // The workspace chat reportID is saved in the splits array when starting a split expense with a workspace
            oneOnOneChatReport = allReports?.[`${ONYXKEYS.COLLECTION.REPORT}${participant.chatReportID}`];
        } else {
            const existingChatReport = ReportUtils.getChatByParticipants(participant.accountID ? [participant.accountID, sessionAccountID] : []);
            isNewOneOnOneChatReport = !existingChatReport;
            oneOnOneChatReport = existingChatReport ?? ReportUtils.buildOptimisticChatReport(participant.accountID ? [participant.accountID, sessionAccountID] : []);
        }

        let oneOnOneIOUReport: OneOnOneIOUReport = oneOnOneChatReport?.iouReportID ? allReports?.[`${ONYXKEYS.COLLECTION.REPORT}${oneOnOneChatReport.iouReportID}`] : null;
        const shouldCreateNewOneOnOneIOUReport = ReportUtils.shouldCreateNewMoneyRequestReport(oneOnOneIOUReport, oneOnOneChatReport);

        if (!oneOnOneIOUReport || shouldCreateNewOneOnOneIOUReport) {
            oneOnOneIOUReport = isPolicyExpenseChat
                ? ReportUtils.buildOptimisticExpenseReport(oneOnOneChatReport?.reportID ?? '-1', participant.policyID ?? '-1', sessionAccountID, splitAmount, currency ?? '')
                : ReportUtils.buildOptimisticIOUReport(sessionAccountID, participant.accountID ?? -1, splitAmount, oneOnOneChatReport?.reportID ?? '-1', currency ?? '');
        } else if (isPolicyExpenseChat) {
            if (typeof oneOnOneIOUReport?.total === 'number') {
                // Because of the Expense reports are stored as negative values, we subtract the total from the amount
                oneOnOneIOUReport.total -= splitAmount;
            }
        } else {
            oneOnOneIOUReport = IOUUtils.updateIOUOwnerAndTotal(oneOnOneIOUReport, sessionAccountID, splitAmount, currency ?? '');
        }

        const oneOnOneTransaction = TransactionUtils.buildOptimisticTransaction(
            isPolicyExpenseChat ? -splitAmount : splitAmount,
            currency ?? '',
            oneOnOneIOUReport?.reportID ?? '-1',
            updatedTransaction?.comment.comment,
            updatedTransaction?.modifiedCreated,
            CONST.IOU.TYPE.SPLIT,
            transactionID,
            updatedTransaction?.modifiedMerchant,
            {...updatedTransaction?.receipt, state: CONST.IOU.RECEIPT_STATE.OPEN},
            updatedTransaction?.filename,
            undefined,
            updatedTransaction?.category,
            updatedTransaction?.tag,
            updatedTransaction?.taxCode,
            isPolicyExpenseChat ? -splitTaxAmount : splitAmount,
            updatedTransaction?.billable,
        );

        const [oneOnOneCreatedActionForChat, oneOnOneCreatedActionForIOU, oneOnOneIOUAction, optimisticTransactionThread, optimisticCreatedActionForTransactionThread] =
            ReportUtils.buildOptimisticMoneyRequestEntities(
                oneOnOneIOUReport,
                CONST.IOU.REPORT_ACTION_TYPE.CREATE,
                splitAmount,
                currency ?? '',
                updatedTransaction?.comment.comment ?? '',
                currentUserEmailForIOUSplit,
                [participant],
                oneOnOneTransaction.transactionID,
                undefined,
            );

        let oneOnOneReportPreviewAction = getReportPreviewAction(oneOnOneChatReport?.reportID ?? '-1', oneOnOneIOUReport?.reportID ?? '-1');
        if (oneOnOneReportPreviewAction) {
            oneOnOneReportPreviewAction = ReportUtils.updateReportPreview(oneOnOneIOUReport, oneOnOneReportPreviewAction);
        } else {
            oneOnOneReportPreviewAction = ReportUtils.buildOptimisticReportPreview(oneOnOneChatReport, oneOnOneIOUReport, '', oneOnOneTransaction);
        }

        const [oneOnOneOptimisticData, oneOnOneSuccessData, oneOnOneFailureData] = buildOnyxDataForMoneyRequest(
            oneOnOneChatReport,
            oneOnOneIOUReport,
            oneOnOneTransaction,
            oneOnOneCreatedActionForChat,
            oneOnOneCreatedActionForIOU,
            oneOnOneIOUAction,
            {},
            oneOnOneReportPreviewAction,
            [],
            {},
            isNewOneOnOneChatReport,
            optimisticTransactionThread,
            optimisticCreatedActionForTransactionThread,
            shouldCreateNewOneOnOneIOUReport,
            null,
            null,
            null,
            null,
            true,
        );

        splits.push({
            email: participant.email,
            accountID: participant.accountID,
            policyID: participant.policyID,
            iouReportID: oneOnOneIOUReport?.reportID,
            chatReportID: oneOnOneChatReport?.reportID,
            transactionID: oneOnOneTransaction.transactionID,
            reportActionID: oneOnOneIOUAction.reportActionID,
            createdChatReportActionID: oneOnOneCreatedActionForChat.reportActionID,
            createdIOUReportActionID: oneOnOneCreatedActionForIOU.reportActionID,
            reportPreviewReportActionID: oneOnOneReportPreviewAction.reportActionID,
            transactionThreadReportID: optimisticTransactionThread.reportID,
            createdReportActionIDForThread: optimisticCreatedActionForTransactionThread?.reportActionID,
        });

        optimisticData.push(...oneOnOneOptimisticData);
        successData.push(...oneOnOneSuccessData);
        failureData.push(...oneOnOneFailureData);
    });

    const {
        amount: transactionAmount,
        currency: transactionCurrency,
        created: transactionCreated,
        merchant: transactionMerchant,
        comment: transactionComment,
        category: transactionCategory,
        tag: transactionTag,
        taxCode: transactionTaxCode,
        taxAmount: transactionTaxAmount,
        billable: transactionBillable,
    } = ReportUtils.getTransactionDetails(updatedTransaction) ?? {};

    const parameters: CompleteSplitBillParams = {
        transactionID,
        amount: transactionAmount,
        currency: transactionCurrency,
        created: transactionCreated,
        merchant: transactionMerchant,
        comment: transactionComment,
        category: transactionCategory,
        tag: transactionTag,
        splits: JSON.stringify(splits),
        taxCode: transactionTaxCode,
        taxAmount: transactionTaxAmount,
        billable: transactionBillable,
    };

    API.write(WRITE_COMMANDS.COMPLETE_SPLIT_BILL, parameters, {optimisticData, successData, failureData});
    Navigation.dismissModal(chatReportID);
    Report.notifyNewAction(chatReportID, sessionAccountID);
}

function setDraftSplitTransaction(transactionID: string, transactionChanges: TransactionChanges = {}) {
    let draftSplitTransaction = allDraftSplitTransactions[`${ONYXKEYS.COLLECTION.SPLIT_TRANSACTION_DRAFT}${transactionID}`];

    if (!draftSplitTransaction) {
        draftSplitTransaction = allTransactions[`${ONYXKEYS.COLLECTION.TRANSACTION}${transactionID}`];
    }

    const updatedTransaction = draftSplitTransaction ? TransactionUtils.getUpdatedTransaction(draftSplitTransaction, transactionChanges, false, false) : null;

    Onyx.merge(`${ONYXKEYS.COLLECTION.SPLIT_TRANSACTION_DRAFT}${transactionID}`, updatedTransaction);
}

/** Requests money based on a distance (e.g. mileage from a map) */
function createDistanceRequest(
    report: OnyxEntry<OnyxTypes.Report>,
    participants: Participant[],
    comment: string,
    created: string,
    category: string | undefined,
    tag: string | undefined,
    taxCode: string | undefined,
    taxAmount: number | undefined,
    amount: number,
    currency: string,
    merchant: string,
    billable: boolean | undefined,
    validWaypoints: WaypointCollection,
    policy?: OnyxEntry<OnyxTypes.Policy>,
    policyTagList?: OnyxEntry<OnyxTypes.PolicyTagList>,
    policyCategories?: OnyxEntry<OnyxTypes.PolicyCategories>,
    customUnitRateID = '',
    currentUserLogin = '',
    currentUserAccountID = -1,
    splitShares: SplitShares = {},
    iouType: ValueOf<typeof CONST.IOU.TYPE> = CONST.IOU.TYPE.SUBMIT,
) {
    // If the report is an iou or expense report, we should get the linked chat report to be passed to the getMoneyRequestInformation function
    const isMoneyRequestReport = ReportUtils.isMoneyRequestReport(report);
    const currentChatReport = isMoneyRequestReport ? getReportOrDraftReport(report?.chatReportID) : report;
    const moneyRequestReportID = isMoneyRequestReport ? report?.reportID : '';

    const optimisticReceipt: Receipt = {
        source: ReceiptGeneric as ReceiptSource,
        state: CONST.IOU.RECEIPT_STATE.OPEN,
    };

    let parameters: CreateDistanceRequestParams;
    let onyxData: OnyxData;
    if (iouType === CONST.IOU.TYPE.SPLIT) {
        const {
            splitData,
            splits,
            onyxData: splitOnyxData,
        } = createSplitsAndOnyxData(
            participants,
            currentUserLogin ?? '',
            currentUserAccountID,
            amount,
            comment,
            currency,
            merchant,
            created,
            category ?? '',
            tag ?? '',
            splitShares,
            report?.reportID ?? '',
            billable,
            CONST.IOU.REQUEST_TYPE.DISTANCE,
        );
        onyxData = splitOnyxData;

        // Splits don't use the IOU report param. The split transaction isn't linked to a report shown in the UI, it's linked to a special default reportID of -2.
        // Therefore, any params related to the IOU report are irrelevant and omitted below.
        parameters = {
            transactionID: splitData.transactionID,
            chatReportID: splitData.chatReportID,
            createdChatReportActionID: splitData.createdReportActionID ?? '',
            reportActionID: splitData.reportActionID,
            waypoints: JSON.stringify(validWaypoints),
            customUnitRateID,
            comment,
            created,
            category,
            tag,
            taxCode,
            taxAmount,
            billable,
            splits: JSON.stringify(splits),
            chatType: splitData.chatType,
        };
    } else {
        const participant = participants[0] ?? {};
        const {
            iouReport,
            chatReport,
            transaction,
            iouAction,
            createdChatReportActionID,
            createdIOUReportActionID,
            reportPreviewAction,
            transactionThreadReportID,
            createdReportActionIDForThread,
            payerEmail,
            onyxData: moneyRequestOnyxData,
        } = getMoneyRequestInformation(
            currentChatReport,
            participant,
            comment,
            amount,
            currency,
            created,
            merchant,
            optimisticReceipt,
            undefined,
            category,
            tag,
            taxCode,
            taxAmount,
            billable,
            policy,
            policyTagList,
            policyCategories,
            userAccountID,
            currentUserEmail,
            moneyRequestReportID,
        );
        onyxData = moneyRequestOnyxData;

        parameters = {
            comment,
            iouReportID: iouReport.reportID,
            chatReportID: chatReport.reportID,
            transactionID: transaction.transactionID,
            reportActionID: iouAction.reportActionID,
            createdChatReportActionID,
            createdIOUReportActionID,
            reportPreviewReportActionID: reportPreviewAction.reportActionID,
            waypoints: JSON.stringify(validWaypoints),
            created,
            category,
            tag,
            taxCode,
            taxAmount,
            billable,
            transactionThreadReportID,
            createdReportActionIDForThread,
            payerEmail,
            customUnitRateID,
        };
    }

    API.write(WRITE_COMMANDS.CREATE_DISTANCE_REQUEST, parameters, onyxData);
    const activeReportID = isMoneyRequestReport ? report?.reportID ?? '-1' : parameters.chatReportID;
    Navigation.dismissModal(activeReportID);
    Report.notifyNewAction(activeReportID, userAccountID);
}

function editRegularMoneyRequest(
    transactionID: string,
    transactionThreadReportID: string,
    transactionChanges: TransactionChanges,
    policy: OnyxTypes.Policy,
    policyTags: OnyxTypes.PolicyTagList,
    policyCategories: OnyxTypes.PolicyCategories,
) {
    const allReports = ReportConnection.getAllReports();
    // STEP 1: Get all collections we're updating
    const transactionThread = allReports?.[`${ONYXKEYS.COLLECTION.REPORT}${transactionThreadReportID}`] ?? null;
    const transaction = allTransactions[`${ONYXKEYS.COLLECTION.TRANSACTION}${transactionID}`];
    const iouReport = allReports?.[`${ONYXKEYS.COLLECTION.REPORT}${transactionThread?.parentReportID}`] ?? null;
    const chatReport = allReports?.[`${ONYXKEYS.COLLECTION.REPORT}${iouReport?.chatReportID}`] ?? null;
    const isFromExpenseReport = ReportUtils.isExpenseReport(iouReport);

    // STEP 2: Build new modified expense report action.
    const updatedReportAction = ReportUtils.buildOptimisticModifiedExpenseReportAction(transactionThread, transaction, transactionChanges, isFromExpenseReport, policy);
    const updatedTransaction = transaction ? TransactionUtils.getUpdatedTransaction(transaction, transactionChanges, isFromExpenseReport) : null;

    // STEP 3: Compute the IOU total and update the report preview message so LHN amount owed is correct
    // Should only update if the transaction matches the currency of the report, else we wait for the update
    // from the server with the currency conversion
    let updatedMoneyRequestReport = {...iouReport};
    const updatedChatReport = {...chatReport};
    const diff = TransactionUtils.getAmount(transaction, true) - TransactionUtils.getAmount(updatedTransaction, true);
    if (updatedTransaction?.currency === iouReport?.currency && updatedTransaction?.modifiedAmount && diff !== 0) {
        if (ReportUtils.isExpenseReport(iouReport) && typeof updatedMoneyRequestReport.total === 'number') {
            updatedMoneyRequestReport.total += diff;
        } else {
            updatedMoneyRequestReport = iouReport
                ? IOUUtils.updateIOUOwnerAndTotal(iouReport, updatedReportAction.actorAccountID ?? -1, diff, TransactionUtils.getCurrency(transaction), false)
                : {};
        }

        updatedMoneyRequestReport.cachedTotal = CurrencyUtils.convertToDisplayString(updatedMoneyRequestReport.total, updatedTransaction.currency);

        // Update the last message of the IOU report
        const lastMessage = ReportUtils.getIOUReportActionMessage(
            iouReport?.reportID ?? '-1',
            CONST.IOU.REPORT_ACTION_TYPE.CREATE,
            updatedMoneyRequestReport.total ?? 0,
            '',
            updatedTransaction.currency,
            '',
            false,
        );
        updatedMoneyRequestReport.lastMessageText = ReportActionsUtils.getTextFromHtml(lastMessage[0].html);
        updatedMoneyRequestReport.lastMessageHtml = lastMessage[0].html;

        // Update the last message of the chat report
        const hasNonReimbursableTransactions = ReportUtils.hasNonReimbursableTransactions(iouReport?.reportID);
        const messageText = Localize.translateLocal(hasNonReimbursableTransactions ? 'iou.payerSpentAmount' : 'iou.payerOwesAmount', {
            payer: ReportUtils.getPersonalDetailsForAccountID(updatedMoneyRequestReport.managerID ?? -1).login ?? '',
            amount: CurrencyUtils.convertToDisplayString(updatedMoneyRequestReport.total, updatedMoneyRequestReport.currency),
        });
        updatedChatReport.lastMessageText = messageText;
        updatedChatReport.lastMessageHtml = messageText;
    }

    const isScanning = TransactionUtils.hasReceipt(updatedTransaction) && TransactionUtils.isReceiptBeingScanned(updatedTransaction);

    // STEP 4: Compose the optimistic data
    const currentTime = DateUtils.getDBTime();
    const optimisticData: OnyxUpdate[] = [
        {
            onyxMethod: Onyx.METHOD.MERGE,
            key: `${ONYXKEYS.COLLECTION.REPORT_ACTIONS}${transactionThread?.reportID}`,
            value: {
                [updatedReportAction.reportActionID]: updatedReportAction as OnyxTypes.ReportAction,
            },
        },
        {
            onyxMethod: Onyx.METHOD.MERGE,
            key: `${ONYXKEYS.COLLECTION.TRANSACTION}${transactionID}`,
            value: updatedTransaction,
        },
        {
            onyxMethod: Onyx.METHOD.MERGE,
            key: `${ONYXKEYS.COLLECTION.REPORT}${iouReport?.reportID}`,
            value: updatedMoneyRequestReport,
        },
        {
            onyxMethod: Onyx.METHOD.MERGE,
            key: `${ONYXKEYS.COLLECTION.REPORT}${iouReport?.chatReportID}`,
            value: updatedChatReport,
        },
        {
            onyxMethod: Onyx.METHOD.MERGE,
            key: `${ONYXKEYS.COLLECTION.REPORT}${transactionThreadReportID}`,
            value: {
                lastReadTime: currentTime,
                lastVisibleActionCreated: currentTime,
            },
        },
    ];

    if (!isScanning) {
        optimisticData.push(
            {
                onyxMethod: Onyx.METHOD.MERGE,
                key: `${ONYXKEYS.COLLECTION.REPORT_ACTIONS}${iouReport?.reportID}`,
                value: {
                    [transactionThread?.parentReportActionID ?? '-1']: {
                        originalMessage: {
                            whisperedTo: [],
                        },
                    },
                },
            },
            {
                onyxMethod: Onyx.METHOD.MERGE,
                key: `${ONYXKEYS.COLLECTION.REPORT_ACTIONS}${iouReport?.parentReportID}`,
                value: {
                    [iouReport?.parentReportActionID ?? '-1']: {
                        originalMessage: {
                            whisperedTo: [],
                        },
                    },
                },
            },
        );
    }

    // Update recently used categories if the category is changed
    if ('category' in transactionChanges) {
        const optimisticPolicyRecentlyUsedCategories = Category.buildOptimisticPolicyRecentlyUsedCategories(iouReport?.policyID, transactionChanges.category);
        if (optimisticPolicyRecentlyUsedCategories.length) {
            optimisticData.push({
                onyxMethod: Onyx.METHOD.SET,
                key: `${ONYXKEYS.COLLECTION.POLICY_RECENTLY_USED_CATEGORIES}${iouReport?.policyID}`,
                value: optimisticPolicyRecentlyUsedCategories,
            });
        }
    }

    // Update recently used categories if the tag is changed
    if ('tag' in transactionChanges) {
        const optimisticPolicyRecentlyUsedTags = Tag.buildOptimisticPolicyRecentlyUsedTags(iouReport?.policyID, transactionChanges.tag);
        if (!isEmptyObject(optimisticPolicyRecentlyUsedTags)) {
            optimisticData.push({
                onyxMethod: Onyx.METHOD.MERGE,
                key: `${ONYXKEYS.COLLECTION.POLICY_RECENTLY_USED_TAGS}${iouReport?.policyID}`,
                value: optimisticPolicyRecentlyUsedTags,
            });
        }
    }

    const successData: OnyxUpdate[] = [
        {
            onyxMethod: Onyx.METHOD.MERGE,
            key: `${ONYXKEYS.COLLECTION.REPORT_ACTIONS}${transactionThread?.reportID}`,
            value: {
                [updatedReportAction.reportActionID]: {pendingAction: null},
            },
        },
        {
            onyxMethod: Onyx.METHOD.MERGE,
            key: `${ONYXKEYS.COLLECTION.TRANSACTION}${transactionID}`,
            value: {
                pendingFields: {
                    comment: null,
                    amount: null,
                    created: null,
                    currency: null,
                    merchant: null,
                    billable: null,
                    category: null,
                    tag: null,
                },
            },
        },
        {
            onyxMethod: Onyx.METHOD.MERGE,
            key: `${ONYXKEYS.COLLECTION.REPORT}${iouReport?.reportID}`,
            value: {pendingAction: null},
        },
    ];

    const failureData: OnyxUpdate[] = [
        {
            onyxMethod: Onyx.METHOD.MERGE,
            key: `${ONYXKEYS.COLLECTION.REPORT_ACTIONS}${transactionThread?.reportID}`,
            value: {
                [updatedReportAction.reportActionID]: {
                    errors: ErrorUtils.getMicroSecondOnyxErrorWithTranslationKey('iou.error.genericEditFailureMessage'),
                },
            },
        },
        {
            onyxMethod: Onyx.METHOD.MERGE,
            key: `${ONYXKEYS.COLLECTION.TRANSACTION}${transactionID}`,
            value: {
                ...transaction,
                modifiedCreated: transaction?.modifiedCreated ? transaction.modifiedCreated : null,
                modifiedAmount: transaction?.modifiedAmount ? transaction.modifiedAmount : null,
                modifiedCurrency: transaction?.modifiedCurrency ? transaction.modifiedCurrency : null,
                modifiedMerchant: transaction?.modifiedMerchant ? transaction.modifiedMerchant : null,
                modifiedWaypoints: transaction?.modifiedWaypoints ? transaction.modifiedWaypoints : null,
                pendingFields: null,
            },
        },
        {
            onyxMethod: Onyx.METHOD.MERGE,
            key: `${ONYXKEYS.COLLECTION.REPORT}${iouReport?.reportID}`,
            value: {
                ...iouReport,
                cachedTotal: iouReport?.cachedTotal ? iouReport?.cachedTotal : null,
            },
        },
        {
            onyxMethod: Onyx.METHOD.MERGE,
            key: `${ONYXKEYS.COLLECTION.REPORT}${iouReport?.chatReportID}`,
            value: chatReport,
        },
        {
            onyxMethod: Onyx.METHOD.MERGE,
            key: `${ONYXKEYS.COLLECTION.REPORT}${transactionThreadReportID}`,
            value: {
                lastReadTime: transactionThread?.lastReadTime,
                lastVisibleActionCreated: transactionThread?.lastVisibleActionCreated,
            },
        },
    ];

    // Add transaction violations if we have a paid policy and an updated transaction
    if (policy && PolicyUtils.isPaidGroupPolicy(policy) && updatedTransaction) {
        const currentTransactionViolations = allTransactionViolations[`${ONYXKEYS.COLLECTION.TRANSACTION_VIOLATIONS}${transactionID}`] ?? [];
        const updatedViolationsOnyxData = ViolationsUtils.getViolationsOnyxData(
            updatedTransaction,
            currentTransactionViolations,
            !!policy.requiresTag,
            policyTags,
            !!policy.requiresCategory,
            policyCategories,
            PolicyUtils.hasDependentTags(policy, policyTags),
        );
        optimisticData.push(updatedViolationsOnyxData);
        failureData.push({
            onyxMethod: Onyx.METHOD.MERGE,
            key: `${ONYXKEYS.COLLECTION.TRANSACTION_VIOLATIONS}${transactionID}`,
            value: currentTransactionViolations,
        });
    }

    // STEP 6: Call the API endpoint
    const {created, amount, currency, comment, merchant, category, billable, tag} = ReportUtils.getTransactionDetails(updatedTransaction) ?? {};

    const parameters: EditMoneyRequestParams = {
        transactionID,
        reportActionID: updatedReportAction.reportActionID,
        created,
        amount,
        currency,
        comment,
        merchant,
        category,
        billable,
        tag,
    };

    API.write(WRITE_COMMANDS.EDIT_MONEY_REQUEST, parameters, {optimisticData, successData, failureData});
}

function editMoneyRequest(
    transaction: OnyxTypes.Transaction,
    transactionThreadReportID: string,
    transactionChanges: TransactionChanges,
    policy: OnyxTypes.Policy,
    policyTags: OnyxTypes.PolicyTagList,
    policyCategories: OnyxTypes.PolicyCategories,
) {
    if (TransactionUtils.isDistanceRequest(transaction)) {
        updateDistanceRequest(transaction.transactionID, transactionThreadReportID, transactionChanges, policy, policyTags, policyCategories);
    } else {
        editRegularMoneyRequest(transaction.transactionID, transactionThreadReportID, transactionChanges, policy, policyTags, policyCategories);
    }
}

type UpdateMoneyRequestAmountAndCurrencyParams = {
    transactionID: string;
    transactionThreadReportID: string;
    currency: string;
    amount: number;
    taxAmount: number;
    policy?: OnyxEntry<OnyxTypes.Policy>;
    policyTagList?: OnyxEntry<OnyxTypes.PolicyTagList>;
    policyCategories?: OnyxEntry<OnyxTypes.PolicyCategories>;
    taxCode: string;
};

/** Updates the amount and currency fields of an expense */
function updateMoneyRequestAmountAndCurrency({
    transactionID,
    transactionThreadReportID,
    currency,
    amount,
    taxAmount,
    policy,
    policyTagList,
    policyCategories,
    taxCode,
}: UpdateMoneyRequestAmountAndCurrencyParams) {
    const transactionChanges = {
        amount,
        currency,
        taxCode,
        taxAmount,
    };
    const allReports = ReportConnection.getAllReports();
    const transactionThreadReport = allReports?.[`${ONYXKEYS.COLLECTION.REPORT}${transactionThreadReportID}`] ?? null;
    const parentReport = allReports?.[`${ONYXKEYS.COLLECTION.REPORT}${transactionThreadReport?.parentReportID}`] ?? null;
    let data: UpdateMoneyRequestData;
    if (ReportUtils.isTrackExpenseReport(transactionThreadReport) && ReportUtils.isSelfDM(parentReport)) {
        data = getUpdateTrackExpenseParams(transactionID, transactionThreadReportID, transactionChanges, true, policy ?? null);
    } else {
        data = getUpdateMoneyRequestParams(transactionID, transactionThreadReportID, transactionChanges, policy ?? null, policyTagList ?? null, policyCategories ?? null, true);
    }
    const {params, onyxData} = data;
    API.write(WRITE_COMMANDS.UPDATE_MONEY_REQUEST_AMOUNT_AND_CURRENCY, params, onyxData);
}

/**
 *
 * @param transactionID  - The transactionID of IOU
 * @param reportAction - The reportAction of the transaction in the IOU report
 * @param isSingleTransactionView - whether we are in the transaction thread report
 * @return the url to navigate back once the money request is deleted
 */
function prepareToCleanUpMoneyRequest(transactionID: string, reportAction: OnyxTypes.ReportAction, isSingleTransactionView = false) {
    // STEP 1: Get all collections we're updating
    const allReports = ReportConnection.getAllReports();
    const iouReportID = ReportActionsUtils.isMoneyRequestAction(reportAction) ? ReportActionsUtils.getOriginalMessage(reportAction)?.IOUReportID : '-1';
    const iouReport = allReports?.[`${ONYXKEYS.COLLECTION.REPORT}${iouReportID}`] ?? null;
    const chatReport = allReports?.[`${ONYXKEYS.COLLECTION.REPORT}${iouReport?.chatReportID}`];
    // eslint-disable-next-line @typescript-eslint/no-non-null-assertion
    const reportPreviewAction = getReportPreviewAction(iouReport?.chatReportID ?? '-1', iouReport?.reportID ?? '-1')!;
    const transaction = allTransactions[`${ONYXKEYS.COLLECTION.TRANSACTION}${transactionID}`];
    const transactionViolations = allTransactionViolations[`${ONYXKEYS.COLLECTION.TRANSACTION_VIOLATIONS}${transactionID}`];
    const transactionThreadID = reportAction.childReportID;
    let transactionThread = null;
    if (transactionThreadID) {
        transactionThread = allReports?.[`${ONYXKEYS.COLLECTION.REPORT}${transactionThreadID}`] ?? null;
    }

    // STEP 2: Decide if we need to:
    // 1. Delete the transactionThread - delete if there are no visible comments in the thread
    // 2. Update the moneyRequestPreview to show [Deleted expense] - update if the transactionThread exists AND it isn't being deleted
    const shouldDeleteTransactionThread = transactionThreadID ? (reportAction?.childVisibleActionCount ?? 0) === 0 : false;
    const shouldShowDeletedRequestMessage = !!transactionThreadID && !shouldDeleteTransactionThread;

    // STEP 3: Update the IOU reportAction and decide if the iouReport should be deleted. We delete the iouReport if there are no visible comments left in the report.
    const updatedReportAction = {
        [reportAction.reportActionID]: {
            pendingAction: shouldShowDeletedRequestMessage ? CONST.RED_BRICK_ROAD_PENDING_ACTION.UPDATE : CONST.RED_BRICK_ROAD_PENDING_ACTION.DELETE,
            previousMessage: reportAction.message,
            message: [
                {
                    type: 'COMMENT',
                    html: '',
                    text: '',
                    isEdited: true,
                    isDeletedParentAction: shouldShowDeletedRequestMessage,
                },
            ],
            originalMessage: {
                IOUTransactionID: null,
            },
            errors: null,
        },
    } as Record<string, NullishDeep<OnyxTypes.ReportAction>>;

    const lastVisibleAction = ReportActionsUtils.getLastVisibleAction(iouReport?.reportID ?? '-1', updatedReportAction);
    const iouReportLastMessageText = ReportActionsUtils.getLastVisibleMessage(iouReport?.reportID ?? '-1', updatedReportAction).lastMessageText;
    const shouldDeleteIOUReport =
        iouReportLastMessageText.length === 0 && !ReportActionsUtils.isDeletedParentAction(lastVisibleAction) && (!transactionThreadID || shouldDeleteTransactionThread);

    // STEP 4: Update the iouReport and reportPreview with new totals and messages if it wasn't deleted
    let updatedIOUReport: OnyxInputValue<OnyxTypes.Report>;
    const currency = TransactionUtils.getCurrency(transaction);
    const updatedReportPreviewAction: OnyxTypes.ReportAction<typeof CONST.REPORT.ACTIONS.TYPE.REPORT_PREVIEW> = {...reportPreviewAction};
    updatedReportPreviewAction.pendingAction = shouldDeleteIOUReport ? CONST.RED_BRICK_ROAD_PENDING_ACTION.DELETE : CONST.RED_BRICK_ROAD_PENDING_ACTION.UPDATE;
    if (iouReport && ReportUtils.isExpenseReport(iouReport)) {
        updatedIOUReport = {...iouReport};

        if (typeof updatedIOUReport.total === 'number' && currency === iouReport?.currency) {
            // Because of the Expense reports are stored as negative values, we add the total from the amount
            const amountDiff = TransactionUtils.getAmount(transaction, true);
            updatedIOUReport.total += amountDiff;

            if (!transaction?.reimbursable && typeof updatedIOUReport.nonReimbursableTotal === 'number') {
                updatedIOUReport.nonReimbursableTotal += amountDiff;
            }
        }
    } else {
        updatedIOUReport = IOUUtils.updateIOUOwnerAndTotal(iouReport, reportAction.actorAccountID ?? -1, TransactionUtils.getAmount(transaction, false), currency, true);
    }

    if (updatedIOUReport) {
        updatedIOUReport.lastMessageText = iouReportLastMessageText;
        updatedIOUReport.lastVisibleActionCreated = lastVisibleAction?.created;
    }

    const hasNonReimbursableTransactions = ReportUtils.hasNonReimbursableTransactions(iouReport?.reportID);
    const messageText = Localize.translateLocal(hasNonReimbursableTransactions ? 'iou.payerSpentAmount' : 'iou.payerOwesAmount', {
        payer: ReportUtils.getPersonalDetailsForAccountID(updatedIOUReport?.managerID ?? -1).login ?? '',
        amount: CurrencyUtils.convertToDisplayString(updatedIOUReport?.total, updatedIOUReport?.currency),
    });

    if (ReportActionsUtils.getReportActionMessage(updatedReportPreviewAction)) {
        if (Array.isArray(updatedReportPreviewAction?.message) && updatedReportPreviewAction.message?.[0]) {
            updatedReportPreviewAction.message[0].text = messageText;
            updatedReportPreviewAction.message[0].deleted = shouldDeleteIOUReport ? DateUtils.getDBTime() : '';
        } else if (!Array.isArray(updatedReportPreviewAction.message) && updatedReportPreviewAction.message) {
            updatedReportPreviewAction.message.text = messageText;
            updatedReportPreviewAction.message.deleted = shouldDeleteIOUReport ? DateUtils.getDBTime() : '';
        }
    }

    if (updatedReportPreviewAction && reportPreviewAction?.childMoneyRequestCount && reportPreviewAction?.childMoneyRequestCount > 0) {
        updatedReportPreviewAction.childMoneyRequestCount = reportPreviewAction.childMoneyRequestCount - 1;
    }

    // STEP 5: Calculate the url that the user will be navigated back to
    // This depends on which page they are on and which resources were deleted
    let reportIDToNavigateBack: string | undefined;
    if (iouReport && isSingleTransactionView && shouldDeleteTransactionThread && !shouldDeleteIOUReport) {
        reportIDToNavigateBack = iouReport.reportID;
    }

    if (iouReport?.chatReportID && shouldDeleteIOUReport) {
        reportIDToNavigateBack = iouReport.chatReportID;
    }

    const urlToNavigateBack = reportIDToNavigateBack ? ROUTES.REPORT_WITH_ID.getRoute(reportIDToNavigateBack) : undefined;

    return {
        shouldDeleteTransactionThread,
        shouldDeleteIOUReport,
        updatedReportAction,
        updatedIOUReport,
        updatedReportPreviewAction,
        transactionThreadID,
        transactionThread,
        chatReport,
        transaction,
        transactionViolations,
        reportPreviewAction,
        iouReport,
        urlToNavigateBack,
    };
}

/**
 *
 * @param transactionID  - The transactionID of IOU
 * @param reportAction - The reportAction of the transaction in the IOU report
 * @param isSingleTransactionView - whether we are in the transaction thread report
 * @return the url to navigate back once the money request is deleted
 */
function cleanUpMoneyRequest(transactionID: string, reportAction: OnyxTypes.ReportAction, isSingleTransactionView = false) {
    const {
        shouldDeleteTransactionThread,
        shouldDeleteIOUReport,
        updatedReportAction,
        updatedIOUReport,
        updatedReportPreviewAction,
        transactionThreadID,
        chatReport,
        iouReport,
        reportPreviewAction,
        urlToNavigateBack,
    } = prepareToCleanUpMoneyRequest(transactionID, reportAction, isSingleTransactionView);

    // build Onyx data

    // Onyx operations to delete the transaction, update the IOU report action and chat report action
    const onyxUpdates: OnyxUpdate[] = [
        {
            onyxMethod: Onyx.METHOD.SET,
            key: `${ONYXKEYS.COLLECTION.TRANSACTION}${transactionID}`,
            value: null,
        },
        {
            onyxMethod: Onyx.METHOD.MERGE,
            key: `${ONYXKEYS.COLLECTION.REPORT_ACTIONS}${iouReport?.reportID}`,
            value: {
                [reportAction.reportActionID]: shouldDeleteIOUReport
                    ? null
                    : {
                          pendingAction: null,
                      },
            },
        },
    ];

    if (reportPreviewAction?.reportActionID) {
        onyxUpdates.push({
            onyxMethod: Onyx.METHOD.MERGE,
            key: `${ONYXKEYS.COLLECTION.REPORT_ACTIONS}${chatReport?.reportID}`,
            value: {
                [reportPreviewAction.reportActionID]: {
                    ...updatedReportPreviewAction,
                    pendingAction: null,
                    errors: null,
                },
            },
        });
    }

    // added the operation to delete associated transaction violations
    if (Permissions.canUseViolations(betas)) {
        onyxUpdates.push({
            onyxMethod: Onyx.METHOD.SET,
            key: `${ONYXKEYS.COLLECTION.TRANSACTION_VIOLATIONS}${transactionID}`,
            value: null,
        });
    }

    // added the operation to delete transaction thread
    if (shouldDeleteTransactionThread) {
        onyxUpdates.push(
            {
                onyxMethod: Onyx.METHOD.SET,
                key: `${ONYXKEYS.COLLECTION.REPORT}${transactionThreadID}`,
                value: null,
            },
            {
                onyxMethod: Onyx.METHOD.SET,
                key: `${ONYXKEYS.COLLECTION.REPORT_ACTIONS}${transactionThreadID}`,
                value: null,
            },
        );
    }

    // added operations to update IOU report and chat report
    onyxUpdates.push(
        {
            onyxMethod: Onyx.METHOD.MERGE,
            key: `${ONYXKEYS.COLLECTION.REPORT_ACTIONS}${iouReport?.reportID}`,
            value: updatedReportAction,
        },
        {
            onyxMethod: Onyx.METHOD.MERGE,
            key: `${ONYXKEYS.COLLECTION.REPORT}${iouReport?.reportID}`,
            value: updatedIOUReport,
        },
        {
            onyxMethod: Onyx.METHOD.MERGE,
            key: `${ONYXKEYS.COLLECTION.REPORT}${chatReport?.reportID}`,
            value: ReportUtils.getOutstandingChildRequest(updatedIOUReport),
        },
    );

    if (!shouldDeleteIOUReport && updatedReportPreviewAction.childMoneyRequestCount === 0) {
        onyxUpdates.push({
            onyxMethod: Onyx.METHOD.MERGE,
            key: `${ONYXKEYS.COLLECTION.REPORT}${chatReport?.reportID}`,
            value: {
                hasOutstandingChildRequest: false,
            },
        });
    }

    if (shouldDeleteIOUReport) {
        onyxUpdates.push(
            {
                onyxMethod: Onyx.METHOD.MERGE,
                key: `${ONYXKEYS.COLLECTION.REPORT}${chatReport?.reportID}`,
                value: {
                    hasOutstandingChildRequest: false,
                    iouReportID: null,
                    lastMessageText: ReportActionsUtils.getLastVisibleMessage(iouReport?.chatReportID ?? '-1', {[reportPreviewAction?.reportActionID ?? '-1']: null})?.lastMessageText,
                    lastVisibleActionCreated: ReportActionsUtils.getLastVisibleAction(iouReport?.chatReportID ?? '-1', {[reportPreviewAction?.reportActionID ?? '-1']: null})?.created,
                },
            },
            {
                onyxMethod: Onyx.METHOD.SET,
                key: `${ONYXKEYS.COLLECTION.REPORT}${iouReport?.reportID}`,
                value: null,
            },
        );
    }

    Onyx.update(onyxUpdates);

    return urlToNavigateBack;
}

/**
 *
 * @param transactionID  - The transactionID of IOU
 * @param reportAction - The reportAction of the transaction in the IOU report
 * @param isSingleTransactionView - whether we are in the transaction thread report
 * @return the url to navigate back once the money request is deleted
 */
function deleteMoneyRequest(transactionID: string, reportAction: OnyxTypes.ReportAction, isSingleTransactionView = false) {
    // STEP 1: Calculate and prepare the data
    const {
        shouldDeleteTransactionThread,
        shouldDeleteIOUReport,
        updatedReportAction,
        updatedIOUReport,
        updatedReportPreviewAction,
        transactionThreadID,
        transactionThread,
        chatReport,
        transaction,
        transactionViolations,
        iouReport,
        reportPreviewAction,
        urlToNavigateBack,
    } = prepareToCleanUpMoneyRequest(transactionID, reportAction, isSingleTransactionView);

    // STEP 2: Build Onyx data
    // The logic mostly resembles the cleanUpMoneyRequest function
    const optimisticData: OnyxUpdate[] = [
        {
            onyxMethod: Onyx.METHOD.SET,
            key: `${ONYXKEYS.COLLECTION.TRANSACTION}${transactionID}`,
            value: null,
        },
    ];

    if (Permissions.canUseViolations(betas)) {
        optimisticData.push({
            onyxMethod: Onyx.METHOD.SET,
            key: `${ONYXKEYS.COLLECTION.TRANSACTION_VIOLATIONS}${transactionID}`,
            value: null,
        });
    }

    if (shouldDeleteTransactionThread) {
        optimisticData.push(
            {
                onyxMethod: Onyx.METHOD.SET,
                key: `${ONYXKEYS.COLLECTION.REPORT}${transactionThreadID}`,
                value: null,
            },
            {
                onyxMethod: Onyx.METHOD.SET,
                key: `${ONYXKEYS.COLLECTION.REPORT_ACTIONS}${transactionThreadID}`,
                value: null,
            },
        );
    }

    optimisticData.push(
        {
            onyxMethod: Onyx.METHOD.MERGE,
            key: `${ONYXKEYS.COLLECTION.REPORT_ACTIONS}${iouReport?.reportID}`,
            value: updatedReportAction,
        },
        {
            onyxMethod: Onyx.METHOD.MERGE,
            key: `${ONYXKEYS.COLLECTION.REPORT}${iouReport?.reportID}`,
            value: updatedIOUReport,
        },
        {
            onyxMethod: Onyx.METHOD.MERGE,
            key: `${ONYXKEYS.COLLECTION.REPORT_ACTIONS}${chatReport?.reportID}`,
            value: {
                [reportPreviewAction?.reportActionID ?? '-1']: updatedReportPreviewAction,
            },
        },
        {
            onyxMethod: Onyx.METHOD.MERGE,
            key: `${ONYXKEYS.COLLECTION.REPORT}${chatReport?.reportID}`,
            value: ReportUtils.getOutstandingChildRequest(updatedIOUReport),
        },
    );

    if (!shouldDeleteIOUReport && updatedReportPreviewAction?.childMoneyRequestCount === 0) {
        optimisticData.push({
            onyxMethod: Onyx.METHOD.MERGE,
            key: `${ONYXKEYS.COLLECTION.REPORT}${chatReport?.reportID}`,
            value: {
                hasOutstandingChildRequest: false,
            },
        });
    }

    if (shouldDeleteIOUReport) {
        optimisticData.push({
            onyxMethod: Onyx.METHOD.MERGE,
            key: `${ONYXKEYS.COLLECTION.REPORT}${chatReport?.reportID}`,
            value: {
                hasOutstandingChildRequest: false,
                iouReportID: null,
                lastMessageText: ReportActionsUtils.getLastVisibleMessage(iouReport?.chatReportID ?? '-1', {[reportPreviewAction?.reportActionID ?? '-1']: null})?.lastMessageText,
                lastVisibleActionCreated: ReportActionsUtils.getLastVisibleAction(iouReport?.chatReportID ?? '-1', {[reportPreviewAction?.reportActionID ?? '-1']: null})?.created,
            },
        });
    }

    const successData: OnyxUpdate[] = [
        {
            onyxMethod: Onyx.METHOD.MERGE,
            key: `${ONYXKEYS.COLLECTION.REPORT_ACTIONS}${iouReport?.reportID}`,
            value: {
                [reportAction.reportActionID]: shouldDeleteIOUReport
                    ? null
                    : {
                          pendingAction: null,
                      },
            },
        },
        {
            onyxMethod: Onyx.METHOD.MERGE,
            key: `${ONYXKEYS.COLLECTION.REPORT_ACTIONS}${chatReport?.reportID}`,
            value: {
                [reportPreviewAction?.reportActionID ?? '-1']: {
                    pendingAction: null,
                    errors: null,
                },
            },
        },
    ];

    if (shouldDeleteIOUReport) {
        successData.push({
            onyxMethod: Onyx.METHOD.SET,
            key: `${ONYXKEYS.COLLECTION.REPORT}${iouReport?.reportID}`,
            value: null,
        });
    }

    const failureData: OnyxUpdate[] = [
        {
            onyxMethod: Onyx.METHOD.SET,
            key: `${ONYXKEYS.COLLECTION.TRANSACTION}${transactionID}`,
            value: transaction ?? null,
        },
    ];

    if (Permissions.canUseViolations(betas)) {
        failureData.push({
            onyxMethod: Onyx.METHOD.SET,
            key: `${ONYXKEYS.COLLECTION.TRANSACTION_VIOLATIONS}${transactionID}`,
            value: transactionViolations ?? null,
        });
    }

    if (shouldDeleteTransactionThread) {
        failureData.push({
            onyxMethod: Onyx.METHOD.SET,
            key: `${ONYXKEYS.COLLECTION.REPORT}${transactionThreadID}`,
            value: transactionThread,
        });
    }

    const errorKey = DateUtils.getMicroseconds();

    failureData.push(
        {
            onyxMethod: Onyx.METHOD.MERGE,
            key: `${ONYXKEYS.COLLECTION.REPORT_ACTIONS}${iouReport?.reportID}`,
            value: {
                [reportAction.reportActionID]: {
                    ...reportAction,
                    pendingAction: null,
                    errors: {
                        [errorKey]: Localize.translateLocal('iou.error.genericDeleteFailureMessage'),
                    },
                },
            },
        },
        shouldDeleteIOUReport
            ? {
                  onyxMethod: Onyx.METHOD.SET,
                  key: `${ONYXKEYS.COLLECTION.REPORT}${iouReport?.reportID}`,
                  value: iouReport,
              }
            : {
                  onyxMethod: Onyx.METHOD.MERGE,
                  key: `${ONYXKEYS.COLLECTION.REPORT}${iouReport?.reportID}`,
                  value: iouReport,
              },
        {
            onyxMethod: Onyx.METHOD.MERGE,
            key: `${ONYXKEYS.COLLECTION.REPORT_ACTIONS}${chatReport?.reportID}`,
            value: {
                [reportPreviewAction?.reportActionID ?? '-1']: {
                    ...reportPreviewAction,
                    pendingAction: null,
                    errors: {
                        [errorKey]: Localize.translateLocal('iou.error.genericDeleteFailureMessage'),
                    },
                },
            },
        },
    );

    if (chatReport && shouldDeleteIOUReport) {
        failureData.push({
            onyxMethod: Onyx.METHOD.MERGE,
            key: `${ONYXKEYS.COLLECTION.REPORT}${chatReport.reportID}`,
            value: chatReport,
        });
    }

    if (!shouldDeleteIOUReport && updatedReportPreviewAction?.childMoneyRequestCount === 0) {
        failureData.push({
            onyxMethod: Onyx.METHOD.MERGE,
            key: `${ONYXKEYS.COLLECTION.REPORT}${chatReport?.reportID}`,
            value: {
                hasOutstandingChildRequest: true,
            },
        });
    }

    const parameters: DeleteMoneyRequestParams = {
        transactionID,
        reportActionID: reportAction.reportActionID,
    };

    // STEP 3: Make the API request
    API.write(WRITE_COMMANDS.DELETE_MONEY_REQUEST, parameters, {optimisticData, successData, failureData});
    CachedPDFPaths.clearByKey(transactionID);

    return urlToNavigateBack;
}

function deleteTrackExpense(chatReportID: string, transactionID: string, reportAction: OnyxTypes.ReportAction, isSingleTransactionView = false) {
    // STEP 1: Get all collections we're updating
    const chatReport = ReportConnection.getAllReports()?.[`${ONYXKEYS.COLLECTION.REPORT}${chatReportID}`] ?? null;
    if (!ReportUtils.isSelfDM(chatReport)) {
        return deleteMoneyRequest(transactionID, reportAction, isSingleTransactionView);
    }

    const whisperAction = ReportActionsUtils.getTrackExpenseActionableWhisper(transactionID, chatReportID);
    const actionableWhisperReportActionID = whisperAction?.reportActionID;
    const {parameters, optimisticData, successData, failureData, shouldDeleteTransactionThread} = getDeleteTrackExpenseInformation(
        chatReportID,
        transactionID,
        reportAction,
        undefined,
        undefined,
        actionableWhisperReportActionID,
        CONST.REPORT.ACTIONABLE_TRACK_EXPENSE_WHISPER_RESOLUTION.NOTHING,
    );

    // STEP 6: Make the API request
    API.write(WRITE_COMMANDS.DELETE_MONEY_REQUEST, parameters, {optimisticData, successData, failureData});
    CachedPDFPaths.clearByKey(transactionID);

    // STEP 7: Navigate the user depending on which page they are on and which resources were deleted
    if (isSingleTransactionView && shouldDeleteTransactionThread) {
        // Pop the deleted report screen before navigating. This prevents navigating to the Concierge chat due to the missing report.
        return ROUTES.REPORT_WITH_ID.getRoute(chatReport?.reportID ?? '-1');
    }
}

/**
 * @param managerID - Account ID of the person sending the money
 * @param recipient - The user receiving the money
 */
function getSendMoneyParams(
    report: OnyxEntry<OnyxTypes.Report>,
    amount: number,
    currency: string,
    comment: string,
    paymentMethodType: PaymentMethodType,
    managerID: number,
    recipient: Participant,
): SendMoneyParamsData {
    const recipientEmail = PhoneNumber.addSMSDomainIfPhoneNumber(recipient.login ?? '');
    const recipientAccountID = Number(recipient.accountID);
    const newIOUReportDetails = JSON.stringify({
        amount,
        currency,
        requestorEmail: recipientEmail,
        requestorAccountID: recipientAccountID,
        comment,
        idempotencyKey: Str.guid(),
    });

    let chatReport = !isEmptyObject(report) && report?.reportID ? report : ReportUtils.getChatByParticipants([recipientAccountID, managerID]);
    let isNewChat = false;
    if (!chatReport) {
        chatReport = ReportUtils.buildOptimisticChatReport([recipientAccountID, managerID]);
        isNewChat = true;
    }
    const optimisticIOUReport = ReportUtils.buildOptimisticIOUReport(recipientAccountID, managerID, amount, chatReport.reportID, currency, true);

    const optimisticTransaction = TransactionUtils.buildOptimisticTransaction(amount, currency, optimisticIOUReport.reportID, comment);
    const optimisticTransactionData: OnyxUpdate = {
        onyxMethod: Onyx.METHOD.SET,
        key: `${ONYXKEYS.COLLECTION.TRANSACTION}${optimisticTransaction.transactionID}`,
        value: optimisticTransaction,
    };

    const [optimisticCreatedActionForChat, optimisticCreatedActionForIOUReport, optimisticIOUReportAction, optimisticTransactionThread, optimisticCreatedActionForTransactionThread] =
        ReportUtils.buildOptimisticMoneyRequestEntities(
            optimisticIOUReport,
            CONST.IOU.REPORT_ACTION_TYPE.PAY,
            amount,
            currency,
            comment,
            recipientEmail,
            [recipient],
            optimisticTransaction.transactionID,
            paymentMethodType,
            false,
            true,
        );

    const reportPreviewAction = ReportUtils.buildOptimisticReportPreview(chatReport, optimisticIOUReport);

    // Change the method to set for new reports because it doesn't exist yet, is faster,
    // and we need the data to be available when we navigate to the chat page
    const optimisticChatReportData: OnyxUpdate = isNewChat
        ? {
              onyxMethod: Onyx.METHOD.SET,
              key: `${ONYXKEYS.COLLECTION.REPORT}${chatReport.reportID}`,
              value: {
                  ...chatReport,
                  // Set and clear pending fields on the chat report
                  pendingFields: {createChat: CONST.RED_BRICK_ROAD_PENDING_ACTION.ADD},
                  lastReadTime: DateUtils.getDBTime(),
                  lastVisibleActionCreated: reportPreviewAction.created,
              },
          }
        : {
              onyxMethod: Onyx.METHOD.MERGE,
              key: `${ONYXKEYS.COLLECTION.REPORT}${chatReport.reportID}`,
              value: {
                  ...chatReport,
                  lastReadTime: DateUtils.getDBTime(),
                  lastVisibleActionCreated: reportPreviewAction.created,
              },
          };
    const optimisticQuickActionData: OnyxUpdate = {
        onyxMethod: Onyx.METHOD.SET,
        key: ONYXKEYS.NVP_QUICK_ACTION_GLOBAL_CREATE,
        value: {
            action: CONST.QUICK_ACTIONS.SEND_MONEY,
            chatReportID: chatReport.reportID,
            isFirstQuickAction: isEmptyObject(quickAction),
        },
    };
    const optimisticIOUReportData: OnyxUpdate = {
        onyxMethod: Onyx.METHOD.SET,
        key: `${ONYXKEYS.COLLECTION.REPORT}${optimisticIOUReport.reportID}`,
        value: {
            ...optimisticIOUReport,
            lastMessageText: ReportActionsUtils.getReportActionText(optimisticIOUReportAction),
            lastMessageHtml: ReportActionsUtils.getReportActionHtml(optimisticIOUReportAction),
        },
    };
    const optimisticTransactionThreadData: OnyxUpdate = {
        onyxMethod: Onyx.METHOD.SET,
        key: `${ONYXKEYS.COLLECTION.REPORT}${optimisticTransactionThread.reportID}`,
        value: optimisticTransactionThread,
    };
    const optimisticIOUReportActionsData: OnyxUpdate = {
        onyxMethod: Onyx.METHOD.MERGE,
        key: `${ONYXKEYS.COLLECTION.REPORT_ACTIONS}${optimisticIOUReport.reportID}`,
        value: {
            [optimisticCreatedActionForIOUReport.reportActionID]: optimisticCreatedActionForIOUReport,
            [optimisticIOUReportAction.reportActionID]: {
                ...(optimisticIOUReportAction as OnyxTypes.ReportAction),
                pendingAction: CONST.RED_BRICK_ROAD_PENDING_ACTION.ADD,
            },
        },
    };
    const optimisticChatReportActionsData: OnyxUpdate = {
        onyxMethod: Onyx.METHOD.MERGE,
        key: `${ONYXKEYS.COLLECTION.REPORT_ACTIONS}${chatReport.reportID}`,
        value: {
            [reportPreviewAction.reportActionID]: reportPreviewAction,
        },
    };
    const optimisticTransactionThreadReportActionsData: OnyxUpdate = {
        onyxMethod: Onyx.METHOD.MERGE,
        key: `${ONYXKEYS.COLLECTION.REPORT_ACTIONS}${optimisticTransactionThread.reportID}`,
        value: {
            [optimisticCreatedActionForTransactionThread?.reportActionID ?? '-1']: optimisticCreatedActionForTransactionThread,
        },
    };

    const successData: OnyxUpdate[] = [];

    // Add optimistic personal details for recipient
    let optimisticPersonalDetailListData: OnyxUpdate | null = null;
    const optimisticPersonalDetailListAction = isNewChat
        ? {
              [recipientAccountID]: {
                  accountID: recipientAccountID,
                  // Disabling this line since participant.displayName can be an empty string
                  // eslint-disable-next-line @typescript-eslint/prefer-nullish-coalescing
                  displayName: recipient.displayName || recipient.login,
                  login: recipient.login,
              },
          }
        : {};

    const redundantParticipants: Record<number, null> = {};
    if (!isEmptyObject(optimisticPersonalDetailListAction)) {
        const successPersonalDetailListAction: Record<number, null> = {};

        // BE will send different participants. We clear the optimistic ones to avoid duplicated entries
        Object.keys(optimisticPersonalDetailListAction).forEach((accountIDKey) => {
            const accountID = Number(accountIDKey);
            successPersonalDetailListAction[accountID] = null;
            redundantParticipants[accountID] = null;
        });

        optimisticPersonalDetailListData = {
            onyxMethod: Onyx.METHOD.MERGE,
            key: ONYXKEYS.PERSONAL_DETAILS_LIST,
            value: optimisticPersonalDetailListAction,
        };
        successData.push({
            onyxMethod: Onyx.METHOD.MERGE,
            key: ONYXKEYS.PERSONAL_DETAILS_LIST,
            value: successPersonalDetailListAction,
        });
    }

    successData.push(
        {
            onyxMethod: Onyx.METHOD.MERGE,
            key: `${ONYXKEYS.COLLECTION.REPORT}${optimisticIOUReport.reportID}`,
            value: {
                participants: redundantParticipants,
            },
        },
        {
            onyxMethod: Onyx.METHOD.MERGE,
            key: `${ONYXKEYS.COLLECTION.REPORT}${optimisticTransactionThread.reportID}`,
            value: {
                participants: redundantParticipants,
            },
        },
        {
            onyxMethod: Onyx.METHOD.MERGE,
            key: `${ONYXKEYS.COLLECTION.REPORT_ACTIONS}${optimisticIOUReport.reportID}`,
            value: {
                [optimisticIOUReportAction.reportActionID]: {
                    pendingAction: null,
                },
            },
        },
        {
            onyxMethod: Onyx.METHOD.MERGE,
            key: `${ONYXKEYS.COLLECTION.TRANSACTION}${optimisticTransaction.transactionID}`,
            value: {pendingAction: null},
        },
        {
            onyxMethod: Onyx.METHOD.MERGE,
            key: `${ONYXKEYS.COLLECTION.REPORT_ACTIONS}${chatReport.reportID}`,
            value: {
                [reportPreviewAction.reportActionID]: {
                    pendingAction: null,
                },
            },
        },
        {
            onyxMethod: Onyx.METHOD.MERGE,
            key: `${ONYXKEYS.COLLECTION.REPORT_ACTIONS}${optimisticTransactionThread.reportID}`,
            value: {
                [optimisticCreatedActionForTransactionThread?.reportActionID ?? '-1']: {
                    pendingAction: null,
                },
            },
        },
    );

    const failureData: OnyxUpdate[] = [
        {
            onyxMethod: Onyx.METHOD.MERGE,
            key: `${ONYXKEYS.COLLECTION.TRANSACTION}${optimisticTransaction.transactionID}`,
            value: {
                errors: ErrorUtils.getMicroSecondOnyxErrorWithTranslationKey('iou.error.other'),
            },
        },
        {
            onyxMethod: Onyx.METHOD.MERGE,
            key: `${ONYXKEYS.COLLECTION.REPORT}${optimisticTransactionThread.reportID}`,
            value: {
                errorFields: {
                    createChat: ErrorUtils.getMicroSecondOnyxErrorWithTranslationKey('report.genericCreateReportFailureMessage'),
                },
            },
        },
        {
            onyxMethod: Onyx.METHOD.MERGE,
            key: `${ONYXKEYS.COLLECTION.REPORT_ACTIONS}${optimisticTransactionThread.reportID}`,
            value: {
                [optimisticCreatedActionForTransactionThread?.reportActionID ?? '-1']: {
                    errors: ErrorUtils.getMicroSecondOnyxErrorWithTranslationKey('iou.error.genericCreateFailureMessage'),
                },
            },
        },
    ];

    // Now, let's add the data we need just when we are creating a new chat report
    if (isNewChat) {
        successData.push({
            onyxMethod: Onyx.METHOD.MERGE,
            key: `${ONYXKEYS.COLLECTION.REPORT}${chatReport.reportID}`,
            value: {pendingFields: null, participants: redundantParticipants},
        });
        failureData.push(
            {
                onyxMethod: Onyx.METHOD.MERGE,
                key: `${ONYXKEYS.COLLECTION.REPORT}${chatReport.reportID}`,
                value: {
                    errorFields: {
                        createChat: ErrorUtils.getMicroSecondOnyxErrorWithTranslationKey('report.genericCreateReportFailureMessage'),
                    },
                },
            },
            {
                onyxMethod: Onyx.METHOD.MERGE,
                key: `${ONYXKEYS.COLLECTION.REPORT_ACTIONS}${optimisticIOUReport.reportID}`,
                value: {
                    [optimisticIOUReportAction.reportActionID]: {
                        errors: ErrorUtils.getMicroSecondOnyxErrorWithTranslationKey('iou.error.genericCreateFailureMessage'),
                    },
                },
            },
        );

        if (optimisticChatReportActionsData.value) {
            // Add an optimistic created action to the optimistic chat reportActions data
            optimisticChatReportActionsData.value[optimisticCreatedActionForChat.reportActionID] = optimisticCreatedActionForChat;
        }
    } else {
        failureData.push({
            onyxMethod: Onyx.METHOD.MERGE,
            key: `${ONYXKEYS.COLLECTION.REPORT_ACTIONS}${optimisticIOUReport.reportID}`,
            value: {
                [optimisticIOUReportAction.reportActionID]: {
                    errors: ErrorUtils.getMicroSecondOnyxErrorWithTranslationKey('iou.error.other'),
                },
            },
        });
    }

    const optimisticData: OnyxUpdate[] = [
        optimisticChatReportData,
        optimisticQuickActionData,
        optimisticIOUReportData,
        optimisticChatReportActionsData,
        optimisticIOUReportActionsData,
        optimisticTransactionData,
        optimisticTransactionThreadData,
        optimisticTransactionThreadReportActionsData,
    ];

    if (!isEmptyObject(optimisticPersonalDetailListData)) {
        optimisticData.push(optimisticPersonalDetailListData);
    }

    return {
        params: {
            iouReportID: optimisticIOUReport.reportID,
            chatReportID: chatReport.reportID,
            reportActionID: optimisticIOUReportAction.reportActionID,
            paymentMethodType,
            transactionID: optimisticTransaction.transactionID,
            newIOUReportDetails,
            createdReportActionID: isNewChat ? optimisticCreatedActionForChat.reportActionID : '-1',
            reportPreviewReportActionID: reportPreviewAction.reportActionID,
            createdIOUReportActionID: optimisticCreatedActionForIOUReport.reportActionID,
            transactionThreadReportID: optimisticTransactionThread.reportID,
            createdReportActionIDForThread: optimisticCreatedActionForTransactionThread?.reportActionID ?? '-1',
        },
        optimisticData,
        successData,
        failureData,
    };
}

function getPayMoneyRequestParams(
    chatReport: OnyxTypes.Report,
    iouReport: OnyxTypes.Report,
    recipient: Participant,
    paymentMethodType: PaymentMethodType,
    full: boolean,
): PayMoneyRequestData {
    const isInvoiceReport = ReportUtils.isInvoiceReport(iouReport);

    let total = (iouReport.total ?? 0) - (iouReport.nonReimbursableTotal ?? 0);
    if (ReportUtils.hasHeldExpenses(iouReport.reportID) && !full && !!iouReport.unheldTotal) {
        total = iouReport.unheldTotal;
    }

    const optimisticIOUReportAction = ReportUtils.buildOptimisticIOUReportAction(
        CONST.IOU.REPORT_ACTION_TYPE.PAY,
        ReportUtils.isExpenseReport(iouReport) ? -total : total,
        iouReport.currency ?? '',
        '',
        [recipient],
        '',
        paymentMethodType,
        iouReport.reportID,
        true,
    );

    // In some instances, the report preview action might not be available to the payer (only whispered to the requestor)
    // hence we need to make the updates to the action safely.
    let optimisticReportPreviewAction = null;
    const reportPreviewAction = getReportPreviewAction(chatReport.reportID, iouReport.reportID);
    if (reportPreviewAction) {
        optimisticReportPreviewAction = ReportUtils.updateReportPreview(iouReport, reportPreviewAction, true);
    }
    let currentNextStep = null;
    let optimisticNextStep = null;
    if (!isInvoiceReport) {
        currentNextStep = allNextSteps[`${ONYXKEYS.COLLECTION.NEXT_STEP}${iouReport.reportID}`] ?? null;
        optimisticNextStep = NextStepUtils.buildNextStep(iouReport, CONST.REPORT.STATUS_NUM.REIMBURSED);
    }

    const optimisticData: OnyxUpdate[] = [
        {
            onyxMethod: Onyx.METHOD.MERGE,
            key: `${ONYXKEYS.COLLECTION.REPORT}${chatReport.reportID}`,
            value: {
                ...chatReport,
                lastReadTime: DateUtils.getDBTime(),
                lastVisibleActionCreated: optimisticIOUReportAction.created,
                hasOutstandingChildRequest: false,
                iouReportID: null,
                lastMessageText: ReportActionsUtils.getReportActionText(optimisticIOUReportAction),
                lastMessageHtml: ReportActionsUtils.getReportActionHtml(optimisticIOUReportAction),
            },
        },
        {
            onyxMethod: Onyx.METHOD.MERGE,
            key: `${ONYXKEYS.COLLECTION.REPORT_ACTIONS}${iouReport.reportID}`,
            value: {
                [optimisticIOUReportAction.reportActionID]: {
                    ...(optimisticIOUReportAction as OnyxTypes.ReportAction),
                    pendingAction: CONST.RED_BRICK_ROAD_PENDING_ACTION.ADD,
                },
            },
        },
        {
            onyxMethod: Onyx.METHOD.MERGE,
            key: `${ONYXKEYS.COLLECTION.REPORT}${iouReport.reportID}`,
            value: {
                ...iouReport,
                lastMessageText: ReportActionsUtils.getReportActionText(optimisticIOUReportAction),
                lastMessageHtml: ReportActionsUtils.getReportActionHtml(optimisticIOUReportAction),
                hasOutstandingChildRequest: false,
                statusNum: CONST.REPORT.STATUS_NUM.REIMBURSED,
                pendingFields: {
                    preview: CONST.RED_BRICK_ROAD_PENDING_ACTION.UPDATE,
                    reimbursed: CONST.RED_BRICK_ROAD_PENDING_ACTION.UPDATE,
                    partial: full ? null : CONST.RED_BRICK_ROAD_PENDING_ACTION.UPDATE,
                },
            },
        },
        {
            onyxMethod: Onyx.METHOD.MERGE,
            key: ONYXKEYS.NVP_LAST_PAYMENT_METHOD,
            value: {[iouReport.policyID ?? '-1']: paymentMethodType},
        },
        {
            onyxMethod: Onyx.METHOD.MERGE,
            key: `${ONYXKEYS.COLLECTION.NEXT_STEP}${iouReport.reportID}`,
            value: optimisticNextStep,
        },
    ];

    const successData: OnyxUpdate[] = [
        {
            onyxMethod: Onyx.METHOD.MERGE,
            key: `${ONYXKEYS.COLLECTION.REPORT}${iouReport.reportID}`,
            value: {
                pendingFields: {
                    preview: null,
                    reimbursed: null,
                    partial: null,
                },
            },
        },
    ];

    const failureData: OnyxUpdate[] = [
        {
            onyxMethod: Onyx.METHOD.MERGE,
            key: `${ONYXKEYS.COLLECTION.REPORT_ACTIONS}${iouReport.reportID}`,
            value: {
                [optimisticIOUReportAction.reportActionID]: {
                    errors: ErrorUtils.getMicroSecondOnyxErrorWithTranslationKey('iou.error.other'),
                },
            },
        },
        {
            onyxMethod: Onyx.METHOD.MERGE,
            key: `${ONYXKEYS.COLLECTION.REPORT}${iouReport.reportID}`,
            value: {
                ...iouReport,
            },
        },
        {
            onyxMethod: Onyx.METHOD.MERGE,
            key: `${ONYXKEYS.COLLECTION.REPORT}${chatReport.reportID}`,
            value: chatReport,
        },
        {
            onyxMethod: Onyx.METHOD.MERGE,
            key: `${ONYXKEYS.COLLECTION.NEXT_STEP}${iouReport.reportID}`,
            value: currentNextStep,
        },
    ];

    // In case the report preview action is loaded locally, let's update it.
    if (optimisticReportPreviewAction) {
        optimisticData.push({
            onyxMethod: Onyx.METHOD.MERGE,
            key: `${ONYXKEYS.COLLECTION.REPORT_ACTIONS}${chatReport.reportID}`,
            value: {
                [optimisticReportPreviewAction.reportActionID]: optimisticReportPreviewAction,
            },
        });
        failureData.push({
            onyxMethod: Onyx.METHOD.MERGE,
            key: `${ONYXKEYS.COLLECTION.REPORT_ACTIONS}${chatReport.reportID}`,
            value: {
                [optimisticReportPreviewAction.reportActionID]: {
                    created: optimisticReportPreviewAction.created,
                },
            },
        });
    }

    return {
        params: {
            iouReportID: iouReport.reportID,
            chatReportID: chatReport.reportID,
            reportActionID: optimisticIOUReportAction.reportActionID,
            paymentMethodType,
            full,
            amount: Math.abs(total),
        },
        optimisticData,
        successData,
        failureData,
    };
}

/**
 * @param managerID - Account ID of the person sending the money
 * @param recipient - The user receiving the money
 */
function sendMoneyElsewhere(report: OnyxEntry<OnyxTypes.Report>, amount: number, currency: string, comment: string, managerID: number, recipient: Participant) {
    const {params, optimisticData, successData, failureData} = getSendMoneyParams(report, amount, currency, comment, CONST.IOU.PAYMENT_TYPE.ELSEWHERE, managerID, recipient);

    API.write(WRITE_COMMANDS.SEND_MONEY_ELSEWHERE, params, {optimisticData, successData, failureData});

    Navigation.dismissModal(params.chatReportID);
    Report.notifyNewAction(params.chatReportID, managerID);
}

/**
 * @param managerID - Account ID of the person sending the money
 * @param recipient - The user receiving the money
 */
function sendMoneyWithWallet(report: OnyxEntry<OnyxTypes.Report>, amount: number, currency: string, comment: string, managerID: number, recipient: Participant | ReportUtils.OptionData) {
    const {params, optimisticData, successData, failureData} = getSendMoneyParams(report, amount, currency, comment, CONST.IOU.PAYMENT_TYPE.EXPENSIFY, managerID, recipient);

    API.write(WRITE_COMMANDS.SEND_MONEY_WITH_WALLET, params, {optimisticData, successData, failureData});

    Navigation.dismissModal(params.chatReportID);
    Report.notifyNewAction(params.chatReportID, managerID);
}

function canApproveIOU(
    iouReport: OnyxTypes.OnyxInputOrEntry<OnyxTypes.Report>,
    chatReport: OnyxTypes.OnyxInputOrEntry<OnyxTypes.Report>,
    policy: OnyxTypes.OnyxInputOrEntry<OnyxTypes.Policy>,
) {
    if (isEmptyObject(chatReport)) {
        return false;
    }
    const isPaidGroupPolicy = ReportUtils.isPaidGroupPolicyExpenseChat(chatReport);
    if (!isPaidGroupPolicy) {
        return false;
    }

    const isOnInstantSubmitPolicy = PolicyUtils.isInstantSubmitEnabled(policy);
    const isOnSubmitAndClosePolicy = PolicyUtils.isSubmitAndClose(policy);
    if (isOnInstantSubmitPolicy && isOnSubmitAndClosePolicy) {
        return false;
    }

    const managerID = iouReport?.managerID ?? -1;
    const isCurrentUserManager = managerID === userAccountID;
    const isPolicyExpenseChat = ReportUtils.isPolicyExpenseChat(chatReport);

    const isOpenExpenseReport = isPolicyExpenseChat && ReportUtils.isOpenExpenseReport(iouReport);
    const isApproved = ReportUtils.isReportApproved(iouReport);
    const iouSettled = ReportUtils.isSettled(iouReport?.reportID);
    const reportNameValuePairs = ReportUtils.getReportNameValuePairs(iouReport?.reportID);
    const isArchivedReport = ReportUtils.isArchivedRoom(iouReport, reportNameValuePairs);

    return isCurrentUserManager && !isOpenExpenseReport && !isApproved && !iouSettled && !isArchivedReport;
}

function canIOUBePaid(
    iouReport: OnyxTypes.OnyxInputOrEntry<OnyxTypes.Report>,
    chatReport: OnyxTypes.OnyxInputOrEntry<OnyxTypes.Report>,
    policy: OnyxTypes.OnyxInputOrEntry<OnyxTypes.Policy>,
) {
    const isPolicyExpenseChat = ReportUtils.isPolicyExpenseChat(chatReport);
    const reportNameValuePairs = ReportUtils.getReportNameValuePairs(chatReport?.reportID);
    const isChatReportArchived = ReportUtils.isArchivedRoom(chatReport, reportNameValuePairs);
    const iouSettled = ReportUtils.isSettled(iouReport?.reportID);

    if (isEmptyObject(iouReport)) {
        return false;
    }

    if (policy?.reimbursementChoice === CONST.POLICY.REIMBURSEMENT_CHOICES.REIMBURSEMENT_NO) {
        return false;
    }

    if (ReportUtils.isInvoiceReport(iouReport)) {
        if (iouSettled) {
            return false;
        }
        if (chatReport?.invoiceReceiver?.type === CONST.REPORT.INVOICE_RECEIVER_TYPE.INDIVIDUAL) {
            return chatReport?.invoiceReceiver?.accountID === userAccountID;
        }
        return PolicyUtils.getPolicy(chatReport?.invoiceReceiver?.policyID)?.role === CONST.POLICY.ROLE.ADMIN;
    }

    const isPayer = ReportUtils.isPayer(
        {
            email: currentUserEmail,
            accountID: userAccountID,
        },
        iouReport,
    );

    const isOpenExpenseReport = isPolicyExpenseChat && ReportUtils.isOpenExpenseReport(iouReport);

    const {reimbursableSpend} = ReportUtils.getMoneyRequestSpendBreakdown(iouReport);
    const isAutoReimbursable = policy?.reimbursementChoice === CONST.POLICY.REIMBURSEMENT_CHOICES.REIMBURSEMENT_YES ? false : ReportUtils.canBeAutoReimbursed(iouReport, policy);
    const shouldBeApproved = canApproveIOU(iouReport, chatReport, policy);

    return (
        isPayer && !isOpenExpenseReport && !iouSettled && !iouReport?.isWaitingOnBankAccount && reimbursableSpend !== 0 && !isChatReportArchived && !isAutoReimbursable && !shouldBeApproved
    );
}

function hasIOUToApproveOrPay(chatReport: OnyxEntry<OnyxTypes.Report>, excludedIOUReportID: string): boolean {
    const chatReportActions = allReportActions?.[`${ONYXKEYS.COLLECTION.REPORT_ACTIONS}${chatReport?.reportID}`] ?? {};

    return Object.values(chatReportActions).some((action) => {
        const iouReport = getReportOrDraftReport(action.childReportID ?? '-1');
        const policy = PolicyUtils.getPolicy(iouReport?.policyID);
        const shouldShowSettlementButton = canIOUBePaid(iouReport, chatReport, policy) || canApproveIOU(iouReport, chatReport, policy);
        return action.childReportID?.toString() !== excludedIOUReportID && action.actionName === CONST.REPORT.ACTIONS.TYPE.REPORT_PREVIEW && shouldShowSettlementButton;
    });
}

function approveMoneyRequest(expenseReport: OnyxEntry<OnyxTypes.Report>, full?: boolean) {
    if (expenseReport?.policyID && SubscriptionUtils.shouldRestrictUserBillableActions(expenseReport.policyID)) {
        Navigation.navigate(ROUTES.RESTRICTED_ACTION.getRoute(expenseReport.policyID));
        return;
    }

    const currentNextStep = allNextSteps[`${ONYXKEYS.COLLECTION.NEXT_STEP}${expenseReport?.reportID}`] ?? null;
    let total = expenseReport?.total ?? 0;
    const hasHeldExpenses = ReportUtils.hasHeldExpenses(expenseReport?.reportID);
    if (hasHeldExpenses && !full && !!expenseReport?.unheldTotal) {
        total = expenseReport?.unheldTotal;
    }
    const optimisticApprovedReportAction = ReportUtils.buildOptimisticApprovedReportAction(total, expenseReport?.currency ?? '', expenseReport?.reportID ?? '-1');
    const optimisticNextStep = NextStepUtils.buildNextStep(expenseReport, CONST.REPORT.STATUS_NUM.APPROVED);
    const chatReport = getReportOrDraftReport(expenseReport?.chatReportID);

    const optimisticReportActionsData: OnyxUpdate = {
        onyxMethod: Onyx.METHOD.MERGE,
        key: `${ONYXKEYS.COLLECTION.REPORT_ACTIONS}${expenseReport?.reportID}`,
        value: {
            [optimisticApprovedReportAction.reportActionID]: {
                ...(optimisticApprovedReportAction as OnyxTypes.ReportAction),
                pendingAction: CONST.RED_BRICK_ROAD_PENDING_ACTION.ADD,
            },
        },
    };
    const optimisticIOUReportData: OnyxUpdate = {
        onyxMethod: Onyx.METHOD.MERGE,
        key: `${ONYXKEYS.COLLECTION.REPORT}${expenseReport?.reportID}`,
        value: {
            ...expenseReport,
            lastMessageText: ReportActionsUtils.getReportActionText(optimisticApprovedReportAction),
            lastMessageHtml: ReportActionsUtils.getReportActionHtml(optimisticApprovedReportAction),
            stateNum: CONST.REPORT.STATE_NUM.APPROVED,
            statusNum: CONST.REPORT.STATUS_NUM.APPROVED,
            pendingFields: {
                partial: full ? null : CONST.RED_BRICK_ROAD_PENDING_ACTION.UPDATE,
            },
        },
    };

    const optimisticChatReportData: OnyxUpdate = {
        onyxMethod: Onyx.METHOD.MERGE,
        key: `${ONYXKEYS.COLLECTION.REPORT}${expenseReport?.chatReportID}`,
        value: {
            hasOutstandingChildRequest: hasIOUToApproveOrPay(chatReport, full ? expenseReport?.reportID ?? '-1' : '-1'),
        },
    };

    const optimisticNextStepData: OnyxUpdate = {
        onyxMethod: Onyx.METHOD.MERGE,
        key: `${ONYXKEYS.COLLECTION.NEXT_STEP}${expenseReport?.reportID}`,
        value: optimisticNextStep,
    };
    const optimisticData: OnyxUpdate[] = [optimisticIOUReportData, optimisticReportActionsData, optimisticNextStepData, optimisticChatReportData];

    const successData: OnyxUpdate[] = [
        {
            onyxMethod: Onyx.METHOD.MERGE,
            key: `${ONYXKEYS.COLLECTION.REPORT_ACTIONS}${expenseReport?.reportID}`,
            value: {
                [optimisticApprovedReportAction.reportActionID]: {
                    pendingAction: null,
                },
            },
        },
        {
            onyxMethod: Onyx.METHOD.MERGE,
            key: `${ONYXKEYS.COLLECTION.REPORT}${expenseReport?.reportID}`,
            value: {
                pendingFields: {
                    partial: null,
                },
            },
        },
    ];

    const failureData: OnyxUpdate[] = [
        {
            onyxMethod: Onyx.METHOD.MERGE,
            key: `${ONYXKEYS.COLLECTION.REPORT_ACTIONS}${expenseReport?.reportID}`,
            value: {
                [optimisticApprovedReportAction.reportActionID]: {
                    errors: ErrorUtils.getMicroSecondOnyxErrorWithTranslationKey('iou.error.other'),
                },
            },
        },
        {
            onyxMethod: Onyx.METHOD.MERGE,
            key: `${ONYXKEYS.COLLECTION.REPORT}${expenseReport?.chatReportID}`,
            value: {
                hasOutstandingChildRequest: chatReport?.hasOutstandingChildRequest,
                pendingFields: {
                    partial: null,
                },
            },
        },
        {
            onyxMethod: Onyx.METHOD.MERGE,
            key: `${ONYXKEYS.COLLECTION.NEXT_STEP}${expenseReport?.reportID}`,
            value: currentNextStep,
        },
    ];

    // Clear hold reason of all transactions if we approve all requests
    if (full && hasHeldExpenses) {
        const heldTransactions = ReportUtils.getAllHeldTransactions(expenseReport?.reportID);
        heldTransactions.forEach((heldTransaction) => {
            optimisticData.push({
                onyxMethod: Onyx.METHOD.MERGE,
                key: `${ONYXKEYS.COLLECTION.TRANSACTION}${heldTransaction.transactionID}`,
                value: {
                    comment: {
                        hold: '',
                    },
                },
            });
            failureData.push({
                onyxMethod: Onyx.METHOD.MERGE,
                key: `${ONYXKEYS.COLLECTION.TRANSACTION}${heldTransaction.transactionID}`,
                value: {
                    comment: {
                        hold: heldTransaction.comment.hold,
                    },
                },
            });
        });
    }

    const parameters: ApproveMoneyRequestParams = {
        reportID: expenseReport?.reportID ?? '-1',
        approvedReportActionID: optimisticApprovedReportAction.reportActionID,
        full,
    };

    API.write(WRITE_COMMANDS.APPROVE_MONEY_REQUEST, parameters, {optimisticData, successData, failureData});
}

function unapproveExpenseReport(expenseReport: OnyxEntry<OnyxTypes.Report>) {
    if (isEmptyObject(expenseReport)) {
        return;
    }

    const currentNextStep = allNextSteps[`${ONYXKEYS.COLLECTION.NEXT_STEP}${expenseReport.reportID}`] ?? null;

    const optimisticUnapprovedReportAction = ReportUtils.buildOptimisticUnapprovedReportAction(expenseReport.total ?? 0, expenseReport.currency ?? '', expenseReport.reportID);
    const optimisticNextStep = NextStepUtils.buildNextStep(expenseReport, CONST.REPORT.STATUS_NUM.SUBMITTED);

    const optimisticReportActionData: OnyxUpdate = {
        onyxMethod: Onyx.METHOD.MERGE,
        key: `${ONYXKEYS.COLLECTION.REPORT_ACTIONS}${expenseReport.reportID}`,
        value: {
            [optimisticUnapprovedReportAction.reportActionID]: {
                ...(optimisticUnapprovedReportAction as OnyxTypes.ReportAction),
                pendingAction: CONST.RED_BRICK_ROAD_PENDING_ACTION.ADD,
            },
        },
    };
    const optimisticIOUReportData: OnyxUpdate = {
        onyxMethod: Onyx.METHOD.MERGE,
        key: `${ONYXKEYS.COLLECTION.REPORT}${expenseReport.reportID}`,
        value: {
            ...expenseReport,
            lastMessageText: ReportActionsUtils.getReportActionText(optimisticUnapprovedReportAction),
            lastMessageHtml: ReportActionsUtils.getReportActionHtml(optimisticUnapprovedReportAction),
            stateNum: CONST.REPORT.STATE_NUM.SUBMITTED,
            statusNum: CONST.REPORT.STATUS_NUM.SUBMITTED,
            pendingFields: {
                partial: CONST.RED_BRICK_ROAD_PENDING_ACTION.UPDATE,
            },
        },
    };

    const optimisticNextStepData: OnyxUpdate = {
        onyxMethod: Onyx.METHOD.MERGE,
        key: `${ONYXKEYS.COLLECTION.NEXT_STEP}${expenseReport.reportID}`,
        value: optimisticNextStep,
    };

    const optimisticData: OnyxUpdate[] = [optimisticIOUReportData, optimisticReportActionData, optimisticNextStepData];

    const successData: OnyxUpdate[] = [
        {
            onyxMethod: Onyx.METHOD.MERGE,
            key: `${ONYXKEYS.COLLECTION.REPORT_ACTIONS}${expenseReport.reportID}`,
            value: {
                [optimisticUnapprovedReportAction.reportActionID]: {
                    pendingAction: null,
                },
            },
        },
        {
            onyxMethod: Onyx.METHOD.MERGE,
            key: `${ONYXKEYS.COLLECTION.REPORT}${expenseReport.reportID}`,
            value: {
                pendingFields: {
                    partial: null,
                },
            },
        },
    ];

    const failureData: OnyxUpdate[] = [
        {
            onyxMethod: Onyx.METHOD.MERGE,
            key: `${ONYXKEYS.COLLECTION.REPORT_ACTIONS}${expenseReport.reportID}`,
            value: {
                [optimisticUnapprovedReportAction.reportActionID]: {
                    errors: ErrorUtils.getMicroSecondOnyxErrorWithTranslationKey('iou.error.other'),
                },
            },
        },
        {
            onyxMethod: Onyx.METHOD.MERGE,
            key: `${ONYXKEYS.COLLECTION.NEXT_STEP}${expenseReport.reportID}`,
            value: currentNextStep,
        },
    ];

    const parameters: UnapproveExpenseReportParams = {
        reportID: expenseReport.reportID,
        reportActionID: optimisticUnapprovedReportAction.reportActionID,
    };

    API.write(WRITE_COMMANDS.UNAPPROVE_EXPENSE_REPORT, parameters, {optimisticData, successData, failureData});
}

function submitReport(expenseReport: OnyxTypes.Report) {
    if (expenseReport.policyID && SubscriptionUtils.shouldRestrictUserBillableActions(expenseReport.policyID)) {
        Navigation.navigate(ROUTES.RESTRICTED_ACTION.getRoute(expenseReport.policyID));
        return;
    }

    const currentNextStep = allNextSteps[`${ONYXKEYS.COLLECTION.NEXT_STEP}${expenseReport.reportID}`] ?? null;
    const parentReport = getReportOrDraftReport(expenseReport.parentReportID);
    const policy = PolicyUtils.getPolicy(expenseReport.policyID);
    const isCurrentUserManager = currentUserPersonalDetails?.accountID === expenseReport.managerID;
    const isSubmitAndClosePolicy = PolicyUtils.isSubmitAndClose(policy);
    const adminAccountID = policy?.role === CONST.POLICY.ROLE.ADMIN ? currentUserPersonalDetails?.accountID : undefined;
    const optimisticSubmittedReportAction = ReportUtils.buildOptimisticSubmittedReportAction(expenseReport?.total ?? 0, expenseReport.currency ?? '', expenseReport.reportID, adminAccountID);
    const optimisticNextStep = NextStepUtils.buildNextStep(expenseReport, isSubmitAndClosePolicy ? CONST.REPORT.STATUS_NUM.CLOSED : CONST.REPORT.STATUS_NUM.SUBMITTED);

    const optimisticData: OnyxUpdate[] = !isSubmitAndClosePolicy
        ? [
              {
                  onyxMethod: Onyx.METHOD.MERGE,
                  key: `${ONYXKEYS.COLLECTION.REPORT_ACTIONS}${expenseReport.reportID}`,
                  value: {
                      [optimisticSubmittedReportAction.reportActionID]: {
                          ...(optimisticSubmittedReportAction as OnyxTypes.ReportAction),
                          pendingAction: CONST.RED_BRICK_ROAD_PENDING_ACTION.ADD,
                      },
                  },
              },
              {
                  onyxMethod: Onyx.METHOD.MERGE,
                  key: `${ONYXKEYS.COLLECTION.REPORT}${expenseReport.reportID}`,
                  value: {
                      ...expenseReport,
                      lastMessageText: ReportActionsUtils.getReportActionText(optimisticSubmittedReportAction),
                      lastMessageHtml: ReportActionsUtils.getReportActionHtml(optimisticSubmittedReportAction),
                      stateNum: CONST.REPORT.STATE_NUM.SUBMITTED,
                      statusNum: CONST.REPORT.STATUS_NUM.SUBMITTED,
                  },
              },
          ]
        : [
              {
                  onyxMethod: Onyx.METHOD.MERGE,
                  key: `${ONYXKEYS.COLLECTION.REPORT}${expenseReport.reportID}`,
                  value: {
                      ...expenseReport,
                      stateNum: CONST.REPORT.STATE_NUM.APPROVED,
                      statusNum: CONST.REPORT.STATUS_NUM.CLOSED,
                  },
              },
          ];

    optimisticData.push({
        onyxMethod: Onyx.METHOD.MERGE,
        key: `${ONYXKEYS.COLLECTION.NEXT_STEP}${expenseReport.reportID}`,
        value: optimisticNextStep,
    });

    if (parentReport?.reportID) {
        optimisticData.push({
            onyxMethod: Onyx.METHOD.MERGE,
            key: `${ONYXKEYS.COLLECTION.REPORT}${parentReport.reportID}`,
            value: {
                ...parentReport,
                // In case its a manager who force submitted the report, they are the next user who needs to take an action
                hasOutstandingChildRequest: isCurrentUserManager,
                iouReportID: null,
            },
        });
    }

    const successData: OnyxUpdate[] = [];
    if (!isSubmitAndClosePolicy) {
        successData.push({
            onyxMethod: Onyx.METHOD.MERGE,
            key: `${ONYXKEYS.COLLECTION.REPORT_ACTIONS}${expenseReport.reportID}`,
            value: {
                [optimisticSubmittedReportAction.reportActionID]: {
                    pendingAction: null,
                },
            },
        });
    }

    const failureData: OnyxUpdate[] = [
        {
            onyxMethod: Onyx.METHOD.MERGE,
            key: `${ONYXKEYS.COLLECTION.REPORT}${expenseReport.reportID}`,
            value: {
                statusNum: CONST.REPORT.STATUS_NUM.OPEN,
                stateNum: CONST.REPORT.STATE_NUM.OPEN,
            },
        },
        {
            onyxMethod: Onyx.METHOD.MERGE,
            key: `${ONYXKEYS.COLLECTION.NEXT_STEP}${expenseReport.reportID}`,
            value: currentNextStep,
        },
    ];
    if (!isSubmitAndClosePolicy) {
        failureData.push({
            onyxMethod: Onyx.METHOD.MERGE,
            key: `${ONYXKEYS.COLLECTION.REPORT_ACTIONS}${expenseReport.reportID}`,
            value: {
                [optimisticSubmittedReportAction.reportActionID]: {
                    errors: ErrorUtils.getMicroSecondOnyxErrorWithTranslationKey('iou.error.other'),
                },
            },
        });
    }

    if (parentReport?.reportID) {
        failureData.push({
            onyxMethod: Onyx.METHOD.MERGE,
            key: `${ONYXKEYS.COLLECTION.REPORT}${parentReport.reportID}`,
            value: {
                hasOutstandingChildRequest: parentReport.hasOutstandingChildRequest,
                iouReportID: expenseReport.reportID,
            },
        });
    }

    const parameters: SubmitReportParams = {
        reportID: expenseReport.reportID,
        managerAccountID: PolicyUtils.getSubmitToAccountID(policy, expenseReport.ownerAccountID ?? -1) ?? expenseReport.managerID,
        reportActionID: optimisticSubmittedReportAction.reportActionID,
    };

    API.write(WRITE_COMMANDS.SUBMIT_REPORT, parameters, {optimisticData, successData, failureData});
}

function cancelPayment(expenseReport: OnyxEntry<OnyxTypes.Report>, chatReport: OnyxTypes.Report) {
    if (isEmptyObject(expenseReport)) {
        return;
    }

    const optimisticReportAction = ReportUtils.buildOptimisticCancelPaymentReportAction(expenseReport.reportID, -(expenseReport.total ?? 0), expenseReport.currency ?? '');
    const policy = PolicyUtils.getPolicy(chatReport.policyID);
    const isFree = policy && policy.type === CONST.POLICY.TYPE.FREE;
    const approvalMode = policy?.approvalMode ?? CONST.POLICY.APPROVAL_MODE.BASIC;
    let stateNum: ValueOf<typeof CONST.REPORT.STATE_NUM> = CONST.REPORT.STATE_NUM.SUBMITTED;
    let statusNum: ValueOf<typeof CONST.REPORT.STATUS_NUM> = CONST.REPORT.STATUS_NUM.SUBMITTED;
    if (!isFree) {
        stateNum = approvalMode === CONST.POLICY.APPROVAL_MODE.OPTIONAL ? CONST.REPORT.STATE_NUM.SUBMITTED : CONST.REPORT.STATE_NUM.APPROVED;
        statusNum = approvalMode === CONST.POLICY.APPROVAL_MODE.OPTIONAL ? CONST.REPORT.STATUS_NUM.CLOSED : CONST.REPORT.STATUS_NUM.APPROVED;
    }
    const optimisticNextStep = NextStepUtils.buildNextStep(expenseReport, statusNum);
    const optimisticData: OnyxUpdate[] = [
        {
            onyxMethod: Onyx.METHOD.MERGE,
            key: `${ONYXKEYS.COLLECTION.REPORT_ACTIONS}${expenseReport.reportID}`,
            value: {
                [optimisticReportAction.reportActionID]: {
                    ...(optimisticReportAction as OnyxTypes.ReportAction),
                    pendingAction: CONST.RED_BRICK_ROAD_PENDING_ACTION.ADD,
                },
            },
        },
        {
            onyxMethod: Onyx.METHOD.MERGE,
            key: `${ONYXKEYS.COLLECTION.REPORT}${expenseReport.reportID}`,
            value: {
                ...expenseReport,
                lastMessageText: ReportActionsUtils.getReportActionText(optimisticReportAction),
                lastMessageHtml: ReportActionsUtils.getReportActionHtml(optimisticReportAction),
                stateNum,
                statusNum,
            },
        },
    ];

    if (!isFree) {
        optimisticData.push({
            onyxMethod: Onyx.METHOD.MERGE,
            key: `${ONYXKEYS.COLLECTION.NEXT_STEP}${expenseReport.reportID}`,
            value: optimisticNextStep,
        });
    }

    const successData: OnyxUpdate[] = [
        {
            onyxMethod: Onyx.METHOD.MERGE,
            key: `${ONYXKEYS.COLLECTION.REPORT_ACTIONS}${expenseReport.reportID}`,
            value: {
                [optimisticReportAction.reportActionID]: {
                    pendingAction: null,
                },
            },
        },
    ];

    const failureData: OnyxUpdate[] = [
        {
            onyxMethod: Onyx.METHOD.MERGE,
            key: `${ONYXKEYS.COLLECTION.REPORT_ACTIONS}${expenseReport.reportID}`,
            value: {
                [optimisticReportAction.reportActionID ?? '-1']: {
                    errors: ErrorUtils.getMicroSecondOnyxErrorWithTranslationKey('iou.error.other'),
                },
            },
        },
        {
            onyxMethod: Onyx.METHOD.MERGE,
            key: `${ONYXKEYS.COLLECTION.REPORT}${expenseReport.reportID}`,
            value: {
                statusNum: CONST.REPORT.STATUS_NUM.REIMBURSED,
            },
        },
    ];

    if (chatReport?.reportID) {
        failureData.push({
            onyxMethod: Onyx.METHOD.MERGE,
            key: `${ONYXKEYS.COLLECTION.REPORT}${chatReport.reportID}`,
            value: {
                hasOutstandingChildRequest: true,
                iouReportID: expenseReport.reportID,
            },
        });
    }
    if (!isFree) {
        failureData.push({
            onyxMethod: Onyx.METHOD.MERGE,
            key: `${ONYXKEYS.COLLECTION.NEXT_STEP}${expenseReport.reportID}`,
            value: NextStepUtils.buildNextStep(expenseReport, CONST.REPORT.STATUS_NUM.REIMBURSED),
        });
    }

    API.write(
        WRITE_COMMANDS.CANCEL_PAYMENT,
        {
            iouReportID: expenseReport.reportID,
            chatReportID: chatReport.reportID,
            managerAccountID: expenseReport.managerID ?? -1,
            reportActionID: optimisticReportAction.reportActionID,
        },
        {optimisticData, successData, failureData},
    );
}

function payMoneyRequest(paymentType: PaymentMethodType, chatReport: OnyxTypes.Report, iouReport: OnyxTypes.Report, full = true) {
    if (chatReport.policyID && SubscriptionUtils.shouldRestrictUserBillableActions(chatReport.policyID)) {
        Navigation.navigate(ROUTES.RESTRICTED_ACTION.getRoute(chatReport.policyID));
        return;
    }

    const recipient = {accountID: iouReport.ownerAccountID};
    const {params, optimisticData, successData, failureData} = getPayMoneyRequestParams(chatReport, iouReport, recipient, paymentType, full);

    // For now, we need to call the PayMoneyRequestWithWallet API since PayMoneyRequest was not updated to work with
    // Expensify Wallets.
    const apiCommand = paymentType === CONST.IOU.PAYMENT_TYPE.EXPENSIFY ? WRITE_COMMANDS.PAY_MONEY_REQUEST_WITH_WALLET : WRITE_COMMANDS.PAY_MONEY_REQUEST;

    API.write(apiCommand, params, {optimisticData, successData, failureData});
    Navigation.dismissModalWithReport(chatReport);
}

function payInvoice(paymentMethodType: PaymentMethodType, chatReport: OnyxTypes.Report, invoiceReport: OnyxTypes.Report) {
    const recipient = {accountID: invoiceReport.ownerAccountID};
    const {
        optimisticData,
        successData,
        failureData,
        params: {reportActionID},
    } = getPayMoneyRequestParams(chatReport, invoiceReport, recipient, paymentMethodType, true);

    const params: PayInvoiceParams = {
        reportID: invoiceReport.reportID,
        reportActionID,
        paymentMethodType,
    };

    API.write(WRITE_COMMANDS.PAY_INVOICE, params, {optimisticData, successData, failureData});
}

function detachReceipt(transactionID: string) {
    const transaction = allTransactions[`${ONYXKEYS.COLLECTION.TRANSACTION}${transactionID}`];
    const newTransaction = transaction ? {...transaction, filename: '', receipt: {}} : null;

    const optimisticData: OnyxUpdate[] = [
        {
            onyxMethod: Onyx.METHOD.SET,
            key: `${ONYXKEYS.COLLECTION.TRANSACTION}${transactionID}`,
            value: newTransaction,
        },
    ];

    const failureData: OnyxUpdate[] = [
        {
            onyxMethod: Onyx.METHOD.MERGE,
            key: `${ONYXKEYS.COLLECTION.TRANSACTION}${transactionID}`,
            value: {
                ...(transaction ?? null),
                errors: ErrorUtils.getMicroSecondOnyxErrorWithTranslationKey('iou.error.receiptDeleteFailureError'),
            },
        },
    ];

    const parameters: DetachReceiptParams = {transactionID};

    API.write(WRITE_COMMANDS.DETACH_RECEIPT, parameters, {optimisticData, failureData});
}

function replaceReceipt(transactionID: string, file: File, source: string) {
    const transaction = allTransactions[`${ONYXKEYS.COLLECTION.TRANSACTION}${transactionID}`];
    const oldReceipt = transaction?.receipt ?? {};
    const receiptOptimistic = {
        source,
        state: CONST.IOU.RECEIPT_STATE.OPEN,
    };

    const optimisticData: OnyxUpdate[] = [
        {
            onyxMethod: Onyx.METHOD.MERGE,
            key: `${ONYXKEYS.COLLECTION.TRANSACTION}${transactionID}`,
            value: {
                receipt: receiptOptimistic,
                filename: file.name,
            },
        },
    ];
    const failureData: OnyxUpdate[] = [
        {
            onyxMethod: Onyx.METHOD.MERGE,
            key: `${ONYXKEYS.COLLECTION.TRANSACTION}${transactionID}`,
            value: {
                receipt: !isEmptyObject(oldReceipt) ? oldReceipt : null,
                filename: transaction?.filename,
                errors: getReceiptError(receiptOptimistic, file.name),
            },
        },
    ];

    const parameters: ReplaceReceiptParams = {
        transactionID,
        receipt: file,
    };

    API.write(WRITE_COMMANDS.REPLACE_RECEIPT, parameters, {optimisticData, failureData});
}

/**
 * Finds the participants for an IOU based on the attached report
 * @param transactionID of the transaction to set the participants of
 * @param report attached to the transaction
 */
function setMoneyRequestParticipantsFromReport(transactionID: string, report: OnyxEntry<OnyxTypes.Report>): Participant[] {
    // If the report is iou or expense report, we should get the chat report to set participant for request money
    const chatReport = ReportUtils.isMoneyRequestReport(report) ? getReportOrDraftReport(report?.chatReportID) : report;
    const currentUserAccountID = currentUserPersonalDetails?.accountID;
    const shouldAddAsReport = !isEmptyObject(chatReport) && ReportUtils.isSelfDM(chatReport);
    let participants: Participant[] = [];

    if (ReportUtils.isPolicyExpenseChat(chatReport) || shouldAddAsReport) {
        participants = [{accountID: 0, reportID: chatReport?.reportID, isPolicyExpenseChat: ReportUtils.isPolicyExpenseChat(chatReport), selected: true}];
    } else if (ReportUtils.isInvoiceRoom(chatReport)) {
        participants = [
            {reportID: chatReport?.reportID, selected: true},
            {
                policyID: chatReport?.policyID,
                isSender: true,
                selected: false,
            },
        ];
    } else {
        const chatReportOtherParticipants = Object.keys(chatReport?.participants ?? {})
            .map(Number)
            .filter((accountID) => accountID !== currentUserAccountID);
        participants = chatReportOtherParticipants.map((accountID) => ({accountID, selected: true}));
    }

    Onyx.merge(`${ONYXKEYS.COLLECTION.TRANSACTION_DRAFT}${transactionID}`, {participants, participantsAutoAssigned: true});

    return participants;
}

function setMoneyRequestTaxRate(transactionID: string, taxCode: string) {
    Onyx.merge(`${ONYXKEYS.COLLECTION.TRANSACTION_DRAFT}${transactionID}`, {taxCode});
}

function setMoneyRequestTaxAmount(transactionID: string, taxAmount: number | null) {
    Onyx.merge(`${ONYXKEYS.COLLECTION.TRANSACTION_DRAFT}${transactionID}`, {taxAmount});
}

function dismissHoldUseExplanation() {
    const parameters: SetNameValuePairParams = {
        name: ONYXKEYS.NVP_DISMISSED_HOLD_USE_EXPLANATION,
        value: true,
    };

    const optimisticData: OnyxUpdate[] = [
        {
            onyxMethod: Onyx.METHOD.MERGE,
            key: ONYXKEYS.NVP_DISMISSED_HOLD_USE_EXPLANATION,
            value: true,
        },
    ];

    API.write(WRITE_COMMANDS.SET_NAME_VALUE_PAIR, parameters, {
        optimisticData,
    });
}

/**
 * Sets the `splitShares` map that holds individual shares of a split bill
 */
function setSplitShares(transaction: OnyxEntry<OnyxTypes.Transaction>, amount: number, currency: string, newAccountIDs: number[]) {
    if (!transaction) {
        return;
    }
    const oldAccountIDs = Object.keys(transaction.splitShares ?? {}).map((key) => Number(key));

    // Create an array containing unique IDs of the current transaction participants and the new ones
    // The current userAccountID might not be included in newAccountIDs if this is called from the participants step using Global Create
    // If this is called from an existing group chat, it'll be included. So we manually add them to account for both cases.
    const accountIDs = [...new Set<number>([userAccountID, ...newAccountIDs, ...oldAccountIDs])];

    const splitShares: SplitShares = accountIDs.reduce((acc: SplitShares, accountID): SplitShares => {
        // We want to replace the contents of splitShares to contain only `newAccountIDs` entries
        // In the case of going back to the participants page and removing a participant
        // a simple merge will have the previous participant still present in the splitshares object
        // So we manually set their entry to null
        if (!newAccountIDs.includes(accountID) && accountID !== userAccountID) {
            acc[accountID] = null;
            return acc;
        }

        const isPayer = accountID === userAccountID;
        const participantsLength = newAccountIDs.includes(userAccountID) ? newAccountIDs.length - 1 : newAccountIDs.length;
        const splitAmount = IOUUtils.calculateAmount(participantsLength, amount, currency, isPayer);
        acc[accountID] = {
            amount: splitAmount,
            isModified: false,
        };
        return acc;
    }, {});

    Onyx.merge(`${ONYXKEYS.COLLECTION.TRANSACTION_DRAFT}${transaction.transactionID}`, {splitShares});
}

function resetSplitShares(transaction: OnyxEntry<OnyxTypes.Transaction>, newAmount?: number, currency?: string) {
    if (!transaction) {
        return;
    }
    const accountIDs = Object.keys(transaction.splitShares ?? {}).map((key) => Number(key));
    if (!accountIDs) {
        return;
    }
    setSplitShares(transaction, newAmount ?? transaction.amount, currency ?? transaction.currency, accountIDs);
}

/**
 * Sets an individual split share of the participant accountID supplied
 */
function setIndividualShare(transactionID: string, participantAccountID: number, participantShare: number) {
    Onyx.merge(`${ONYXKEYS.COLLECTION.TRANSACTION_DRAFT}${transactionID}`, {
        splitShares: {
            [participantAccountID]: {amount: participantShare, isModified: true},
        },
    });
}

/**
 * Adjusts remaining unmodified shares when another share is modified
 * E.g. if total bill is $100 and split between 3 participants, when the user changes the first share to $50, the remaining unmodified shares will become $25 each.
 */
function adjustRemainingSplitShares(transaction: NonNullable<OnyxTypes.Transaction>) {
    const modifiedShares = Object.keys(transaction.splitShares ?? {}).filter((key: string) => transaction?.splitShares?.[Number(key)]?.isModified);

    if (!modifiedShares.length) {
        return;
    }

    const sumOfManualShares = modifiedShares
        .map((key: string): number => transaction?.splitShares?.[Number(key)]?.amount ?? 0)
        .reduce((prev: number, current: number): number => prev + current, 0);

    const unmodifiedSharesAccountIDs = Object.keys(transaction.splitShares ?? {})
        .filter((key: string) => !transaction?.splitShares?.[Number(key)]?.isModified)
        .map((key: string) => Number(key));

    const remainingTotal = transaction.amount - sumOfManualShares;
    if (remainingTotal < 0) {
        return;
    }

    const splitShares: SplitShares = unmodifiedSharesAccountIDs.reduce((acc: SplitShares, accountID: number, index: number): SplitShares => {
        const splitAmount = IOUUtils.calculateAmount(unmodifiedSharesAccountIDs.length - 1, remainingTotal, transaction.currency, index === 0);
        acc[accountID] = {
            amount: splitAmount,
        };
        return acc;
    }, {});

    Onyx.merge(`${ONYXKEYS.COLLECTION.TRANSACTION_DRAFT}${transaction.transactionID}`, {splitShares});
}

/**
 * Put expense on HOLD
 */
function putOnHold(transactionID: string, comment: string, reportID: string) {
    const currentTime = DateUtils.getDBTime();
    const createdReportAction = ReportUtils.buildOptimisticHoldReportAction(currentTime);
    const createdReportActionComment = ReportUtils.buildOptimisticHoldReportActionComment(comment, DateUtils.addMillisecondsFromDateTime(currentTime, 1));

    const optimisticData: OnyxUpdate[] = [
        {
            onyxMethod: Onyx.METHOD.MERGE,
            key: `${ONYXKEYS.COLLECTION.REPORT_ACTIONS}${reportID}`,
            value: {
                [createdReportAction.reportActionID]: createdReportAction as ReportAction,
                [createdReportActionComment.reportActionID]: createdReportActionComment as ReportAction,
            },
        },
        {
            onyxMethod: Onyx.METHOD.MERGE,
            key: `${ONYXKEYS.COLLECTION.TRANSACTION}${transactionID}`,
            value: {
                pendingAction: CONST.RED_BRICK_ROAD_PENDING_ACTION.UPDATE,
                comment: {
                    hold: createdReportAction.reportActionID,
                },
            },
        },
    ];

    const successData: OnyxUpdate[] = [
        {
            onyxMethod: Onyx.METHOD.MERGE,
            key: `${ONYXKEYS.COLLECTION.TRANSACTION}${transactionID}`,
            value: {
                pendingAction: null,
            },
        },
    ];

    const failureData: OnyxUpdate[] = [
        {
            onyxMethod: Onyx.METHOD.MERGE,
            key: `${ONYXKEYS.COLLECTION.TRANSACTION}${transactionID}`,
            value: {
                pendingAction: null,
                comment: {
                    hold: null,
                },
                errors: ErrorUtils.getMicroSecondOnyxErrorWithTranslationKey('iou.error.genericHoldExpenseFailureMessage'),
            },
        },
    ];

    API.write(
        'HoldRequest',
        {
            transactionID,
            comment,
            reportActionID: createdReportAction.reportActionID,
            commentReportActionID: createdReportActionComment.reportActionID,
        },
        {optimisticData, successData, failureData},
    );
}

/**
 * Remove expense from HOLD
 */
function unholdRequest(transactionID: string, reportID: string) {
    const createdReportAction = ReportUtils.buildOptimisticUnHoldReportAction();
    const transactionViolations = allTransactionViolations[`${ONYXKEYS.COLLECTION.TRANSACTION_VIOLATIONS}${transactionID}`];

    const optimisticData: OnyxUpdate[] = [
        {
            onyxMethod: Onyx.METHOD.MERGE,
            key: `${ONYXKEYS.COLLECTION.REPORT_ACTIONS}${reportID}`,
            value: {
                [createdReportAction.reportActionID]: createdReportAction as ReportAction,
            },
        },
        {
            onyxMethod: Onyx.METHOD.MERGE,
            key: `${ONYXKEYS.COLLECTION.TRANSACTION}${transactionID}`,
            value: {
                pendingAction: CONST.RED_BRICK_ROAD_PENDING_ACTION.UPDATE,
                comment: {
                    hold: null,
                },
            },
        },
        {
            onyxMethod: Onyx.METHOD.SET,
            key: `${ONYXKEYS.COLLECTION.TRANSACTION_VIOLATIONS}${transactionID}`,
            value: transactionViolations?.filter((violation) => violation.name !== CONST.VIOLATIONS.HOLD) ?? [],
        },
    ];

    const successData: OnyxUpdate[] = [
        {
            onyxMethod: Onyx.METHOD.MERGE,
            key: `${ONYXKEYS.COLLECTION.TRANSACTION}${transactionID}`,
            value: {
                pendingAction: null,
                comment: {
                    hold: null,
                },
            },
        },
    ];

    const failureData: OnyxUpdate[] = [
        {
            onyxMethod: Onyx.METHOD.MERGE,
            key: `${ONYXKEYS.COLLECTION.TRANSACTION}${transactionID}`,
            value: {
                pendingAction: null,
                errors: ErrorUtils.getMicroSecondOnyxErrorWithTranslationKey('iou.error.genericUnholdExpenseFailureMessage'),
            },
        },
        {
            onyxMethod: Onyx.METHOD.SET,
            key: `${ONYXKEYS.COLLECTION.TRANSACTION_VIOLATIONS}${transactionID}`,
            value: transactionViolations ?? null,
        },
    ];

    API.write(
        'UnHoldRequest',
        {
            transactionID,
            reportActionID: createdReportAction.reportActionID,
        },
        {optimisticData, successData, failureData},
    );
}
// eslint-disable-next-line rulesdir/no-negated-variables
function navigateToStartStepIfScanFileCannotBeRead(
    receiptFilename: string | undefined,
    receiptPath: ReceiptSource | undefined,
    onSuccess: (file: File) => void,
    requestType: IOURequestType,
    iouType: IOUType,
    transactionID: string,
    reportID: string,
    receiptType: string | undefined,
) {
    if (!receiptFilename || !receiptPath) {
        return;
    }

    const onFailure = () => {
        setMoneyRequestReceipt(transactionID, '', '', true);
        if (requestType === CONST.IOU.REQUEST_TYPE.MANUAL) {
            Navigation.navigate(ROUTES.MONEY_REQUEST_STEP_SCAN.getRoute(CONST.IOU.ACTION.CREATE, iouType, transactionID, reportID, Navigation.getActiveRouteWithoutParams()));
            return;
        }
        IOUUtils.navigateToStartMoneyRequestStep(requestType, iouType, transactionID, reportID);
    };
    FileUtils.readFileAsync(receiptPath.toString(), receiptFilename, onSuccess, onFailure, receiptType);
}

/** Save the preferred payment method for a policy */
function savePreferredPaymentMethod(policyID: string, paymentMethod: PaymentMethodType) {
    Onyx.merge(`${ONYXKEYS.NVP_LAST_PAYMENT_METHOD}`, {[policyID]: paymentMethod});
}

/** Get report policy id of IOU request */
function getIOURequestPolicyID(transaction: OnyxEntry<OnyxTypes.Transaction>, report: OnyxEntry<OnyxTypes.Report>): string {
    // Workspace sender will exist for invoices
    const workspaceSender = transaction?.participants?.find((participant) => participant.isSender);
    return workspaceSender?.policyID ?? report?.policyID ?? '-1';
}

/** Merge several transactions into one by updating the fields of the one we want to keep and deleting the rest */
function mergeDuplicates(params: TransactionMergeParams) {
    const originalSelectedTransaction = allTransactions[`${ONYXKEYS.COLLECTION.TRANSACTION}${params.transactionID}`];

    const optimisticTransactionData: OnyxUpdate = {
        onyxMethod: Onyx.METHOD.MERGE,
        key: `${ONYXKEYS.COLLECTION.TRANSACTION}${params.transactionID}`,
        value: {
            ...originalSelectedTransaction,
            billable: params.billable,
            comment: {
                comment: params.comment,
            },
            category: params.category,
            created: params.created,
            currency: params.currency,
            modifiedMerchant: params.merchant,
            reimbursable: params.reimbursable,
            tag: params.tag,
        },
    };

    const failureTransactionData: OnyxUpdate = {
        onyxMethod: Onyx.METHOD.MERGE,
        key: `${ONYXKEYS.COLLECTION.TRANSACTION}${params.transactionID}`,
        // eslint-disable-next-line @typescript-eslint/non-nullable-type-assertion-style
        value: originalSelectedTransaction as OnyxTypes.Transaction,
    };

    const optimisticTransactionDuplicatesData: OnyxUpdate[] = params.transactionIDList.map((id) => ({
        onyxMethod: Onyx.METHOD.SET,
        key: `${ONYXKEYS.COLLECTION.TRANSACTION}${id}`,
        value: null,
    }));

    const failureTransactionDuplicatesData: OnyxUpdate[] = params.transactionIDList.map((id) => ({
        onyxMethod: Onyx.METHOD.MERGE,
        key: `${ONYXKEYS.COLLECTION.TRANSACTION}${id}`,
        // eslint-disable-next-line @typescript-eslint/non-nullable-type-assertion-style
        value: allTransactions[`${ONYXKEYS.COLLECTION.TRANSACTION}${id}`] as OnyxTypes.Transaction,
    }));

    const optimisticTransactionViolations: OnyxUpdate[] = [...params.transactionIDList, params.transactionID].map((id) => {
        const violations = allTransactionViolations[`${ONYXKEYS.COLLECTION.TRANSACTION_VIOLATIONS}${id}`] ?? [];
        return {
            onyxMethod: Onyx.METHOD.MERGE,
            key: `${ONYXKEYS.COLLECTION.TRANSACTION_VIOLATIONS}${id}`,
            value: violations.filter((violation) => violation.name !== CONST.VIOLATIONS.DUPLICATED_TRANSACTION),
        };
    });

    const failureTransactionViolations: OnyxUpdate[] = [...params.transactionIDList, params.transactionID].map((id) => {
        const violations = allTransactionViolations[`${ONYXKEYS.COLLECTION.TRANSACTION_VIOLATIONS}${id}`] ?? [];
        return {
            onyxMethod: Onyx.METHOD.MERGE,
            key: `${ONYXKEYS.COLLECTION.TRANSACTION_VIOLATIONS}${id}`,
            value: violations,
        };
    });

    const optimisticData: OnyxUpdate[] = [];
    const failureData: OnyxUpdate[] = [];

    optimisticData.push(optimisticTransactionData, ...optimisticTransactionDuplicatesData, ...optimisticTransactionViolations);
    failureData.push(failureTransactionData, ...failureTransactionDuplicatesData, ...failureTransactionViolations);

    API.write(WRITE_COMMANDS.TRANSACTION_MERGE, params, {optimisticData, failureData});
}

export {
    adjustRemainingSplitShares,
    approveMoneyRequest,
    canApproveIOU,
    cancelPayment,
    canIOUBePaid,
    cleanUpMoneyRequest,
    clearMoneyRequest,
    completeSplitBill,
    createDistanceRequest,
    createDraftTransaction,
    deleteMoneyRequest,
    deleteTrackExpense,
    detachReceipt,
    dismissHoldUseExplanation,
    editMoneyRequest,
    getIOURequestPolicyID,
    initMoneyRequest,
    navigateToStartStepIfScanFileCannotBeRead,
    payInvoice,
    payMoneyRequest,
    putOnHold,
    replaceReceipt,
    requestMoney,
    resetSplitShares,
    savePreferredPaymentMethod,
    sendInvoice,
    sendMoneyElsewhere,
    sendMoneyWithWallet,
    setCustomUnitRateID,
    setDraftSplitTransaction,
    setIndividualShare,
    setMoneyRequestAmount,
    setMoneyRequestBillable,
    setMoneyRequestCategory,
    setMoneyRequestCreated,
    setMoneyRequestCurrency,
    setMoneyRequestDescription,
    setMoneyRequestMerchant,
    setMoneyRequestParticipants,
    setMoneyRequestParticipantsFromReport,
    setMoneyRequestPendingFields,
    setMoneyRequestReceipt,
    setMoneyRequestTag,
    setMoneyRequestTaxAmount,
    setMoneyRequestTaxRate,
    setSplitPayer,
    setSplitShares,
    splitBill,
    splitBillAndOpenReport,
    startMoneyRequest,
    startSplitBill,
    submitReport,
    trackExpense,
    unapproveExpenseReport,
    unholdRequest,
    updateDistanceRequestRate,
    updateMoneyRequestAmountAndCurrency,
    updateMoneyRequestBillable,
    updateMoneyRequestCategory,
    updateMoneyRequestDate,
    updateMoneyRequestDescription,
    updateMoneyRequestDistance,
    updateMoneyRequestMerchant,
    updateMoneyRequestTag,
    updateMoneyRequestTaxAmount,
    updateMoneyRequestTaxRate,
    mergeDuplicates,
};
export type {GPSPoint as GpsPoint, IOURequestType};<|MERGE_RESOLUTION|>--- conflicted
+++ resolved
@@ -2029,10 +2029,6 @@
             undefined,
             false,
             false,
-<<<<<<< HEAD
-            optimisticTransaction.receipt,
-=======
->>>>>>> c47208e8
             false,
             undefined,
             linkedTrackedExpenseReportAction?.childReportID,
