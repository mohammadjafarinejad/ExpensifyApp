import {format} from 'date-fns';
import {fastMerge, Str} from 'expensify-common';
import type {NullishDeep, OnyxCollection, OnyxEntry, OnyxInputValue, OnyxUpdate} from 'react-native-onyx';
import Onyx from 'react-native-onyx';
import type {PartialDeep, SetRequired, ValueOf} from 'type-fest';
import ReceiptGeneric from '@assets/images/receipt-generic.png';
import * as API from '@libs/API';
import type {
    ApproveMoneyRequestParams,
    CompleteSplitBillParams,
    CreateDistanceRequestParams,
    CreateWorkspaceParams,
    DeleteMoneyRequestParams,
    DetachReceiptParams,
    PayInvoiceParams,
    PayMoneyRequestParams,
    ReplaceReceiptParams,
    RequestMoneyParams,
    ResolveDuplicatesParams,
    SendInvoiceParams,
    SendMoneyParams,
    SetNameValuePairParams,
    SplitBillParams,
    StartSplitBillParams,
    SubmitReportParams,
    TrackExpenseParams,
    TransactionMergeParams,
    UnapproveExpenseReportParams,
    UpdateMoneyRequestParams,
} from '@libs/API/parameters';
import {WRITE_COMMANDS} from '@libs/API/types';
import * as CurrencyUtils from '@libs/CurrencyUtils';
import DateUtils from '@libs/DateUtils';
import DistanceRequestUtils from '@libs/DistanceRequestUtils';
import * as ErrorUtils from '@libs/ErrorUtils';
import * as FileUtils from '@libs/fileDownload/FileUtils';
import GoogleTagManager from '@libs/GoogleTagManager';
import * as IOUUtils from '@libs/IOUUtils';
import * as LocalePhoneNumber from '@libs/LocalePhoneNumber';
import * as Localize from '@libs/Localize';
import isSearchTopmostCentralPane from '@libs/Navigation/isSearchTopmostCentralPane';
import Navigation from '@libs/Navigation/Navigation';
import * as NextStepUtils from '@libs/NextStepUtils';
import {rand64} from '@libs/NumberUtils';
import * as OptionsListUtils from '@libs/OptionsListUtils';
import * as PersonalDetailsUtils from '@libs/PersonalDetailsUtils';
import * as PhoneNumber from '@libs/PhoneNumber';
import * as PolicyUtils from '@libs/PolicyUtils';
import * as ReportActionsUtils from '@libs/ReportActionsUtils';
import * as ReportConnection from '@libs/ReportConnection';
import type {OptimisticChatReport, OptimisticCreatedReportAction, OptimisticIOUReportAction, TransactionDetails} from '@libs/ReportUtils';
import * as ReportUtils from '@libs/ReportUtils';
import * as SessionUtils from '@libs/SessionUtils';
import * as SubscriptionUtils from '@libs/SubscriptionUtils';
import * as TransactionUtils from '@libs/TransactionUtils';
import {getCurrency, getTransaction} from '@libs/TransactionUtils';
import ViolationsUtils from '@libs/Violations/ViolationsUtils';
import type {IOUAction, IOUType} from '@src/CONST';
import CONST from '@src/CONST';
import ONYXKEYS from '@src/ONYXKEYS';
import ROUTES from '@src/ROUTES';
import type * as OnyxTypes from '@src/types/onyx';
import type {Attendee, Participant, Split} from '@src/types/onyx/IOU';
import type {ErrorFields, Errors} from '@src/types/onyx/OnyxCommon';
import type {PaymentMethodType} from '@src/types/onyx/OriginalMessage';
import type ReportAction from '@src/types/onyx/ReportAction';
import type {OnyxData} from '@src/types/onyx/Request';
import type {SearchPolicy, SearchReport, SearchTransaction} from '@src/types/onyx/SearchResults';
import type {Comment, Receipt, ReceiptSource, Routes, SplitShares, TransactionChanges, WaypointCollection} from '@src/types/onyx/Transaction';
import {isEmptyObject} from '@src/types/utils/EmptyObject';
import * as CachedPDFPaths from './CachedPDFPaths';
import * as Category from './Policy/Category';
import * as Policy from './Policy/Policy';
import * as Tag from './Policy/Tag';
import * as Report from './Report';
import {getRecentWaypoints, sanitizeRecentWaypoints} from './Transaction';

type IOURequestType = ValueOf<typeof CONST.IOU.REQUEST_TYPE>;

type OneOnOneIOUReport = OnyxTypes.Report | undefined | null;

type MoneyRequestInformation = {
    payerAccountID: number;
    payerEmail: string;
    iouReport: OnyxTypes.Report;
    chatReport: OnyxTypes.Report;
    transaction: OnyxTypes.Transaction;
    iouAction: OptimisticIOUReportAction;
    createdChatReportActionID: string;
    createdIOUReportActionID: string;
    reportPreviewAction: OnyxTypes.ReportAction;
    transactionThreadReportID: string;
    createdReportActionIDForThread: string;
    onyxData: OnyxData;
};

type TrackExpenseInformation = {
    createdWorkspaceParams?: CreateWorkspaceParams;
    iouReport?: OnyxTypes.Report;
    chatReport: OnyxTypes.Report;
    transaction: OnyxTypes.Transaction;
    iouAction: OptimisticIOUReportAction;
    createdChatReportActionID: string;
    createdIOUReportActionID?: string;
    reportPreviewAction?: OnyxTypes.ReportAction;
    transactionThreadReportID: string;
    createdReportActionIDForThread: string;
    actionableWhisperReportActionIDParam?: string;
    onyxData: OnyxData;
};

type SendInvoiceInformation = {
    senderWorkspaceID: string;
    receiver: Partial<OnyxTypes.PersonalDetails>;
    invoiceRoom: OnyxTypes.Report;
    createdChatReportActionID: string;
    invoiceReportID: string;
    reportPreviewReportActionID: string;
    transactionID: string;
    transactionThreadReportID: string;
    createdIOUReportActionID: string;
    createdReportActionIDForThread: string;
    reportActionID: string;
    onyxData: OnyxData;
};

type SplitData = {
    chatReportID: string;
    transactionID: string;
    reportActionID: string;
    policyID?: string;
    createdReportActionID?: string;
    chatType?: string;
};

type SplitsAndOnyxData = {
    splitData: SplitData;
    splits: Split[];
    onyxData: OnyxData;
};

type UpdateMoneyRequestData = {
    params: UpdateMoneyRequestParams;
    onyxData: OnyxData;
};

type PayMoneyRequestData = {
    params: PayMoneyRequestParams & Partial<PayInvoiceParams>;
    optimisticData: OnyxUpdate[];
    successData: OnyxUpdate[];
    failureData: OnyxUpdate[];
};

type SendMoneyParamsData = {
    params: SendMoneyParams;
    optimisticData: OnyxUpdate[];
    successData: OnyxUpdate[];
    failureData: OnyxUpdate[];
};

type GPSPoint = {
    lat: number;
    long: number;
};

let allPersonalDetails: OnyxTypes.PersonalDetailsList = {};
Onyx.connect({
    key: ONYXKEYS.PERSONAL_DETAILS_LIST,
    callback: (value) => {
        allPersonalDetails = value ?? {};
    },
});

let allTransactions: NonNullable<OnyxCollection<OnyxTypes.Transaction>> = {};
Onyx.connect({
    key: ONYXKEYS.COLLECTION.TRANSACTION,
    waitForCollectionCallback: true,
    callback: (value) => {
        if (!value) {
            allTransactions = {};
            return;
        }

        allTransactions = value;
    },
});

let allTransactionDrafts: NonNullable<OnyxCollection<OnyxTypes.Transaction>> = {};
Onyx.connect({
    key: ONYXKEYS.COLLECTION.TRANSACTION_DRAFT,
    waitForCollectionCallback: true,
    callback: (value) => {
        allTransactionDrafts = value ?? {};
    },
});

let allTransactionViolations: NonNullable<OnyxCollection<OnyxTypes.TransactionViolations>> = {};
Onyx.connect({
    key: ONYXKEYS.COLLECTION.TRANSACTION_VIOLATIONS,
    waitForCollectionCallback: true,
    callback: (value) => {
        if (!value) {
            allTransactionViolations = {};
            return;
        }

        allTransactionViolations = value;
    },
});

let allDraftSplitTransactions: NonNullable<OnyxCollection<OnyxTypes.Transaction>> = {};
Onyx.connect({
    key: ONYXKEYS.COLLECTION.SPLIT_TRANSACTION_DRAFT,
    waitForCollectionCallback: true,
    callback: (value) => {
        allDraftSplitTransactions = value ?? {};
    },
});

let allNextSteps: NonNullable<OnyxCollection<OnyxTypes.ReportNextStep>> = {};
Onyx.connect({
    key: ONYXKEYS.COLLECTION.NEXT_STEP,
    waitForCollectionCallback: true,
    callback: (value) => {
        allNextSteps = value ?? {};
    },
});

let userAccountID = -1;
let currentUserEmail = '';
Onyx.connect({
    key: ONYXKEYS.SESSION,
    callback: (value) => {
        currentUserEmail = value?.email ?? '';
        userAccountID = value?.accountID ?? -1;
    },
});

let currentUserPersonalDetails: OnyxEntry<OnyxTypes.PersonalDetails>;
Onyx.connect({
    key: ONYXKEYS.PERSONAL_DETAILS_LIST,
    callback: (value) => {
        currentUserPersonalDetails = value?.[userAccountID] ?? undefined;
    },
});

let currentDate: OnyxEntry<string> = '';
Onyx.connect({
    key: ONYXKEYS.CURRENT_DATE,
    callback: (value) => {
        currentDate = value;
    },
});

let quickAction: OnyxEntry<OnyxTypes.QuickAction> = {};
Onyx.connect({
    key: ONYXKEYS.NVP_QUICK_ACTION_GLOBAL_CREATE,
    callback: (value) => {
        quickAction = value;
    },
});

let allReportActions: OnyxCollection<OnyxTypes.ReportActions>;
Onyx.connect({
    key: ONYXKEYS.COLLECTION.REPORT_ACTIONS,
    waitForCollectionCallback: true,
    callback: (actions) => {
        if (!actions) {
            return;
        }
        allReportActions = actions;
    },
});

let activePolicyID: OnyxEntry<string>;
Onyx.connect({
    key: ONYXKEYS.NVP_ACTIVE_POLICY_ID,
    callback: (value) => (activePolicyID = value),
});

let introSelected: OnyxEntry<OnyxTypes.IntroSelected>;
Onyx.connect({
    key: ONYXKEYS.NVP_INTRO_SELECTED,
    callback: (value) => (introSelected = value),
});

let personalDetailsList: OnyxEntry<OnyxTypes.PersonalDetailsList>;
Onyx.connect({
    key: ONYXKEYS.PERSONAL_DETAILS_LIST,
    callback: (value) => (personalDetailsList = value),
});

/**
 * Find the report preview action from given chat report and iou report
 */
function getReportPreviewAction(chatReportID: string, iouReportID: string): OnyxInputValue<ReportAction<typeof CONST.REPORT.ACTIONS.TYPE.REPORT_PREVIEW>> {
    const reportActions = allReportActions?.[`${ONYXKEYS.COLLECTION.REPORT_ACTIONS}${chatReportID}`] ?? {};

    // Find the report preview action from the chat report
    return (
        Object.values(reportActions).find(
            (reportAction): reportAction is ReportAction<typeof CONST.REPORT.ACTIONS.TYPE.REPORT_PREVIEW> =>
                reportAction && ReportActionsUtils.isReportPreviewAction(reportAction) && ReportActionsUtils.getOriginalMessage(reportAction)?.linkedReportID === iouReportID,
        ) ?? null
    );
}

/**
 * Initialize expense info
 * @param reportID to attach the transaction to
 * @param policy
 * @param isFromGlobalCreate
 * @param iouRequestType one of manual/scan/distance
 */
function initMoneyRequest(
    reportID: string,
    policy: OnyxEntry<OnyxTypes.Policy>,
    isFromGlobalCreate: boolean,
    currentIouRequestType: IOURequestType | undefined,
    newIouRequestType: IOURequestType,
) {
    // Generate a brand new transactionID
    const newTransactionID = CONST.IOU.OPTIMISTIC_TRANSACTION_ID;
    const currency = policy?.outputCurrency ?? currentUserPersonalDetails?.localCurrencyCode ?? CONST.CURRENCY.USD;
    // Disabling this line since currentDate can be an empty string
    // eslint-disable-next-line @typescript-eslint/prefer-nullish-coalescing
    const created = currentDate || format(new Date(), 'yyyy-MM-dd');

    // in case we have to re-init money request, but the IOU request type is the same with the old draft transaction,
    // we should keep most of the existing data by using the ONYX MERGE operation
    if (currentIouRequestType === newIouRequestType) {
        // so, we just need to update the reportID, isFromGlobalCreate, created, currency
        Onyx.merge(`${ONYXKEYS.COLLECTION.TRANSACTION_DRAFT}${newTransactionID}`, {
            reportID,
            isFromGlobalCreate,
            created,
            currency,
            transactionID: newTransactionID,
        });
        return;
    }

    const comment: Comment = {};

    // Add initial empty waypoints when starting a distance expense
    if (newIouRequestType === CONST.IOU.REQUEST_TYPE.DISTANCE) {
        comment.waypoints = {
            waypoint0: {keyForList: 'start_waypoint'},
            waypoint1: {keyForList: 'stop_waypoint'},
        };
        if (!isFromGlobalCreate) {
            const customUnitRateID = DistanceRequestUtils.getCustomUnitRateID(reportID);
            comment.customUnit = {customUnitRateID};
        }
    }

    // Store the transaction in Onyx and mark it as not saved so it can be cleaned up later
    // Use set() here so that there is no way that data will be leaked between objects when it gets reset
    Onyx.set(`${ONYXKEYS.COLLECTION.TRANSACTION_DRAFT}${newTransactionID}`, {
        amount: 0,
        attendees: IOUUtils.formatCurrentUserToAttendee(currentUserPersonalDetails, reportID),
        comment,
        created,
        currency,
        iouRequestType: newIouRequestType,
        reportID,
        transactionID: newTransactionID,
        isFromGlobalCreate,
        merchant: CONST.TRANSACTION.PARTIAL_TRANSACTION_MERCHANT,
        splitPayerAccountIDs: currentUserPersonalDetails ? [currentUserPersonalDetails.accountID] : undefined,
    });
}

function createDraftTransaction(transaction: OnyxTypes.Transaction) {
    if (!transaction) {
        return;
    }

    const newTransaction = {
        ...transaction,
    };

    Onyx.set(`${ONYXKEYS.COLLECTION.TRANSACTION_DRAFT}${transaction.transactionID}`, newTransaction);
}

function clearMoneyRequest(transactionID: string, skipConfirmation = false) {
    Onyx.set(`${ONYXKEYS.COLLECTION.SKIP_CONFIRMATION}${transactionID}`, skipConfirmation);
    Onyx.set(`${ONYXKEYS.COLLECTION.TRANSACTION_DRAFT}${transactionID}`, null);
}

function startMoneyRequest(iouType: ValueOf<typeof CONST.IOU.TYPE>, reportID: string, requestType?: IOURequestType, skipConfirmation = false) {
    clearMoneyRequest(CONST.IOU.OPTIMISTIC_TRANSACTION_ID, skipConfirmation);
    switch (requestType) {
        case CONST.IOU.REQUEST_TYPE.MANUAL:
            Navigation.navigate(ROUTES.MONEY_REQUEST_CREATE_TAB_MANUAL.getRoute(CONST.IOU.ACTION.CREATE, iouType, CONST.IOU.OPTIMISTIC_TRANSACTION_ID, reportID));
            return;
        case CONST.IOU.REQUEST_TYPE.SCAN:
            Navigation.navigate(ROUTES.MONEY_REQUEST_CREATE_TAB_SCAN.getRoute(CONST.IOU.ACTION.CREATE, iouType, CONST.IOU.OPTIMISTIC_TRANSACTION_ID, reportID));
            return;
        case CONST.IOU.REQUEST_TYPE.DISTANCE:
            Navigation.navigate(ROUTES.MONEY_REQUEST_CREATE_TAB_DISTANCE.getRoute(CONST.IOU.ACTION.CREATE, iouType, CONST.IOU.OPTIMISTIC_TRANSACTION_ID, reportID));
            return;
        default:
            Navigation.navigate(ROUTES.MONEY_REQUEST_CREATE.getRoute(CONST.IOU.ACTION.CREATE, iouType, CONST.IOU.OPTIMISTIC_TRANSACTION_ID, reportID));
    }
}

function setMoneyRequestAmount(transactionID: string, amount: number, currency: string, shouldShowOriginalAmount = false) {
    Onyx.merge(`${ONYXKEYS.COLLECTION.TRANSACTION_DRAFT}${transactionID}`, {amount, currency, shouldShowOriginalAmount});
}

function setMoneyRequestCreated(transactionID: string, created: string, isDraft: boolean) {
    Onyx.merge(`${isDraft ? ONYXKEYS.COLLECTION.TRANSACTION_DRAFT : ONYXKEYS.COLLECTION.TRANSACTION}${transactionID}`, {created});
}

function setMoneyRequestCurrency(transactionID: string, currency: string, isEditing = false) {
    const fieldToUpdate = isEditing ? 'modifiedCurrency' : 'currency';
    Onyx.merge(`${ONYXKEYS.COLLECTION.TRANSACTION_DRAFT}${transactionID}`, {[fieldToUpdate]: currency});
}

function setMoneyRequestDescription(transactionID: string, comment: string, isDraft: boolean) {
    Onyx.merge(`${isDraft ? ONYXKEYS.COLLECTION.TRANSACTION_DRAFT : ONYXKEYS.COLLECTION.TRANSACTION}${transactionID}`, {comment: {comment: comment.trim()}});
}

function setMoneyRequestMerchant(transactionID: string, merchant: string, isDraft: boolean) {
    Onyx.merge(`${isDraft ? ONYXKEYS.COLLECTION.TRANSACTION_DRAFT : ONYXKEYS.COLLECTION.TRANSACTION}${transactionID}`, {merchant});
}

function setMoneyRequestAttendees(transactionID: string, attendees: Attendee[], isDraft: boolean) {
    Onyx.merge(`${isDraft ? ONYXKEYS.COLLECTION.TRANSACTION_DRAFT : ONYXKEYS.COLLECTION.TRANSACTION}${transactionID}`, {attendees});
}

function setMoneyRequestPendingFields(transactionID: string, pendingFields: OnyxTypes.Transaction['pendingFields']) {
    Onyx.merge(`${ONYXKEYS.COLLECTION.TRANSACTION_DRAFT}${transactionID}`, {pendingFields});
}

function setMoneyRequestCategory(transactionID: string, category: string) {
    Onyx.merge(`${ONYXKEYS.COLLECTION.TRANSACTION_DRAFT}${transactionID}`, {category});
}

function setMoneyRequestTag(transactionID: string, tag: string) {
    Onyx.merge(`${ONYXKEYS.COLLECTION.TRANSACTION_DRAFT}${transactionID}`, {tag});
}

function setMoneyRequestBillable(transactionID: string, billable: boolean) {
    Onyx.merge(`${ONYXKEYS.COLLECTION.TRANSACTION_DRAFT}${transactionID}`, {billable});
}

function setMoneyRequestParticipants(transactionID: string, participants: Participant[] = []) {
    Onyx.merge(`${ONYXKEYS.COLLECTION.TRANSACTION_DRAFT}${transactionID}`, {participants});
}

function setSplitPayer(transactionID: string, payerAccountID: number) {
    Onyx.merge(`${ONYXKEYS.COLLECTION.TRANSACTION_DRAFT}${transactionID}`, {splitPayerAccountIDs: [payerAccountID]});
}

function setMoneyRequestReceipt(transactionID: string, source: string, filename: string, isDraft: boolean, type?: string) {
    Onyx.merge(`${isDraft ? ONYXKEYS.COLLECTION.TRANSACTION_DRAFT : ONYXKEYS.COLLECTION.TRANSACTION}${transactionID}`, {
        receipt: {source, type: type ?? ''},
        filename,
    });
}

/**
 * Set custom unit rateID for the transaction draft
 */
function setCustomUnitRateID(transactionID: string, customUnitRateID: string) {
    Onyx.merge(`${ONYXKEYS.COLLECTION.TRANSACTION_DRAFT}${transactionID}`, {comment: {customUnit: {customUnitRateID}}});
}

/** Set the distance rate of a new  transaction */
function setMoneyRequestDistanceRate(transactionID: string, rateID: string, policyID: string, isDraft: boolean) {
    Onyx.merge(ONYXKEYS.NVP_LAST_SELECTED_DISTANCE_RATES, {[policyID]: rateID});
    Onyx.merge(`${isDraft ? ONYXKEYS.COLLECTION.TRANSACTION_DRAFT : ONYXKEYS.COLLECTION.TRANSACTION}${transactionID}`, {comment: {customUnit: {customUnitRateID: rateID}}});
}

/** Helper function to get the receipt error for expenses, or the generic error if there's no receipt */
function getReceiptError(receipt: OnyxEntry<Receipt>, filename?: string, isScanRequest = true, errorKey?: number): Errors | ErrorFields {
    return isEmptyObject(receipt) || !isScanRequest
        ? ErrorUtils.getMicroSecondOnyxErrorWithTranslationKey('iou.error.genericCreateFailureMessage', errorKey)
        : ErrorUtils.getMicroSecondOnyxErrorObject({error: CONST.IOU.RECEIPT_ERROR, source: receipt.source?.toString() ?? '', filename: filename ?? ''}, errorKey);
}

/** Helper function to get optimistic fields violations onyx data */
function getFieldViolationsOnyxData(iouReport: OnyxTypes.Report): SetRequired<OnyxData, 'optimisticData' | 'failureData'> {
    const missingFields: OnyxTypes.ReportFieldsViolations = {};
    const excludedFields = Object.values(CONST.REPORT_VIOLATIONS_EXCLUDED_FIELDS) as string[];

    Object.values(iouReport.fieldList ?? {}).forEach((field) => {
        if (excludedFields.includes(field.fieldID) || !!field.value || !!field.defaultValue) {
            return;
        }
        // in case of missing field violation the empty object is indicator.
        missingFields[field.fieldID] = {};
    });

    return {
        optimisticData: [
            {
                onyxMethod: Onyx.METHOD.SET,
                key: `${ONYXKEYS.COLLECTION.REPORT_VIOLATIONS}${iouReport.reportID}`,
                value: {
                    fieldRequired: missingFields,
                },
            },
        ],
        failureData: [
            {
                onyxMethod: Onyx.METHOD.SET,
                key: `${ONYXKEYS.COLLECTION.REPORT_VIOLATIONS}${iouReport.reportID}`,
                value: null,
            },
        ],
    };
}

/** Builds the Onyx data for an expense */
function buildOnyxDataForMoneyRequest(
    chatReport: OnyxTypes.OnyxInputOrEntry<OnyxTypes.Report>,
    iouReport: OnyxTypes.Report,
    transaction: OnyxTypes.Transaction,
    chatCreatedAction: OptimisticCreatedReportAction,
    iouCreatedAction: OptimisticCreatedReportAction,
    iouAction: OptimisticIOUReportAction,
    optimisticPersonalDetailListAction: OnyxTypes.PersonalDetailsList,
    reportPreviewAction: ReportAction,
    optimisticPolicyRecentlyUsedCategories: string[],
    optimisticPolicyRecentlyUsedTags: OnyxTypes.RecentlyUsedTags,
    isNewChatReport: boolean,
    transactionThreadReport: OptimisticChatReport | null,
    transactionThreadCreatedReportAction: OptimisticCreatedReportAction | null,
    shouldCreateNewMoneyRequestReport: boolean,
    policy?: OnyxTypes.OnyxInputOrEntry<OnyxTypes.Policy>,
    policyTagList?: OnyxTypes.OnyxInputOrEntry<OnyxTypes.PolicyTagLists>,
    policyCategories?: OnyxTypes.OnyxInputOrEntry<OnyxTypes.PolicyCategories>,
    optimisticNextStep?: OnyxTypes.ReportNextStep | null,
    isOneOnOneSplit = false,
    existingTransactionThreadReportID?: string,
    optimisticRecentlyUsedCurrencies?: string[],
): [OnyxUpdate[], OnyxUpdate[], OnyxUpdate[]] {
    const isScanRequest = TransactionUtils.isScanRequest(transaction);
    const outstandingChildRequest = ReportUtils.getOutstandingChildRequest(iouReport);
    const clearedPendingFields = Object.fromEntries(Object.keys(transaction.pendingFields ?? {}).map((key) => [key, null]));
    const optimisticData: OnyxUpdate[] = [];
    const successData: OnyxUpdate[] = [];
    let newQuickAction: ValueOf<typeof CONST.QUICK_ACTIONS> = isScanRequest ? CONST.QUICK_ACTIONS.REQUEST_SCAN : CONST.QUICK_ACTIONS.REQUEST_MANUAL;
    if (TransactionUtils.isDistanceRequest(transaction)) {
        newQuickAction = CONST.QUICK_ACTIONS.REQUEST_DISTANCE;
    }
    const existingTransactionThreadReport = ReportConnection.getAllReports()?.[`${ONYXKEYS.COLLECTION.REPORT}${existingTransactionThreadReportID}`] ?? null;

    if (chatReport) {
        optimisticData.push({
            // Use SET for new reports because it doesn't exist yet, is faster and we need the data to be available when we navigate to the chat page
            onyxMethod: isNewChatReport ? Onyx.METHOD.SET : Onyx.METHOD.MERGE,
            key: `${ONYXKEYS.COLLECTION.REPORT}${chatReport.reportID}`,
            value: {
                ...chatReport,
                lastReadTime: DateUtils.getDBTime(),
                lastMessageTranslationKey: '',
                iouReportID: iouReport.reportID,
                ...outstandingChildRequest,
                ...(isNewChatReport ? {pendingFields: {createChat: CONST.RED_BRICK_ROAD_PENDING_ACTION.ADD}} : {}),
            },
        });
    }

    optimisticData.push(
        {
            onyxMethod: shouldCreateNewMoneyRequestReport ? Onyx.METHOD.SET : Onyx.METHOD.MERGE,
            key: `${ONYXKEYS.COLLECTION.REPORT}${iouReport.reportID}`,
            value: {
                ...iouReport,
                lastMessageText: ReportActionsUtils.getReportActionText(iouAction),
                lastMessageHtml: ReportActionsUtils.getReportActionHtml(iouAction),
                lastVisibleActionCreated: iouAction.created,
                pendingFields: {
                    ...(shouldCreateNewMoneyRequestReport ? {createChat: CONST.RED_BRICK_ROAD_PENDING_ACTION.ADD} : {preview: CONST.RED_BRICK_ROAD_PENDING_ACTION.UPDATE}),
                },
            },
        },
        {
            onyxMethod: Onyx.METHOD.SET,
            key: `${ONYXKEYS.COLLECTION.TRANSACTION}${transaction.transactionID}`,
            value: transaction,
        },
        isNewChatReport
            ? {
                  onyxMethod: Onyx.METHOD.SET,
                  key: `${ONYXKEYS.COLLECTION.REPORT_ACTIONS}${chatReport?.reportID}`,
                  value: {
                      [chatCreatedAction.reportActionID]: chatCreatedAction,
                      [reportPreviewAction.reportActionID]: reportPreviewAction,
                  },
              }
            : {
                  onyxMethod: Onyx.METHOD.MERGE,
                  key: `${ONYXKEYS.COLLECTION.REPORT_ACTIONS}${chatReport?.reportID}`,
                  value: {
                      [reportPreviewAction.reportActionID]: reportPreviewAction,
                  },
              },
        shouldCreateNewMoneyRequestReport
            ? {
                  onyxMethod: Onyx.METHOD.SET,
                  key: `${ONYXKEYS.COLLECTION.REPORT_ACTIONS}${iouReport.reportID}`,
                  value: {
                      [iouCreatedAction.reportActionID]: iouCreatedAction as OnyxTypes.ReportAction,
                      [iouAction.reportActionID]: iouAction as OnyxTypes.ReportAction,
                  },
              }
            : {
                  onyxMethod: Onyx.METHOD.MERGE,
                  key: `${ONYXKEYS.COLLECTION.REPORT_ACTIONS}${iouReport.reportID}`,
                  value: {
                      [iouAction.reportActionID]: iouAction as OnyxTypes.ReportAction,
                  },
              },
        {
            onyxMethod: Onyx.METHOD.MERGE,
            key: `${ONYXKEYS.COLLECTION.REPORT}${transactionThreadReport?.reportID}`,
            value: {
                ...transactionThreadReport,
                pendingFields: {createChat: CONST.RED_BRICK_ROAD_PENDING_ACTION.ADD},
            },
        },
        // Remove the temporary transaction used during the creation flow
        {
            onyxMethod: Onyx.METHOD.SET,
            key: `${ONYXKEYS.COLLECTION.TRANSACTION_DRAFT}${CONST.IOU.OPTIMISTIC_TRANSACTION_ID}`,
            value: null,
        },
    );

    if (!isEmptyObject(transactionThreadCreatedReportAction)) {
        optimisticData.push({
            onyxMethod: Onyx.METHOD.MERGE,
            key: `${ONYXKEYS.COLLECTION.REPORT_ACTIONS}${transactionThreadReport?.reportID}`,
            value: {
                [transactionThreadCreatedReportAction.reportActionID]: transactionThreadCreatedReportAction,
            },
        });
    }

    if (optimisticPolicyRecentlyUsedCategories.length) {
        optimisticData.push({
            onyxMethod: Onyx.METHOD.SET,
            key: `${ONYXKEYS.COLLECTION.POLICY_RECENTLY_USED_CATEGORIES}${iouReport.policyID}`,
            value: optimisticPolicyRecentlyUsedCategories,
        });
    }

    if (optimisticRecentlyUsedCurrencies?.length) {
        optimisticData.push({
            onyxMethod: Onyx.METHOD.SET,
            key: ONYXKEYS.RECENTLY_USED_CURRENCIES,
            value: optimisticRecentlyUsedCurrencies,
        });
    }

    if (!isEmptyObject(optimisticPolicyRecentlyUsedTags)) {
        optimisticData.push({
            onyxMethod: Onyx.METHOD.MERGE,
            key: `${ONYXKEYS.COLLECTION.POLICY_RECENTLY_USED_TAGS}${iouReport.policyID}`,
            value: optimisticPolicyRecentlyUsedTags,
        });
    }

    const redundantParticipants: Record<number, null> = {};
    if (!isEmptyObject(optimisticPersonalDetailListAction)) {
        const successPersonalDetailListAction: Record<number, null> = {};

        // BE will send different participants. We clear the optimistic ones to avoid duplicated entries
        Object.keys(optimisticPersonalDetailListAction).forEach((accountIDKey) => {
            const accountID = Number(accountIDKey);
            successPersonalDetailListAction[accountID] = null;
            redundantParticipants[accountID] = null;
        });

        optimisticData.push({
            onyxMethod: Onyx.METHOD.MERGE,
            key: ONYXKEYS.PERSONAL_DETAILS_LIST,
            value: optimisticPersonalDetailListAction,
        });
        successData.push({
            onyxMethod: Onyx.METHOD.MERGE,
            key: ONYXKEYS.PERSONAL_DETAILS_LIST,
            value: successPersonalDetailListAction,
        });
    }

    if (!isEmptyObject(optimisticNextStep)) {
        optimisticData.push({
            onyxMethod: Onyx.METHOD.MERGE,
            key: `${ONYXKEYS.COLLECTION.NEXT_STEP}${iouReport.reportID}`,
            value: optimisticNextStep,
        });
    }

    if (isNewChatReport) {
        successData.push({
            onyxMethod: Onyx.METHOD.MERGE,
            key: `${ONYXKEYS.COLLECTION.REPORT}${chatReport?.reportID}`,
            value: {
                participants: redundantParticipants,
                pendingFields: null,
                errorFields: null,
                isOptimisticReport: false,
            },
        });
    }

    successData.push(
        {
            onyxMethod: Onyx.METHOD.MERGE,
            key: `${ONYXKEYS.COLLECTION.REPORT}${iouReport.reportID}`,
            value: {
                participants: redundantParticipants,
                pendingFields: null,
                errorFields: null,
                isOptimisticReport: false,
            },
        },
        {
            onyxMethod: Onyx.METHOD.MERGE,
            key: `${ONYXKEYS.COLLECTION.REPORT}${transactionThreadReport?.reportID}`,
            value: {
                participants: redundantParticipants,
                pendingFields: null,
                errorFields: null,
                isOptimisticReport: false,
            },
        },
        {
            onyxMethod: Onyx.METHOD.MERGE,
            key: `${ONYXKEYS.COLLECTION.TRANSACTION}${transaction.transactionID}`,
            value: {
                pendingAction: null,
                pendingFields: clearedPendingFields,
                // The routes contains the distance in meters. Clearing the routes ensures we use the distance
                // in the correct unit stored under the transaction customUnit once the request is created.
                // The route is also not saved in the backend, so we can't rely on it.
                routes: null,
            },
        },

        {
            onyxMethod: Onyx.METHOD.MERGE,
            key: `${ONYXKEYS.COLLECTION.REPORT_ACTIONS}${chatReport?.reportID}`,
            value: {
                ...(isNewChatReport
                    ? {
                          [chatCreatedAction.reportActionID]: {
                              pendingAction: null,
                              errors: null,
                          },
                      }
                    : {}),
                [reportPreviewAction.reportActionID]: {
                    pendingAction: null,
                },
            },
        },
        {
            onyxMethod: Onyx.METHOD.MERGE,
            key: `${ONYXKEYS.COLLECTION.REPORT_ACTIONS}${iouReport.reportID}`,
            value: {
                ...(shouldCreateNewMoneyRequestReport
                    ? {
                          [iouCreatedAction.reportActionID]: {
                              pendingAction: null,
                              errors: null,
                          },
                      }
                    : {}),
                [iouAction.reportActionID]: {
                    pendingAction: null,
                    errors: null,
                },
            },
        },
    );

    if (!isEmptyObject(transactionThreadCreatedReportAction)) {
        successData.push({
            onyxMethod: Onyx.METHOD.MERGE,
            key: `${ONYXKEYS.COLLECTION.REPORT_ACTIONS}${transactionThreadReport?.reportID}`,
            value: {
                [transactionThreadCreatedReportAction.reportActionID]: {
                    pendingAction: null,
                    errors: null,
                },
            },
        });
    }

    const errorKey = DateUtils.getMicroseconds();

    const failureData: OnyxUpdate[] = [
        {
            onyxMethod: Onyx.METHOD.MERGE,
            key: `${ONYXKEYS.COLLECTION.REPORT}${chatReport?.reportID}`,
            value: {
                iouReportID: chatReport?.iouReportID,
                lastReadTime: chatReport?.lastReadTime,
                pendingFields: null,
                hasOutstandingChildRequest: chatReport?.hasOutstandingChildRequest,
                ...(isNewChatReport
                    ? {
                          errorFields: {
                              createChat: ErrorUtils.getMicroSecondOnyxErrorWithTranslationKey('report.genericCreateReportFailureMessage'),
                          },
                      }
                    : {}),
            },
        },
        {
            onyxMethod: Onyx.METHOD.MERGE,
            key: `${ONYXKEYS.COLLECTION.REPORT}${iouReport.reportID}`,
            value: {
                pendingFields: null,
                errorFields: {
                    ...(shouldCreateNewMoneyRequestReport ? {createChat: ErrorUtils.getMicroSecondOnyxErrorWithTranslationKey('report.genericCreateReportFailureMessage')} : {}),
                },
            },
        },
        {
            onyxMethod: Onyx.METHOD.MERGE,
            key: `${ONYXKEYS.COLLECTION.REPORT}${transactionThreadReport?.reportID}`,
            value: {
                pendingFields: null,
                errorFields: existingTransactionThreadReport
                    ? null
                    : {
                          createChat: ErrorUtils.getMicroSecondOnyxErrorWithTranslationKey('report.genericCreateReportFailureMessage'),
                      },
            },
        },
        {
            onyxMethod: Onyx.METHOD.MERGE,
            key: `${ONYXKEYS.COLLECTION.TRANSACTION}${transaction.transactionID}`,
            value: {
                // Disabling this line since transaction.filename can be an empty string
                // eslint-disable-next-line @typescript-eslint/prefer-nullish-coalescing
                errors: getReceiptError(transaction.receipt, transaction.filename || transaction.receipt?.filename, isScanRequest, errorKey),
                pendingFields: clearedPendingFields,
            },
        },
        {
            onyxMethod: Onyx.METHOD.MERGE,
            key: `${ONYXKEYS.COLLECTION.REPORT_ACTIONS}${iouReport.reportID}`,
            value: {
                ...(shouldCreateNewMoneyRequestReport
                    ? {
                          [iouCreatedAction.reportActionID]: {
                              // Disabling this line since transaction.filename can be an empty string
                              // eslint-disable-next-line @typescript-eslint/prefer-nullish-coalescing
                              errors: getReceiptError(transaction.receipt, transaction.filename || transaction.receipt?.filename, isScanRequest, errorKey),
                          },
                          [iouAction.reportActionID]: {
                              errors: ErrorUtils.getMicroSecondOnyxErrorWithTranslationKey('iou.error.genericCreateFailureMessage'),
                          },
                      }
                    : {
                          [iouAction.reportActionID]: {
                              // Disabling this line since transaction.filename can be an empty string
                              // eslint-disable-next-line @typescript-eslint/prefer-nullish-coalescing
                              errors: getReceiptError(transaction.receipt, transaction.filename || transaction.receipt?.filename, isScanRequest, errorKey),
                          },
                      }),
            },
        },
    ];

    if (!isOneOnOneSplit) {
        optimisticData.push({
            onyxMethod: Onyx.METHOD.SET,
            key: ONYXKEYS.NVP_QUICK_ACTION_GLOBAL_CREATE,
            value: {
                action: newQuickAction,
                chatReportID: chatReport?.reportID,
                isFirstQuickAction: isEmptyObject(quickAction),
            },
        });
        failureData.push({
            onyxMethod: Onyx.METHOD.SET,
            key: ONYXKEYS.NVP_QUICK_ACTION_GLOBAL_CREATE,
            value: quickAction ?? null,
        });
    }

    if (!isEmptyObject(transactionThreadCreatedReportAction)) {
        failureData.push({
            onyxMethod: Onyx.METHOD.MERGE,
            key: `${ONYXKEYS.COLLECTION.REPORT_ACTIONS}${transactionThreadReport?.reportID}`,
            value: {
                [transactionThreadCreatedReportAction.reportActionID]: {
                    errors: ErrorUtils.getMicroSecondOnyxErrorWithTranslationKey('iou.error.genericCreateFailureMessage'),
                },
            },
        });
    }

    // We don't need to compute violations unless we're on a paid policy
    if (!policy || !PolicyUtils.isPaidGroupPolicy(policy)) {
        return [optimisticData, successData, failureData];
    }

    const violationsOnyxData = ViolationsUtils.getViolationsOnyxData(
        transaction,
        [],
        policy,
        policyTagList ?? {},
        policyCategories ?? {},
        PolicyUtils.hasDependentTags(policy, policyTagList ?? {}),
    );

    if (violationsOnyxData) {
        optimisticData.push(violationsOnyxData);
        failureData.push({
            onyxMethod: Onyx.METHOD.SET,
            key: `${ONYXKEYS.COLLECTION.TRANSACTION_VIOLATIONS}${transaction.transactionID}`,
            value: [],
        });
    }

    return [optimisticData, successData, failureData];
}

/** Builds the Onyx data for an invoice */
function buildOnyxDataForInvoice(
    chatReport: OnyxEntry<OnyxTypes.Report>,
    iouReport: OnyxTypes.Report,
    transaction: OnyxTypes.Transaction,
    chatCreatedAction: OptimisticCreatedReportAction,
    iouCreatedAction: OptimisticCreatedReportAction,
    iouAction: OptimisticIOUReportAction,
    optimisticPersonalDetailListAction: OnyxTypes.PersonalDetailsList,
    reportPreviewAction: ReportAction,
    optimisticPolicyRecentlyUsedCategories: string[],
    optimisticPolicyRecentlyUsedTags: OnyxTypes.RecentlyUsedTags,
    isNewChatReport: boolean,
    transactionThreadReport: OptimisticChatReport,
    transactionThreadCreatedReportAction: OptimisticCreatedReportAction | null,
    policy?: OnyxEntry<OnyxTypes.Policy>,
    policyTagList?: OnyxEntry<OnyxTypes.PolicyTagLists>,
    policyCategories?: OnyxEntry<OnyxTypes.PolicyCategories>,
    optimisticRecentlyUsedCurrencies?: string[],
    companyName?: string,
    companyWebsite?: string,
): [OnyxUpdate[], OnyxUpdate[], OnyxUpdate[]] {
    const clearedPendingFields = Object.fromEntries(Object.keys(transaction.pendingFields ?? {}).map((key) => [key, null]));
    const optimisticData: OnyxUpdate[] = [
        {
            onyxMethod: Onyx.METHOD.SET,
            key: `${ONYXKEYS.COLLECTION.REPORT}${iouReport.reportID}`,
            value: {
                ...iouReport,
                lastMessageText: ReportActionsUtils.getReportActionText(iouAction),
                lastMessageHtml: ReportActionsUtils.getReportActionHtml(iouAction),
                pendingFields: {
                    createChat: CONST.RED_BRICK_ROAD_PENDING_ACTION.ADD,
                },
            },
        },
        {
            onyxMethod: Onyx.METHOD.SET,
            key: `${ONYXKEYS.COLLECTION.TRANSACTION}${transaction.transactionID}`,
            value: transaction,
        },
        isNewChatReport
            ? {
                  onyxMethod: Onyx.METHOD.SET,
                  key: `${ONYXKEYS.COLLECTION.REPORT_ACTIONS}${chatReport?.reportID}`,
                  value: {
                      [chatCreatedAction.reportActionID]: chatCreatedAction,
                      [reportPreviewAction.reportActionID]: reportPreviewAction,
                  },
              }
            : {
                  onyxMethod: Onyx.METHOD.MERGE,
                  key: `${ONYXKEYS.COLLECTION.REPORT_ACTIONS}${chatReport?.reportID}`,
                  value: {
                      [reportPreviewAction.reportActionID]: reportPreviewAction,
                  },
              },
        {
            onyxMethod: Onyx.METHOD.MERGE,
            key: `${ONYXKEYS.COLLECTION.REPORT_ACTIONS}${iouReport.reportID}`,
            value: {
                [iouCreatedAction.reportActionID]: iouCreatedAction as OnyxTypes.ReportAction,
                [iouAction.reportActionID]: iouAction as OnyxTypes.ReportAction,
            },
        },
        {
            onyxMethod: Onyx.METHOD.MERGE,
            key: `${ONYXKEYS.COLLECTION.REPORT}${transactionThreadReport.reportID}`,
            value: transactionThreadReport,
        },
        {
            onyxMethod: Onyx.METHOD.MERGE,
            key: `${ONYXKEYS.COLLECTION.REPORT_ACTIONS}${transactionThreadReport.reportID}`,
            value: {
                [transactionThreadCreatedReportAction?.reportActionID ?? '-1']: transactionThreadCreatedReportAction,
            },
        },
        // Remove the temporary transaction used during the creation flow
        {
            onyxMethod: Onyx.METHOD.SET,
            key: `${ONYXKEYS.COLLECTION.TRANSACTION_DRAFT}${CONST.IOU.OPTIMISTIC_TRANSACTION_ID}`,
            value: null,
        },
    ];
    const successData: OnyxUpdate[] = [];

    if (chatReport) {
        optimisticData.push({
            // Use SET for new reports because it doesn't exist yet, is faster and we need the data to be available when we navigate to the chat page
            onyxMethod: isNewChatReport ? Onyx.METHOD.SET : Onyx.METHOD.MERGE,
            key: `${ONYXKEYS.COLLECTION.REPORT}${chatReport.reportID}`,
            value: {
                ...chatReport,
                lastReadTime: DateUtils.getDBTime(),
                lastMessageTranslationKey: '',
                iouReportID: iouReport.reportID,
                ...(isNewChatReport ? {pendingFields: {createChat: CONST.RED_BRICK_ROAD_PENDING_ACTION.ADD}} : {}),
            },
        });
    }

    if (optimisticPolicyRecentlyUsedCategories.length) {
        optimisticData.push({
            onyxMethod: Onyx.METHOD.SET,
            key: `${ONYXKEYS.COLLECTION.POLICY_RECENTLY_USED_CATEGORIES}${iouReport.policyID}`,
            value: optimisticPolicyRecentlyUsedCategories,
        });
    }

    if (optimisticRecentlyUsedCurrencies?.length) {
        optimisticData.push({
            onyxMethod: Onyx.METHOD.SET,
            key: ONYXKEYS.RECENTLY_USED_CURRENCIES,
            value: optimisticRecentlyUsedCurrencies,
        });
    }

    if (!isEmptyObject(optimisticPolicyRecentlyUsedTags)) {
        optimisticData.push({
            onyxMethod: Onyx.METHOD.MERGE,
            key: `${ONYXKEYS.COLLECTION.POLICY_RECENTLY_USED_TAGS}${iouReport.policyID}`,
            value: optimisticPolicyRecentlyUsedTags,
        });
    }

    const redundantParticipants: Record<number, null> = {};
    if (!isEmptyObject(optimisticPersonalDetailListAction)) {
        const successPersonalDetailListAction: Record<number, null> = {};

        // BE will send different participants. We clear the optimistic ones to avoid duplicated entries
        Object.keys(optimisticPersonalDetailListAction).forEach((accountIDKey) => {
            const accountID = Number(accountIDKey);
            successPersonalDetailListAction[accountID] = null;
            redundantParticipants[accountID] = null;
        });

        optimisticData.push({
            onyxMethod: Onyx.METHOD.MERGE,
            key: ONYXKEYS.PERSONAL_DETAILS_LIST,
            value: optimisticPersonalDetailListAction,
        });
        successData.push({
            onyxMethod: Onyx.METHOD.MERGE,
            key: ONYXKEYS.PERSONAL_DETAILS_LIST,
            value: successPersonalDetailListAction,
        });
    }

    successData.push(
        {
            onyxMethod: Onyx.METHOD.MERGE,
            key: `${ONYXKEYS.COLLECTION.REPORT}${iouReport.reportID}`,
            value: {
                participants: redundantParticipants,
                pendingFields: null,
                errorFields: null,
                isOptimisticReport: false,
            },
        },
        {
            onyxMethod: Onyx.METHOD.MERGE,
            key: `${ONYXKEYS.COLLECTION.REPORT}${transactionThreadReport.reportID}`,
            value: {
                participants: redundantParticipants,
                pendingFields: null,
                errorFields: null,
                isOptimisticReport: false,
            },
        },
        {
            onyxMethod: Onyx.METHOD.MERGE,
            key: `${ONYXKEYS.COLLECTION.TRANSACTION}${transaction.transactionID}`,
            value: {
                pendingAction: null,
                pendingFields: clearedPendingFields,
            },
        },
        {
            onyxMethod: Onyx.METHOD.MERGE,
            key: `${ONYXKEYS.COLLECTION.REPORT_ACTIONS}${chatReport?.reportID}`,
            value: {
                ...(isNewChatReport
                    ? {
                          [chatCreatedAction.reportActionID]: {
                              pendingAction: null,
                              errors: null,
                          },
                      }
                    : {}),
                [reportPreviewAction.reportActionID]: {
                    pendingAction: null,
                },
            },
        },
        {
            onyxMethod: Onyx.METHOD.MERGE,
            key: `${ONYXKEYS.COLLECTION.REPORT_ACTIONS}${iouReport.reportID}`,
            value: {
                [iouCreatedAction.reportActionID]: {
                    pendingAction: null,
                    errors: null,
                },
                [iouAction.reportActionID]: {
                    pendingAction: null,
                    errors: null,
                },
            },
        },
        {
            onyxMethod: Onyx.METHOD.MERGE,
            key: `${ONYXKEYS.COLLECTION.REPORT_ACTIONS}${transactionThreadReport.reportID}`,
            value: {
                [transactionThreadCreatedReportAction?.reportActionID ?? '-1']: {
                    pendingAction: null,
                    errors: null,
                },
            },
        },
    );

    if (isNewChatReport) {
        successData.push({
            onyxMethod: Onyx.METHOD.MERGE,
            key: `${ONYXKEYS.COLLECTION.REPORT}${chatReport?.reportID}`,
            value: {
                participants: redundantParticipants,
                pendingFields: null,
                errorFields: null,
                isOptimisticReport: false,
            },
        });
    }

    const errorKey = DateUtils.getMicroseconds();

    const failureData: OnyxUpdate[] = [
        {
            onyxMethod: Onyx.METHOD.MERGE,
            key: `${ONYXKEYS.COLLECTION.REPORT}${chatReport?.reportID}`,
            value: {
                iouReportID: chatReport?.iouReportID,
                lastReadTime: chatReport?.lastReadTime,
                pendingFields: null,
                hasOutstandingChildRequest: chatReport?.hasOutstandingChildRequest,
                ...(isNewChatReport
                    ? {
                          errorFields: {
                              createChat: ErrorUtils.getMicroSecondOnyxErrorWithTranslationKey('report.genericCreateReportFailureMessage'),
                          },
                      }
                    : {}),
            },
        },
        {
            onyxMethod: Onyx.METHOD.MERGE,
            key: `${ONYXKEYS.COLLECTION.REPORT}${iouReport.reportID}`,
            value: {
                pendingFields: null,
                errorFields: {
                    createChat: ErrorUtils.getMicroSecondOnyxErrorWithTranslationKey('report.genericCreateReportFailureMessage'),
                },
            },
        },
        {
            onyxMethod: Onyx.METHOD.MERGE,
            key: `${ONYXKEYS.COLLECTION.REPORT}${transactionThreadReport.reportID}`,
            value: {
                errorFields: {
                    createChat: ErrorUtils.getMicroSecondOnyxErrorWithTranslationKey('report.genericCreateReportFailureMessage'),
                },
            },
        },
        {
            onyxMethod: Onyx.METHOD.MERGE,
            key: `${ONYXKEYS.COLLECTION.TRANSACTION}${transaction.transactionID}`,
            value: {
                errors: ErrorUtils.getMicroSecondOnyxErrorWithTranslationKey('iou.error.genericCreateInvoiceFailureMessage'),
                pendingAction: null,
                pendingFields: clearedPendingFields,
            },
        },
        {
            onyxMethod: Onyx.METHOD.MERGE,
            key: `${ONYXKEYS.COLLECTION.REPORT_ACTIONS}${iouReport.reportID}`,
            value: {
                [iouCreatedAction.reportActionID]: {
                    // Disabling this line since transaction.filename can be an empty string
                    // eslint-disable-next-line @typescript-eslint/prefer-nullish-coalescing
                    errors: getReceiptError(transaction.receipt, transaction.filename || transaction.receipt?.filename, false, errorKey),
                },
                [iouAction.reportActionID]: {
                    errors: ErrorUtils.getMicroSecondOnyxErrorWithTranslationKey('iou.error.genericCreateInvoiceFailureMessage'),
                },
            },
        },
        {
            onyxMethod: Onyx.METHOD.MERGE,
            key: `${ONYXKEYS.COLLECTION.REPORT_ACTIONS}${transactionThreadReport.reportID}`,
            value: {
                [transactionThreadCreatedReportAction?.reportActionID ?? '-1']: {
                    errors: ErrorUtils.getMicroSecondOnyxErrorWithTranslationKey('iou.error.genericCreateInvoiceFailureMessage', errorKey),
                },
            },
        },
    ];

    if (companyName && companyWebsite) {
        optimisticData.push({
            onyxMethod: Onyx.METHOD.MERGE,
            key: `${ONYXKEYS.COLLECTION.POLICY}${policy?.id}`,
            value: {
                invoice: {
                    companyName,
                    companyWebsite,
                    pendingFields: {
                        companyName: CONST.RED_BRICK_ROAD_PENDING_ACTION.UPDATE,
                        companyWebsite: CONST.RED_BRICK_ROAD_PENDING_ACTION.UPDATE,
                    },
                },
            },
        });
        successData.push({
            onyxMethod: Onyx.METHOD.MERGE,
            key: `${ONYXKEYS.COLLECTION.POLICY}${policy?.id}`,
            value: {
                invoice: {
                    pendingFields: {
                        companyName: null,
                        companyWebsite: null,
                    },
                },
            },
        });
        failureData.push({
            onyxMethod: Onyx.METHOD.MERGE,
            key: `${ONYXKEYS.COLLECTION.POLICY}${policy?.id}`,
            value: {
                invoice: {
                    companyName: null,
                    companyWebsite: null,
                    pendingFields: {
                        companyName: null,
                        companyWebsite: null,
                    },
                },
            },
        });
    }

    // We don't need to compute violations unless we're on a paid policy
    if (!policy || !PolicyUtils.isPaidGroupPolicy(policy)) {
        return [optimisticData, successData, failureData];
    }

    const violationsOnyxData = ViolationsUtils.getViolationsOnyxData(
        transaction,
        [],
        policy,
        policyTagList ?? {},
        policyCategories ?? {},
        PolicyUtils.hasDependentTags(policy, policyTagList ?? {}),
    );

    if (violationsOnyxData) {
        optimisticData.push(violationsOnyxData);
        failureData.push({
            onyxMethod: Onyx.METHOD.SET,
            key: `${ONYXKEYS.COLLECTION.TRANSACTION_VIOLATIONS}${transaction.transactionID}`,
            value: [],
        });
    }

    return [optimisticData, successData, failureData];
}

/** Builds the Onyx data for track expense */
function buildOnyxDataForTrackExpense(
    chatReport: OnyxInputValue<OnyxTypes.Report>,
    iouReport: OnyxInputValue<OnyxTypes.Report>,
    transaction: OnyxTypes.Transaction,
    iouCreatedAction: OptimisticCreatedReportAction,
    iouAction: OptimisticIOUReportAction,
    reportPreviewAction: OnyxInputValue<ReportAction>,
    transactionThreadReport: OptimisticChatReport | null,
    transactionThreadCreatedReportAction: OptimisticCreatedReportAction | null,
    shouldCreateNewMoneyRequestReport: boolean,
    policy?: OnyxInputValue<OnyxTypes.Policy>,
    policyTagList?: OnyxInputValue<OnyxTypes.PolicyTagLists>,
    policyCategories?: OnyxInputValue<OnyxTypes.PolicyCategories>,
    existingTransactionThreadReportID?: string,
    actionableTrackExpenseWhisper?: OnyxInputValue<OnyxTypes.ReportAction>,
): [OnyxUpdate[], OnyxUpdate[], OnyxUpdate[]] {
    const isScanRequest = TransactionUtils.isScanRequest(transaction);
    const isDistanceRequest = TransactionUtils.isDistanceRequest(transaction);
    const clearedPendingFields = Object.fromEntries(Object.keys(transaction.pendingFields ?? {}).map((key) => [key, null]));
    const optimisticData: OnyxUpdate[] = [];
    const successData: OnyxUpdate[] = [];
    const failureData: OnyxUpdate[] = [];

    let newQuickAction: ValueOf<typeof CONST.QUICK_ACTIONS> = CONST.QUICK_ACTIONS.TRACK_MANUAL;
    if (isScanRequest) {
        newQuickAction = CONST.QUICK_ACTIONS.TRACK_SCAN;
    } else if (isDistanceRequest) {
        newQuickAction = CONST.QUICK_ACTIONS.TRACK_DISTANCE;
    }
    const existingTransactionThreadReport = ReportConnection.getAllReports()?.[`${ONYXKEYS.COLLECTION.REPORT}${existingTransactionThreadReportID}`] ?? null;

    if (chatReport) {
        optimisticData.push(
            {
                onyxMethod: Onyx.METHOD.MERGE,
                key: `${ONYXKEYS.COLLECTION.REPORT}${chatReport.reportID}`,
                value: {
                    ...chatReport,
                    lastMessageText: ReportActionsUtils.getReportActionText(iouAction),
                    lastMessageHtml: ReportActionsUtils.getReportActionHtml(iouAction),
                    lastReadTime: DateUtils.getDBTime(),
                    iouReportID: iouReport?.reportID,
                },
            },
            {
                onyxMethod: Onyx.METHOD.SET,
                key: ONYXKEYS.NVP_QUICK_ACTION_GLOBAL_CREATE,
                value: {
                    action: newQuickAction,
                    chatReportID: chatReport.reportID,
                    isFirstQuickAction: isEmptyObject(quickAction),
                },
            },
        );

        if (actionableTrackExpenseWhisper && !iouReport) {
            optimisticData.push({
                onyxMethod: Onyx.METHOD.MERGE,
                key: `${ONYXKEYS.COLLECTION.REPORT_ACTIONS}${chatReport?.reportID}`,
                value: {
                    [actionableTrackExpenseWhisper.reportActionID]: actionableTrackExpenseWhisper,
                },
            });
            optimisticData.push({
                onyxMethod: Onyx.METHOD.MERGE,
                key: `${ONYXKEYS.COLLECTION.REPORT}${chatReport.reportID}`,
                value: {
                    lastVisibleActionCreated: actionableTrackExpenseWhisper.created,
                    lastMessageText: CONST.ACTIONABLE_TRACK_EXPENSE_WHISPER_MESSAGE,
                },
            });
            successData.push({
                onyxMethod: Onyx.METHOD.MERGE,
                key: `${ONYXKEYS.COLLECTION.REPORT_ACTIONS}${chatReport?.reportID}`,
                value: {
                    [actionableTrackExpenseWhisper.reportActionID]: {pendingAction: null, errors: null},
                },
            });
            failureData.push({
                onyxMethod: Onyx.METHOD.SET,
                key: `${ONYXKEYS.COLLECTION.REPORT_ACTIONS}${chatReport?.reportID}`,
                value: {[actionableTrackExpenseWhisper.reportActionID]: {} as ReportAction},
            });
        }
    }

    if (iouReport) {
        optimisticData.push(
            {
                onyxMethod: shouldCreateNewMoneyRequestReport ? Onyx.METHOD.SET : Onyx.METHOD.MERGE,
                key: `${ONYXKEYS.COLLECTION.REPORT}${iouReport.reportID}`,
                value: {
                    ...iouReport,
                    lastMessageText: ReportActionsUtils.getReportActionText(iouAction),
                    lastMessageHtml: ReportActionsUtils.getReportActionHtml(iouAction),
                    pendingFields: {
                        ...(shouldCreateNewMoneyRequestReport ? {createChat: CONST.RED_BRICK_ROAD_PENDING_ACTION.ADD} : {preview: CONST.RED_BRICK_ROAD_PENDING_ACTION.UPDATE}),
                    },
                },
            },
            shouldCreateNewMoneyRequestReport
                ? {
                      onyxMethod: Onyx.METHOD.SET,
                      key: `${ONYXKEYS.COLLECTION.REPORT_ACTIONS}${iouReport.reportID}`,
                      value: {
                          [iouCreatedAction.reportActionID]: iouCreatedAction as OnyxTypes.ReportAction,
                          [iouAction.reportActionID]: iouAction as OnyxTypes.ReportAction,
                      },
                  }
                : {
                      onyxMethod: Onyx.METHOD.MERGE,
                      key: `${ONYXKEYS.COLLECTION.REPORT_ACTIONS}${iouReport.reportID}`,
                      value: {
                          [iouAction.reportActionID]: iouAction as OnyxTypes.ReportAction,
                      },
                  },
            {
                onyxMethod: Onyx.METHOD.MERGE,
                key: `${ONYXKEYS.COLLECTION.REPORT_ACTIONS}${chatReport?.reportID}`,
                value: {
                    ...(reportPreviewAction && {[reportPreviewAction.reportActionID]: reportPreviewAction}),
                },
            },
        );
    } else {
        optimisticData.push({
            onyxMethod: Onyx.METHOD.MERGE,
            key: `${ONYXKEYS.COLLECTION.REPORT_ACTIONS}${chatReport?.reportID}`,
            value: {
                [iouAction.reportActionID]: iouAction as OnyxTypes.ReportAction,
            },
        });
    }

    optimisticData.push(
        {
            onyxMethod: Onyx.METHOD.SET,
            key: `${ONYXKEYS.COLLECTION.TRANSACTION}${transaction.transactionID}`,
            value: transaction,
        },
        {
            onyxMethod: Onyx.METHOD.MERGE,
            key: `${ONYXKEYS.COLLECTION.REPORT}${transactionThreadReport?.reportID}`,
            value: {
                ...transactionThreadReport,
                pendingFields: {createChat: CONST.RED_BRICK_ROAD_PENDING_ACTION.ADD},
            },
        },
        // Remove the temporary transaction used during the creation flow
        {
            onyxMethod: Onyx.METHOD.SET,
            key: `${ONYXKEYS.COLLECTION.TRANSACTION_DRAFT}${CONST.IOU.OPTIMISTIC_TRANSACTION_ID}`,
            value: null,
        },
    );

    if (!isEmptyObject(transactionThreadCreatedReportAction)) {
        optimisticData.push({
            onyxMethod: Onyx.METHOD.MERGE,
            key: `${ONYXKEYS.COLLECTION.REPORT_ACTIONS}${transactionThreadReport?.reportID}`,
            value: {
                [transactionThreadCreatedReportAction.reportActionID]: transactionThreadCreatedReportAction,
            },
        });
    }

    if (iouReport) {
        successData.push(
            {
                onyxMethod: Onyx.METHOD.MERGE,
                key: `${ONYXKEYS.COLLECTION.REPORT}${iouReport?.reportID}`,
                value: {
                    pendingFields: null,
                    errorFields: null,
                },
            },
            {
                onyxMethod: Onyx.METHOD.MERGE,
                key: `${ONYXKEYS.COLLECTION.REPORT_ACTIONS}${iouReport?.reportID}`,
                value: {
                    ...(shouldCreateNewMoneyRequestReport
                        ? {
                              [iouCreatedAction.reportActionID]: {
                                  pendingAction: null,
                                  errors: null,
                              },
                          }
                        : {}),
                    [iouAction.reportActionID]: {
                        pendingAction: null,
                        errors: null,
                    },
                },
            },
            {
                onyxMethod: Onyx.METHOD.MERGE,
                key: `${ONYXKEYS.COLLECTION.REPORT_ACTIONS}${chatReport?.reportID}`,
                value: {
                    ...(reportPreviewAction && {[reportPreviewAction.reportActionID]: {pendingAction: null}}),
                },
            },
        );
    } else {
        successData.push({
            onyxMethod: Onyx.METHOD.MERGE,
            key: `${ONYXKEYS.COLLECTION.REPORT_ACTIONS}${chatReport?.reportID}`,
            value: {
                [iouAction.reportActionID]: {
                    pendingAction: null,
                    errors: null,
                },
                ...(reportPreviewAction && {[reportPreviewAction.reportActionID]: {pendingAction: null}}),
            },
        });
    }

    successData.push(
        {
            onyxMethod: Onyx.METHOD.MERGE,
            key: `${ONYXKEYS.COLLECTION.REPORT}${transactionThreadReport?.reportID}`,
            value: {
                pendingFields: null,
                errorFields: null,
            },
        },
        {
            onyxMethod: Onyx.METHOD.MERGE,
            key: `${ONYXKEYS.COLLECTION.TRANSACTION}${transaction.transactionID}`,
            value: {
                pendingAction: null,
                pendingFields: clearedPendingFields,
                routes: null,
            },
        },
    );

    if (!isEmptyObject(transactionThreadCreatedReportAction)) {
        successData.push({
            onyxMethod: Onyx.METHOD.MERGE,
            key: `${ONYXKEYS.COLLECTION.REPORT_ACTIONS}${transactionThreadReport?.reportID}`,
            value: {
                [transactionThreadCreatedReportAction.reportActionID]: {
                    pendingAction: null,
                    errors: null,
                },
            },
        });
    }

    failureData.push({
        onyxMethod: Onyx.METHOD.SET,
        key: ONYXKEYS.NVP_QUICK_ACTION_GLOBAL_CREATE,
        value: quickAction ?? null,
    });

    if (iouReport) {
        failureData.push(
            {
                onyxMethod: Onyx.METHOD.MERGE,
                key: `${ONYXKEYS.COLLECTION.REPORT}${iouReport.reportID}`,
                value: {
                    pendingFields: null,
                    errorFields: {
                        ...(shouldCreateNewMoneyRequestReport ? {createChat: ErrorUtils.getMicroSecondOnyxErrorWithTranslationKey('report.genericCreateReportFailureMessage')} : {}),
                    },
                },
            },
            {
                onyxMethod: Onyx.METHOD.MERGE,
                key: `${ONYXKEYS.COLLECTION.REPORT_ACTIONS}${iouReport.reportID}`,
                value: {
                    ...(shouldCreateNewMoneyRequestReport
                        ? {
                              [iouCreatedAction.reportActionID]: {
                                  // Disabling this line since transaction.filename can be an empty string
                                  // eslint-disable-next-line @typescript-eslint/prefer-nullish-coalescing
                                  errors: getReceiptError(transaction.receipt, transaction.filename || transaction.receipt?.filename, isScanRequest),
                              },
                              [iouAction.reportActionID]: {
                                  errors: ErrorUtils.getMicroSecondOnyxErrorWithTranslationKey('iou.error.genericCreateFailureMessage'),
                              },
                          }
                        : {
                              [iouAction.reportActionID]: {
                                  // Disabling this line since transaction.filename can be an empty string
                                  // eslint-disable-next-line @typescript-eslint/prefer-nullish-coalescing
                                  errors: getReceiptError(transaction.receipt, transaction.filename || transaction.receipt?.filename, isScanRequest),
                              },
                          }),
                },
            },
        );
    } else {
        failureData.push({
            onyxMethod: Onyx.METHOD.MERGE,
            key: `${ONYXKEYS.COLLECTION.REPORT_ACTIONS}${chatReport?.reportID}`,
            value: {
                [iouAction.reportActionID]: {
                    // Disabling this line since transaction.filename can be an empty string
                    // eslint-disable-next-line @typescript-eslint/prefer-nullish-coalescing
                    errors: getReceiptError(transaction.receipt, transaction.filename || transaction.receipt?.filename, isScanRequest),
                },
            },
        });
    }

    failureData.push(
        {
            onyxMethod: Onyx.METHOD.MERGE,
            key: `${ONYXKEYS.COLLECTION.REPORT}${chatReport?.reportID}`,
            value: {
                lastReadTime: chatReport?.lastReadTime,
                lastMessageText: chatReport?.lastMessageText,
                lastMessageHtml: chatReport?.lastMessageHtml,
            },
        },
        {
            onyxMethod: Onyx.METHOD.MERGE,
            key: `${ONYXKEYS.COLLECTION.REPORT}${transactionThreadReport?.reportID}`,
            value: {
                pendingFields: null,
                errorFields: existingTransactionThreadReport
                    ? null
                    : {
                          createChat: ErrorUtils.getMicroSecondOnyxErrorWithTranslationKey('report.genericCreateReportFailureMessage'),
                      },
            },
        },
        {
            onyxMethod: Onyx.METHOD.MERGE,
            key: `${ONYXKEYS.COLLECTION.TRANSACTION}${transaction.transactionID}`,
            value: {
                // Disabling this line since transaction.filename can be an empty string
                // eslint-disable-next-line @typescript-eslint/prefer-nullish-coalescing
                errors: getReceiptError(transaction.receipt, transaction.filename || transaction.receipt?.filename, isScanRequest),
                pendingFields: clearedPendingFields,
            },
        },
        {
            onyxMethod: Onyx.METHOD.MERGE,
            key: `${ONYXKEYS.COLLECTION.REPORT_ACTIONS}${transactionThreadReport?.reportID}`,
            value: {
                [transactionThreadCreatedReportAction?.reportActionID ?? '-1']: {
                    errors: ErrorUtils.getMicroSecondOnyxErrorWithTranslationKey('iou.error.genericCreateFailureMessage'),
                },
            },
        },
    );

    // We don't need to compute violations unless we're on a paid policy
    if (!policy || !PolicyUtils.isPaidGroupPolicy(policy)) {
        return [optimisticData, successData, failureData];
    }

    const violationsOnyxData = ViolationsUtils.getViolationsOnyxData(
        transaction,
        [],
        policy,
        policyTagList ?? {},
        policyCategories ?? {},
        PolicyUtils.hasDependentTags(policy, policyTagList ?? {}),
    );

    if (violationsOnyxData) {
        optimisticData.push(violationsOnyxData);
        failureData.push({
            onyxMethod: Onyx.METHOD.SET,
            key: `${ONYXKEYS.COLLECTION.TRANSACTION_VIOLATIONS}${transaction.transactionID}`,
            value: [],
        });
    }

    // Show field violations only for control policies
    if (PolicyUtils.isControlPolicy(policy) && iouReport) {
        const {optimisticData: fieldViolationsOptimisticData, failureData: fieldViolationsFailureData} = getFieldViolationsOnyxData(iouReport);
        optimisticData.push(...fieldViolationsOptimisticData);
        failureData.push(...fieldViolationsFailureData);
    }

    return [optimisticData, successData, failureData];
}

function getDeleteTrackExpenseInformation(
    chatReportID: string,
    transactionID: string,
    reportAction: OnyxTypes.ReportAction,
    shouldDeleteTransactionFromOnyx = true,
    isMovingTransactionFromTrackExpense = false,
    actionableWhisperReportActionID = '',
    resolution = '',
) {
    const allReports = ReportConnection.getAllReports();
    // STEP 1: Get all collections we're updating
    const chatReport = allReports?.[`${ONYXKEYS.COLLECTION.REPORT}${chatReportID}`] ?? null;
    const transaction = allTransactions[`${ONYXKEYS.COLLECTION.TRANSACTION}${transactionID}`];
    const transactionViolations = allTransactionViolations[`${ONYXKEYS.COLLECTION.TRANSACTION_VIOLATIONS}${transactionID}`];
    const transactionThreadID = reportAction.childReportID;
    let transactionThread = null;
    if (transactionThreadID) {
        transactionThread = allReports?.[`${ONYXKEYS.COLLECTION.REPORT}${transactionThreadID}`] ?? null;
    }

    // STEP 2: Decide if we need to:
    // 1. Delete the transactionThread - delete if there are no visible comments in the thread and we're not moving the transaction
    // 2. Update the moneyRequestPreview to show [Deleted expense] - update if the transactionThread exists AND it isn't being deleted and we're not moving the transaction
    const shouldDeleteTransactionThread = !isMovingTransactionFromTrackExpense && (transactionThreadID ? (reportAction?.childVisibleActionCount ?? 0) === 0 : false);

    const shouldShowDeletedRequestMessage = !isMovingTransactionFromTrackExpense && !!transactionThreadID && !shouldDeleteTransactionThread;

    // STEP 3: Update the IOU reportAction.
    const updatedReportAction = {
        [reportAction.reportActionID]: {
            pendingAction: shouldShowDeletedRequestMessage ? CONST.RED_BRICK_ROAD_PENDING_ACTION.UPDATE : CONST.RED_BRICK_ROAD_PENDING_ACTION.DELETE,
            previousMessage: reportAction.message,
            message: [
                {
                    type: 'COMMENT',
                    html: '',
                    text: '',
                    isEdited: true,
                    isDeletedParentAction: shouldShowDeletedRequestMessage,
                },
            ],
            originalMessage: {
                IOUTransactionID: null,
            },
            errors: undefined,
        },
        ...(actionableWhisperReportActionID && {[actionableWhisperReportActionID]: {originalMessage: {resolution}}}),
    } as OnyxTypes.ReportActions;
    const lastVisibleAction = ReportActionsUtils.getLastVisibleAction(chatReport?.reportID ?? '-1', updatedReportAction);
    const {lastMessageText = '', lastMessageHtml = ''} = ReportActionsUtils.getLastVisibleMessage(chatReport?.reportID ?? '-1', updatedReportAction);

    // STEP 4: Build Onyx data
    const optimisticData: OnyxUpdate[] = [];

    if (shouldDeleteTransactionFromOnyx) {
        optimisticData.push({
            onyxMethod: Onyx.METHOD.SET,
            key: `${ONYXKEYS.COLLECTION.TRANSACTION}${transactionID}`,
            value: null,
        });
    }

    optimisticData.push({
        onyxMethod: Onyx.METHOD.SET,
        key: `${ONYXKEYS.COLLECTION.TRANSACTION_VIOLATIONS}${transactionID}`,
        value: null,
    });

    if (shouldDeleteTransactionThread) {
        optimisticData.push(
            {
                onyxMethod: Onyx.METHOD.SET,
                key: `${ONYXKEYS.COLLECTION.REPORT}${transactionThreadID}`,
                value: null,
            },
            {
                onyxMethod: Onyx.METHOD.SET,
                key: `${ONYXKEYS.COLLECTION.REPORT_ACTIONS}${transactionThreadID}`,
                value: null,
            },
        );
    }

    optimisticData.push(
        {
            onyxMethod: Onyx.METHOD.MERGE,
            key: `${ONYXKEYS.COLLECTION.REPORT_ACTIONS}${chatReport?.reportID}`,
            value: updatedReportAction,
        },
        {
            onyxMethod: Onyx.METHOD.MERGE,
            key: `${ONYXKEYS.COLLECTION.REPORT}${chatReport?.reportID}`,
            value: {
                lastMessageText,
                lastVisibleActionCreated: lastVisibleAction?.created,
                lastMessageHtml: !lastMessageHtml ? lastMessageText : lastMessageHtml,
            },
        },
    );

    const successData: OnyxUpdate[] = [
        {
            onyxMethod: Onyx.METHOD.MERGE,
            key: `${ONYXKEYS.COLLECTION.REPORT_ACTIONS}${chatReport?.reportID}`,
            value: {
                [reportAction.reportActionID]: {
                    pendingAction: null,
                    errors: null,
                },
            },
        },
    ];

    const failureData: OnyxUpdate[] = [];

    if (shouldDeleteTransactionFromOnyx) {
        failureData.push({
            onyxMethod: Onyx.METHOD.SET,
            key: `${ONYXKEYS.COLLECTION.TRANSACTION}${transactionID}`,
            value: transaction ?? null,
        });
    }

    failureData.push({
        onyxMethod: Onyx.METHOD.SET,
        key: `${ONYXKEYS.COLLECTION.TRANSACTION_VIOLATIONS}${transactionID}`,
        value: transactionViolations ?? null,
    });

    if (shouldDeleteTransactionThread) {
        failureData.push({
            onyxMethod: Onyx.METHOD.SET,
            key: `${ONYXKEYS.COLLECTION.REPORT}${transactionThreadID}`,
            value: transactionThread,
        });
    }

    if (actionableWhisperReportActionID) {
        const actionableWhisperReportAction = ReportActionsUtils.getReportAction(chatReportID, actionableWhisperReportActionID);
        failureData.push({
            onyxMethod: Onyx.METHOD.MERGE,
            key: `${ONYXKEYS.COLLECTION.REPORT_ACTIONS}${chatReport?.reportID}`,
            value: {
                [actionableWhisperReportActionID]: {
                    originalMessage: {
                        resolution: ReportActionsUtils.isActionableTrackExpense(actionableWhisperReportAction)
                            ? ReportActionsUtils.getOriginalMessage(actionableWhisperReportAction)?.resolution ?? null
                            : null,
                    },
                },
            },
        });
    }
    failureData.push(
        {
            onyxMethod: Onyx.METHOD.MERGE,
            key: `${ONYXKEYS.COLLECTION.REPORT_ACTIONS}${chatReport?.reportID}`,
            value: {
                [reportAction.reportActionID]: {
                    ...reportAction,
                    pendingAction: null,
                    errors: ErrorUtils.getMicroSecondOnyxErrorWithTranslationKey('iou.error.genericDeleteFailureMessage'),
                },
            },
        },
        {
            onyxMethod: Onyx.METHOD.MERGE,
            key: `${ONYXKEYS.COLLECTION.REPORT}${chatReport?.reportID}`,
            value: chatReport,
        },
    );

    const parameters: DeleteMoneyRequestParams = {
        transactionID,
        reportActionID: reportAction.reportActionID,
    };

    return {parameters, optimisticData, successData, failureData, shouldDeleteTransactionThread, chatReport};
}

/** Gathers all the data needed to create an invoice. */
function getSendInvoiceInformation(
    transaction: OnyxEntry<OnyxTypes.Transaction>,
    currentUserAccountID: number,
    invoiceChatReport?: OnyxEntry<OnyxTypes.Report>,
    receipt?: Receipt,
    policy?: OnyxEntry<OnyxTypes.Policy>,
    policyTagList?: OnyxEntry<OnyxTypes.PolicyTagLists>,
    policyCategories?: OnyxEntry<OnyxTypes.PolicyCategories>,
    companyName?: string,
    companyWebsite?: string,
): SendInvoiceInformation {
    const {amount = 0, currency = '', created = '', merchant = '', category = '', tag = '', taxCode = '', taxAmount = 0, billable, comment, participants} = transaction ?? {};
    const trimmedComment = (comment?.comment ?? '').trim();
    const senderWorkspaceID = participants?.find((participant) => participant?.isSender)?.policyID ?? '-1';
    const receiverParticipant = participants?.find((participant) => participant?.accountID) ?? invoiceChatReport?.invoiceReceiver;
    const receiverAccountID = receiverParticipant && 'accountID' in receiverParticipant && receiverParticipant.accountID ? receiverParticipant.accountID : -1;
    let receiver = ReportUtils.getPersonalDetailsForAccountID(receiverAccountID);
    let optimisticPersonalDetailListAction = {};

    // STEP 1: Get existing chat report OR build a new optimistic one
    let isNewChatReport = false;
    let chatReport = !isEmptyObject(invoiceChatReport) && invoiceChatReport?.reportID ? invoiceChatReport : null;

    if (!chatReport) {
        chatReport = ReportUtils.getInvoiceChatByParticipants(senderWorkspaceID, receiverAccountID) ?? null;
    }

    if (!chatReport) {
        isNewChatReport = true;
        chatReport = ReportUtils.buildOptimisticChatReport([receiverAccountID, currentUserAccountID], CONST.REPORT.DEFAULT_REPORT_NAME, CONST.REPORT.CHAT_TYPE.INVOICE, senderWorkspaceID);
    }

    // STEP 2: Create a new optimistic invoice report.
    const optimisticInvoiceReport = ReportUtils.buildOptimisticInvoiceReport(chatReport.reportID, senderWorkspaceID, receiverAccountID, receiver.displayName ?? '', amount, currency);

    // STEP 3: Build optimistic receipt and transaction
    const receiptObject: Receipt = {};
    let filename;
    if (receipt?.source) {
        receiptObject.source = receipt.source;
        receiptObject.state = receipt.state ?? CONST.IOU.RECEIPT_STATE.SCANREADY;
        filename = receipt.name;
    }
    const optimisticTransaction = TransactionUtils.buildOptimisticTransaction(
        amount,
        currency,
        optimisticInvoiceReport.reportID,
        trimmedComment,
        [],
        created,
        '',
        '',
        merchant,
        receiptObject,
        filename,
        undefined,
        category,
        tag,
        taxCode,
        taxAmount,
        billable,
    );

    const optimisticPolicyRecentlyUsedCategories = Category.buildOptimisticPolicyRecentlyUsedCategories(optimisticInvoiceReport.policyID, category);
    const optimisticPolicyRecentlyUsedTags = Tag.buildOptimisticPolicyRecentlyUsedTags(optimisticInvoiceReport.policyID, tag);
    const optimisticRecentlyUsedCurrencies = Policy.buildOptimisticRecentlyUsedCurrencies(currency);

    // STEP 4: Add optimistic personal details for participant
    const shouldCreateOptimisticPersonalDetails = isNewChatReport && !allPersonalDetails[receiverAccountID];
    if (shouldCreateOptimisticPersonalDetails) {
        const receiverLogin = receiverParticipant && 'login' in receiverParticipant && receiverParticipant.login ? receiverParticipant.login : '';
        receiver = {
            accountID: receiverAccountID,
            displayName: LocalePhoneNumber.formatPhoneNumber(receiverLogin),
            login: receiverLogin,
            isOptimisticPersonalDetail: true,
        };

        optimisticPersonalDetailListAction = {[receiverAccountID]: receiver};
    }

    // STEP 5: Build optimistic reportActions.
    const reportPreviewAction = ReportUtils.buildOptimisticReportPreview(chatReport, optimisticInvoiceReport, trimmedComment, optimisticTransaction);
    optimisticInvoiceReport.parentReportActionID = reportPreviewAction.reportActionID;
    chatReport.lastVisibleActionCreated = reportPreviewAction.created;
    const [optimisticCreatedActionForChat, optimisticCreatedActionForIOUReport, iouAction, optimisticTransactionThread, optimisticCreatedActionForTransactionThread] =
        ReportUtils.buildOptimisticMoneyRequestEntities(
            optimisticInvoiceReport,
            CONST.IOU.REPORT_ACTION_TYPE.CREATE,
            amount,
            currency,
            trimmedComment,
            receiver.login ?? '',
            [receiver],
            optimisticTransaction.transactionID,
            undefined,
            false,
            false,
            false,
        );

    // STEP 6: Build Onyx Data
    const [optimisticData, successData, failureData] = buildOnyxDataForInvoice(
        chatReport,
        optimisticInvoiceReport,
        optimisticTransaction,
        optimisticCreatedActionForChat,
        optimisticCreatedActionForIOUReport,
        iouAction,
        optimisticPersonalDetailListAction,
        reportPreviewAction,
        optimisticPolicyRecentlyUsedCategories,
        optimisticPolicyRecentlyUsedTags,
        isNewChatReport,
        optimisticTransactionThread,
        optimisticCreatedActionForTransactionThread,
        policy,
        policyTagList,
        policyCategories,
        optimisticRecentlyUsedCurrencies,
        companyName,
        companyWebsite,
    );

    return {
        createdIOUReportActionID: optimisticCreatedActionForIOUReport.reportActionID,
        createdReportActionIDForThread: optimisticCreatedActionForTransactionThread?.reportActionID ?? '-1',
        reportActionID: iouAction.reportActionID,
        senderWorkspaceID,
        receiver,
        invoiceRoom: chatReport,
        createdChatReportActionID: optimisticCreatedActionForChat.reportActionID,
        invoiceReportID: optimisticInvoiceReport.reportID,
        reportPreviewReportActionID: reportPreviewAction.reportActionID,
        transactionID: optimisticTransaction.transactionID,
        transactionThreadReportID: optimisticTransactionThread.reportID,
        onyxData: {
            optimisticData,
            successData,
            failureData,
        },
    };
}

/**
 * Gathers all the data needed to submit an expense. It attempts to find existing reports, iouReports, and receipts. If it doesn't find them, then
 * it creates optimistic versions of them and uses those instead
 */
function getMoneyRequestInformation(
    parentChatReport: OnyxEntry<OnyxTypes.Report>,
    participant: Participant,
    comment: string,
    amount: number,
    currency: string,
    created: string,
    merchant: string,
    receipt: Receipt | undefined,
    existingTransactionID: string | undefined,
    category: string | undefined,
    tag: string | undefined,
    taxCode: string | undefined,
    taxAmount: number | undefined,
    billable: boolean | undefined,
    policy: OnyxEntry<OnyxTypes.Policy> | undefined,
    policyTagList: OnyxEntry<OnyxTypes.PolicyTagLists> | undefined,
    policyCategories: OnyxEntry<OnyxTypes.PolicyCategories> | undefined,
    payeeAccountID = userAccountID,
    payeeEmail = currentUserEmail,
    moneyRequestReportID = '',
    linkedTrackedExpenseReportAction?: OnyxTypes.ReportAction,
    attendees?: Attendee[],
    existingTransaction: OnyxEntry<OnyxTypes.Transaction> | undefined = undefined,
): MoneyRequestInformation {
    const payerEmail = PhoneNumber.addSMSDomainIfPhoneNumber(participant.login ?? '');
    const payerAccountID = Number(participant.accountID);
    const isPolicyExpenseChat = participant.isPolicyExpenseChat;

    // STEP 1: Get existing chat report OR build a new optimistic one
    let isNewChatReport = false;
    let chatReport = !isEmptyObject(parentChatReport) && parentChatReport?.reportID ? parentChatReport : null;

    const allReports = ReportConnection.getAllReports();
    // If this is a policyExpenseChat, the chatReport must exist and we can get it from Onyx.
    // report is null if the flow is initiated from the global create menu. However, participant always stores the reportID if it exists, which is the case for policyExpenseChats
    if (!chatReport && isPolicyExpenseChat) {
        chatReport = allReports?.[`${ONYXKEYS.COLLECTION.REPORT}${participant.reportID}`] ?? null;
    }

    if (!chatReport) {
        chatReport = ReportUtils.getChatByParticipants([payerAccountID, payeeAccountID]) ?? null;
    }

    // If we still don't have a report, it likely doens't exist and we need to build an optimistic one
    if (!chatReport) {
        isNewChatReport = true;
        chatReport = ReportUtils.buildOptimisticChatReport([payerAccountID, payeeAccountID]);
    }

    // STEP 2: Get the Expense/IOU report. If the moneyRequestReportID has been provided, we want to add the transaction to this specific report.
    // If no such reportID has been provided, let's use the chatReport.iouReportID property. In case that is not present, build a new optimistic Expense/IOU report.
    let iouReport: OnyxInputValue<OnyxTypes.Report> = null;
    if (moneyRequestReportID) {
        iouReport = allReports?.[`${ONYXKEYS.COLLECTION.REPORT}${moneyRequestReportID}`] ?? null;
    } else {
        iouReport = allReports?.[`${ONYXKEYS.COLLECTION.REPORT}${chatReport.iouReportID}`] ?? null;
    }

    const shouldCreateNewMoneyRequestReport = ReportUtils.shouldCreateNewMoneyRequestReport(iouReport, chatReport);

    if (!iouReport || shouldCreateNewMoneyRequestReport) {
        iouReport = isPolicyExpenseChat
            ? ReportUtils.buildOptimisticExpenseReport(chatReport.reportID, chatReport.policyID ?? '-1', payeeAccountID, amount, currency)
            : ReportUtils.buildOptimisticIOUReport(payeeAccountID, payerAccountID, amount, chatReport.reportID, currency);
    } else if (isPolicyExpenseChat) {
        iouReport = {...iouReport};
        if (iouReport?.currency === currency && typeof iouReport.total === 'number') {
            // Because of the Expense reports are stored as negative values, we subtract the total from the amount
            iouReport.total -= amount;
        }
    } else {
        iouReport = IOUUtils.updateIOUOwnerAndTotal(iouReport, payeeAccountID, amount, currency);
    }

    // STEP 3: Build an optimistic transaction with the receipt
    const isDistanceRequest = existingTransaction && existingTransaction.iouRequestType === CONST.IOU.REQUEST_TYPE.DISTANCE;
    let optimisticTransaction = TransactionUtils.buildOptimisticTransaction(
        ReportUtils.isExpenseReport(iouReport) ? -amount : amount,
        currency,
        iouReport.reportID,
        comment,
        attendees,
        created,
        '',
        '',
        merchant,
        receipt,
        '',
        existingTransactionID,
        category,
        tag,
        taxCode,
        ReportUtils.isExpenseReport(iouReport) ? -(taxAmount ?? 0) : taxAmount,
        billable,
        isDistanceRequest ? {waypoints: CONST.RED_BRICK_ROAD_PENDING_ACTION.ADD} : undefined,
        undefined,
        existingTransaction,
        policy,
    );

    const optimisticPolicyRecentlyUsedCategories = Category.buildOptimisticPolicyRecentlyUsedCategories(iouReport.policyID, category);
    const optimisticPolicyRecentlyUsedTags = Tag.buildOptimisticPolicyRecentlyUsedTags(iouReport.policyID, tag);
    const optimisticPolicyRecentluUsedCurrencies = Policy.buildOptimisticRecentlyUsedCurrencies(currency);

    // If there is an existing transaction (which is the case for distance requests), then the data from the existing transaction
    // needs to be manually merged into the optimistic transaction. This is because buildOnyxDataForMoneyRequest() uses `Onyx.set()` for the transaction
    // data. This is a big can of worms to change it to `Onyx.merge()` as explored in https://expensify.slack.com/archives/C05DWUDHVK7/p1692139468252109.
    // I want to clean this up at some point, but it's possible this will live in the code for a while so I've created https://github.com/Expensify/App/issues/25417
    // to remind me to do this.
    if (isDistanceRequest) {
        optimisticTransaction = fastMerge(existingTransaction, optimisticTransaction, false);
    }

    // STEP 4: Build optimistic reportActions. We need:
    // 1. CREATED action for the chatReport
    // 2. CREATED action for the iouReport
    // 3. IOU action for the iouReport
    // 4. The transaction thread, which requires the iouAction, and CREATED action for the transaction thread
    // 5. REPORT_PREVIEW action for the chatReport
    // Note: The CREATED action for the IOU report must be optimistically generated before the IOU action so there's no chance that it appears after the IOU action in the chat
    const [optimisticCreatedActionForChat, optimisticCreatedActionForIOUReport, iouAction, optimisticTransactionThread, optimisticCreatedActionForTransactionThread] =
        ReportUtils.buildOptimisticMoneyRequestEntities(
            iouReport,
            CONST.IOU.REPORT_ACTION_TYPE.CREATE,
            amount,
            currency,
            comment,
            payeeEmail,
            [participant],
            optimisticTransaction.transactionID,
            undefined,
            false,
            false,
            false,
            undefined,
            linkedTrackedExpenseReportAction?.childReportID,
            linkedTrackedExpenseReportAction,
        );

    let reportPreviewAction = shouldCreateNewMoneyRequestReport ? null : getReportPreviewAction(chatReport.reportID, iouReport.reportID);

    if (reportPreviewAction) {
        reportPreviewAction = ReportUtils.updateReportPreview(iouReport, reportPreviewAction, false, comment, optimisticTransaction);
    } else {
        reportPreviewAction = ReportUtils.buildOptimisticReportPreview(chatReport, iouReport, comment, optimisticTransaction);
        chatReport.lastVisibleActionCreated = reportPreviewAction.created;

        // Generated ReportPreview action is a parent report action of the iou report.
        // We are setting the iou report's parentReportActionID to display subtitle correctly in IOU page when offline.
        iouReport.parentReportActionID = reportPreviewAction.reportActionID;
    }

    const shouldCreateOptimisticPersonalDetails = isNewChatReport && !allPersonalDetails[payerAccountID];
    // Add optimistic personal details for participant
    const optimisticPersonalDetailListAction = shouldCreateOptimisticPersonalDetails
        ? {
              [payerAccountID]: {
                  accountID: payerAccountID,
                  // Disabling this line since participant.displayName can be an empty string
                  // eslint-disable-next-line @typescript-eslint/prefer-nullish-coalescing
                  displayName: LocalePhoneNumber.formatPhoneNumber(participant.displayName || payerEmail),
                  login: participant.login,
                  isOptimisticPersonalDetail: true,
              },
          }
        : {};

    const predictedNextStatus = policy?.reimbursementChoice === CONST.POLICY.REIMBURSEMENT_CHOICES.REIMBURSEMENT_NO ? CONST.REPORT.STATUS_NUM.CLOSED : CONST.REPORT.STATUS_NUM.OPEN;
    const optimisticNextStep = NextStepUtils.buildNextStep(iouReport, predictedNextStatus);

    // STEP 5: Build Onyx Data
    const [optimisticData, successData, failureData] = buildOnyxDataForMoneyRequest(
        chatReport,
        iouReport,
        optimisticTransaction,
        optimisticCreatedActionForChat,
        optimisticCreatedActionForIOUReport,
        iouAction,
        optimisticPersonalDetailListAction,
        reportPreviewAction,
        optimisticPolicyRecentlyUsedCategories,
        optimisticPolicyRecentlyUsedTags,
        isNewChatReport,
        optimisticTransactionThread ?? {},
        optimisticCreatedActionForTransactionThread,
        shouldCreateNewMoneyRequestReport,
        policy,
        policyTagList,
        policyCategories,
        optimisticNextStep,
        undefined,
        undefined,
        optimisticPolicyRecentluUsedCurrencies,
    );

    return {
        payerAccountID,
        payerEmail,
        iouReport,
        chatReport,
        transaction: optimisticTransaction,
        iouAction,
        createdChatReportActionID: isNewChatReport ? optimisticCreatedActionForChat.reportActionID : '-1',
        createdIOUReportActionID: shouldCreateNewMoneyRequestReport ? optimisticCreatedActionForIOUReport.reportActionID : '-1',
        reportPreviewAction,
        transactionThreadReportID: optimisticTransactionThread?.reportID ?? '-1',
        createdReportActionIDForThread: optimisticCreatedActionForTransactionThread?.reportActionID ?? '-1',
        onyxData: {
            optimisticData,
            successData,
            failureData,
        },
    };
}

/**
 * Gathers all the data needed to make an expense. It attempts to find existing reports, iouReports, and receipts. If it doesn't find them, then
 * it creates optimistic versions of them and uses those instead
 */
function getTrackExpenseInformation(
    parentChatReport: OnyxEntry<OnyxTypes.Report>,
    participant: Participant,
    comment: string,
    amount: number,
    currency: string,
    created: string,
    merchant: string,
    receipt: OnyxEntry<Receipt>,
    category: string | undefined,
    tag: string | undefined,
    taxCode: string | undefined,
    taxAmount: number | undefined,
    billable: boolean | undefined,
    policy: OnyxEntry<OnyxTypes.Policy> | undefined,
    policyTagList: OnyxEntry<OnyxTypes.PolicyTagLists> | undefined,
    policyCategories: OnyxEntry<OnyxTypes.PolicyCategories> | undefined,
    payeeEmail = currentUserEmail,
    payeeAccountID = userAccountID,
    moneyRequestReportID = '',
    linkedTrackedExpenseReportAction?: OnyxTypes.ReportAction,
    existingTransactionID?: string,
): TrackExpenseInformation | null {
    const optimisticData: OnyxUpdate[] = [];
    const successData: OnyxUpdate[] = [];
    const failureData: OnyxUpdate[] = [];

    const isPolicyExpenseChat = participant.isPolicyExpenseChat;

    // STEP 1: Get existing chat report
    let chatReport = !isEmptyObject(parentChatReport) && parentChatReport?.reportID ? parentChatReport : null;
    const allReports = ReportConnection.getAllReports();
    // The chatReport always exists, and we can get it from Onyx if chatReport is null.
    if (!chatReport) {
        chatReport = allReports?.[`${ONYXKEYS.COLLECTION.REPORT}${participant.reportID}`] ?? null;
    }

    // If we still don't have a report, it likely doesn't exist, and we will early return here as it should not happen
    // Maybe later, we can build an optimistic selfDM chat.
    if (!chatReport) {
        return null;
    }

    // Check if the report is a draft
    const isDraftReport = ReportUtils.isDraftReport(chatReport?.reportID);

    let createdWorkspaceParams: CreateWorkspaceParams | undefined;

    if (isDraftReport) {
        const workspaceData = Policy.buildPolicyData(undefined, policy?.makeMeAdmin, policy?.name, policy?.id, chatReport?.reportID);
        createdWorkspaceParams = workspaceData.params;
        optimisticData.push(...workspaceData.optimisticData);
        successData.push(...workspaceData.successData);
        failureData.push(...workspaceData.failureData);
    }

    // STEP 2: If not in the self-DM flow, we need to use the expense report.
    // For this, first use the chatReport.iouReportID property. Build a new optimistic expense report if needed.
    const shouldUseMoneyReport = !!isPolicyExpenseChat;

    let iouReport: OnyxInputValue<OnyxTypes.Report> = null;
    let shouldCreateNewMoneyRequestReport = false;

    if (shouldUseMoneyReport) {
        if (moneyRequestReportID) {
            iouReport = allReports?.[`${ONYXKEYS.COLLECTION.REPORT}${moneyRequestReportID}`] ?? null;
        } else {
            iouReport = allReports?.[`${ONYXKEYS.COLLECTION.REPORT}${chatReport.iouReportID}`] ?? null;
        }

        shouldCreateNewMoneyRequestReport = ReportUtils.shouldCreateNewMoneyRequestReport(iouReport, chatReport);
        if (!iouReport || shouldCreateNewMoneyRequestReport) {
            iouReport = ReportUtils.buildOptimisticExpenseReport(chatReport.reportID, chatReport.policyID ?? '-1', payeeAccountID, amount, currency, false);
        } else {
            iouReport = {...iouReport};
            if (iouReport?.currency === currency && typeof iouReport.total === 'number' && typeof iouReport.nonReimbursableTotal === 'number') {
                // Because of the Expense reports are stored as negative values, we subtract the total from the amount
                iouReport.total -= amount;
                iouReport.nonReimbursableTotal -= amount;
            }
        }
    }

    // If shouldUseMoneyReport is true, the iouReport was defined.
    // But we'll use the `shouldUseMoneyReport && iouReport` check further instead of `shouldUseMoneyReport` to avoid TS errors.

    // STEP 3: Build optimistic receipt and transaction
    const receiptObject: Receipt = {};
    let filename;
    if (receipt?.source) {
        receiptObject.source = receipt.source;
        receiptObject.state = receipt.state ?? CONST.IOU.RECEIPT_STATE.SCANREADY;
        filename = receipt.name;
    }
    const existingTransaction = allTransactionDrafts[`${ONYXKEYS.COLLECTION.TRANSACTION_DRAFT}${existingTransactionID ?? CONST.IOU.OPTIMISTIC_TRANSACTION_ID}`];
    if (!filename) {
        filename = existingTransaction?.filename;
    }
    const isDistanceRequest = existingTransaction && existingTransaction.iouRequestType === CONST.IOU.REQUEST_TYPE.DISTANCE;
    let optimisticTransaction = TransactionUtils.buildOptimisticTransaction(
        ReportUtils.isExpenseReport(iouReport) ? -amount : amount,
        currency,
        shouldUseMoneyReport && iouReport ? iouReport.reportID : '-1',
        comment,
        [],
        created,
        '',
        '',
        merchant,
        receiptObject,
        filename,
        existingTransactionID ?? null,
        category,
        tag,
        taxCode,
        taxAmount,
        billable,
        isDistanceRequest ? {waypoints: CONST.RED_BRICK_ROAD_PENDING_ACTION.ADD} : undefined,
        false,
        existingTransaction,
        policy,
    );

    // If there is an existing transaction (which is the case for distance requests), then the data from the existing transaction
    // needs to be manually merged into the optimistic transaction. This is because buildOnyxDataForMoneyRequest() uses `Onyx.set()` for the transaction
    // data. This is a big can of worms to change it to `Onyx.merge()` as explored in https://expensify.slack.com/archives/C05DWUDHVK7/p1692139468252109.
    // I want to clean this up at some point, but it's possible this will live in the code for a while so I've created https://github.com/Expensify/App/issues/25417
    // to remind me to do this.
    if (isDistanceRequest) {
        optimisticTransaction = fastMerge(existingTransaction, optimisticTransaction, false);
    }

    // STEP 4: Build optimistic reportActions. We need:
    // 1. CREATED action for the iouReport (if tracking in the Expense chat)
    // 2. IOU action for the iouReport (if tracking in the Expense chat), otherwise – for chatReport
    // 3. The transaction thread, which requires the iouAction, and CREATED action for the transaction thread
    // 4. REPORT_PREVIEW action for the chatReport (if tracking in the Expense chat)
    const [, optimisticCreatedActionForIOUReport, iouAction, optimisticTransactionThread, optimisticCreatedActionForTransactionThread] = ReportUtils.buildOptimisticMoneyRequestEntities(
        shouldUseMoneyReport && iouReport ? iouReport : chatReport,
        CONST.IOU.REPORT_ACTION_TYPE.TRACK,
        amount,
        currency,
        comment,
        payeeEmail,
        [participant],
        optimisticTransaction.transactionID,
        undefined,
        false,
        false,
        false,
        !shouldUseMoneyReport,
        linkedTrackedExpenseReportAction?.childReportID,
        linkedTrackedExpenseReportAction,
    );

    let reportPreviewAction: OnyxInputValue<OnyxTypes.ReportAction<typeof CONST.REPORT.ACTIONS.TYPE.REPORT_PREVIEW>> = null;
    if (shouldUseMoneyReport && iouReport) {
        reportPreviewAction = shouldCreateNewMoneyRequestReport ? null : getReportPreviewAction(chatReport.reportID, iouReport.reportID);

        if (reportPreviewAction) {
            reportPreviewAction = ReportUtils.updateReportPreview(iouReport, reportPreviewAction, false, comment, optimisticTransaction);
        } else {
            reportPreviewAction = ReportUtils.buildOptimisticReportPreview(chatReport, iouReport, comment, optimisticTransaction);
            // Generated ReportPreview action is a parent report action of the iou report.
            // We are setting the iou report's parentReportActionID to display subtitle correctly in IOU page when offline.
            iouReport.parentReportActionID = reportPreviewAction.reportActionID;
        }
    }

    let actionableTrackExpenseWhisper: OnyxInputValue<OnyxTypes.ReportAction> = null;
    if (!isPolicyExpenseChat) {
        actionableTrackExpenseWhisper = ReportUtils.buildOptimisticActionableTrackExpenseWhisper(iouAction, optimisticTransaction.transactionID);
    }

    // STEP 5: Build Onyx Data
    const trackExpenseOnyxData = buildOnyxDataForTrackExpense(
        chatReport,
        iouReport,
        optimisticTransaction,
        optimisticCreatedActionForIOUReport,
        iouAction,
        reportPreviewAction,
        optimisticTransactionThread ?? {},
        optimisticCreatedActionForTransactionThread,
        shouldCreateNewMoneyRequestReport,
        policy,
        policyTagList,
        policyCategories,
        undefined,
        actionableTrackExpenseWhisper,
    );

    return {
        createdWorkspaceParams,
        chatReport,
        iouReport: iouReport ?? undefined,
        transaction: optimisticTransaction,
        iouAction,
        createdChatReportActionID: '-1',
        createdIOUReportActionID: shouldCreateNewMoneyRequestReport ? optimisticCreatedActionForIOUReport.reportActionID : '-1',
        reportPreviewAction: reportPreviewAction ?? undefined,
        transactionThreadReportID: optimisticTransactionThread.reportID,
        createdReportActionIDForThread: optimisticCreatedActionForTransactionThread?.reportActionID ?? '-1',
        actionableWhisperReportActionIDParam: actionableTrackExpenseWhisper?.reportActionID ?? '',
        onyxData: {
            optimisticData: optimisticData.concat(trackExpenseOnyxData[0]),
            successData: successData.concat(trackExpenseOnyxData[1]),
            failureData: failureData.concat(trackExpenseOnyxData[2]),
        },
    };
}

/**
 * Compute the diff amount when we update the transaction
 */
function calculateDiffAmount(
    iouReport: OnyxTypes.OnyxInputOrEntry<OnyxTypes.Report>,
    updatedTransaction: OnyxTypes.OnyxInputOrEntry<OnyxTypes.Transaction>,
    transaction: OnyxEntry<OnyxTypes.Transaction>,
): number {
    if (!iouReport) {
        return 0;
    }
    const isExpenseReport = ReportUtils.isExpenseReport(iouReport);
    const updatedCurrency = TransactionUtils.getCurrency(updatedTransaction);
    const currentCurrency = TransactionUtils.getCurrency(transaction);

    const currentAmount = TransactionUtils.getAmount(transaction, isExpenseReport);
    const updatedAmount = TransactionUtils.getAmount(updatedTransaction, isExpenseReport);

    if (updatedCurrency === iouReport?.currency && currentCurrency !== iouReport?.currency) {
        // Add the diff to the total if we change the currency from a different currency to the currency of the IOU report
        return updatedAmount;
    }

    if (updatedCurrency === iouReport?.currency && updatedAmount !== currentAmount) {
        // Calculate the diff between the updated amount and the current amount if we change the amount and the currency of the transaction is the currency of the report
        return updatedAmount - currentAmount;
    }

    return 0;
}

/**
 * @param transactionID
 * @param transactionThreadReportID
 * @param transactionChanges
 * @param [transactionChanges.created] Present when updated the date field
 * @param policy  May be undefined, an empty object, or an object matching the Policy type (src/types/onyx/Policy.ts)
 * @param policyTagList
 * @param policyCategories
 */
function getUpdateMoneyRequestParams(
    transactionID: string,
    transactionThreadReportID: string,
    transactionChanges: TransactionChanges,
    policy: OnyxEntry<OnyxTypes.Policy>,
    policyTagList: OnyxTypes.OnyxInputOrEntry<OnyxTypes.PolicyTagLists>,
    policyCategories: OnyxTypes.OnyxInputOrEntry<OnyxTypes.PolicyCategories>,
    violations?: OnyxEntry<OnyxTypes.TransactionViolations>,
): UpdateMoneyRequestData {
    const optimisticData: OnyxUpdate[] = [];
    const successData: OnyxUpdate[] = [];
    const failureData: OnyxUpdate[] = [];

    // Step 1: Set any "pending fields" (ones updated while the user was offline) to have error messages in the failureData
    const pendingFields: OnyxTypes.Transaction['pendingFields'] = Object.fromEntries(Object.keys(transactionChanges).map((key) => [key, CONST.RED_BRICK_ROAD_PENDING_ACTION.UPDATE]));
    const clearedPendingFields = Object.fromEntries(Object.keys(transactionChanges).map((key) => [key, null]));
    const errorFields = Object.fromEntries(Object.keys(pendingFields).map((key) => [key, {[DateUtils.getMicroseconds()]: Localize.translateLocal('iou.error.genericEditFailureMessage')}]));

    const allReports = ReportConnection.getAllReports();
    // Step 2: Get all the collections being updated
    const transactionThread = allReports?.[`${ONYXKEYS.COLLECTION.REPORT}${transactionThreadReportID}`] ?? null;
    const transaction = allTransactions?.[`${ONYXKEYS.COLLECTION.TRANSACTION}${transactionID}`];
    const iouReport = allReports?.[`${ONYXKEYS.COLLECTION.REPORT}${transactionThread?.parentReportID}`] ?? null;
    const isFromExpenseReport = ReportUtils.isExpenseReport(iouReport);
    const isScanning = TransactionUtils.hasReceipt(transaction) && TransactionUtils.isReceiptBeingScanned(transaction);
    const updatedTransaction: OnyxEntry<OnyxTypes.Transaction> = transaction
        ? TransactionUtils.getUpdatedTransaction({
              transaction,
              transactionChanges,
              isFromExpenseReport,
              policy,
          })
        : undefined;
    const transactionDetails = ReportUtils.getTransactionDetails(updatedTransaction);

    if (transactionDetails?.waypoints) {
        // This needs to be a JSON string since we're sending this to the MapBox API
        transactionDetails.waypoints = JSON.stringify(transactionDetails.waypoints);
    }

    const dataToIncludeInParams: Partial<TransactionDetails> = Object.fromEntries(Object.entries(transactionDetails ?? {}).filter(([key]) => Object.keys(transactionChanges).includes(key)));

    const params: UpdateMoneyRequestParams = {
        ...dataToIncludeInParams,
        reportID: iouReport?.reportID,
        transactionID,
    };

    const hasPendingWaypoints = 'waypoints' in transactionChanges;
    const hasModifiedDistanceRate = 'customUnitRateID' in transactionChanges;
    if (transaction && updatedTransaction && (hasPendingWaypoints || hasModifiedDistanceRate)) {
        // Delete the draft transaction when editing waypoints when the server responds successfully and there are no errors
        successData.push({
            onyxMethod: Onyx.METHOD.SET,
            key: `${ONYXKEYS.COLLECTION.TRANSACTION_DRAFT}${transactionID}`,
            value: null,
        });

        // Revert the transaction's amount to the original value on failure.
        // The IOU Report will be fully reverted in the failureData further below.
        failureData.push({
            onyxMethod: Onyx.METHOD.MERGE,
            key: `${ONYXKEYS.COLLECTION.TRANSACTION}${transactionID}`,
            value: {
                amount: transaction.amount,
                modifiedAmount: transaction.modifiedAmount,
                modifiedMerchant: transaction.modifiedMerchant,
                modifiedCurrency: transaction.modifiedCurrency,
            },
        });
    }

    // Step 3: Build the modified expense report actions
    // We don't create a modified report action if:
    // - we're updating the waypoints
    // - we're updating the distance rate while the waypoints are still pending
    // In these cases, there isn't a valid optimistic mileage data we can use,
    // and the report action is created on the server with the distance-related response from the MapBox API
    const updatedReportAction = ReportUtils.buildOptimisticModifiedExpenseReportAction(transactionThread, transaction, transactionChanges, isFromExpenseReport, policy, updatedTransaction);
    if (!hasPendingWaypoints && !(hasModifiedDistanceRate && TransactionUtils.isFetchingWaypointsFromServer(transaction))) {
        params.reportActionID = updatedReportAction.reportActionID;

        optimisticData.push({
            onyxMethod: Onyx.METHOD.MERGE,
            key: `${ONYXKEYS.COLLECTION.REPORT_ACTIONS}${transactionThread?.reportID}`,
            value: {
                [updatedReportAction.reportActionID]: updatedReportAction as OnyxTypes.ReportAction,
            },
        });
        optimisticData.push({
            onyxMethod: Onyx.METHOD.MERGE,
            key: `${ONYXKEYS.COLLECTION.REPORT}${transactionThread?.reportID}`,
            value: {
                lastVisibleActionCreated: updatedReportAction.created,
                lastReadTime: updatedReportAction.created,
            },
        });
        failureData.push({
            onyxMethod: Onyx.METHOD.MERGE,
            key: `${ONYXKEYS.COLLECTION.REPORT}${transactionThread?.reportID}`,
            value: {
                lastVisibleActionCreated: transactionThread?.lastVisibleActionCreated,
                lastReadTime: transactionThread?.lastReadTime,
            },
        });
        successData.push({
            onyxMethod: Onyx.METHOD.MERGE,
            key: `${ONYXKEYS.COLLECTION.REPORT_ACTIONS}${transactionThread?.reportID}`,
            value: {
                [updatedReportAction.reportActionID]: {pendingAction: null},
            },
        });
        failureData.push({
            onyxMethod: Onyx.METHOD.MERGE,
            key: `${ONYXKEYS.COLLECTION.REPORT_ACTIONS}${transactionThread?.reportID}`,
            value: {
                [updatedReportAction.reportActionID]: {
                    ...(updatedReportAction as OnyxTypes.ReportAction),
                    errors: ErrorUtils.getMicroSecondOnyxErrorWithTranslationKey('iou.error.genericEditFailureMessage'),
                },
            },
        });
    }

    // Step 4: Compute the IOU total and update the report preview message (and report header) so LHN amount owed is correct.
    const diff = calculateDiffAmount(iouReport, updatedTransaction, transaction);

    let updatedMoneyRequestReport: OnyxTypes.OnyxInputOrEntry<OnyxTypes.Report>;
    if (!iouReport) {
        updatedMoneyRequestReport = null;
    } else if ((ReportUtils.isExpenseReport(iouReport) || ReportUtils.isInvoiceReport(iouReport)) && typeof iouReport.total === 'number') {
        // For expense report, the amount is negative, so we should subtract total from diff
        updatedMoneyRequestReport = {
            ...iouReport,
            total: iouReport.total - diff,
        };
        if (!transaction?.reimbursable && typeof updatedMoneyRequestReport.nonReimbursableTotal === 'number') {
            updatedMoneyRequestReport.nonReimbursableTotal -= diff;
        }
    } else {
        updatedMoneyRequestReport = IOUUtils.updateIOUOwnerAndTotal(iouReport, updatedReportAction.actorAccountID ?? -1, diff, TransactionUtils.getCurrency(transaction), false, true);
    }

    if (updatedMoneyRequestReport) {
        updatedMoneyRequestReport.cachedTotal = CurrencyUtils.convertToDisplayString(updatedMoneyRequestReport.total, transactionDetails?.currency);
    }

    optimisticData.push(
        {
            onyxMethod: Onyx.METHOD.MERGE,
            key: `${ONYXKEYS.COLLECTION.REPORT}${iouReport?.reportID}`,
            value: updatedMoneyRequestReport,
        },
        {
            onyxMethod: Onyx.METHOD.MERGE,
            key: `${ONYXKEYS.COLLECTION.REPORT}${iouReport?.parentReportID}`,
            value: ReportUtils.getOutstandingChildRequest(updatedMoneyRequestReport),
        },
    );
    successData.push({
        onyxMethod: Onyx.METHOD.MERGE,
        key: `${ONYXKEYS.COLLECTION.REPORT}${iouReport?.reportID}`,
        value: {pendingAction: null},
    });

    // Optimistically modify the transaction and the transaction thread
    optimisticData.push({
        onyxMethod: Onyx.METHOD.MERGE,
        key: `${ONYXKEYS.COLLECTION.TRANSACTION}${transactionID}`,
        value: {
            ...updatedTransaction,
            pendingFields,
            errorFields: null,
        },
    });

    optimisticData.push({
        onyxMethod: Onyx.METHOD.MERGE,
        key: `${ONYXKEYS.COLLECTION.REPORT}${transactionThreadReportID}`,
        value: {
            lastActorAccountID: updatedReportAction.actorAccountID,
        },
    });

    if (isScanning && ('amount' in transactionChanges || 'currency' in transactionChanges)) {
        optimisticData.push(
            {
                onyxMethod: Onyx.METHOD.MERGE,
                key: `${ONYXKEYS.COLLECTION.REPORT_ACTIONS}${iouReport?.reportID}`,
                value: {
                    [transactionThread?.parentReportActionID ?? '-1']: {
                        originalMessage: {
                            whisperedTo: [],
                        },
                    },
                },
            },
            {
                onyxMethod: Onyx.METHOD.MERGE,
                key: `${ONYXKEYS.COLLECTION.REPORT_ACTIONS}${iouReport?.parentReportID}`,
                value: {
                    [iouReport?.parentReportActionID ?? '-1']: {
                        originalMessage: {
                            whisperedTo: [],
                        },
                    },
                },
            },
        );
    }

    // Update recently used categories if the category is changed
    const hasModifiedCategory = 'category' in transactionChanges;
    if (hasModifiedCategory) {
        const optimisticPolicyRecentlyUsedCategories = Category.buildOptimisticPolicyRecentlyUsedCategories(iouReport?.policyID, transactionChanges.category);
        if (optimisticPolicyRecentlyUsedCategories.length) {
            optimisticData.push({
                onyxMethod: Onyx.METHOD.SET,
                key: `${ONYXKEYS.COLLECTION.POLICY_RECENTLY_USED_CATEGORIES}${iouReport?.policyID}`,
                value: optimisticPolicyRecentlyUsedCategories,
            });
        }
    }

    // Update recently used currencies if the currency is changed
    if ('currency' in transactionChanges) {
        const optimisticRecentlyUsedCurrencies = Policy.buildOptimisticRecentlyUsedCurrencies(transactionChanges.currency);
        if (optimisticRecentlyUsedCurrencies.length) {
            optimisticData.push({
                onyxMethod: Onyx.METHOD.SET,
                key: ONYXKEYS.RECENTLY_USED_CURRENCIES,
                value: optimisticRecentlyUsedCurrencies,
            });
        }
    }

    // Update recently used categories if the tag is changed
    const hasModifiedTag = 'tag' in transactionChanges;
    if (hasModifiedTag) {
        const optimisticPolicyRecentlyUsedTags = Tag.buildOptimisticPolicyRecentlyUsedTags(iouReport?.policyID, transactionChanges.tag);
        if (!isEmptyObject(optimisticPolicyRecentlyUsedTags)) {
            optimisticData.push({
                onyxMethod: Onyx.METHOD.MERGE,
                key: `${ONYXKEYS.COLLECTION.POLICY_RECENTLY_USED_TAGS}${iouReport?.policyID}`,
                value: optimisticPolicyRecentlyUsedTags,
            });
        }
    }

    const overLimitViolation = violations?.find((violation) => violation.name === 'overLimit');
    // Update violation limit, if we modify attendees. The given limit value is for a single attendee, if we have multiple attendees we should multpiply limit by attende count
    if ('attendees' in transactionChanges && !!overLimitViolation) {
        const limitForSingleAttendee = ViolationsUtils.getViolationAmountLimit(overLimitViolation);
        if (limitForSingleAttendee * (transactionChanges?.attendees?.length ?? 1) > Math.abs(TransactionUtils.getAmount(transaction))) {
            optimisticData.push({
                onyxMethod: Onyx.METHOD.MERGE,
                key: `${ONYXKEYS.COLLECTION.TRANSACTION_VIOLATIONS}${transactionID}`,
                value: violations?.filter((violation) => violation.name !== 'overLimit') ?? [],
            });
        }
    }

    // Clear out the error fields and loading states on success
    successData.push({
        onyxMethod: Onyx.METHOD.MERGE,
        key: `${ONYXKEYS.COLLECTION.TRANSACTION}${transactionID}`,
        value: {
            pendingFields: clearedPendingFields,
            isLoading: false,
            errorFields: null,
            routes: null,
        },
    });

    // Clear out loading states, pending fields, and add the error fields
    failureData.push({
        onyxMethod: Onyx.METHOD.MERGE,
        key: `${ONYXKEYS.COLLECTION.TRANSACTION}${transactionID}`,
        value: {
            pendingFields: clearedPendingFields,
            isLoading: false,
            errorFields,
        },
    });

    if (iouReport) {
        // Reset the iouReport to its original state
        failureData.push({
            onyxMethod: Onyx.METHOD.MERGE,
            key: `${ONYXKEYS.COLLECTION.REPORT}${iouReport.reportID}`,
            value: iouReport,
        });
    }

    if (policy && PolicyUtils.isPaidGroupPolicy(policy) && updatedTransaction && (hasModifiedTag || hasModifiedCategory || hasModifiedDistanceRate)) {
        const currentTransactionViolations = allTransactionViolations[`${ONYXKEYS.COLLECTION.TRANSACTION_VIOLATIONS}${transactionID}`] ?? [];
        optimisticData.push(
            ViolationsUtils.getViolationsOnyxData(
                updatedTransaction,
                currentTransactionViolations,
                policy,
                policyTagList ?? {},
                policyCategories ?? {},
                PolicyUtils.hasDependentTags(policy, policyTagList ?? {}),
            ),
        );
        failureData.push({
            onyxMethod: Onyx.METHOD.MERGE,
            key: `${ONYXKEYS.COLLECTION.TRANSACTION_VIOLATIONS}${transactionID}`,
            value: currentTransactionViolations,
        });
    }

    // Reset the transaction thread to its original state
    failureData.push({
        onyxMethod: Onyx.METHOD.MERGE,
        key: `${ONYXKEYS.COLLECTION.REPORT}${transactionThreadReportID}`,
        value: transactionThread,
    });

    return {
        params,
        onyxData: {optimisticData, successData, failureData},
    };
}

/**
 * @param transactionID
 * @param transactionThreadReportID
 * @param transactionChanges
 * @param [transactionChanges.created] Present when updated the date field
 * @param policy  May be undefined, an empty object, or an object matching the Policy type (src/types/onyx/Policy.ts)
 */
function getUpdateTrackExpenseParams(
    transactionID: string,
    transactionThreadReportID: string,
    transactionChanges: TransactionChanges,
    policy: OnyxEntry<OnyxTypes.Policy>,
): UpdateMoneyRequestData {
    const optimisticData: OnyxUpdate[] = [];
    const successData: OnyxUpdate[] = [];
    const failureData: OnyxUpdate[] = [];

    // Step 1: Set any "pending fields" (ones updated while the user was offline) to have error messages in the failureData
    const pendingFields = Object.fromEntries(Object.keys(transactionChanges).map((key) => [key, CONST.RED_BRICK_ROAD_PENDING_ACTION.UPDATE]));
    const clearedPendingFields = Object.fromEntries(Object.keys(transactionChanges).map((key) => [key, null]));
    const errorFields = Object.fromEntries(Object.keys(pendingFields).map((key) => [key, {[DateUtils.getMicroseconds()]: Localize.translateLocal('iou.error.genericEditFailureMessage')}]));

    const allReports = ReportConnection.getAllReports();
    // Step 2: Get all the collections being updated
    const transactionThread = allReports?.[`${ONYXKEYS.COLLECTION.REPORT}${transactionThreadReportID}`] ?? null;
    const transaction = allTransactions?.[`${ONYXKEYS.COLLECTION.TRANSACTION}${transactionID}`];
    const chatReport = allReports?.[`${ONYXKEYS.COLLECTION.REPORT}${transactionThread?.parentReportID}`] ?? null;
    const isScanning = TransactionUtils.hasReceipt(transaction) && TransactionUtils.isReceiptBeingScanned(transaction);
    const updatedTransaction = transaction
        ? TransactionUtils.getUpdatedTransaction({
              transaction,
              transactionChanges,
              isFromExpenseReport: false,
              policy,
          })
        : null;
    const transactionDetails = ReportUtils.getTransactionDetails(updatedTransaction);

    if (transactionDetails?.waypoints) {
        // This needs to be a JSON string since we're sending this to the MapBox API
        transactionDetails.waypoints = JSON.stringify(transactionDetails.waypoints);
    }

    const dataToIncludeInParams: Partial<TransactionDetails> = Object.fromEntries(Object.entries(transactionDetails ?? {}).filter(([key]) => Object.keys(transactionChanges).includes(key)));

    const params: UpdateMoneyRequestParams = {
        ...dataToIncludeInParams,
        reportID: chatReport?.reportID,
        transactionID,
    };

    const hasPendingWaypoints = 'waypoints' in transactionChanges;
    const hasModifiedDistanceRate = 'customUnitRateID' in transactionChanges;
    if (transaction && updatedTransaction && (hasPendingWaypoints || hasModifiedDistanceRate)) {
        // Delete the draft transaction when editing waypoints when the server responds successfully and there are no errors
        successData.push({
            onyxMethod: Onyx.METHOD.SET,
            key: `${ONYXKEYS.COLLECTION.TRANSACTION_DRAFT}${transactionID}`,
            value: null,
        });

        // Revert the transaction's amount to the original value on failure.
        // The IOU Report will be fully reverted in the failureData further below.
        failureData.push({
            onyxMethod: Onyx.METHOD.MERGE,
            key: `${ONYXKEYS.COLLECTION.TRANSACTION}${transactionID}`,
            value: {
                amount: transaction.amount,
                modifiedAmount: transaction.modifiedAmount,
                modifiedMerchant: transaction.modifiedMerchant,
            },
        });
    }

    // Step 3: Build the modified expense report actions
    // We don't create a modified report action if:
    // - we're updating the waypoints
    // - we're updating the distance rate while the waypoints are still pending
    // In these cases, there isn't a valid optimistic mileage data we can use,
    // and the report action is created on the server with the distance-related response from the MapBox API
    const updatedReportAction = ReportUtils.buildOptimisticModifiedExpenseReportAction(transactionThread, transaction, transactionChanges, false, policy, updatedTransaction);
    if (!hasPendingWaypoints && !(hasModifiedDistanceRate && TransactionUtils.isFetchingWaypointsFromServer(transaction))) {
        params.reportActionID = updatedReportAction.reportActionID;

        optimisticData.push({
            onyxMethod: Onyx.METHOD.MERGE,
            key: `${ONYXKEYS.COLLECTION.REPORT_ACTIONS}${transactionThread?.reportID}`,
            value: {
                [updatedReportAction.reportActionID]: updatedReportAction as OnyxTypes.ReportAction,
            },
        });
        successData.push({
            onyxMethod: Onyx.METHOD.MERGE,
            key: `${ONYXKEYS.COLLECTION.REPORT_ACTIONS}${transactionThread?.reportID}`,
            value: {
                [updatedReportAction.reportActionID]: {pendingAction: null},
            },
        });
        failureData.push({
            onyxMethod: Onyx.METHOD.MERGE,
            key: `${ONYXKEYS.COLLECTION.REPORT_ACTIONS}${transactionThread?.reportID}`,
            value: {
                [updatedReportAction.reportActionID]: {
                    ...(updatedReportAction as OnyxTypes.ReportAction),
                    errors: ErrorUtils.getMicroSecondOnyxErrorWithTranslationKey('iou.error.genericEditFailureMessage'),
                },
            },
        });
    }

    // Step 4: Update the report preview message (and report header) so LHN amount tracked is correct.
    // Optimistically modify the transaction and the transaction thread
    optimisticData.push({
        onyxMethod: Onyx.METHOD.MERGE,
        key: `${ONYXKEYS.COLLECTION.TRANSACTION}${transactionID}`,
        value: {
            ...updatedTransaction,
            pendingFields,
            errorFields: null,
        },
    });

    optimisticData.push({
        onyxMethod: Onyx.METHOD.MERGE,
        key: `${ONYXKEYS.COLLECTION.REPORT}${transactionThreadReportID}`,
        value: {
            lastActorAccountID: updatedReportAction.actorAccountID,
        },
    });

    if (isScanning && ('amount' in transactionChanges || 'currency' in transactionChanges)) {
        optimisticData.push({
            onyxMethod: Onyx.METHOD.MERGE,
            key: `${ONYXKEYS.COLLECTION.REPORT_ACTIONS}${chatReport?.reportID}`,
            value: {
                [transactionThread?.parentReportActionID ?? '-1']: {
                    originalMessage: {
                        whisperedTo: [],
                    },
                },
            },
        });
    }

    // Clear out the error fields and loading states on success
    successData.push({
        onyxMethod: Onyx.METHOD.MERGE,
        key: `${ONYXKEYS.COLLECTION.TRANSACTION}${transactionID}`,
        value: {
            pendingFields: clearedPendingFields,
            isLoading: false,
            errorFields: null,
            routes: null,
        },
    });

    // Clear out loading states, pending fields, and add the error fields
    failureData.push({
        onyxMethod: Onyx.METHOD.MERGE,
        key: `${ONYXKEYS.COLLECTION.TRANSACTION}${transactionID}`,
        value: {
            pendingFields: clearedPendingFields,
            isLoading: false,
            errorFields,
        },
    });

    // Reset the transaction thread to its original state
    failureData.push({
        onyxMethod: Onyx.METHOD.MERGE,
        key: `${ONYXKEYS.COLLECTION.REPORT}${transactionThreadReportID}`,
        value: transactionThread,
    });

    return {
        params,
        onyxData: {optimisticData, successData, failureData},
    };
}

/** Updates the created date of an expense */
function updateMoneyRequestDate(
    transactionID: string,
    transactionThreadReportID: string,
    value: string,
    policy: OnyxEntry<OnyxTypes.Policy>,
    policyTags: OnyxEntry<OnyxTypes.PolicyTagLists>,
    policyCategories: OnyxEntry<OnyxTypes.PolicyCategories>,
) {
    const transactionChanges: TransactionChanges = {
        created: value,
    };
    const allReports = ReportConnection.getAllReports();
    const transactionThreadReport = allReports?.[`${ONYXKEYS.COLLECTION.REPORT}${transactionThreadReportID}`] ?? null;
    const parentReport = allReports?.[`${ONYXKEYS.COLLECTION.REPORT}${transactionThreadReport?.parentReportID}`] ?? null;
    let data: UpdateMoneyRequestData;
    if (ReportUtils.isTrackExpenseReport(transactionThreadReport) && ReportUtils.isSelfDM(parentReport)) {
        data = getUpdateTrackExpenseParams(transactionID, transactionThreadReportID, transactionChanges, policy);
    } else {
        data = getUpdateMoneyRequestParams(transactionID, transactionThreadReportID, transactionChanges, policy, policyTags, policyCategories);
    }
    const {params, onyxData} = data;
    API.write(WRITE_COMMANDS.UPDATE_MONEY_REQUEST_DATE, params, onyxData);
}

/** Updates the billable field of an expense */
function updateMoneyRequestBillable(
    transactionID: string,
    transactionThreadReportID: string,
    value: boolean,
    policy: OnyxEntry<OnyxTypes.Policy>,
    policyTagList: OnyxEntry<OnyxTypes.PolicyTagLists>,
    policyCategories: OnyxEntry<OnyxTypes.PolicyCategories>,
) {
    const transactionChanges: TransactionChanges = {
        billable: value,
    };
    const {params, onyxData} = getUpdateMoneyRequestParams(transactionID, transactionThreadReportID, transactionChanges, policy, policyTagList, policyCategories);
    API.write(WRITE_COMMANDS.UPDATE_MONEY_REQUEST_BILLABLE, params, onyxData);
}

/** Updates the merchant field of an expense */
function updateMoneyRequestMerchant(
    transactionID: string,
    transactionThreadReportID: string,
    value: string,
    policy: OnyxEntry<OnyxTypes.Policy>,
    policyTagList: OnyxEntry<OnyxTypes.PolicyTagLists>,
    policyCategories: OnyxEntry<OnyxTypes.PolicyCategories>,
) {
    const transactionChanges: TransactionChanges = {
        merchant: value,
    };
    const allReports = ReportConnection.getAllReports();
    const transactionThreadReport = allReports?.[`${ONYXKEYS.COLLECTION.REPORT}${transactionThreadReportID}`] ?? null;
    const parentReport = allReports?.[`${ONYXKEYS.COLLECTION.REPORT}${transactionThreadReport?.parentReportID}`] ?? null;
    let data: UpdateMoneyRequestData;
    if (ReportUtils.isTrackExpenseReport(transactionThreadReport) && ReportUtils.isSelfDM(parentReport)) {
        data = getUpdateTrackExpenseParams(transactionID, transactionThreadReportID, transactionChanges, policy);
    } else {
        data = getUpdateMoneyRequestParams(transactionID, transactionThreadReportID, transactionChanges, policy, policyTagList, policyCategories);
    }
    const {params, onyxData} = data;
    API.write(WRITE_COMMANDS.UPDATE_MONEY_REQUEST_MERCHANT, params, onyxData);
}

/** Updates the attendees list of an expense */
function updateMoneyRequestAttendees(
    transactionID: string,
    transactionThreadReportID: string,
    attendees: Attendee[],
    policy: OnyxEntry<OnyxTypes.Policy>,
    policyTagList: OnyxEntry<OnyxTypes.PolicyTagLists>,
    policyCategories: OnyxEntry<OnyxTypes.PolicyCategories>,
    violations: OnyxEntry<OnyxTypes.TransactionViolations>,
) {
    const transactionChanges: TransactionChanges = {
        attendees,
    };
    const data = getUpdateMoneyRequestParams(transactionID, transactionThreadReportID, transactionChanges, policy, policyTagList, policyCategories, violations);
    const {params, onyxData} = data;
    API.write(WRITE_COMMANDS.UPDATE_MONEY_REQUEST_ATTENDEES, params, onyxData);
}

/** Updates the tag of an expense */
function updateMoneyRequestTag(
    transactionID: string,
    transactionThreadReportID: string,
    tag: string,
    policy: OnyxEntry<OnyxTypes.Policy>,
    policyTagList: OnyxEntry<OnyxTypes.PolicyTagLists>,
    policyCategories: OnyxEntry<OnyxTypes.PolicyCategories>,
) {
    const transactionChanges: TransactionChanges = {
        tag,
    };
    const {params, onyxData} = getUpdateMoneyRequestParams(transactionID, transactionThreadReportID, transactionChanges, policy, policyTagList, policyCategories);
    API.write(WRITE_COMMANDS.UPDATE_MONEY_REQUEST_TAG, params, onyxData);
}

/** Updates the created tax amount of an expense */
function updateMoneyRequestTaxAmount(
    transactionID: string,
    optimisticReportActionID: string,
    taxAmount: number,
    policy: OnyxEntry<OnyxTypes.Policy>,
    policyTagList: OnyxEntry<OnyxTypes.PolicyTagLists>,
    policyCategories: OnyxEntry<OnyxTypes.PolicyCategories>,
) {
    const transactionChanges = {
        taxAmount,
    };
    const {params, onyxData} = getUpdateMoneyRequestParams(transactionID, optimisticReportActionID, transactionChanges, policy, policyTagList, policyCategories);
    API.write('UpdateMoneyRequestTaxAmount', params, onyxData);
}

type UpdateMoneyRequestTaxRateParams = {
    transactionID: string;
    optimisticReportActionID: string;
    taxCode: string;
    taxAmount: number;
    policy: OnyxEntry<OnyxTypes.Policy>;
    policyTagList: OnyxEntry<OnyxTypes.PolicyTagLists>;
    policyCategories: OnyxEntry<OnyxTypes.PolicyCategories>;
};

/** Updates the created tax rate of an expense */
function updateMoneyRequestTaxRate({transactionID, optimisticReportActionID, taxCode, taxAmount, policy, policyTagList, policyCategories}: UpdateMoneyRequestTaxRateParams) {
    const transactionChanges = {
        taxCode,
        taxAmount,
    };
    const {params, onyxData} = getUpdateMoneyRequestParams(transactionID, optimisticReportActionID, transactionChanges, policy, policyTagList, policyCategories);
    API.write('UpdateMoneyRequestTaxRate', params, onyxData);
}

type UpdateMoneyRequestDistanceParams = {
    transactionID: string;
    transactionThreadReportID: string;
    waypoints: WaypointCollection;
    routes?: Routes;
    policy?: OnyxEntry<OnyxTypes.Policy>;
    policyTagList?: OnyxEntry<OnyxTypes.PolicyTagLists>;
    policyCategories?: OnyxEntry<OnyxTypes.PolicyCategories>;
};

/** Updates the waypoints of a distance expense */
function updateMoneyRequestDistance({
    transactionID,
    transactionThreadReportID,
    waypoints,
    routes = undefined,
    policy = {} as OnyxTypes.Policy,
    policyTagList = {},
    policyCategories = {},
}: UpdateMoneyRequestDistanceParams) {
    const transactionChanges: TransactionChanges = {
        waypoints: sanitizeRecentWaypoints(waypoints),
        routes,
    };
    const allReports = ReportConnection.getAllReports();
    const transactionThreadReport = allReports?.[`${ONYXKEYS.COLLECTION.REPORT}${transactionThreadReportID}`] ?? null;
    const parentReport = allReports?.[`${ONYXKEYS.COLLECTION.REPORT}${transactionThreadReport?.parentReportID}`] ?? null;
    let data: UpdateMoneyRequestData;
    if (ReportUtils.isTrackExpenseReport(transactionThreadReport) && ReportUtils.isSelfDM(parentReport)) {
        data = getUpdateTrackExpenseParams(transactionID, transactionThreadReportID, transactionChanges, policy);
    } else {
        data = getUpdateMoneyRequestParams(transactionID, transactionThreadReportID, transactionChanges, policy, policyTagList, policyCategories);
    }
    const {params, onyxData} = data;

    const recentServerValidatedWaypoints = getRecentWaypoints().filter((item) => !item.pendingAction);
    onyxData?.failureData?.push({
        onyxMethod: Onyx.METHOD.SET,
        key: `${ONYXKEYS.NVP_RECENT_WAYPOINTS}`,
        value: recentServerValidatedWaypoints,
    });

    API.write(WRITE_COMMANDS.UPDATE_MONEY_REQUEST_DISTANCE, params, onyxData);
}

/** Updates the category of an expense */
function updateMoneyRequestCategory(
    transactionID: string,
    transactionThreadReportID: string,
    category: string,
    policy: OnyxEntry<OnyxTypes.Policy>,
    policyTagList: OnyxEntry<OnyxTypes.PolicyTagLists>,
    policyCategories: OnyxEntry<OnyxTypes.PolicyCategories>,
) {
    const transactionChanges: TransactionChanges = {
        category,
    };
    const {params, onyxData} = getUpdateMoneyRequestParams(transactionID, transactionThreadReportID, transactionChanges, policy, policyTagList, policyCategories);
    API.write(WRITE_COMMANDS.UPDATE_MONEY_REQUEST_CATEGORY, params, onyxData);
}

/** Updates the description of an expense */
function updateMoneyRequestDescription(
    transactionID: string,
    transactionThreadReportID: string,
    comment: string,
    policy: OnyxEntry<OnyxTypes.Policy>,
    policyTagList: OnyxEntry<OnyxTypes.PolicyTagLists>,
    policyCategories: OnyxEntry<OnyxTypes.PolicyCategories>,
) {
    const transactionChanges: TransactionChanges = {
        comment,
    };
    const allReports = ReportConnection.getAllReports();
    const transactionThreadReport = allReports?.[`${ONYXKEYS.COLLECTION.REPORT}${transactionThreadReportID}`] ?? null;
    const parentReport = allReports?.[`${ONYXKEYS.COLLECTION.REPORT}${transactionThreadReport?.parentReportID}`] ?? null;
    let data: UpdateMoneyRequestData;
    if (ReportUtils.isTrackExpenseReport(transactionThreadReport) && ReportUtils.isSelfDM(parentReport)) {
        data = getUpdateTrackExpenseParams(transactionID, transactionThreadReportID, transactionChanges, policy);
    } else {
        data = getUpdateMoneyRequestParams(transactionID, transactionThreadReportID, transactionChanges, policy, policyTagList, policyCategories);
    }
    const {params, onyxData} = data;
    API.write(WRITE_COMMANDS.UPDATE_MONEY_REQUEST_DESCRIPTION, params, onyxData);
}

/** Updates the distance rate of an expense */
function updateMoneyRequestDistanceRate(
    transactionID: string,
    transactionThreadReportID: string,
    rateID: string,
    policy: OnyxEntry<OnyxTypes.Policy>,
    policyTagList: OnyxEntry<OnyxTypes.PolicyTagLists>,
    policyCategories: OnyxEntry<OnyxTypes.PolicyCategories>,
    updatedTaxAmount?: number,
    updatedTaxCode?: string,
) {
    const transactionChanges: TransactionChanges = {
        customUnitRateID: rateID,
        ...(typeof updatedTaxAmount === 'number' ? {taxAmount: updatedTaxAmount} : {}),
        ...(updatedTaxCode ? {taxCode: updatedTaxCode} : {}),
    };
    const allReports = ReportConnection.getAllReports();
    const transactionThreadReport = allReports?.[`${ONYXKEYS.COLLECTION.REPORT}${transactionThreadReportID}`] ?? null;
    const parentReport = allReports?.[`${ONYXKEYS.COLLECTION.REPORT}${transactionThreadReport?.parentReportID}`] ?? null;

    const transaction = allTransactions?.[`${ONYXKEYS.COLLECTION.TRANSACTION}${transactionID}`];
    if (transaction) {
        const existingDistanceUnit = transaction?.comment?.customUnit?.distanceUnit;
        const newDistanceUnit = DistanceRequestUtils.getRateByCustomUnitRateID({customUnitRateID: rateID, policy})?.unit;

        // If the distanceUnit is set and the rate is changed to one that has a different unit, mark the merchant as modified to make the distance field pending
        if (existingDistanceUnit && newDistanceUnit && newDistanceUnit !== existingDistanceUnit) {
            transactionChanges.merchant = TransactionUtils.getMerchant(transaction);
        }
    }

    let data: UpdateMoneyRequestData;
    if (ReportUtils.isTrackExpenseReport(transactionThreadReport) && ReportUtils.isSelfDM(parentReport)) {
        data = getUpdateTrackExpenseParams(transactionID, transactionThreadReportID, transactionChanges, policy);
    } else {
        data = getUpdateMoneyRequestParams(transactionID, transactionThreadReportID, transactionChanges, policy, policyTagList, policyCategories);
    }
    const {params, onyxData} = data;
    // `taxAmount` & `taxCode` only needs to be updated in the optimistic data, so we need to remove them from the params
    const {taxAmount, taxCode, ...paramsWithoutTaxUpdated} = params;
    API.write(WRITE_COMMANDS.UPDATE_MONEY_REQUEST_DISTANCE_RATE, paramsWithoutTaxUpdated, onyxData);
}

const getConvertTrackedExpenseInformation = (
    transactionID: string,
    actionableWhisperReportActionID: string,
    moneyRequestReportID: string,
    linkedTrackedExpenseReportAction: OnyxTypes.ReportAction,
    linkedTrackedExpenseReportID: string,
    transactionThreadReportID: string,
    resolution: IOUAction,
) => {
    const optimisticData: OnyxUpdate[] = [];
    const successData: OnyxUpdate[] = [];
    const failureData: OnyxUpdate[] = [];

    // Delete the transaction from the track expense report
    const {
        optimisticData: deleteOptimisticData,
        successData: deleteSuccessData,
        failureData: deleteFailureData,
    } = getDeleteTrackExpenseInformation(linkedTrackedExpenseReportID, transactionID, linkedTrackedExpenseReportAction, false, true, actionableWhisperReportActionID, resolution);

    optimisticData?.push(...deleteOptimisticData);
    successData?.push(...deleteSuccessData);
    failureData?.push(...deleteFailureData);

    // Build modified expense report action with the transaction changes
    const modifiedExpenseReportAction = ReportUtils.buildOptimisticMovedTrackedExpenseModifiedReportAction(transactionThreadReportID, moneyRequestReportID);

    optimisticData?.push({
        onyxMethod: Onyx.METHOD.MERGE,
        key: `${ONYXKEYS.COLLECTION.REPORT_ACTIONS}${transactionThreadReportID}`,
        value: {
            [modifiedExpenseReportAction.reportActionID]: modifiedExpenseReportAction as OnyxTypes.ReportAction,
        },
    });
    successData?.push({
        onyxMethod: Onyx.METHOD.MERGE,
        key: `${ONYXKEYS.COLLECTION.REPORT_ACTIONS}${transactionThreadReportID}`,
        value: {
            [modifiedExpenseReportAction.reportActionID]: {pendingAction: null},
        },
    });
    failureData?.push({
        onyxMethod: Onyx.METHOD.MERGE,
        key: `${ONYXKEYS.COLLECTION.REPORT_ACTIONS}${transactionThreadReportID}`,
        value: {
            [modifiedExpenseReportAction.reportActionID]: {
                ...(modifiedExpenseReportAction as OnyxTypes.ReportAction),
                errors: ErrorUtils.getMicroSecondOnyxErrorWithTranslationKey('iou.error.genericEditFailureMessage'),
            },
        },
    });

    return {optimisticData, successData, failureData, modifiedExpenseReportActionID: modifiedExpenseReportAction.reportActionID};
};

function convertTrackedExpenseToRequest(
    payerAccountID: number,
    payerEmail: string,
    chatReportID: string,
    transactionID: string,
    actionableWhisperReportActionID: string,
    createdChatReportActionID: string,
    moneyRequestReportID: string,
    moneyRequestCreatedReportActionID: string,
    moneyRequestPreviewReportActionID: string,
    linkedTrackedExpenseReportAction: OnyxTypes.ReportAction,
    linkedTrackedExpenseReportID: string,
    transactionThreadReportID: string,
    reportPreviewReportActionID: string,
    onyxData: OnyxData,
    amount: number,
    currency: string,
    comment: string,
    merchant: string,
    created: string,
    attendees?: Attendee[],
    receipt?: Receipt,
) {
    const {optimisticData, successData, failureData} = onyxData;

    const {
        optimisticData: moveTransactionOptimisticData,
        successData: moveTransactionSuccessData,
        failureData: moveTransactionFailureData,
        modifiedExpenseReportActionID,
    } = getConvertTrackedExpenseInformation(
        transactionID,
        actionableWhisperReportActionID,
        moneyRequestReportID,
        linkedTrackedExpenseReportAction,
        linkedTrackedExpenseReportID,
        transactionThreadReportID,
        CONST.IOU.ACTION.SUBMIT,
    );

    optimisticData?.push(...moveTransactionOptimisticData);
    successData?.push(...moveTransactionSuccessData);
    failureData?.push(...moveTransactionFailureData);

    const parameters = {
        attendees,
        amount,
        currency,
        comment,
        created,
        merchant,
        receipt,
        payerAccountID,
        payerEmail,
        chatReportID,
        transactionID,
        actionableWhisperReportActionID,
        createdChatReportActionID,
        moneyRequestReportID,
        moneyRequestCreatedReportActionID,
        moneyRequestPreviewReportActionID,
        transactionThreadReportID,
        modifiedExpenseReportActionID,
        reportPreviewReportActionID,
    };
    API.write(WRITE_COMMANDS.CONVERT_TRACKED_EXPENSE_TO_REQUEST, parameters, {optimisticData, successData, failureData});
}

function categorizeTrackedExpense(
    policyID: string,
    transactionID: string,
    moneyRequestPreviewReportActionID: string,
    moneyRequestReportID: string,
    moneyRequestCreatedReportActionID: string,
    actionableWhisperReportActionID: string,
    linkedTrackedExpenseReportAction: OnyxTypes.ReportAction,
    linkedTrackedExpenseReportID: string,
    transactionThreadReportID: string,
    reportPreviewReportActionID: string,
    onyxData: OnyxData | undefined,
    amount: number,
    currency: string,
    comment: string,
    merchant: string,
    created: string,
    isDraftPolicy: boolean,
    category?: string,
    tag?: string,
    taxCode = '',
    taxAmount = 0,
    billable?: boolean,
    receipt?: Receipt,
    createdWorkspaceParams?: CreateWorkspaceParams,
) {
    const {optimisticData, successData, failureData} = onyxData ?? {};

    const {
        optimisticData: moveTransactionOptimisticData,
        successData: moveTransactionSuccessData,
        failureData: moveTransactionFailureData,
        modifiedExpenseReportActionID,
    } = getConvertTrackedExpenseInformation(
        transactionID,
        actionableWhisperReportActionID,
        moneyRequestReportID,
        linkedTrackedExpenseReportAction,
        linkedTrackedExpenseReportID,
        transactionThreadReportID,
        CONST.IOU.ACTION.CATEGORIZE,
    );

    optimisticData?.push(...moveTransactionOptimisticData);
    successData?.push(...moveTransactionSuccessData);
    failureData?.push(...moveTransactionFailureData);

    const parameters = {
        policyID,
        transactionID,
        moneyRequestPreviewReportActionID,
        moneyRequestReportID,
        moneyRequestCreatedReportActionID,
        actionableWhisperReportActionID,
        modifiedExpenseReportActionID,
        reportPreviewReportActionID,
        amount,
        currency,
        comment,
        merchant,
        category,
        tag,
        taxCode,
        taxAmount,
        billable,
        created,
        receipt,
        policyExpenseChatReportID: createdWorkspaceParams?.expenseChatReportID,
        policyExpenseCreatedReportActionID: createdWorkspaceParams?.expenseCreatedReportActionID,
        adminsChatReportID: createdWorkspaceParams?.adminsChatReportID,
        adminsCreatedReportActionID: createdWorkspaceParams?.adminsCreatedReportActionID,
    };

    API.write(WRITE_COMMANDS.CATEGORIZE_TRACKED_EXPENSE, parameters, {optimisticData, successData, failureData});

    // If a draft policy was used, then the CategorizeTrackedExpense command will create a real one
    // so let's track that conversion here
    if (isDraftPolicy) {
        GoogleTagManager.publishEvent(CONST.ANALYTICS.EVENT.WORKSPACE_CREATED, userAccountID);
    }
}

function shareTrackedExpense(
    policyID: string,
    transactionID: string,
    moneyRequestPreviewReportActionID: string,
    moneyRequestReportID: string,
    moneyRequestCreatedReportActionID: string,
    actionableWhisperReportActionID: string,
    linkedTrackedExpenseReportAction: OnyxTypes.ReportAction,
    linkedTrackedExpenseReportID: string,
    transactionThreadReportID: string,
    reportPreviewReportActionID: string,
    onyxData: OnyxData | undefined,
    amount: number,
    currency: string,
    comment: string,
    merchant: string,
    created: string,
    category?: string,
    tag?: string,
    taxCode = '',
    taxAmount = 0,
    billable?: boolean,
    receipt?: Receipt,
    createdWorkspaceParams?: CreateWorkspaceParams,
) {
    const {optimisticData, successData, failureData} = onyxData ?? {};

    const {
        optimisticData: moveTransactionOptimisticData,
        successData: moveTransactionSuccessData,
        failureData: moveTransactionFailureData,
        modifiedExpenseReportActionID,
    } = getConvertTrackedExpenseInformation(
        transactionID,
        actionableWhisperReportActionID,
        moneyRequestReportID,
        linkedTrackedExpenseReportAction,
        linkedTrackedExpenseReportID,
        transactionThreadReportID,
        CONST.IOU.ACTION.SHARE,
    );

    optimisticData?.push(...moveTransactionOptimisticData);
    successData?.push(...moveTransactionSuccessData);
    failureData?.push(...moveTransactionFailureData);

    const parameters = {
        policyID,
        transactionID,
        moneyRequestPreviewReportActionID,
        moneyRequestReportID,
        moneyRequestCreatedReportActionID,
        actionableWhisperReportActionID,
        modifiedExpenseReportActionID,
        reportPreviewReportActionID,
        amount,
        currency,
        comment,
        merchant,
        created,
        category,
        tag,
        taxCode,
        taxAmount,
        billable,
        receipt,
        policyExpenseChatReportID: createdWorkspaceParams?.expenseChatReportID,
        policyExpenseCreatedReportActionID: createdWorkspaceParams?.expenseCreatedReportActionID,
        adminsChatReportID: createdWorkspaceParams?.adminsChatReportID,
        adminsCreatedReportActionID: createdWorkspaceParams?.adminsCreatedReportActionID,
    };

    API.write(WRITE_COMMANDS.SHARE_TRACKED_EXPENSE, parameters, {optimisticData, successData, failureData});
}

/**
 * Submit expense to another user
 */
function requestMoney(
    report: OnyxEntry<OnyxTypes.Report>,
    amount: number,
    attendees: Attendee[] | undefined,
    currency: string,
    created: string,
    merchant: string,
    payeeEmail: string | undefined,
    payeeAccountID: number,
    participant: Participant,
    comment: string,
    receipt: Receipt | undefined,
    category?: string,
    tag?: string,
    taxCode = '',
    taxAmount = 0,
    billable?: boolean,
    policy?: OnyxEntry<OnyxTypes.Policy>,
    policyTagList?: OnyxEntry<OnyxTypes.PolicyTagLists>,
    policyCategories?: OnyxEntry<OnyxTypes.PolicyCategories>,
    gpsPoints?: GPSPoint,
    action?: IOUAction,
    actionableWhisperReportActionID?: string,
    linkedTrackedExpenseReportAction?: OnyxTypes.ReportAction,
    linkedTrackedExpenseReportID?: string,
    reimbursible?: boolean,
) {
    // If the report is iou or expense report, we should get the linked chat report to be passed to the getMoneyRequestInformation function
    const isMoneyRequestReport = ReportUtils.isMoneyRequestReport(report);
    const currentChatReport = isMoneyRequestReport ? ReportUtils.getReportOrDraftReport(report?.chatReportID) : report;
    const moneyRequestReportID = isMoneyRequestReport ? report?.reportID : '';
    const isMovingTransactionFromTrackExpense = IOUUtils.isMovingTransactionFromTrackExpense(action);

    const {
        payerAccountID,
        payerEmail,
        iouReport,
        chatReport,
        transaction,
        iouAction,
        createdChatReportActionID,
        createdIOUReportActionID,
        reportPreviewAction,
        transactionThreadReportID,
        createdReportActionIDForThread,
        onyxData,
    } = getMoneyRequestInformation(
        isMovingTransactionFromTrackExpense ? undefined : currentChatReport,
        participant,
        comment,
        amount,
        currency,
        created,
        merchant,
        receipt,
        isMovingTransactionFromTrackExpense && linkedTrackedExpenseReportAction && ReportActionsUtils.isMoneyRequestAction(linkedTrackedExpenseReportAction)
            ? ReportActionsUtils.getOriginalMessage(linkedTrackedExpenseReportAction)?.IOUTransactionID
            : undefined,
        category,
        tag,
        taxCode,
        taxAmount,
        billable,
        policy,
        policyTagList,
        policyCategories,
        payeeAccountID,
        payeeEmail,
        moneyRequestReportID,
        linkedTrackedExpenseReportAction,
        attendees,
    );
    const activeReportID = isMoneyRequestReport ? report?.reportID : chatReport.reportID;

    switch (action) {
        case CONST.IOU.ACTION.SUBMIT: {
            if (!linkedTrackedExpenseReportAction || !actionableWhisperReportActionID || !linkedTrackedExpenseReportID) {
                return;
            }

            convertTrackedExpenseToRequest(
                payerAccountID,
                payerEmail,
                chatReport.reportID,
                transaction.transactionID,
                actionableWhisperReportActionID,
                createdChatReportActionID,
                iouReport.reportID,
                createdIOUReportActionID,
                iouAction.reportActionID,
                linkedTrackedExpenseReportAction,
                linkedTrackedExpenseReportID,
                transactionThreadReportID,
                reportPreviewAction.reportActionID,
                onyxData,
                amount,
                currency,
                comment,
                merchant,
                created,
                attendees,
                receipt,
            );
            break;
        }
        default: {
            const parameters: RequestMoneyParams = {
                debtorEmail: payerEmail,
                debtorAccountID: payerAccountID,
                amount,
                currency,
                comment,
                created,
                merchant,
                iouReportID: iouReport.reportID,
                chatReportID: chatReport.reportID,
                transactionID: transaction.transactionID,
                reportActionID: iouAction.reportActionID,
                createdChatReportActionID,
                createdIOUReportActionID,
                reportPreviewReportActionID: reportPreviewAction.reportActionID,
                receipt,
                receiptState: receipt?.state,
                category,
                tag,
                taxCode,
                taxAmount,
                billable,
                // This needs to be a string of JSON because of limitations with the fetch() API and nested objects
                receiptGpsPoints: gpsPoints ? JSON.stringify(gpsPoints) : undefined,
                transactionThreadReportID,
                createdReportActionIDForThread,
                reimbursible,
            };

            // eslint-disable-next-line rulesdir/no-multiple-api-calls
            API.write(WRITE_COMMANDS.REQUEST_MONEY, parameters, onyxData);
        }
    }

    Navigation.dismissModal(isSearchTopmostCentralPane() ? undefined : activeReportID);
    if (activeReportID) {
        Report.notifyNewAction(activeReportID, payeeAccountID);
    }
}

function sendInvoice(
    currentUserAccountID: number,
    transaction: OnyxEntry<OnyxTypes.Transaction>,
    invoiceChatReport?: OnyxEntry<OnyxTypes.Report>,
    receiptFile?: Receipt,
    policy?: OnyxEntry<OnyxTypes.Policy>,
    policyTagList?: OnyxEntry<OnyxTypes.PolicyTagLists>,
    policyCategories?: OnyxEntry<OnyxTypes.PolicyCategories>,
    companyName?: string,
    companyWebsite?: string,
) {
    const {
        senderWorkspaceID,
        receiver,
        invoiceRoom,
        createdChatReportActionID,
        invoiceReportID,
        reportPreviewReportActionID,
        transactionID,
        transactionThreadReportID,
        createdIOUReportActionID,
        createdReportActionIDForThread,
        reportActionID,
        onyxData,
    } = getSendInvoiceInformation(transaction, currentUserAccountID, invoiceChatReport, receiptFile, policy, policyTagList, policyCategories, companyName, companyWebsite);

    const parameters: SendInvoiceParams = {
        createdIOUReportActionID,
        createdReportActionIDForThread,
        reportActionID,
        senderWorkspaceID,
        accountID: currentUserAccountID,
        amount: transaction?.amount ?? 0,
        currency: transaction?.currency ?? '',
        comment: transaction?.comment?.comment?.trim() ?? '',
        merchant: transaction?.merchant ?? '',
        category: transaction?.category,
        date: transaction?.created ?? '',
        invoiceRoomReportID: invoiceRoom.reportID,
        createdChatReportActionID,
        invoiceReportID,
        reportPreviewReportActionID,
        transactionID,
        transactionThreadReportID,
        companyName,
        companyWebsite,
        ...(invoiceChatReport?.reportID ? {receiverInvoiceRoomID: invoiceChatReport.reportID} : {receiverEmail: receiver.login ?? ''}),
    };

    API.write(WRITE_COMMANDS.SEND_INVOICE, parameters, onyxData);

    if (isSearchTopmostCentralPane()) {
        Navigation.dismissModal();
    } else {
        Navigation.dismissModalWithReport(invoiceRoom);
    }

    Report.notifyNewAction(invoiceRoom.reportID, receiver.accountID);
}

/**
 * Track an expense
 */
function trackExpense(
    report: OnyxTypes.Report,
    amount: number,
    currency: string,
    created: string,
    merchant: string,
    payeeEmail: string | undefined,
    payeeAccountID: number,
    participant: Participant,
    comment: string,
    isDraftPolicy: boolean,
    receipt?: Receipt,
    category?: string,
    tag?: string,
    taxCode = '',
    taxAmount = 0,
    billable?: boolean,
    policy?: OnyxEntry<OnyxTypes.Policy>,
    policyTagList?: OnyxEntry<OnyxTypes.PolicyTagLists>,
    policyCategories?: OnyxEntry<OnyxTypes.PolicyCategories>,
    gpsPoints?: GPSPoint,
    validWaypoints?: WaypointCollection,
    action?: IOUAction,
    actionableWhisperReportActionID?: string,
    linkedTrackedExpenseReportAction?: OnyxTypes.ReportAction,
    linkedTrackedExpenseReportID?: string,
    customUnitRateID?: string,
) {
    const isMoneyRequestReport = ReportUtils.isMoneyRequestReport(report);
    const currentChatReport = isMoneyRequestReport ? ReportUtils.getReportOrDraftReport(report.chatReportID) : report;
    const moneyRequestReportID = isMoneyRequestReport ? report.reportID : '';
    const isMovingTransactionFromTrackExpense = IOUUtils.isMovingTransactionFromTrackExpense(action);

    // Pass an open receipt so the distance expense will show a map with the route optimistically
    const trackedReceipt = validWaypoints ? {source: ReceiptGeneric as ReceiptSource, state: CONST.IOU.RECEIPT_STATE.OPEN} : receipt;

    const {
        createdWorkspaceParams,
        iouReport,
        chatReport,
        transaction,
        iouAction,
        createdChatReportActionID,
        createdIOUReportActionID,
        reportPreviewAction,
        transactionThreadReportID,
        createdReportActionIDForThread,
        actionableWhisperReportActionIDParam,
        onyxData,
    } =
        getTrackExpenseInformation(
            currentChatReport,
            participant,
            comment,
            amount,
            currency,
            created,
            merchant,
            trackedReceipt,
            category,
            tag,
            taxCode,
            taxAmount,
            billable,
            policy,
            policyTagList,
            policyCategories,
            payeeEmail,
            payeeAccountID,
            moneyRequestReportID,
            linkedTrackedExpenseReportAction,
            isMovingTransactionFromTrackExpense && linkedTrackedExpenseReportAction && ReportActionsUtils.isMoneyRequestAction(linkedTrackedExpenseReportAction)
                ? ReportActionsUtils.getOriginalMessage(linkedTrackedExpenseReportAction)?.IOUTransactionID
                : undefined,
        ) ?? {};
    const activeReportID = isMoneyRequestReport ? report.reportID : chatReport?.reportID;

    const recentServerValidatedWaypoints = getRecentWaypoints().filter((item) => !item.pendingAction);
    onyxData?.failureData?.push({
        onyxMethod: Onyx.METHOD.SET,
        key: `${ONYXKEYS.NVP_RECENT_WAYPOINTS}`,
        value: recentServerValidatedWaypoints,
    });

    switch (action) {
        case CONST.IOU.ACTION.CATEGORIZE: {
            if (!linkedTrackedExpenseReportAction || !actionableWhisperReportActionID || !linkedTrackedExpenseReportID) {
                return;
            }
            categorizeTrackedExpense(
                chatReport?.policyID ?? '-1',
                transaction?.transactionID ?? '-1',
                iouAction?.reportActionID ?? '-1',
                iouReport?.reportID ?? '-1',
                createdIOUReportActionID ?? '-1',
                actionableWhisperReportActionID,
                linkedTrackedExpenseReportAction,
                linkedTrackedExpenseReportID,
                transactionThreadReportID ?? '-1',
                reportPreviewAction?.reportActionID ?? '-1',
                onyxData,
                amount,
                currency,
                comment,
                merchant,
                created,
                isDraftPolicy,
                category,
                tag,
                taxCode,
                taxAmount,
                billable,
                trackedReceipt,
                createdWorkspaceParams,
            );
            break;
        }
        case CONST.IOU.ACTION.SHARE: {
            if (!linkedTrackedExpenseReportAction || !actionableWhisperReportActionID || !linkedTrackedExpenseReportID) {
                return;
            }
            shareTrackedExpense(
                chatReport?.policyID ?? '-1',
                transaction?.transactionID ?? '-1',
                iouAction?.reportActionID ?? '-1',
                iouReport?.reportID ?? '-1',
                createdIOUReportActionID ?? '-1',
                actionableWhisperReportActionID,
                linkedTrackedExpenseReportAction,
                linkedTrackedExpenseReportID,
                transactionThreadReportID ?? '-1',
                reportPreviewAction?.reportActionID ?? '-1',
                onyxData,
                amount,
                currency,
                comment,
                merchant,
                created,
                category,
                tag,
                taxCode,
                taxAmount,
                billable,
                trackedReceipt,
                createdWorkspaceParams,
            );
            break;
        }
        default: {
            const parameters: TrackExpenseParams = {
                amount,
                currency,
                comment,
                created,
                merchant,
                iouReportID: iouReport?.reportID,
                chatReportID: chatReport?.reportID ?? '-1',
                transactionID: transaction?.transactionID ?? '-1',
                reportActionID: iouAction?.reportActionID ?? '-1',
                createdChatReportActionID: createdChatReportActionID ?? '-1',
                createdIOUReportActionID,
                reportPreviewReportActionID: reportPreviewAction?.reportActionID,
                receipt: trackedReceipt,
                receiptState: trackedReceipt?.state,
                category,
                tag,
                taxCode,
                taxAmount,
                billable,
                // This needs to be a string of JSON because of limitations with the fetch() API and nested objects
                receiptGpsPoints: gpsPoints ? JSON.stringify(gpsPoints) : undefined,
                transactionThreadReportID: transactionThreadReportID ?? '-1',
                createdReportActionIDForThread: createdReportActionIDForThread ?? '-1',
                waypoints: validWaypoints ? JSON.stringify(sanitizeRecentWaypoints(validWaypoints)) : undefined,
                customUnitRateID,
            };
            if (actionableWhisperReportActionIDParam) {
                parameters.actionableWhisperReportActionID = actionableWhisperReportActionIDParam;
            }
            API.write(WRITE_COMMANDS.TRACK_EXPENSE, parameters, onyxData);
        }
    }
    Navigation.dismissModal(isSearchTopmostCentralPane() ? undefined : activeReportID);

    if (action === CONST.IOU.ACTION.SHARE) {
        Navigation.setNavigationActionToMicrotaskQueue(() => Navigation.navigate(ROUTES.ROOM_INVITE.getRoute(activeReportID ?? '-1', CONST.IOU.SHARE.ROLE.ACCOUNTANT)));
    }

    Report.notifyNewAction(activeReportID ?? '', payeeAccountID);
}

function getOrCreateOptimisticSplitChatReport(existingSplitChatReportID: string, participants: Participant[], participantAccountIDs: number[], currentUserAccountID: number) {
    // The existing chat report could be passed as reportID or exist on the sole "participant" (in this case a report option)
    const existingChatReportID = existingSplitChatReportID || (participants.at(0)?.reportID ?? '-1');

    // Check if the report is available locally if we do have one
    let existingSplitChatReport = existingChatReportID ? ReportConnection.getAllReports()?.[`${ONYXKEYS.COLLECTION.REPORT}${existingChatReportID}`] : null;

    const allParticipantsAccountIDs = [...participantAccountIDs, currentUserAccountID];
    if (!existingSplitChatReport) {
        existingSplitChatReport = ReportUtils.getChatByParticipants(allParticipantsAccountIDs, undefined, participantAccountIDs.length > 1);
    }

    // We found an existing chat report we are done...
    if (existingSplitChatReport) {
        // Yes, these are the same, but give the caller a way to identify if we created a new report or not
        return {existingSplitChatReport, splitChatReport: existingSplitChatReport};
    }

    // Create a Group Chat if we have multiple participants
    if (participants.length > 1) {
        const splitChatReport = ReportUtils.buildOptimisticChatReport(
            allParticipantsAccountIDs,
            '',
            CONST.REPORT.CHAT_TYPE.GROUP,
            undefined,
            undefined,
            undefined,
            undefined,
            undefined,
            undefined,
            CONST.REPORT.NOTIFICATION_PREFERENCE.ALWAYS,
        );
        return {existingSplitChatReport: null, splitChatReport};
    }

    // Otherwise, create a new 1:1 chat report
    const splitChatReport = ReportUtils.buildOptimisticChatReport(participantAccountIDs);
    return {existingSplitChatReport: null, splitChatReport};
}

/**
 * Build the Onyx data and IOU split necessary for splitting a bill with 3+ users.
 * 1. Build the optimistic Onyx data for the group chat, i.e. chatReport and iouReportAction creating the former if it doesn't yet exist.
 * 2. Loop over the group chat participant list, building optimistic or updating existing chatReports, iouReports and iouReportActions between the user and each participant.
 * We build both Onyx data and the IOU split that is sent as a request param and is used by Auth to create the chatReports, iouReports and iouReportActions in the database.
 * The IOU split has the following shape:
 *  [
 *      {email: 'currentUser', amount: 100},
 *      {email: 'user2', amount: 100, iouReportID: '100', chatReportID: '110', transactionID: '120', reportActionID: '130'},
 *      {email: 'user3', amount: 100, iouReportID: '200', chatReportID: '210', transactionID: '220', reportActionID: '230'}
 *  ]
 * @param amount - always in the smallest unit of the currency
 * @param existingSplitChatReportID - the report ID where the split expense happens, could be a group chat or a workspace chat
 */
function createSplitsAndOnyxData(
    participants: Participant[],
    currentUserLogin: string,
    currentUserAccountID: number,
    amount: number,
    comment: string,
    currency: string,
    merchant: string,
    created: string,
    category: string,
    tag: string,
    splitShares: SplitShares = {},
    existingSplitChatReportID = '',
    billable = false,
    iouRequestType: IOURequestType = CONST.IOU.REQUEST_TYPE.MANUAL,
    taxCode = '',
    taxAmount = 0,
): SplitsAndOnyxData {
    const currentUserEmailForIOUSplit = PhoneNumber.addSMSDomainIfPhoneNumber(currentUserLogin);
    const participantAccountIDs = participants.map((participant) => Number(participant.accountID));

    const {splitChatReport, existingSplitChatReport} = getOrCreateOptimisticSplitChatReport(existingSplitChatReportID, participants, participantAccountIDs, currentUserAccountID);
    const isOwnPolicyExpenseChat = !!splitChatReport.isOwnPolicyExpenseChat;

    // Pass an open receipt so the distance expense will show a map with the route optimistically
    const receipt: Receipt | undefined = iouRequestType === CONST.IOU.REQUEST_TYPE.DISTANCE ? {source: ReceiptGeneric as ReceiptSource, state: CONST.IOU.RECEIPT_STATE.OPEN} : undefined;

    const existingTransaction = allTransactionDrafts[`${ONYXKEYS.COLLECTION.TRANSACTION_DRAFT}${CONST.IOU.OPTIMISTIC_TRANSACTION_ID}`];
    const isDistanceRequest = existingTransaction && existingTransaction.iouRequestType === CONST.IOU.REQUEST_TYPE.DISTANCE;
    let splitTransaction = TransactionUtils.buildOptimisticTransaction(
        amount,
        currency,
        CONST.REPORT.SPLIT_REPORTID,
        comment,
        [],
        created,
        '',
        '',
        merchant || Localize.translateLocal('iou.expense'),
        receipt,
        undefined,
        undefined,
        category,
        tag,
        taxCode,
        taxAmount,
        billable,
        isDistanceRequest ? {waypoints: CONST.RED_BRICK_ROAD_PENDING_ACTION.ADD} : undefined,
        undefined,
        existingTransaction,
    );

    // Important data is set on the draft distance transaction, such as the iouRequestType marking it as a distance request, so merge it into the optimistic split transaction
    if (isDistanceRequest) {
        splitTransaction = fastMerge(existingTransaction, splitTransaction, false);
    }

    // Note: The created action must be optimistically generated before the IOU action so there's no chance that the created action appears after the IOU action in the chat
    const splitCreatedReportAction = ReportUtils.buildOptimisticCreatedReportAction(currentUserEmailForIOUSplit);
    const splitIOUReportAction = ReportUtils.buildOptimisticIOUReportAction(
        CONST.IOU.REPORT_ACTION_TYPE.SPLIT,
        amount,
        currency,
        comment,
        participants,
        splitTransaction.transactionID,
        undefined,
        '',
        false,
        false,
        isOwnPolicyExpenseChat,
    );

    splitChatReport.lastReadTime = DateUtils.getDBTime();
    splitChatReport.lastMessageText = ReportActionsUtils.getReportActionText(splitIOUReportAction);
    splitChatReport.lastMessageHtml = ReportActionsUtils.getReportActionHtml(splitIOUReportAction);
    splitChatReport.lastActorAccountID = currentUserAccountID;
    splitChatReport.lastVisibleActionCreated = splitIOUReportAction.created;

    // If we have an existing splitChatReport (group chat or workspace) use it's pending fields, otherwise indicate that we are adding a chat
    if (!existingSplitChatReport) {
        splitChatReport.pendingFields = {
            createChat: CONST.RED_BRICK_ROAD_PENDING_ACTION.ADD,
        };
    }

    const optimisticData: OnyxUpdate[] = [
        {
            // Use set for new reports because it doesn't exist yet, is faster,
            // and we need the data to be available when we navigate to the chat page
            onyxMethod: existingSplitChatReport ? Onyx.METHOD.MERGE : Onyx.METHOD.SET,
            key: `${ONYXKEYS.COLLECTION.REPORT}${splitChatReport.reportID}`,
            value: splitChatReport,
        },
        {
            onyxMethod: Onyx.METHOD.SET,
            key: ONYXKEYS.NVP_QUICK_ACTION_GLOBAL_CREATE,
            value: {
                action: iouRequestType === CONST.IOU.REQUEST_TYPE.DISTANCE ? CONST.QUICK_ACTIONS.SPLIT_DISTANCE : CONST.QUICK_ACTIONS.SPLIT_MANUAL,
                chatReportID: splitChatReport.reportID,
                isFirstQuickAction: isEmptyObject(quickAction),
            },
        },
        existingSplitChatReport
            ? {
                  onyxMethod: Onyx.METHOD.MERGE,
                  key: `${ONYXKEYS.COLLECTION.REPORT_ACTIONS}${splitChatReport.reportID}`,
                  value: {
                      [splitIOUReportAction.reportActionID]: splitIOUReportAction as OnyxTypes.ReportAction,
                  },
              }
            : {
                  onyxMethod: Onyx.METHOD.SET,
                  key: `${ONYXKEYS.COLLECTION.REPORT_ACTIONS}${splitChatReport.reportID}`,
                  value: {
                      [splitCreatedReportAction.reportActionID]: splitCreatedReportAction as OnyxTypes.ReportAction,
                      [splitIOUReportAction.reportActionID]: splitIOUReportAction as OnyxTypes.ReportAction,
                  },
              },
        {
            onyxMethod: Onyx.METHOD.SET,
            key: `${ONYXKEYS.COLLECTION.TRANSACTION}${splitTransaction.transactionID}`,
            value: splitTransaction,
        },
        {
            onyxMethod: Onyx.METHOD.MERGE,
            key: `${ONYXKEYS.COLLECTION.TRANSACTION_DRAFT}${CONST.IOU.OPTIMISTIC_TRANSACTION_ID}`,
            value: null,
        },
    ];
    const successData: OnyxUpdate[] = [
        {
            onyxMethod: Onyx.METHOD.MERGE,
            key: `${ONYXKEYS.COLLECTION.REPORT_ACTIONS}${splitChatReport.reportID}`,
            value: {
                ...(existingSplitChatReport ? {} : {[splitCreatedReportAction.reportActionID]: {pendingAction: null}}),
                [splitIOUReportAction.reportActionID]: {pendingAction: null},
            },
        },
        {
            onyxMethod: Onyx.METHOD.MERGE,
            key: `${ONYXKEYS.COLLECTION.TRANSACTION}${splitTransaction.transactionID}`,
            value: {pendingAction: null, pendingFields: null},
        },
    ];

    const redundantParticipants: Record<number, null> = {};
    if (!existingSplitChatReport) {
        successData.push({
            onyxMethod: Onyx.METHOD.MERGE,
            key: `${ONYXKEYS.COLLECTION.REPORT}${splitChatReport.reportID}`,
            value: {pendingFields: {createChat: null}, participants: redundantParticipants},
        });
    }

    const failureData: OnyxUpdate[] = [
        {
            onyxMethod: Onyx.METHOD.MERGE,
            key: `${ONYXKEYS.COLLECTION.TRANSACTION}${splitTransaction.transactionID}`,
            value: {
                errors: ErrorUtils.getMicroSecondOnyxErrorWithTranslationKey('iou.error.genericCreateFailureMessage'),
                pendingAction: null,
                pendingFields: null,
            },
        },
        {
            onyxMethod: Onyx.METHOD.SET,
            key: ONYXKEYS.NVP_QUICK_ACTION_GLOBAL_CREATE,
            value: quickAction ?? null,
        },
    ];

    if (existingSplitChatReport) {
        failureData.push({
            onyxMethod: Onyx.METHOD.MERGE,
            key: `${ONYXKEYS.COLLECTION.REPORT_ACTIONS}${splitChatReport.reportID}`,
            value: {
                [splitIOUReportAction.reportActionID]: {
                    errors: ErrorUtils.getMicroSecondOnyxErrorWithTranslationKey('iou.error.genericCreateFailureMessage'),
                },
            },
        });
    } else {
        failureData.push(
            {
                onyxMethod: Onyx.METHOD.MERGE,
                key: `${ONYXKEYS.COLLECTION.REPORT}${splitChatReport.reportID}`,
                value: {
                    errorFields: {
                        createChat: ErrorUtils.getMicroSecondOnyxErrorWithTranslationKey('report.genericCreateReportFailureMessage'),
                    },
                },
            },
            {
                onyxMethod: Onyx.METHOD.MERGE,
                key: `${ONYXKEYS.COLLECTION.REPORT_ACTIONS}${splitChatReport.reportID}`,
                value: {
                    [splitIOUReportAction.reportActionID]: {
                        errors: ErrorUtils.getMicroSecondOnyxErrorWithTranslationKey('iou.error.genericCreateFailureMessage'),
                    },
                },
            },
        );
    }

    // Loop through participants creating individual chats, iouReports and reportActionIDs as needed
    const currentUserAmount = splitShares?.[currentUserAccountID]?.amount ?? IOUUtils.calculateAmount(participants.length, amount, currency, true);
    const currentUserTaxAmount = IOUUtils.calculateAmount(participants.length, taxAmount, currency, true);

    const splits: Split[] = [{email: currentUserEmailForIOUSplit, accountID: currentUserAccountID, amount: currentUserAmount, taxAmount: currentUserTaxAmount}];

    const hasMultipleParticipants = participants.length > 1;
    participants.forEach((participant) => {
        // In a case when a participant is a workspace, even when a current user is not an owner of the workspace
        const isPolicyExpenseChat = ReportUtils.isPolicyExpenseChat(participant);
        const splitAmount = splitShares?.[participant.accountID ?? -1]?.amount ?? IOUUtils.calculateAmount(participants.length, amount, currency, false);
        const splitTaxAmount = IOUUtils.calculateAmount(participants.length, taxAmount, currency, false);

        // To exclude someone from a split, the amount can be 0. The scenario for this is when creating a split from a group chat, we have remove the option to deselect users to exclude them.
        // We can input '0' next to someone we want to exclude.
        if (splitAmount === 0) {
            return;
        }

        // In case the participant is a workspace, email & accountID should remain undefined and won't be used in the rest of this code
        // participant.login is undefined when the request is initiated from a group DM with an unknown user, so we need to add a default
        const email = isOwnPolicyExpenseChat || isPolicyExpenseChat ? '' : PhoneNumber.addSMSDomainIfPhoneNumber(participant.login ?? '').toLowerCase();
        const accountID = isOwnPolicyExpenseChat || isPolicyExpenseChat ? 0 : Number(participant.accountID);
        if (email === currentUserEmailForIOUSplit) {
            return;
        }

        // STEP 1: Get existing chat report OR build a new optimistic one
        // If we only have one participant and the request was initiated from the global create menu, i.e. !existingGroupChatReportID, the oneOnOneChatReport is the groupChatReport
        let oneOnOneChatReport: OnyxTypes.Report | OptimisticChatReport;
        let isNewOneOnOneChatReport = false;
        let shouldCreateOptimisticPersonalDetails = false;
        const personalDetailExists = accountID in allPersonalDetails;

        // If this is a split between two people only and the function
        // wasn't provided with an existing group chat report id
        // or, if the split is being made from the workspace chat, then the oneOnOneChatReport is the same as the splitChatReport
        // in this case existingSplitChatReport will belong to the policy expense chat and we won't be
        // entering code that creates optimistic personal details
        if ((!hasMultipleParticipants && !existingSplitChatReportID) || isOwnPolicyExpenseChat) {
            oneOnOneChatReport = splitChatReport;
            shouldCreateOptimisticPersonalDetails = !existingSplitChatReport && !personalDetailExists;
        } else {
            const existingChatReport = ReportUtils.getChatByParticipants([accountID, currentUserAccountID]);
            isNewOneOnOneChatReport = !existingChatReport;
            shouldCreateOptimisticPersonalDetails = isNewOneOnOneChatReport && !personalDetailExists;
            oneOnOneChatReport = existingChatReport ?? ReportUtils.buildOptimisticChatReport([accountID, currentUserAccountID]);
        }

        // STEP 2: Get existing IOU/Expense report and update its total OR build a new optimistic one
        let oneOnOneIOUReport: OneOnOneIOUReport = oneOnOneChatReport.iouReportID
            ? ReportConnection.getAllReports()?.[`${ONYXKEYS.COLLECTION.REPORT}${oneOnOneChatReport.iouReportID}`]
            : null;
        const shouldCreateNewOneOnOneIOUReport = ReportUtils.shouldCreateNewMoneyRequestReport(oneOnOneIOUReport, oneOnOneChatReport);

        if (!oneOnOneIOUReport || shouldCreateNewOneOnOneIOUReport) {
            oneOnOneIOUReport = isOwnPolicyExpenseChat
                ? ReportUtils.buildOptimisticExpenseReport(oneOnOneChatReport.reportID, oneOnOneChatReport.policyID ?? '-1', currentUserAccountID, splitAmount, currency)
                : ReportUtils.buildOptimisticIOUReport(currentUserAccountID, accountID, splitAmount, oneOnOneChatReport.reportID, currency);
        } else if (isOwnPolicyExpenseChat) {
            if (typeof oneOnOneIOUReport?.total === 'number') {
                // Because of the Expense reports are stored as negative values, we subtract the total from the amount
                oneOnOneIOUReport.total -= splitAmount;
            }
        } else {
            oneOnOneIOUReport = IOUUtils.updateIOUOwnerAndTotal(oneOnOneIOUReport, currentUserAccountID, splitAmount, currency);
        }

        // STEP 3: Build optimistic transaction
        const oneOnOneTransaction = TransactionUtils.buildOptimisticTransaction(
            ReportUtils.isExpenseReport(oneOnOneIOUReport) ? -splitAmount : splitAmount,
            currency,
            oneOnOneIOUReport.reportID,
            comment,
            [],
            created,
            CONST.IOU.TYPE.SPLIT,
            splitTransaction.transactionID,
            merchant || Localize.translateLocal('iou.expense'),
            undefined,
            undefined,
            undefined,
            category,
            tag,
            taxCode,
            ReportUtils.isExpenseReport(oneOnOneIOUReport) ? -splitTaxAmount : splitTaxAmount,
            billable,
        );

        // STEP 4: Build optimistic reportActions. We need:
        // 1. CREATED action for the chatReport
        // 2. CREATED action for the iouReport
        // 3. IOU action for the iouReport
        // 4. Transaction Thread and the CREATED action for it
        // 5. REPORT_PREVIEW action for the chatReport
        const [oneOnOneCreatedActionForChat, oneOnOneCreatedActionForIOU, oneOnOneIOUAction, optimisticTransactionThread, optimisticCreatedActionForTransactionThread] =
            ReportUtils.buildOptimisticMoneyRequestEntities(
                oneOnOneIOUReport,
                CONST.IOU.REPORT_ACTION_TYPE.CREATE,
                splitAmount,
                currency,
                comment,
                currentUserEmailForIOUSplit,
                [participant],
                oneOnOneTransaction.transactionID,
            );

        // Add optimistic personal details for new participants
        const oneOnOnePersonalDetailListAction: OnyxTypes.PersonalDetailsList = shouldCreateOptimisticPersonalDetails
            ? {
                  [accountID]: {
                      accountID,
                      // Disabling this line since participant.displayName can be an empty string
                      // eslint-disable-next-line @typescript-eslint/prefer-nullish-coalescing
                      displayName: LocalePhoneNumber.formatPhoneNumber(participant.displayName || email),
                      login: participant.login,
                      isOptimisticPersonalDetail: true,
                  },
              }
            : {};

        if (shouldCreateOptimisticPersonalDetails) {
            // BE will send different participants. We clear the optimistic ones to avoid duplicated entries
            redundantParticipants[accountID] = null;
        }

        let oneOnOneReportPreviewAction = getReportPreviewAction(oneOnOneChatReport.reportID, oneOnOneIOUReport.reportID);
        if (oneOnOneReportPreviewAction) {
            oneOnOneReportPreviewAction = ReportUtils.updateReportPreview(oneOnOneIOUReport, oneOnOneReportPreviewAction);
        } else {
            oneOnOneReportPreviewAction = ReportUtils.buildOptimisticReportPreview(oneOnOneChatReport, oneOnOneIOUReport);
        }

        // Add category to optimistic policy recently used categories when a participant is a workspace
        const optimisticPolicyRecentlyUsedCategories = isPolicyExpenseChat ? Category.buildOptimisticPolicyRecentlyUsedCategories(participant.policyID, category) : [];

        const optimisticRecentlyUsedCurrencies = Policy.buildOptimisticRecentlyUsedCurrencies(currency);

        // Add tag to optimistic policy recently used tags when a participant is a workspace
        const optimisticPolicyRecentlyUsedTags = isPolicyExpenseChat ? Tag.buildOptimisticPolicyRecentlyUsedTags(participant.policyID, tag) : {};

        // STEP 5: Build Onyx Data
        const [oneOnOneOptimisticData, oneOnOneSuccessData, oneOnOneFailureData] = buildOnyxDataForMoneyRequest(
            oneOnOneChatReport,
            oneOnOneIOUReport,
            oneOnOneTransaction,
            oneOnOneCreatedActionForChat,
            oneOnOneCreatedActionForIOU,
            oneOnOneIOUAction,
            oneOnOnePersonalDetailListAction,
            oneOnOneReportPreviewAction,
            optimisticPolicyRecentlyUsedCategories,
            optimisticPolicyRecentlyUsedTags,
            isNewOneOnOneChatReport,
            optimisticTransactionThread,
            optimisticCreatedActionForTransactionThread,
            shouldCreateNewOneOnOneIOUReport,
            null,
            null,
            null,
            null,
            true,
            undefined,
            optimisticRecentlyUsedCurrencies,
        );

        const individualSplit = {
            email,
            accountID,
            isOptimisticAccount: ReportUtils.isOptimisticPersonalDetail(accountID),
            amount: splitAmount,
            iouReportID: oneOnOneIOUReport.reportID,
            chatReportID: oneOnOneChatReport.reportID,
            transactionID: oneOnOneTransaction.transactionID,
            reportActionID: oneOnOneIOUAction.reportActionID,
            createdChatReportActionID: oneOnOneCreatedActionForChat.reportActionID,
            createdIOUReportActionID: oneOnOneCreatedActionForIOU.reportActionID,
            reportPreviewReportActionID: oneOnOneReportPreviewAction.reportActionID,
            transactionThreadReportID: optimisticTransactionThread.reportID,
            createdReportActionIDForThread: optimisticCreatedActionForTransactionThread?.reportActionID,
            taxAmount: splitTaxAmount,
        };

        splits.push(individualSplit);
        optimisticData.push(...oneOnOneOptimisticData);
        successData.push(...oneOnOneSuccessData);
        failureData.push(...oneOnOneFailureData);
    });

    optimisticData.push({
        onyxMethod: Onyx.METHOD.MERGE,
        key: `${ONYXKEYS.COLLECTION.TRANSACTION}${splitTransaction.transactionID}`,
        value: {
            comment: {
                splits: splits.map((split) => ({accountID: split.accountID, amount: split.amount})),
            },
        },
    });

    const splitData: SplitData = {
        chatReportID: splitChatReport.reportID,
        transactionID: splitTransaction.transactionID,
        reportActionID: splitIOUReportAction.reportActionID,
        policyID: splitChatReport.policyID,
        chatType: splitChatReport.chatType,
    };

    if (!existingSplitChatReport) {
        splitData.createdReportActionID = splitCreatedReportAction.reportActionID;
    }

    return {
        splitData,
        splits,
        onyxData: {optimisticData, successData, failureData},
    };
}

type SplitBillActionsParams = {
    participants: Participant[];
    currentUserLogin: string;
    currentUserAccountID: number;
    amount: number;
    comment: string;
    currency: string;
    merchant: string;
    created: string;
    category?: string;
    tag?: string;
    billable?: boolean;
    iouRequestType?: IOURequestType;
    existingSplitChatReportID?: string;
    splitShares?: SplitShares;
    splitPayerAccountIDs?: number[];
    taxCode?: string;
    taxAmount?: number;
};

/**
 * @param amount - always in smallest currency unit
 * @param existingSplitChatReportID - Either a group DM or a workspace chat
 */
function splitBill({
    participants,
    currentUserLogin,
    currentUserAccountID,
    amount,
    comment,
    currency,
    merchant,
    created,
    category = '',
    tag = '',
    billable = false,
    iouRequestType = CONST.IOU.REQUEST_TYPE.MANUAL,
    existingSplitChatReportID = '',
    splitShares = {},
    splitPayerAccountIDs = [],
    taxCode = '',
    taxAmount = 0,
}: SplitBillActionsParams) {
    const {splitData, splits, onyxData} = createSplitsAndOnyxData(
        participants,
        currentUserLogin,
        currentUserAccountID,
        amount,
        comment,
        currency,
        merchant,
        created,
        category,
        tag,
        splitShares,
        existingSplitChatReportID,
        billable,
        iouRequestType,
        taxCode,
        taxAmount,
    );

    const parameters: SplitBillParams = {
        reportID: splitData.chatReportID,
        amount,
        splits: JSON.stringify(splits),
        currency,
        comment,
        category,
        merchant,
        created,
        tag,
        billable,
        transactionID: splitData.transactionID,
        reportActionID: splitData.reportActionID,
        createdReportActionID: splitData.createdReportActionID,
        policyID: splitData.policyID,
        chatType: splitData.chatType,
        splitPayerAccountIDs,
        taxCode,
        taxAmount,
    };

    API.write(WRITE_COMMANDS.SPLIT_BILL, parameters, onyxData);

    Navigation.dismissModal(isSearchTopmostCentralPane() ? undefined : existingSplitChatReportID);
    Report.notifyNewAction(splitData.chatReportID, currentUserAccountID);
}

/**
 * @param amount - always in the smallest currency unit
 */
function splitBillAndOpenReport({
    participants,
    currentUserLogin,
    currentUserAccountID,
    amount,
    comment,
    currency,
    merchant,
    created,
    category = '',
    tag = '',
    billable = false,
    iouRequestType = CONST.IOU.REQUEST_TYPE.MANUAL,
    splitShares = {},
    splitPayerAccountIDs = [],
    taxCode = '',
    taxAmount = 0,
}: SplitBillActionsParams) {
    const {splitData, splits, onyxData} = createSplitsAndOnyxData(
        participants,
        currentUserLogin,
        currentUserAccountID,
        amount,
        comment,
        currency,
        merchant,
        created,
        category,
        tag,
        splitShares,
        '',
        billable,
        iouRequestType,
        taxCode,
        taxAmount,
    );

    const parameters: SplitBillParams = {
        reportID: splitData.chatReportID,
        amount,
        splits: JSON.stringify(splits),
        currency,
        merchant,
        created,
        comment,
        category,
        tag,
        billable,
        transactionID: splitData.transactionID,
        reportActionID: splitData.reportActionID,
        createdReportActionID: splitData.createdReportActionID,
        policyID: splitData.policyID,
        chatType: splitData.chatType,
        splitPayerAccountIDs,
        taxCode,
        taxAmount,
    };

    API.write(WRITE_COMMANDS.SPLIT_BILL_AND_OPEN_REPORT, parameters, onyxData);

    Navigation.dismissModal(isSearchTopmostCentralPane() ? undefined : splitData.chatReportID);
    Report.notifyNewAction(splitData.chatReportID, currentUserAccountID);
}

type StartSplitBilActionParams = {
    participants: Participant[];
    currentUserLogin: string;
    currentUserAccountID: number;
    comment: string;
    receipt: Receipt;
    existingSplitChatReportID?: string;
    billable?: boolean;
    category: string | undefined;
    tag: string | undefined;
    currency: string;
    taxCode: string;
    taxAmount: number;
};

/** Used exclusively for starting a split expense request that contains a receipt, the split request will be completed once the receipt is scanned
 *  or user enters details manually.
 *
 * @param existingSplitChatReportID - Either a group DM or a workspace chat
 */
function startSplitBill({
    participants,
    currentUserLogin,
    currentUserAccountID,
    comment,
    receipt,
    existingSplitChatReportID = '',
    billable = false,
    category = '',
    tag = '',
    currency,
    taxCode = '',
    taxAmount = 0,
}: StartSplitBilActionParams) {
    const currentUserEmailForIOUSplit = PhoneNumber.addSMSDomainIfPhoneNumber(currentUserLogin);
    const participantAccountIDs = participants.map((participant) => Number(participant.accountID));
    const {splitChatReport, existingSplitChatReport} = getOrCreateOptimisticSplitChatReport(existingSplitChatReportID, participants, participantAccountIDs, currentUserAccountID);
    const isOwnPolicyExpenseChat = !!splitChatReport.isOwnPolicyExpenseChat;

    const {name: filename, source, state = CONST.IOU.RECEIPT_STATE.SCANREADY} = receipt;
    const receiptObject: Receipt = {state, source};

    // ReportID is -2 (aka "deleted") on the group transaction
    const splitTransaction = TransactionUtils.buildOptimisticTransaction(
        0,
        currency,
        CONST.REPORT.SPLIT_REPORTID,
        comment,
        [],
        '',
        '',
        '',
        CONST.TRANSACTION.PARTIAL_TRANSACTION_MERCHANT,
        receiptObject,
        filename,
        undefined,
        category,
        tag,
        taxCode,
        taxAmount,
        billable,
    );

    // Note: The created action must be optimistically generated before the IOU action so there's no chance that the created action appears after the IOU action in the chat
    const splitChatCreatedReportAction = ReportUtils.buildOptimisticCreatedReportAction(currentUserEmailForIOUSplit);
    const splitIOUReportAction = ReportUtils.buildOptimisticIOUReportAction(
        CONST.IOU.REPORT_ACTION_TYPE.SPLIT,
        0,
        CONST.CURRENCY.USD,
        comment,
        participants,
        splitTransaction.transactionID,
        undefined,
        '',
        false,
        false,
        isOwnPolicyExpenseChat,
    );

    splitChatReport.lastReadTime = DateUtils.getDBTime();
    splitChatReport.lastMessageText = ReportActionsUtils.getReportActionText(splitIOUReportAction);
    splitChatReport.lastMessageHtml = ReportActionsUtils.getReportActionHtml(splitIOUReportAction);

    // If we have an existing splitChatReport (group chat or workspace) use it's pending fields, otherwise indicate that we are adding a chat
    if (!existingSplitChatReport) {
        splitChatReport.pendingFields = {
            createChat: CONST.RED_BRICK_ROAD_PENDING_ACTION.ADD,
        };
    }

    const optimisticData: OnyxUpdate[] = [
        {
            // Use set for new reports because it doesn't exist yet, is faster,
            // and we need the data to be available when we navigate to the chat page
            onyxMethod: existingSplitChatReport ? Onyx.METHOD.MERGE : Onyx.METHOD.SET,
            key: `${ONYXKEYS.COLLECTION.REPORT}${splitChatReport.reportID}`,
            value: splitChatReport,
        },
        {
            onyxMethod: Onyx.METHOD.SET,
            key: ONYXKEYS.NVP_QUICK_ACTION_GLOBAL_CREATE,
            value: {
                action: CONST.QUICK_ACTIONS.SPLIT_SCAN,
                chatReportID: splitChatReport.reportID,
                isFirstQuickAction: isEmptyObject(quickAction),
            },
        },
        existingSplitChatReport
            ? {
                  onyxMethod: Onyx.METHOD.MERGE,
                  key: `${ONYXKEYS.COLLECTION.REPORT_ACTIONS}${splitChatReport.reportID}`,
                  value: {
                      [splitIOUReportAction.reportActionID]: splitIOUReportAction as OnyxTypes.ReportAction,
                  },
              }
            : {
                  onyxMethod: Onyx.METHOD.SET,
                  key: `${ONYXKEYS.COLLECTION.REPORT_ACTIONS}${splitChatReport.reportID}`,
                  value: {
                      [splitChatCreatedReportAction.reportActionID]: splitChatCreatedReportAction,
                      [splitIOUReportAction.reportActionID]: splitIOUReportAction as OnyxTypes.ReportAction,
                  },
              },
        {
            onyxMethod: Onyx.METHOD.SET,
            key: `${ONYXKEYS.COLLECTION.TRANSACTION}${splitTransaction.transactionID}`,
            value: splitTransaction,
        },
    ];

    const successData: OnyxUpdate[] = [
        {
            onyxMethod: Onyx.METHOD.MERGE,
            key: `${ONYXKEYS.COLLECTION.REPORT_ACTIONS}${splitChatReport.reportID}`,
            value: {
                ...(existingSplitChatReport ? {} : {[splitChatCreatedReportAction.reportActionID]: {pendingAction: null}}),
                [splitIOUReportAction.reportActionID]: {pendingAction: null},
            },
        },
        {
            onyxMethod: Onyx.METHOD.MERGE,
            key: `${ONYXKEYS.COLLECTION.TRANSACTION}${splitTransaction.transactionID}`,
            value: {pendingAction: null},
        },
    ];

    const redundantParticipants: Record<number, null> = {};
    if (!existingSplitChatReport) {
        successData.push({
            onyxMethod: Onyx.METHOD.MERGE,
            key: `${ONYXKEYS.COLLECTION.REPORT}${splitChatReport.reportID}`,
            value: {pendingFields: {createChat: null}, participants: redundantParticipants},
        });
    }

    const failureData: OnyxUpdate[] = [
        {
            onyxMethod: Onyx.METHOD.MERGE,
            key: `${ONYXKEYS.COLLECTION.TRANSACTION}${splitTransaction.transactionID}`,
            value: {
                errors: ErrorUtils.getMicroSecondOnyxErrorWithTranslationKey('iou.error.genericCreateFailureMessage'),
            },
        },
        {
            onyxMethod: Onyx.METHOD.SET,
            key: ONYXKEYS.NVP_QUICK_ACTION_GLOBAL_CREATE,
            value: quickAction ?? null,
        },
    ];

    if (existingSplitChatReport) {
        failureData.push({
            onyxMethod: Onyx.METHOD.MERGE,
            key: `${ONYXKEYS.COLLECTION.REPORT_ACTIONS}${splitChatReport.reportID}`,
            value: {
                [splitIOUReportAction.reportActionID]: {
                    errors: getReceiptError(receipt, filename),
                },
            },
        });
    } else {
        failureData.push(
            {
                onyxMethod: Onyx.METHOD.MERGE,
                key: `${ONYXKEYS.COLLECTION.REPORT}${splitChatReport.reportID}`,
                value: {
                    errorFields: {
                        createChat: ErrorUtils.getMicroSecondOnyxErrorWithTranslationKey('report.genericCreateReportFailureMessage'),
                    },
                },
            },
            {
                onyxMethod: Onyx.METHOD.MERGE,
                key: `${ONYXKEYS.COLLECTION.REPORT_ACTIONS}${splitChatReport.reportID}`,
                value: {
                    [splitChatCreatedReportAction.reportActionID]: {
                        errors: ErrorUtils.getMicroSecondOnyxErrorWithTranslationKey('report.genericCreateReportFailureMessage'),
                    },
                    [splitIOUReportAction.reportActionID]: {
                        errors: getReceiptError(receipt, filename),
                    },
                },
            },
        );
    }

    const splits: Split[] = [{email: currentUserEmailForIOUSplit, accountID: currentUserAccountID}];

    participants.forEach((participant) => {
        // Disabling this line since participant.login can be an empty string
        // eslint-disable-next-line @typescript-eslint/prefer-nullish-coalescing
        const email = participant.isOwnPolicyExpenseChat ? '' : PhoneNumber.addSMSDomainIfPhoneNumber(participant.login || participant.text || '').toLowerCase();
        const accountID = participant.isOwnPolicyExpenseChat ? 0 : Number(participant.accountID);
        if (email === currentUserEmailForIOUSplit) {
            return;
        }

        // When splitting with a workspace chat, we only need to supply the policyID and the workspace reportID as it's needed so we can update the report preview
        if (participant.isOwnPolicyExpenseChat) {
            splits.push({
                policyID: participant.policyID,
                chatReportID: splitChatReport.reportID,
            });
            return;
        }

        const participantPersonalDetails = allPersonalDetails[participant?.accountID ?? -1];
        if (!participantPersonalDetails) {
            optimisticData.push({
                onyxMethod: Onyx.METHOD.MERGE,
                key: ONYXKEYS.PERSONAL_DETAILS_LIST,
                value: {
                    [accountID]: {
                        accountID,
                        // Disabling this line since participant.displayName can be an empty string
                        // eslint-disable-next-line @typescript-eslint/prefer-nullish-coalescing
                        displayName: LocalePhoneNumber.formatPhoneNumber(participant.displayName || email),
                        // Disabling this line since participant.login can be an empty string
                        // eslint-disable-next-line @typescript-eslint/prefer-nullish-coalescing
                        login: participant.login || participant.text,
                        isOptimisticPersonalDetail: true,
                    },
                },
            });
            // BE will send different participants. We clear the optimistic ones to avoid duplicated entries
            redundantParticipants[accountID] = null;
        }

        splits.push({
            email,
            accountID,
        });
    });

    participants.forEach((participant) => {
        const isPolicyExpenseChat = ReportUtils.isPolicyExpenseChat(participant);
        if (!isPolicyExpenseChat) {
            return;
        }

        const optimisticPolicyRecentlyUsedCategories = Category.buildOptimisticPolicyRecentlyUsedCategories(participant.policyID, category);
        const optimisticPolicyRecentlyUsedTags = Tag.buildOptimisticPolicyRecentlyUsedTags(participant.policyID, tag);
        const optimisticRecentlyUsedCurrencies = Policy.buildOptimisticRecentlyUsedCurrencies(currency);

        if (optimisticPolicyRecentlyUsedCategories.length > 0) {
            optimisticData.push({
                onyxMethod: Onyx.METHOD.SET,
                key: `${ONYXKEYS.COLLECTION.POLICY_RECENTLY_USED_CATEGORIES}${participant.policyID}`,
                value: optimisticPolicyRecentlyUsedCategories,
            });
        }

        if (optimisticRecentlyUsedCurrencies.length > 0) {
            optimisticData.push({
                onyxMethod: Onyx.METHOD.SET,
                key: ONYXKEYS.RECENTLY_USED_CURRENCIES,
                value: optimisticRecentlyUsedCurrencies,
            });
        }

        if (!isEmptyObject(optimisticPolicyRecentlyUsedTags)) {
            optimisticData.push({
                onyxMethod: Onyx.METHOD.MERGE,
                key: `${ONYXKEYS.COLLECTION.POLICY_RECENTLY_USED_TAGS}${participant.policyID}`,
                value: optimisticPolicyRecentlyUsedTags,
            });
        }
    });

    // Save the new splits array into the transaction's comment in case the user calls CompleteSplitBill while offline
    optimisticData.push({
        onyxMethod: Onyx.METHOD.MERGE,
        key: `${ONYXKEYS.COLLECTION.TRANSACTION}${splitTransaction.transactionID}`,
        value: {
            comment: {
                splits,
            },
        },
    });

    const parameters: StartSplitBillParams = {
        chatReportID: splitChatReport.reportID,
        reportActionID: splitIOUReportAction.reportActionID,
        transactionID: splitTransaction.transactionID,
        splits: JSON.stringify(splits),
        receipt,
        comment,
        category,
        tag,
        currency,
        isFromGroupDM: !existingSplitChatReport,
        billable,
        ...(existingSplitChatReport ? {} : {createdReportActionID: splitChatCreatedReportAction.reportActionID}),
        chatType: splitChatReport?.chatType,
        taxCode,
        taxAmount,
    };

    API.write(WRITE_COMMANDS.START_SPLIT_BILL, parameters, {optimisticData, successData, failureData});

    Navigation.dismissModalWithReport(splitChatReport);
    Report.notifyNewAction(splitChatReport.reportID ?? '-1', currentUserAccountID);
}

/** Used for editing a split expense while it's still scanning or when SmartScan fails, it completes a split expense started by startSplitBill above.
 *
 * @param chatReportID - The group chat or workspace reportID
 * @param reportAction - The split action that lives in the chatReport above
 * @param updatedTransaction - The updated **draft** split transaction
 * @param sessionAccountID - accountID of the current user
 * @param sessionEmail - email of the current user
 */
function completeSplitBill(chatReportID: string, reportAction: OnyxTypes.ReportAction, updatedTransaction: OnyxEntry<OnyxTypes.Transaction>, sessionAccountID: number, sessionEmail: string) {
    const currentUserEmailForIOUSplit = PhoneNumber.addSMSDomainIfPhoneNumber(sessionEmail);
    const transactionID = updatedTransaction?.transactionID ?? '-1';
    const unmodifiedTransaction = allTransactions[`${ONYXKEYS.COLLECTION.TRANSACTION}${transactionID}`];

    // Save optimistic updated transaction and action
    const optimisticData: OnyxUpdate[] = [
        {
            onyxMethod: Onyx.METHOD.MERGE,
            key: `${ONYXKEYS.COLLECTION.TRANSACTION}${transactionID}`,
            value: {
                ...updatedTransaction,
                receipt: {
                    state: CONST.IOU.RECEIPT_STATE.OPEN,
                },
            },
        },
        {
            onyxMethod: Onyx.METHOD.MERGE,
            key: `${ONYXKEYS.COLLECTION.REPORT_ACTIONS}${chatReportID}`,
            value: {
                [reportAction.reportActionID]: {
                    lastModified: DateUtils.getDBTime(),
                    originalMessage: {
                        whisperedTo: [],
                    },
                },
            },
        },
    ];

    const successData: OnyxUpdate[] = [
        {
            onyxMethod: Onyx.METHOD.MERGE,
            key: `${ONYXKEYS.COLLECTION.TRANSACTION}${transactionID}`,
            value: {pendingAction: null},
        },
        {
            onyxMethod: Onyx.METHOD.MERGE,
            key: `${ONYXKEYS.COLLECTION.SPLIT_TRANSACTION_DRAFT}${transactionID}`,
            value: {pendingAction: null},
        },
    ];

    const failureData: OnyxUpdate[] = [
        {
            onyxMethod: Onyx.METHOD.MERGE,
            key: `${ONYXKEYS.COLLECTION.TRANSACTION}${transactionID}`,
            value: {
                ...unmodifiedTransaction,
                errors: ErrorUtils.getMicroSecondOnyxErrorWithTranslationKey('iou.error.genericCreateFailureMessage'),
            },
        },
        {
            onyxMethod: Onyx.METHOD.MERGE,
            key: `${ONYXKEYS.COLLECTION.REPORT_ACTIONS}${chatReportID}`,
            value: {
                [reportAction.reportActionID]: {
                    ...reportAction,
                    errors: ErrorUtils.getMicroSecondOnyxErrorWithTranslationKey('iou.error.genericCreateFailureMessage'),
                },
            },
        },
    ];

    const splitParticipants: Split[] = updatedTransaction?.comment?.splits ?? [];
    const amount = updatedTransaction?.modifiedAmount;
    const currency = updatedTransaction?.modifiedCurrency;

    // Exclude the current user when calculating the split amount, `calculateAmount` takes it into account
    const splitAmount = IOUUtils.calculateAmount(splitParticipants.length - 1, amount ?? 0, currency ?? '', false);
    const splitTaxAmount = IOUUtils.calculateAmount(splitParticipants.length - 1, updatedTransaction?.taxAmount ?? 0, currency ?? '', false);

    const splits: Split[] = [{email: currentUserEmailForIOUSplit}];
    splitParticipants.forEach((participant) => {
        // Skip creating the transaction for the current user
        if (participant.email === currentUserEmailForIOUSplit) {
            return;
        }
        const isPolicyExpenseChat = !!participant.policyID;

        if (!isPolicyExpenseChat) {
            // In case this is still the optimistic accountID saved in the splits array, return early as we cannot know
            // if there is an existing chat between the split creator and this participant
            // Instead, we will rely on Auth generating the report IDs and the user won't see any optimistic chats or reports created
            const participantPersonalDetails: OnyxTypes.PersonalDetails | null = allPersonalDetails[participant?.accountID ?? -1];
            if (!participantPersonalDetails || participantPersonalDetails.isOptimisticPersonalDetail) {
                splits.push({
                    email: participant.email,
                });
                return;
            }
        }

        let oneOnOneChatReport: OnyxEntry<OnyxTypes.Report>;
        let isNewOneOnOneChatReport = false;
        const allReports = ReportConnection.getAllReports();
        if (isPolicyExpenseChat) {
            // The workspace chat reportID is saved in the splits array when starting a split expense with a workspace
            oneOnOneChatReport = allReports?.[`${ONYXKEYS.COLLECTION.REPORT}${participant.chatReportID}`];
        } else {
            const existingChatReport = ReportUtils.getChatByParticipants(participant.accountID ? [participant.accountID, sessionAccountID] : []);
            isNewOneOnOneChatReport = !existingChatReport;
            oneOnOneChatReport = existingChatReport ?? ReportUtils.buildOptimisticChatReport(participant.accountID ? [participant.accountID, sessionAccountID] : []);
        }

        let oneOnOneIOUReport: OneOnOneIOUReport = oneOnOneChatReport?.iouReportID ? allReports?.[`${ONYXKEYS.COLLECTION.REPORT}${oneOnOneChatReport.iouReportID}`] : null;
        const shouldCreateNewOneOnOneIOUReport = ReportUtils.shouldCreateNewMoneyRequestReport(oneOnOneIOUReport, oneOnOneChatReport);

        if (!oneOnOneIOUReport || shouldCreateNewOneOnOneIOUReport) {
            oneOnOneIOUReport = isPolicyExpenseChat
                ? ReportUtils.buildOptimisticExpenseReport(oneOnOneChatReport?.reportID ?? '-1', participant.policyID ?? '-1', sessionAccountID, splitAmount, currency ?? '')
                : ReportUtils.buildOptimisticIOUReport(sessionAccountID, participant.accountID ?? -1, splitAmount, oneOnOneChatReport?.reportID ?? '-1', currency ?? '');
        } else if (isPolicyExpenseChat) {
            if (typeof oneOnOneIOUReport?.total === 'number') {
                // Because of the Expense reports are stored as negative values, we subtract the total from the amount
                oneOnOneIOUReport.total -= splitAmount;
            }
        } else {
            oneOnOneIOUReport = IOUUtils.updateIOUOwnerAndTotal(oneOnOneIOUReport, sessionAccountID, splitAmount, currency ?? '');
        }

        const oneOnOneTransaction = TransactionUtils.buildOptimisticTransaction(
            isPolicyExpenseChat ? -splitAmount : splitAmount,
            currency ?? '',
            oneOnOneIOUReport?.reportID ?? '-1',
            updatedTransaction?.comment?.comment,
            [],
            updatedTransaction?.modifiedCreated,
            CONST.IOU.TYPE.SPLIT,
            transactionID,
            updatedTransaction?.modifiedMerchant,
            {...updatedTransaction?.receipt, state: CONST.IOU.RECEIPT_STATE.OPEN},
            updatedTransaction?.filename,
            undefined,
            updatedTransaction?.category,
            updatedTransaction?.tag,
            updatedTransaction?.taxCode,
            isPolicyExpenseChat ? -splitTaxAmount : splitAmount,
            updatedTransaction?.billable,
        );

        const [oneOnOneCreatedActionForChat, oneOnOneCreatedActionForIOU, oneOnOneIOUAction, optimisticTransactionThread, optimisticCreatedActionForTransactionThread] =
            ReportUtils.buildOptimisticMoneyRequestEntities(
                oneOnOneIOUReport,
                CONST.IOU.REPORT_ACTION_TYPE.CREATE,
                splitAmount,
                currency ?? '',
                updatedTransaction?.comment?.comment ?? '',
                currentUserEmailForIOUSplit,
                [participant],
                oneOnOneTransaction.transactionID,
                undefined,
            );

        let oneOnOneReportPreviewAction = getReportPreviewAction(oneOnOneChatReport?.reportID ?? '-1', oneOnOneIOUReport?.reportID ?? '-1');
        if (oneOnOneReportPreviewAction) {
            oneOnOneReportPreviewAction = ReportUtils.updateReportPreview(oneOnOneIOUReport, oneOnOneReportPreviewAction);
        } else {
            oneOnOneReportPreviewAction = ReportUtils.buildOptimisticReportPreview(oneOnOneChatReport, oneOnOneIOUReport, '', oneOnOneTransaction);
        }

        const [oneOnOneOptimisticData, oneOnOneSuccessData, oneOnOneFailureData] = buildOnyxDataForMoneyRequest(
            oneOnOneChatReport,
            oneOnOneIOUReport,
            oneOnOneTransaction,
            oneOnOneCreatedActionForChat,
            oneOnOneCreatedActionForIOU,
            oneOnOneIOUAction,
            {},
            oneOnOneReportPreviewAction,
            [],
            {},
            isNewOneOnOneChatReport,
            optimisticTransactionThread,
            optimisticCreatedActionForTransactionThread,
            shouldCreateNewOneOnOneIOUReport,
            null,
            null,
            null,
            null,
            true,
        );

        splits.push({
            email: participant.email,
            accountID: participant.accountID,
            policyID: participant.policyID,
            iouReportID: oneOnOneIOUReport?.reportID,
            chatReportID: oneOnOneChatReport?.reportID,
            transactionID: oneOnOneTransaction.transactionID,
            reportActionID: oneOnOneIOUAction.reportActionID,
            createdChatReportActionID: oneOnOneCreatedActionForChat.reportActionID,
            createdIOUReportActionID: oneOnOneCreatedActionForIOU.reportActionID,
            reportPreviewReportActionID: oneOnOneReportPreviewAction.reportActionID,
            transactionThreadReportID: optimisticTransactionThread.reportID,
            createdReportActionIDForThread: optimisticCreatedActionForTransactionThread?.reportActionID,
        });

        optimisticData.push(...oneOnOneOptimisticData);
        successData.push(...oneOnOneSuccessData);
        failureData.push(...oneOnOneFailureData);
    });

    const {
        amount: transactionAmount,
        currency: transactionCurrency,
        created: transactionCreated,
        merchant: transactionMerchant,
        comment: transactionComment,
        category: transactionCategory,
        tag: transactionTag,
        taxCode: transactionTaxCode,
        taxAmount: transactionTaxAmount,
        billable: transactionBillable,
    } = ReportUtils.getTransactionDetails(updatedTransaction) ?? {};

    const parameters: CompleteSplitBillParams = {
        transactionID,
        amount: transactionAmount,
        currency: transactionCurrency,
        created: transactionCreated,
        merchant: transactionMerchant,
        comment: transactionComment,
        category: transactionCategory,
        tag: transactionTag,
        splits: JSON.stringify(splits),
        taxCode: transactionTaxCode,
        taxAmount: transactionTaxAmount,
        billable: transactionBillable,
    };

    API.write(WRITE_COMMANDS.COMPLETE_SPLIT_BILL, parameters, {optimisticData, successData, failureData});
    Navigation.dismissModal(isSearchTopmostCentralPane() ? undefined : chatReportID);
    Report.notifyNewAction(chatReportID, sessionAccountID);
}

function setDraftSplitTransaction(transactionID: string, transactionChanges: TransactionChanges = {}) {
    let draftSplitTransaction = allDraftSplitTransactions[`${ONYXKEYS.COLLECTION.SPLIT_TRANSACTION_DRAFT}${transactionID}`];

    if (!draftSplitTransaction) {
        draftSplitTransaction = allTransactions[`${ONYXKEYS.COLLECTION.TRANSACTION}${transactionID}`];
    }

    const updatedTransaction = draftSplitTransaction
        ? TransactionUtils.getUpdatedTransaction({
              transaction: draftSplitTransaction,
              transactionChanges,
              isFromExpenseReport: false,
              shouldUpdateReceiptState: false,
          })
        : null;

    Onyx.merge(`${ONYXKEYS.COLLECTION.SPLIT_TRANSACTION_DRAFT}${transactionID}`, updatedTransaction);
}

/** Requests money based on a distance (e.g. mileage from a map) */
function createDistanceRequest(
    report: OnyxEntry<OnyxTypes.Report>,
    participants: Participant[],
    comment: string,
    created: string,
    category: string | undefined,
    tag: string | undefined,
    taxCode: string | undefined,
    taxAmount: number | undefined,
    amount: number,
    currency: string,
    merchant: string,
    billable: boolean | undefined,
    validWaypoints: WaypointCollection,
    policy?: OnyxEntry<OnyxTypes.Policy>,
    policyTagList?: OnyxEntry<OnyxTypes.PolicyTagLists>,
    policyCategories?: OnyxEntry<OnyxTypes.PolicyCategories>,
    customUnitRateID = '',
    currentUserLogin = '',
    currentUserAccountID = -1,
    splitShares: SplitShares = {},
    iouType: ValueOf<typeof CONST.IOU.TYPE> = CONST.IOU.TYPE.SUBMIT,
    existingTransaction: OnyxEntry<OnyxTypes.Transaction> | undefined = undefined,
) {
    // If the report is an iou or expense report, we should get the linked chat report to be passed to the getMoneyRequestInformation function
    const isMoneyRequestReport = ReportUtils.isMoneyRequestReport(report);
    const currentChatReport = isMoneyRequestReport ? ReportUtils.getReportOrDraftReport(report?.chatReportID) : report;
    const moneyRequestReportID = isMoneyRequestReport ? report?.reportID : '';

    const optimisticReceipt: Receipt = {
        source: ReceiptGeneric as ReceiptSource,
        state: CONST.IOU.RECEIPT_STATE.OPEN,
    };

    let parameters: CreateDistanceRequestParams;
    let onyxData: OnyxData;
    const sanitizedWaypoints = sanitizeRecentWaypoints(validWaypoints);
    if (iouType === CONST.IOU.TYPE.SPLIT) {
        const {
            splitData,
            splits,
            onyxData: splitOnyxData,
        } = createSplitsAndOnyxData(
            participants,
            currentUserLogin ?? '',
            currentUserAccountID,
            amount,
            comment,
            currency,
            merchant,
            created,
            category ?? '',
            tag ?? '',
            splitShares,
            report?.reportID ?? '',
            billable,
            CONST.IOU.REQUEST_TYPE.DISTANCE,
            taxCode,
            taxAmount,
        );
        onyxData = splitOnyxData;

        // Splits don't use the IOU report param. The split transaction isn't linked to a report shown in the UI, it's linked to a special default reportID of -2.
        // Therefore, any params related to the IOU report are irrelevant and omitted below.
        parameters = {
            transactionID: splitData.transactionID,
            chatReportID: splitData.chatReportID,
            createdChatReportActionID: splitData.createdReportActionID ?? '',
            reportActionID: splitData.reportActionID,
            waypoints: JSON.stringify(sanitizedWaypoints),
            customUnitRateID,
            comment,
            created,
            category,
            tag,
            taxCode,
            taxAmount,
            billable,
            splits: JSON.stringify(splits),
            chatType: splitData.chatType,
        };
    } else {
        const participant = participants.at(0) ?? {};
        const {
            iouReport,
            chatReport,
            transaction,
            iouAction,
            createdChatReportActionID,
            createdIOUReportActionID,
            reportPreviewAction,
            transactionThreadReportID,
            createdReportActionIDForThread,
            payerEmail,
            onyxData: moneyRequestOnyxData,
        } = getMoneyRequestInformation(
            currentChatReport,
            participant,
            comment,
            amount,
            currency,
            created,
            merchant,
            optimisticReceipt,
            undefined,
            category,
            tag,
            taxCode,
            taxAmount,
            billable,
            policy,
            policyTagList,
            policyCategories,
            userAccountID,
            currentUserEmail,
            moneyRequestReportID,
            undefined,
            undefined,
            existingTransaction,
        );
        onyxData = moneyRequestOnyxData;

        parameters = {
            comment,
            iouReportID: iouReport.reportID,
            chatReportID: chatReport.reportID,
            transactionID: transaction.transactionID,
            reportActionID: iouAction.reportActionID,
            createdChatReportActionID,
            createdIOUReportActionID,
            reportPreviewReportActionID: reportPreviewAction.reportActionID,
            waypoints: JSON.stringify(sanitizedWaypoints),
            created,
            category,
            tag,
            taxCode,
            taxAmount,
            billable,
            transactionThreadReportID,
            createdReportActionIDForThread,
            payerEmail,
            customUnitRateID,
        };
    }

    const recentServerValidatedWaypoints = getRecentWaypoints().filter((item) => !item.pendingAction);
    onyxData?.failureData?.push({
        onyxMethod: Onyx.METHOD.SET,
        key: `${ONYXKEYS.NVP_RECENT_WAYPOINTS}`,
        value: recentServerValidatedWaypoints,
    });

    API.write(WRITE_COMMANDS.CREATE_DISTANCE_REQUEST, parameters, onyxData);
    const activeReportID = isMoneyRequestReport ? report?.reportID ?? '-1' : parameters.chatReportID;
    Navigation.dismissModal(isSearchTopmostCentralPane() ? undefined : activeReportID);
    Report.notifyNewAction(activeReportID, userAccountID);
}

type UpdateMoneyRequestAmountAndCurrencyParams = {
    transactionID: string;
    transactionThreadReportID: string;
    currency: string;
    amount: number;
    taxAmount: number;
    policy?: OnyxEntry<OnyxTypes.Policy>;
    policyTagList?: OnyxEntry<OnyxTypes.PolicyTagLists>;
    policyCategories?: OnyxEntry<OnyxTypes.PolicyCategories>;
    taxCode: string;
};

/** Updates the amount and currency fields of an expense */
function updateMoneyRequestAmountAndCurrency({
    transactionID,
    transactionThreadReportID,
    currency,
    amount,
    taxAmount,
    policy,
    policyTagList,
    policyCategories,
    taxCode,
}: UpdateMoneyRequestAmountAndCurrencyParams) {
    const transactionChanges = {
        amount,
        currency,
        taxCode,
        taxAmount,
    };
    const allReports = ReportConnection.getAllReports();
    const transactionThreadReport = allReports?.[`${ONYXKEYS.COLLECTION.REPORT}${transactionThreadReportID}`] ?? null;
    const parentReport = allReports?.[`${ONYXKEYS.COLLECTION.REPORT}${transactionThreadReport?.parentReportID}`] ?? null;
    let data: UpdateMoneyRequestData;
    if (ReportUtils.isTrackExpenseReport(transactionThreadReport) && ReportUtils.isSelfDM(parentReport)) {
        data = getUpdateTrackExpenseParams(transactionID, transactionThreadReportID, transactionChanges, policy);
    } else {
        data = getUpdateMoneyRequestParams(transactionID, transactionThreadReportID, transactionChanges, policy, policyTagList ?? null, policyCategories ?? null);
    }
    const {params, onyxData} = data;
    API.write(WRITE_COMMANDS.UPDATE_MONEY_REQUEST_AMOUNT_AND_CURRENCY, params, onyxData);
}

/**
 *
 * @param transactionID  - The transactionID of IOU
 * @param reportAction - The reportAction of the transaction in the IOU report
 * @param isSingleTransactionView - whether we are in the transaction thread report
 * @return the url to navigate back once the money request is deleted
 */
function prepareToCleanUpMoneyRequest(transactionID: string, reportAction: OnyxTypes.ReportAction, isSingleTransactionView = false) {
    // STEP 1: Get all collections we're updating
    const allReports = ReportConnection.getAllReports();
    const iouReportID = ReportActionsUtils.isMoneyRequestAction(reportAction) ? ReportActionsUtils.getOriginalMessage(reportAction)?.IOUReportID : '-1';
    const iouReport = allReports?.[`${ONYXKEYS.COLLECTION.REPORT}${iouReportID}`] ?? null;
    const chatReport = allReports?.[`${ONYXKEYS.COLLECTION.REPORT}${iouReport?.chatReportID}`];
    // eslint-disable-next-line @typescript-eslint/no-non-null-assertion
    const reportPreviewAction = getReportPreviewAction(iouReport?.chatReportID ?? '-1', iouReport?.reportID ?? '-1')!;
    const transaction = allTransactions[`${ONYXKEYS.COLLECTION.TRANSACTION}${transactionID}`];
    const transactionViolations = allTransactionViolations[`${ONYXKEYS.COLLECTION.TRANSACTION_VIOLATIONS}${transactionID}`];
    const transactionThreadID = reportAction.childReportID;
    let transactionThread = null;
    if (transactionThreadID) {
        transactionThread = allReports?.[`${ONYXKEYS.COLLECTION.REPORT}${transactionThreadID}`] ?? null;
    }

    // STEP 2: Decide if we need to:
    // 1. Delete the transactionThread - delete if there are no visible comments in the thread
    // 2. Update the moneyRequestPreview to show [Deleted expense] - update if the transactionThread exists AND it isn't being deleted
    const shouldDeleteTransactionThread = transactionThreadID ? (reportAction?.childVisibleActionCount ?? 0) === 0 : false;
    const shouldShowDeletedRequestMessage = !!transactionThreadID && !shouldDeleteTransactionThread;

    // STEP 3: Update the IOU reportAction and decide if the iouReport should be deleted. We delete the iouReport if there are no visible comments left in the report.
    const updatedReportAction = {
        [reportAction.reportActionID]: {
            pendingAction: shouldShowDeletedRequestMessage ? CONST.RED_BRICK_ROAD_PENDING_ACTION.UPDATE : CONST.RED_BRICK_ROAD_PENDING_ACTION.DELETE,
            previousMessage: reportAction.message,
            message: [
                {
                    type: 'COMMENT',
                    html: '',
                    text: '',
                    isEdited: true,
                    isDeletedParentAction: shouldShowDeletedRequestMessage,
                },
            ],
            originalMessage: {
                IOUTransactionID: null,
            },
            errors: null,
        },
    } as Record<string, NullishDeep<OnyxTypes.ReportAction>>;

    const lastVisibleAction = ReportActionsUtils.getLastVisibleAction(iouReport?.reportID ?? '-1', updatedReportAction);
    const iouReportLastMessageText = ReportActionsUtils.getLastVisibleMessage(iouReport?.reportID ?? '-1', updatedReportAction).lastMessageText;
    const shouldDeleteIOUReport =
        iouReportLastMessageText.length === 0 && !ReportActionsUtils.isDeletedParentAction(lastVisibleAction) && (!transactionThreadID || shouldDeleteTransactionThread);

    // STEP 4: Update the iouReport and reportPreview with new totals and messages if it wasn't deleted
    let updatedIOUReport: OnyxInputValue<OnyxTypes.Report>;
    const currency = TransactionUtils.getCurrency(transaction);
    const updatedReportPreviewAction: OnyxTypes.ReportAction<typeof CONST.REPORT.ACTIONS.TYPE.REPORT_PREVIEW> = {...reportPreviewAction};
    updatedReportPreviewAction.pendingAction = shouldDeleteIOUReport ? CONST.RED_BRICK_ROAD_PENDING_ACTION.DELETE : CONST.RED_BRICK_ROAD_PENDING_ACTION.UPDATE;
    if (iouReport && ReportUtils.isExpenseReport(iouReport)) {
        updatedIOUReport = {...iouReport};

        if (typeof updatedIOUReport.total === 'number' && currency === iouReport?.currency) {
            // Because of the Expense reports are stored as negative values, we add the total from the amount
            const amountDiff = TransactionUtils.getAmount(transaction, true);
            updatedIOUReport.total += amountDiff;

            if (!transaction?.reimbursable && typeof updatedIOUReport.nonReimbursableTotal === 'number') {
                updatedIOUReport.nonReimbursableTotal += amountDiff;
            }
        }
    } else {
        updatedIOUReport = IOUUtils.updateIOUOwnerAndTotal(iouReport, reportAction.actorAccountID ?? -1, TransactionUtils.getAmount(transaction, false), currency, true);
    }

    if (updatedIOUReport) {
        updatedIOUReport.lastMessageText = iouReportLastMessageText;
        updatedIOUReport.lastVisibleActionCreated = lastVisibleAction?.created;
    }

    const hasNonReimbursableTransactions = ReportUtils.hasNonReimbursableTransactions(iouReport?.reportID);
    const messageText = Localize.translateLocal(hasNonReimbursableTransactions ? 'iou.payerSpentAmount' : 'iou.payerOwesAmount', {
        payer: ReportUtils.getPersonalDetailsForAccountID(updatedIOUReport?.managerID ?? -1).login ?? '',
        amount: CurrencyUtils.convertToDisplayString(updatedIOUReport?.total, updatedIOUReport?.currency),
    });

    if (ReportActionsUtils.getReportActionMessage(updatedReportPreviewAction)) {
        if (Array.isArray(updatedReportPreviewAction?.message)) {
            const message = updatedReportPreviewAction.message.at(0);
            if (message) {
                message.text = messageText;
                message.deleted = shouldDeleteIOUReport ? DateUtils.getDBTime() : '';
            }
        } else if (!Array.isArray(updatedReportPreviewAction.message) && updatedReportPreviewAction.message) {
            updatedReportPreviewAction.message.text = messageText;
            updatedReportPreviewAction.message.deleted = shouldDeleteIOUReport ? DateUtils.getDBTime() : '';
        }
    }

    if (updatedReportPreviewAction && reportPreviewAction?.childMoneyRequestCount && reportPreviewAction?.childMoneyRequestCount > 0) {
        updatedReportPreviewAction.childMoneyRequestCount = reportPreviewAction.childMoneyRequestCount - 1;
    }

    // STEP 5: Calculate the url that the user will be navigated back to
    // This depends on which page they are on and which resources were deleted
    let reportIDToNavigateBack: string | undefined;
    if (iouReport && isSingleTransactionView && shouldDeleteTransactionThread && !shouldDeleteIOUReport) {
        reportIDToNavigateBack = iouReport.reportID;
    }

    if (iouReport?.chatReportID && shouldDeleteIOUReport) {
        reportIDToNavigateBack = iouReport.chatReportID;
    }

    const urlToNavigateBack = reportIDToNavigateBack ? ROUTES.REPORT_WITH_ID.getRoute(reportIDToNavigateBack) : undefined;

    return {
        shouldDeleteTransactionThread,
        shouldDeleteIOUReport,
        updatedReportAction,
        updatedIOUReport,
        updatedReportPreviewAction,
        transactionThreadID,
        transactionThread,
        chatReport,
        transaction,
        transactionViolations,
        reportPreviewAction,
        iouReport,
        urlToNavigateBack,
    };
}

/**
 *
 * @param transactionID  - The transactionID of IOU
 * @param reportAction - The reportAction of the transaction in the IOU report
 * @param isSingleTransactionView - whether we are in the transaction thread report
 * @return the url to navigate back once the money request is deleted
 */
function cleanUpMoneyRequest(transactionID: string, reportAction: OnyxTypes.ReportAction, isSingleTransactionView = false) {
    const {
        shouldDeleteTransactionThread,
        shouldDeleteIOUReport,
        updatedReportAction,
        updatedIOUReport,
        updatedReportPreviewAction,
        transactionThreadID,
        chatReport,
        iouReport,
        reportPreviewAction,
        urlToNavigateBack,
    } = prepareToCleanUpMoneyRequest(transactionID, reportAction, isSingleTransactionView);

    // build Onyx data

    // Onyx operations to delete the transaction, update the IOU report action and chat report action
    const onyxUpdates: OnyxUpdate[] = [
        {
            onyxMethod: Onyx.METHOD.SET,
            key: `${ONYXKEYS.COLLECTION.TRANSACTION}${transactionID}`,
            value: null,
        },
        {
            onyxMethod: Onyx.METHOD.MERGE,
            key: `${ONYXKEYS.COLLECTION.REPORT_ACTIONS}${iouReport?.reportID}`,
            value: {
                [reportAction.reportActionID]: shouldDeleteIOUReport
                    ? null
                    : {
                          pendingAction: null,
                      },
            },
        },
    ];

    if (reportPreviewAction?.reportActionID) {
        onyxUpdates.push({
            onyxMethod: Onyx.METHOD.MERGE,
            key: `${ONYXKEYS.COLLECTION.REPORT_ACTIONS}${chatReport?.reportID}`,
            value: {
                [reportPreviewAction.reportActionID]: {
                    ...updatedReportPreviewAction,
                    pendingAction: null,
                    errors: null,
                },
            },
        });
    }

    // added the operation to delete associated transaction violations
    onyxUpdates.push({
        onyxMethod: Onyx.METHOD.SET,
        key: `${ONYXKEYS.COLLECTION.TRANSACTION_VIOLATIONS}${transactionID}`,
        value: null,
    });

    // added the operation to delete transaction thread
    if (shouldDeleteTransactionThread) {
        onyxUpdates.push(
            {
                onyxMethod: Onyx.METHOD.SET,
                key: `${ONYXKEYS.COLLECTION.REPORT}${transactionThreadID}`,
                value: null,
            },
            {
                onyxMethod: Onyx.METHOD.SET,
                key: `${ONYXKEYS.COLLECTION.REPORT_ACTIONS}${transactionThreadID}`,
                value: null,
            },
        );
    }

    // added operations to update IOU report and chat report
    onyxUpdates.push(
        {
            onyxMethod: Onyx.METHOD.MERGE,
            key: `${ONYXKEYS.COLLECTION.REPORT_ACTIONS}${iouReport?.reportID}`,
            value: updatedReportAction,
        },
        {
            onyxMethod: Onyx.METHOD.MERGE,
            key: `${ONYXKEYS.COLLECTION.REPORT}${iouReport?.reportID}`,
            value: updatedIOUReport,
        },
        {
            onyxMethod: Onyx.METHOD.MERGE,
            key: `${ONYXKEYS.COLLECTION.REPORT}${chatReport?.reportID}`,
            value: ReportUtils.getOutstandingChildRequest(updatedIOUReport),
        },
    );

    if (!shouldDeleteIOUReport && updatedReportPreviewAction.childMoneyRequestCount === 0) {
        onyxUpdates.push({
            onyxMethod: Onyx.METHOD.MERGE,
            key: `${ONYXKEYS.COLLECTION.REPORT}${chatReport?.reportID}`,
            value: {
                hasOutstandingChildRequest: false,
            },
        });
    }

    if (shouldDeleteIOUReport) {
        onyxUpdates.push(
            {
                onyxMethod: Onyx.METHOD.MERGE,
                key: `${ONYXKEYS.COLLECTION.REPORT}${chatReport?.reportID}`,
                value: {
                    hasOutstandingChildRequest: false,
                    iouReportID: null,
                    lastMessageText: ReportActionsUtils.getLastVisibleMessage(iouReport?.chatReportID ?? '-1', {[reportPreviewAction?.reportActionID ?? '-1']: null})?.lastMessageText,
                    lastVisibleActionCreated: ReportActionsUtils.getLastVisibleAction(iouReport?.chatReportID ?? '-1', {[reportPreviewAction?.reportActionID ?? '-1']: null})?.created,
                },
            },
            {
                onyxMethod: Onyx.METHOD.SET,
                key: `${ONYXKEYS.COLLECTION.REPORT}${iouReport?.reportID}`,
                value: null,
            },
        );
    }

    Onyx.update(onyxUpdates);

    return urlToNavigateBack;
}

/**
 *
 * @param transactionID  - The transactionID of IOU
 * @param reportAction - The reportAction of the transaction in the IOU report
 * @param isSingleTransactionView - whether we are in the transaction thread report
 * @return the url to navigate back once the money request is deleted
 */
function deleteMoneyRequest(transactionID: string, reportAction: OnyxTypes.ReportAction, isSingleTransactionView = false) {
    // STEP 1: Calculate and prepare the data
    const {
        shouldDeleteTransactionThread,
        shouldDeleteIOUReport,
        updatedReportAction,
        updatedIOUReport,
        updatedReportPreviewAction,
        transactionThreadID,
        transactionThread,
        chatReport,
        transaction,
        transactionViolations,
        iouReport,
        reportPreviewAction,
        urlToNavigateBack,
    } = prepareToCleanUpMoneyRequest(transactionID, reportAction, isSingleTransactionView);

    // STEP 2: Build Onyx data
    // The logic mostly resembles the cleanUpMoneyRequest function
    const optimisticData: OnyxUpdate[] = [
        {
            onyxMethod: Onyx.METHOD.SET,
            key: `${ONYXKEYS.COLLECTION.TRANSACTION}${transactionID}`,
            value: null,
        },
    ];

    optimisticData.push({
        onyxMethod: Onyx.METHOD.SET,
        key: `${ONYXKEYS.COLLECTION.TRANSACTION_VIOLATIONS}${transactionID}`,
        value: null,
    });

    if (shouldDeleteTransactionThread) {
        optimisticData.push(
            {
                onyxMethod: Onyx.METHOD.SET,
                key: `${ONYXKEYS.COLLECTION.REPORT}${transactionThreadID}`,
                value: null,
            },
            {
                onyxMethod: Onyx.METHOD.SET,
                key: `${ONYXKEYS.COLLECTION.REPORT_ACTIONS}${transactionThreadID}`,
                value: null,
            },
        );
    }

    optimisticData.push(
        {
            onyxMethod: Onyx.METHOD.MERGE,
            key: `${ONYXKEYS.COLLECTION.REPORT_ACTIONS}${iouReport?.reportID}`,
            value: updatedReportAction,
        },
        {
            onyxMethod: Onyx.METHOD.MERGE,
            key: `${ONYXKEYS.COLLECTION.REPORT}${iouReport?.reportID}`,
            value: updatedIOUReport,
        },
        {
            onyxMethod: Onyx.METHOD.MERGE,
            key: `${ONYXKEYS.COLLECTION.REPORT_ACTIONS}${chatReport?.reportID}`,
            value: {
                [reportPreviewAction?.reportActionID ?? '-1']: updatedReportPreviewAction,
            },
        },
        {
            onyxMethod: Onyx.METHOD.MERGE,
            key: `${ONYXKEYS.COLLECTION.REPORT}${chatReport?.reportID}`,
            value: ReportUtils.getOutstandingChildRequest(updatedIOUReport),
        },
    );

    if (!shouldDeleteIOUReport && updatedReportPreviewAction?.childMoneyRequestCount === 0) {
        optimisticData.push({
            onyxMethod: Onyx.METHOD.MERGE,
            key: `${ONYXKEYS.COLLECTION.REPORT}${chatReport?.reportID}`,
            value: {
                hasOutstandingChildRequest: false,
            },
        });
    }

    if (shouldDeleteIOUReport) {
        optimisticData.push({
            onyxMethod: Onyx.METHOD.MERGE,
            key: `${ONYXKEYS.COLLECTION.REPORT}${chatReport?.reportID}`,
            value: {
                hasOutstandingChildRequest: false,
                iouReportID: null,
                lastMessageText: ReportActionsUtils.getLastVisibleMessage(iouReport?.chatReportID ?? '-1', {[reportPreviewAction?.reportActionID ?? '-1']: null})?.lastMessageText,
                lastVisibleActionCreated: ReportActionsUtils.getLastVisibleAction(iouReport?.chatReportID ?? '-1', {[reportPreviewAction?.reportActionID ?? '-1']: null})?.created,
            },
        });
        optimisticData.push({
            onyxMethod: Onyx.METHOD.MERGE,
            key: `${ONYXKEYS.COLLECTION.REPORT}${iouReport?.reportID}`,
            value: {
                pendingFields: {
                    preview: CONST.RED_BRICK_ROAD_PENDING_ACTION.DELETE,
                },
            },
        });
    }

    const successData: OnyxUpdate[] = [
        {
            onyxMethod: Onyx.METHOD.MERGE,
            key: `${ONYXKEYS.COLLECTION.REPORT_ACTIONS}${iouReport?.reportID}`,
            value: {
                [reportAction.reportActionID]: shouldDeleteIOUReport
                    ? null
                    : {
                          pendingAction: null,
                      },
            },
        },
        {
            onyxMethod: Onyx.METHOD.MERGE,
            key: `${ONYXKEYS.COLLECTION.REPORT_ACTIONS}${chatReport?.reportID}`,
            value: {
                [reportPreviewAction?.reportActionID ?? '-1']: {
                    pendingAction: null,
                    errors: null,
                },
            },
        },
    ];

    if (shouldDeleteIOUReport) {
        successData.push({
            onyxMethod: Onyx.METHOD.SET,
            key: `${ONYXKEYS.COLLECTION.REPORT}${iouReport?.reportID}`,
            value: null,
        });
    }

    const failureData: OnyxUpdate[] = [
        {
            onyxMethod: Onyx.METHOD.SET,
            key: `${ONYXKEYS.COLLECTION.TRANSACTION}${transactionID}`,
            value: transaction ?? null,
        },
    ];

    failureData.push({
        onyxMethod: Onyx.METHOD.SET,
        key: `${ONYXKEYS.COLLECTION.TRANSACTION_VIOLATIONS}${transactionID}`,
        value: transactionViolations ?? null,
    });

    if (shouldDeleteTransactionThread) {
        failureData.push({
            onyxMethod: Onyx.METHOD.SET,
            key: `${ONYXKEYS.COLLECTION.REPORT}${transactionThreadID}`,
            value: transactionThread,
        });
    }

    const errorKey = DateUtils.getMicroseconds();

    failureData.push(
        {
            onyxMethod: Onyx.METHOD.MERGE,
            key: `${ONYXKEYS.COLLECTION.REPORT_ACTIONS}${iouReport?.reportID}`,
            value: {
                [reportAction.reportActionID]: {
                    ...reportAction,
                    pendingAction: null,
                    errors: {
                        [errorKey]: Localize.translateLocal('iou.error.genericDeleteFailureMessage'),
                    },
                },
            },
        },
        shouldDeleteIOUReport
            ? {
                  onyxMethod: Onyx.METHOD.SET,
                  key: `${ONYXKEYS.COLLECTION.REPORT}${iouReport?.reportID}`,
                  value: iouReport,
              }
            : {
                  onyxMethod: Onyx.METHOD.MERGE,
                  key: `${ONYXKEYS.COLLECTION.REPORT}${iouReport?.reportID}`,
                  value: iouReport,
              },
        {
            onyxMethod: Onyx.METHOD.MERGE,
            key: `${ONYXKEYS.COLLECTION.REPORT_ACTIONS}${chatReport?.reportID}`,
            value: {
                [reportPreviewAction?.reportActionID ?? '-1']: {
                    ...reportPreviewAction,
                    pendingAction: null,
                    errors: {
                        [errorKey]: Localize.translateLocal('iou.error.genericDeleteFailureMessage'),
                    },
                },
            },
        },
    );

    if (chatReport && shouldDeleteIOUReport) {
        failureData.push({
            onyxMethod: Onyx.METHOD.MERGE,
            key: `${ONYXKEYS.COLLECTION.REPORT}${chatReport.reportID}`,
            value: chatReport,
        });
    }

    if (!shouldDeleteIOUReport && updatedReportPreviewAction?.childMoneyRequestCount === 0) {
        failureData.push({
            onyxMethod: Onyx.METHOD.MERGE,
            key: `${ONYXKEYS.COLLECTION.REPORT}${chatReport?.reportID}`,
            value: {
                hasOutstandingChildRequest: true,
            },
        });
    }

    const parameters: DeleteMoneyRequestParams = {
        transactionID,
        reportActionID: reportAction.reportActionID,
    };

    // STEP 3: Make the API request
    API.write(WRITE_COMMANDS.DELETE_MONEY_REQUEST, parameters, {optimisticData, successData, failureData});
    CachedPDFPaths.clearByKey(transactionID);

    return urlToNavigateBack;
}

function deleteTrackExpense(chatReportID: string, transactionID: string, reportAction: OnyxTypes.ReportAction, isSingleTransactionView = false) {
    // STEP 1: Get all collections we're updating
    const chatReport = ReportConnection.getAllReports()?.[`${ONYXKEYS.COLLECTION.REPORT}${chatReportID}`] ?? null;
    if (!ReportUtils.isSelfDM(chatReport)) {
        return deleteMoneyRequest(transactionID, reportAction, isSingleTransactionView);
    }

    const whisperAction = ReportActionsUtils.getTrackExpenseActionableWhisper(transactionID, chatReportID);
    const actionableWhisperReportActionID = whisperAction?.reportActionID;
    const {parameters, optimisticData, successData, failureData, shouldDeleteTransactionThread} = getDeleteTrackExpenseInformation(
        chatReportID,
        transactionID,
        reportAction,
        undefined,
        undefined,
        actionableWhisperReportActionID,
        CONST.REPORT.ACTIONABLE_TRACK_EXPENSE_WHISPER_RESOLUTION.NOTHING,
    );

    // STEP 6: Make the API request
    API.write(WRITE_COMMANDS.DELETE_MONEY_REQUEST, parameters, {optimisticData, successData, failureData});
    CachedPDFPaths.clearByKey(transactionID);

    // STEP 7: Navigate the user depending on which page they are on and which resources were deleted
    if (isSingleTransactionView && shouldDeleteTransactionThread) {
        // Pop the deleted report screen before navigating. This prevents navigating to the Concierge chat due to the missing report.
        return ROUTES.REPORT_WITH_ID.getRoute(chatReport?.reportID ?? '-1');
    }
}

/**
 * @param managerID - Account ID of the person sending the money
 * @param recipient - The user receiving the money
 */
function getSendMoneyParams(
    report: OnyxEntry<OnyxTypes.Report>,
    amount: number,
    currency: string,
    comment: string,
    paymentMethodType: PaymentMethodType,
    managerID: number,
    recipient: Participant,
): SendMoneyParamsData {
    const recipientEmail = PhoneNumber.addSMSDomainIfPhoneNumber(recipient.login ?? '');
    const recipientAccountID = Number(recipient.accountID);
    const newIOUReportDetails = JSON.stringify({
        amount,
        currency,
        requestorEmail: recipientEmail,
        requestorAccountID: recipientAccountID,
        comment,
        idempotencyKey: Str.guid(),
    });

    let chatReport = !isEmptyObject(report) && report?.reportID ? report : ReportUtils.getChatByParticipants([recipientAccountID, managerID]);
    let isNewChat = false;
    if (!chatReport) {
        chatReport = ReportUtils.buildOptimisticChatReport([recipientAccountID, managerID]);
        isNewChat = true;
    }
    const optimisticIOUReport = ReportUtils.buildOptimisticIOUReport(recipientAccountID, managerID, amount, chatReport.reportID, currency, true);

    const optimisticTransaction = TransactionUtils.buildOptimisticTransaction(amount, currency, optimisticIOUReport.reportID, comment);
    const optimisticTransactionData: OnyxUpdate = {
        onyxMethod: Onyx.METHOD.SET,
        key: `${ONYXKEYS.COLLECTION.TRANSACTION}${optimisticTransaction.transactionID}`,
        value: optimisticTransaction,
    };

    const [optimisticCreatedActionForChat, optimisticCreatedActionForIOUReport, optimisticIOUReportAction, optimisticTransactionThread, optimisticCreatedActionForTransactionThread] =
        ReportUtils.buildOptimisticMoneyRequestEntities(
            optimisticIOUReport,
            CONST.IOU.REPORT_ACTION_TYPE.PAY,
            amount,
            currency,
            comment,
            recipientEmail,
            [recipient],
            optimisticTransaction.transactionID,
            paymentMethodType,
            false,
            true,
        );

    const reportPreviewAction = ReportUtils.buildOptimisticReportPreview(chatReport, optimisticIOUReport);

    // Change the method to set for new reports because it doesn't exist yet, is faster,
    // and we need the data to be available when we navigate to the chat page
    const optimisticChatReportData: OnyxUpdate = isNewChat
        ? {
              onyxMethod: Onyx.METHOD.SET,
              key: `${ONYXKEYS.COLLECTION.REPORT}${chatReport.reportID}`,
              value: {
                  ...chatReport,
                  // Set and clear pending fields on the chat report
                  pendingFields: {createChat: CONST.RED_BRICK_ROAD_PENDING_ACTION.ADD},
                  lastReadTime: DateUtils.getDBTime(),
                  lastVisibleActionCreated: reportPreviewAction.created,
              },
          }
        : {
              onyxMethod: Onyx.METHOD.MERGE,
              key: `${ONYXKEYS.COLLECTION.REPORT}${chatReport.reportID}`,
              value: {
                  ...chatReport,
                  lastReadTime: DateUtils.getDBTime(),
                  lastVisibleActionCreated: reportPreviewAction.created,
              },
          };
    const optimisticQuickActionData: OnyxUpdate = {
        onyxMethod: Onyx.METHOD.SET,
        key: ONYXKEYS.NVP_QUICK_ACTION_GLOBAL_CREATE,
        value: {
            action: CONST.QUICK_ACTIONS.SEND_MONEY,
            chatReportID: chatReport.reportID,
            isFirstQuickAction: isEmptyObject(quickAction),
        },
    };
    const optimisticIOUReportData: OnyxUpdate = {
        onyxMethod: Onyx.METHOD.SET,
        key: `${ONYXKEYS.COLLECTION.REPORT}${optimisticIOUReport.reportID}`,
        value: {
            ...optimisticIOUReport,
            lastMessageText: ReportActionsUtils.getReportActionText(optimisticIOUReportAction),
            lastMessageHtml: ReportActionsUtils.getReportActionHtml(optimisticIOUReportAction),
        },
    };
    const optimisticTransactionThreadData: OnyxUpdate = {
        onyxMethod: Onyx.METHOD.SET,
        key: `${ONYXKEYS.COLLECTION.REPORT}${optimisticTransactionThread.reportID}`,
        value: optimisticTransactionThread,
    };
    const optimisticIOUReportActionsData: OnyxUpdate = {
        onyxMethod: Onyx.METHOD.MERGE,
        key: `${ONYXKEYS.COLLECTION.REPORT_ACTIONS}${optimisticIOUReport.reportID}`,
        value: {
            [optimisticCreatedActionForIOUReport.reportActionID]: optimisticCreatedActionForIOUReport,
            [optimisticIOUReportAction.reportActionID]: {
                ...(optimisticIOUReportAction as OnyxTypes.ReportAction),
                pendingAction: CONST.RED_BRICK_ROAD_PENDING_ACTION.ADD,
            },
        },
    };
    const optimisticChatReportActionsData: OnyxUpdate = {
        onyxMethod: Onyx.METHOD.MERGE,
        key: `${ONYXKEYS.COLLECTION.REPORT_ACTIONS}${chatReport.reportID}`,
        value: {
            [reportPreviewAction.reportActionID]: reportPreviewAction,
        },
    };
    const optimisticTransactionThreadReportActionsData: OnyxUpdate = {
        onyxMethod: Onyx.METHOD.MERGE,
        key: `${ONYXKEYS.COLLECTION.REPORT_ACTIONS}${optimisticTransactionThread.reportID}`,
        value: {
            [optimisticCreatedActionForTransactionThread?.reportActionID ?? '-1']: optimisticCreatedActionForTransactionThread,
        },
    };

    const successData: OnyxUpdate[] = [];

    // Add optimistic personal details for recipient
    let optimisticPersonalDetailListData: OnyxUpdate | null = null;
    const optimisticPersonalDetailListAction = isNewChat
        ? {
              [recipientAccountID]: {
                  accountID: recipientAccountID,
                  // Disabling this line since participant.displayName can be an empty string
                  // eslint-disable-next-line @typescript-eslint/prefer-nullish-coalescing
                  displayName: recipient.displayName || recipient.login,
                  login: recipient.login,
              },
          }
        : {};

    const redundantParticipants: Record<number, null> = {};
    if (!isEmptyObject(optimisticPersonalDetailListAction)) {
        const successPersonalDetailListAction: Record<number, null> = {};

        // BE will send different participants. We clear the optimistic ones to avoid duplicated entries
        Object.keys(optimisticPersonalDetailListAction).forEach((accountIDKey) => {
            const accountID = Number(accountIDKey);
            successPersonalDetailListAction[accountID] = null;
            redundantParticipants[accountID] = null;
        });

        optimisticPersonalDetailListData = {
            onyxMethod: Onyx.METHOD.MERGE,
            key: ONYXKEYS.PERSONAL_DETAILS_LIST,
            value: optimisticPersonalDetailListAction,
        };
        successData.push({
            onyxMethod: Onyx.METHOD.MERGE,
            key: ONYXKEYS.PERSONAL_DETAILS_LIST,
            value: successPersonalDetailListAction,
        });
    }

    successData.push(
        {
            onyxMethod: Onyx.METHOD.MERGE,
            key: `${ONYXKEYS.COLLECTION.REPORT}${optimisticIOUReport.reportID}`,
            value: {
                participants: redundantParticipants,
            },
        },
        {
            onyxMethod: Onyx.METHOD.MERGE,
            key: `${ONYXKEYS.COLLECTION.REPORT}${optimisticTransactionThread.reportID}`,
            value: {
                participants: redundantParticipants,
            },
        },
        {
            onyxMethod: Onyx.METHOD.MERGE,
            key: `${ONYXKEYS.COLLECTION.REPORT_ACTIONS}${optimisticIOUReport.reportID}`,
            value: {
                [optimisticIOUReportAction.reportActionID]: {
                    pendingAction: null,
                },
            },
        },
        {
            onyxMethod: Onyx.METHOD.MERGE,
            key: `${ONYXKEYS.COLLECTION.TRANSACTION}${optimisticTransaction.transactionID}`,
            value: {pendingAction: null},
        },
        {
            onyxMethod: Onyx.METHOD.MERGE,
            key: `${ONYXKEYS.COLLECTION.REPORT_ACTIONS}${chatReport.reportID}`,
            value: {
                [reportPreviewAction.reportActionID]: {
                    pendingAction: null,
                },
            },
        },
        {
            onyxMethod: Onyx.METHOD.MERGE,
            key: `${ONYXKEYS.COLLECTION.REPORT_ACTIONS}${optimisticTransactionThread.reportID}`,
            value: {
                [optimisticCreatedActionForTransactionThread?.reportActionID ?? '-1']: {
                    pendingAction: null,
                },
            },
        },
    );

    const failureData: OnyxUpdate[] = [
        {
            onyxMethod: Onyx.METHOD.MERGE,
            key: `${ONYXKEYS.COLLECTION.TRANSACTION}${optimisticTransaction.transactionID}`,
            value: {
                errors: ErrorUtils.getMicroSecondOnyxErrorWithTranslationKey('iou.error.other'),
            },
        },
        {
            onyxMethod: Onyx.METHOD.MERGE,
            key: `${ONYXKEYS.COLLECTION.REPORT}${optimisticTransactionThread.reportID}`,
            value: {
                errorFields: {
                    createChat: ErrorUtils.getMicroSecondOnyxErrorWithTranslationKey('report.genericCreateReportFailureMessage'),
                },
            },
        },
        {
            onyxMethod: Onyx.METHOD.MERGE,
            key: `${ONYXKEYS.COLLECTION.REPORT_ACTIONS}${optimisticTransactionThread.reportID}`,
            value: {
                [optimisticCreatedActionForTransactionThread?.reportActionID ?? '-1']: {
                    errors: ErrorUtils.getMicroSecondOnyxErrorWithTranslationKey('iou.error.genericCreateFailureMessage'),
                },
            },
        },
        {
            onyxMethod: Onyx.METHOD.SET,
            key: ONYXKEYS.NVP_QUICK_ACTION_GLOBAL_CREATE,
            value: quickAction ?? null,
        },
    ];

    // Now, let's add the data we need just when we are creating a new chat report
    if (isNewChat) {
        successData.push({
            onyxMethod: Onyx.METHOD.MERGE,
            key: `${ONYXKEYS.COLLECTION.REPORT}${chatReport.reportID}`,
            value: {pendingFields: null, participants: redundantParticipants},
        });
        failureData.push(
            {
                onyxMethod: Onyx.METHOD.MERGE,
                key: `${ONYXKEYS.COLLECTION.REPORT}${chatReport.reportID}`,
                value: {
                    errorFields: {
                        createChat: ErrorUtils.getMicroSecondOnyxErrorWithTranslationKey('report.genericCreateReportFailureMessage'),
                    },
                },
            },
            {
                onyxMethod: Onyx.METHOD.MERGE,
                key: `${ONYXKEYS.COLLECTION.REPORT_ACTIONS}${optimisticIOUReport.reportID}`,
                value: {
                    [optimisticIOUReportAction.reportActionID]: {
                        errors: ErrorUtils.getMicroSecondOnyxErrorWithTranslationKey('iou.error.genericCreateFailureMessage'),
                    },
                },
            },
        );

        if (optimisticChatReportActionsData.value) {
            // Add an optimistic created action to the optimistic chat reportActions data
            optimisticChatReportActionsData.value[optimisticCreatedActionForChat.reportActionID] = optimisticCreatedActionForChat;
        }
    } else {
        failureData.push({
            onyxMethod: Onyx.METHOD.MERGE,
            key: `${ONYXKEYS.COLLECTION.REPORT_ACTIONS}${optimisticIOUReport.reportID}`,
            value: {
                [optimisticIOUReportAction.reportActionID]: {
                    errors: ErrorUtils.getMicroSecondOnyxErrorWithTranslationKey('iou.error.other'),
                },
            },
        });
    }

    const optimisticData: OnyxUpdate[] = [
        optimisticChatReportData,
        optimisticQuickActionData,
        optimisticIOUReportData,
        optimisticChatReportActionsData,
        optimisticIOUReportActionsData,
        optimisticTransactionData,
        optimisticTransactionThreadData,
        optimisticTransactionThreadReportActionsData,
    ];

    if (!isEmptyObject(optimisticPersonalDetailListData)) {
        optimisticData.push(optimisticPersonalDetailListData);
    }

    return {
        params: {
            iouReportID: optimisticIOUReport.reportID,
            chatReportID: chatReport.reportID,
            reportActionID: optimisticIOUReportAction.reportActionID,
            paymentMethodType,
            transactionID: optimisticTransaction.transactionID,
            newIOUReportDetails,
            createdReportActionID: isNewChat ? optimisticCreatedActionForChat.reportActionID : '-1',
            reportPreviewReportActionID: reportPreviewAction.reportActionID,
            createdIOUReportActionID: optimisticCreatedActionForIOUReport.reportActionID,
            transactionThreadReportID: optimisticTransactionThread.reportID,
            createdReportActionIDForThread: optimisticCreatedActionForTransactionThread?.reportActionID ?? '-1',
        },
        optimisticData,
        successData,
        failureData,
    };
}

type OptimisticHoldReportExpenseActionID = {
    optimisticReportActionID: string;
    oldReportActionID: string;
};

function getHoldReportActionsAndTransactions(reportID: string) {
    const iouReportActions = ReportActionsUtils.getAllReportActions(reportID);
    const holdReportActions: Array<OnyxTypes.ReportAction<typeof CONST.REPORT.ACTIONS.TYPE.IOU>> = [];
    const holdTransactions: OnyxTypes.Transaction[] = [];

    Object.values(iouReportActions).forEach((action) => {
        const transactionID = ReportActionsUtils.isMoneyRequestAction(action) ? ReportActionsUtils.getOriginalMessage(action)?.IOUTransactionID ?? null : null;
        const transaction = getTransaction(transactionID ?? '-1');

        if (transaction?.comment?.hold) {
            holdReportActions.push(action as OnyxTypes.ReportAction<typeof CONST.REPORT.ACTIONS.TYPE.IOU>);
            holdTransactions.push(transaction);
        }
    });

    return {holdReportActions, holdTransactions};
}

function getReportFromHoldRequestsOnyxData(
    chatReport: OnyxTypes.Report,
    iouReport: OnyxEntry<OnyxTypes.Report>,
    recipient: Participant,
): {
    optimisticHoldReportID: string;
    optimisticHoldActionID: string;
    optimisticHoldReportExpenseActionIDs: OptimisticHoldReportExpenseActionID[];
    optimisticData: OnyxUpdate[];
    failureData: OnyxUpdate[];
} {
    const {holdReportActions, holdTransactions} = getHoldReportActionsAndTransactions(iouReport?.reportID ?? '');
    const firstHoldTransaction = holdTransactions.at(0);
    const newParentReportActionID = rand64();

    const isPolicyExpenseChat = ReportUtils.isPolicyExpenseChat(chatReport);
    const holdTransactionAmount = holdTransactions.reduce((acc, transaction) => acc + TransactionUtils.getAmount(transaction), 0);
    const optimisticExpenseReport = isPolicyExpenseChat
        ? ReportUtils.buildOptimisticExpenseReport(
              chatReport.reportID,
              chatReport.policyID ?? iouReport?.policyID ?? '',
              recipient.accountID ?? 1,
              holdTransactionAmount,
              getCurrency(firstHoldTransaction),
              false,
              newParentReportActionID,
          )
        : ReportUtils.buildOptimisticIOUReport(
              iouReport?.ownerAccountID ?? -1,
              iouReport?.managerID ?? -1,
              holdTransactionAmount,
              chatReport.reportID,
              getCurrency(firstHoldTransaction),
              false,
              newParentReportActionID,
          );

    const optimisticExpenseReportPreview = ReportUtils.buildOptimisticReportPreview(
        chatReport,
        optimisticExpenseReport,
        '',
        firstHoldTransaction,
        optimisticExpenseReport.reportID,
        newParentReportActionID,
    );

    const updateHeldReports: Record<string, Pick<OnyxTypes.Report, 'parentReportActionID' | 'parentReportID' | 'chatReportID'>> = {};
    const addHoldReportActions: OnyxTypes.ReportActions = {};
    const deleteHoldReportActions: Record<string, Pick<OnyxTypes.ReportAction, 'message'>> = {};
    const optimisticHoldReportExpenseActionIDs: OptimisticHoldReportExpenseActionID[] = [];

    holdReportActions.forEach((holdReportAction) => {
        const originalMessage = ReportActionsUtils.getOriginalMessage(holdReportAction);

        deleteHoldReportActions[holdReportAction.reportActionID] = {
            message: [
                {
                    deleted: DateUtils.getDBTime(),
                    type: CONST.REPORT.MESSAGE.TYPE.TEXT,
                    text: '',
                },
            ],
        };

        const reportActionID = rand64();
        addHoldReportActions[reportActionID] = {
            ...holdReportAction,
            reportActionID,
            originalMessage: {
                ...originalMessage,
                IOUReportID: optimisticExpenseReport.reportID,
            },
            pendingAction: CONST.RED_BRICK_ROAD_PENDING_ACTION.ADD,
        };

        const heldReport = ReportUtils.getReportOrDraftReport(holdReportAction.childReportID);
        if (heldReport) {
            optimisticHoldReportExpenseActionIDs.push({optimisticReportActionID: reportActionID, oldReportActionID: holdReportAction.reportActionID});

            updateHeldReports[`${ONYXKEYS.COLLECTION.REPORT}${heldReport.reportID}`] = {
                parentReportActionID: reportActionID,
                parentReportID: optimisticExpenseReport.reportID,
                chatReportID: optimisticExpenseReport.reportID,
            };
        }
    });

    const updateHeldTransactions: Record<string, Pick<OnyxTypes.Transaction, 'reportID'>> = {};
    holdTransactions.forEach((transaction) => {
        updateHeldTransactions[`${ONYXKEYS.COLLECTION.TRANSACTION}${transaction.transactionID}`] = {
            reportID: optimisticExpenseReport.reportID,
        };
    });

    const optimisticData: OnyxUpdate[] = [
        {
            onyxMethod: Onyx.METHOD.MERGE,
            key: `${ONYXKEYS.COLLECTION.REPORT}${chatReport.reportID}`,
            value: {
                iouReportID: optimisticExpenseReport.reportID,
            },
        },
        // add new optimistic expense report
        {
            onyxMethod: Onyx.METHOD.MERGE,
            key: `${ONYXKEYS.COLLECTION.REPORT}${optimisticExpenseReport.reportID}`,
            value: {
                ...optimisticExpenseReport,
                unheldTotal: 0,
            },
        },
        // add preview report action to main chat
        {
            onyxMethod: Onyx.METHOD.MERGE,
            key: `${ONYXKEYS.COLLECTION.REPORT_ACTIONS}${chatReport.reportID}`,
            value: {
                [optimisticExpenseReportPreview.reportActionID]: optimisticExpenseReportPreview,
            },
        },
        // remove hold report actions from old iou report
        {
            onyxMethod: Onyx.METHOD.MERGE,
            key: `${ONYXKEYS.COLLECTION.REPORT_ACTIONS}${iouReport?.reportID ?? ''}`,
            value: deleteHoldReportActions,
        },
        // add hold report actions to new iou report
        {
            onyxMethod: Onyx.METHOD.MERGE,
            key: `${ONYXKEYS.COLLECTION.REPORT_ACTIONS}${optimisticExpenseReport.reportID}`,
            value: addHoldReportActions,
        },
        // update held reports with new parentReportActionID
        {
            onyxMethod: Onyx.METHOD.MERGE_COLLECTION,
            key: `${ONYXKEYS.COLLECTION.REPORT}`,
            value: updateHeldReports,
        },
        // update transactions with new iouReportID
        {
            onyxMethod: Onyx.METHOD.MERGE_COLLECTION,
            key: `${ONYXKEYS.COLLECTION.TRANSACTION}`,
            value: updateHeldTransactions,
        },
    ];

    const bringReportActionsBack: Record<string, OnyxTypes.ReportAction> = {};
    holdReportActions.forEach((reportAction) => {
        bringReportActionsBack[reportAction.reportActionID] = reportAction;
    });

    const bringHeldTransactionsBack: Record<string, OnyxTypes.Transaction> = {};
    holdTransactions.forEach((transaction) => {
        bringHeldTransactionsBack[`${ONYXKEYS.COLLECTION.TRANSACTION}${transaction.transactionID}`] = transaction;
    });

    const failureData: OnyxUpdate[] = [
        // remove added optimistic expense report
        {
            onyxMethod: Onyx.METHOD.MERGE,
            key: `${ONYXKEYS.COLLECTION.REPORT}${optimisticExpenseReport.reportID}`,
            value: null,
        },
        // remove preview report action from the main chat
        {
            onyxMethod: Onyx.METHOD.MERGE,
            key: `${ONYXKEYS.COLLECTION.REPORT_ACTIONS}${chatReport.reportID}`,
            value: {
                [optimisticExpenseReportPreview.reportActionID]: null,
            },
        },
        // add hold report actions back to old iou report
        {
            onyxMethod: Onyx.METHOD.MERGE,
            key: `${ONYXKEYS.COLLECTION.REPORT_ACTIONS}${iouReport?.reportID ?? ''}`,
            value: bringReportActionsBack,
        },
        // remove hold report actions from the new iou report
        {
            onyxMethod: Onyx.METHOD.MERGE,
            key: `${ONYXKEYS.COLLECTION.REPORT_ACTIONS}${optimisticExpenseReport.reportID}`,
            value: null,
        },
        // add hold transactions back to old iou report
        {
            onyxMethod: Onyx.METHOD.MERGE_COLLECTION,
            key: `${ONYXKEYS.COLLECTION.TRANSACTION}`,
            value: bringHeldTransactionsBack,
        },
    ];

    return {
        optimisticData,
        optimisticHoldActionID: optimisticExpenseReportPreview.reportActionID,
        failureData,
        optimisticHoldReportID: optimisticExpenseReport.reportID,
        optimisticHoldReportExpenseActionIDs,
    };
}

function getPayMoneyRequestParams(
    initialChatReport: OnyxTypes.Report,
    iouReport: OnyxEntry<OnyxTypes.Report>,
    recipient: Participant,
    paymentMethodType: PaymentMethodType,
    full: boolean,
    payAsBusiness?: boolean,
): PayMoneyRequestData {
    const isInvoiceReport = ReportUtils.isInvoiceReport(iouReport);
    const activePolicy = PolicyUtils.getPolicy(activePolicyID);
    let payerPolicyID = activePolicyID;
    let chatReport = initialChatReport;
    let policyParams = {};
    const optimisticData: OnyxUpdate[] = [];
    const successData: OnyxUpdate[] = [];
    const failureData: OnyxUpdate[] = [];
    const shouldCreatePolicy = !activePolicy || !PolicyUtils.isPolicyAdmin(activePolicy) || !PolicyUtils.isPaidGroupPolicy(activePolicy);

    if (ReportUtils.isIndividualInvoiceRoom(chatReport) && payAsBusiness && shouldCreatePolicy) {
        payerPolicyID = Policy.generatePolicyID();
        const {
            optimisticData: policyOptimisticData,
            failureData: policyFailureData,
            successData: policySuccessData,
            params,
        } = Policy.buildPolicyData(currentUserEmail, true, undefined, payerPolicyID);
        const {adminsChatReportID, adminsCreatedReportActionID, expenseChatReportID, expenseCreatedReportActionID, customUnitRateID, customUnitID, ownerEmail, policyName} = params;

        policyParams = {
            policyID: payerPolicyID,
            adminsChatReportID,
            adminsCreatedReportActionID,
            expenseChatReportID,
            expenseCreatedReportActionID,
            customUnitRateID,
            customUnitID,
            ownerEmail,
            policyName,
        };

        optimisticData.push(...policyOptimisticData, {onyxMethod: Onyx.METHOD.MERGE, key: ONYXKEYS.NVP_ACTIVE_POLICY_ID, value: payerPolicyID});
        successData.push(...policySuccessData);
        failureData.push(...policyFailureData, {onyxMethod: Onyx.METHOD.MERGE, key: ONYXKEYS.NVP_ACTIVE_POLICY_ID, value: activePolicyID ?? null});
    }

    if (ReportUtils.isIndividualInvoiceRoom(chatReport) && payAsBusiness && activePolicyID) {
        const existingB2BInvoiceRoom = ReportUtils.getInvoiceChatByParticipants(chatReport.policyID ?? '', activePolicyID);
        if (existingB2BInvoiceRoom) {
            chatReport = existingB2BInvoiceRoom;
        }
    }

    let total = (iouReport?.total ?? 0) - (iouReport?.nonReimbursableTotal ?? 0);
    if (ReportUtils.hasHeldExpenses(iouReport?.reportID ?? '') && !full && !!iouReport?.unheldTotal) {
        total = iouReport?.unheldTotal;
    }

    const optimisticIOUReportAction = ReportUtils.buildOptimisticIOUReportAction(
        CONST.IOU.REPORT_ACTION_TYPE.PAY,
        ReportUtils.isExpenseReport(iouReport) ? -total : total,
        iouReport?.currency ?? '',
        '',
        [recipient],
        '',
        paymentMethodType,
        iouReport?.reportID,
        true,
    );

    // In some instances, the report preview action might not be available to the payer (only whispered to the requestor)
    // hence we need to make the updates to the action safely.
    let optimisticReportPreviewAction = null;
    const reportPreviewAction = getReportPreviewAction(chatReport.reportID, iouReport?.reportID ?? '');
    if (reportPreviewAction) {
        optimisticReportPreviewAction = ReportUtils.updateReportPreview(iouReport, reportPreviewAction, true);
    }
    let currentNextStep = null;
    let optimisticNextStep = null;
    if (!isInvoiceReport) {
        currentNextStep = allNextSteps[`${ONYXKEYS.COLLECTION.NEXT_STEP}${iouReport?.reportID ?? ''}`] ?? null;
        optimisticNextStep = NextStepUtils.buildNextStep(iouReport, CONST.REPORT.STATUS_NUM.REIMBURSED);
    }

    const optimisticChatReport = {
        ...chatReport,
        lastReadTime: DateUtils.getDBTime(),
        lastVisibleActionCreated: optimisticIOUReportAction.created,
        hasOutstandingChildRequest: false,
        iouReportID: null,
        lastMessageText: ReportActionsUtils.getReportActionText(optimisticIOUReportAction),
        lastMessageHtml: ReportActionsUtils.getReportActionHtml(optimisticIOUReportAction),
    };
    if (ReportUtils.isIndividualInvoiceRoom(chatReport) && payAsBusiness && payerPolicyID) {
        optimisticChatReport.invoiceReceiver = {
            type: CONST.REPORT.INVOICE_RECEIVER_TYPE.BUSINESS,
            policyID: payerPolicyID,
        };
    }

    optimisticData.push(
        {
            onyxMethod: Onyx.METHOD.MERGE,
            key: `${ONYXKEYS.COLLECTION.REPORT}${chatReport.reportID}`,
            value: optimisticChatReport,
        },
        {
            onyxMethod: Onyx.METHOD.MERGE,
            key: `${ONYXKEYS.COLLECTION.REPORT_ACTIONS}${iouReport?.reportID ?? ''}`,
            value: {
                [optimisticIOUReportAction.reportActionID]: {
                    ...(optimisticIOUReportAction as OnyxTypes.ReportAction),
                    pendingAction: CONST.RED_BRICK_ROAD_PENDING_ACTION.ADD,
                },
            },
        },
        {
            onyxMethod: Onyx.METHOD.MERGE,
            key: `${ONYXKEYS.COLLECTION.REPORT}${iouReport?.reportID ?? ''}`,
            value: {
                ...iouReport,
                lastMessageText: ReportActionsUtils.getReportActionText(optimisticIOUReportAction),
                lastMessageHtml: ReportActionsUtils.getReportActionHtml(optimisticIOUReportAction),
                hasOutstandingChildRequest: false,
                statusNum: CONST.REPORT.STATUS_NUM.REIMBURSED,
                pendingFields: {
                    preview: CONST.RED_BRICK_ROAD_PENDING_ACTION.UPDATE,
                    reimbursed: CONST.RED_BRICK_ROAD_PENDING_ACTION.UPDATE,
                    partial: full ? null : CONST.RED_BRICK_ROAD_PENDING_ACTION.UPDATE,
                },
            },
        },
        {
            onyxMethod: Onyx.METHOD.MERGE,
            key: ONYXKEYS.NVP_LAST_PAYMENT_METHOD,
            value: {[iouReport?.policyID ?? '-1']: paymentMethodType},
        },
        {
            onyxMethod: Onyx.METHOD.MERGE,
            key: `${ONYXKEYS.COLLECTION.NEXT_STEP}${iouReport?.reportID ?? ''}`,
            value: optimisticNextStep,
        },
    );

    successData.push({
        onyxMethod: Onyx.METHOD.MERGE,
        key: `${ONYXKEYS.COLLECTION.REPORT}${iouReport?.reportID ?? ''}`,
        value: {
            pendingFields: {
                preview: null,
                reimbursed: null,
                partial: null,
            },
        },
    });

    failureData.push(
        {
            onyxMethod: Onyx.METHOD.MERGE,
            key: `${ONYXKEYS.COLLECTION.REPORT_ACTIONS}${iouReport?.reportID ?? ''}`,
            value: {
                [optimisticIOUReportAction.reportActionID]: {
                    errors: ErrorUtils.getMicroSecondOnyxErrorWithTranslationKey('iou.error.other'),
                },
            },
        },
        {
            onyxMethod: Onyx.METHOD.MERGE,
            key: `${ONYXKEYS.COLLECTION.REPORT}${iouReport?.reportID ?? ''}`,
            value: {
                ...iouReport,
            },
        },
        {
            onyxMethod: Onyx.METHOD.MERGE,
            key: `${ONYXKEYS.COLLECTION.REPORT}${chatReport.reportID}`,
            value: chatReport,
        },
        {
            onyxMethod: Onyx.METHOD.MERGE,
            key: `${ONYXKEYS.COLLECTION.NEXT_STEP}${iouReport?.reportID ?? ''}`,
            value: currentNextStep,
        },
    );

    // In case the report preview action is loaded locally, let's update it.
    if (optimisticReportPreviewAction) {
        optimisticData.push({
            onyxMethod: Onyx.METHOD.MERGE,
            key: `${ONYXKEYS.COLLECTION.REPORT_ACTIONS}${chatReport.reportID}`,
            value: {
                [optimisticReportPreviewAction.reportActionID]: optimisticReportPreviewAction,
            },
        });
        failureData.push({
            onyxMethod: Onyx.METHOD.MERGE,
            key: `${ONYXKEYS.COLLECTION.REPORT_ACTIONS}${chatReport.reportID}`,
            value: {
                [optimisticReportPreviewAction.reportActionID]: {
                    created: optimisticReportPreviewAction.created,
                },
            },
        });
    }

    // Optimistically unhold all transactions if we pay all requests
    if (full) {
        const reportTransactions = TransactionUtils.getAllReportTransactions(iouReport?.reportID);
        for (const transaction of reportTransactions) {
            optimisticData.push({
                onyxMethod: Onyx.METHOD.MERGE,
                key: `${ONYXKEYS.COLLECTION.TRANSACTION}${transaction.transactionID}`,
                value: {
                    comment: {
                        hold: null,
                    },
                },
            });
            failureData.push({
                onyxMethod: Onyx.METHOD.MERGE,
                key: `${ONYXKEYS.COLLECTION.TRANSACTION}${transaction.transactionID}`,
                value: {
                    comment: {
                        hold: transaction.comment?.hold,
                    },
                },
            });
        }
    }

    let optimisticHoldReportID;
    let optimisticHoldActionID;
    let optimisticHoldReportExpenseActionIDs;
    if (!full) {
        const holdReportOnyxData = getReportFromHoldRequestsOnyxData(chatReport, iouReport, recipient);

        optimisticData.push(...holdReportOnyxData.optimisticData);
        failureData.push(...holdReportOnyxData.failureData);
        optimisticHoldReportID = holdReportOnyxData.optimisticHoldReportID;
        optimisticHoldActionID = holdReportOnyxData.optimisticHoldActionID;
        optimisticHoldReportExpenseActionIDs = JSON.stringify(holdReportOnyxData.optimisticHoldReportExpenseActionIDs);
    }

    return {
        params: {
            iouReportID: iouReport?.reportID ?? '',
            chatReportID: chatReport.reportID,
            reportActionID: optimisticIOUReportAction.reportActionID,
            paymentMethodType,
            full,
            amount: Math.abs(total),
            optimisticHoldReportID,
            optimisticHoldActionID,
            optimisticHoldReportExpenseActionIDs,
            ...policyParams,
        },
        optimisticData,
        successData,
        failureData,
    };
}

/**
 * @param managerID - Account ID of the person sending the money
 * @param recipient - The user receiving the money
 */
function sendMoneyElsewhere(report: OnyxEntry<OnyxTypes.Report>, amount: number, currency: string, comment: string, managerID: number, recipient: Participant) {
    const {params, optimisticData, successData, failureData} = getSendMoneyParams(report, amount, currency, comment, CONST.IOU.PAYMENT_TYPE.ELSEWHERE, managerID, recipient);

    API.write(WRITE_COMMANDS.SEND_MONEY_ELSEWHERE, params, {optimisticData, successData, failureData});

    Navigation.dismissModal(isSearchTopmostCentralPane() ? undefined : params.chatReportID);
    Report.notifyNewAction(params.chatReportID, managerID);
}

/**
 * @param managerID - Account ID of the person sending the money
 * @param recipient - The user receiving the money
 */
function sendMoneyWithWallet(report: OnyxEntry<OnyxTypes.Report>, amount: number, currency: string, comment: string, managerID: number, recipient: Participant | ReportUtils.OptionData) {
    const {params, optimisticData, successData, failureData} = getSendMoneyParams(report, amount, currency, comment, CONST.IOU.PAYMENT_TYPE.EXPENSIFY, managerID, recipient);

    API.write(WRITE_COMMANDS.SEND_MONEY_WITH_WALLET, params, {optimisticData, successData, failureData});

    Navigation.dismissModal(isSearchTopmostCentralPane() ? undefined : params.chatReportID);
    Report.notifyNewAction(params.chatReportID, managerID);
}

function canApproveIOU(
    iouReport: OnyxTypes.OnyxInputOrEntry<OnyxTypes.Report> | SearchReport,
    policy: OnyxTypes.OnyxInputOrEntry<OnyxTypes.Policy> | SearchPolicy,
    chatReportRNVP?: OnyxTypes.ReportNameValuePairs,
) {
    // Only expense reports can be approved
    const isPaidGroupPolicy = policy && PolicyUtils.isPaidGroupPolicy(policy);
    if (!isPaidGroupPolicy) {
        return false;
    }

    const isOnSubmitAndClosePolicy = PolicyUtils.isSubmitAndClose(policy);
    if (isOnSubmitAndClosePolicy) {
        return false;
    }

    const managerID = iouReport?.managerID ?? -1;
    const isCurrentUserManager = managerID === userAccountID;
    const isOpenExpenseReport = ReportUtils.isOpenExpenseReport(iouReport);
    const isApproved = ReportUtils.isReportApproved(iouReport);
    const iouSettled = ReportUtils.isSettled(iouReport?.reportID);
    const reportNameValuePairs = chatReportRNVP ?? ReportUtils.getReportNameValuePairs(iouReport?.reportID);
    const isArchivedReport = ReportUtils.isArchivedRoom(iouReport, reportNameValuePairs);
    let isTransactionBeingScanned = false;
    const reportTransactions = TransactionUtils.getAllReportTransactions(iouReport?.reportID);
    for (const transaction of reportTransactions) {
        const hasReceipt = TransactionUtils.hasReceipt(transaction);
        const isReceiptBeingScanned = TransactionUtils.isReceiptBeingScanned(transaction);

        // If transaction has receipt (scan) and its receipt is being scanned, we shouldn't be able to Approve
        if (hasReceipt && isReceiptBeingScanned) {
            isTransactionBeingScanned = true;
        }
    }

    return isCurrentUserManager && !isOpenExpenseReport && !isApproved && !iouSettled && !isArchivedReport && !isTransactionBeingScanned;
}

function canIOUBePaid(
    iouReport: OnyxTypes.OnyxInputOrEntry<OnyxTypes.Report> | SearchReport,
    chatReport: OnyxTypes.OnyxInputOrEntry<OnyxTypes.Report> | SearchReport,
    policy: OnyxTypes.OnyxInputOrEntry<OnyxTypes.Policy> | SearchPolicy,
    transactions?: OnyxTypes.Transaction[] | SearchTransaction[],
    onlyShowPayElsewhere = false,
<<<<<<< HEAD
    shouldCheckApprovedState = true,
=======
    chatReportRNVP?: OnyxTypes.ReportNameValuePairs,
    invoiceReceiverPolicy?: SearchPolicy,
>>>>>>> e3632a98
) {
    const isPolicyExpenseChat = ReportUtils.isPolicyExpenseChat(chatReport);
    const reportNameValuePairs = chatReportRNVP ?? ReportUtils.getReportNameValuePairs(chatReport?.reportID);
    const isChatReportArchived = ReportUtils.isArchivedRoom(chatReport, reportNameValuePairs);
    const iouSettled = ReportUtils.isSettled(iouReport);

    if (isEmptyObject(iouReport)) {
        return false;
    }

    if (policy?.reimbursementChoice === CONST.POLICY.REIMBURSEMENT_CHOICES.REIMBURSEMENT_NO) {
        if (!onlyShowPayElsewhere) {
            return false;
        }
        if (iouReport?.statusNum !== CONST.REPORT.STATUS_NUM.SUBMITTED) {
            return false;
        }
    }

    if (ReportUtils.isInvoiceReport(iouReport)) {
        if (iouSettled) {
            return false;
        }
        if (chatReport?.invoiceReceiver?.type === CONST.REPORT.INVOICE_RECEIVER_TYPE.INDIVIDUAL) {
            return chatReport?.invoiceReceiver?.accountID === userAccountID;
        }
        return (invoiceReceiverPolicy ?? PolicyUtils.getPolicy(chatReport?.invoiceReceiver?.policyID))?.role === CONST.POLICY.ROLE.ADMIN;
    }

    const isPayer = ReportUtils.isPayer(
        {
            email: currentUserEmail,
            accountID: userAccountID,
        },
        iouReport,
        onlyShowPayElsewhere,
        policy,
    );

    const isOpenExpenseReport = isPolicyExpenseChat && ReportUtils.isOpenExpenseReport(iouReport);

    const {reimbursableSpend} = ReportUtils.getMoneyRequestSpendBreakdown(iouReport);
    const isAutoReimbursable = policy?.reimbursementChoice === CONST.POLICY.REIMBURSEMENT_CHOICES.REIMBURSEMENT_YES ? false : ReportUtils.canBeAutoReimbursed(iouReport, policy);
    const shouldBeApproved = canApproveIOU(iouReport, policy);

    const isPayAtEndExpenseReport = ReportUtils.isPayAtEndExpenseReport(iouReport?.reportID, transactions);
    return (
        isPayer &&
        !isOpenExpenseReport &&
        !iouSettled &&
        !iouReport?.isWaitingOnBankAccount &&
        reimbursableSpend !== 0 &&
        !isChatReportArchived &&
        !isAutoReimbursable &&
        (!shouldBeApproved || !shouldCheckApprovedState) &&
        !isPayAtEndExpenseReport
    );
}

function getIOUReportActionToApproveOrPay(chatReport: OnyxEntry<OnyxTypes.Report>, excludedIOUReportID: string): OnyxEntry<ReportAction> {
    const chatReportActions = allReportActions?.[`${ONYXKEYS.COLLECTION.REPORT_ACTIONS}${chatReport?.reportID}`] ?? {};

    return Object.values(chatReportActions).find((action) => {
        const iouReport = ReportUtils.getReportOrDraftReport(action.childReportID ?? '-1');
        const policy = PolicyUtils.getPolicy(iouReport?.policyID);
        const shouldShowSettlementButton = canIOUBePaid(iouReport, chatReport, policy) || canApproveIOU(iouReport, policy);
        return action.childReportID?.toString() !== excludedIOUReportID && action.actionName === CONST.REPORT.ACTIONS.TYPE.REPORT_PREVIEW && shouldShowSettlementButton;
    });
}

function hasIOUToApproveOrPay(chatReport: OnyxEntry<OnyxTypes.Report>, excludedIOUReportID: string): boolean {
    return !!getIOUReportActionToApproveOrPay(chatReport, excludedIOUReportID);
}

function isLastApprover(approvalChain: string[]): boolean {
    if (approvalChain.length === 0) {
        return true;
    }
    return approvalChain.at(-1) === currentUserEmail;
}

function getNextApproverAccountID(report: OnyxEntry<OnyxTypes.Report>) {
    const policy = PolicyUtils.getPolicy(report?.policyID);
    const approvalChain = ReportUtils.getApprovalChain(policy, report);
    const submitToAccountID = PolicyUtils.getSubmitToAccountID(policy, report);

    if (approvalChain.length === 0) {
        return submitToAccountID;
    }

    const nextApproverEmail = approvalChain.length === 1 ? approvalChain.at(0) : approvalChain.at(approvalChain.indexOf(currentUserEmail) + 1);
    if (!nextApproverEmail) {
        return submitToAccountID;
    }

    return PersonalDetailsUtils.getAccountIDsByLogins([nextApproverEmail]).at(0);
}

function approveMoneyRequest(expenseReport: OnyxEntry<OnyxTypes.Report>, full?: boolean) {
    if (expenseReport?.policyID && SubscriptionUtils.shouldRestrictUserBillableActions(expenseReport.policyID)) {
        Navigation.navigate(ROUTES.RESTRICTED_ACTION.getRoute(expenseReport.policyID));
        return;
    }

    const currentNextStep = allNextSteps[`${ONYXKEYS.COLLECTION.NEXT_STEP}${expenseReport?.reportID}`] ?? null;
    let total = expenseReport?.total ?? 0;
    const hasHeldExpenses = ReportUtils.hasHeldExpenses(expenseReport?.reportID);
    if (hasHeldExpenses && !full && !!expenseReport?.unheldTotal) {
        total = expenseReport?.unheldTotal;
    }
    const optimisticApprovedReportAction = ReportUtils.buildOptimisticApprovedReportAction(total, expenseReport?.currency ?? '', expenseReport?.reportID ?? '-1');

    const approvalChain = ReportUtils.getApprovalChain(PolicyUtils.getPolicy(expenseReport?.policyID), expenseReport);

    const predictedNextStatus = isLastApprover(approvalChain) ? CONST.REPORT.STATUS_NUM.APPROVED : CONST.REPORT.STATUS_NUM.SUBMITTED;
    const predictedNextState = isLastApprover(approvalChain) ? CONST.REPORT.STATE_NUM.APPROVED : CONST.REPORT.STATE_NUM.SUBMITTED;
    const managerID = isLastApprover(approvalChain) ? expenseReport?.managerID : getNextApproverAccountID(expenseReport);

    const optimisticNextStep = NextStepUtils.buildNextStep(expenseReport, predictedNextStatus);
    const chatReport = ReportUtils.getReportOrDraftReport(expenseReport?.chatReportID);

    const optimisticReportActionsData: OnyxUpdate = {
        onyxMethod: Onyx.METHOD.MERGE,
        key: `${ONYXKEYS.COLLECTION.REPORT_ACTIONS}${expenseReport?.reportID}`,
        value: {
            [optimisticApprovedReportAction.reportActionID]: {
                ...(optimisticApprovedReportAction as OnyxTypes.ReportAction),
                pendingAction: CONST.RED_BRICK_ROAD_PENDING_ACTION.ADD,
            },
        },
    };
    const optimisticIOUReportData: OnyxUpdate = {
        onyxMethod: Onyx.METHOD.MERGE,
        key: `${ONYXKEYS.COLLECTION.REPORT}${expenseReport?.reportID}`,
        value: {
            ...expenseReport,
            lastMessageText: ReportActionsUtils.getReportActionText(optimisticApprovedReportAction),
            lastMessageHtml: ReportActionsUtils.getReportActionHtml(optimisticApprovedReportAction),
            stateNum: predictedNextState,
            statusNum: predictedNextStatus,
            managerID,
            pendingFields: {
                partial: full ? null : CONST.RED_BRICK_ROAD_PENDING_ACTION.UPDATE,
            },
        },
    };

    const optimisticChatReportData: OnyxUpdate = {
        onyxMethod: Onyx.METHOD.MERGE,
        key: `${ONYXKEYS.COLLECTION.REPORT}${expenseReport?.chatReportID}`,
        value: {
            hasOutstandingChildRequest: hasIOUToApproveOrPay(chatReport, expenseReport?.reportID ?? '-1'),
        },
    };

    const optimisticNextStepData: OnyxUpdate = {
        onyxMethod: Onyx.METHOD.MERGE,
        key: `${ONYXKEYS.COLLECTION.NEXT_STEP}${expenseReport?.reportID}`,
        value: optimisticNextStep,
    };
    const optimisticData: OnyxUpdate[] = [optimisticIOUReportData, optimisticReportActionsData, optimisticNextStepData, optimisticChatReportData];

    const successData: OnyxUpdate[] = [
        {
            onyxMethod: Onyx.METHOD.MERGE,
            key: `${ONYXKEYS.COLLECTION.REPORT_ACTIONS}${expenseReport?.reportID}`,
            value: {
                [optimisticApprovedReportAction.reportActionID]: {
                    pendingAction: null,
                },
            },
        },
        {
            onyxMethod: Onyx.METHOD.MERGE,
            key: `${ONYXKEYS.COLLECTION.REPORT}${expenseReport?.reportID}`,
            value: {
                pendingFields: {
                    partial: null,
                },
            },
        },
    ];

    const failureData: OnyxUpdate[] = [
        {
            onyxMethod: Onyx.METHOD.MERGE,
            key: `${ONYXKEYS.COLLECTION.REPORT_ACTIONS}${expenseReport?.reportID}`,
            value: {
                [optimisticApprovedReportAction.reportActionID]: {
                    errors: ErrorUtils.getMicroSecondOnyxErrorWithTranslationKey('iou.error.other'),
                },
            },
        },
        {
            onyxMethod: Onyx.METHOD.MERGE,
            key: `${ONYXKEYS.COLLECTION.REPORT}${expenseReport?.chatReportID}`,
            value: {
                hasOutstandingChildRequest: chatReport?.hasOutstandingChildRequest,
                pendingFields: {
                    partial: null,
                },
            },
        },
        {
            onyxMethod: Onyx.METHOD.MERGE,
            key: `${ONYXKEYS.COLLECTION.NEXT_STEP}${expenseReport?.reportID}`,
            value: currentNextStep,
        },
    ];

    // Clear hold reason of all transactions if we approve all requests
    if (full && hasHeldExpenses) {
        const heldTransactions = ReportUtils.getAllHeldTransactions(expenseReport?.reportID);
        heldTransactions.forEach((heldTransaction) => {
            optimisticData.push({
                onyxMethod: Onyx.METHOD.MERGE,
                key: `${ONYXKEYS.COLLECTION.TRANSACTION}${heldTransaction.transactionID}`,
                value: {
                    comment: {
                        hold: '',
                    },
                },
            });
            failureData.push({
                onyxMethod: Onyx.METHOD.MERGE,
                key: `${ONYXKEYS.COLLECTION.TRANSACTION}${heldTransaction.transactionID}`,
                value: {
                    comment: {
                        hold: heldTransaction.comment?.hold,
                    },
                },
            });
        });
    }

    let optimisticHoldReportID;
    let optimisticHoldActionID;
    let optimisticHoldReportExpenseActionIDs;
    if (!full && !!chatReport && !!expenseReport) {
        const holdReportOnyxData = getReportFromHoldRequestsOnyxData(chatReport, expenseReport, {accountID: expenseReport.ownerAccountID});

        optimisticData.push(...holdReportOnyxData.optimisticData);
        failureData.push(...holdReportOnyxData.failureData);
        optimisticHoldReportID = holdReportOnyxData.optimisticHoldReportID;
        optimisticHoldActionID = holdReportOnyxData.optimisticHoldActionID;
        optimisticHoldReportExpenseActionIDs = JSON.stringify(holdReportOnyxData.optimisticHoldReportExpenseActionIDs);
    }

    const parameters: ApproveMoneyRequestParams = {
        reportID: expenseReport?.reportID ?? '-1',
        approvedReportActionID: optimisticApprovedReportAction.reportActionID,
        full,
        optimisticHoldReportID,
        optimisticHoldActionID,
        optimisticHoldReportExpenseActionIDs,
    };

    API.write(WRITE_COMMANDS.APPROVE_MONEY_REQUEST, parameters, {optimisticData, successData, failureData});
}

function unapproveExpenseReport(expenseReport: OnyxEntry<OnyxTypes.Report>) {
    if (isEmptyObject(expenseReport)) {
        return;
    }

    const currentNextStep = allNextSteps[`${ONYXKEYS.COLLECTION.NEXT_STEP}${expenseReport.reportID}`] ?? null;

    const optimisticUnapprovedReportAction = ReportUtils.buildOptimisticUnapprovedReportAction(expenseReport.total ?? 0, expenseReport.currency ?? '', expenseReport.reportID);
    const optimisticNextStep = NextStepUtils.buildNextStep(expenseReport, CONST.REPORT.STATUS_NUM.SUBMITTED);

    const optimisticReportActionData: OnyxUpdate = {
        onyxMethod: Onyx.METHOD.MERGE,
        key: `${ONYXKEYS.COLLECTION.REPORT_ACTIONS}${expenseReport.reportID}`,
        value: {
            [optimisticUnapprovedReportAction.reportActionID]: {
                ...(optimisticUnapprovedReportAction as OnyxTypes.ReportAction),
                pendingAction: CONST.RED_BRICK_ROAD_PENDING_ACTION.ADD,
            },
        },
    };
    const optimisticIOUReportData: OnyxUpdate = {
        onyxMethod: Onyx.METHOD.MERGE,
        key: `${ONYXKEYS.COLLECTION.REPORT}${expenseReport.reportID}`,
        value: {
            ...expenseReport,
            lastMessageText: ReportActionsUtils.getReportActionText(optimisticUnapprovedReportAction),
            lastMessageHtml: ReportActionsUtils.getReportActionHtml(optimisticUnapprovedReportAction),
            stateNum: CONST.REPORT.STATE_NUM.SUBMITTED,
            statusNum: CONST.REPORT.STATUS_NUM.SUBMITTED,
            pendingFields: {
                partial: CONST.RED_BRICK_ROAD_PENDING_ACTION.UPDATE,
            },
        },
    };

    const optimisticNextStepData: OnyxUpdate = {
        onyxMethod: Onyx.METHOD.MERGE,
        key: `${ONYXKEYS.COLLECTION.NEXT_STEP}${expenseReport.reportID}`,
        value: optimisticNextStep,
    };

    const optimisticData: OnyxUpdate[] = [optimisticIOUReportData, optimisticReportActionData, optimisticNextStepData];

    const successData: OnyxUpdate[] = [
        {
            onyxMethod: Onyx.METHOD.MERGE,
            key: `${ONYXKEYS.COLLECTION.REPORT_ACTIONS}${expenseReport.reportID}`,
            value: {
                [optimisticUnapprovedReportAction.reportActionID]: {
                    pendingAction: null,
                },
            },
        },
        {
            onyxMethod: Onyx.METHOD.MERGE,
            key: `${ONYXKEYS.COLLECTION.REPORT}${expenseReport.reportID}`,
            value: {
                pendingFields: {
                    partial: null,
                },
            },
        },
    ];

    const failureData: OnyxUpdate[] = [
        {
            onyxMethod: Onyx.METHOD.MERGE,
            key: `${ONYXKEYS.COLLECTION.REPORT_ACTIONS}${expenseReport.reportID}`,
            value: {
                [optimisticUnapprovedReportAction.reportActionID]: {
                    errors: ErrorUtils.getMicroSecondOnyxErrorWithTranslationKey('iou.error.other'),
                },
            },
        },
        {
            onyxMethod: Onyx.METHOD.MERGE,
            key: `${ONYXKEYS.COLLECTION.NEXT_STEP}${expenseReport.reportID}`,
            value: currentNextStep,
        },
    ];

    const parameters: UnapproveExpenseReportParams = {
        reportID: expenseReport.reportID,
        reportActionID: optimisticUnapprovedReportAction.reportActionID,
    };

    API.write(WRITE_COMMANDS.UNAPPROVE_EXPENSE_REPORT, parameters, {optimisticData, successData, failureData});
}

function submitReport(expenseReport: OnyxTypes.Report) {
    if (expenseReport.policyID && SubscriptionUtils.shouldRestrictUserBillableActions(expenseReport.policyID)) {
        Navigation.navigate(ROUTES.RESTRICTED_ACTION.getRoute(expenseReport.policyID));
        return;
    }

    const currentNextStep = allNextSteps[`${ONYXKEYS.COLLECTION.NEXT_STEP}${expenseReport.reportID}`] ?? null;
    const parentReport = ReportUtils.getReportOrDraftReport(expenseReport.parentReportID);
    const policy = PolicyUtils.getPolicy(expenseReport.policyID);
    const isCurrentUserManager = currentUserPersonalDetails?.accountID === expenseReport.managerID;
    const isSubmitAndClosePolicy = PolicyUtils.isSubmitAndClose(policy);
    const adminAccountID = policy?.role === CONST.POLICY.ROLE.ADMIN ? currentUserPersonalDetails?.accountID : undefined;
    const optimisticSubmittedReportAction = ReportUtils.buildOptimisticSubmittedReportAction(expenseReport?.total ?? 0, expenseReport.currency ?? '', expenseReport.reportID, adminAccountID);
    const optimisticNextStep = NextStepUtils.buildNextStep(expenseReport, isSubmitAndClosePolicy ? CONST.REPORT.STATUS_NUM.CLOSED : CONST.REPORT.STATUS_NUM.SUBMITTED);

    const optimisticData: OnyxUpdate[] = !isSubmitAndClosePolicy
        ? [
              {
                  onyxMethod: Onyx.METHOD.MERGE,
                  key: `${ONYXKEYS.COLLECTION.REPORT_ACTIONS}${expenseReport.reportID}`,
                  value: {
                      [optimisticSubmittedReportAction.reportActionID]: {
                          ...(optimisticSubmittedReportAction as OnyxTypes.ReportAction),
                          pendingAction: CONST.RED_BRICK_ROAD_PENDING_ACTION.ADD,
                      },
                  },
              },
              {
                  onyxMethod: Onyx.METHOD.MERGE,
                  key: `${ONYXKEYS.COLLECTION.REPORT}${expenseReport.reportID}`,
                  value: {
                      ...expenseReport,
                      lastMessageText: ReportActionsUtils.getReportActionText(optimisticSubmittedReportAction),
                      lastMessageHtml: ReportActionsUtils.getReportActionHtml(optimisticSubmittedReportAction),
                      stateNum: CONST.REPORT.STATE_NUM.SUBMITTED,
                      statusNum: CONST.REPORT.STATUS_NUM.SUBMITTED,
                  },
              },
          ]
        : [
              {
                  onyxMethod: Onyx.METHOD.MERGE,
                  key: `${ONYXKEYS.COLLECTION.REPORT}${expenseReport.reportID}`,
                  value: {
                      ...expenseReport,
                      stateNum: CONST.REPORT.STATE_NUM.APPROVED,
                      statusNum: CONST.REPORT.STATUS_NUM.CLOSED,
                  },
              },
          ];

    optimisticData.push({
        onyxMethod: Onyx.METHOD.MERGE,
        key: `${ONYXKEYS.COLLECTION.NEXT_STEP}${expenseReport.reportID}`,
        value: optimisticNextStep,
    });

    if (parentReport?.reportID) {
        optimisticData.push({
            onyxMethod: Onyx.METHOD.MERGE,
            key: `${ONYXKEYS.COLLECTION.REPORT}${parentReport.reportID}`,
            value: {
                ...parentReport,
                // In case its a manager who force submitted the report, they are the next user who needs to take an action
                hasOutstandingChildRequest: isCurrentUserManager,
                iouReportID: null,
            },
        });
    }

    const successData: OnyxUpdate[] = [];
    if (!isSubmitAndClosePolicy) {
        successData.push({
            onyxMethod: Onyx.METHOD.MERGE,
            key: `${ONYXKEYS.COLLECTION.REPORT_ACTIONS}${expenseReport.reportID}`,
            value: {
                [optimisticSubmittedReportAction.reportActionID]: {
                    pendingAction: null,
                },
            },
        });
    }

    const failureData: OnyxUpdate[] = [
        {
            onyxMethod: Onyx.METHOD.MERGE,
            key: `${ONYXKEYS.COLLECTION.REPORT}${expenseReport.reportID}`,
            value: {
                statusNum: CONST.REPORT.STATUS_NUM.OPEN,
                stateNum: CONST.REPORT.STATE_NUM.OPEN,
            },
        },
        {
            onyxMethod: Onyx.METHOD.MERGE,
            key: `${ONYXKEYS.COLLECTION.NEXT_STEP}${expenseReport.reportID}`,
            value: currentNextStep,
        },
    ];
    if (!isSubmitAndClosePolicy) {
        failureData.push({
            onyxMethod: Onyx.METHOD.MERGE,
            key: `${ONYXKEYS.COLLECTION.REPORT_ACTIONS}${expenseReport.reportID}`,
            value: {
                [optimisticSubmittedReportAction.reportActionID]: {
                    errors: ErrorUtils.getMicroSecondOnyxErrorWithTranslationKey('iou.error.other'),
                },
            },
        });
    }

    if (parentReport?.reportID) {
        failureData.push({
            onyxMethod: Onyx.METHOD.MERGE,
            key: `${ONYXKEYS.COLLECTION.REPORT}${parentReport.reportID}`,
            value: {
                hasOutstandingChildRequest: parentReport.hasOutstandingChildRequest,
                iouReportID: expenseReport.reportID,
            },
        });
    }

    const parameters: SubmitReportParams = {
        reportID: expenseReport.reportID,
        managerAccountID: PolicyUtils.getSubmitToAccountID(policy, expenseReport) ?? expenseReport.managerID,
        reportActionID: optimisticSubmittedReportAction.reportActionID,
    };

    API.write(WRITE_COMMANDS.SUBMIT_REPORT, parameters, {optimisticData, successData, failureData});
}

function cancelPayment(expenseReport: OnyxEntry<OnyxTypes.Report>, chatReport: OnyxTypes.Report) {
    if (isEmptyObject(expenseReport)) {
        return;
    }

    const optimisticReportAction = ReportUtils.buildOptimisticCancelPaymentReportAction(expenseReport.reportID, -(expenseReport.total ?? 0), expenseReport.currency ?? '');
    const policy = PolicyUtils.getPolicy(chatReport.policyID);
    const approvalMode = policy?.approvalMode ?? CONST.POLICY.APPROVAL_MODE.BASIC;
    const stateNum: ValueOf<typeof CONST.REPORT.STATE_NUM> = approvalMode === CONST.POLICY.APPROVAL_MODE.OPTIONAL ? CONST.REPORT.STATE_NUM.SUBMITTED : CONST.REPORT.STATE_NUM.APPROVED;
    const statusNum: ValueOf<typeof CONST.REPORT.STATUS_NUM> = approvalMode === CONST.POLICY.APPROVAL_MODE.OPTIONAL ? CONST.REPORT.STATUS_NUM.CLOSED : CONST.REPORT.STATUS_NUM.APPROVED;
    const optimisticNextStep = NextStepUtils.buildNextStep(expenseReport, statusNum);
    const optimisticData: OnyxUpdate[] = [
        {
            onyxMethod: Onyx.METHOD.MERGE,
            key: `${ONYXKEYS.COLLECTION.REPORT_ACTIONS}${expenseReport.reportID}`,
            value: {
                [optimisticReportAction.reportActionID]: {
                    ...(optimisticReportAction as OnyxTypes.ReportAction),
                    pendingAction: CONST.RED_BRICK_ROAD_PENDING_ACTION.ADD,
                },
            },
        },
        {
            onyxMethod: Onyx.METHOD.MERGE,
            key: `${ONYXKEYS.COLLECTION.REPORT}${expenseReport.reportID}`,
            value: {
                ...expenseReport,
                lastMessageText: ReportActionsUtils.getReportActionText(optimisticReportAction),
                lastMessageHtml: ReportActionsUtils.getReportActionHtml(optimisticReportAction),
                stateNum,
                statusNum,
            },
        },
    ];

    optimisticData.push({
        onyxMethod: Onyx.METHOD.MERGE,
        key: `${ONYXKEYS.COLLECTION.NEXT_STEP}${expenseReport.reportID}`,
        value: optimisticNextStep,
    });

    const successData: OnyxUpdate[] = [
        {
            onyxMethod: Onyx.METHOD.MERGE,
            key: `${ONYXKEYS.COLLECTION.REPORT_ACTIONS}${expenseReport.reportID}`,
            value: {
                [optimisticReportAction.reportActionID]: {
                    pendingAction: null,
                },
            },
        },
    ];

    const failureData: OnyxUpdate[] = [
        {
            onyxMethod: Onyx.METHOD.MERGE,
            key: `${ONYXKEYS.COLLECTION.REPORT_ACTIONS}${expenseReport.reportID}`,
            value: {
                [optimisticReportAction.reportActionID ?? '-1']: {
                    errors: ErrorUtils.getMicroSecondOnyxErrorWithTranslationKey('iou.error.other'),
                },
            },
        },
        {
            onyxMethod: Onyx.METHOD.MERGE,
            key: `${ONYXKEYS.COLLECTION.REPORT}${expenseReport.reportID}`,
            value: {
                statusNum: CONST.REPORT.STATUS_NUM.REIMBURSED,
            },
        },
    ];

    if (chatReport?.reportID) {
        failureData.push({
            onyxMethod: Onyx.METHOD.MERGE,
            key: `${ONYXKEYS.COLLECTION.REPORT}${chatReport.reportID}`,
            value: {
                hasOutstandingChildRequest: true,
                iouReportID: expenseReport.reportID,
            },
        });
    }
    failureData.push({
        onyxMethod: Onyx.METHOD.MERGE,
        key: `${ONYXKEYS.COLLECTION.NEXT_STEP}${expenseReport.reportID}`,
        value: NextStepUtils.buildNextStep(expenseReport, CONST.REPORT.STATUS_NUM.REIMBURSED),
    });

    API.write(
        WRITE_COMMANDS.CANCEL_PAYMENT,
        {
            iouReportID: expenseReport.reportID,
            chatReportID: chatReport.reportID,
            managerAccountID: expenseReport.managerID ?? -1,
            reportActionID: optimisticReportAction.reportActionID,
        },
        {optimisticData, successData, failureData},
    );
}

/**
 * Completes onboarding for invite link flow based on the selected payment option
 *
 * @param paymentSelected based on which we choose the onboarding choice and concierge message
 */
function completePaymentOnboarding(paymentSelected: ValueOf<typeof CONST.PAYMENT_SELECTED>) {
    const isInviteOnboardingComplete = introSelected?.isInviteOnboardingComplete ?? false;

    if (isInviteOnboardingComplete || !introSelected?.choice) {
        return;
    }

    const session = SessionUtils.getSession();

    const personalDetailsListValues = Object.values(OptionsListUtils.getPersonalDetailsForAccountIDs(session?.accountID ? [session.accountID] : [], personalDetailsList));
    const personalDetails = personalDetailsListValues.at(0);

    let onboardingPurpose = introSelected.choice;
    if (introSelected.inviteType === CONST.ONBOARDING_INVITE_TYPES.IOU && paymentSelected === CONST.IOU.PAYMENT_SELECTED.BBA) {
        onboardingPurpose = CONST.ONBOARDING_CHOICES.MANAGE_TEAM;
    }

    if (introSelected.inviteType === CONST.ONBOARDING_INVITE_TYPES.INVOICE && paymentSelected !== CONST.IOU.PAYMENT_SELECTED.BBA) {
        onboardingPurpose = CONST.ONBOARDING_CHOICES.CHAT_SPLIT;
    }

    Report.completeOnboarding(onboardingPurpose, CONST.ONBOARDING_MESSAGES[onboardingPurpose], personalDetails?.firstName ?? '', personalDetails?.lastName ?? '', paymentSelected);
}

function payMoneyRequest(paymentType: PaymentMethodType, chatReport: OnyxTypes.Report, iouReport: OnyxEntry<OnyxTypes.Report>, full = true) {
    if (chatReport.policyID && SubscriptionUtils.shouldRestrictUserBillableActions(chatReport.policyID)) {
        Navigation.navigate(ROUTES.RESTRICTED_ACTION.getRoute(chatReport.policyID));
        return;
    }

    const paymentSelected = paymentType === CONST.IOU.PAYMENT_TYPE.VBBA ? CONST.IOU.PAYMENT_SELECTED.BBA : CONST.IOU.PAYMENT_SELECTED.PBA;
    completePaymentOnboarding(paymentSelected);

    const recipient = {accountID: iouReport?.ownerAccountID ?? -1};
    const {params, optimisticData, successData, failureData} = getPayMoneyRequestParams(chatReport, iouReport, recipient, paymentType, full);

    // For now, we need to call the PayMoneyRequestWithWallet API since PayMoneyRequest was not updated to work with
    // Expensify Wallets.
    const apiCommand = paymentType === CONST.IOU.PAYMENT_TYPE.EXPENSIFY ? WRITE_COMMANDS.PAY_MONEY_REQUEST_WITH_WALLET : WRITE_COMMANDS.PAY_MONEY_REQUEST;

    API.write(apiCommand, params, {optimisticData, successData, failureData});
}

function payInvoice(paymentMethodType: PaymentMethodType, chatReport: OnyxTypes.Report, invoiceReport: OnyxEntry<OnyxTypes.Report>, payAsBusiness = false) {
    const recipient = {accountID: invoiceReport?.ownerAccountID ?? -1};
    const {
        optimisticData,
        successData,
        failureData,
        params: {
            reportActionID,
            policyID,
            adminsChatReportID,
            adminsCreatedReportActionID,
            expenseChatReportID,
            expenseCreatedReportActionID,
            customUnitRateID,
            customUnitID,
            ownerEmail,
            policyName,
        },
    } = getPayMoneyRequestParams(chatReport, invoiceReport, recipient, paymentMethodType, true, payAsBusiness);

    const paymentSelected = paymentMethodType === CONST.IOU.PAYMENT_TYPE.VBBA ? CONST.IOU.PAYMENT_SELECTED.BBA : CONST.IOU.PAYMENT_SELECTED.PBA;
    completePaymentOnboarding(paymentSelected);

    let params: PayInvoiceParams = {
        reportID: invoiceReport?.reportID ?? '',
        reportActionID,
        paymentMethodType,
        payAsBusiness,
    };

    if (policyID) {
        params = {
            ...params,
            policyID,
            adminsChatReportID,
            adminsCreatedReportActionID,
            expenseChatReportID,
            expenseCreatedReportActionID,
            customUnitRateID,
            customUnitID,
            ownerEmail,
            policyName,
        };
    }

    API.write(WRITE_COMMANDS.PAY_INVOICE, params, {optimisticData, successData, failureData});
}

function detachReceipt(transactionID: string) {
    const transaction = allTransactions[`${ONYXKEYS.COLLECTION.TRANSACTION}${transactionID}`];
    const newTransaction = transaction
        ? {
              ...transaction,
              filename: '',
              receipt: {
                  source: '',
              },
          }
        : null;

    const optimisticData: OnyxUpdate[] = [
        {
            onyxMethod: Onyx.METHOD.SET,
            key: `${ONYXKEYS.COLLECTION.TRANSACTION}${transactionID}`,
            value: {
                ...newTransaction,
                pendingFields: {
                    receipt: CONST.RED_BRICK_ROAD_PENDING_ACTION.UPDATE,
                },
            },
        },
    ];

    const successData: OnyxUpdate[] = [
        {
            onyxMethod: Onyx.METHOD.MERGE,
            key: `${ONYXKEYS.COLLECTION.TRANSACTION}${transactionID}`,
            value: {
                pendingFields: {
                    receipt: null,
                },
            },
        },
    ];
    const failureData: OnyxUpdate[] = [
        {
            onyxMethod: Onyx.METHOD.MERGE,
            key: `${ONYXKEYS.COLLECTION.TRANSACTION}${transactionID}`,
            value: {
                ...(transaction ?? null),
                errors: ErrorUtils.getMicroSecondOnyxErrorWithTranslationKey('iou.error.receiptDeleteFailureError'),
                pendingFields: {
                    receipt: null,
                },
            },
        },
    ];

    const parameters: DetachReceiptParams = {transactionID};

    API.write(WRITE_COMMANDS.DETACH_RECEIPT, parameters, {optimisticData, successData, failureData});
}

function replaceReceipt(transactionID: string, file: File, source: string) {
    const transaction = allTransactions[`${ONYXKEYS.COLLECTION.TRANSACTION}${transactionID}`];
    const oldReceipt = transaction?.receipt ?? {};
    const receiptOptimistic = {
        source,
        state: CONST.IOU.RECEIPT_STATE.OPEN,
    };

    const optimisticData: OnyxUpdate[] = [
        {
            onyxMethod: Onyx.METHOD.MERGE,
            key: `${ONYXKEYS.COLLECTION.TRANSACTION}${transactionID}`,
            value: {
                receipt: receiptOptimistic,
                filename: file.name,
                pendingFields: {
                    receipt: CONST.RED_BRICK_ROAD_PENDING_ACTION.UPDATE,
                },
            },
        },
    ];

    const successData: OnyxUpdate[] = [
        {
            onyxMethod: Onyx.METHOD.MERGE,
            key: `${ONYXKEYS.COLLECTION.TRANSACTION}${transactionID}`,
            value: {
                pendingFields: {
                    receipt: null,
                },
            },
        },
    ];

    const failureData: OnyxUpdate[] = [
        {
            onyxMethod: Onyx.METHOD.MERGE,
            key: `${ONYXKEYS.COLLECTION.TRANSACTION}${transactionID}`,
            value: {
                receipt: !isEmptyObject(oldReceipt) ? oldReceipt : null,
                filename: transaction?.filename,
                errors: getReceiptError(receiptOptimistic, file.name),
                pendingFields: {
                    receipt: null,
                },
            },
        },
    ];

    const parameters: ReplaceReceiptParams = {
        transactionID,
        receipt: file,
    };

    API.write(WRITE_COMMANDS.REPLACE_RECEIPT, parameters, {optimisticData, successData, failureData});
}

/**
 * Finds the participants for an IOU based on the attached report
 * @param transactionID of the transaction to set the participants of
 * @param report attached to the transaction
 */
function setMoneyRequestParticipantsFromReport(transactionID: string, report: OnyxEntry<OnyxTypes.Report>): Participant[] {
    // If the report is iou or expense report, we should get the chat report to set participant for request money
    const chatReport = ReportUtils.isMoneyRequestReport(report) ? ReportUtils.getReportOrDraftReport(report?.chatReportID) : report;
    const currentUserAccountID = currentUserPersonalDetails?.accountID;
    const shouldAddAsReport = !isEmptyObject(chatReport) && ReportUtils.isSelfDM(chatReport);
    let participants: Participant[] = [];

    if (ReportUtils.isPolicyExpenseChat(chatReport) || shouldAddAsReport) {
        participants = [{accountID: 0, reportID: chatReport?.reportID, isPolicyExpenseChat: ReportUtils.isPolicyExpenseChat(chatReport), selected: true}];
    } else if (ReportUtils.isInvoiceRoom(chatReport)) {
        participants = [
            {reportID: chatReport?.reportID, selected: true},
            {
                policyID: chatReport?.policyID,
                isSender: true,
                selected: false,
            },
        ];
    } else {
        const chatReportOtherParticipants = Object.keys(chatReport?.participants ?? {})
            .map(Number)
            .filter((accountID) => accountID !== currentUserAccountID);
        participants = chatReportOtherParticipants.map((accountID) => ({accountID, selected: true}));
    }

    Onyx.merge(`${ONYXKEYS.COLLECTION.TRANSACTION_DRAFT}${transactionID}`, {participants, participantsAutoAssigned: true});

    return participants;
}

function setMoneyRequestTaxRate(transactionID: string, taxCode: string) {
    Onyx.merge(`${ONYXKEYS.COLLECTION.TRANSACTION_DRAFT}${transactionID}`, {taxCode});
}

function setMoneyRequestTaxAmount(transactionID: string, taxAmount: number | null) {
    Onyx.merge(`${ONYXKEYS.COLLECTION.TRANSACTION_DRAFT}${transactionID}`, {taxAmount});
}

function dismissHoldUseExplanation() {
    const parameters: SetNameValuePairParams = {
        name: ONYXKEYS.NVP_DISMISSED_HOLD_USE_EXPLANATION,
        value: true,
    };

    const optimisticData: OnyxUpdate[] = [
        {
            onyxMethod: Onyx.METHOD.MERGE,
            key: ONYXKEYS.NVP_DISMISSED_HOLD_USE_EXPLANATION,
            value: true,
        },
    ];

    API.write(WRITE_COMMANDS.SET_NAME_VALUE_PAIR, parameters, {
        optimisticData,
    });
}

/**
 * Sets the `splitShares` map that holds individual shares of a split bill
 */
function setSplitShares(transaction: OnyxEntry<OnyxTypes.Transaction>, amount: number, currency: string, newAccountIDs: number[]) {
    if (!transaction) {
        return;
    }
    const oldAccountIDs = Object.keys(transaction.splitShares ?? {}).map((key) => Number(key));

    // Create an array containing unique IDs of the current transaction participants and the new ones
    // The current userAccountID might not be included in newAccountIDs if this is called from the participants step using Global Create
    // If this is called from an existing group chat, it'll be included. So we manually add them to account for both cases.
    const accountIDs = [...new Set<number>([userAccountID, ...newAccountIDs, ...oldAccountIDs])];

    const splitShares: SplitShares = accountIDs.reduce((acc: SplitShares, accountID): SplitShares => {
        // We want to replace the contents of splitShares to contain only `newAccountIDs` entries
        // In the case of going back to the participants page and removing a participant
        // a simple merge will have the previous participant still present in the splitshares object
        // So we manually set their entry to null
        if (!newAccountIDs.includes(accountID) && accountID !== userAccountID) {
            acc[accountID] = null;
            return acc;
        }

        const isPayer = accountID === userAccountID;
        const participantsLength = newAccountIDs.includes(userAccountID) ? newAccountIDs.length - 1 : newAccountIDs.length;
        const splitAmount = IOUUtils.calculateAmount(participantsLength, amount, currency, isPayer);
        acc[accountID] = {
            amount: splitAmount,
            isModified: false,
        };
        return acc;
    }, {});

    Onyx.merge(`${ONYXKEYS.COLLECTION.TRANSACTION_DRAFT}${transaction.transactionID}`, {splitShares});
}

function resetSplitShares(transaction: OnyxEntry<OnyxTypes.Transaction>, newAmount?: number, currency?: string) {
    if (!transaction) {
        return;
    }
    const accountIDs = Object.keys(transaction.splitShares ?? {}).map((key) => Number(key));
    if (!accountIDs) {
        return;
    }
    setSplitShares(transaction, newAmount ?? transaction.amount, currency ?? transaction.currency, accountIDs);
}

/**
 * Sets an individual split share of the participant accountID supplied
 */
function setIndividualShare(transactionID: string, participantAccountID: number, participantShare: number) {
    Onyx.merge(`${ONYXKEYS.COLLECTION.TRANSACTION_DRAFT}${transactionID}`, {
        splitShares: {
            [participantAccountID]: {amount: participantShare, isModified: true},
        },
    });
}

/**
 * Adjusts remaining unmodified shares when another share is modified
 * E.g. if total bill is $100 and split between 3 participants, when the user changes the first share to $50, the remaining unmodified shares will become $25 each.
 */
function adjustRemainingSplitShares(transaction: NonNullable<OnyxTypes.Transaction>) {
    const modifiedShares = Object.keys(transaction.splitShares ?? {}).filter((key: string) => transaction?.splitShares?.[Number(key)]?.isModified);

    if (!modifiedShares.length) {
        return;
    }

    const sumOfManualShares = modifiedShares
        .map((key: string): number => transaction?.splitShares?.[Number(key)]?.amount ?? 0)
        .reduce((prev: number, current: number): number => prev + current, 0);

    const unmodifiedSharesAccountIDs = Object.keys(transaction.splitShares ?? {})
        .filter((key: string) => !transaction?.splitShares?.[Number(key)]?.isModified)
        .map((key: string) => Number(key));

    const remainingTotal = transaction.amount - sumOfManualShares;
    if (remainingTotal < 0) {
        return;
    }

    const splitShares: SplitShares = unmodifiedSharesAccountIDs.reduce((acc: SplitShares, accountID: number, index: number): SplitShares => {
        const splitAmount = IOUUtils.calculateAmount(unmodifiedSharesAccountIDs.length - 1, remainingTotal, transaction.currency, index === 0);
        acc[accountID] = {
            amount: splitAmount,
        };
        return acc;
    }, {});

    Onyx.merge(`${ONYXKEYS.COLLECTION.TRANSACTION_DRAFT}${transaction.transactionID}`, {splitShares});
}

/**
 * Put expense on HOLD
 */
function putOnHold(transactionID: string, comment: string, reportID: string, searchHash?: number) {
    const currentTime = DateUtils.getDBTime();
    const createdReportAction = ReportUtils.buildOptimisticHoldReportAction(currentTime);
    const createdReportActionComment = ReportUtils.buildOptimisticHoldReportActionComment(comment, DateUtils.addMillisecondsFromDateTime(currentTime, 1));
    const newViolation = {name: CONST.VIOLATIONS.HOLD, type: CONST.VIOLATION_TYPES.VIOLATION};
    const transactionViolations = allTransactionViolations[`${ONYXKEYS.COLLECTION.TRANSACTION_VIOLATIONS}${transactionID}`] ?? [];
    const updatedViolations = [...transactionViolations, newViolation];
    const parentReportActionOptimistic = ReportUtils.getOptimisticDataForParentReportAction(reportID, createdReportActionComment.created, CONST.RED_BRICK_ROAD_PENDING_ACTION.ADD);

    const optimisticData: OnyxUpdate[] = [
        {
            onyxMethod: Onyx.METHOD.MERGE,
            key: `${ONYXKEYS.COLLECTION.REPORT_ACTIONS}${reportID}`,
            value: {
                [createdReportAction.reportActionID]: createdReportAction as ReportAction,
                [createdReportActionComment.reportActionID]: createdReportActionComment as ReportAction,
            },
        },
        {
            onyxMethod: Onyx.METHOD.MERGE,
            key: `${ONYXKEYS.COLLECTION.TRANSACTION}${transactionID}`,
            value: {
                pendingAction: CONST.RED_BRICK_ROAD_PENDING_ACTION.UPDATE,
                comment: {
                    hold: createdReportAction.reportActionID,
                },
            },
        },
        {
            onyxMethod: Onyx.METHOD.MERGE,
            key: `${ONYXKEYS.COLLECTION.TRANSACTION_VIOLATIONS}${transactionID}`,
            value: updatedViolations,
        },
    ];

    parentReportActionOptimistic.forEach((parentActionData) => {
        if (!parentActionData) {
            return;
        }
        optimisticData.push(parentActionData);
    });

    const successData: OnyxUpdate[] = [
        {
            onyxMethod: Onyx.METHOD.MERGE,
            key: `${ONYXKEYS.COLLECTION.TRANSACTION}${transactionID}`,
            value: {
                pendingAction: null,
            },
        },
    ];

    const failureData: OnyxUpdate[] = [
        {
            onyxMethod: Onyx.METHOD.MERGE,
            key: `${ONYXKEYS.COLLECTION.TRANSACTION}${transactionID}`,
            value: {
                pendingAction: null,
                comment: {
                    hold: null,
                },
                errors: ErrorUtils.getMicroSecondOnyxErrorWithTranslationKey('iou.error.genericHoldExpenseFailureMessage'),
            },
        },
    ];

    // If we are holding from the search page, we optimistically update the snapshot data that search uses so that it is kept in sync
    if (searchHash) {
        optimisticData.push({
            onyxMethod: Onyx.METHOD.MERGE,
            key: `${ONYXKEYS.COLLECTION.SNAPSHOT}${searchHash}`,
            value: {
                data: {
                    [`${ONYXKEYS.COLLECTION.TRANSACTION}${transactionID}`]: {
                        canHold: false,
                        canUnhold: true,
                    },
                },
            } as Record<string, Record<string, Partial<SearchTransaction>>>,
        });
        failureData.push({
            onyxMethod: Onyx.METHOD.MERGE,
            key: `${ONYXKEYS.COLLECTION.SNAPSHOT}${searchHash}`,
            value: {
                data: {
                    [`${ONYXKEYS.COLLECTION.TRANSACTION}${transactionID}`]: {
                        canHold: true,
                        canUnhold: false,
                    },
                },
            } as Record<string, Record<string, Partial<SearchTransaction>>>,
        });
    }

    API.write(
        'HoldRequest',
        {
            transactionID,
            comment,
            reportActionID: createdReportAction.reportActionID,
            commentReportActionID: createdReportActionComment.reportActionID,
        },
        {optimisticData, successData, failureData},
    );

    const currentReportID = ReportUtils.getDisplayedReportID(reportID);
    Report.notifyNewAction(currentReportID, userAccountID);
}

/**
 * Remove expense from HOLD
 */
function unholdRequest(transactionID: string, reportID: string, searchHash?: number) {
    const createdReportAction = ReportUtils.buildOptimisticUnHoldReportAction();
    const transactionViolations = allTransactionViolations[`${ONYXKEYS.COLLECTION.TRANSACTION_VIOLATIONS}${transactionID}`];

    const optimisticData: OnyxUpdate[] = [
        {
            onyxMethod: Onyx.METHOD.MERGE,
            key: `${ONYXKEYS.COLLECTION.REPORT_ACTIONS}${reportID}`,
            value: {
                [createdReportAction.reportActionID]: createdReportAction as ReportAction,
            },
        },
        {
            onyxMethod: Onyx.METHOD.MERGE,
            key: `${ONYXKEYS.COLLECTION.TRANSACTION}${transactionID}`,
            value: {
                pendingAction: CONST.RED_BRICK_ROAD_PENDING_ACTION.UPDATE,
                comment: {
                    hold: null,
                },
            },
        },
        {
            onyxMethod: Onyx.METHOD.SET,
            key: `${ONYXKEYS.COLLECTION.TRANSACTION_VIOLATIONS}${transactionID}`,
            value: transactionViolations?.filter((violation) => violation.name !== CONST.VIOLATIONS.HOLD) ?? [],
        },
    ];

    const successData: OnyxUpdate[] = [
        {
            onyxMethod: Onyx.METHOD.MERGE,
            key: `${ONYXKEYS.COLLECTION.TRANSACTION}${transactionID}`,
            value: {
                pendingAction: null,
                comment: {
                    hold: null,
                },
            },
        },
    ];

    const failureData: OnyxUpdate[] = [
        {
            onyxMethod: Onyx.METHOD.MERGE,
            key: `${ONYXKEYS.COLLECTION.TRANSACTION}${transactionID}`,
            value: {
                pendingAction: null,
                errors: ErrorUtils.getMicroSecondOnyxErrorWithTranslationKey('iou.error.genericUnholdExpenseFailureMessage'),
            },
        },
        {
            onyxMethod: Onyx.METHOD.SET,
            key: `${ONYXKEYS.COLLECTION.TRANSACTION_VIOLATIONS}${transactionID}`,
            value: transactionViolations ?? null,
        },
    ];

    // If we are unholding from the search page, we optimistically update the snapshot data that search uses so that it is kept in sync
    if (searchHash) {
        optimisticData.push({
            onyxMethod: Onyx.METHOD.MERGE,
            key: `${ONYXKEYS.COLLECTION.SNAPSHOT}${searchHash}`,
            value: {
                data: {
                    [`${ONYXKEYS.COLLECTION.TRANSACTION}${transactionID}`]: {
                        canHold: true,
                        canUnhold: false,
                    },
                },
            } as Record<string, Record<string, Partial<SearchTransaction>>>,
        });
        failureData.push({
            onyxMethod: Onyx.METHOD.MERGE,
            key: `${ONYXKEYS.COLLECTION.SNAPSHOT}${searchHash}`,
            value: {
                data: {
                    [`${ONYXKEYS.COLLECTION.TRANSACTION}${transactionID}`]: {
                        canHold: false,
                        canUnhold: true,
                    },
                },
            } as Record<string, Record<string, Partial<SearchTransaction>>>,
        });
    }

    API.write(
        'UnHoldRequest',
        {
            transactionID,
            reportActionID: createdReportAction.reportActionID,
        },
        {optimisticData, successData, failureData},
    );

    const currentReportID = ReportUtils.getDisplayedReportID(reportID);
    Report.notifyNewAction(currentReportID, userAccountID);
}
// eslint-disable-next-line rulesdir/no-negated-variables
function navigateToStartStepIfScanFileCannotBeRead(
    receiptFilename: string | undefined,
    receiptPath: ReceiptSource | undefined,
    onSuccess: (file: File) => void,
    requestType: IOURequestType,
    iouType: IOUType,
    transactionID: string,
    reportID: string,
    receiptType: string | undefined,
) {
    if (!receiptFilename || !receiptPath) {
        return;
    }

    const onFailure = () => {
        setMoneyRequestReceipt(transactionID, '', '', true);
        if (requestType === CONST.IOU.REQUEST_TYPE.MANUAL) {
            Navigation.navigate(ROUTES.MONEY_REQUEST_STEP_SCAN.getRoute(CONST.IOU.ACTION.CREATE, iouType, transactionID, reportID, Navigation.getActiveRouteWithoutParams()));
            return;
        }
        IOUUtils.navigateToStartMoneyRequestStep(requestType, iouType, transactionID, reportID);
    };
    FileUtils.readFileAsync(receiptPath.toString(), receiptFilename, onSuccess, onFailure, receiptType);
}

/** Save the preferred payment method for a policy */
function savePreferredPaymentMethod(policyID: string, paymentMethod: PaymentMethodType) {
    Onyx.merge(`${ONYXKEYS.NVP_LAST_PAYMENT_METHOD}`, {[policyID]: paymentMethod});
}

/** Get report policy id of IOU request */
function getIOURequestPolicyID(transaction: OnyxEntry<OnyxTypes.Transaction>, report: OnyxEntry<OnyxTypes.Report>): string {
    // Workspace sender will exist for invoices
    const workspaceSender = transaction?.participants?.find((participant) => participant.isSender);
    return workspaceSender?.policyID ?? report?.policyID ?? '-1';
}

function getIOUActionForTransactions(transactionIDList: string[], iouReportID: string): Array<ReportAction<typeof CONST.REPORT.ACTIONS.TYPE.IOU>> {
    return Object.values(allReportActions?.[`${ONYXKEYS.COLLECTION.REPORT_ACTIONS}${iouReportID}`] ?? {})?.filter(
        (reportAction): reportAction is ReportAction<typeof CONST.REPORT.ACTIONS.TYPE.IOU> => {
            if (!ReportActionsUtils.isMoneyRequestAction(reportAction)) {
                return false;
            }
            const message = ReportActionsUtils.getOriginalMessage(reportAction);
            if (!message?.IOUTransactionID) {
                return false;
            }
            return transactionIDList.includes(message.IOUTransactionID);
        },
    );
}

/** Merge several transactions into one by updating the fields of the one we want to keep and deleting the rest */
function mergeDuplicates(params: TransactionMergeParams) {
    const originalSelectedTransaction = allTransactions[`${ONYXKEYS.COLLECTION.TRANSACTION}${params.transactionID}`];

    const optimisticTransactionData: OnyxUpdate = {
        onyxMethod: Onyx.METHOD.MERGE,
        key: `${ONYXKEYS.COLLECTION.TRANSACTION}${params.transactionID}`,
        value: {
            ...originalSelectedTransaction,
            billable: params.billable,
            comment: {
                comment: params.comment,
            },
            category: params.category,
            created: params.created,
            currency: params.currency,
            modifiedMerchant: params.merchant,
            reimbursable: params.reimbursable,
            tag: params.tag,
        },
    };

    const failureTransactionData: OnyxUpdate = {
        onyxMethod: Onyx.METHOD.MERGE,
        key: `${ONYXKEYS.COLLECTION.TRANSACTION}${params.transactionID}`,
        // eslint-disable-next-line @typescript-eslint/non-nullable-type-assertion-style
        value: originalSelectedTransaction as OnyxTypes.Transaction,
    };

    const optimisticTransactionDuplicatesData: OnyxUpdate[] = params.transactionIDList.map((id) => ({
        onyxMethod: Onyx.METHOD.SET,
        key: `${ONYXKEYS.COLLECTION.TRANSACTION}${id}`,
        value: null,
    }));

    const failureTransactionDuplicatesData: OnyxUpdate[] = params.transactionIDList.map((id) => ({
        onyxMethod: Onyx.METHOD.MERGE,
        key: `${ONYXKEYS.COLLECTION.TRANSACTION}${id}`,
        // eslint-disable-next-line @typescript-eslint/non-nullable-type-assertion-style
        value: allTransactions[`${ONYXKEYS.COLLECTION.TRANSACTION}${id}`] as OnyxTypes.Transaction,
    }));

    const optimisticTransactionViolations: OnyxUpdate[] = [...params.transactionIDList, params.transactionID].map((id) => {
        const violations = allTransactionViolations[`${ONYXKEYS.COLLECTION.TRANSACTION_VIOLATIONS}${id}`] ?? [];
        return {
            onyxMethod: Onyx.METHOD.MERGE,
            key: `${ONYXKEYS.COLLECTION.TRANSACTION_VIOLATIONS}${id}`,
            value: violations.filter((violation) => violation.name !== CONST.VIOLATIONS.DUPLICATED_TRANSACTION),
        };
    });

    const failureTransactionViolations: OnyxUpdate[] = [...params.transactionIDList, params.transactionID].map((id) => {
        const violations = allTransactionViolations[`${ONYXKEYS.COLLECTION.TRANSACTION_VIOLATIONS}${id}`] ?? [];
        return {
            onyxMethod: Onyx.METHOD.MERGE,
            key: `${ONYXKEYS.COLLECTION.TRANSACTION_VIOLATIONS}${id}`,
            value: violations,
        };
    });

    const duplicateTransactionTotals = params.transactionIDList.reduce((total, id) => {
        const duplicateTransaction = allTransactions[`${ONYXKEYS.COLLECTION.TRANSACTION}${id}`];
        if (!duplicateTransaction) {
            return total;
        }
        return total + duplicateTransaction.amount;
    }, 0);

    const expenseReport = ReportConnection.getAllReports()?.[`${ONYXKEYS.COLLECTION.REPORT}${params.reportID}`];
    const expenseReportOptimisticData: OnyxUpdate = {
        onyxMethod: Onyx.METHOD.MERGE,
        key: `${ONYXKEYS.COLLECTION.REPORT}${params.reportID}`,
        value: {
            total: (expenseReport?.total ?? 0) - duplicateTransactionTotals,
        },
    };
    const expenseReportFailureData: OnyxUpdate = {
        onyxMethod: Onyx.METHOD.MERGE,
        key: `${ONYXKEYS.COLLECTION.REPORT}${params.reportID}`,
        value: {
            total: expenseReport?.total,
        },
    };

    const iouActionsToDelete = getIOUActionForTransactions(params.transactionIDList, params.reportID);

    const deletedTime = DateUtils.getDBTime();
    const expenseReportActionsOptimisticData: OnyxUpdate = {
        onyxMethod: Onyx.METHOD.MERGE,
        key: `${ONYXKEYS.COLLECTION.REPORT_ACTIONS}${params.reportID}`,
        value: iouActionsToDelete.reduce<Record<string, PartialDeep<ReportAction<typeof CONST.REPORT.ACTIONS.TYPE.IOU>>>>((val, reportAction) => {
            const firstMessage = Array.isArray(reportAction.message) ? reportAction.message.at(0) : null;
            // eslint-disable-next-line no-param-reassign
            val[reportAction.reportActionID] = {
                originalMessage: {
                    deleted: deletedTime,
                },
                ...(firstMessage && {
                    message: [
                        {
                            ...firstMessage,
                            deleted: deletedTime,
                        },
                        ...(Array.isArray(reportAction.message) ? reportAction.message.slice(1) : []),
                    ],
                }),
                ...(!Array.isArray(reportAction.message) && {
                    message: {
                        deleted: deletedTime,
                    },
                }),
            };
            return val;
        }, {}),
    };
    const expenseReportActionsFailureData: OnyxUpdate = {
        onyxMethod: Onyx.METHOD.MERGE,
        key: `${ONYXKEYS.COLLECTION.REPORT_ACTIONS}${params.reportID}`,
        value: iouActionsToDelete.reduce<Record<string, NullishDeep<PartialDeep<ReportAction<typeof CONST.REPORT.ACTIONS.TYPE.IOU>>>>>((val, reportAction) => {
            // eslint-disable-next-line no-param-reassign
            val[reportAction.reportActionID] = {
                originalMessage: {
                    deleted: null,
                },
                message: reportAction.message,
            };
            return val;
        }, {}),
    };

    const optimisticData: OnyxUpdate[] = [];
    const failureData: OnyxUpdate[] = [];

    optimisticData.push(
        optimisticTransactionData,
        ...optimisticTransactionDuplicatesData,
        ...optimisticTransactionViolations,
        expenseReportOptimisticData,
        expenseReportActionsOptimisticData,
    );
    failureData.push(failureTransactionData, ...failureTransactionDuplicatesData, ...failureTransactionViolations, expenseReportFailureData, expenseReportActionsFailureData);

    API.write(WRITE_COMMANDS.TRANSACTION_MERGE, params, {optimisticData, failureData});
}

function updateLastLocationPermissionPrompt() {
    Onyx.set(ONYXKEYS.NVP_LAST_LOCATION_PERMISSION_PROMPT, new Date().toISOString());
}

/** Instead of merging the duplicates, it updates the transaction we want to keep and puts the others on hold without deleting them */
function resolveDuplicates(params: TransactionMergeParams) {
    const originalSelectedTransaction = allTransactions[`${ONYXKEYS.COLLECTION.TRANSACTION}${params.transactionID}`];

    const optimisticTransactionData: OnyxUpdate = {
        onyxMethod: Onyx.METHOD.MERGE,
        key: `${ONYXKEYS.COLLECTION.TRANSACTION}${params.transactionID}`,
        value: {
            ...originalSelectedTransaction,
            billable: params.billable,
            comment: {
                comment: params.comment,
            },
            category: params.category,
            created: params.created,
            currency: params.currency,
            modifiedMerchant: params.merchant,
            reimbursable: params.reimbursable,
            tag: params.tag,
        },
    };

    const failureTransactionData: OnyxUpdate = {
        onyxMethod: Onyx.METHOD.MERGE,
        key: `${ONYXKEYS.COLLECTION.TRANSACTION}${params.transactionID}`,
        // eslint-disable-next-line @typescript-eslint/non-nullable-type-assertion-style
        value: originalSelectedTransaction as OnyxTypes.Transaction,
    };

    const optimisticTransactionViolations: OnyxUpdate[] = [...params.transactionIDList, params.transactionID].map((id) => {
        const violations = allTransactionViolations[`${ONYXKEYS.COLLECTION.TRANSACTION_VIOLATIONS}${id}`] ?? [];
        const newViolation = {name: CONST.VIOLATIONS.HOLD, type: CONST.VIOLATION_TYPES.VIOLATION};
        const updatedViolations = id === params.transactionID ? violations : [...violations, newViolation];
        return {
            onyxMethod: Onyx.METHOD.MERGE,
            key: `${ONYXKEYS.COLLECTION.TRANSACTION_VIOLATIONS}${id}`,
            value: updatedViolations.filter((violation) => violation.name !== CONST.VIOLATIONS.DUPLICATED_TRANSACTION),
        };
    });

    const failureTransactionViolations: OnyxUpdate[] = [...params.transactionIDList, params.transactionID].map((id) => {
        const violations = allTransactionViolations[`${ONYXKEYS.COLLECTION.TRANSACTION_VIOLATIONS}${id}`] ?? [];
        return {
            onyxMethod: Onyx.METHOD.MERGE,
            key: `${ONYXKEYS.COLLECTION.TRANSACTION_VIOLATIONS}${id}`,
            value: violations,
        };
    });

    const iouActionList = getIOUActionForTransactions(params.transactionIDList, params.reportID);
    const transactionThreadReportIDList = iouActionList.map((action) => action?.childReportID);
    const orderedTransactionIDList = iouActionList.map((action) => {
        const message = ReportActionsUtils.getOriginalMessage(action);
        return message?.IOUTransactionID ?? '';
    });

    const optimisticHoldActions: OnyxUpdate[] = [];
    const failureHoldActions: OnyxUpdate[] = [];
    const reportActionIDList: string[] = [];
    const optimisticHoldTransactionActions: OnyxUpdate[] = [];
    const failureHoldTransactionActions: OnyxUpdate[] = [];
    transactionThreadReportIDList.forEach((transactionThreadReportID) => {
        const createdReportAction = ReportUtils.buildOptimisticHoldReportAction();
        reportActionIDList.push(createdReportAction.reportActionID);
        const transactionID = TransactionUtils.getTransactionID(transactionThreadReportID ?? '-1');
        optimisticHoldTransactionActions.push({
            onyxMethod: Onyx.METHOD.MERGE,
            key: `${ONYXKEYS.COLLECTION.TRANSACTION}${transactionID}`,
            value: {
                comment: {
                    hold: createdReportAction.reportActionID,
                },
            },
        });
        failureHoldTransactionActions.push({
            onyxMethod: Onyx.METHOD.MERGE,
            key: `${ONYXKEYS.COLLECTION.TRANSACTION}${transactionID}`,
            value: {
                comment: {
                    hold: null,
                },
            },
        });
        optimisticHoldActions.push({
            onyxMethod: Onyx.METHOD.MERGE,
            key: `${ONYXKEYS.COLLECTION.REPORT_ACTIONS}${transactionThreadReportID}`,
            value: {
                [createdReportAction.reportActionID]: createdReportAction,
            },
        });
        failureHoldActions.push({
            onyxMethod: Onyx.METHOD.MERGE,
            key: `${ONYXKEYS.COLLECTION.REPORT_ACTIONS}${transactionThreadReportID}`,
            value: {
                [createdReportAction.reportActionID]: {
                    errors: ErrorUtils.getMicroSecondOnyxErrorWithTranslationKey('iou.error.genericHoldExpenseFailureMessage'),
                },
            },
        });
    });

    const transactionThreadReportID = getIOUActionForTransactions([params.transactionID], params.reportID).at(0)?.childReportID;
    const optimisticReportAction = ReportUtils.buildOptimisticDismissedViolationReportAction({
        reason: 'manual',
        violationName: CONST.VIOLATIONS.DUPLICATED_TRANSACTION,
    });

    const optimisticReportActionData: OnyxUpdate = {
        onyxMethod: Onyx.METHOD.MERGE,
        key: `${ONYXKEYS.COLLECTION.REPORT_ACTIONS}${transactionThreadReportID}`,
        value: {
            [optimisticReportAction.reportActionID]: optimisticReportAction,
        },
    };

    const failureReportActionData: OnyxUpdate = {
        onyxMethod: Onyx.METHOD.MERGE,
        key: `${ONYXKEYS.COLLECTION.REPORT_ACTIONS}${transactionThreadReportID}`,
        value: {
            [optimisticReportAction.reportActionID]: null,
        },
    };

    const optimisticData: OnyxUpdate[] = [];
    const failureData: OnyxUpdate[] = [];

    optimisticData.push(optimisticTransactionData, ...optimisticTransactionViolations, ...optimisticHoldActions, ...optimisticHoldTransactionActions, optimisticReportActionData);
    failureData.push(failureTransactionData, ...failureTransactionViolations, ...failureHoldActions, ...failureHoldTransactionActions, failureReportActionData);
    const {reportID, transactionIDList, receiptID, ...otherParams} = params;

    const parameters: ResolveDuplicatesParams = {
        ...otherParams,
        reportActionIDList,
        transactionIDList: orderedTransactionIDList,
        dismissedViolationReportActionID: optimisticReportAction.reportActionID,
    };

    API.write(WRITE_COMMANDS.RESOLVE_DUPLICATES, parameters, {optimisticData, failureData});
}

export {
    adjustRemainingSplitShares,
    getNextApproverAccountID,
    approveMoneyRequest,
    canApproveIOU,
    cancelPayment,
    canIOUBePaid,
    cleanUpMoneyRequest,
    clearMoneyRequest,
    completeSplitBill,
    createDistanceRequest,
    createDraftTransaction,
    deleteMoneyRequest,
    deleteTrackExpense,
    detachReceipt,
    dismissHoldUseExplanation,
    getIOURequestPolicyID,
    initMoneyRequest,
    navigateToStartStepIfScanFileCannotBeRead,
    completePaymentOnboarding,
    payInvoice,
    payMoneyRequest,
    putOnHold,
    replaceReceipt,
    requestMoney,
    resetSplitShares,
    savePreferredPaymentMethod,
    sendInvoice,
    sendMoneyElsewhere,
    sendMoneyWithWallet,
    setCustomUnitRateID,
    setDraftSplitTransaction,
    setIndividualShare,
    setMoneyRequestAmount,
    setMoneyRequestAttendees,
    setMoneyRequestBillable,
    setMoneyRequestCategory,
    setMoneyRequestCreated,
    setMoneyRequestCurrency,
    setMoneyRequestDescription,
    setMoneyRequestDistanceRate,
    setMoneyRequestMerchant,
    setMoneyRequestParticipants,
    setMoneyRequestParticipantsFromReport,
    setMoneyRequestPendingFields,
    setMoneyRequestReceipt,
    setMoneyRequestTag,
    setMoneyRequestTaxAmount,
    setMoneyRequestTaxRate,
    setSplitPayer,
    setSplitShares,
    splitBill,
    splitBillAndOpenReport,
    startMoneyRequest,
    startSplitBill,
    submitReport,
    trackExpense,
    unapproveExpenseReport,
    unholdRequest,
    updateMoneyRequestAttendees,
    updateMoneyRequestAmountAndCurrency,
    updateMoneyRequestBillable,
    updateMoneyRequestCategory,
    updateMoneyRequestDate,
    updateMoneyRequestDescription,
    updateMoneyRequestDistance,
    updateMoneyRequestDistanceRate,
    updateMoneyRequestMerchant,
    updateMoneyRequestTag,
    updateMoneyRequestTaxAmount,
    updateMoneyRequestTaxRate,
    mergeDuplicates,
    updateLastLocationPermissionPrompt,
    resolveDuplicates,
    getIOUReportActionToApproveOrPay,
};
export type {GPSPoint as GpsPoint, IOURequestType};<|MERGE_RESOLUTION|>--- conflicted
+++ resolved
@@ -6781,12 +6781,9 @@
     policy: OnyxTypes.OnyxInputOrEntry<OnyxTypes.Policy> | SearchPolicy,
     transactions?: OnyxTypes.Transaction[] | SearchTransaction[],
     onlyShowPayElsewhere = false,
-<<<<<<< HEAD
     shouldCheckApprovedState = true,
-=======
     chatReportRNVP?: OnyxTypes.ReportNameValuePairs,
     invoiceReceiverPolicy?: SearchPolicy,
->>>>>>> e3632a98
 ) {
     const isPolicyExpenseChat = ReportUtils.isPolicyExpenseChat(chatReport);
     const reportNameValuePairs = chatReportRNVP ?? ReportUtils.getReportNameValuePairs(chatReport?.reportID);
