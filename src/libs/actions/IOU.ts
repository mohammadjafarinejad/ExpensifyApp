--- conflicted
+++ resolved
@@ -738,18 +738,6 @@
     callback: (value) => (personalDetailsList = value),
 });
 
-let allReportNameValuePairs: OnyxCollection<OnyxTypes.ReportNameValuePairs>;
-Onyx.connect({
-    key: ONYXKEYS.COLLECTION.REPORT_NAME_VALUE_PAIRS,
-    waitForCollectionCallback: true,
-    callback: (value) => {
-        if (!value) {
-            return;
-        }
-        allReportNameValuePairs = value;
-    },
-});
-
 /**
  * @private
  * After finishing the action in RHP from the Inbox tab, besides dismissing the modal, we should open the report.
@@ -956,17 +944,12 @@
     Onyx.merge(`${ONYXKEYS.COLLECTION.TRANSACTION_DRAFT}${transactionID}`, {billable});
 }
 
-<<<<<<< HEAD
 function setMoneyRequestReimbursable(transactionID: string, reimbursable: boolean) {
     Onyx.merge(`${ONYXKEYS.COLLECTION.TRANSACTION_DRAFT}${transactionID}`, {reimbursable});
 }
 
-function setMoneyRequestParticipants(transactionID: string, participants: Participant[] = []) {
-    Onyx.merge(`${ONYXKEYS.COLLECTION.TRANSACTION_DRAFT}${transactionID}`, {participants});
-=======
 function setMoneyRequestParticipants(transactionID: string, participants: Participant[] = [], shouldUpdateReportID = false) {
     return Onyx.merge(`${ONYXKEYS.COLLECTION.TRANSACTION_DRAFT}${transactionID}`, {participants, reportID: shouldUpdateReportID ? participants.at(0)?.reportID : undefined});
->>>>>>> fe08e217
 }
 
 function setSplitPayer(transactionID: string, payerAccountID: number) {
@@ -8723,11 +8706,7 @@
     const isOpenExpenseReport = isOpenExpenseReportReportUtils(iouReport);
     const isApproved = isReportApproved({report: iouReport});
     const iouSettled = isSettled(iouReport);
-<<<<<<< HEAD
-    const reportNameValuePairs = allReportNameValuePairs?.[`${ONYXKEYS.COLLECTION.REPORT}${iouReport?.reportID}`];
-=======
     const reportNameValuePairs = allReportNameValuePairs?.[`${ONYXKEYS.COLLECTION.REPORT_NAME_VALUE_PAIRS}${iouReport?.reportID}`];
->>>>>>> fe08e217
     const isArchivedExpenseReport = isArchivedReport(reportNameValuePairs);
     const reportTransactions = getReportTransactions(iouReport?.reportID);
     const hasOnlyPendingCardOrScanningTransactions = reportTransactions.length > 0 && reportTransactions.every(isPendingCardOrScanningTransaction);
