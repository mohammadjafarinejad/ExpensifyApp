import {format} from 'date-fns';
import {fastMerge, Str} from 'expensify-common';
import {InteractionManager} from 'react-native';
import type {NullishDeep, OnyxCollection, OnyxEntry, OnyxInputValue, OnyxUpdate} from 'react-native-onyx';
import Onyx from 'react-native-onyx';
import type {PartialDeep, SetRequired, ValueOf} from 'type-fest';
import ReceiptGeneric from '@assets/images/receipt-generic.png';
import * as API from '@libs/API';
import type {
    ApproveMoneyRequestParams,
    CompleteSplitBillParams,
    CreateDistanceRequestParams,
    CreatePerDiemRequestParams,
    CreateWorkspaceParams,
    DeleteMoneyRequestParams,
    DetachReceiptParams,
    PayInvoiceParams,
    PayMoneyRequestParams,
    ReplaceReceiptParams,
    RequestMoneyParams,
    ResolveDuplicatesParams,
    SendInvoiceParams,
    SendMoneyParams,
    SetNameValuePairParams,
    ShareTrackedExpenseParams,
    SplitBillParams,
    StartSplitBillParams,
    SubmitReportParams,
    TrackExpenseParams,
    TransactionMergeParams,
    UnapproveExpenseReportParams,
    UpdateMoneyRequestParams,
} from '@libs/API/parameters';
import {WRITE_COMMANDS} from '@libs/API/types';
import {convertAmountToDisplayString, convertToDisplayString} from '@libs/CurrencyUtils';
import DateUtils from '@libs/DateUtils';
import DistanceRequestUtils from '@libs/DistanceRequestUtils';
import {getMicroSecondOnyxErrorObject, getMicroSecondOnyxErrorWithTranslationKey} from '@libs/ErrorUtils';
import {readFileAsync} from '@libs/fileDownload/FileUtils';
import GoogleTagManager from '@libs/GoogleTagManager';
import {
    calculateAmount as calculateIOUAmount,
    formatCurrentUserToAttendee,
    isMovingTransactionFromTrackExpense as isMovingTransactionFromTrackExpenseIOUUtils,
    navigateToStartMoneyRequestStep,
    updateIOUOwnerAndTotal,
} from '@libs/IOUUtils';
import {formatPhoneNumber} from '@libs/LocalePhoneNumber';
import * as Localize from '@libs/Localize';
import Log from '@libs/Log';
import isSearchTopmostCentralPane from '@libs/Navigation/isSearchTopmostCentralPane';
import Navigation from '@libs/Navigation/Navigation';
import {buildNextStep} from '@libs/NextStepUtils';
import {rand64} from '@libs/NumberUtils';
import {getPersonalDetailsForAccountIDs} from '@libs/OptionsListUtils';
import {getCustomUnitID} from '@libs/PerDiemRequestUtils';
import {getAccountIDsByLogins} from '@libs/PersonalDetailsUtils';
import {addSMSDomainIfPhoneNumber} from '@libs/PhoneNumber';
import {getPerDiemCustomUnit, getPolicy, getSubmitToAccountID, hasDependentTags, isControlPolicy, isPaidGroupPolicy, isPolicyAdmin, isSubmitAndClose} from '@libs/PolicyUtils';
import {
    getAllReportActions,
    getLastVisibleAction,
    getLastVisibleMessage,
    getOriginalMessage,
    getReportAction,
    getReportActionHtml,
    getReportActionMessage,
    getReportActionText,
    getTrackExpenseActionableWhisper,
    isActionableTrackExpense,
    isCreatedAction,
    isDeletedParentAction,
    isMoneyRequestAction,
    isReportPreviewAction,
} from '@libs/ReportActionsUtils';
import type {OptimisticChatReport, OptimisticCreatedReportAction, OptimisticIOUReportAction, OptionData, TransactionDetails} from '@libs/ReportUtils';
import {
    buildOptimisticActionableTrackExpenseWhisper,
    buildOptimisticApprovedReportAction,
    buildOptimisticCancelPaymentReportAction,
    buildOptimisticChatReport,
    buildOptimisticCreatedReportAction,
    buildOptimisticDismissedViolationReportAction,
    buildOptimisticExpenseReport,
    buildOptimisticHoldReportAction,
    buildOptimisticHoldReportActionComment,
    buildOptimisticInvoiceReport,
    buildOptimisticIOUReport,
    buildOptimisticIOUReportAction,
    buildOptimisticModifiedExpenseReportAction,
    buildOptimisticMoneyRequestEntities,
    buildOptimisticMovedTrackedExpenseModifiedReportAction,
    buildOptimisticReportPreview,
    buildOptimisticSubmittedReportAction,
    buildOptimisticUnapprovedReportAction,
    buildOptimisticUnHoldReportAction,
    canBeAutoReimbursed,
    canUserPerformWriteAction as canUserPerformWriteActionReportUtils,
    getAllHeldTransactions as getAllHeldTransactionsReportUtils,
    getApprovalChain,
    getChatByParticipants,
    getDisplayedReportID,
    getInvoiceChatByParticipants,
    getMoneyRequestSpendBreakdown,
    getOptimisticDataForParentReportAction,
    getOutstandingChildRequest,
    getPersonalDetailsForAccountID,
    getReportNameValuePairs,
    getReportOrDraftReport,
    getTransactionDetails,
    hasHeldExpenses as hasHeldExpensesReportUtils,
    hasNonReimbursableTransactions as hasNonReimbursableTransactionsReportUtils,
    isArchivedReport,
    isDraftReport,
    isExpenseReport,
    isIndividualInvoiceRoom,
    isInvoiceReport as isInvoiceReportReportUtils,
    isInvoiceRoom,
    isMoneyRequestReport as isMoneyRequestReportReportUtils,
    isOpenExpenseReport as isOpenExpenseReportReportUtils,
    isOptimisticPersonalDetail,
    isPayAtEndExpenseReport as isPayAtEndExpenseReportReportUtils,
    isPayer as isPayerReportUtils,
    isPolicyExpenseChat as isPolicyExpenseChatReportUtils,
    isReportApproved,
    isSelfDM,
    isSettled,
    isTrackExpenseReport,
    shouldCreateNewMoneyRequestReport as shouldCreateNewMoneyRequestReportReportUtils,
    updateReportPreview,
} from '@libs/ReportUtils';
import {getSession} from '@libs/SessionUtils';
import playSound, {SOUNDS} from '@libs/Sound';
import {shouldRestrictUserBillableActions} from '@libs/SubscriptionUtils';
import {
    allHavePendingRTERViolation,
    buildOptimisticTransaction,
    getAllReportTransactions,
    getAmount,
    getCategoryTaxCodeAndAmount,
    getCurrency,
    getMerchant,
    getTransaction,
    getUpdatedTransaction,
    hasReceipt as hasReceiptTransactionUtils,
    isDistanceRequest as isDistanceRequestTransactionUtils,
    isFetchingWaypointsFromServer,
    isOnHold,
    isPerDiemRequest as isPerDiemRequestTransactionUtils,
    isReceiptBeingScanned as isReceiptBeingScannedTransactionUtils,
    isScanRequest as isScanRequestTransactionUtils,
    shouldShowBrokenConnectionViolation,
} from '@libs/TransactionUtils';
import ViolationsUtils from '@libs/Violations/ViolationsUtils';
import type {IOUAction, IOUType} from '@src/CONST';
import CONST from '@src/CONST';
import ONYXKEYS from '@src/ONYXKEYS';
import ROUTES from '@src/ROUTES';
import type {Route} from '@src/ROUTES';
import type * as OnyxTypes from '@src/types/onyx';
import type {Attendee, Participant, Split} from '@src/types/onyx/IOU';
import type {ErrorFields, Errors} from '@src/types/onyx/OnyxCommon';
import type {PaymentMethodType} from '@src/types/onyx/OriginalMessage';
import type {InvoiceReceiver, InvoiceReceiverType} from '@src/types/onyx/Report';
import type ReportAction from '@src/types/onyx/ReportAction';
import type {OnyxData} from '@src/types/onyx/Request';
import type {SearchPolicy, SearchReport, SearchTransaction} from '@src/types/onyx/SearchResults';
import type {Comment, Receipt, ReceiptSource, Routes, SplitShares, TransactionChanges, TransactionCustomUnit, WaypointCollection} from '@src/types/onyx/Transaction';
import {isEmptyObject} from '@src/types/utils/EmptyObject';
import {clearByKey as clearPdfByOnyxKey} from './CachedPDFPaths';
import {buildOptimisticPolicyRecentlyUsedCategories} from './Policy/Category';
import {buildOptimisticPolicyRecentlyUsedDestinations} from './Policy/PerDiem';
import {buildOptimisticRecentlyUsedCurrencies, buildPolicyData, generatePolicyID} from './Policy/Policy';
import {buildOptimisticPolicyRecentlyUsedTags} from './Policy/Tag';
import {completeOnboarding, getCurrentUserAccountID, notifyNewAction} from './Report';
import {getRecentWaypoints, sanitizeRecentWaypoints} from './Transaction';
import {removeDraftTransaction} from './TransactionEdit';

type IOURequestType = ValueOf<typeof CONST.IOU.REQUEST_TYPE>;

type OneOnOneIOUReport = OnyxTypes.Report | undefined | null;

type MoneyRequestInformation = {
    payerAccountID: number;
    payerEmail: string;
    iouReport: OnyxTypes.Report;
    chatReport: OnyxTypes.Report;
    transaction: OnyxTypes.Transaction;
    iouAction: OptimisticIOUReportAction;
    createdChatReportActionID?: string;
    createdIOUReportActionID?: string;
    reportPreviewAction: OnyxTypes.ReportAction;
    transactionThreadReportID: string;
    createdReportActionIDForThread: string | undefined;
    onyxData: OnyxData;
};

type TrackExpenseInformation = {
    createdWorkspaceParams?: CreateWorkspaceParams;
    iouReport?: OnyxTypes.Report;
    chatReport: OnyxTypes.Report;
    transaction: OnyxTypes.Transaction;
    iouAction: OptimisticIOUReportAction;
    createdChatReportActionID?: string;
    createdIOUReportActionID?: string;
    reportPreviewAction?: OnyxTypes.ReportAction;
    transactionThreadReportID: string;
    createdReportActionIDForThread: string | undefined;
    actionableWhisperReportActionIDParam?: string;
    onyxData: OnyxData;
};
<<<<<<< HEAD
type CategorizeTrackedExpenseTransactionParams = {
    transactionID: string | undefined;
=======
type TrackedExpenseTransactionParams = {
    transactionID: string;
>>>>>>> f28696a2
    amount: number;
    currency: string;
    comment: string;
    merchant: string;
    created: string;
    taxCode: string;
    taxAmount: number;
    category?: string;
    tag?: string;
    billable?: boolean;
    receipt?: Receipt;
};
<<<<<<< HEAD
type CategorizeTrackedExpensePolicyParams = {
    policyID: string | undefined;
    isDraftPolicy: boolean;
};
type CategorizeTrackedExpenseReportInformation = {
    moneyRequestPreviewReportActionID: string | undefined;
    moneyRequestReportID: string | undefined;
    moneyRequestCreatedReportActionID: string | undefined;
=======
type TrackedExpensePolicyParams = {
    policyID: string;
    isDraftPolicy?: boolean;
};
type TrackedExpenseReportInformation = {
    moneyRequestPreviewReportActionID: string;
    moneyRequestReportID: string;
    moneyRequestCreatedReportActionID: string;
>>>>>>> f28696a2
    actionableWhisperReportActionID: string;
    linkedTrackedExpenseReportAction: OnyxTypes.ReportAction;
    linkedTrackedExpenseReportID: string;
    transactionThreadReportID: string | undefined;
    reportPreviewReportActionID: string | undefined;
};
type TrackedExpenseParams = {
    onyxData?: OnyxData;
    reportInformation: TrackedExpenseReportInformation;
    transactionParams: TrackedExpenseTransactionParams;
    policyParams: TrackedExpensePolicyParams;
    createdWorkspaceParams?: CreateWorkspaceParams;
};

type SendInvoiceInformation = {
    senderWorkspaceID: string | undefined;
    receiver: Partial<OnyxTypes.PersonalDetails>;
    invoiceRoom: OnyxTypes.Report;
    createdChatReportActionID: string;
    invoiceReportID: string;
    reportPreviewReportActionID: string;
    transactionID: string;
    transactionThreadReportID: string;
    createdIOUReportActionID: string;
    createdReportActionIDForThread: string | undefined;
    reportActionID: string;
    onyxData: OnyxData;
};

type SplitData = {
    chatReportID: string;
    transactionID: string;
    reportActionID: string;
    policyID?: string;
    createdReportActionID?: string;
    chatType?: string;
};

type SplitsAndOnyxData = {
    splitData: SplitData;
    splits: Split[];
    onyxData: OnyxData;
};

type UpdateMoneyRequestData = {
    params: UpdateMoneyRequestParams;
    onyxData: OnyxData;
};

type PayMoneyRequestData = {
    params: PayMoneyRequestParams & Partial<PayInvoiceParams>;
    optimisticData: OnyxUpdate[];
    successData: OnyxUpdate[];
    failureData: OnyxUpdate[];
};

type SendMoneyParamsData = {
    params: SendMoneyParams;
    optimisticData: OnyxUpdate[];
    successData: OnyxUpdate[];
    failureData: OnyxUpdate[];
};

type GPSPoint = {
    lat: number;
    long: number;
};

type RequestMoneyTransactionParams = {
    attendees?: Attendee[];
    amount: number;
    currency: string;
    comment?: string;
    receipt?: Receipt;
    category?: string;
    tag?: string;
    taxCode?: string;
    taxAmount?: number;
    billable?: boolean;
    merchant: string;
    created: string;
    actionableWhisperReportActionID?: string;
    linkedTrackedExpenseReportAction?: OnyxTypes.ReportAction;
    linkedTrackedExpenseReportID?: string;
};

type PerDiemExpenseTransactionParams = {
    currency: string;
    comment?: string;
    category?: string;
    tag?: string;
    created: string;
    customUnit: TransactionCustomUnit;
};

type RequestMoneyPolicyParams = {
    policy?: OnyxEntry<OnyxTypes.Policy>;
    policyTagList?: OnyxEntry<OnyxTypes.PolicyTagLists>;
    policyCategories?: OnyxEntry<OnyxTypes.PolicyCategories>;
};

type RequestMoneyParticipantParams = {
    payeeEmail: string | undefined;
    payeeAccountID: number;
    participant: Participant;
};

type PerDiemExpenseInformation = {
    report: OnyxEntry<OnyxTypes.Report>;
    participantParams: RequestMoneyParticipantParams;
    policyParams?: RequestMoneyPolicyParams;
    transactionParams: PerDiemExpenseTransactionParams;
};

type PerDiemExpenseInformationParams = {
    parentChatReport: OnyxEntry<OnyxTypes.Report>;
    transactionParams: PerDiemExpenseTransactionParams;
    participantParams: RequestMoneyParticipantParams;
    policyParams?: RequestMoneyPolicyParams;
    moneyRequestReportID?: string;
};

type RequestMoneyInformation = {
    report: OnyxEntry<OnyxTypes.Report>;
    participantParams: RequestMoneyParticipantParams;
    policyParams?: RequestMoneyPolicyParams;
    gpsPoints?: GPSPoint;
    action?: IOUAction;
    reimbursible?: boolean;
    transactionParams: RequestMoneyTransactionParams;
};

type MoneyRequestInformationParams = {
    parentChatReport: OnyxEntry<OnyxTypes.Report>;
    transactionParams: RequestMoneyTransactionParams;
    participantParams: RequestMoneyParticipantParams;
    policyParams?: RequestMoneyPolicyParams;
    moneyRequestReportID?: string;
    existingTransactionID?: string;
    existingTransaction?: OnyxEntry<OnyxTypes.Transaction>;
};

type MoneyRequestOptimisticParams = {
    chat: {
        report: OnyxTypes.OnyxInputOrEntry<OnyxTypes.Report>;
        createdAction: OptimisticCreatedReportAction;
        reportPreviewAction: ReportAction;
    };
    iou: {
        report: OnyxTypes.Report;
        createdAction: OptimisticCreatedReportAction;
        action: OptimisticIOUReportAction;
    };
    transactionParams: {
        transaction: OnyxTypes.Transaction;
        transactionThreadReport: OptimisticChatReport | null;
        transactionThreadCreatedReportAction: OptimisticCreatedReportAction | null;
    };
    policyRecentlyUsed: {
        categories?: string[];
        tags?: OnyxTypes.RecentlyUsedTags;
        currencies?: string[];
        destinations?: string[];
    };
    personalDetailListAction?: OnyxTypes.PersonalDetailsList;
    nextStep?: OnyxTypes.ReportNextStep | null;
};

type BuildOnyxDataForMoneyRequestParams = {
    isNewChatReport: boolean;
    shouldCreateNewMoneyRequestReport: boolean;
    isOneOnOneSplit?: boolean;
    existingTransactionThreadReportID?: string;
    policyParams?: RequestMoneyPolicyParams;
    optimisticParams: MoneyRequestOptimisticParams;
};

type DistanceRequestTransactionParams = {
    comment: string;
    created: string;
    category?: string;
    tag?: string;
    taxCode?: string;
    taxAmount?: number;
    amount: number;
    currency: string;
    merchant: string;
    billable?: boolean;
    validWaypoints: WaypointCollection;
    customUnitRateID?: string;
    splitShares?: SplitShares;
};
type CreateDistanceRequestInformation = {
    report: OnyxEntry<OnyxTypes.Report>;
    participants: Participant[];
    currentUserLogin?: string;
    currentUserAccountID?: number;
    iouType?: ValueOf<typeof CONST.IOU.TYPE>;
    existingTransaction?: OnyxEntry<OnyxTypes.Transaction>;
    transactionParams: DistanceRequestTransactionParams;
    policyParams?: RequestMoneyPolicyParams;
};

let allPersonalDetails: OnyxTypes.PersonalDetailsList = {};
Onyx.connect({
    key: ONYXKEYS.PERSONAL_DETAILS_LIST,
    callback: (value) => {
        allPersonalDetails = value ?? {};
    },
});

let allTransactions: NonNullable<OnyxCollection<OnyxTypes.Transaction>> = {};
Onyx.connect({
    key: ONYXKEYS.COLLECTION.TRANSACTION,
    waitForCollectionCallback: true,
    callback: (value) => {
        if (!value) {
            allTransactions = {};
            return;
        }

        allTransactions = value;
    },
});

let allTransactionDrafts: NonNullable<OnyxCollection<OnyxTypes.Transaction>> = {};
Onyx.connect({
    key: ONYXKEYS.COLLECTION.TRANSACTION_DRAFT,
    waitForCollectionCallback: true,
    callback: (value) => {
        allTransactionDrafts = value ?? {};
    },
});

let allTransactionViolations: NonNullable<OnyxCollection<OnyxTypes.TransactionViolations>> = {};
Onyx.connect({
    key: ONYXKEYS.COLLECTION.TRANSACTION_VIOLATIONS,
    waitForCollectionCallback: true,
    callback: (value) => {
        if (!value) {
            allTransactionViolations = {};
            return;
        }

        allTransactionViolations = value;
    },
});

let allDraftSplitTransactions: NonNullable<OnyxCollection<OnyxTypes.Transaction>> = {};
Onyx.connect({
    key: ONYXKEYS.COLLECTION.SPLIT_TRANSACTION_DRAFT,
    waitForCollectionCallback: true,
    callback: (value) => {
        allDraftSplitTransactions = value ?? {};
    },
});

let allNextSteps: NonNullable<OnyxCollection<OnyxTypes.ReportNextStep>> = {};
Onyx.connect({
    key: ONYXKEYS.COLLECTION.NEXT_STEP,
    waitForCollectionCallback: true,
    callback: (value) => {
        allNextSteps = value ?? {};
    },
});

let allReports: OnyxCollection<OnyxTypes.Report>;
Onyx.connect({
    key: ONYXKEYS.COLLECTION.REPORT,
    waitForCollectionCallback: true,
    callback: (value) => {
        allReports = value;
    },
});

let userAccountID = -1;
let currentUserEmail = '';
Onyx.connect({
    key: ONYXKEYS.SESSION,
    callback: (value) => {
        currentUserEmail = value?.email ?? '';
        userAccountID = value?.accountID ?? CONST.DEFAULT_NUMBER_ID;
    },
});

let currentUserPersonalDetails: OnyxEntry<OnyxTypes.PersonalDetails>;
Onyx.connect({
    key: ONYXKEYS.PERSONAL_DETAILS_LIST,
    callback: (value) => {
        currentUserPersonalDetails = value?.[userAccountID] ?? undefined;
    },
});

let currentDate: OnyxEntry<string> = '';
Onyx.connect({
    key: ONYXKEYS.CURRENT_DATE,
    callback: (value) => {
        currentDate = value;
    },
});

let quickAction: OnyxEntry<OnyxTypes.QuickAction> = {};
Onyx.connect({
    key: ONYXKEYS.NVP_QUICK_ACTION_GLOBAL_CREATE,
    callback: (value) => {
        quickAction = value;
    },
});

let allReportActions: OnyxCollection<OnyxTypes.ReportActions>;
Onyx.connect({
    key: ONYXKEYS.COLLECTION.REPORT_ACTIONS,
    waitForCollectionCallback: true,
    callback: (actions) => {
        if (!actions) {
            return;
        }
        allReportActions = actions;
    },
});

let activePolicyID: OnyxEntry<string>;
Onyx.connect({
    key: ONYXKEYS.NVP_ACTIVE_POLICY_ID,
    callback: (value) => (activePolicyID = value),
});

let introSelected: OnyxEntry<OnyxTypes.IntroSelected>;
Onyx.connect({
    key: ONYXKEYS.NVP_INTRO_SELECTED,
    callback: (value) => (introSelected = value),
});

let personalDetailsList: OnyxEntry<OnyxTypes.PersonalDetailsList>;
Onyx.connect({
    key: ONYXKEYS.PERSONAL_DETAILS_LIST,
    callback: (value) => (personalDetailsList = value),
});

/**
 * Find the report preview action from given chat report and iou report
 */
function getReportPreviewAction(chatReportID: string | undefined, iouReportID: string | undefined): OnyxInputValue<ReportAction<typeof CONST.REPORT.ACTIONS.TYPE.REPORT_PREVIEW>> {
    const reportActions = allReportActions?.[`${ONYXKEYS.COLLECTION.REPORT_ACTIONS}${chatReportID}`] ?? {};

    // Find the report preview action from the chat report
    return (
        Object.values(reportActions).find(
            (reportAction): reportAction is ReportAction<typeof CONST.REPORT.ACTIONS.TYPE.REPORT_PREVIEW> =>
                reportAction && isReportPreviewAction(reportAction) && getOriginalMessage(reportAction)?.linkedReportID === iouReportID,
        ) ?? null
    );
}

/**
 * Initialize expense info
 * @param reportID to attach the transaction to
 * @param policy
 * @param isFromGlobalCreate
 * @param iouRequestType one of manual/scan/distance
 */
function initMoneyRequest(
    reportID: string,
    policy: OnyxEntry<OnyxTypes.Policy>,
    isFromGlobalCreate: boolean,
    currentIouRequestType: IOURequestType | undefined,
    newIouRequestType: IOURequestType,
) {
    // Generate a brand new transactionID
    const newTransactionID = CONST.IOU.OPTIMISTIC_TRANSACTION_ID;
    const currency = policy?.outputCurrency ?? currentUserPersonalDetails?.localCurrencyCode ?? CONST.CURRENCY.USD;
    // Disabling this line since currentDate can be an empty string
    // eslint-disable-next-line @typescript-eslint/prefer-nullish-coalescing
    const created = currentDate || format(new Date(), 'yyyy-MM-dd');

    // in case we have to re-init money request, but the IOU request type is the same with the old draft transaction,
    // we should keep most of the existing data by using the ONYX MERGE operation
    if (currentIouRequestType === newIouRequestType) {
        // so, we just need to update the reportID, isFromGlobalCreate, created, currency
        Onyx.merge(`${ONYXKEYS.COLLECTION.TRANSACTION_DRAFT}${newTransactionID}`, {
            reportID,
            isFromGlobalCreate,
            created,
            currency,
            transactionID: newTransactionID,
        });
        return;
    }

    const comment: Comment = {};
    let requestCategory: string | null = null;

    // Add initial empty waypoints when starting a distance expense
    if (newIouRequestType === CONST.IOU.REQUEST_TYPE.DISTANCE) {
        comment.waypoints = {
            waypoint0: {keyForList: 'start_waypoint'},
            waypoint1: {keyForList: 'stop_waypoint'},
        };
        if (!isFromGlobalCreate) {
            const customUnitRateID = DistanceRequestUtils.getCustomUnitRateID(reportID);
            comment.customUnit = {customUnitRateID};
        }
    }

    if (newIouRequestType === CONST.IOU.REQUEST_TYPE.PER_DIEM) {
        comment.customUnit = {
            attributes: {
                dates: {
                    start: DateUtils.getStartOfToday(),
                    end: DateUtils.getStartOfToday(),
                },
            },
        };
        if (!isFromGlobalCreate) {
            const {customUnitID, category} = getCustomUnitID(reportID);
            comment.customUnit = {...comment.customUnit, customUnitID};
            requestCategory = category ?? null;
        }
    }

    // Store the transaction in Onyx and mark it as not saved so it can be cleaned up later
    // Use set() here so that there is no way that data will be leaked between objects when it gets reset
    Onyx.set(`${ONYXKEYS.COLLECTION.TRANSACTION_DRAFT}${newTransactionID}`, {
        amount: 0,
        attendees: formatCurrentUserToAttendee(currentUserPersonalDetails, reportID),
        comment,
        created,
        currency,
        category: requestCategory,
        iouRequestType: newIouRequestType,
        reportID,
        transactionID: newTransactionID,
        isFromGlobalCreate,
        merchant: CONST.TRANSACTION.PARTIAL_TRANSACTION_MERCHANT,
        splitPayerAccountIDs: currentUserPersonalDetails ? [currentUserPersonalDetails.accountID] : undefined,
    });
}

function createDraftTransaction(transaction: OnyxTypes.Transaction) {
    if (!transaction) {
        return;
    }

    const newTransaction = {
        ...transaction,
    };

    Onyx.set(`${ONYXKEYS.COLLECTION.TRANSACTION_DRAFT}${transaction.transactionID}`, newTransaction);
}

function clearMoneyRequest(transactionID: string, skipConfirmation = false) {
    Onyx.set(`${ONYXKEYS.COLLECTION.SKIP_CONFIRMATION}${transactionID}`, skipConfirmation);
    Onyx.set(`${ONYXKEYS.COLLECTION.TRANSACTION_DRAFT}${transactionID}`, null);
}

function startMoneyRequest(iouType: ValueOf<typeof CONST.IOU.TYPE>, reportID: string, requestType?: IOURequestType, skipConfirmation = false) {
    clearMoneyRequest(CONST.IOU.OPTIMISTIC_TRANSACTION_ID, skipConfirmation);
    switch (requestType) {
        case CONST.IOU.REQUEST_TYPE.MANUAL:
            Navigation.navigate(ROUTES.MONEY_REQUEST_CREATE_TAB_MANUAL.getRoute(CONST.IOU.ACTION.CREATE, iouType, CONST.IOU.OPTIMISTIC_TRANSACTION_ID, reportID));
            return;
        case CONST.IOU.REQUEST_TYPE.SCAN:
            Navigation.navigate(ROUTES.MONEY_REQUEST_CREATE_TAB_SCAN.getRoute(CONST.IOU.ACTION.CREATE, iouType, CONST.IOU.OPTIMISTIC_TRANSACTION_ID, reportID));
            return;
        case CONST.IOU.REQUEST_TYPE.DISTANCE:
            Navigation.navigate(ROUTES.MONEY_REQUEST_CREATE_TAB_DISTANCE.getRoute(CONST.IOU.ACTION.CREATE, iouType, CONST.IOU.OPTIMISTIC_TRANSACTION_ID, reportID));
            return;
        default:
            Navigation.navigate(ROUTES.MONEY_REQUEST_CREATE.getRoute(CONST.IOU.ACTION.CREATE, iouType, CONST.IOU.OPTIMISTIC_TRANSACTION_ID, reportID));
    }
}

function setMoneyRequestAmount(transactionID: string, amount: number, currency: string, shouldShowOriginalAmount = false) {
    Onyx.merge(`${ONYXKEYS.COLLECTION.TRANSACTION_DRAFT}${transactionID}`, {amount, currency, shouldShowOriginalAmount});
}

function setMoneyRequestCreated(transactionID: string, created: string, isDraft: boolean) {
    Onyx.merge(`${isDraft ? ONYXKEYS.COLLECTION.TRANSACTION_DRAFT : ONYXKEYS.COLLECTION.TRANSACTION}${transactionID}`, {created});
}

function setMoneyRequestDateAttribute(transactionID: string, start: string, end: string) {
    Onyx.merge(`${ONYXKEYS.COLLECTION.TRANSACTION_DRAFT}${transactionID}`, {comment: {customUnit: {attributes: {dates: {start, end}}}}});
}

function setMoneyRequestCurrency(transactionID: string, currency: string, isEditing = false) {
    const fieldToUpdate = isEditing ? 'modifiedCurrency' : 'currency';
    Onyx.merge(`${ONYXKEYS.COLLECTION.TRANSACTION_DRAFT}${transactionID}`, {[fieldToUpdate]: currency});
}

function setMoneyRequestDescription(transactionID: string, comment: string, isDraft: boolean) {
    Onyx.merge(`${isDraft ? ONYXKEYS.COLLECTION.TRANSACTION_DRAFT : ONYXKEYS.COLLECTION.TRANSACTION}${transactionID}`, {comment: {comment: comment.trim()}});
}

function setMoneyRequestMerchant(transactionID: string, merchant: string, isDraft: boolean) {
    Onyx.merge(`${isDraft ? ONYXKEYS.COLLECTION.TRANSACTION_DRAFT : ONYXKEYS.COLLECTION.TRANSACTION}${transactionID}`, {merchant});
}

function setMoneyRequestAttendees(transactionID: string, attendees: Attendee[], isDraft: boolean) {
    Onyx.merge(`${isDraft ? ONYXKEYS.COLLECTION.TRANSACTION_DRAFT : ONYXKEYS.COLLECTION.TRANSACTION}${transactionID}`, {attendees});
}

function setMoneyRequestPendingFields(transactionID: string, pendingFields: OnyxTypes.Transaction['pendingFields']) {
    Onyx.merge(`${ONYXKEYS.COLLECTION.TRANSACTION_DRAFT}${transactionID}`, {pendingFields});
}

function setMoneyRequestCategory(transactionID: string, category: string, policyID?: string) {
    Onyx.merge(`${ONYXKEYS.COLLECTION.TRANSACTION_DRAFT}${transactionID}`, {category});
    if (!policyID) {
        setMoneyRequestTaxRate(transactionID, '');
        setMoneyRequestTaxAmount(transactionID, null);
        return;
    }
    const transaction = allTransactionDrafts[`${ONYXKEYS.COLLECTION.TRANSACTION_DRAFT}${transactionID}`];
    const {categoryTaxCode, categoryTaxAmount} = getCategoryTaxCodeAndAmount(category, transaction, getPolicy(policyID));
    if (categoryTaxCode && categoryTaxAmount !== undefined) {
        setMoneyRequestTaxRate(transactionID, categoryTaxCode);
        setMoneyRequestTaxAmount(transactionID, categoryTaxAmount);
    }
}

function setMoneyRequestTag(transactionID: string, tag: string) {
    Onyx.merge(`${ONYXKEYS.COLLECTION.TRANSACTION_DRAFT}${transactionID}`, {tag});
}

function setMoneyRequestBillable(transactionID: string, billable: boolean) {
    Onyx.merge(`${ONYXKEYS.COLLECTION.TRANSACTION_DRAFT}${transactionID}`, {billable});
}

function setMoneyRequestParticipants(transactionID: string, participants: Participant[] = []) {
    Onyx.merge(`${ONYXKEYS.COLLECTION.TRANSACTION_DRAFT}${transactionID}`, {participants});
}

function setSplitPayer(transactionID: string, payerAccountID: number) {
    Onyx.merge(`${ONYXKEYS.COLLECTION.TRANSACTION_DRAFT}${transactionID}`, {splitPayerAccountIDs: [payerAccountID]});
}

function setMoneyRequestReceipt(transactionID: string, source: string, filename: string, isDraft: boolean, type?: string) {
    Onyx.merge(`${isDraft ? ONYXKEYS.COLLECTION.TRANSACTION_DRAFT : ONYXKEYS.COLLECTION.TRANSACTION}${transactionID}`, {
        receipt: {source, type: type ?? ''},
        filename,
    });
}

/**
 * Set custom unit rateID for the transaction draft
 */
function setCustomUnitRateID(transactionID: string, customUnitRateID: string | undefined) {
    Onyx.merge(`${ONYXKEYS.COLLECTION.TRANSACTION_DRAFT}${transactionID}`, {comment: {customUnit: {customUnitRateID}}});
}

/**
 * Set custom unit ID for the transaction draft
 */
function setCustomUnitID(transactionID: string, customUnitID: string) {
    Onyx.merge(`${ONYXKEYS.COLLECTION.TRANSACTION_DRAFT}${transactionID}`, {comment: {customUnit: {customUnitID}}});
}

function removeSubrate(transaction: OnyxEntry<OnyxTypes.Transaction>, currentIndex: string) {
    // Index comes from the route params and is a string
    const index = Number(currentIndex);
    if (index === -1) {
        return;
    }
    const existingSubrates = transaction?.comment?.customUnit?.subRates ?? [];

    const newSubrates = [...existingSubrates];
    newSubrates.splice(index, 1);

    // Onyx.merge won't remove the null nested object values, this is a workaround
    // to remove nested keys while also preserving other object keys
    // Doing a deep clone of the transaction to avoid mutating the original object and running into a cache issue when using Onyx.set
    const newTransaction: OnyxTypes.Transaction = {
        // eslint-disable-next-line @typescript-eslint/non-nullable-type-assertion-style
        ...(transaction as OnyxTypes.Transaction),
        comment: {
            ...transaction?.comment,
            customUnit: {
                ...transaction?.comment?.customUnit,
                subRates: newSubrates,
                quantity: null,
            },
        },
    };

    Onyx.set(`${ONYXKEYS.COLLECTION.TRANSACTION_DRAFT}${transaction?.transactionID}`, newTransaction);
}

function updateSubrate(transaction: OnyxEntry<OnyxTypes.Transaction>, currentIndex: string, quantity: number, id: string, name: string, rate: number) {
    // Index comes from the route params and is a string
    const index = Number(currentIndex);
    if (index === -1) {
        return;
    }
    const existingSubrates = transaction?.comment?.customUnit?.subRates ?? [];

    if (index >= existingSubrates.length) {
        return;
    }

    const newSubrates = [...existingSubrates];
    newSubrates.splice(index, 1, {quantity, id, name, rate});

    // Onyx.merge won't remove the null nested object values, this is a workaround
    // to remove nested keys while also preserving other object keys
    // Doing a deep clone of the transaction to avoid mutating the original object and running into a cache issue when using Onyx.set
    const newTransaction: OnyxTypes.Transaction = {
        // eslint-disable-next-line @typescript-eslint/non-nullable-type-assertion-style
        ...(transaction as OnyxTypes.Transaction),
        comment: {
            ...transaction?.comment,
            customUnit: {
                ...transaction?.comment?.customUnit,
                subRates: newSubrates,
                quantity: null,
            },
        },
    };

    Onyx.set(`${ONYXKEYS.COLLECTION.TRANSACTION_DRAFT}${transaction?.transactionID}`, newTransaction);
}

function clearSubrates(transactionID: string) {
    Onyx.merge(`${ONYXKEYS.COLLECTION.TRANSACTION_DRAFT}${transactionID}`, {comment: {customUnit: {subRates: []}}});
}

function addSubrate(transaction: OnyxEntry<OnyxTypes.Transaction>, currentIndex: string, quantity: number, id: string, name: string, rate: number) {
    // Index comes from the route params and is a string
    const index = Number(currentIndex);
    if (index === -1) {
        return;
    }
    const existingSubrates = transaction?.comment?.customUnit?.subRates ?? [];

    if (index !== existingSubrates.length) {
        return;
    }

    const newSubrates = [...existingSubrates];
    newSubrates.push({quantity, id, name, rate});

    // Onyx.merge won't remove the null nested object values, this is a workaround
    // to remove nested keys while also preserving other object keys
    // Doing a deep clone of the transaction to avoid mutating the original object and running into a cache issue when using Onyx.set
    const newTransaction: OnyxTypes.Transaction = {
        // eslint-disable-next-line @typescript-eslint/non-nullable-type-assertion-style
        ...(transaction as OnyxTypes.Transaction),
        comment: {
            ...transaction?.comment,
            customUnit: {
                ...transaction?.comment?.customUnit,
                subRates: newSubrates,
                quantity: null,
            },
        },
    };

    Onyx.set(`${ONYXKEYS.COLLECTION.TRANSACTION_DRAFT}${transaction?.transactionID}`, newTransaction);
}

/** Set the distance rate of a new  transaction */
function setMoneyRequestDistanceRate(transactionID: string, rateID: string, policyID: string, isDraft: boolean) {
    Onyx.merge(ONYXKEYS.NVP_LAST_SELECTED_DISTANCE_RATES, {[policyID]: rateID});
    Onyx.merge(`${isDraft ? ONYXKEYS.COLLECTION.TRANSACTION_DRAFT : ONYXKEYS.COLLECTION.TRANSACTION}${transactionID}`, {comment: {customUnit: {customUnitRateID: rateID}}});
}

/** Helper function to get the receipt error for expenses, or the generic error if there's no receipt */
function getReceiptError(receipt: OnyxEntry<Receipt>, filename?: string, isScanRequest = true, errorKey?: number): Errors | ErrorFields {
    return isEmptyObject(receipt) || !isScanRequest
        ? getMicroSecondOnyxErrorWithTranslationKey('iou.error.genericCreateFailureMessage', errorKey)
        : getMicroSecondOnyxErrorObject({error: CONST.IOU.RECEIPT_ERROR, source: receipt.source?.toString() ?? '', filename: filename ?? ''}, errorKey);
}

/** Helper function to get optimistic fields violations onyx data */
function getFieldViolationsOnyxData(iouReport: OnyxTypes.Report): SetRequired<OnyxData, 'optimisticData' | 'failureData'> {
    const missingFields: OnyxTypes.ReportFieldsViolations = {};
    const excludedFields = Object.values(CONST.REPORT_VIOLATIONS_EXCLUDED_FIELDS) as string[];

    Object.values(iouReport.fieldList ?? {}).forEach((field) => {
        if (excludedFields.includes(field.fieldID) || !!field.value || !!field.defaultValue) {
            return;
        }
        // in case of missing field violation the empty object is indicator.
        missingFields[field.fieldID] = {};
    });

    return {
        optimisticData: [
            {
                onyxMethod: Onyx.METHOD.SET,
                key: `${ONYXKEYS.COLLECTION.REPORT_VIOLATIONS}${iouReport.reportID}`,
                value: {
                    fieldRequired: missingFields,
                },
            },
        ],
        failureData: [
            {
                onyxMethod: Onyx.METHOD.SET,
                key: `${ONYXKEYS.COLLECTION.REPORT_VIOLATIONS}${iouReport.reportID}`,
                value: null,
            },
        ],
    };
}

/** Builds the Onyx data for an expense */
function buildOnyxDataForMoneyRequest(moneyRequestParams: BuildOnyxDataForMoneyRequestParams): [OnyxUpdate[], OnyxUpdate[], OnyxUpdate[]] {
    const {isNewChatReport, shouldCreateNewMoneyRequestReport, isOneOnOneSplit = false, existingTransactionThreadReportID, policyParams = {}, optimisticParams} = moneyRequestParams;
    const {policy, policyCategories, policyTagList} = policyParams;
    const {
        chat,
        iou,
        transactionParams: {transaction, transactionThreadReport, transactionThreadCreatedReportAction},
        policyRecentlyUsed,
        personalDetailListAction,
        nextStep,
    } = optimisticParams;

    const isScanRequest = isScanRequestTransactionUtils(transaction);
    const isPerDiemRequest = isPerDiemRequestTransactionUtils(transaction);
    const outstandingChildRequest = getOutstandingChildRequest(iou.report);
    const clearedPendingFields = Object.fromEntries(Object.keys(transaction.pendingFields ?? {}).map((key) => [key, null]));
    const optimisticData: OnyxUpdate[] = [];
    const successData: OnyxUpdate[] = [];
    let newQuickAction: ValueOf<typeof CONST.QUICK_ACTIONS> = isScanRequest ? CONST.QUICK_ACTIONS.REQUEST_SCAN : CONST.QUICK_ACTIONS.REQUEST_MANUAL;
    if (isDistanceRequestTransactionUtils(transaction)) {
        newQuickAction = CONST.QUICK_ACTIONS.REQUEST_DISTANCE;
    }
    const existingTransactionThreadReport = allReports?.[`${ONYXKEYS.COLLECTION.REPORT}${existingTransactionThreadReportID}`] ?? null;

    if (chat.report) {
        optimisticData.push({
            // Use SET for new reports because it doesn't exist yet, is faster and we need the data to be available when we navigate to the chat page
            onyxMethod: isNewChatReport ? Onyx.METHOD.SET : Onyx.METHOD.MERGE,
            key: `${ONYXKEYS.COLLECTION.REPORT}${chat.report.reportID}`,
            value: {
                ...chat.report,
                lastReadTime: DateUtils.getDBTime(),
                iouReportID: iou.report.reportID,
                ...outstandingChildRequest,
                ...(isNewChatReport ? {pendingFields: {createChat: CONST.RED_BRICK_ROAD_PENDING_ACTION.ADD}} : {}),
            },
        });
    }

    optimisticData.push(
        {
            onyxMethod: shouldCreateNewMoneyRequestReport ? Onyx.METHOD.SET : Onyx.METHOD.MERGE,
            key: `${ONYXKEYS.COLLECTION.REPORT}${iou.report.reportID}`,
            value: {
                ...iou.report,
                lastMessageText: getReportActionText(iou.action),
                lastMessageHtml: getReportActionHtml(iou.action),
                lastVisibleActionCreated: iou.action.created,
                pendingFields: {
                    ...(shouldCreateNewMoneyRequestReport ? {createChat: CONST.RED_BRICK_ROAD_PENDING_ACTION.ADD} : {preview: CONST.RED_BRICK_ROAD_PENDING_ACTION.UPDATE}),
                },
            },
        },
        {
            onyxMethod: Onyx.METHOD.SET,
            key: `${ONYXKEYS.COLLECTION.TRANSACTION}${transaction.transactionID}`,
            value: transaction,
        },
        isNewChatReport
            ? {
                  onyxMethod: Onyx.METHOD.SET,
                  key: `${ONYXKEYS.COLLECTION.REPORT_ACTIONS}${chat.report?.reportID}`,
                  value: {
                      [chat.createdAction.reportActionID]: chat.createdAction,
                      [chat.reportPreviewAction.reportActionID]: chat.reportPreviewAction,
                  },
              }
            : {
                  onyxMethod: Onyx.METHOD.MERGE,
                  key: `${ONYXKEYS.COLLECTION.REPORT_ACTIONS}${chat.report?.reportID}`,
                  value: {
                      [chat.reportPreviewAction.reportActionID]: chat.reportPreviewAction,
                  },
              },
        shouldCreateNewMoneyRequestReport
            ? {
                  onyxMethod: Onyx.METHOD.SET,
                  key: `${ONYXKEYS.COLLECTION.REPORT_ACTIONS}${iou.report.reportID}`,
                  value: {
                      [iou.createdAction.reportActionID]: iou.createdAction as OnyxTypes.ReportAction,
                      [iou.action.reportActionID]: iou.action as OnyxTypes.ReportAction,
                  },
              }
            : {
                  onyxMethod: Onyx.METHOD.MERGE,
                  key: `${ONYXKEYS.COLLECTION.REPORT_ACTIONS}${iou.report.reportID}`,
                  value: {
                      [iou.action.reportActionID]: iou.action as OnyxTypes.ReportAction,
                  },
              },
        {
            onyxMethod: Onyx.METHOD.MERGE,
            key: `${ONYXKEYS.COLLECTION.REPORT}${transactionThreadReport?.reportID}`,
            value: {
                ...transactionThreadReport,
                pendingFields: {createChat: CONST.RED_BRICK_ROAD_PENDING_ACTION.ADD},
            },
        },
    );

    if (!isEmptyObject(transactionThreadCreatedReportAction)) {
        optimisticData.push({
            onyxMethod: Onyx.METHOD.MERGE,
            key: `${ONYXKEYS.COLLECTION.REPORT_ACTIONS}${transactionThreadReport?.reportID}`,
            value: {
                [transactionThreadCreatedReportAction.reportActionID]: transactionThreadCreatedReportAction,
            },
        });
    }

    if (policyRecentlyUsed.categories?.length) {
        optimisticData.push({
            onyxMethod: Onyx.METHOD.SET,
            key: `${ONYXKEYS.COLLECTION.POLICY_RECENTLY_USED_CATEGORIES}${iou.report.policyID}`,
            value: policyRecentlyUsed.categories,
        });
    }

    if (policyRecentlyUsed.currencies?.length) {
        optimisticData.push({
            onyxMethod: Onyx.METHOD.SET,
            key: ONYXKEYS.RECENTLY_USED_CURRENCIES,
            value: policyRecentlyUsed.currencies,
        });
    }

    if (!isEmptyObject(policyRecentlyUsed.tags)) {
        optimisticData.push({
            onyxMethod: Onyx.METHOD.MERGE,
            key: `${ONYXKEYS.COLLECTION.POLICY_RECENTLY_USED_TAGS}${iou.report.policyID}`,
            value: policyRecentlyUsed.tags,
        });
    }

    if (policyRecentlyUsed.destinations?.length) {
        optimisticData.push({
            onyxMethod: Onyx.METHOD.SET,
            key: `${ONYXKEYS.COLLECTION.POLICY_RECENTLY_USED_DESTINATIONS}${iou.report.policyID}`,
            value: policyRecentlyUsed.destinations,
        });
    }

    const redundantParticipants: Record<number, null> = {};
    if (!isEmptyObject(personalDetailListAction)) {
        const successPersonalDetailListAction: Record<number, null> = {};

        // BE will send different participants. We clear the optimistic ones to avoid duplicated entries
        Object.keys(personalDetailListAction).forEach((accountIDKey) => {
            const accountID = Number(accountIDKey);
            successPersonalDetailListAction[accountID] = null;
            redundantParticipants[accountID] = null;
        });

        optimisticData.push({
            onyxMethod: Onyx.METHOD.MERGE,
            key: ONYXKEYS.PERSONAL_DETAILS_LIST,
            value: personalDetailListAction,
        });
        successData.push({
            onyxMethod: Onyx.METHOD.MERGE,
            key: ONYXKEYS.PERSONAL_DETAILS_LIST,
            value: successPersonalDetailListAction,
        });
    }

    if (!isEmptyObject(nextStep)) {
        optimisticData.push({
            onyxMethod: Onyx.METHOD.MERGE,
            key: `${ONYXKEYS.COLLECTION.NEXT_STEP}${iou.report.reportID}`,
            value: nextStep,
        });
    }

    if (isNewChatReport) {
        successData.push(
            {
                onyxMethod: Onyx.METHOD.MERGE,
                key: `${ONYXKEYS.COLLECTION.REPORT}${chat.report?.reportID}`,
                value: {
                    participants: redundantParticipants,
                    pendingFields: null,
                    errorFields: null,
                },
            },
            {
                onyxMethod: Onyx.METHOD.MERGE,
                key: `${ONYXKEYS.COLLECTION.REPORT_METADATA}${chat.report?.reportID}`,
                value: {
                    isOptimisticReport: false,
                },
            },
        );
    }

    successData.push(
        {
            onyxMethod: Onyx.METHOD.MERGE,
            key: `${ONYXKEYS.COLLECTION.REPORT}${iou.report.reportID}`,
            value: {
                participants: redundantParticipants,
                pendingFields: null,
                errorFields: null,
            },
        },
        {
            onyxMethod: Onyx.METHOD.MERGE,
            key: `${ONYXKEYS.COLLECTION.REPORT_METADATA}${iou.report.reportID}`,
            value: {
                isOptimisticReport: false,
            },
        },
        {
            onyxMethod: Onyx.METHOD.MERGE,
            key: `${ONYXKEYS.COLLECTION.REPORT}${transactionThreadReport?.reportID}`,
            value: {
                participants: redundantParticipants,
                pendingFields: null,
                errorFields: null,
            },
        },
        {
            onyxMethod: Onyx.METHOD.MERGE,
            key: `${ONYXKEYS.COLLECTION.REPORT_METADATA}${transactionThreadReport?.reportID}`,
            value: {
                isOptimisticReport: false,
            },
        },
        {
            onyxMethod: Onyx.METHOD.MERGE,
            key: `${ONYXKEYS.COLLECTION.TRANSACTION}${transaction.transactionID}`,
            value: {
                pendingAction: null,
                pendingFields: clearedPendingFields,
                // The routes contains the distance in meters. Clearing the routes ensures we use the distance
                // in the correct unit stored under the transaction customUnit once the request is created.
                // The route is also not saved in the backend, so we can't rely on it.
                routes: null,
            },
        },

        {
            onyxMethod: Onyx.METHOD.MERGE,
            key: `${ONYXKEYS.COLLECTION.REPORT_ACTIONS}${chat.report?.reportID}`,
            value: {
                ...(isNewChatReport
                    ? {
                          [chat.createdAction.reportActionID]: {
                              pendingAction: null,
                              errors: null,
                          },
                      }
                    : {}),
                [chat.reportPreviewAction.reportActionID]: {
                    pendingAction: null,
                },
            },
        },
        {
            onyxMethod: Onyx.METHOD.MERGE,
            key: `${ONYXKEYS.COLLECTION.REPORT_ACTIONS}${iou.report.reportID}`,
            value: {
                ...(shouldCreateNewMoneyRequestReport
                    ? {
                          [iou.createdAction.reportActionID]: {
                              pendingAction: null,
                              errors: null,
                          },
                      }
                    : {}),
                [iou.action.reportActionID]: {
                    pendingAction: null,
                    errors: null,
                },
            },
        },
    );

    if (!isEmptyObject(transactionThreadCreatedReportAction)) {
        successData.push({
            onyxMethod: Onyx.METHOD.MERGE,
            key: `${ONYXKEYS.COLLECTION.REPORT_ACTIONS}${transactionThreadReport?.reportID}`,
            value: {
                [transactionThreadCreatedReportAction.reportActionID]: {
                    pendingAction: null,
                    errors: null,
                },
            },
        });
    }

    const errorKey = DateUtils.getMicroseconds();

    const failureData: OnyxUpdate[] = [
        {
            onyxMethod: Onyx.METHOD.MERGE,
            key: `${ONYXKEYS.COLLECTION.REPORT}${chat.report?.reportID}`,
            value: {
                iouReportID: chat.report?.iouReportID,
                lastReadTime: chat.report?.lastReadTime,
                pendingFields: null,
                hasOutstandingChildRequest: chat.report?.hasOutstandingChildRequest,
                ...(isNewChatReport
                    ? {
                          errorFields: {
                              createChat: getMicroSecondOnyxErrorWithTranslationKey('report.genericCreateReportFailureMessage'),
                          },
                      }
                    : {}),
            },
        },
        {
            onyxMethod: Onyx.METHOD.MERGE,
            key: `${ONYXKEYS.COLLECTION.REPORT}${iou.report.reportID}`,
            value: {
                pendingFields: null,
                errorFields: {
                    ...(shouldCreateNewMoneyRequestReport ? {createChat: getMicroSecondOnyxErrorWithTranslationKey('report.genericCreateReportFailureMessage')} : {}),
                },
            },
        },
        {
            onyxMethod: Onyx.METHOD.MERGE,
            key: `${ONYXKEYS.COLLECTION.REPORT}${transactionThreadReport?.reportID}`,
            value: {
                pendingFields: null,
                errorFields: existingTransactionThreadReport
                    ? null
                    : {
                          createChat: getMicroSecondOnyxErrorWithTranslationKey('report.genericCreateReportFailureMessage'),
                      },
            },
        },
        {
            onyxMethod: Onyx.METHOD.MERGE,
            key: `${ONYXKEYS.COLLECTION.TRANSACTION}${transaction.transactionID}`,
            value: {
                // Disabling this line since transaction.filename can be an empty string
                // eslint-disable-next-line @typescript-eslint/prefer-nullish-coalescing
                errors: getReceiptError(transaction.receipt, transaction.filename || transaction.receipt?.filename, isScanRequest, errorKey),
                pendingFields: clearedPendingFields,
            },
        },
        {
            onyxMethod: Onyx.METHOD.MERGE,
            key: `${ONYXKEYS.COLLECTION.REPORT_ACTIONS}${iou.report.reportID}`,
            value: {
                ...(shouldCreateNewMoneyRequestReport
                    ? {
                          [iou.createdAction.reportActionID]: {
                              // Disabling this line since transaction.filename can be an empty string
                              // eslint-disable-next-line @typescript-eslint/prefer-nullish-coalescing
                              errors: getReceiptError(transaction.receipt, transaction.filename || transaction.receipt?.filename, isScanRequest, errorKey),
                          },
                          [iou.action.reportActionID]: {
                              errors: getMicroSecondOnyxErrorWithTranslationKey('iou.error.genericCreateFailureMessage'),
                          },
                      }
                    : {
                          [iou.action.reportActionID]: {
                              // Disabling this line since transaction.filename can be an empty string
                              // eslint-disable-next-line @typescript-eslint/prefer-nullish-coalescing
                              errors: getReceiptError(transaction.receipt, transaction.filename || transaction.receipt?.filename, isScanRequest, errorKey),
                          },
                      }),
            },
        },
    ];

    if (!isOneOnOneSplit && !isPerDiemRequest) {
        optimisticData.push({
            onyxMethod: Onyx.METHOD.SET,
            key: ONYXKEYS.NVP_QUICK_ACTION_GLOBAL_CREATE,
            value: {
                action: newQuickAction,
                chatReportID: chat.report?.reportID,
                isFirstQuickAction: isEmptyObject(quickAction),
            },
        });
        failureData.push({
            onyxMethod: Onyx.METHOD.SET,
            key: ONYXKEYS.NVP_QUICK_ACTION_GLOBAL_CREATE,
            value: quickAction ?? null,
        });
    }

    if (!isEmptyObject(transactionThreadCreatedReportAction)) {
        failureData.push({
            onyxMethod: Onyx.METHOD.MERGE,
            key: `${ONYXKEYS.COLLECTION.REPORT_ACTIONS}${transactionThreadReport?.reportID}`,
            value: {
                [transactionThreadCreatedReportAction.reportActionID]: {
                    errors: getMicroSecondOnyxErrorWithTranslationKey('iou.error.genericCreateFailureMessage'),
                },
            },
        });
    }

    // We don't need to compute violations unless we're on a paid policy
    if (!policy || !isPaidGroupPolicy(policy)) {
        return [optimisticData, successData, failureData];
    }

    const violationsOnyxData = ViolationsUtils.getViolationsOnyxData(transaction, [], policy, policyTagList ?? {}, policyCategories ?? {}, hasDependentTags(policy, policyTagList ?? {}));

    if (violationsOnyxData) {
        optimisticData.push(violationsOnyxData);
        failureData.push({
            onyxMethod: Onyx.METHOD.SET,
            key: `${ONYXKEYS.COLLECTION.TRANSACTION_VIOLATIONS}${transaction.transactionID}`,
            value: [],
        });
    }

    return [optimisticData, successData, failureData];
}

/** Builds the Onyx data for an invoice */
function buildOnyxDataForInvoice(
    chatReport: OnyxEntry<OnyxTypes.Report>,
    iouReport: OnyxTypes.Report,
    transaction: OnyxTypes.Transaction,
    chatCreatedAction: OptimisticCreatedReportAction,
    iouCreatedAction: OptimisticCreatedReportAction,
    iouAction: OptimisticIOUReportAction,
    optimisticPersonalDetailListAction: OnyxTypes.PersonalDetailsList,
    reportPreviewAction: ReportAction,
    optimisticPolicyRecentlyUsedCategories: string[],
    optimisticPolicyRecentlyUsedTags: OnyxTypes.RecentlyUsedTags,
    isNewChatReport: boolean,
    transactionThreadReport: OptimisticChatReport,
    transactionThreadCreatedReportAction: OptimisticCreatedReportAction | null,
    policy?: OnyxEntry<OnyxTypes.Policy>,
    policyTagList?: OnyxEntry<OnyxTypes.PolicyTagLists>,
    policyCategories?: OnyxEntry<OnyxTypes.PolicyCategories>,
    optimisticRecentlyUsedCurrencies?: string[],
    companyName?: string,
    companyWebsite?: string,
): [OnyxUpdate[], OnyxUpdate[], OnyxUpdate[]] {
    const clearedPendingFields = Object.fromEntries(Object.keys(transaction.pendingFields ?? {}).map((key) => [key, null]));
    const optimisticData: OnyxUpdate[] = [
        {
            onyxMethod: Onyx.METHOD.SET,
            key: `${ONYXKEYS.COLLECTION.REPORT}${iouReport.reportID}`,
            value: {
                ...iouReport,
                lastMessageText: getReportActionText(iouAction),
                lastMessageHtml: getReportActionHtml(iouAction),
                pendingFields: {
                    createChat: CONST.RED_BRICK_ROAD_PENDING_ACTION.ADD,
                },
            },
        },
        {
            onyxMethod: Onyx.METHOD.SET,
            key: `${ONYXKEYS.COLLECTION.TRANSACTION}${transaction.transactionID}`,
            value: transaction,
        },
        isNewChatReport
            ? {
                  onyxMethod: Onyx.METHOD.SET,
                  key: `${ONYXKEYS.COLLECTION.REPORT_ACTIONS}${chatReport?.reportID}`,
                  value: {
                      [chatCreatedAction.reportActionID]: chatCreatedAction,
                      [reportPreviewAction.reportActionID]: reportPreviewAction,
                  },
              }
            : {
                  onyxMethod: Onyx.METHOD.MERGE,
                  key: `${ONYXKEYS.COLLECTION.REPORT_ACTIONS}${chatReport?.reportID}`,
                  value: {
                      [reportPreviewAction.reportActionID]: reportPreviewAction,
                  },
              },
        {
            onyxMethod: Onyx.METHOD.MERGE,
            key: `${ONYXKEYS.COLLECTION.REPORT_ACTIONS}${iouReport.reportID}`,
            value: {
                [iouCreatedAction.reportActionID]: iouCreatedAction as OnyxTypes.ReportAction,
                [iouAction.reportActionID]: iouAction as OnyxTypes.ReportAction,
            },
        },
        {
            onyxMethod: Onyx.METHOD.MERGE,
            key: `${ONYXKEYS.COLLECTION.REPORT}${transactionThreadReport.reportID}`,
            value: transactionThreadReport,
        },
    ];

    if (transactionThreadCreatedReportAction?.reportActionID) {
        optimisticData.push({
            onyxMethod: Onyx.METHOD.MERGE,
            key: `${ONYXKEYS.COLLECTION.REPORT_ACTIONS}${transactionThreadReport.reportID}`,
            value: {
                [transactionThreadCreatedReportAction.reportActionID]: transactionThreadCreatedReportAction,
            },
        });
    }

    const successData: OnyxUpdate[] = [];

    if (chatReport) {
        optimisticData.push({
            // Use SET for new reports because it doesn't exist yet, is faster and we need the data to be available when we navigate to the chat page
            onyxMethod: isNewChatReport ? Onyx.METHOD.SET : Onyx.METHOD.MERGE,
            key: `${ONYXKEYS.COLLECTION.REPORT}${chatReport.reportID}`,
            value: {
                ...chatReport,
                lastReadTime: DateUtils.getDBTime(),
                iouReportID: iouReport.reportID,
                ...(isNewChatReport ? {pendingFields: {createChat: CONST.RED_BRICK_ROAD_PENDING_ACTION.ADD}} : {}),
            },
        });
    }

    if (optimisticPolicyRecentlyUsedCategories.length) {
        optimisticData.push({
            onyxMethod: Onyx.METHOD.SET,
            key: `${ONYXKEYS.COLLECTION.POLICY_RECENTLY_USED_CATEGORIES}${iouReport.policyID}`,
            value: optimisticPolicyRecentlyUsedCategories,
        });
    }

    if (optimisticRecentlyUsedCurrencies?.length) {
        optimisticData.push({
            onyxMethod: Onyx.METHOD.SET,
            key: ONYXKEYS.RECENTLY_USED_CURRENCIES,
            value: optimisticRecentlyUsedCurrencies,
        });
    }

    if (!isEmptyObject(optimisticPolicyRecentlyUsedTags)) {
        optimisticData.push({
            onyxMethod: Onyx.METHOD.MERGE,
            key: `${ONYXKEYS.COLLECTION.POLICY_RECENTLY_USED_TAGS}${iouReport.policyID}`,
            value: optimisticPolicyRecentlyUsedTags,
        });
    }

    const redundantParticipants: Record<number, null> = {};
    if (!isEmptyObject(optimisticPersonalDetailListAction)) {
        const successPersonalDetailListAction: Record<number, null> = {};

        // BE will send different participants. We clear the optimistic ones to avoid duplicated entries
        Object.keys(optimisticPersonalDetailListAction).forEach((accountIDKey) => {
            const accountID = Number(accountIDKey);
            successPersonalDetailListAction[accountID] = null;
            redundantParticipants[accountID] = null;
        });

        optimisticData.push({
            onyxMethod: Onyx.METHOD.MERGE,
            key: ONYXKEYS.PERSONAL_DETAILS_LIST,
            value: optimisticPersonalDetailListAction,
        });
        successData.push({
            onyxMethod: Onyx.METHOD.MERGE,
            key: ONYXKEYS.PERSONAL_DETAILS_LIST,
            value: successPersonalDetailListAction,
        });
    }

    successData.push(
        {
            onyxMethod: Onyx.METHOD.MERGE,
            key: `${ONYXKEYS.COLLECTION.REPORT}${iouReport.reportID}`,
            value: {
                participants: redundantParticipants,
                pendingFields: null,
                errorFields: null,
            },
        },
        {
            onyxMethod: Onyx.METHOD.MERGE,
            key: `${ONYXKEYS.COLLECTION.REPORT_METADATA}${iouReport.reportID}`,
            value: {
                isOptimisticReport: false,
            },
        },
        {
            onyxMethod: Onyx.METHOD.MERGE,
            key: `${ONYXKEYS.COLLECTION.REPORT}${transactionThreadReport.reportID}`,
            value: {
                participants: redundantParticipants,
                pendingFields: null,
                errorFields: null,
            },
        },
        {
            onyxMethod: Onyx.METHOD.MERGE,
            key: `${ONYXKEYS.COLLECTION.REPORT_METADATA}${transactionThreadReport.reportID}`,
            value: {
                isOptimisticReport: false,
            },
        },
        {
            onyxMethod: Onyx.METHOD.MERGE,
            key: `${ONYXKEYS.COLLECTION.TRANSACTION}${transaction.transactionID}`,
            value: {
                pendingAction: null,
                pendingFields: clearedPendingFields,
            },
        },
        {
            onyxMethod: Onyx.METHOD.MERGE,
            key: `${ONYXKEYS.COLLECTION.REPORT_ACTIONS}${chatReport?.reportID}`,
            value: {
                ...(isNewChatReport
                    ? {
                          [chatCreatedAction.reportActionID]: {
                              pendingAction: null,
                              errors: null,
                          },
                      }
                    : {}),
                [reportPreviewAction.reportActionID]: {
                    pendingAction: null,
                },
            },
        },
        {
            onyxMethod: Onyx.METHOD.MERGE,
            key: `${ONYXKEYS.COLLECTION.REPORT_ACTIONS}${iouReport.reportID}`,
            value: {
                [iouCreatedAction.reportActionID]: {
                    pendingAction: null,
                    errors: null,
                },
                [iouAction.reportActionID]: {
                    pendingAction: null,
                    errors: null,
                },
            },
        },
    );

    if (transactionThreadCreatedReportAction?.reportActionID) {
        successData.push({
            onyxMethod: Onyx.METHOD.MERGE,
            key: `${ONYXKEYS.COLLECTION.REPORT_ACTIONS}${transactionThreadReport.reportID}`,
            value: {
                [transactionThreadCreatedReportAction.reportActionID]: {
                    pendingAction: null,
                    errors: null,
                },
            },
        });
    }

    if (isNewChatReport) {
        successData.push(
            {
                onyxMethod: Onyx.METHOD.MERGE,
                key: `${ONYXKEYS.COLLECTION.REPORT}${chatReport?.reportID}`,
                value: {
                    participants: redundantParticipants,
                    pendingFields: null,
                    errorFields: null,
                },
            },
            {
                onyxMethod: Onyx.METHOD.MERGE,
                key: `${ONYXKEYS.COLLECTION.REPORT_METADATA}${chatReport?.reportID}`,
                value: {
                    isOptimisticReport: false,
                },
            },
        );
    }

    const errorKey = DateUtils.getMicroseconds();

    const failureData: OnyxUpdate[] = [
        {
            onyxMethod: Onyx.METHOD.MERGE,
            key: `${ONYXKEYS.COLLECTION.REPORT}${chatReport?.reportID}`,
            value: {
                iouReportID: chatReport?.iouReportID,
                lastReadTime: chatReport?.lastReadTime,
                pendingFields: null,
                hasOutstandingChildRequest: chatReport?.hasOutstandingChildRequest,
                ...(isNewChatReport
                    ? {
                          errorFields: {
                              createChat: getMicroSecondOnyxErrorWithTranslationKey('report.genericCreateReportFailureMessage'),
                          },
                      }
                    : {}),
            },
        },
        {
            onyxMethod: Onyx.METHOD.MERGE,
            key: `${ONYXKEYS.COLLECTION.REPORT}${iouReport.reportID}`,
            value: {
                pendingFields: null,
                errorFields: {
                    createChat: getMicroSecondOnyxErrorWithTranslationKey('report.genericCreateReportFailureMessage'),
                },
            },
        },
        {
            onyxMethod: Onyx.METHOD.MERGE,
            key: `${ONYXKEYS.COLLECTION.REPORT}${transactionThreadReport.reportID}`,
            value: {
                errorFields: {
                    createChat: getMicroSecondOnyxErrorWithTranslationKey('report.genericCreateReportFailureMessage'),
                },
            },
        },
        {
            onyxMethod: Onyx.METHOD.MERGE,
            key: `${ONYXKEYS.COLLECTION.TRANSACTION}${transaction.transactionID}`,
            value: {
                errors: getMicroSecondOnyxErrorWithTranslationKey('iou.error.genericCreateInvoiceFailureMessage'),
                pendingFields: clearedPendingFields,
            },
        },
        {
            onyxMethod: Onyx.METHOD.MERGE,
            key: `${ONYXKEYS.COLLECTION.REPORT_ACTIONS}${iouReport.reportID}`,
            value: {
                [iouCreatedAction.reportActionID]: {
                    // Disabling this line since transaction.filename can be an empty string
                    // eslint-disable-next-line @typescript-eslint/prefer-nullish-coalescing
                    errors: getReceiptError(transaction.receipt, transaction.filename || transaction.receipt?.filename, false, errorKey),
                },
                [iouAction.reportActionID]: {
                    errors: getMicroSecondOnyxErrorWithTranslationKey('iou.error.genericCreateInvoiceFailureMessage'),
                },
            },
        },
    ];

    if (transactionThreadCreatedReportAction?.reportActionID) {
        failureData.push({
            onyxMethod: Onyx.METHOD.MERGE,
            key: `${ONYXKEYS.COLLECTION.REPORT_ACTIONS}${transactionThreadReport.reportID}`,
            value: {
                [transactionThreadCreatedReportAction.reportActionID]: {
                    errors: getMicroSecondOnyxErrorWithTranslationKey('iou.error.genericCreateInvoiceFailureMessage', errorKey),
                },
            },
        });
    }

    if (companyName && companyWebsite) {
        optimisticData.push({
            onyxMethod: Onyx.METHOD.MERGE,
            key: `${ONYXKEYS.COLLECTION.POLICY}${policy?.id}`,
            value: {
                invoice: {
                    companyName,
                    companyWebsite,
                    pendingFields: {
                        companyName: CONST.RED_BRICK_ROAD_PENDING_ACTION.UPDATE,
                        companyWebsite: CONST.RED_BRICK_ROAD_PENDING_ACTION.UPDATE,
                    },
                },
            },
        });
        successData.push({
            onyxMethod: Onyx.METHOD.MERGE,
            key: `${ONYXKEYS.COLLECTION.POLICY}${policy?.id}`,
            value: {
                invoice: {
                    pendingFields: {
                        companyName: null,
                        companyWebsite: null,
                    },
                },
            },
        });
        failureData.push({
            onyxMethod: Onyx.METHOD.MERGE,
            key: `${ONYXKEYS.COLLECTION.POLICY}${policy?.id}`,
            value: {
                invoice: {
                    companyName: null,
                    companyWebsite: null,
                    pendingFields: {
                        companyName: null,
                        companyWebsite: null,
                    },
                },
            },
        });
    }

    // We don't need to compute violations unless we're on a paid policy
    if (!policy || !isPaidGroupPolicy(policy)) {
        return [optimisticData, successData, failureData];
    }

    const violationsOnyxData = ViolationsUtils.getViolationsOnyxData(transaction, [], policy, policyTagList ?? {}, policyCategories ?? {}, hasDependentTags(policy, policyTagList ?? {}));

    if (violationsOnyxData) {
        optimisticData.push(violationsOnyxData);
        failureData.push({
            onyxMethod: Onyx.METHOD.SET,
            key: `${ONYXKEYS.COLLECTION.TRANSACTION_VIOLATIONS}${transaction.transactionID}`,
            value: [],
        });
    }

    return [optimisticData, successData, failureData];
}

/** Builds the Onyx data for track expense */
function buildOnyxDataForTrackExpense(
    chatReport: OnyxInputValue<OnyxTypes.Report>,
    iouReport: OnyxInputValue<OnyxTypes.Report>,
    transaction: OnyxTypes.Transaction,
    iouCreatedAction: OptimisticCreatedReportAction,
    iouAction: OptimisticIOUReportAction,
    reportPreviewAction: OnyxInputValue<ReportAction>,
    transactionThreadReport: OptimisticChatReport | null,
    transactionThreadCreatedReportAction: OptimisticCreatedReportAction | null,
    shouldCreateNewMoneyRequestReport: boolean,
    policy?: OnyxInputValue<OnyxTypes.Policy>,
    policyTagList?: OnyxInputValue<OnyxTypes.PolicyTagLists>,
    policyCategories?: OnyxInputValue<OnyxTypes.PolicyCategories>,
    existingTransactionThreadReportID?: string,
    actionableTrackExpenseWhisper?: OnyxInputValue<OnyxTypes.ReportAction>,
): [OnyxUpdate[], OnyxUpdate[], OnyxUpdate[]] {
    const isScanRequest = isScanRequestTransactionUtils(transaction);
    const isDistanceRequest = isDistanceRequestTransactionUtils(transaction);
    const clearedPendingFields = Object.fromEntries(Object.keys(transaction.pendingFields ?? {}).map((key) => [key, null]));
    const optimisticData: OnyxUpdate[] = [];
    const successData: OnyxUpdate[] = [];
    const failureData: OnyxUpdate[] = [];

    let newQuickAction: ValueOf<typeof CONST.QUICK_ACTIONS> = CONST.QUICK_ACTIONS.TRACK_MANUAL;
    if (isScanRequest) {
        newQuickAction = CONST.QUICK_ACTIONS.TRACK_SCAN;
    } else if (isDistanceRequest) {
        newQuickAction = CONST.QUICK_ACTIONS.TRACK_DISTANCE;
    }
    const existingTransactionThreadReport = allReports?.[`${ONYXKEYS.COLLECTION.REPORT}${existingTransactionThreadReportID}`] ?? null;

    if (chatReport) {
        optimisticData.push(
            {
                onyxMethod: Onyx.METHOD.MERGE,
                key: `${ONYXKEYS.COLLECTION.REPORT}${chatReport.reportID}`,
                value: {
                    ...chatReport,
                    lastMessageText: getReportActionText(iouAction),
                    lastMessageHtml: getReportActionHtml(iouAction),
                    lastReadTime: DateUtils.getDBTime(),
                    iouReportID: iouReport?.reportID,
                },
            },
            {
                onyxMethod: Onyx.METHOD.SET,
                key: ONYXKEYS.NVP_QUICK_ACTION_GLOBAL_CREATE,
                value: {
                    action: newQuickAction,
                    chatReportID: chatReport.reportID,
                    isFirstQuickAction: isEmptyObject(quickAction),
                },
            },
        );

        if (actionableTrackExpenseWhisper && !iouReport) {
            optimisticData.push({
                onyxMethod: Onyx.METHOD.MERGE,
                key: `${ONYXKEYS.COLLECTION.REPORT_ACTIONS}${chatReport?.reportID}`,
                value: {
                    [actionableTrackExpenseWhisper.reportActionID]: actionableTrackExpenseWhisper,
                },
            });
            optimisticData.push({
                onyxMethod: Onyx.METHOD.MERGE,
                key: `${ONYXKEYS.COLLECTION.REPORT}${chatReport.reportID}`,
                value: {
                    lastVisibleActionCreated: actionableTrackExpenseWhisper.created,
                    lastMessageText: CONST.ACTIONABLE_TRACK_EXPENSE_WHISPER_MESSAGE,
                },
            });
            successData.push({
                onyxMethod: Onyx.METHOD.MERGE,
                key: `${ONYXKEYS.COLLECTION.REPORT_ACTIONS}${chatReport?.reportID}`,
                value: {
                    [actionableTrackExpenseWhisper.reportActionID]: {pendingAction: null, errors: null},
                },
            });
            failureData.push({
                onyxMethod: Onyx.METHOD.SET,
                key: `${ONYXKEYS.COLLECTION.REPORT_ACTIONS}${chatReport?.reportID}`,
                value: {[actionableTrackExpenseWhisper.reportActionID]: {} as ReportAction},
            });
        }
    }

    if (iouReport) {
        optimisticData.push(
            {
                onyxMethod: shouldCreateNewMoneyRequestReport ? Onyx.METHOD.SET : Onyx.METHOD.MERGE,
                key: `${ONYXKEYS.COLLECTION.REPORT}${iouReport.reportID}`,
                value: {
                    ...iouReport,
                    lastMessageText: getReportActionText(iouAction),
                    lastMessageHtml: getReportActionHtml(iouAction),
                    pendingFields: {
                        ...(shouldCreateNewMoneyRequestReport ? {createChat: CONST.RED_BRICK_ROAD_PENDING_ACTION.ADD} : {preview: CONST.RED_BRICK_ROAD_PENDING_ACTION.UPDATE}),
                    },
                },
            },
            shouldCreateNewMoneyRequestReport
                ? {
                      onyxMethod: Onyx.METHOD.SET,
                      key: `${ONYXKEYS.COLLECTION.REPORT_ACTIONS}${iouReport.reportID}`,
                      value: {
                          [iouCreatedAction.reportActionID]: iouCreatedAction as OnyxTypes.ReportAction,
                          [iouAction.reportActionID]: iouAction as OnyxTypes.ReportAction,
                      },
                  }
                : {
                      onyxMethod: Onyx.METHOD.MERGE,
                      key: `${ONYXKEYS.COLLECTION.REPORT_ACTIONS}${iouReport.reportID}`,
                      value: {
                          [iouAction.reportActionID]: iouAction as OnyxTypes.ReportAction,
                      },
                  },
            {
                onyxMethod: Onyx.METHOD.MERGE,
                key: `${ONYXKEYS.COLLECTION.REPORT_ACTIONS}${chatReport?.reportID}`,
                value: {
                    ...(reportPreviewAction && {[reportPreviewAction.reportActionID]: reportPreviewAction}),
                },
            },
        );
    } else {
        optimisticData.push({
            onyxMethod: Onyx.METHOD.MERGE,
            key: `${ONYXKEYS.COLLECTION.REPORT_ACTIONS}${chatReport?.reportID}`,
            value: {
                [iouAction.reportActionID]: iouAction as OnyxTypes.ReportAction,
            },
        });
    }

    optimisticData.push(
        {
            onyxMethod: Onyx.METHOD.SET,
            key: `${ONYXKEYS.COLLECTION.TRANSACTION}${transaction.transactionID}`,
            value: transaction,
        },
        {
            onyxMethod: Onyx.METHOD.MERGE,
            key: `${ONYXKEYS.COLLECTION.REPORT}${transactionThreadReport?.reportID}`,
            value: {
                ...transactionThreadReport,
                pendingFields: {createChat: CONST.RED_BRICK_ROAD_PENDING_ACTION.ADD},
            },
        },
    );

    if (!isEmptyObject(transactionThreadCreatedReportAction)) {
        optimisticData.push({
            onyxMethod: Onyx.METHOD.MERGE,
            key: `${ONYXKEYS.COLLECTION.REPORT_ACTIONS}${transactionThreadReport?.reportID}`,
            value: {
                [transactionThreadCreatedReportAction.reportActionID]: transactionThreadCreatedReportAction,
            },
        });
    }

    if (iouReport) {
        successData.push(
            {
                onyxMethod: Onyx.METHOD.MERGE,
                key: `${ONYXKEYS.COLLECTION.REPORT}${iouReport?.reportID}`,
                value: {
                    pendingFields: null,
                    errorFields: null,
                },
            },
            {
                onyxMethod: Onyx.METHOD.MERGE,
                key: `${ONYXKEYS.COLLECTION.REPORT_ACTIONS}${iouReport?.reportID}`,
                value: {
                    ...(shouldCreateNewMoneyRequestReport
                        ? {
                              [iouCreatedAction.reportActionID]: {
                                  pendingAction: null,
                                  errors: null,
                              },
                          }
                        : {}),
                    [iouAction.reportActionID]: {
                        pendingAction: null,
                        errors: null,
                    },
                },
            },
            {
                onyxMethod: Onyx.METHOD.MERGE,
                key: `${ONYXKEYS.COLLECTION.REPORT_ACTIONS}${chatReport?.reportID}`,
                value: {
                    ...(reportPreviewAction && {[reportPreviewAction.reportActionID]: {pendingAction: null}}),
                },
            },
        );
    } else {
        successData.push({
            onyxMethod: Onyx.METHOD.MERGE,
            key: `${ONYXKEYS.COLLECTION.REPORT_ACTIONS}${chatReport?.reportID}`,
            value: {
                [iouAction.reportActionID]: {
                    pendingAction: null,
                    errors: null,
                },
                ...(reportPreviewAction && {[reportPreviewAction.reportActionID]: {pendingAction: null}}),
            },
        });
    }

    successData.push(
        {
            onyxMethod: Onyx.METHOD.MERGE,
            key: `${ONYXKEYS.COLLECTION.REPORT}${transactionThreadReport?.reportID}`,
            value: {
                pendingFields: null,
                errorFields: null,
            },
        },
        {
            onyxMethod: Onyx.METHOD.MERGE,
            key: `${ONYXKEYS.COLLECTION.REPORT_METADATA}${transactionThreadReport?.reportID}`,
            value: {
                isOptimisticReport: false,
            },
        },
        {
            onyxMethod: Onyx.METHOD.MERGE,
            key: `${ONYXKEYS.COLLECTION.TRANSACTION}${transaction.transactionID}`,
            value: {
                pendingAction: null,
                pendingFields: clearedPendingFields,
                routes: null,
            },
        },
    );

    if (!isEmptyObject(transactionThreadCreatedReportAction)) {
        successData.push({
            onyxMethod: Onyx.METHOD.MERGE,
            key: `${ONYXKEYS.COLLECTION.REPORT_ACTIONS}${transactionThreadReport?.reportID}`,
            value: {
                [transactionThreadCreatedReportAction.reportActionID]: {
                    pendingAction: null,
                    errors: null,
                },
            },
        });
    }

    failureData.push({
        onyxMethod: Onyx.METHOD.SET,
        key: ONYXKEYS.NVP_QUICK_ACTION_GLOBAL_CREATE,
        value: quickAction ?? null,
    });

    if (iouReport) {
        failureData.push(
            {
                onyxMethod: Onyx.METHOD.MERGE,
                key: `${ONYXKEYS.COLLECTION.REPORT}${iouReport.reportID}`,
                value: {
                    pendingFields: null,
                    errorFields: {
                        ...(shouldCreateNewMoneyRequestReport ? {createChat: getMicroSecondOnyxErrorWithTranslationKey('report.genericCreateReportFailureMessage')} : {}),
                    },
                },
            },
            {
                onyxMethod: Onyx.METHOD.MERGE,
                key: `${ONYXKEYS.COLLECTION.REPORT_ACTIONS}${iouReport.reportID}`,
                value: {
                    ...(shouldCreateNewMoneyRequestReport
                        ? {
                              [iouCreatedAction.reportActionID]: {
                                  // Disabling this line since transaction.filename can be an empty string
                                  // eslint-disable-next-line @typescript-eslint/prefer-nullish-coalescing
                                  errors: getReceiptError(transaction.receipt, transaction.filename || transaction.receipt?.filename, isScanRequest),
                              },
                              [iouAction.reportActionID]: {
                                  errors: getMicroSecondOnyxErrorWithTranslationKey('iou.error.genericCreateFailureMessage'),
                              },
                          }
                        : {
                              [iouAction.reportActionID]: {
                                  // Disabling this line since transaction.filename can be an empty string
                                  // eslint-disable-next-line @typescript-eslint/prefer-nullish-coalescing
                                  errors: getReceiptError(transaction.receipt, transaction.filename || transaction.receipt?.filename, isScanRequest),
                              },
                          }),
                },
            },
        );
    } else {
        failureData.push({
            onyxMethod: Onyx.METHOD.MERGE,
            key: `${ONYXKEYS.COLLECTION.REPORT_ACTIONS}${chatReport?.reportID}`,
            value: {
                [iouAction.reportActionID]: {
                    // Disabling this line since transaction.filename can be an empty string
                    // eslint-disable-next-line @typescript-eslint/prefer-nullish-coalescing
                    errors: getReceiptError(transaction.receipt, transaction.filename || transaction.receipt?.filename, isScanRequest),
                },
            },
        });
    }

    failureData.push(
        {
            onyxMethod: Onyx.METHOD.MERGE,
            key: `${ONYXKEYS.COLLECTION.REPORT}${chatReport?.reportID}`,
            value: {
                lastReadTime: chatReport?.lastReadTime,
                lastMessageText: chatReport?.lastMessageText,
                lastMessageHtml: chatReport?.lastMessageHtml,
            },
        },
        {
            onyxMethod: Onyx.METHOD.MERGE,
            key: `${ONYXKEYS.COLLECTION.REPORT}${transactionThreadReport?.reportID}`,
            value: {
                pendingFields: null,
                errorFields: existingTransactionThreadReport
                    ? null
                    : {
                          createChat: getMicroSecondOnyxErrorWithTranslationKey('report.genericCreateReportFailureMessage'),
                      },
            },
        },
        {
            onyxMethod: Onyx.METHOD.MERGE,
            key: `${ONYXKEYS.COLLECTION.TRANSACTION}${transaction.transactionID}`,
            value: {
                // Disabling this line since transaction.filename can be an empty string
                // eslint-disable-next-line @typescript-eslint/prefer-nullish-coalescing
                errors: getReceiptError(transaction.receipt, transaction.filename || transaction.receipt?.filename, isScanRequest),
                pendingFields: clearedPendingFields,
            },
        },
    );

    if (transactionThreadCreatedReportAction?.reportActionID) {
        failureData.push({
            onyxMethod: Onyx.METHOD.MERGE,
            key: `${ONYXKEYS.COLLECTION.REPORT_ACTIONS}${transactionThreadReport?.reportID}`,
            value: {
                [transactionThreadCreatedReportAction?.reportActionID]: {
                    errors: getMicroSecondOnyxErrorWithTranslationKey('iou.error.genericCreateFailureMessage'),
                },
            },
        });
    }

    // We don't need to compute violations unless we're on a paid policy
    if (!policy || !isPaidGroupPolicy(policy)) {
        return [optimisticData, successData, failureData];
    }

    const violationsOnyxData = ViolationsUtils.getViolationsOnyxData(transaction, [], policy, policyTagList ?? {}, policyCategories ?? {}, hasDependentTags(policy, policyTagList ?? {}));

    if (violationsOnyxData) {
        optimisticData.push(violationsOnyxData);
        failureData.push({
            onyxMethod: Onyx.METHOD.SET,
            key: `${ONYXKEYS.COLLECTION.TRANSACTION_VIOLATIONS}${transaction.transactionID}`,
            value: [],
        });
    }

    // Show field violations only for control policies
    if (isControlPolicy(policy) && iouReport) {
        const {optimisticData: fieldViolationsOptimisticData, failureData: fieldViolationsFailureData} = getFieldViolationsOnyxData(iouReport);
        optimisticData.push(...fieldViolationsOptimisticData);
        failureData.push(...fieldViolationsFailureData);
    }

    return [optimisticData, successData, failureData];
}

function getDeleteTrackExpenseInformation(
    chatReportID: string,
    transactionID: string | undefined,
    reportAction: OnyxTypes.ReportAction,
    shouldDeleteTransactionFromOnyx = true,
    isMovingTransactionFromTrackExpense = false,
    actionableWhisperReportActionID = '',
    resolution = '',
) {
    // STEP 1: Get all collections we're updating
    const chatReport = allReports?.[`${ONYXKEYS.COLLECTION.REPORT}${chatReportID}`] ?? null;
    const transaction = allTransactions[`${ONYXKEYS.COLLECTION.TRANSACTION}${transactionID}`];
    const transactionViolations = allTransactionViolations[`${ONYXKEYS.COLLECTION.TRANSACTION_VIOLATIONS}${transactionID}`];
    const transactionThreadID = reportAction.childReportID;
    let transactionThread = null;
    if (transactionThreadID) {
        transactionThread = allReports?.[`${ONYXKEYS.COLLECTION.REPORT}${transactionThreadID}`] ?? null;
    }

    // STEP 2: Decide if we need to:
    // 1. Delete the transactionThread - delete if there are no visible comments in the thread and we're not moving the transaction
    // 2. Update the moneyRequestPreview to show [Deleted expense] - update if the transactionThread exists AND it isn't being deleted and we're not moving the transaction
    const shouldDeleteTransactionThread = !isMovingTransactionFromTrackExpense && (transactionThreadID ? (reportAction?.childVisibleActionCount ?? 0) === 0 : false);

    const shouldShowDeletedRequestMessage = !isMovingTransactionFromTrackExpense && !!transactionThreadID && !shouldDeleteTransactionThread;

    // STEP 3: Update the IOU reportAction.
    const updatedReportAction = {
        [reportAction.reportActionID]: {
            pendingAction: shouldShowDeletedRequestMessage ? CONST.RED_BRICK_ROAD_PENDING_ACTION.UPDATE : CONST.RED_BRICK_ROAD_PENDING_ACTION.DELETE,
            previousMessage: reportAction.message,
            message: [
                {
                    type: 'COMMENT',
                    html: '',
                    text: '',
                    isEdited: true,
                    isDeletedParentAction: shouldShowDeletedRequestMessage,
                },
            ],
            originalMessage: {
                IOUTransactionID: null,
            },
            errors: undefined,
        },
        ...(actionableWhisperReportActionID && {[actionableWhisperReportActionID]: {originalMessage: {resolution}}}),
    } as OnyxTypes.ReportActions;
    let canUserPerformWriteAction = true;
    if (chatReport) {
        canUserPerformWriteAction = !!canUserPerformWriteActionReportUtils(chatReport);
    }
    const lastVisibleAction = getLastVisibleAction(chatReportID, canUserPerformWriteAction, updatedReportAction);
    const {lastMessageText = '', lastMessageHtml = ''} = getLastVisibleMessage(chatReportID, canUserPerformWriteAction, updatedReportAction);

    // STEP 4: Build Onyx data
    const optimisticData: OnyxUpdate[] = [];

    if (shouldDeleteTransactionFromOnyx) {
        optimisticData.push({
            onyxMethod: Onyx.METHOD.SET,
            key: `${ONYXKEYS.COLLECTION.TRANSACTION}${transactionID}`,
            value: null,
        });
    }

    optimisticData.push({
        onyxMethod: Onyx.METHOD.SET,
        key: `${ONYXKEYS.COLLECTION.TRANSACTION_VIOLATIONS}${transactionID}`,
        value: null,
    });

    if (shouldDeleteTransactionThread) {
        optimisticData.push(
            // Use merge instead of set to avoid deleting the report too quickly, which could cause a brief "not found" page to appear.
            // The remaining parts of the report object will be removed after the API call is successful.
            {
                onyxMethod: Onyx.METHOD.MERGE,
                key: `${ONYXKEYS.COLLECTION.REPORT}${transactionThreadID}`,
                value: {
                    reportID: null,
                    stateNum: CONST.REPORT.STATE_NUM.APPROVED,
                    statusNum: CONST.REPORT.STATUS_NUM.CLOSED,
                    participants: {
                        [userAccountID]: {
                            notificationPreference: CONST.REPORT.NOTIFICATION_PREFERENCE.HIDDEN,
                        },
                    },
                },
            },
            {
                onyxMethod: Onyx.METHOD.SET,
                key: `${ONYXKEYS.COLLECTION.REPORT_ACTIONS}${transactionThreadID}`,
                value: null,
            },
        );
    }

    optimisticData.push(
        {
            onyxMethod: Onyx.METHOD.MERGE,
            key: `${ONYXKEYS.COLLECTION.REPORT_ACTIONS}${chatReport?.reportID}`,
            value: updatedReportAction,
        },
        {
            onyxMethod: Onyx.METHOD.MERGE,
            key: `${ONYXKEYS.COLLECTION.REPORT}${chatReport?.reportID}`,
            value: {
                lastMessageText,
                lastVisibleActionCreated: lastVisibleAction?.created,
                lastMessageHtml: !lastMessageHtml ? lastMessageText : lastMessageHtml,
            },
        },
    );

    const successData: OnyxUpdate[] = [
        {
            onyxMethod: Onyx.METHOD.MERGE,
            key: `${ONYXKEYS.COLLECTION.REPORT_ACTIONS}${chatReport?.reportID}`,
            value: {
                [reportAction.reportActionID]: {
                    pendingAction: null,
                    errors: null,
                },
            },
        },
    ];

    // Ensure that any remaining data is removed upon successful completion, even if the server sends a report removal response.
    // This is done to prevent the removal update from lingering in the applyHTTPSOnyxUpdates function.
    if (shouldDeleteTransactionThread && transactionThread) {
        successData.push({
            onyxMethod: Onyx.METHOD.MERGE,
            key: `${ONYXKEYS.COLLECTION.REPORT}${transactionThreadID}`,
            value: null,
        });
    }

    const failureData: OnyxUpdate[] = [];

    if (shouldDeleteTransactionFromOnyx) {
        failureData.push({
            onyxMethod: Onyx.METHOD.SET,
            key: `${ONYXKEYS.COLLECTION.TRANSACTION}${transactionID}`,
            value: transaction ?? null,
        });
    }

    failureData.push({
        onyxMethod: Onyx.METHOD.SET,
        key: `${ONYXKEYS.COLLECTION.TRANSACTION_VIOLATIONS}${transactionID}`,
        value: transactionViolations ?? null,
    });

    if (shouldDeleteTransactionThread) {
        failureData.push({
            onyxMethod: Onyx.METHOD.SET,
            key: `${ONYXKEYS.COLLECTION.REPORT}${transactionThreadID}`,
            value: transactionThread,
        });
    }

    if (actionableWhisperReportActionID) {
        const actionableWhisperReportAction = getReportAction(chatReportID, actionableWhisperReportActionID);
        failureData.push({
            onyxMethod: Onyx.METHOD.MERGE,
            key: `${ONYXKEYS.COLLECTION.REPORT_ACTIONS}${chatReport?.reportID}`,
            value: {
                [actionableWhisperReportActionID]: {
                    originalMessage: {
                        resolution: isActionableTrackExpense(actionableWhisperReportAction) ? getOriginalMessage(actionableWhisperReportAction)?.resolution ?? null : null,
                    },
                },
            },
        });
    }
    failureData.push(
        {
            onyxMethod: Onyx.METHOD.MERGE,
            key: `${ONYXKEYS.COLLECTION.REPORT_ACTIONS}${chatReport?.reportID}`,
            value: {
                [reportAction.reportActionID]: {
                    ...reportAction,
                    pendingAction: null,
                    errors: getMicroSecondOnyxErrorWithTranslationKey('iou.error.genericDeleteFailureMessage'),
                },
            },
        },
        {
            onyxMethod: Onyx.METHOD.MERGE,
            key: `${ONYXKEYS.COLLECTION.REPORT}${chatReport?.reportID}`,
            value: chatReport,
        },
    );

    const parameters: DeleteMoneyRequestParams = {
        transactionID,
        reportActionID: reportAction.reportActionID,
    };

    return {parameters, optimisticData, successData, failureData, shouldDeleteTransactionThread, chatReport};
}

/**
 * Get the invoice receiver type based on the receiver participant.
 * @param receiverParticipant The participant who will receive the invoice or the invoice receiver object directly.
 * @returns The invoice receiver type.
 */
function getReceiverType(receiverParticipant: Participant | InvoiceReceiver | undefined): InvoiceReceiverType {
    if (!receiverParticipant) {
        Log.warn('getReceiverType called with no receiverParticipant');
        return CONST.REPORT.INVOICE_RECEIVER_TYPE.INDIVIDUAL;
    }
    if ('type' in receiverParticipant && receiverParticipant.type) {
        return receiverParticipant.type;
    }
    if ('policyID' in receiverParticipant && receiverParticipant.policyID) {
        return CONST.REPORT.INVOICE_RECEIVER_TYPE.BUSINESS;
    }
    return CONST.REPORT.INVOICE_RECEIVER_TYPE.INDIVIDUAL;
}

/** Gathers all the data needed to create an invoice. */
function getSendInvoiceInformation(
    transaction: OnyxEntry<OnyxTypes.Transaction>,
    currentUserAccountID: number,
    invoiceChatReport?: OnyxEntry<OnyxTypes.Report>,
    receipt?: Receipt,
    policy?: OnyxEntry<OnyxTypes.Policy>,
    policyTagList?: OnyxEntry<OnyxTypes.PolicyTagLists>,
    policyCategories?: OnyxEntry<OnyxTypes.PolicyCategories>,
    companyName?: string,
    companyWebsite?: string,
): SendInvoiceInformation {
    const {amount = 0, currency = '', created = '', merchant = '', category = '', tag = '', taxCode = '', taxAmount = 0, billable, comment, participants} = transaction ?? {};
    const trimmedComment = (comment?.comment ?? '').trim();
    const senderWorkspaceID = participants?.find((participant) => participant?.isSender)?.policyID;
    const receiverParticipant: Participant | InvoiceReceiver | undefined = participants?.find((participant) => participant?.accountID) ?? invoiceChatReport?.invoiceReceiver;
    const receiverAccountID = receiverParticipant && 'accountID' in receiverParticipant && receiverParticipant.accountID ? receiverParticipant.accountID : CONST.DEFAULT_NUMBER_ID;
    let receiver = getPersonalDetailsForAccountID(receiverAccountID);
    let optimisticPersonalDetailListAction = {};
    const receiverType = getReceiverType(receiverParticipant);

    // STEP 1: Get existing chat report OR build a new optimistic one
    let isNewChatReport = false;
    let chatReport = !isEmptyObject(invoiceChatReport) && invoiceChatReport?.reportID ? invoiceChatReport : null;

    if (!chatReport) {
        chatReport = getInvoiceChatByParticipants(receiverAccountID, receiverType, senderWorkspaceID) ?? null;
    }

    if (!chatReport) {
        isNewChatReport = true;
        chatReport = buildOptimisticChatReport([receiverAccountID, currentUserAccountID], CONST.REPORT.DEFAULT_REPORT_NAME, CONST.REPORT.CHAT_TYPE.INVOICE, senderWorkspaceID);
    }

    // STEP 2: Create a new optimistic invoice report.
    const optimisticInvoiceReport = buildOptimisticInvoiceReport(
        chatReport.reportID,
        senderWorkspaceID,
        receiverAccountID,
        receiver.displayName ?? (receiverParticipant as Participant)?.login ?? '',
        amount,
        currency,
    );

    // STEP 3: Build optimistic receipt and transaction
    const receiptObject: Receipt = {};
    let filename;
    if (receipt?.source) {
        receiptObject.source = receipt.source;
        receiptObject.state = receipt.state ?? CONST.IOU.RECEIPT_STATE.SCANREADY;
        filename = receipt.name;
    }
    const optimisticTransaction = buildOptimisticTransaction({
        transactionParams: {
            amount,
            currency,
            reportID: optimisticInvoiceReport.reportID,
            comment: trimmedComment,
            created,
            merchant,
            receipt: receiptObject,
            category,
            tag,
            taxCode,
            taxAmount,
            billable,
            filename,
        },
    });

    const optimisticPolicyRecentlyUsedCategories = buildOptimisticPolicyRecentlyUsedCategories(optimisticInvoiceReport.policyID, category);
    const optimisticPolicyRecentlyUsedTags = buildOptimisticPolicyRecentlyUsedTags(optimisticInvoiceReport.policyID, tag);
    const optimisticRecentlyUsedCurrencies = buildOptimisticRecentlyUsedCurrencies(currency);

    // STEP 4: Add optimistic personal details for participant
    const shouldCreateOptimisticPersonalDetails = isNewChatReport && !allPersonalDetails[receiverAccountID];
    if (shouldCreateOptimisticPersonalDetails) {
        const receiverLogin = receiverParticipant && 'login' in receiverParticipant && receiverParticipant.login ? receiverParticipant.login : '';
        receiver = {
            accountID: receiverAccountID,
            displayName: formatPhoneNumber(receiverLogin),
            login: receiverLogin,
            isOptimisticPersonalDetail: true,
        };

        optimisticPersonalDetailListAction = {[receiverAccountID]: receiver};
    }

    // STEP 5: Build optimistic reportActions.
    const reportPreviewAction = buildOptimisticReportPreview(chatReport, optimisticInvoiceReport, trimmedComment, optimisticTransaction);
    optimisticInvoiceReport.parentReportActionID = reportPreviewAction.reportActionID;
    chatReport.lastVisibleActionCreated = reportPreviewAction.created;
    const [optimisticCreatedActionForChat, optimisticCreatedActionForIOUReport, iouAction, optimisticTransactionThread, optimisticCreatedActionForTransactionThread] =
        buildOptimisticMoneyRequestEntities(
            optimisticInvoiceReport,
            CONST.IOU.REPORT_ACTION_TYPE.CREATE,
            amount,
            currency,
            trimmedComment,
            receiver.login ?? '',
            [receiver],
            optimisticTransaction.transactionID,
            undefined,
            false,
            false,
            false,
        );

    // STEP 6: Build Onyx Data
    const [optimisticData, successData, failureData] = buildOnyxDataForInvoice(
        chatReport,
        optimisticInvoiceReport,
        optimisticTransaction,
        optimisticCreatedActionForChat,
        optimisticCreatedActionForIOUReport,
        iouAction,
        optimisticPersonalDetailListAction,
        reportPreviewAction,
        optimisticPolicyRecentlyUsedCategories,
        optimisticPolicyRecentlyUsedTags,
        isNewChatReport,
        optimisticTransactionThread,
        optimisticCreatedActionForTransactionThread,
        policy,
        policyTagList,
        policyCategories,
        optimisticRecentlyUsedCurrencies,
        companyName,
        companyWebsite,
    );

    return {
        createdIOUReportActionID: optimisticCreatedActionForIOUReport.reportActionID,
        createdReportActionIDForThread: optimisticCreatedActionForTransactionThread?.reportActionID,
        reportActionID: iouAction.reportActionID,
        senderWorkspaceID,
        receiver,
        invoiceRoom: chatReport,
        createdChatReportActionID: optimisticCreatedActionForChat.reportActionID,
        invoiceReportID: optimisticInvoiceReport.reportID,
        reportPreviewReportActionID: reportPreviewAction.reportActionID,
        transactionID: optimisticTransaction.transactionID,
        transactionThreadReportID: optimisticTransactionThread.reportID,
        onyxData: {
            optimisticData,
            successData,
            failureData,
        },
    };
}

/**
 * Gathers all the data needed to submit an expense. It attempts to find existing reports, iouReports, and receipts. If it doesn't find them, then
 * it creates optimistic versions of them and uses those instead
 */
function getMoneyRequestInformation(moneyRequestInformation: MoneyRequestInformationParams): MoneyRequestInformation {
    const {parentChatReport, transactionParams, participantParams, policyParams = {}, existingTransaction, existingTransactionID, moneyRequestReportID = ''} = moneyRequestInformation;
    const {payeeAccountID = userAccountID, payeeEmail = currentUserEmail, participant} = participantParams;
    const {policy, policyCategories, policyTagList} = policyParams;
    const {attendees, amount, comment = '', currency, created, merchant, receipt, category, tag, taxCode, taxAmount, billable, linkedTrackedExpenseReportAction} = transactionParams;

    const payerEmail = addSMSDomainIfPhoneNumber(participant.login ?? '');
    const payerAccountID = Number(participant.accountID);
    const isPolicyExpenseChat = participant.isPolicyExpenseChat;

    // STEP 1: Get existing chat report OR build a new optimistic one
    let isNewChatReport = false;
    let chatReport = !isEmptyObject(parentChatReport) && parentChatReport?.reportID ? parentChatReport : null;

    // If this is a policyExpenseChat, the chatReport must exist and we can get it from Onyx.
    // report is null if the flow is initiated from the global create menu. However, participant always stores the reportID if it exists, which is the case for policyExpenseChats
    if (!chatReport && isPolicyExpenseChat) {
        chatReport = allReports?.[`${ONYXKEYS.COLLECTION.REPORT}${participant.reportID}`] ?? null;
    }

    if (!chatReport) {
        chatReport = getChatByParticipants([payerAccountID, payeeAccountID]) ?? null;
    }

    // If we still don't have a report, it likely doens't exist and we need to build an optimistic one
    if (!chatReport) {
        isNewChatReport = true;
        chatReport = buildOptimisticChatReport([payerAccountID, payeeAccountID]);
    }

    // STEP 2: Get the Expense/IOU report. If the moneyRequestReportID has been provided, we want to add the transaction to this specific report.
    // If no such reportID has been provided, let's use the chatReport.iouReportID property. In case that is not present, build a new optimistic Expense/IOU report.
    let iouReport: OnyxInputValue<OnyxTypes.Report> = null;
    if (moneyRequestReportID) {
        iouReport = allReports?.[`${ONYXKEYS.COLLECTION.REPORT}${moneyRequestReportID}`] ?? null;
    } else {
        iouReport = allReports?.[`${ONYXKEYS.COLLECTION.REPORT}${chatReport.iouReportID}`] ?? null;
    }

    const shouldCreateNewMoneyRequestReport = shouldCreateNewMoneyRequestReportReportUtils(iouReport, chatReport);

    if (!iouReport || shouldCreateNewMoneyRequestReport) {
        iouReport = isPolicyExpenseChat
            ? buildOptimisticExpenseReport(chatReport.reportID, chatReport.policyID, payeeAccountID, amount, currency)
            : buildOptimisticIOUReport(payeeAccountID, payerAccountID, amount, chatReport.reportID, currency);
    } else if (isPolicyExpenseChat) {
        iouReport = {...iouReport};
        // Because of the Expense reports are stored as negative values, we subtract the total from the amount
        if (iouReport?.currency === currency) {
            if (typeof iouReport.total === 'number') {
                iouReport.total -= amount;
            }

            if (typeof iouReport.unheldTotal === 'number') {
                iouReport.unheldTotal -= amount;
            }
        }
    } else {
        iouReport = updateIOUOwnerAndTotal(iouReport, payeeAccountID, amount, currency);
    }

    // STEP 3: Build an optimistic transaction with the receipt
    const isDistanceRequest = existingTransaction && existingTransaction.iouRequestType === CONST.IOU.REQUEST_TYPE.DISTANCE;
    let optimisticTransaction = buildOptimisticTransaction({
        existingTransactionID,
        existingTransaction,
        policy,
        transactionParams: {
            amount: isExpenseReport(iouReport) ? -amount : amount,
            currency,
            reportID: iouReport.reportID,
            comment,
            attendees,
            created,
            merchant,
            receipt,
            category,
            tag,
            taxCode,
            taxAmount: isExpenseReport(iouReport) ? -(taxAmount ?? 0) : taxAmount,
            billable,
            pendingFields: isDistanceRequest ? {waypoints: CONST.RED_BRICK_ROAD_PENDING_ACTION.ADD} : undefined,
        },
    });

    const optimisticPolicyRecentlyUsedCategories = buildOptimisticPolicyRecentlyUsedCategories(iouReport.policyID, category);
    const optimisticPolicyRecentlyUsedTags = buildOptimisticPolicyRecentlyUsedTags(iouReport.policyID, tag);
    const optimisticPolicyRecentlyUsedCurrencies = buildOptimisticRecentlyUsedCurrencies(currency);

    // If there is an existing transaction (which is the case for distance requests), then the data from the existing transaction
    // needs to be manually merged into the optimistic transaction. This is because buildOnyxDataForMoneyRequest() uses `Onyx.set()` for the transaction
    // data. This is a big can of worms to change it to `Onyx.merge()` as explored in https://expensify.slack.com/archives/C05DWUDHVK7/p1692139468252109.
    // I want to clean this up at some point, but it's possible this will live in the code for a while so I've created https://github.com/Expensify/App/issues/25417
    // to remind me to do this.
    if (isDistanceRequest) {
        optimisticTransaction = fastMerge(existingTransaction, optimisticTransaction, false);
    }

    // STEP 4: Build optimistic reportActions. We need:
    // 1. CREATED action for the chatReport
    // 2. CREATED action for the iouReport
    // 3. IOU action for the iouReport
    // 4. The transaction thread, which requires the iouAction, and CREATED action for the transaction thread
    // 5. REPORT_PREVIEW action for the chatReport
    // Note: The CREATED action for the IOU report must be optimistically generated before the IOU action so there's no chance that it appears after the IOU action in the chat
    const [optimisticCreatedActionForChat, optimisticCreatedActionForIOUReport, iouAction, optimisticTransactionThread, optimisticCreatedActionForTransactionThread] =
        buildOptimisticMoneyRequestEntities(
            iouReport,
            CONST.IOU.REPORT_ACTION_TYPE.CREATE,
            amount,
            currency,
            comment,
            payeeEmail,
            [participant],
            optimisticTransaction.transactionID,
            undefined,
            false,
            false,
            false,
            undefined,
            linkedTrackedExpenseReportAction?.childReportID,
            linkedTrackedExpenseReportAction,
        );

    let reportPreviewAction = shouldCreateNewMoneyRequestReport ? null : getReportPreviewAction(chatReport.reportID, iouReport.reportID);

    if (reportPreviewAction) {
        reportPreviewAction = updateReportPreview(iouReport, reportPreviewAction, false, comment, optimisticTransaction);
    } else {
        reportPreviewAction = buildOptimisticReportPreview(chatReport, iouReport, comment, optimisticTransaction);
        chatReport.lastVisibleActionCreated = reportPreviewAction.created;

        // Generated ReportPreview action is a parent report action of the iou report.
        // We are setting the iou report's parentReportActionID to display subtitle correctly in IOU page when offline.
        iouReport.parentReportActionID = reportPreviewAction.reportActionID;
    }

    const shouldCreateOptimisticPersonalDetails = isNewChatReport && !allPersonalDetails[payerAccountID];
    // Add optimistic personal details for participant
    const optimisticPersonalDetailListAction = shouldCreateOptimisticPersonalDetails
        ? {
              [payerAccountID]: {
                  accountID: payerAccountID,
                  // Disabling this line since participant.displayName can be an empty string
                  // eslint-disable-next-line @typescript-eslint/prefer-nullish-coalescing
                  displayName: formatPhoneNumber(participant.displayName || payerEmail),
                  login: participant.login,
                  isOptimisticPersonalDetail: true,
              },
          }
        : {};

    const predictedNextStatus = policy?.reimbursementChoice === CONST.POLICY.REIMBURSEMENT_CHOICES.REIMBURSEMENT_NO ? CONST.REPORT.STATUS_NUM.CLOSED : CONST.REPORT.STATUS_NUM.OPEN;
    const optimisticNextStep = buildNextStep(iouReport, predictedNextStatus);

    // STEP 5: Build Onyx Data
    const [optimisticData, successData, failureData] = buildOnyxDataForMoneyRequest({
        isNewChatReport,
        shouldCreateNewMoneyRequestReport,
        policyParams: {
            policy,
            policyCategories,
            policyTagList,
        },
        optimisticParams: {
            chat: {
                report: chatReport,
                createdAction: optimisticCreatedActionForChat,
                reportPreviewAction,
            },
            iou: {
                report: iouReport,
                createdAction: optimisticCreatedActionForIOUReport,
                action: iouAction,
            },
            transactionParams: {
                transaction: optimisticTransaction,
                transactionThreadReport: optimisticTransactionThread,
                transactionThreadCreatedReportAction: optimisticCreatedActionForTransactionThread,
            },
            policyRecentlyUsed: {
                categories: optimisticPolicyRecentlyUsedCategories,
                tags: optimisticPolicyRecentlyUsedTags,
                currencies: optimisticPolicyRecentlyUsedCurrencies,
            },
            personalDetailListAction: optimisticPersonalDetailListAction,
            nextStep: optimisticNextStep,
        },
    });

    return {
        payerAccountID,
        payerEmail,
        iouReport,
        chatReport,
        transaction: optimisticTransaction,
        iouAction,
        createdChatReportActionID: isNewChatReport ? optimisticCreatedActionForChat.reportActionID : undefined,
        createdIOUReportActionID: shouldCreateNewMoneyRequestReport ? optimisticCreatedActionForIOUReport.reportActionID : undefined,
        reportPreviewAction,
        transactionThreadReportID: optimisticTransactionThread?.reportID,
        createdReportActionIDForThread: optimisticCreatedActionForTransactionThread?.reportActionID,
        onyxData: {
            optimisticData,
            successData,
            failureData,
        },
    };
}

function computePerDiemExpenseAmount(customUnit: TransactionCustomUnit) {
    const subRates = customUnit.subRates ?? [];
    return subRates.reduce((total, subRate) => total + (subRate.rate ?? 0), 0);
}

function computePerDiemExpenseMerchant(customUnit: TransactionCustomUnit, policy: OnyxEntry<OnyxTypes.Policy>) {
    if (!customUnit.customUnitRateID) {
        return '';
    }
    const policyCustomUnit = getPerDiemCustomUnit(policy);
    const rate = policyCustomUnit?.rates?.[customUnit.customUnitRateID];
    const locationName = rate?.name ?? '';
    const startDate = customUnit.attributes?.dates.start;
    const endDate = customUnit.attributes?.dates.end;
    if (!startDate || !endDate) {
        return locationName;
    }
    const formattedTime = DateUtils.getFormattedDateRangeForPerDiem(new Date(startDate), new Date(endDate));
    return `${locationName}, ${formattedTime}`;
}

function computeDefaultPerDiemExpenseComment(customUnit: TransactionCustomUnit, currency: string) {
    const subRates = customUnit.subRates ?? [];
    const subRateComments = subRates.map((subRate) => {
        const rate = subRate.rate ?? 0;
        const rateComment = subRate.name ?? '';
        const quantity = subRate.quantity ?? 0;
        return `${quantity}x ${rateComment} @ ${convertAmountToDisplayString(rate, currency)}`;
    });
    return subRateComments.join(', ');
}

/**
 * Gathers all the data needed to submit a per diem expense. It attempts to find existing reports, iouReports, and receipts. If it doesn't find them, then
 * it creates optimistic versions of them and uses those instead
 */
function getPerDiemExpenseInformation(perDiemExpenseInformation: PerDiemExpenseInformationParams): MoneyRequestInformation {
    const {parentChatReport, transactionParams, participantParams, policyParams = {}, moneyRequestReportID = ''} = perDiemExpenseInformation;
    const {payeeAccountID = userAccountID, payeeEmail = currentUserEmail, participant} = participantParams;
    const {policy, policyCategories, policyTagList} = policyParams;
    const {comment = '', currency, created, category, tag, customUnit} = transactionParams;

    const amount = computePerDiemExpenseAmount(customUnit);
    const merchant = computePerDiemExpenseMerchant(customUnit, policy);
    const defaultComment = computeDefaultPerDiemExpenseComment(customUnit, currency);
    const finalComment = comment || defaultComment;

    const payerEmail = addSMSDomainIfPhoneNumber(participant.login ?? '');
    const payerAccountID = Number(participant.accountID);
    const isPolicyExpenseChat = participant.isPolicyExpenseChat;

    // STEP 1: Get existing chat report OR build a new optimistic one
    let isNewChatReport = false;
    let chatReport = !isEmptyObject(parentChatReport) && parentChatReport?.reportID ? parentChatReport : null;

    // If this is a policyExpenseChat, the chatReport must exist and we can get it from Onyx.
    // report is null if the flow is initiated from the global create menu. However, participant always stores the reportID if it exists, which is the case for policyExpenseChats
    if (!chatReport && isPolicyExpenseChat) {
        chatReport = allReports?.[`${ONYXKEYS.COLLECTION.REPORT}${participant.reportID}`] ?? null;
    }

    if (!chatReport) {
        chatReport = getChatByParticipants([payerAccountID, payeeAccountID]) ?? null;
    }

    // If we still don't have a report, it likely doens't exist and we need to build an optimistic one
    if (!chatReport) {
        isNewChatReport = true;
        chatReport = buildOptimisticChatReport([payerAccountID, payeeAccountID]);
    }

    // STEP 2: Get the Expense/IOU report. If the moneyRequestReportID has been provided, we want to add the transaction to this specific report.
    // If no such reportID has been provided, let's use the chatReport.iouReportID property. In case that is not present, build a new optimistic Expense/IOU report.
    let iouReport: OnyxInputValue<OnyxTypes.Report> = null;
    if (moneyRequestReportID) {
        iouReport = allReports?.[`${ONYXKEYS.COLLECTION.REPORT}${moneyRequestReportID}`] ?? null;
    } else {
        iouReport = allReports?.[`${ONYXKEYS.COLLECTION.REPORT}${chatReport.iouReportID}`] ?? null;
    }

    const shouldCreateNewMoneyRequestReport = shouldCreateNewMoneyRequestReportReportUtils(iouReport, chatReport);

    if (!iouReport || shouldCreateNewMoneyRequestReport) {
        iouReport = isPolicyExpenseChat
            ? buildOptimisticExpenseReport(chatReport.reportID, chatReport.policyID, payeeAccountID, amount, currency)
            : buildOptimisticIOUReport(payeeAccountID, payerAccountID, amount, chatReport.reportID, currency);
    } else if (isPolicyExpenseChat) {
        iouReport = {...iouReport};
        // Because of the Expense reports are stored as negative values, we subtract the total from the amount
        if (iouReport?.currency === currency) {
            if (typeof iouReport.total === 'number') {
                iouReport.total -= amount;
            }

            if (typeof iouReport.unheldTotal === 'number') {
                iouReport.unheldTotal -= amount;
            }
        }
    } else {
        iouReport = updateIOUOwnerAndTotal(iouReport, payeeAccountID, amount, currency);
    }

    // STEP 3: Build an optimistic transaction
    const optimisticTransaction = buildOptimisticTransaction({
        policy,
        transactionParams: {
            amount: isExpenseReport(iouReport) ? -amount : amount,
            currency,
            reportID: iouReport.reportID,
            comment: finalComment,
            created,
            category,
            merchant,
            tag,
            customUnit,
            pendingFields: {subRates: CONST.RED_BRICK_ROAD_PENDING_ACTION.ADD},
        },
    });
    // This is to differentiate between a normal expense and a per diem expense
    optimisticTransaction.iouRequestType = CONST.IOU.REQUEST_TYPE.PER_DIEM;
    optimisticTransaction.hasEReceipt = true;

    const optimisticPolicyRecentlyUsedCategories = buildOptimisticPolicyRecentlyUsedCategories(iouReport.policyID, category);
    const optimisticPolicyRecentlyUsedTags = buildOptimisticPolicyRecentlyUsedTags(iouReport.policyID, tag);
    const optimisticPolicyRecentlyUsedCurrencies = buildOptimisticRecentlyUsedCurrencies(currency);
    const optimisticPolicyRecentlyUsedDestinations = buildOptimisticPolicyRecentlyUsedDestinations(iouReport.policyID, customUnit.customUnitRateID);

    // STEP 4: Build optimistic reportActions. We need:
    // 1. CREATED action for the chatReport
    // 2. CREATED action for the iouReport
    // 3. IOU action for the iouReport
    // 4. The transaction thread, which requires the iouAction, and CREATED action for the transaction thread
    // 5. REPORT_PREVIEW action for the chatReport
    // Note: The CREATED action for the IOU report must be optimistically generated before the IOU action so there's no chance that it appears after the IOU action in the chat
    const [optimisticCreatedActionForChat, optimisticCreatedActionForIOUReport, iouAction, optimisticTransactionThread, optimisticCreatedActionForTransactionThread] =
        buildOptimisticMoneyRequestEntities(
            iouReport,
            CONST.IOU.REPORT_ACTION_TYPE.CREATE,
            amount,
            currency,
            comment,
            payeeEmail,
            [participant],
            optimisticTransaction.transactionID,
            undefined,
            false,
            false,
            false,
        );

    let reportPreviewAction = shouldCreateNewMoneyRequestReport ? null : getReportPreviewAction(chatReport.reportID, iouReport.reportID);

    if (reportPreviewAction) {
        reportPreviewAction = updateReportPreview(iouReport, reportPreviewAction, false, comment, optimisticTransaction);
    } else {
        reportPreviewAction = buildOptimisticReportPreview(chatReport, iouReport, comment, optimisticTransaction);
        chatReport.lastVisibleActionCreated = reportPreviewAction.created;

        // Generated ReportPreview action is a parent report action of the iou report.
        // We are setting the iou report's parentReportActionID to display subtitle correctly in IOU page when offline.
        iouReport.parentReportActionID = reportPreviewAction.reportActionID;
    }

    const shouldCreateOptimisticPersonalDetails = isNewChatReport && !allPersonalDetails[payerAccountID];
    // Add optimistic personal details for participant
    const optimisticPersonalDetailListAction = shouldCreateOptimisticPersonalDetails
        ? {
              [payerAccountID]: {
                  accountID: payerAccountID,
                  // Disabling this line since participant.displayName can be an empty string
                  // eslint-disable-next-line @typescript-eslint/prefer-nullish-coalescing
                  displayName: formatPhoneNumber(participant.displayName || payerEmail),
                  login: participant.login,
                  isOptimisticPersonalDetail: true,
              },
          }
        : {};

    const predictedNextStatus = policy?.reimbursementChoice === CONST.POLICY.REIMBURSEMENT_CHOICES.REIMBURSEMENT_NO ? CONST.REPORT.STATUS_NUM.CLOSED : CONST.REPORT.STATUS_NUM.OPEN;
    const optimisticNextStep = buildNextStep(iouReport, predictedNextStatus);

    // STEP 5: Build Onyx Data
    const [optimisticData, successData, failureData] = buildOnyxDataForMoneyRequest({
        isNewChatReport,
        shouldCreateNewMoneyRequestReport,
        policyParams: {
            policy,
            policyCategories,
            policyTagList,
        },
        optimisticParams: {
            chat: {
                report: chatReport,
                createdAction: optimisticCreatedActionForChat,
                reportPreviewAction,
            },
            iou: {
                report: iouReport,
                createdAction: optimisticCreatedActionForIOUReport,
                action: iouAction,
            },
            transactionParams: {
                transaction: optimisticTransaction,
                transactionThreadReport: optimisticTransactionThread,
                transactionThreadCreatedReportAction: optimisticCreatedActionForTransactionThread,
            },
            policyRecentlyUsed: {
                categories: optimisticPolicyRecentlyUsedCategories,
                tags: optimisticPolicyRecentlyUsedTags,
                currencies: optimisticPolicyRecentlyUsedCurrencies,
                destinations: optimisticPolicyRecentlyUsedDestinations,
            },
            personalDetailListAction: optimisticPersonalDetailListAction,
            nextStep: optimisticNextStep,
        },
    });

    return {
        payerAccountID,
        payerEmail,
        iouReport,
        chatReport,
        transaction: optimisticTransaction,
        iouAction,
        createdChatReportActionID: isNewChatReport ? optimisticCreatedActionForChat.reportActionID : undefined,
        createdIOUReportActionID: shouldCreateNewMoneyRequestReport ? optimisticCreatedActionForIOUReport.reportActionID : undefined,
        reportPreviewAction,
        transactionThreadReportID: optimisticTransactionThread?.reportID,
        createdReportActionIDForThread: optimisticCreatedActionForTransactionThread?.reportActionID,
        onyxData: {
            optimisticData,
            successData,
            failureData,
        },
    };
}

/**
 * Gathers all the data needed to make an expense. It attempts to find existing reports, iouReports, and receipts. If it doesn't find them, then
 * it creates optimistic versions of them and uses those instead
 */
function getTrackExpenseInformation(
    parentChatReport: OnyxEntry<OnyxTypes.Report>,
    participant: Participant,
    comment: string,
    amount: number,
    currency: string,
    created: string,
    merchant: string,
    receipt: OnyxEntry<Receipt>,
    category: string | undefined,
    tag: string | undefined,
    taxCode: string | undefined,
    taxAmount: number | undefined,
    billable: boolean | undefined,
    policy: OnyxEntry<OnyxTypes.Policy> | undefined,
    policyTagList: OnyxEntry<OnyxTypes.PolicyTagLists> | undefined,
    policyCategories: OnyxEntry<OnyxTypes.PolicyCategories> | undefined,
    payeeEmail = currentUserEmail,
    payeeAccountID = userAccountID,
    moneyRequestReportID = '',
    linkedTrackedExpenseReportAction?: OnyxTypes.ReportAction,
    existingTransactionID?: string,
): TrackExpenseInformation | null {
    const optimisticData: OnyxUpdate[] = [];
    const successData: OnyxUpdate[] = [];
    const failureData: OnyxUpdate[] = [];

    const isPolicyExpenseChat = participant.isPolicyExpenseChat;

    // STEP 1: Get existing chat report
    let chatReport = !isEmptyObject(parentChatReport) && parentChatReport?.reportID ? parentChatReport : null;
    // The chatReport always exists, and we can get it from Onyx if chatReport is null.
    if (!chatReport) {
        chatReport = allReports?.[`${ONYXKEYS.COLLECTION.REPORT}${participant.reportID}`] ?? null;
    }

    // If we still don't have a report, it likely doesn't exist, and we will early return here as it should not happen
    // Maybe later, we can build an optimistic selfDM chat.
    if (!chatReport) {
        return null;
    }

    // Check if the report is a draft
    const isDraftReportLocal = isDraftReport(chatReport?.reportID);

    let createdWorkspaceParams: CreateWorkspaceParams | undefined;

    if (isDraftReportLocal) {
        const workspaceData = buildPolicyData(undefined, policy?.makeMeAdmin, policy?.name, policy?.id, chatReport?.reportID);
        createdWorkspaceParams = workspaceData.params;
        optimisticData.push(...workspaceData.optimisticData);
        successData.push(...workspaceData.successData);
        failureData.push(...workspaceData.failureData);
    }

    // STEP 2: If not in the self-DM flow, we need to use the expense report.
    // For this, first use the chatReport.iouReportID property. Build a new optimistic expense report if needed.
    const shouldUseMoneyReport = !!isPolicyExpenseChat;

    let iouReport: OnyxInputValue<OnyxTypes.Report> = null;
    let shouldCreateNewMoneyRequestReport = false;

    if (shouldUseMoneyReport) {
        if (moneyRequestReportID) {
            iouReport = allReports?.[`${ONYXKEYS.COLLECTION.REPORT}${moneyRequestReportID}`] ?? null;
        } else {
            iouReport = allReports?.[`${ONYXKEYS.COLLECTION.REPORT}${chatReport.iouReportID}`] ?? null;
        }

        shouldCreateNewMoneyRequestReport = shouldCreateNewMoneyRequestReportReportUtils(iouReport, chatReport);
        if (!iouReport || shouldCreateNewMoneyRequestReport) {
            iouReport = buildOptimisticExpenseReport(chatReport.reportID, chatReport.policyID, payeeAccountID, amount, currency, amount);
        } else {
            iouReport = {...iouReport};
            // Because of the Expense reports are stored as negative values, we subtract the total from the amount
            if (iouReport?.currency === currency) {
                if (typeof iouReport.total === 'number' && typeof iouReport.nonReimbursableTotal === 'number') {
                    iouReport.total -= amount;
                    iouReport.nonReimbursableTotal -= amount;
                }

                if (typeof iouReport.unheldTotal === 'number' && typeof iouReport.unheldNonReimbursableTotal === 'number') {
                    iouReport.unheldTotal -= amount;
                    iouReport.unheldNonReimbursableTotal -= amount;
                }
            }
        }
    }

    // If shouldUseMoneyReport is true, the iouReport was defined.
    // But we'll use the `shouldUseMoneyReport && iouReport` check further instead of `shouldUseMoneyReport` to avoid TS errors.

    // STEP 3: Build optimistic receipt and transaction
    const receiptObject: Receipt = {};
    let filename;
    if (receipt?.source) {
        receiptObject.source = receipt.source;
        receiptObject.state = receipt.state ?? CONST.IOU.RECEIPT_STATE.SCANREADY;
        filename = receipt.name;
    }
    const existingTransaction = allTransactionDrafts[`${ONYXKEYS.COLLECTION.TRANSACTION_DRAFT}${existingTransactionID ?? CONST.IOU.OPTIMISTIC_TRANSACTION_ID}`];
    if (!filename) {
        filename = existingTransaction?.filename;
    }
    const isDistanceRequest = existingTransaction && isDistanceRequestTransactionUtils(existingTransaction);
    let optimisticTransaction = buildOptimisticTransaction({
        existingTransactionID,
        existingTransaction,
        policy,
        transactionParams: {
            amount: isExpenseReport(iouReport) ? -amount : amount,
            currency,
            reportID: shouldUseMoneyReport && iouReport ? iouReport.reportID : undefined,
            comment,
            created,
            merchant,
            receipt: receiptObject,
            category,
            tag,
            taxCode,
            taxAmount,
            billable,
            pendingFields: isDistanceRequest ? {waypoints: CONST.RED_BRICK_ROAD_PENDING_ACTION.ADD} : undefined,
            reimbursable: false,
            filename,
        },
    });

    // If there is an existing transaction (which is the case for distance requests), then the data from the existing transaction
    // needs to be manually merged into the optimistic transaction. This is because buildOnyxDataForMoneyRequest() uses `Onyx.set()` for the transaction
    // data. This is a big can of worms to change it to `Onyx.merge()` as explored in https://expensify.slack.com/archives/C05DWUDHVK7/p1692139468252109.
    // I want to clean this up at some point, but it's possible this will live in the code for a while so I've created https://github.com/Expensify/App/issues/25417
    // to remind me to do this.
    if (isDistanceRequest) {
        optimisticTransaction = fastMerge(existingTransaction, optimisticTransaction, false);
    }

    // STEP 4: Build optimistic reportActions. We need:
    // 1. CREATED action for the iouReport (if tracking in the Expense chat)
    // 2. IOU action for the iouReport (if tracking in the Expense chat), otherwise – for chatReport
    // 3. The transaction thread, which requires the iouAction, and CREATED action for the transaction thread
    // 4. REPORT_PREVIEW action for the chatReport (if tracking in the Expense chat)
    const [, optimisticCreatedActionForIOUReport, iouAction, optimisticTransactionThread, optimisticCreatedActionForTransactionThread] = buildOptimisticMoneyRequestEntities(
        shouldUseMoneyReport && iouReport ? iouReport : chatReport,
        CONST.IOU.REPORT_ACTION_TYPE.TRACK,
        amount,
        currency,
        comment,
        payeeEmail,
        [participant],
        optimisticTransaction.transactionID,
        undefined,
        false,
        false,
        false,
        !shouldUseMoneyReport,
        linkedTrackedExpenseReportAction?.childReportID,
        linkedTrackedExpenseReportAction,
    );

    let reportPreviewAction: OnyxInputValue<OnyxTypes.ReportAction<typeof CONST.REPORT.ACTIONS.TYPE.REPORT_PREVIEW>> = null;
    if (shouldUseMoneyReport && iouReport) {
        reportPreviewAction = shouldCreateNewMoneyRequestReport ? null : getReportPreviewAction(chatReport.reportID, iouReport.reportID);

        if (reportPreviewAction) {
            reportPreviewAction = updateReportPreview(iouReport, reportPreviewAction, false, comment, optimisticTransaction);
        } else {
            reportPreviewAction = buildOptimisticReportPreview(chatReport, iouReport, comment, optimisticTransaction);
            // Generated ReportPreview action is a parent report action of the iou report.
            // We are setting the iou report's parentReportActionID to display subtitle correctly in IOU page when offline.
            iouReport.parentReportActionID = reportPreviewAction.reportActionID;
        }
    }

    let actionableTrackExpenseWhisper: OnyxInputValue<OnyxTypes.ReportAction> = null;
    if (!isPolicyExpenseChat) {
        actionableTrackExpenseWhisper = buildOptimisticActionableTrackExpenseWhisper(iouAction, optimisticTransaction.transactionID);
    }

    // STEP 5: Build Onyx Data
    const trackExpenseOnyxData = buildOnyxDataForTrackExpense(
        chatReport,
        iouReport,
        optimisticTransaction,
        optimisticCreatedActionForIOUReport,
        iouAction,
        reportPreviewAction,
        optimisticTransactionThread ?? {},
        optimisticCreatedActionForTransactionThread,
        shouldCreateNewMoneyRequestReport,
        policy,
        policyTagList,
        policyCategories,
        undefined,
        actionableTrackExpenseWhisper,
    );

    return {
        createdWorkspaceParams,
        chatReport,
        iouReport: iouReport ?? undefined,
        transaction: optimisticTransaction,
        iouAction,
        createdIOUReportActionID: shouldCreateNewMoneyRequestReport ? optimisticCreatedActionForIOUReport.reportActionID : undefined,
        reportPreviewAction: reportPreviewAction ?? undefined,
        transactionThreadReportID: optimisticTransactionThread.reportID,
        createdReportActionIDForThread: optimisticCreatedActionForTransactionThread?.reportActionID,
        actionableWhisperReportActionIDParam: actionableTrackExpenseWhisper?.reportActionID,
        onyxData: {
            optimisticData: optimisticData.concat(trackExpenseOnyxData[0]),
            successData: successData.concat(trackExpenseOnyxData[1]),
            failureData: failureData.concat(trackExpenseOnyxData[2]),
        },
    };
}

/**
 * Compute the diff amount when we update the transaction
 */
function calculateDiffAmount(
    iouReport: OnyxTypes.OnyxInputOrEntry<OnyxTypes.Report>,
    updatedTransaction: OnyxTypes.OnyxInputOrEntry<OnyxTypes.Transaction>,
    transaction: OnyxEntry<OnyxTypes.Transaction>,
): number {
    if (!iouReport) {
        return 0;
    }
    const isExpenseReportLocal = isExpenseReport(iouReport);
    const updatedCurrency = getCurrency(updatedTransaction);
    const currentCurrency = getCurrency(transaction);

    const currentAmount = getAmount(transaction, isExpenseReportLocal);
    const updatedAmount = getAmount(updatedTransaction, isExpenseReportLocal);

    if (updatedCurrency === iouReport?.currency && currentCurrency !== iouReport?.currency) {
        // Add the diff to the total if we change the currency from a different currency to the currency of the IOU report
        return updatedAmount;
    }

    if (updatedCurrency === iouReport?.currency && updatedAmount !== currentAmount) {
        // Calculate the diff between the updated amount and the current amount if we change the amount and the currency of the transaction is the currency of the report
        return updatedAmount - currentAmount;
    }

    return 0;
}

/**
 * @param transactionID
 * @param transactionThreadReportID
 * @param transactionChanges
 * @param [transactionChanges.created] Present when updated the date field
 * @param policy  May be undefined, an empty object, or an object matching the Policy type (src/types/onyx/Policy.ts)
 * @param policyTagList
 * @param policyCategories
 */
function getUpdateMoneyRequestParams(
    transactionID: string | undefined,
    transactionThreadReportID: string | undefined,
    transactionChanges: TransactionChanges,
    policy: OnyxEntry<OnyxTypes.Policy>,
    policyTagList: OnyxTypes.OnyxInputOrEntry<OnyxTypes.PolicyTagLists>,
    policyCategories: OnyxTypes.OnyxInputOrEntry<OnyxTypes.PolicyCategories>,
    violations?: OnyxEntry<OnyxTypes.TransactionViolations>,
): UpdateMoneyRequestData {
    const optimisticData: OnyxUpdate[] = [];
    const successData: OnyxUpdate[] = [];
    const failureData: OnyxUpdate[] = [];

    // Step 1: Set any "pending fields" (ones updated while the user was offline) to have error messages in the failureData
    const pendingFields: OnyxTypes.Transaction['pendingFields'] = Object.fromEntries(Object.keys(transactionChanges).map((key) => [key, CONST.RED_BRICK_ROAD_PENDING_ACTION.UPDATE]));
    const clearedPendingFields = Object.fromEntries(Object.keys(transactionChanges).map((key) => [key, null]));
    const errorFields = Object.fromEntries(Object.keys(pendingFields).map((key) => [key, {[DateUtils.getMicroseconds()]: Localize.translateLocal('iou.error.genericEditFailureMessage')}]));

    // Step 2: Get all the collections being updated
    const transactionThread = allReports?.[`${ONYXKEYS.COLLECTION.REPORT}${transactionThreadReportID}`] ?? null;
    const transaction = allTransactions?.[`${ONYXKEYS.COLLECTION.TRANSACTION}${transactionID}`];
    const isTransactionOnHold = isOnHold(transaction);
    const iouReport = allReports?.[`${ONYXKEYS.COLLECTION.REPORT}${transactionThread?.parentReportID}`] ?? null;
    const isFromExpenseReport = isExpenseReport(iouReport);
    const isScanning = hasReceiptTransactionUtils(transaction) && isReceiptBeingScannedTransactionUtils(transaction);
    const updatedTransaction: OnyxEntry<OnyxTypes.Transaction> = transaction
        ? getUpdatedTransaction({
              transaction,
              transactionChanges,
              isFromExpenseReport,
              policy,
          })
        : undefined;
    const transactionDetails = getTransactionDetails(updatedTransaction);

    if (transactionDetails?.waypoints) {
        // This needs to be a JSON string since we're sending this to the MapBox API
        transactionDetails.waypoints = JSON.stringify(transactionDetails.waypoints);
    }

    const dataToIncludeInParams: Partial<TransactionDetails> = Object.fromEntries(Object.entries(transactionDetails ?? {}).filter(([key]) => Object.keys(transactionChanges).includes(key)));

    const params: UpdateMoneyRequestParams = {
        ...dataToIncludeInParams,
        reportID: iouReport?.reportID,
        transactionID,
    };

    const hasPendingWaypoints = 'waypoints' in transactionChanges;
    const hasModifiedDistanceRate = 'customUnitRateID' in transactionChanges;
    if (transaction && updatedTransaction && (hasPendingWaypoints || hasModifiedDistanceRate)) {
        // Delete the draft transaction when editing waypoints when the server responds successfully and there are no errors
        successData.push({
            onyxMethod: Onyx.METHOD.SET,
            key: `${ONYXKEYS.COLLECTION.TRANSACTION_DRAFT}${transactionID}`,
            value: null,
        });

        // Revert the transaction's amount to the original value on failure.
        // The IOU Report will be fully reverted in the failureData further below.
        failureData.push({
            onyxMethod: Onyx.METHOD.MERGE,
            key: `${ONYXKEYS.COLLECTION.TRANSACTION}${transactionID}`,
            value: {
                amount: transaction.amount,
                modifiedAmount: transaction.modifiedAmount,
                modifiedMerchant: transaction.modifiedMerchant,
                modifiedCurrency: transaction.modifiedCurrency,
            },
        });
    }

    // Step 3: Build the modified expense report actions
    // We don't create a modified report action if:
    // - we're updating the waypoints
    // - we're updating the distance rate while the waypoints are still pending
    // In these cases, there isn't a valid optimistic mileage data we can use,
    // and the report action is created on the server with the distance-related response from the MapBox API
    const updatedReportAction = buildOptimisticModifiedExpenseReportAction(transactionThread, transaction, transactionChanges, isFromExpenseReport, policy, updatedTransaction);
    if (!hasPendingWaypoints && !(hasModifiedDistanceRate && isFetchingWaypointsFromServer(transaction))) {
        params.reportActionID = updatedReportAction.reportActionID;

        optimisticData.push({
            onyxMethod: Onyx.METHOD.MERGE,
            key: `${ONYXKEYS.COLLECTION.REPORT_ACTIONS}${transactionThread?.reportID}`,
            value: {
                [updatedReportAction.reportActionID]: updatedReportAction as OnyxTypes.ReportAction,
            },
        });
        optimisticData.push({
            onyxMethod: Onyx.METHOD.MERGE,
            key: `${ONYXKEYS.COLLECTION.REPORT}${transactionThread?.reportID}`,
            value: {
                lastVisibleActionCreated: updatedReportAction.created,
                lastReadTime: updatedReportAction.created,
            },
        });
        failureData.push({
            onyxMethod: Onyx.METHOD.MERGE,
            key: `${ONYXKEYS.COLLECTION.REPORT}${transactionThread?.reportID}`,
            value: {
                lastVisibleActionCreated: transactionThread?.lastVisibleActionCreated,
                lastReadTime: transactionThread?.lastReadTime,
            },
        });
        successData.push({
            onyxMethod: Onyx.METHOD.MERGE,
            key: `${ONYXKEYS.COLLECTION.REPORT_ACTIONS}${transactionThread?.reportID}`,
            value: {
                [updatedReportAction.reportActionID]: {pendingAction: null},
            },
        });
        failureData.push({
            onyxMethod: Onyx.METHOD.MERGE,
            key: `${ONYXKEYS.COLLECTION.REPORT_ACTIONS}${transactionThread?.reportID}`,
            value: {
                [updatedReportAction.reportActionID]: {
                    ...(updatedReportAction as OnyxTypes.ReportAction),
                    errors: getMicroSecondOnyxErrorWithTranslationKey('iou.error.genericEditFailureMessage'),
                },
            },
        });
    }

    // Step 4: Compute the IOU total and update the report preview message (and report header) so LHN amount owed is correct.
    const diff = calculateDiffAmount(iouReport, updatedTransaction, transaction);

    let updatedMoneyRequestReport: OnyxTypes.OnyxInputOrEntry<OnyxTypes.Report>;
    if (!iouReport) {
        updatedMoneyRequestReport = null;
    } else if ((isExpenseReport(iouReport) || isInvoiceReportReportUtils(iouReport)) && typeof iouReport.total === 'number') {
        // For expense report, the amount is negative, so we should subtract total from diff
        updatedMoneyRequestReport = {
            ...iouReport,
            total: iouReport.total - diff,
        };
        if (!transaction?.reimbursable && typeof updatedMoneyRequestReport.nonReimbursableTotal === 'number') {
            updatedMoneyRequestReport.nonReimbursableTotal -= diff;
        }
        if (!isTransactionOnHold) {
            if (typeof updatedMoneyRequestReport.unheldTotal === 'number') {
                updatedMoneyRequestReport.unheldTotal -= diff;
            }
            if (!transaction?.reimbursable && typeof updatedMoneyRequestReport.unheldNonReimbursableTotal === 'number') {
                updatedMoneyRequestReport.unheldNonReimbursableTotal -= diff;
            }
        }
    } else {
        updatedMoneyRequestReport = updateIOUOwnerAndTotal(
            iouReport,
            updatedReportAction.actorAccountID ?? CONST.DEFAULT_NUMBER_ID,
            diff,
            getCurrency(transaction),
            false,
            true,
            isTransactionOnHold,
        );
    }

    optimisticData.push(
        {
            onyxMethod: Onyx.METHOD.MERGE,
            key: `${ONYXKEYS.COLLECTION.REPORT}${iouReport?.reportID}`,
            value: updatedMoneyRequestReport,
        },
        {
            onyxMethod: Onyx.METHOD.MERGE,
            key: `${ONYXKEYS.COLLECTION.REPORT}${iouReport?.parentReportID}`,
            value: getOutstandingChildRequest(updatedMoneyRequestReport),
        },
    );
    successData.push({
        onyxMethod: Onyx.METHOD.MERGE,
        key: `${ONYXKEYS.COLLECTION.REPORT}${iouReport?.reportID}`,
        value: {pendingAction: null},
    });

    // Optimistically modify the transaction and the transaction thread
    optimisticData.push({
        onyxMethod: Onyx.METHOD.MERGE,
        key: `${ONYXKEYS.COLLECTION.TRANSACTION}${transactionID}`,
        value: {
            ...updatedTransaction,
            pendingFields,
            errorFields: null,
        },
    });

    optimisticData.push({
        onyxMethod: Onyx.METHOD.MERGE,
        key: `${ONYXKEYS.COLLECTION.REPORT}${transactionThreadReportID}`,
        value: {
            lastActorAccountID: updatedReportAction.actorAccountID,
        },
    });

    if (isScanning && ('amount' in transactionChanges || 'currency' in transactionChanges)) {
        if (transactionThread?.parentReportActionID) {
            optimisticData.push({
                onyxMethod: Onyx.METHOD.MERGE,
                key: `${ONYXKEYS.COLLECTION.REPORT_ACTIONS}${iouReport?.reportID}`,
                value: {
                    [transactionThread?.parentReportActionID]: {
                        originalMessage: {
                            whisperedTo: [],
                        },
                    },
                },
            });
        }

        if (iouReport?.parentReportActionID) {
            optimisticData.push({
                onyxMethod: Onyx.METHOD.MERGE,
                key: `${ONYXKEYS.COLLECTION.REPORT_ACTIONS}${iouReport?.parentReportID}`,
                value: {
                    [iouReport.parentReportActionID]: {
                        originalMessage: {
                            whisperedTo: [],
                        },
                    },
                },
            });
        }
    }

    // Update recently used categories if the category is changed
    const hasModifiedCategory = 'category' in transactionChanges;
    if (hasModifiedCategory) {
        const optimisticPolicyRecentlyUsedCategories = buildOptimisticPolicyRecentlyUsedCategories(iouReport?.policyID, transactionChanges.category);
        if (optimisticPolicyRecentlyUsedCategories.length) {
            optimisticData.push({
                onyxMethod: Onyx.METHOD.SET,
                key: `${ONYXKEYS.COLLECTION.POLICY_RECENTLY_USED_CATEGORIES}${iouReport?.policyID}`,
                value: optimisticPolicyRecentlyUsedCategories,
            });
        }
    }

    // Update recently used currencies if the currency is changed
    if ('currency' in transactionChanges) {
        const optimisticRecentlyUsedCurrencies = buildOptimisticRecentlyUsedCurrencies(transactionChanges.currency);
        if (optimisticRecentlyUsedCurrencies.length) {
            optimisticData.push({
                onyxMethod: Onyx.METHOD.SET,
                key: ONYXKEYS.RECENTLY_USED_CURRENCIES,
                value: optimisticRecentlyUsedCurrencies,
            });
        }
    }

    // Update recently used categories if the tag is changed
    const hasModifiedTag = 'tag' in transactionChanges;
    if (hasModifiedTag) {
        const optimisticPolicyRecentlyUsedTags = buildOptimisticPolicyRecentlyUsedTags(iouReport?.policyID, transactionChanges.tag);
        if (!isEmptyObject(optimisticPolicyRecentlyUsedTags)) {
            optimisticData.push({
                onyxMethod: Onyx.METHOD.MERGE,
                key: `${ONYXKEYS.COLLECTION.POLICY_RECENTLY_USED_TAGS}${iouReport?.policyID}`,
                value: optimisticPolicyRecentlyUsedTags,
            });
        }
    }

    const overLimitViolation = violations?.find((violation) => violation.name === 'overLimit');
    // Update violation limit, if we modify attendees. The given limit value is for a single attendee, if we have multiple attendees we should multpiply limit by attende count
    if ('attendees' in transactionChanges && !!overLimitViolation) {
        const limitForSingleAttendee = ViolationsUtils.getViolationAmountLimit(overLimitViolation);
        if (limitForSingleAttendee * (transactionChanges?.attendees?.length ?? 1) > Math.abs(getAmount(transaction))) {
            optimisticData.push({
                onyxMethod: Onyx.METHOD.MERGE,
                key: `${ONYXKEYS.COLLECTION.TRANSACTION_VIOLATIONS}${transactionID}`,
                value: violations?.filter((violation) => violation.name !== 'overLimit') ?? [],
            });
        }
    }

    // Clear out the error fields and loading states on success
    successData.push({
        onyxMethod: Onyx.METHOD.MERGE,
        key: `${ONYXKEYS.COLLECTION.TRANSACTION}${transactionID}`,
        value: {
            pendingFields: clearedPendingFields,
            isLoading: false,
            errorFields: null,
            routes: null,
        },
    });

    // Clear out loading states, pending fields, and add the error fields
    failureData.push({
        onyxMethod: Onyx.METHOD.MERGE,
        key: `${ONYXKEYS.COLLECTION.TRANSACTION}${transactionID}`,
        value: {
            pendingFields: clearedPendingFields,
            isLoading: false,
            errorFields,
        },
    });

    if (iouReport) {
        // Reset the iouReport to its original state
        failureData.push({
            onyxMethod: Onyx.METHOD.MERGE,
            key: `${ONYXKEYS.COLLECTION.REPORT}${iouReport.reportID}`,
            value: iouReport,
        });
    }

    if (policy && isPaidGroupPolicy(policy) && updatedTransaction && (hasModifiedTag || hasModifiedCategory || hasModifiedDistanceRate)) {
        const currentTransactionViolations = allTransactionViolations[`${ONYXKEYS.COLLECTION.TRANSACTION_VIOLATIONS}${transactionID}`] ?? [];
        optimisticData.push(
            ViolationsUtils.getViolationsOnyxData(
                updatedTransaction,
                currentTransactionViolations,
                policy,
                policyTagList ?? {},
                policyCategories ?? {},
                hasDependentTags(policy, policyTagList ?? {}),
            ),
        );
        failureData.push({
            onyxMethod: Onyx.METHOD.MERGE,
            key: `${ONYXKEYS.COLLECTION.TRANSACTION_VIOLATIONS}${transactionID}`,
            value: currentTransactionViolations,
        });
    }

    // Reset the transaction thread to its original state
    failureData.push({
        onyxMethod: Onyx.METHOD.MERGE,
        key: `${ONYXKEYS.COLLECTION.REPORT}${transactionThreadReportID}`,
        value: transactionThread,
    });

    return {
        params,
        onyxData: {optimisticData, successData, failureData},
    };
}

/**
 * @param transactionID
 * @param transactionThreadReportID
 * @param transactionChanges
 * @param [transactionChanges.created] Present when updated the date field
 * @param policy  May be undefined, an empty object, or an object matching the Policy type (src/types/onyx/Policy.ts)
 */
function getUpdateTrackExpenseParams(
    transactionID: string | undefined,
    transactionThreadReportID: string | undefined,
    transactionChanges: TransactionChanges,
    policy: OnyxEntry<OnyxTypes.Policy>,
): UpdateMoneyRequestData {
    const optimisticData: OnyxUpdate[] = [];
    const successData: OnyxUpdate[] = [];
    const failureData: OnyxUpdate[] = [];

    // Step 1: Set any "pending fields" (ones updated while the user was offline) to have error messages in the failureData
    const pendingFields = Object.fromEntries(Object.keys(transactionChanges).map((key) => [key, CONST.RED_BRICK_ROAD_PENDING_ACTION.UPDATE]));
    const clearedPendingFields = Object.fromEntries(Object.keys(transactionChanges).map((key) => [key, null]));
    const errorFields = Object.fromEntries(Object.keys(pendingFields).map((key) => [key, {[DateUtils.getMicroseconds()]: Localize.translateLocal('iou.error.genericEditFailureMessage')}]));

    // Step 2: Get all the collections being updated
    const transactionThread = allReports?.[`${ONYXKEYS.COLLECTION.REPORT}${transactionThreadReportID}`] ?? null;
    const transaction = allTransactions?.[`${ONYXKEYS.COLLECTION.TRANSACTION}${transactionID}`];
    const chatReport = allReports?.[`${ONYXKEYS.COLLECTION.REPORT}${transactionThread?.parentReportID}`] ?? null;
    const isScanning = hasReceiptTransactionUtils(transaction) && isReceiptBeingScannedTransactionUtils(transaction);
    const updatedTransaction = transaction
        ? getUpdatedTransaction({
              transaction,
              transactionChanges,
              isFromExpenseReport: false,
              policy,
          })
        : null;
    const transactionDetails = getTransactionDetails(updatedTransaction);

    if (transactionDetails?.waypoints) {
        // This needs to be a JSON string since we're sending this to the MapBox API
        transactionDetails.waypoints = JSON.stringify(transactionDetails.waypoints);
    }

    const dataToIncludeInParams: Partial<TransactionDetails> = Object.fromEntries(Object.entries(transactionDetails ?? {}).filter(([key]) => Object.keys(transactionChanges).includes(key)));

    const params: UpdateMoneyRequestParams = {
        ...dataToIncludeInParams,
        reportID: chatReport?.reportID,
        transactionID,
    };

    const hasPendingWaypoints = 'waypoints' in transactionChanges;
    const hasModifiedDistanceRate = 'customUnitRateID' in transactionChanges;
    if (transaction && updatedTransaction && (hasPendingWaypoints || hasModifiedDistanceRate)) {
        // Delete the draft transaction when editing waypoints when the server responds successfully and there are no errors
        successData.push({
            onyxMethod: Onyx.METHOD.SET,
            key: `${ONYXKEYS.COLLECTION.TRANSACTION_DRAFT}${transactionID}`,
            value: null,
        });

        // Revert the transaction's amount to the original value on failure.
        // The IOU Report will be fully reverted in the failureData further below.
        failureData.push({
            onyxMethod: Onyx.METHOD.MERGE,
            key: `${ONYXKEYS.COLLECTION.TRANSACTION}${transactionID}`,
            value: {
                amount: transaction.amount,
                modifiedAmount: transaction.modifiedAmount,
                modifiedMerchant: transaction.modifiedMerchant,
            },
        });
    }

    // Step 3: Build the modified expense report actions
    // We don't create a modified report action if:
    // - we're updating the waypoints
    // - we're updating the distance rate while the waypoints are still pending
    // In these cases, there isn't a valid optimistic mileage data we can use,
    // and the report action is created on the server with the distance-related response from the MapBox API
    const updatedReportAction = buildOptimisticModifiedExpenseReportAction(transactionThread, transaction, transactionChanges, false, policy, updatedTransaction);
    if (!hasPendingWaypoints && !(hasModifiedDistanceRate && isFetchingWaypointsFromServer(transaction))) {
        params.reportActionID = updatedReportAction.reportActionID;

        optimisticData.push({
            onyxMethod: Onyx.METHOD.MERGE,
            key: `${ONYXKEYS.COLLECTION.REPORT_ACTIONS}${transactionThread?.reportID}`,
            value: {
                [updatedReportAction.reportActionID]: updatedReportAction as OnyxTypes.ReportAction,
            },
        });
        successData.push({
            onyxMethod: Onyx.METHOD.MERGE,
            key: `${ONYXKEYS.COLLECTION.REPORT_ACTIONS}${transactionThread?.reportID}`,
            value: {
                [updatedReportAction.reportActionID]: {pendingAction: null},
            },
        });
        failureData.push({
            onyxMethod: Onyx.METHOD.MERGE,
            key: `${ONYXKEYS.COLLECTION.REPORT_ACTIONS}${transactionThread?.reportID}`,
            value: {
                [updatedReportAction.reportActionID]: {
                    ...(updatedReportAction as OnyxTypes.ReportAction),
                    errors: getMicroSecondOnyxErrorWithTranslationKey('iou.error.genericEditFailureMessage'),
                },
            },
        });
    }

    // Step 4: Update the report preview message (and report header) so LHN amount tracked is correct.
    // Optimistically modify the transaction and the transaction thread
    optimisticData.push({
        onyxMethod: Onyx.METHOD.MERGE,
        key: `${ONYXKEYS.COLLECTION.TRANSACTION}${transactionID}`,
        value: {
            ...updatedTransaction,
            pendingFields,
            errorFields: null,
        },
    });

    optimisticData.push({
        onyxMethod: Onyx.METHOD.MERGE,
        key: `${ONYXKEYS.COLLECTION.REPORT}${transactionThreadReportID}`,
        value: {
            lastActorAccountID: updatedReportAction.actorAccountID,
        },
    });

    if (isScanning && transactionThread?.parentReportActionID && ('amount' in transactionChanges || 'currency' in transactionChanges)) {
        optimisticData.push({
            onyxMethod: Onyx.METHOD.MERGE,
            key: `${ONYXKEYS.COLLECTION.REPORT_ACTIONS}${chatReport?.reportID}`,
            value: {[transactionThread.parentReportActionID]: {originalMessage: {whisperedTo: []}}},
        });
    }

    // Clear out the error fields and loading states on success
    successData.push({
        onyxMethod: Onyx.METHOD.MERGE,
        key: `${ONYXKEYS.COLLECTION.TRANSACTION}${transactionID}`,
        value: {
            pendingFields: clearedPendingFields,
            isLoading: false,
            errorFields: null,
            routes: null,
        },
    });

    // Clear out loading states, pending fields, and add the error fields
    failureData.push({
        onyxMethod: Onyx.METHOD.MERGE,
        key: `${ONYXKEYS.COLLECTION.TRANSACTION}${transactionID}`,
        value: {
            pendingFields: clearedPendingFields,
            isLoading: false,
            errorFields,
        },
    });

    // Reset the transaction thread to its original state
    failureData.push({
        onyxMethod: Onyx.METHOD.MERGE,
        key: `${ONYXKEYS.COLLECTION.REPORT}${transactionThreadReportID}`,
        value: transactionThread,
    });

    return {
        params,
        onyxData: {optimisticData, successData, failureData},
    };
}

/** Updates the created date of an expense */
function updateMoneyRequestDate(
    transactionID: string,
    transactionThreadReportID: string,
    value: string,
    policy: OnyxEntry<OnyxTypes.Policy>,
    policyTags: OnyxEntry<OnyxTypes.PolicyTagLists>,
    policyCategories: OnyxEntry<OnyxTypes.PolicyCategories>,
) {
    const transactionChanges: TransactionChanges = {
        created: value,
    };
    const transactionThreadReport = allReports?.[`${ONYXKEYS.COLLECTION.REPORT}${transactionThreadReportID}`] ?? null;
    const parentReport = allReports?.[`${ONYXKEYS.COLLECTION.REPORT}${transactionThreadReport?.parentReportID}`] ?? null;
    let data: UpdateMoneyRequestData;
    if (isTrackExpenseReport(transactionThreadReport) && isSelfDM(parentReport)) {
        data = getUpdateTrackExpenseParams(transactionID, transactionThreadReportID, transactionChanges, policy);
    } else {
        data = getUpdateMoneyRequestParams(transactionID, transactionThreadReportID, transactionChanges, policy, policyTags, policyCategories);
    }
    const {params, onyxData} = data;
    API.write(WRITE_COMMANDS.UPDATE_MONEY_REQUEST_DATE, params, onyxData);
}

/** Updates the billable field of an expense */
function updateMoneyRequestBillable(
    transactionID: string,
    transactionThreadReportID: string,
    value: boolean,
    policy: OnyxEntry<OnyxTypes.Policy>,
    policyTagList: OnyxEntry<OnyxTypes.PolicyTagLists>,
    policyCategories: OnyxEntry<OnyxTypes.PolicyCategories>,
) {
    const transactionChanges: TransactionChanges = {
        billable: value,
    };
    const {params, onyxData} = getUpdateMoneyRequestParams(transactionID, transactionThreadReportID, transactionChanges, policy, policyTagList, policyCategories);
    API.write(WRITE_COMMANDS.UPDATE_MONEY_REQUEST_BILLABLE, params, onyxData);
}

/** Updates the merchant field of an expense */
function updateMoneyRequestMerchant(
    transactionID: string,
    transactionThreadReportID: string,
    value: string,
    policy: OnyxEntry<OnyxTypes.Policy>,
    policyTagList: OnyxEntry<OnyxTypes.PolicyTagLists>,
    policyCategories: OnyxEntry<OnyxTypes.PolicyCategories>,
) {
    const transactionChanges: TransactionChanges = {
        merchant: value,
    };
    const transactionThreadReport = allReports?.[`${ONYXKEYS.COLLECTION.REPORT}${transactionThreadReportID}`] ?? null;
    const parentReport = allReports?.[`${ONYXKEYS.COLLECTION.REPORT}${transactionThreadReport?.parentReportID}`] ?? null;
    let data: UpdateMoneyRequestData;
    if (isTrackExpenseReport(transactionThreadReport) && isSelfDM(parentReport)) {
        data = getUpdateTrackExpenseParams(transactionID, transactionThreadReportID, transactionChanges, policy);
    } else {
        data = getUpdateMoneyRequestParams(transactionID, transactionThreadReportID, transactionChanges, policy, policyTagList, policyCategories);
    }
    const {params, onyxData} = data;
    API.write(WRITE_COMMANDS.UPDATE_MONEY_REQUEST_MERCHANT, params, onyxData);
}

/** Updates the attendees list of an expense */
function updateMoneyRequestAttendees(
    transactionID: string,
    transactionThreadReportID: string,
    attendees: Attendee[],
    policy: OnyxEntry<OnyxTypes.Policy>,
    policyTagList: OnyxEntry<OnyxTypes.PolicyTagLists>,
    policyCategories: OnyxEntry<OnyxTypes.PolicyCategories>,
    violations: OnyxEntry<OnyxTypes.TransactionViolations>,
) {
    const transactionChanges: TransactionChanges = {
        attendees,
    };
    const data = getUpdateMoneyRequestParams(transactionID, transactionThreadReportID, transactionChanges, policy, policyTagList, policyCategories, violations);
    const {params, onyxData} = data;
    API.write(WRITE_COMMANDS.UPDATE_MONEY_REQUEST_ATTENDEES, params, onyxData);
}

/** Updates the tag of an expense */
function updateMoneyRequestTag(
    transactionID: string,
    transactionThreadReportID: string,
    tag: string,
    policy: OnyxEntry<OnyxTypes.Policy>,
    policyTagList: OnyxEntry<OnyxTypes.PolicyTagLists>,
    policyCategories: OnyxEntry<OnyxTypes.PolicyCategories>,
) {
    const transactionChanges: TransactionChanges = {
        tag,
    };
    const {params, onyxData} = getUpdateMoneyRequestParams(transactionID, transactionThreadReportID, transactionChanges, policy, policyTagList, policyCategories);
    API.write(WRITE_COMMANDS.UPDATE_MONEY_REQUEST_TAG, params, onyxData);
}

/** Updates the created tax amount of an expense */
function updateMoneyRequestTaxAmount(
    transactionID: string,
    optimisticReportActionID: string,
    taxAmount: number,
    policy: OnyxEntry<OnyxTypes.Policy>,
    policyTagList: OnyxEntry<OnyxTypes.PolicyTagLists>,
    policyCategories: OnyxEntry<OnyxTypes.PolicyCategories>,
) {
    const transactionChanges = {
        taxAmount,
    };
    const {params, onyxData} = getUpdateMoneyRequestParams(transactionID, optimisticReportActionID, transactionChanges, policy, policyTagList, policyCategories);
    API.write('UpdateMoneyRequestTaxAmount', params, onyxData);
}

type UpdateMoneyRequestTaxRateParams = {
    transactionID: string;
    optimisticReportActionID: string;
    taxCode: string;
    taxAmount: number;
    policy: OnyxEntry<OnyxTypes.Policy>;
    policyTagList: OnyxEntry<OnyxTypes.PolicyTagLists>;
    policyCategories: OnyxEntry<OnyxTypes.PolicyCategories>;
};

/** Updates the created tax rate of an expense */
function updateMoneyRequestTaxRate({transactionID, optimisticReportActionID, taxCode, taxAmount, policy, policyTagList, policyCategories}: UpdateMoneyRequestTaxRateParams) {
    const transactionChanges = {
        taxCode,
        taxAmount,
    };
    const {params, onyxData} = getUpdateMoneyRequestParams(transactionID, optimisticReportActionID, transactionChanges, policy, policyTagList, policyCategories);
    API.write('UpdateMoneyRequestTaxRate', params, onyxData);
}

type UpdateMoneyRequestDistanceParams = {
    transactionID: string | undefined;
    transactionThreadReportID: string | undefined;
    waypoints: WaypointCollection;
    routes?: Routes;
    policy?: OnyxEntry<OnyxTypes.Policy>;
    policyTagList?: OnyxEntry<OnyxTypes.PolicyTagLists>;
    policyCategories?: OnyxEntry<OnyxTypes.PolicyCategories>;
    transactionBackup: OnyxEntry<OnyxTypes.Transaction>;
};

/** Updates the waypoints of a distance expense */
function updateMoneyRequestDistance({
    transactionID,
    transactionThreadReportID,
    waypoints,
    routes = undefined,
    policy = {} as OnyxTypes.Policy,
    policyTagList = {},
    policyCategories = {},
    transactionBackup,
}: UpdateMoneyRequestDistanceParams) {
    const transactionChanges: TransactionChanges = {
        waypoints: sanitizeRecentWaypoints(waypoints),
        routes,
    };
    const transactionThreadReport = allReports?.[`${ONYXKEYS.COLLECTION.REPORT}${transactionThreadReportID}`] ?? null;
    const parentReport = allReports?.[`${ONYXKEYS.COLLECTION.REPORT}${transactionThreadReport?.parentReportID}`] ?? null;
    let data: UpdateMoneyRequestData;
    if (isTrackExpenseReport(transactionThreadReport) && isSelfDM(parentReport)) {
        data = getUpdateTrackExpenseParams(transactionID, transactionThreadReportID, transactionChanges, policy);
    } else {
        data = getUpdateMoneyRequestParams(transactionID, transactionThreadReportID, transactionChanges, policy, policyTagList, policyCategories);
    }
    const {params, onyxData} = data;

    const recentServerValidatedWaypoints = getRecentWaypoints().filter((item) => !item.pendingAction);
    onyxData?.failureData?.push({
        onyxMethod: Onyx.METHOD.SET,
        key: `${ONYXKEYS.NVP_RECENT_WAYPOINTS}`,
        value: recentServerValidatedWaypoints,
    });

    if (transactionBackup) {
        const transaction = allTransactions?.[`${ONYXKEYS.COLLECTION.TRANSACTION}${transactionID}`];

        // We need to include all keys of the optimisticData's waypoints in the failureData for onyx merge to properly reset
        // waypoint keys that do not exist in the failureData's waypoints. For instance, if the optimisticData waypoints had
        // three keys and the failureData waypoint had only 2 keys then the third key that doesn't exist in the failureData
        // waypoints should be explicitly reset otherwise onyx merge will leave it intact.
        const allWaypointKeys = [...new Set([...Object.keys(transactionBackup.comment?.waypoints ?? {}), ...Object.keys(transaction?.comment?.waypoints ?? {})])];
        const onyxWaypoints = allWaypointKeys.reduce((acc: NullishDeep<WaypointCollection>, key) => {
            acc[key] = transactionBackup.comment?.waypoints?.[key] ? {...transactionBackup.comment?.waypoints?.[key]} : null;
            return acc;
        }, {});
        const allModifiedWaypointsKeys = [...new Set([...Object.keys(waypoints ?? {}), ...Object.keys(transaction?.modifiedWaypoints ?? {})])];
        const onyxModifiedWaypoints = allModifiedWaypointsKeys.reduce((acc: NullishDeep<WaypointCollection>, key) => {
            acc[key] = transactionBackup.modifiedWaypoints?.[key] ? {...transactionBackup.modifiedWaypoints?.[key]} : null;
            return acc;
        }, {});
        onyxData?.failureData?.push({
            onyxMethod: Onyx.METHOD.MERGE,
            key: `${ONYXKEYS.COLLECTION.TRANSACTION}${transactionID}`,
            value: {
                comment: {
                    waypoints: onyxWaypoints,
                    customUnit: {
                        quantity: transactionBackup?.comment?.customUnit?.quantity,
                    },
                },
                modifiedWaypoints: onyxModifiedWaypoints,
                routes: null,
            },
        });
    }

    API.write(WRITE_COMMANDS.UPDATE_MONEY_REQUEST_DISTANCE, params, onyxData);
}

/** Updates the category of an expense */
function updateMoneyRequestCategory(
    transactionID: string,
    transactionThreadReportID: string,
    category: string,
    policy: OnyxEntry<OnyxTypes.Policy>,
    policyTagList: OnyxEntry<OnyxTypes.PolicyTagLists>,
    policyCategories: OnyxEntry<OnyxTypes.PolicyCategories>,
) {
    const transactionChanges: TransactionChanges = {
        category,
    };

    const {params, onyxData} = getUpdateMoneyRequestParams(transactionID, transactionThreadReportID, transactionChanges, policy, policyTagList, policyCategories);
    API.write(WRITE_COMMANDS.UPDATE_MONEY_REQUEST_CATEGORY, params, onyxData);
}

/** Updates the description of an expense */
function updateMoneyRequestDescription(
    transactionID: string,
    transactionThreadReportID: string,
    comment: string,
    policy: OnyxEntry<OnyxTypes.Policy>,
    policyTagList: OnyxEntry<OnyxTypes.PolicyTagLists>,
    policyCategories: OnyxEntry<OnyxTypes.PolicyCategories>,
) {
    const transactionChanges: TransactionChanges = {
        comment,
    };
    const transactionThreadReport = allReports?.[`${ONYXKEYS.COLLECTION.REPORT}${transactionThreadReportID}`] ?? null;
    const parentReport = allReports?.[`${ONYXKEYS.COLLECTION.REPORT}${transactionThreadReport?.parentReportID}`] ?? null;
    let data: UpdateMoneyRequestData;
    if (isTrackExpenseReport(transactionThreadReport) && isSelfDM(parentReport)) {
        data = getUpdateTrackExpenseParams(transactionID, transactionThreadReportID, transactionChanges, policy);
    } else {
        data = getUpdateMoneyRequestParams(transactionID, transactionThreadReportID, transactionChanges, policy, policyTagList, policyCategories);
    }
    const {params, onyxData} = data;
    API.write(WRITE_COMMANDS.UPDATE_MONEY_REQUEST_DESCRIPTION, params, onyxData);
}

/** Updates the distance rate of an expense */
function updateMoneyRequestDistanceRate(
    transactionID: string,
    transactionThreadReportID: string,
    rateID: string,
    policy: OnyxEntry<OnyxTypes.Policy>,
    policyTagList: OnyxEntry<OnyxTypes.PolicyTagLists>,
    policyCategories: OnyxEntry<OnyxTypes.PolicyCategories>,
    updatedTaxAmount?: number,
    updatedTaxCode?: string,
) {
    const transactionChanges: TransactionChanges = {
        customUnitRateID: rateID,
        ...(typeof updatedTaxAmount === 'number' ? {taxAmount: updatedTaxAmount} : {}),
        ...(updatedTaxCode ? {taxCode: updatedTaxCode} : {}),
    };
    const transactionThreadReport = allReports?.[`${ONYXKEYS.COLLECTION.REPORT}${transactionThreadReportID}`] ?? null;
    const parentReport = allReports?.[`${ONYXKEYS.COLLECTION.REPORT}${transactionThreadReport?.parentReportID}`] ?? null;

    const transaction = allTransactions?.[`${ONYXKEYS.COLLECTION.TRANSACTION}${transactionID}`];
    if (transaction) {
        const existingDistanceUnit = transaction?.comment?.customUnit?.distanceUnit;
        const newDistanceUnit = DistanceRequestUtils.getRateByCustomUnitRateID({customUnitRateID: rateID, policy})?.unit;

        // If the distanceUnit is set and the rate is changed to one that has a different unit, mark the merchant as modified to make the distance field pending
        if (existingDistanceUnit && newDistanceUnit && newDistanceUnit !== existingDistanceUnit) {
            transactionChanges.merchant = getMerchant(transaction);
        }
    }

    let data: UpdateMoneyRequestData;
    if (isTrackExpenseReport(transactionThreadReport) && isSelfDM(parentReport)) {
        data = getUpdateTrackExpenseParams(transactionID, transactionThreadReportID, transactionChanges, policy);
    } else {
        data = getUpdateMoneyRequestParams(transactionID, transactionThreadReportID, transactionChanges, policy, policyTagList, policyCategories);
    }
    const {params, onyxData} = data;
    // `taxAmount` & `taxCode` only needs to be updated in the optimistic data, so we need to remove them from the params
    const {taxAmount, taxCode, ...paramsWithoutTaxUpdated} = params;
    API.write(WRITE_COMMANDS.UPDATE_MONEY_REQUEST_DISTANCE_RATE, paramsWithoutTaxUpdated, onyxData);
}

const getConvertTrackedExpenseInformation = (
    transactionID: string | undefined,
    actionableWhisperReportActionID: string,
    moneyRequestReportID: string | undefined,
    linkedTrackedExpenseReportAction: OnyxTypes.ReportAction,
    linkedTrackedExpenseReportID: string,
    transactionThreadReportID: string | undefined,
    resolution: IOUAction,
) => {
    const optimisticData: OnyxUpdate[] = [];
    const successData: OnyxUpdate[] = [];
    const failureData: OnyxUpdate[] = [];

    // Delete the transaction from the track expense report
    const {
        optimisticData: deleteOptimisticData,
        successData: deleteSuccessData,
        failureData: deleteFailureData,
    } = getDeleteTrackExpenseInformation(linkedTrackedExpenseReportID, transactionID, linkedTrackedExpenseReportAction, false, true, actionableWhisperReportActionID, resolution);

    optimisticData?.push(...deleteOptimisticData);
    successData?.push(...deleteSuccessData);
    failureData?.push(...deleteFailureData);

    // Build modified expense report action with the transaction changes
    const modifiedExpenseReportAction = buildOptimisticMovedTrackedExpenseModifiedReportAction(transactionThreadReportID, moneyRequestReportID);

    optimisticData?.push({
        onyxMethod: Onyx.METHOD.MERGE,
        key: `${ONYXKEYS.COLLECTION.REPORT_ACTIONS}${transactionThreadReportID}`,
        value: {
            [modifiedExpenseReportAction.reportActionID]: modifiedExpenseReportAction as OnyxTypes.ReportAction,
        },
    });
    successData?.push({
        onyxMethod: Onyx.METHOD.MERGE,
        key: `${ONYXKEYS.COLLECTION.REPORT_ACTIONS}${transactionThreadReportID}`,
        value: {
            [modifiedExpenseReportAction.reportActionID]: {pendingAction: null},
        },
    });
    failureData?.push({
        onyxMethod: Onyx.METHOD.MERGE,
        key: `${ONYXKEYS.COLLECTION.REPORT_ACTIONS}${transactionThreadReportID}`,
        value: {
            [modifiedExpenseReportAction.reportActionID]: {
                ...(modifiedExpenseReportAction as OnyxTypes.ReportAction),
                errors: getMicroSecondOnyxErrorWithTranslationKey('iou.error.genericEditFailureMessage'),
            },
        },
    });

    return {optimisticData, successData, failureData, modifiedExpenseReportActionID: modifiedExpenseReportAction.reportActionID};
};

function convertTrackedExpenseToRequest(
    payerAccountID: number,
    payerEmail: string,
    chatReportID: string,
    transactionID: string,
    actionableWhisperReportActionID: string,
    createdChatReportActionID: string | undefined,
    moneyRequestReportID: string,
    moneyRequestCreatedReportActionID: string | undefined,
    moneyRequestPreviewReportActionID: string,
    linkedTrackedExpenseReportAction: OnyxTypes.ReportAction,
    linkedTrackedExpenseReportID: string,
    transactionThreadReportID: string,
    reportPreviewReportActionID: string,
    onyxData: OnyxData,
    amount: number,
    currency: string,
    comment: string,
    merchant: string,
    created: string,
    attendees?: Attendee[],
) {
    const {optimisticData, successData, failureData} = onyxData;

    const {
        optimisticData: moveTransactionOptimisticData,
        successData: moveTransactionSuccessData,
        failureData: moveTransactionFailureData,
        modifiedExpenseReportActionID,
    } = getConvertTrackedExpenseInformation(
        transactionID,
        actionableWhisperReportActionID,
        moneyRequestReportID,
        linkedTrackedExpenseReportAction,
        linkedTrackedExpenseReportID,
        transactionThreadReportID,
        CONST.IOU.ACTION.SUBMIT,
    );

    optimisticData?.push(...moveTransactionOptimisticData);
    successData?.push(...moveTransactionSuccessData);
    failureData?.push(...moveTransactionFailureData);

    const parameters = {
        attendees,
        amount,
        currency,
        comment,
        created,
        merchant,
        payerAccountID,
        payerEmail,
        chatReportID,
        transactionID,
        actionableWhisperReportActionID,
        createdChatReportActionID,
        moneyRequestReportID,
        moneyRequestCreatedReportActionID,
        moneyRequestPreviewReportActionID,
        transactionThreadReportID,
        modifiedExpenseReportActionID,
        reportPreviewReportActionID,
    };
    API.write(WRITE_COMMANDS.CONVERT_TRACKED_EXPENSE_TO_REQUEST, parameters, {optimisticData, successData, failureData});
}

function categorizeTrackedExpense(trackedExpenseParams: TrackedExpenseParams) {
    const {onyxData, reportInformation, transactionParams, policyParams, createdWorkspaceParams} = trackedExpenseParams;
    const {optimisticData, successData, failureData} = onyxData ?? {};
    const {transactionID} = transactionParams;
    const {isDraftPolicy} = policyParams;
    const {actionableWhisperReportActionID, moneyRequestReportID, linkedTrackedExpenseReportAction, linkedTrackedExpenseReportID, transactionThreadReportID} = reportInformation;
    const {
        optimisticData: moveTransactionOptimisticData,
        successData: moveTransactionSuccessData,
        failureData: moveTransactionFailureData,
        modifiedExpenseReportActionID,
    } = getConvertTrackedExpenseInformation(
        transactionID,
        actionableWhisperReportActionID,
        moneyRequestReportID,
        linkedTrackedExpenseReportAction,
        linkedTrackedExpenseReportID,
        transactionThreadReportID,
        CONST.IOU.ACTION.CATEGORIZE,
    );

    optimisticData?.push(...moveTransactionOptimisticData);
    successData?.push(...moveTransactionSuccessData);
    failureData?.push(...moveTransactionFailureData);
    const parameters = {
        ...reportInformation,
        ...policyParams,
        ...transactionParams,
        linkedTrackedExpenseReportAction: undefined,
        modifiedExpenseReportActionID,
        policyExpenseChatReportID: createdWorkspaceParams?.expenseChatReportID,
        policyExpenseCreatedReportActionID: createdWorkspaceParams?.expenseCreatedReportActionID,
        adminsChatReportID: createdWorkspaceParams?.adminsChatReportID,
        adminsCreatedReportActionID: createdWorkspaceParams?.adminsCreatedReportActionID,
    };

    API.write(WRITE_COMMANDS.CATEGORIZE_TRACKED_EXPENSE, parameters, {optimisticData, successData, failureData});

    // If a draft policy was used, then the CategorizeTrackedExpense command will create a real one
    // so let's track that conversion here
    if (isDraftPolicy) {
        GoogleTagManager.publishEvent(CONST.ANALYTICS.EVENT.WORKSPACE_CREATED, userAccountID);
    }
}

<<<<<<< HEAD
function shareTrackedExpense(
    policyID: string | undefined,
    transactionID: string | undefined,
    moneyRequestPreviewReportActionID: string | undefined,
    moneyRequestReportID: string | undefined,
    moneyRequestCreatedReportActionID: string | undefined,
    actionableWhisperReportActionID: string,
    linkedTrackedExpenseReportAction: OnyxTypes.ReportAction,
    linkedTrackedExpenseReportID: string,
    transactionThreadReportID: string | undefined,
    reportPreviewReportActionID: string | undefined,
    onyxData: OnyxData | undefined,
    amount: number,
    currency: string,
    comment: string,
    merchant: string,
    created: string,
    category?: string,
    tag?: string,
    taxCode = '',
    taxAmount = 0,
    billable?: boolean,
    receipt?: Receipt,
    createdWorkspaceParams?: CreateWorkspaceParams,
) {
=======
function shareTrackedExpense(trackedExpenseParams: TrackedExpenseParams) {
    const {onyxData, reportInformation, transactionParams, policyParams, createdWorkspaceParams} = trackedExpenseParams;
>>>>>>> f28696a2
    const {optimisticData, successData, failureData} = onyxData ?? {};
    const {transactionID} = transactionParams;
    const {
        actionableWhisperReportActionID,
        moneyRequestPreviewReportActionID,
        moneyRequestCreatedReportActionID,
        reportPreviewReportActionID,
        moneyRequestReportID,
        linkedTrackedExpenseReportAction,
        linkedTrackedExpenseReportID,
        transactionThreadReportID,
    } = reportInformation;

    const {
        optimisticData: moveTransactionOptimisticData,
        successData: moveTransactionSuccessData,
        failureData: moveTransactionFailureData,
        modifiedExpenseReportActionID,
    } = getConvertTrackedExpenseInformation(
        transactionID,
        actionableWhisperReportActionID,
        moneyRequestReportID,
        linkedTrackedExpenseReportAction,
        linkedTrackedExpenseReportID,
        transactionThreadReportID,
        CONST.IOU.ACTION.SHARE,
    );

    optimisticData?.push(...moveTransactionOptimisticData);
    successData?.push(...moveTransactionSuccessData);
    failureData?.push(...moveTransactionFailureData);

    const parameters: ShareTrackedExpenseParams = {
        ...transactionParams,
        policyID: policyParams?.policyID,
        moneyRequestPreviewReportActionID,
        moneyRequestReportID,
        moneyRequestCreatedReportActionID,
        actionableWhisperReportActionID,
        modifiedExpenseReportActionID,
        reportPreviewReportActionID,
        policyExpenseChatReportID: createdWorkspaceParams?.expenseChatReportID,
        policyExpenseCreatedReportActionID: createdWorkspaceParams?.expenseCreatedReportActionID,
        adminsChatReportID: createdWorkspaceParams?.adminsChatReportID,
        adminsCreatedReportActionID: createdWorkspaceParams?.adminsCreatedReportActionID,
    };

    API.write(WRITE_COMMANDS.SHARE_TRACKED_EXPENSE, parameters, {optimisticData, successData, failureData});
}

/**
 * Submit expense to another user
 */
function requestMoney(requestMoneyInformation: RequestMoneyInformation) {
    const {report, participantParams, policyParams = {}, transactionParams, gpsPoints, action, reimbursible} = requestMoneyInformation;
    const {payeeAccountID} = participantParams;
    const {
        amount,
        currency,
        merchant,
        comment = '',
        receipt,
        category,
        tag,
        taxCode = '',
        taxAmount = 0,
        billable,
        created,
        attendees,
        actionableWhisperReportActionID,
        linkedTrackedExpenseReportAction,
        linkedTrackedExpenseReportID,
    } = transactionParams;

    // If the report is iou or expense report, we should get the linked chat report to be passed to the getMoneyRequestInformation function
    const isMoneyRequestReport = isMoneyRequestReportReportUtils(report);
    const currentChatReport = isMoneyRequestReport ? getReportOrDraftReport(report?.chatReportID) : report;
    const moneyRequestReportID = isMoneyRequestReport ? report?.reportID : '';
    const isMovingTransactionFromTrackExpense = isMovingTransactionFromTrackExpenseIOUUtils(action);

    const {
        payerAccountID,
        payerEmail,
        iouReport,
        chatReport,
        transaction,
        iouAction,
        createdChatReportActionID,
        createdIOUReportActionID,
        reportPreviewAction,
        transactionThreadReportID,
        createdReportActionIDForThread,
        onyxData,
    } = getMoneyRequestInformation({
        parentChatReport: isMovingTransactionFromTrackExpense ? undefined : currentChatReport,
        participantParams,
        policyParams,
        transactionParams,
        moneyRequestReportID,
        existingTransactionID:
            isMovingTransactionFromTrackExpense && linkedTrackedExpenseReportAction && isMoneyRequestAction(linkedTrackedExpenseReportAction)
                ? getOriginalMessage(linkedTrackedExpenseReportAction)?.IOUTransactionID
                : undefined,
    });
    const activeReportID = isMoneyRequestReport ? report?.reportID : chatReport.reportID;

    switch (action) {
        case CONST.IOU.ACTION.SUBMIT: {
            if (!linkedTrackedExpenseReportAction || !actionableWhisperReportActionID || !linkedTrackedExpenseReportID) {
                return;
            }

            convertTrackedExpenseToRequest(
                payerAccountID,
                payerEmail,
                chatReport.reportID,
                transaction.transactionID,
                actionableWhisperReportActionID,
                createdChatReportActionID,
                iouReport.reportID,
                createdIOUReportActionID,
                iouAction.reportActionID,
                linkedTrackedExpenseReportAction,
                linkedTrackedExpenseReportID,
                transactionThreadReportID,
                reportPreviewAction.reportActionID,
                onyxData,
                amount,
                currency,
                comment,
                merchant,
                created,
                attendees,
            );
            break;
        }
        default: {
            const parameters: RequestMoneyParams = {
                debtorEmail: payerEmail,
                debtorAccountID: payerAccountID,
                amount,
                currency,
                comment,
                created,
                merchant,
                iouReportID: iouReport.reportID,
                chatReportID: chatReport.reportID,
                transactionID: transaction.transactionID,
                reportActionID: iouAction.reportActionID,
                createdChatReportActionID,
                createdIOUReportActionID,
                reportPreviewReportActionID: reportPreviewAction.reportActionID,
                receipt: receipt instanceof Blob ? receipt : undefined,
                receiptState: receipt?.state,
                category,
                tag,
                taxCode,
                taxAmount,
                billable,
                // This needs to be a string of JSON because of limitations with the fetch() API and nested objects
                receiptGpsPoints: gpsPoints ? JSON.stringify(gpsPoints) : undefined,
                transactionThreadReportID,
                createdReportActionIDForThread,
                reimbursible,
            };

            // eslint-disable-next-line rulesdir/no-multiple-api-calls
            API.write(WRITE_COMMANDS.REQUEST_MONEY, parameters, onyxData);
        }
    }

    InteractionManager.runAfterInteractions(() => removeDraftTransaction(CONST.IOU.OPTIMISTIC_TRANSACTION_ID));
    Navigation.dismissModal(isSearchTopmostCentralPane() ? undefined : activeReportID);
    if (activeReportID) {
        notifyNewAction(activeReportID, payeeAccountID);
    }
}

/**
 * Submit per diem expense to another user
 */
function submitPerDiemExpense(submitPerDiemExpenseInformation: PerDiemExpenseInformation) {
    const {report, participantParams, policyParams = {}, transactionParams} = submitPerDiemExpenseInformation;
    const {payeeAccountID} = participantParams;
    const {currency, comment = '', category, tag, created, customUnit} = transactionParams;

    if (
        isEmptyObject(policyParams.policy) ||
        isEmptyObject(customUnit) ||
        !customUnit.customUnitID ||
        !customUnit.customUnitRateID ||
        (customUnit.subRates ?? []).length === 0 ||
        isEmptyObject(customUnit.attributes)
    ) {
        return;
    }

    // If the report is iou or expense report, we should get the linked chat report to be passed to the getMoneyRequestInformation function
    const isMoneyRequestReport = isMoneyRequestReportReportUtils(report);
    const currentChatReport = isMoneyRequestReport ? getReportOrDraftReport(report?.chatReportID) : report;
    const moneyRequestReportID = isMoneyRequestReport ? report?.reportID : '';

    const {
        iouReport,
        chatReport,
        transaction,
        iouAction,
        createdChatReportActionID,
        createdIOUReportActionID,
        reportPreviewAction,
        transactionThreadReportID,
        createdReportActionIDForThread,
        onyxData,
    } = getPerDiemExpenseInformation({
        parentChatReport: currentChatReport,
        participantParams,
        policyParams,
        transactionParams,
        moneyRequestReportID,
    });
    const activeReportID = isMoneyRequestReport ? report?.reportID : chatReport.reportID;

    const parameters: CreatePerDiemRequestParams = {
        policyID: policyParams.policy.id,
        customUnitID: customUnit.customUnitID,
        customUnitRateID: customUnit.customUnitRateID,
        subRates: JSON.stringify(customUnit.subRates),
        startDateTime: customUnit.attributes.dates.start,
        endDateTime: customUnit.attributes.dates.end,
        currency,
        description: comment,
        created,
        iouReportID: iouReport.reportID,
        chatReportID: chatReport.reportID,
        transactionID: transaction.transactionID,
        reportActionID: iouAction.reportActionID,
        createdChatReportActionID,
        createdIOUReportActionID,
        reportPreviewReportActionID: reportPreviewAction.reportActionID,
        category,
        tag,
        transactionThreadReportID,
        createdReportActionIDForThread,
    };

    API.write(WRITE_COMMANDS.CREATE_PER_DIEM_REQUEST, parameters, onyxData);

    InteractionManager.runAfterInteractions(() => removeDraftTransaction(CONST.IOU.OPTIMISTIC_TRANSACTION_ID));
    Navigation.dismissModal(isSearchTopmostCentralPane() ? undefined : activeReportID);
    if (activeReportID) {
        notifyNewAction(activeReportID, payeeAccountID);
    }
}

function sendInvoice(
    currentUserAccountID: number,
    transaction: OnyxEntry<OnyxTypes.Transaction>,
    invoiceChatReport?: OnyxEntry<OnyxTypes.Report>,
    receiptFile?: Receipt,
    policy?: OnyxEntry<OnyxTypes.Policy>,
    policyTagList?: OnyxEntry<OnyxTypes.PolicyTagLists>,
    policyCategories?: OnyxEntry<OnyxTypes.PolicyCategories>,
    companyName?: string,
    companyWebsite?: string,
) {
    const {
        senderWorkspaceID,
        receiver,
        invoiceRoom,
        createdChatReportActionID,
        invoiceReportID,
        reportPreviewReportActionID,
        transactionID,
        transactionThreadReportID,
        createdIOUReportActionID,
        createdReportActionIDForThread,
        reportActionID,
        onyxData,
    } = getSendInvoiceInformation(transaction, currentUserAccountID, invoiceChatReport, receiptFile, policy, policyTagList, policyCategories, companyName, companyWebsite);

    const parameters: SendInvoiceParams = {
        createdIOUReportActionID,
        createdReportActionIDForThread,
        reportActionID,
        senderWorkspaceID,
        accountID: currentUserAccountID,
        amount: transaction?.amount ?? 0,
        currency: transaction?.currency ?? '',
        comment: transaction?.comment?.comment?.trim() ?? '',
        merchant: transaction?.merchant ?? '',
        category: transaction?.category,
        date: transaction?.created ?? '',
        invoiceRoomReportID: invoiceRoom.reportID,
        createdChatReportActionID,
        invoiceReportID,
        reportPreviewReportActionID,
        transactionID,
        transactionThreadReportID,
        companyName,
        companyWebsite,
        ...(invoiceChatReport?.reportID ? {receiverInvoiceRoomID: invoiceChatReport.reportID} : {receiverEmail: receiver.login ?? ''}),
    };

    API.write(WRITE_COMMANDS.SEND_INVOICE, parameters, onyxData);
    InteractionManager.runAfterInteractions(() => removeDraftTransaction(CONST.IOU.OPTIMISTIC_TRANSACTION_ID));

    if (isSearchTopmostCentralPane()) {
        Navigation.dismissModal();
    } else {
        Navigation.dismissModalWithReport(invoiceRoom);
    }

    notifyNewAction(invoiceRoom.reportID, receiver.accountID);
}

/**
 * Track an expense
 */
function trackExpense(
    report: OnyxTypes.Report,
    amount: number,
    currency: string,
    created: string,
    merchant: string,
    payeeEmail: string | undefined,
    payeeAccountID: number,
    participant: Participant,
    comment: string,
    isDraftPolicy: boolean,
    receipt?: Receipt,
    category?: string,
    tag?: string,
    taxCode = '',
    taxAmount = 0,
    billable?: boolean,
    policy?: OnyxEntry<OnyxTypes.Policy>,
    policyTagList?: OnyxEntry<OnyxTypes.PolicyTagLists>,
    policyCategories?: OnyxEntry<OnyxTypes.PolicyCategories>,
    gpsPoints?: GPSPoint,
    validWaypoints?: WaypointCollection,
    action?: IOUAction,
    actionableWhisperReportActionID?: string,
    linkedTrackedExpenseReportAction?: OnyxTypes.ReportAction,
    linkedTrackedExpenseReportID?: string,
    customUnitRateID?: string,
) {
    const isMoneyRequestReport = isMoneyRequestReportReportUtils(report);
    const currentChatReport = isMoneyRequestReport ? getReportOrDraftReport(report.chatReportID) : report;
    const moneyRequestReportID = isMoneyRequestReport ? report.reportID : '';
    const isMovingTransactionFromTrackExpense = isMovingTransactionFromTrackExpenseIOUUtils(action);

    // Pass an open receipt so the distance expense will show a map with the route optimistically
    const trackedReceipt = validWaypoints ? {source: ReceiptGeneric as ReceiptSource, state: CONST.IOU.RECEIPT_STATE.OPEN} : receipt;

    const {
        createdWorkspaceParams,
        iouReport,
        chatReport,
        transaction,
        iouAction,
        createdChatReportActionID,
        createdIOUReportActionID,
        reportPreviewAction,
        transactionThreadReportID,
        createdReportActionIDForThread,
        actionableWhisperReportActionIDParam,
        onyxData,
    } =
        getTrackExpenseInformation(
            currentChatReport,
            participant,
            comment,
            amount,
            currency,
            created,
            merchant,
            trackedReceipt,
            category,
            tag,
            taxCode,
            taxAmount,
            billable,
            policy,
            policyTagList,
            policyCategories,
            payeeEmail,
            payeeAccountID,
            moneyRequestReportID,
            linkedTrackedExpenseReportAction,
            isMovingTransactionFromTrackExpense && linkedTrackedExpenseReportAction && isMoneyRequestAction(linkedTrackedExpenseReportAction)
                ? getOriginalMessage(linkedTrackedExpenseReportAction)?.IOUTransactionID
                : undefined,
        ) ?? {};
    const activeReportID = isMoneyRequestReport ? report.reportID : chatReport?.reportID;

    const recentServerValidatedWaypoints = getRecentWaypoints().filter((item) => !item.pendingAction);
    onyxData?.failureData?.push({
        onyxMethod: Onyx.METHOD.SET,
        key: `${ONYXKEYS.NVP_RECENT_WAYPOINTS}`,
        value: recentServerValidatedWaypoints,
    });

    switch (action) {
        case CONST.IOU.ACTION.CATEGORIZE: {
            if (!linkedTrackedExpenseReportAction || !actionableWhisperReportActionID || !linkedTrackedExpenseReportID) {
                return;
            }
<<<<<<< HEAD
            const transactionParams: CategorizeTrackedExpenseTransactionParams = {
                transactionID: transaction?.transactionID,
=======
            const transactionParams: TrackedExpenseTransactionParams = {
                transactionID: transaction?.transactionID ?? '-1',
>>>>>>> f28696a2
                amount,
                currency,
                comment,
                merchant,
                created,
                taxCode,
                taxAmount,
                category,
                tag,
                billable,
                receipt: trackedReceipt instanceof Blob ? trackedReceipt : undefined,
            };
<<<<<<< HEAD
            const policyParams: CategorizeTrackedExpensePolicyParams = {
                policyID: chatReport?.policyID,
                isDraftPolicy,
            };
            const reportInformation: CategorizeTrackedExpenseReportInformation = {
                moneyRequestPreviewReportActionID: iouAction?.reportActionID,
                moneyRequestReportID: iouReport?.reportID,
                moneyRequestCreatedReportActionID: createdIOUReportActionID,
=======
            const policyParams: TrackedExpensePolicyParams = {
                policyID: chatReport?.policyID ?? '-1',
                isDraftPolicy,
            };
            const reportInformation: TrackedExpenseReportInformation = {
                moneyRequestPreviewReportActionID: iouAction?.reportActionID ?? '-1',
                moneyRequestReportID: iouReport?.reportID ?? '-1',
                moneyRequestCreatedReportActionID: createdIOUReportActionID ?? '-1',
>>>>>>> f28696a2
                actionableWhisperReportActionID,
                linkedTrackedExpenseReportAction,
                linkedTrackedExpenseReportID,
                transactionThreadReportID,
                reportPreviewReportActionID: reportPreviewAction?.reportActionID,
            };
            const trackedExpenseParams: TrackedExpenseParams = {
                onyxData,
                reportInformation,
                transactionParams,
                policyParams,
                createdWorkspaceParams,
            };

            categorizeTrackedExpense(trackedExpenseParams);
            break;
        }
        case CONST.IOU.ACTION.SHARE: {
            if (!linkedTrackedExpenseReportAction || !actionableWhisperReportActionID || !linkedTrackedExpenseReportID) {
                return;
            }
<<<<<<< HEAD
            shareTrackedExpense(
                chatReport?.policyID,
                transaction?.transactionID,
                iouAction?.reportActionID,
                iouReport?.reportID,
                createdIOUReportActionID,
                actionableWhisperReportActionID,
                linkedTrackedExpenseReportAction,
                linkedTrackedExpenseReportID,
                transactionThreadReportID,
                reportPreviewAction?.reportActionID,
                onyxData,
=======
            const transactionParams = {
                transactionID: transaction?.transactionID ?? '-1',
>>>>>>> f28696a2
                amount,
                currency,
                comment,
                merchant,
                created,
                taxCode: taxCode ?? '',
                taxAmount: taxAmount ?? 0,
                category,
                tag,
                billable,
                receipt: trackedReceipt instanceof Blob ? trackedReceipt : undefined,
            };
            const policyParams = {
                policyID: chatReport?.policyID ?? '-1',
            };
            const reportInformation = {
                moneyRequestPreviewReportActionID: iouAction?.reportActionID ?? '-1',
                moneyRequestReportID: iouReport?.reportID ?? '-1',
                moneyRequestCreatedReportActionID: createdIOUReportActionID ?? '-1',
                actionableWhisperReportActionID,
                linkedTrackedExpenseReportAction,
                linkedTrackedExpenseReportID,
                transactionThreadReportID: transactionThreadReportID ?? '-1',
                reportPreviewReportActionID: reportPreviewAction?.reportActionID ?? '-1',
            };
            const trackedExpenseParams = {
                onyxData,
                reportInformation,
                transactionParams,
                policyParams,
                createdWorkspaceParams,
            };
            shareTrackedExpense(trackedExpenseParams);
            break;
        }
        default: {
            const parameters: TrackExpenseParams = {
                amount,
                currency,
                comment,
                created,
                merchant,
                iouReportID: iouReport?.reportID,
                chatReportID: chatReport?.reportID,
                transactionID: transaction?.transactionID,
                reportActionID: iouAction?.reportActionID,
                createdChatReportActionID,
                createdIOUReportActionID,
                reportPreviewReportActionID: reportPreviewAction?.reportActionID,
                receipt: trackedReceipt instanceof Blob ? trackedReceipt : undefined,
                receiptState: trackedReceipt?.state,
                category,
                tag,
                taxCode,
                taxAmount,
                billable,
                // This needs to be a string of JSON because of limitations with the fetch() API and nested objects
                receiptGpsPoints: gpsPoints ? JSON.stringify(gpsPoints) : undefined,
                transactionThreadReportID,
                createdReportActionIDForThread,
                waypoints: validWaypoints ? JSON.stringify(sanitizeRecentWaypoints(validWaypoints)) : undefined,
                customUnitRateID,
            };
            if (actionableWhisperReportActionIDParam) {
                parameters.actionableWhisperReportActionID = actionableWhisperReportActionIDParam;
            }
            API.write(WRITE_COMMANDS.TRACK_EXPENSE, parameters, onyxData);
        }
    }
    InteractionManager.runAfterInteractions(() => removeDraftTransaction(CONST.IOU.OPTIMISTIC_TRANSACTION_ID));
    Navigation.dismissModal(isSearchTopmostCentralPane() ? undefined : activeReportID);

    if (action === CONST.IOU.ACTION.SHARE) {
        if (isSearchTopmostCentralPane() && activeReportID) {
            Navigation.goBack();
            Navigation.navigate(ROUTES.REPORT_WITH_ID.getRoute(activeReportID));
        }
        Navigation.setNavigationActionToMicrotaskQueue(() => Navigation.navigate(ROUTES.ROOM_INVITE.getRoute(activeReportID, CONST.IOU.SHARE.ROLE.ACCOUNTANT)));
    }

    notifyNewAction(activeReportID, payeeAccountID);
}

function getOrCreateOptimisticSplitChatReport(existingSplitChatReportID: string, participants: Participant[], participantAccountIDs: number[], currentUserAccountID: number) {
    // The existing chat report could be passed as reportID or exist on the sole "participant" (in this case a report option)
    const existingChatReportID = existingSplitChatReportID || participants.at(0)?.reportID;

    // Check if the report is available locally if we do have one
    let existingSplitChatReport = existingChatReportID ? allReports?.[`${ONYXKEYS.COLLECTION.REPORT}${existingChatReportID}`] : null;

    const allParticipantsAccountIDs = [...participantAccountIDs, currentUserAccountID];
    if (!existingSplitChatReport) {
        existingSplitChatReport = getChatByParticipants(allParticipantsAccountIDs, undefined, participantAccountIDs.length > 1);
    }

    // We found an existing chat report we are done...
    if (existingSplitChatReport) {
        // Yes, these are the same, but give the caller a way to identify if we created a new report or not
        return {existingSplitChatReport, splitChatReport: existingSplitChatReport};
    }

    // Create a Group Chat if we have multiple participants
    if (participants.length > 1) {
        const splitChatReport = buildOptimisticChatReport(
            allParticipantsAccountIDs,
            '',
            CONST.REPORT.CHAT_TYPE.GROUP,
            undefined,
            undefined,
            undefined,
            undefined,
            undefined,
            undefined,
            CONST.REPORT.NOTIFICATION_PREFERENCE.ALWAYS,
        );
        return {existingSplitChatReport: null, splitChatReport};
    }

    // Otherwise, create a new 1:1 chat report
    const splitChatReport = buildOptimisticChatReport(participantAccountIDs);
    return {existingSplitChatReport: null, splitChatReport};
}

/**
 * Build the Onyx data and IOU split necessary for splitting a bill with 3+ users.
 * 1. Build the optimistic Onyx data for the group chat, i.e. chatReport and iouReportAction creating the former if it doesn't yet exist.
 * 2. Loop over the group chat participant list, building optimistic or updating existing chatReports, iouReports and iouReportActions between the user and each participant.
 * We build both Onyx data and the IOU split that is sent as a request param and is used by Auth to create the chatReports, iouReports and iouReportActions in the database.
 * The IOU split has the following shape:
 *  [
 *      {email: 'currentUser', amount: 100},
 *      {email: 'user2', amount: 100, iouReportID: '100', chatReportID: '110', transactionID: '120', reportActionID: '130'},
 *      {email: 'user3', amount: 100, iouReportID: '200', chatReportID: '210', transactionID: '220', reportActionID: '230'}
 *  ]
 * @param amount - always in the smallest unit of the currency
 * @param existingSplitChatReportID - the report ID where the split expense happens, could be a group chat or a workspace chat
 */
function createSplitsAndOnyxData(
    participants: Participant[],
    currentUserLogin: string,
    currentUserAccountID: number,
    amount: number,
    comment: string,
    currency: string,
    merchant: string,
    created: string,
    category: string,
    tag: string,
    splitShares: SplitShares = {},
    existingSplitChatReportID = '',
    billable = false,
    iouRequestType: IOURequestType = CONST.IOU.REQUEST_TYPE.MANUAL,
    taxCode = '',
    taxAmount = 0,
): SplitsAndOnyxData {
    const currentUserEmailForIOUSplit = addSMSDomainIfPhoneNumber(currentUserLogin);
    const participantAccountIDs = participants.map((participant) => Number(participant.accountID));

    const {splitChatReport, existingSplitChatReport} = getOrCreateOptimisticSplitChatReport(existingSplitChatReportID, participants, participantAccountIDs, currentUserAccountID);
    const isOwnPolicyExpenseChat = !!splitChatReport.isOwnPolicyExpenseChat;

    // Pass an open receipt so the distance expense will show a map with the route optimistically
    const receipt: Receipt | undefined = iouRequestType === CONST.IOU.REQUEST_TYPE.DISTANCE ? {source: ReceiptGeneric as ReceiptSource, state: CONST.IOU.RECEIPT_STATE.OPEN} : undefined;

    const existingTransaction = allTransactionDrafts[`${ONYXKEYS.COLLECTION.TRANSACTION_DRAFT}${CONST.IOU.OPTIMISTIC_TRANSACTION_ID}`];
    const isDistanceRequest = existingTransaction && existingTransaction.iouRequestType === CONST.IOU.REQUEST_TYPE.DISTANCE;
    let splitTransaction = buildOptimisticTransaction({
        existingTransaction,
        transactionParams: {
            amount,
            currency,
            reportID: CONST.REPORT.SPLIT_REPORTID,
            comment,
            created,
            merchant: merchant || Localize.translateLocal('iou.expense'),
            receipt,
            category,
            tag,
            taxCode,
            taxAmount,
            billable,
            pendingFields: isDistanceRequest ? {waypoints: CONST.RED_BRICK_ROAD_PENDING_ACTION.ADD} : undefined,
        },
    });

    // Important data is set on the draft distance transaction, such as the iouRequestType marking it as a distance request, so merge it into the optimistic split transaction
    if (isDistanceRequest) {
        splitTransaction = fastMerge(existingTransaction, splitTransaction, false);
    }

    // Note: The created action must be optimistically generated before the IOU action so there's no chance that the created action appears after the IOU action in the chat
    const splitCreatedReportAction = buildOptimisticCreatedReportAction(currentUserEmailForIOUSplit);
    const splitIOUReportAction = buildOptimisticIOUReportAction(
        CONST.IOU.REPORT_ACTION_TYPE.SPLIT,
        amount,
        currency,
        comment,
        participants,
        splitTransaction.transactionID,
        undefined,
        '',
        false,
        false,
        isOwnPolicyExpenseChat,
    );

    splitChatReport.lastReadTime = DateUtils.getDBTime();
    splitChatReport.lastMessageText = getReportActionText(splitIOUReportAction);
    splitChatReport.lastMessageHtml = getReportActionHtml(splitIOUReportAction);
    splitChatReport.lastActorAccountID = currentUserAccountID;
    splitChatReport.lastVisibleActionCreated = splitIOUReportAction.created;

    // If we have an existing splitChatReport (group chat or workspace) use it's pending fields, otherwise indicate that we are adding a chat
    if (!existingSplitChatReport) {
        splitChatReport.pendingFields = {
            createChat: CONST.RED_BRICK_ROAD_PENDING_ACTION.ADD,
        };
    }

    const optimisticData: OnyxUpdate[] = [
        {
            // Use set for new reports because it doesn't exist yet, is faster,
            // and we need the data to be available when we navigate to the chat page
            onyxMethod: existingSplitChatReport ? Onyx.METHOD.MERGE : Onyx.METHOD.SET,
            key: `${ONYXKEYS.COLLECTION.REPORT}${splitChatReport.reportID}`,
            value: splitChatReport,
        },
        {
            onyxMethod: Onyx.METHOD.SET,
            key: ONYXKEYS.NVP_QUICK_ACTION_GLOBAL_CREATE,
            value: {
                action: iouRequestType === CONST.IOU.REQUEST_TYPE.DISTANCE ? CONST.QUICK_ACTIONS.SPLIT_DISTANCE : CONST.QUICK_ACTIONS.SPLIT_MANUAL,
                chatReportID: splitChatReport.reportID,
                isFirstQuickAction: isEmptyObject(quickAction),
            },
        },
        existingSplitChatReport
            ? {
                  onyxMethod: Onyx.METHOD.MERGE,
                  key: `${ONYXKEYS.COLLECTION.REPORT_ACTIONS}${splitChatReport.reportID}`,
                  value: {
                      [splitIOUReportAction.reportActionID]: splitIOUReportAction as OnyxTypes.ReportAction,
                  },
              }
            : {
                  onyxMethod: Onyx.METHOD.SET,
                  key: `${ONYXKEYS.COLLECTION.REPORT_ACTIONS}${splitChatReport.reportID}`,
                  value: {
                      [splitCreatedReportAction.reportActionID]: splitCreatedReportAction as OnyxTypes.ReportAction,
                      [splitIOUReportAction.reportActionID]: splitIOUReportAction as OnyxTypes.ReportAction,
                  },
              },
        {
            onyxMethod: Onyx.METHOD.SET,
            key: `${ONYXKEYS.COLLECTION.TRANSACTION}${splitTransaction.transactionID}`,
            value: splitTransaction,
        },
    ];
    const successData: OnyxUpdate[] = [
        {
            onyxMethod: Onyx.METHOD.MERGE,
            key: `${ONYXKEYS.COLLECTION.REPORT_ACTIONS}${splitChatReport.reportID}`,
            value: {
                ...(existingSplitChatReport ? {} : {[splitCreatedReportAction.reportActionID]: {pendingAction: null}}),
                [splitIOUReportAction.reportActionID]: {pendingAction: null},
            },
        },
        {
            onyxMethod: Onyx.METHOD.MERGE,
            key: `${ONYXKEYS.COLLECTION.TRANSACTION}${splitTransaction.transactionID}`,
            value: {pendingAction: null, pendingFields: null},
        },
    ];

    const redundantParticipants: Record<number, null> = {};
    if (!existingSplitChatReport) {
        successData.push({
            onyxMethod: Onyx.METHOD.MERGE,
            key: `${ONYXKEYS.COLLECTION.REPORT}${splitChatReport.reportID}`,
            value: {pendingFields: {createChat: null}, participants: redundantParticipants},
        });
    }

    const failureData: OnyxUpdate[] = [
        {
            onyxMethod: Onyx.METHOD.MERGE,
            key: `${ONYXKEYS.COLLECTION.TRANSACTION}${splitTransaction.transactionID}`,
            value: {
                errors: getMicroSecondOnyxErrorWithTranslationKey('iou.error.genericCreateFailureMessage'),
                pendingAction: null,
                pendingFields: null,
            },
        },
        {
            onyxMethod: Onyx.METHOD.SET,
            key: ONYXKEYS.NVP_QUICK_ACTION_GLOBAL_CREATE,
            value: quickAction ?? null,
        },
    ];

    if (existingSplitChatReport) {
        failureData.push({
            onyxMethod: Onyx.METHOD.MERGE,
            key: `${ONYXKEYS.COLLECTION.REPORT_ACTIONS}${splitChatReport.reportID}`,
            value: {
                [splitIOUReportAction.reportActionID]: {
                    errors: getMicroSecondOnyxErrorWithTranslationKey('iou.error.genericCreateFailureMessage'),
                },
            },
        });
    } else {
        failureData.push(
            {
                onyxMethod: Onyx.METHOD.MERGE,
                key: `${ONYXKEYS.COLLECTION.REPORT}${splitChatReport.reportID}`,
                value: {
                    errorFields: {
                        createChat: getMicroSecondOnyxErrorWithTranslationKey('report.genericCreateReportFailureMessage'),
                    },
                },
            },
            {
                onyxMethod: Onyx.METHOD.MERGE,
                key: `${ONYXKEYS.COLLECTION.REPORT_ACTIONS}${splitChatReport.reportID}`,
                value: {
                    [splitIOUReportAction.reportActionID]: {
                        errors: getMicroSecondOnyxErrorWithTranslationKey('iou.error.genericCreateFailureMessage'),
                    },
                },
            },
        );
    }

    // Loop through participants creating individual chats, iouReports and reportActionIDs as needed
    const currentUserAmount = splitShares?.[currentUserAccountID]?.amount ?? calculateIOUAmount(participants.length, amount, currency, true);
    const currentUserTaxAmount = calculateIOUAmount(participants.length, taxAmount, currency, true);

    const splits: Split[] = [{email: currentUserEmailForIOUSplit, accountID: currentUserAccountID, amount: currentUserAmount, taxAmount: currentUserTaxAmount}];

    const hasMultipleParticipants = participants.length > 1;
    participants.forEach((participant) => {
        // In a case when a participant is a workspace, even when a current user is not an owner of the workspace
        const isPolicyExpenseChat = isPolicyExpenseChatReportUtils(participant);
        const splitAmount = splitShares?.[participant.accountID ?? CONST.DEFAULT_NUMBER_ID]?.amount ?? calculateIOUAmount(participants.length, amount, currency, false);
        const splitTaxAmount = calculateIOUAmount(participants.length, taxAmount, currency, false);

        // To exclude someone from a split, the amount can be 0. The scenario for this is when creating a split from a group chat, we have remove the option to deselect users to exclude them.
        // We can input '0' next to someone we want to exclude.
        if (splitAmount === 0) {
            return;
        }

        // In case the participant is a workspace, email & accountID should remain undefined and won't be used in the rest of this code
        // participant.login is undefined when the request is initiated from a group DM with an unknown user, so we need to add a default
        const email = isOwnPolicyExpenseChat || isPolicyExpenseChat ? '' : addSMSDomainIfPhoneNumber(participant.login ?? '').toLowerCase();
        const accountID = isOwnPolicyExpenseChat || isPolicyExpenseChat ? 0 : Number(participant.accountID);
        if (email === currentUserEmailForIOUSplit) {
            return;
        }

        // STEP 1: Get existing chat report OR build a new optimistic one
        // If we only have one participant and the request was initiated from the global create menu, i.e. !existingGroupChatReportID, the oneOnOneChatReport is the groupChatReport
        let oneOnOneChatReport: OnyxTypes.Report | OptimisticChatReport;
        let isNewOneOnOneChatReport = false;
        let shouldCreateOptimisticPersonalDetails = false;
        const personalDetailExists = accountID in allPersonalDetails;

        // If this is a split between two people only and the function
        // wasn't provided with an existing group chat report id
        // or, if the split is being made from the workspace chat, then the oneOnOneChatReport is the same as the splitChatReport
        // in this case existingSplitChatReport will belong to the policy expense chat and we won't be
        // entering code that creates optimistic personal details
        if ((!hasMultipleParticipants && !existingSplitChatReportID) || isOwnPolicyExpenseChat) {
            oneOnOneChatReport = splitChatReport;
            shouldCreateOptimisticPersonalDetails = !existingSplitChatReport && !personalDetailExists;
        } else {
            const existingChatReport = getChatByParticipants([accountID, currentUserAccountID]);
            isNewOneOnOneChatReport = !existingChatReport;
            shouldCreateOptimisticPersonalDetails = isNewOneOnOneChatReport && !personalDetailExists;
            oneOnOneChatReport = existingChatReport ?? buildOptimisticChatReport([accountID, currentUserAccountID]);
        }

        // STEP 2: Get existing IOU/Expense report and update its total OR build a new optimistic one
        let oneOnOneIOUReport: OneOnOneIOUReport = oneOnOneChatReport.iouReportID ? allReports?.[`${ONYXKEYS.COLLECTION.REPORT}${oneOnOneChatReport.iouReportID}`] : null;
        const shouldCreateNewOneOnOneIOUReport = shouldCreateNewMoneyRequestReportReportUtils(oneOnOneIOUReport, oneOnOneChatReport);

        if (!oneOnOneIOUReport || shouldCreateNewOneOnOneIOUReport) {
            oneOnOneIOUReport = isOwnPolicyExpenseChat
                ? buildOptimisticExpenseReport(oneOnOneChatReport.reportID, oneOnOneChatReport.policyID, currentUserAccountID, splitAmount, currency)
                : buildOptimisticIOUReport(currentUserAccountID, accountID, splitAmount, oneOnOneChatReport.reportID, currency);
        } else if (isOwnPolicyExpenseChat) {
            // Because of the Expense reports are stored as negative values, we subtract the total from the amount
            if (oneOnOneIOUReport?.currency === currency) {
                if (typeof oneOnOneIOUReport.total === 'number') {
                    oneOnOneIOUReport.total -= splitAmount;
                }

                if (typeof oneOnOneIOUReport.unheldTotal === 'number') {
                    oneOnOneIOUReport.unheldTotal -= splitAmount;
                }
            }
        } else {
            oneOnOneIOUReport = updateIOUOwnerAndTotal(oneOnOneIOUReport, currentUserAccountID, splitAmount, currency);
        }

        // STEP 3: Build optimistic transaction
        const oneOnOneTransaction = buildOptimisticTransaction({
            originalTransactionID: splitTransaction.transactionID,
            transactionParams: {
                amount: isExpenseReport(oneOnOneIOUReport) ? -splitAmount : splitAmount,
                currency,
                reportID: oneOnOneIOUReport.reportID,
                comment,
                created,
                merchant: merchant || Localize.translateLocal('iou.expense'),
                category,
                tag,
                taxCode,
                taxAmount: isExpenseReport(oneOnOneIOUReport) ? -splitTaxAmount : splitTaxAmount,
                billable,
                source: CONST.IOU.TYPE.SPLIT,
            },
        });

        // STEP 4: Build optimistic reportActions. We need:
        // 1. CREATED action for the chatReport
        // 2. CREATED action for the iouReport
        // 3. IOU action for the iouReport
        // 4. Transaction Thread and the CREATED action for it
        // 5. REPORT_PREVIEW action for the chatReport
        const [oneOnOneCreatedActionForChat, oneOnOneCreatedActionForIOU, oneOnOneIOUAction, optimisticTransactionThread, optimisticCreatedActionForTransactionThread] =
            buildOptimisticMoneyRequestEntities(
                oneOnOneIOUReport,
                CONST.IOU.REPORT_ACTION_TYPE.CREATE,
                splitAmount,
                currency,
                comment,
                currentUserEmailForIOUSplit,
                [participant],
                oneOnOneTransaction.transactionID,
            );

        // Add optimistic personal details for new participants
        const oneOnOnePersonalDetailListAction: OnyxTypes.PersonalDetailsList = shouldCreateOptimisticPersonalDetails
            ? {
                  [accountID]: {
                      accountID,
                      // Disabling this line since participant.displayName can be an empty string
                      // eslint-disable-next-line @typescript-eslint/prefer-nullish-coalescing
                      displayName: formatPhoneNumber(participant.displayName || email),
                      login: participant.login,
                      isOptimisticPersonalDetail: true,
                  },
              }
            : {};

        if (shouldCreateOptimisticPersonalDetails) {
            // BE will send different participants. We clear the optimistic ones to avoid duplicated entries
            redundantParticipants[accountID] = null;
        }

        let oneOnOneReportPreviewAction = getReportPreviewAction(oneOnOneChatReport.reportID, oneOnOneIOUReport.reportID);
        if (oneOnOneReportPreviewAction) {
            oneOnOneReportPreviewAction = updateReportPreview(oneOnOneIOUReport, oneOnOneReportPreviewAction);
        } else {
            oneOnOneReportPreviewAction = buildOptimisticReportPreview(oneOnOneChatReport, oneOnOneIOUReport);
        }

        // Add category to optimistic policy recently used categories when a participant is a workspace
        const optimisticPolicyRecentlyUsedCategories = isPolicyExpenseChat ? buildOptimisticPolicyRecentlyUsedCategories(participant.policyID, category) : [];

        const optimisticRecentlyUsedCurrencies = buildOptimisticRecentlyUsedCurrencies(currency);

        // Add tag to optimistic policy recently used tags when a participant is a workspace
        const optimisticPolicyRecentlyUsedTags = isPolicyExpenseChat ? buildOptimisticPolicyRecentlyUsedTags(participant.policyID, tag) : {};

        // STEP 5: Build Onyx Data
        const [oneOnOneOptimisticData, oneOnOneSuccessData, oneOnOneFailureData] = buildOnyxDataForMoneyRequest({
            isNewChatReport: isNewOneOnOneChatReport,
            shouldCreateNewMoneyRequestReport: shouldCreateNewOneOnOneIOUReport,
            isOneOnOneSplit: true,
            optimisticParams: {
                chat: {
                    report: oneOnOneChatReport,
                    createdAction: oneOnOneCreatedActionForChat,
                    reportPreviewAction: oneOnOneReportPreviewAction,
                },
                iou: {
                    report: oneOnOneIOUReport,
                    createdAction: oneOnOneCreatedActionForIOU,
                    action: oneOnOneIOUAction,
                },
                transactionParams: {
                    transaction: oneOnOneTransaction,
                    transactionThreadReport: optimisticTransactionThread,
                    transactionThreadCreatedReportAction: optimisticCreatedActionForTransactionThread,
                },
                policyRecentlyUsed: {
                    categories: optimisticPolicyRecentlyUsedCategories,
                    tags: optimisticPolicyRecentlyUsedTags,
                    currencies: optimisticRecentlyUsedCurrencies,
                },
                personalDetailListAction: oneOnOnePersonalDetailListAction,
            },
        });

        const individualSplit = {
            email,
            accountID,
            isOptimisticAccount: isOptimisticPersonalDetail(accountID),
            amount: splitAmount,
            iouReportID: oneOnOneIOUReport.reportID,
            chatReportID: oneOnOneChatReport.reportID,
            transactionID: oneOnOneTransaction.transactionID,
            reportActionID: oneOnOneIOUAction.reportActionID,
            createdChatReportActionID: oneOnOneCreatedActionForChat.reportActionID,
            createdIOUReportActionID: oneOnOneCreatedActionForIOU.reportActionID,
            reportPreviewReportActionID: oneOnOneReportPreviewAction.reportActionID,
            transactionThreadReportID: optimisticTransactionThread.reportID,
            createdReportActionIDForThread: optimisticCreatedActionForTransactionThread?.reportActionID,
            taxAmount: splitTaxAmount,
        };

        splits.push(individualSplit);
        optimisticData.push(...oneOnOneOptimisticData);
        successData.push(...oneOnOneSuccessData);
        failureData.push(...oneOnOneFailureData);
    });

    optimisticData.push({
        onyxMethod: Onyx.METHOD.MERGE,
        key: `${ONYXKEYS.COLLECTION.TRANSACTION}${splitTransaction.transactionID}`,
        value: {
            comment: {
                splits: splits.map((split) => ({accountID: split.accountID, amount: split.amount})),
            },
        },
    });

    const splitData: SplitData = {
        chatReportID: splitChatReport.reportID,
        transactionID: splitTransaction.transactionID,
        reportActionID: splitIOUReportAction.reportActionID,
        policyID: splitChatReport.policyID,
        chatType: splitChatReport.chatType,
    };

    if (!existingSplitChatReport) {
        splitData.createdReportActionID = splitCreatedReportAction.reportActionID;
    }

    return {
        splitData,
        splits,
        onyxData: {optimisticData, successData, failureData},
    };
}

type SplitBillActionsParams = {
    participants: Participant[];
    currentUserLogin: string;
    currentUserAccountID: number;
    amount: number;
    comment: string;
    currency: string;
    merchant: string;
    created: string;
    category?: string;
    tag?: string;
    billable?: boolean;
    iouRequestType?: IOURequestType;
    existingSplitChatReportID?: string;
    splitShares?: SplitShares;
    splitPayerAccountIDs?: number[];
    taxCode?: string;
    taxAmount?: number;
};

/**
 * @param amount - always in smallest currency unit
 * @param existingSplitChatReportID - Either a group DM or a workspace chat
 */
function splitBill({
    participants,
    currentUserLogin,
    currentUserAccountID,
    amount,
    comment,
    currency,
    merchant,
    created,
    category = '',
    tag = '',
    billable = false,
    iouRequestType = CONST.IOU.REQUEST_TYPE.MANUAL,
    existingSplitChatReportID = '',
    splitShares = {},
    splitPayerAccountIDs = [],
    taxCode = '',
    taxAmount = 0,
}: SplitBillActionsParams) {
    const {splitData, splits, onyxData} = createSplitsAndOnyxData(
        participants,
        currentUserLogin,
        currentUserAccountID,
        amount,
        comment,
        currency,
        merchant,
        created,
        category,
        tag,
        splitShares,
        existingSplitChatReportID,
        billable,
        iouRequestType,
        taxCode,
        taxAmount,
    );

    const parameters: SplitBillParams = {
        reportID: splitData.chatReportID,
        amount,
        splits: JSON.stringify(splits),
        currency,
        comment,
        category,
        merchant,
        created,
        tag,
        billable,
        transactionID: splitData.transactionID,
        reportActionID: splitData.reportActionID,
        createdReportActionID: splitData.createdReportActionID,
        policyID: splitData.policyID,
        chatType: splitData.chatType,
        splitPayerAccountIDs,
        taxCode,
        taxAmount,
    };

    API.write(WRITE_COMMANDS.SPLIT_BILL, parameters, onyxData);
    InteractionManager.runAfterInteractions(() => removeDraftTransaction(CONST.IOU.OPTIMISTIC_TRANSACTION_ID));

    Navigation.dismissModal(isSearchTopmostCentralPane() ? undefined : existingSplitChatReportID);
    notifyNewAction(splitData.chatReportID, currentUserAccountID);
}

/**
 * @param amount - always in the smallest currency unit
 */
function splitBillAndOpenReport({
    participants,
    currentUserLogin,
    currentUserAccountID,
    amount,
    comment,
    currency,
    merchant,
    created,
    category = '',
    tag = '',
    billable = false,
    iouRequestType = CONST.IOU.REQUEST_TYPE.MANUAL,
    splitShares = {},
    splitPayerAccountIDs = [],
    taxCode = '',
    taxAmount = 0,
}: SplitBillActionsParams) {
    const {splitData, splits, onyxData} = createSplitsAndOnyxData(
        participants,
        currentUserLogin,
        currentUserAccountID,
        amount,
        comment,
        currency,
        merchant,
        created,
        category,
        tag,
        splitShares,
        '',
        billable,
        iouRequestType,
        taxCode,
        taxAmount,
    );

    const parameters: SplitBillParams = {
        reportID: splitData.chatReportID,
        amount,
        splits: JSON.stringify(splits),
        currency,
        merchant,
        created,
        comment,
        category,
        tag,
        billable,
        transactionID: splitData.transactionID,
        reportActionID: splitData.reportActionID,
        createdReportActionID: splitData.createdReportActionID,
        policyID: splitData.policyID,
        chatType: splitData.chatType,
        splitPayerAccountIDs,
        taxCode,
        taxAmount,
    };

    API.write(WRITE_COMMANDS.SPLIT_BILL_AND_OPEN_REPORT, parameters, onyxData);
    InteractionManager.runAfterInteractions(() => removeDraftTransaction(CONST.IOU.OPTIMISTIC_TRANSACTION_ID));

    Navigation.dismissModal(isSearchTopmostCentralPane() ? undefined : splitData.chatReportID);
    notifyNewAction(splitData.chatReportID, currentUserAccountID);
}

type StartSplitBilActionParams = {
    participants: Participant[];
    currentUserLogin: string;
    currentUserAccountID: number;
    comment: string;
    receipt: Receipt;
    existingSplitChatReportID?: string;
    billable?: boolean;
    category: string | undefined;
    tag: string | undefined;
    currency: string;
    taxCode: string;
    taxAmount: number;
};

/** Used exclusively for starting a split expense request that contains a receipt, the split request will be completed once the receipt is scanned
 *  or user enters details manually.
 *
 * @param existingSplitChatReportID - Either a group DM or a workspace chat
 */
function startSplitBill({
    participants,
    currentUserLogin,
    currentUserAccountID,
    comment,
    receipt,
    existingSplitChatReportID = '',
    billable = false,
    category = '',
    tag = '',
    currency,
    taxCode = '',
    taxAmount = 0,
}: StartSplitBilActionParams) {
    const currentUserEmailForIOUSplit = addSMSDomainIfPhoneNumber(currentUserLogin);
    const participantAccountIDs = participants.map((participant) => Number(participant.accountID));
    const {splitChatReport, existingSplitChatReport} = getOrCreateOptimisticSplitChatReport(existingSplitChatReportID, participants, participantAccountIDs, currentUserAccountID);
    const isOwnPolicyExpenseChat = !!splitChatReport.isOwnPolicyExpenseChat;

    const {name: filename, source, state = CONST.IOU.RECEIPT_STATE.SCANREADY} = receipt;
    const receiptObject: Receipt = {state, source};

    // ReportID is -2 (aka "deleted") on the group transaction
    const splitTransaction = buildOptimisticTransaction({
        transactionParams: {
            amount: 0,
            currency,
            reportID: CONST.REPORT.SPLIT_REPORTID,
            comment,
            merchant: CONST.TRANSACTION.PARTIAL_TRANSACTION_MERCHANT,
            receipt: receiptObject,
            category,
            tag,
            taxCode,
            taxAmount,
            billable,
            filename,
        },
    });

    // Note: The created action must be optimistically generated before the IOU action so there's no chance that the created action appears after the IOU action in the chat
    const splitChatCreatedReportAction = buildOptimisticCreatedReportAction(currentUserEmailForIOUSplit);
    const splitIOUReportAction = buildOptimisticIOUReportAction(
        CONST.IOU.REPORT_ACTION_TYPE.SPLIT,
        0,
        CONST.CURRENCY.USD,
        comment,
        participants,
        splitTransaction.transactionID,
        undefined,
        '',
        false,
        false,
        isOwnPolicyExpenseChat,
    );

    splitChatReport.lastReadTime = DateUtils.getDBTime();
    splitChatReport.lastMessageText = getReportActionText(splitIOUReportAction);
    splitChatReport.lastMessageHtml = getReportActionHtml(splitIOUReportAction);

    // If we have an existing splitChatReport (group chat or workspace) use it's pending fields, otherwise indicate that we are adding a chat
    if (!existingSplitChatReport) {
        splitChatReport.pendingFields = {
            createChat: CONST.RED_BRICK_ROAD_PENDING_ACTION.ADD,
        };
    }

    const optimisticData: OnyxUpdate[] = [
        {
            // Use set for new reports because it doesn't exist yet, is faster,
            // and we need the data to be available when we navigate to the chat page
            onyxMethod: existingSplitChatReport ? Onyx.METHOD.MERGE : Onyx.METHOD.SET,
            key: `${ONYXKEYS.COLLECTION.REPORT}${splitChatReport.reportID}`,
            value: splitChatReport,
        },
        {
            onyxMethod: Onyx.METHOD.SET,
            key: ONYXKEYS.NVP_QUICK_ACTION_GLOBAL_CREATE,
            value: {
                action: CONST.QUICK_ACTIONS.SPLIT_SCAN,
                chatReportID: splitChatReport.reportID,
                isFirstQuickAction: isEmptyObject(quickAction),
            },
        },
        existingSplitChatReport
            ? {
                  onyxMethod: Onyx.METHOD.MERGE,
                  key: `${ONYXKEYS.COLLECTION.REPORT_ACTIONS}${splitChatReport.reportID}`,
                  value: {
                      [splitIOUReportAction.reportActionID]: splitIOUReportAction as OnyxTypes.ReportAction,
                  },
              }
            : {
                  onyxMethod: Onyx.METHOD.SET,
                  key: `${ONYXKEYS.COLLECTION.REPORT_ACTIONS}${splitChatReport.reportID}`,
                  value: {
                      [splitChatCreatedReportAction.reportActionID]: splitChatCreatedReportAction,
                      [splitIOUReportAction.reportActionID]: splitIOUReportAction as OnyxTypes.ReportAction,
                  },
              },
        {
            onyxMethod: Onyx.METHOD.SET,
            key: `${ONYXKEYS.COLLECTION.TRANSACTION}${splitTransaction.transactionID}`,
            value: splitTransaction,
        },
    ];

    const successData: OnyxUpdate[] = [
        {
            onyxMethod: Onyx.METHOD.MERGE,
            key: `${ONYXKEYS.COLLECTION.REPORT_ACTIONS}${splitChatReport.reportID}`,
            value: {
                ...(existingSplitChatReport ? {} : {[splitChatCreatedReportAction.reportActionID]: {pendingAction: null}}),
                [splitIOUReportAction.reportActionID]: {pendingAction: null},
            },
        },
        {
            onyxMethod: Onyx.METHOD.MERGE,
            key: `${ONYXKEYS.COLLECTION.TRANSACTION}${splitTransaction.transactionID}`,
            value: {pendingAction: null},
        },
    ];

    const redundantParticipants: Record<number, null> = {};
    if (!existingSplitChatReport) {
        successData.push({
            onyxMethod: Onyx.METHOD.MERGE,
            key: `${ONYXKEYS.COLLECTION.REPORT}${splitChatReport.reportID}`,
            value: {pendingFields: {createChat: null}, participants: redundantParticipants},
        });
    }

    const failureData: OnyxUpdate[] = [
        {
            onyxMethod: Onyx.METHOD.MERGE,
            key: `${ONYXKEYS.COLLECTION.TRANSACTION}${splitTransaction.transactionID}`,
            value: {
                errors: getMicroSecondOnyxErrorWithTranslationKey('iou.error.genericCreateFailureMessage'),
            },
        },
        {
            onyxMethod: Onyx.METHOD.SET,
            key: ONYXKEYS.NVP_QUICK_ACTION_GLOBAL_CREATE,
            value: quickAction ?? null,
        },
    ];

    if (existingSplitChatReport) {
        failureData.push({
            onyxMethod: Onyx.METHOD.MERGE,
            key: `${ONYXKEYS.COLLECTION.REPORT_ACTIONS}${splitChatReport.reportID}`,
            value: {
                [splitIOUReportAction.reportActionID]: {
                    errors: getReceiptError(receipt, filename),
                },
            },
        });
    } else {
        failureData.push(
            {
                onyxMethod: Onyx.METHOD.MERGE,
                key: `${ONYXKEYS.COLLECTION.REPORT}${splitChatReport.reportID}`,
                value: {
                    errorFields: {
                        createChat: getMicroSecondOnyxErrorWithTranslationKey('report.genericCreateReportFailureMessage'),
                    },
                },
            },
            {
                onyxMethod: Onyx.METHOD.MERGE,
                key: `${ONYXKEYS.COLLECTION.REPORT_ACTIONS}${splitChatReport.reportID}`,
                value: {
                    [splitChatCreatedReportAction.reportActionID]: {
                        errors: getMicroSecondOnyxErrorWithTranslationKey('report.genericCreateReportFailureMessage'),
                    },
                    [splitIOUReportAction.reportActionID]: {
                        errors: getReceiptError(receipt, filename),
                    },
                },
            },
        );
    }

    const splits: Split[] = [{email: currentUserEmailForIOUSplit, accountID: currentUserAccountID}];

    participants.forEach((participant) => {
        // Disabling this line since participant.login can be an empty string
        // eslint-disable-next-line @typescript-eslint/prefer-nullish-coalescing
        const email = participant.isOwnPolicyExpenseChat ? '' : addSMSDomainIfPhoneNumber(participant.login || participant.text || '').toLowerCase();
        const accountID = participant.isOwnPolicyExpenseChat ? 0 : Number(participant.accountID);
        if (email === currentUserEmailForIOUSplit) {
            return;
        }

        // When splitting with a workspace chat, we only need to supply the policyID and the workspace reportID as it's needed so we can update the report preview
        if (participant.isOwnPolicyExpenseChat) {
            splits.push({
                policyID: participant.policyID,
                chatReportID: splitChatReport.reportID,
            });
            return;
        }

        const participantPersonalDetails = allPersonalDetails[participant?.accountID ?? CONST.DEFAULT_NUMBER_ID];
        if (!participantPersonalDetails) {
            optimisticData.push({
                onyxMethod: Onyx.METHOD.MERGE,
                key: ONYXKEYS.PERSONAL_DETAILS_LIST,
                value: {
                    [accountID]: {
                        accountID,
                        // Disabling this line since participant.displayName can be an empty string
                        // eslint-disable-next-line @typescript-eslint/prefer-nullish-coalescing
                        displayName: formatPhoneNumber(participant.displayName || email),
                        // Disabling this line since participant.login can be an empty string
                        // eslint-disable-next-line @typescript-eslint/prefer-nullish-coalescing
                        login: participant.login || participant.text,
                        isOptimisticPersonalDetail: true,
                    },
                },
            });
            // BE will send different participants. We clear the optimistic ones to avoid duplicated entries
            redundantParticipants[accountID] = null;
        }

        splits.push({
            email,
            accountID,
        });
    });

    participants.forEach((participant) => {
        const isPolicyExpenseChat = isPolicyExpenseChatReportUtils(participant);
        if (!isPolicyExpenseChat) {
            return;
        }

        const optimisticPolicyRecentlyUsedCategories = buildOptimisticPolicyRecentlyUsedCategories(participant.policyID, category);
        const optimisticPolicyRecentlyUsedTags = buildOptimisticPolicyRecentlyUsedTags(participant.policyID, tag);
        const optimisticRecentlyUsedCurrencies = buildOptimisticRecentlyUsedCurrencies(currency);

        if (optimisticPolicyRecentlyUsedCategories.length > 0) {
            optimisticData.push({
                onyxMethod: Onyx.METHOD.SET,
                key: `${ONYXKEYS.COLLECTION.POLICY_RECENTLY_USED_CATEGORIES}${participant.policyID}`,
                value: optimisticPolicyRecentlyUsedCategories,
            });
        }

        if (optimisticRecentlyUsedCurrencies.length > 0) {
            optimisticData.push({
                onyxMethod: Onyx.METHOD.SET,
                key: ONYXKEYS.RECENTLY_USED_CURRENCIES,
                value: optimisticRecentlyUsedCurrencies,
            });
        }

        if (!isEmptyObject(optimisticPolicyRecentlyUsedTags)) {
            optimisticData.push({
                onyxMethod: Onyx.METHOD.MERGE,
                key: `${ONYXKEYS.COLLECTION.POLICY_RECENTLY_USED_TAGS}${participant.policyID}`,
                value: optimisticPolicyRecentlyUsedTags,
            });
        }
    });

    // Save the new splits array into the transaction's comment in case the user calls CompleteSplitBill while offline
    optimisticData.push({
        onyxMethod: Onyx.METHOD.MERGE,
        key: `${ONYXKEYS.COLLECTION.TRANSACTION}${splitTransaction.transactionID}`,
        value: {
            comment: {
                splits,
            },
        },
    });

    const parameters: StartSplitBillParams = {
        chatReportID: splitChatReport.reportID,
        reportActionID: splitIOUReportAction.reportActionID,
        transactionID: splitTransaction.transactionID,
        splits: JSON.stringify(splits),
        receipt,
        comment,
        category,
        tag,
        currency,
        isFromGroupDM: !existingSplitChatReport,
        billable,
        ...(existingSplitChatReport ? {} : {createdReportActionID: splitChatCreatedReportAction.reportActionID}),
        chatType: splitChatReport?.chatType,
        taxCode,
        taxAmount,
    };

    API.write(WRITE_COMMANDS.START_SPLIT_BILL, parameters, {optimisticData, successData, failureData});

    Navigation.dismissModalWithReport(splitChatReport);
    notifyNewAction(splitChatReport.reportID, currentUserAccountID);
}

/** Used for editing a split expense while it's still scanning or when SmartScan fails, it completes a split expense started by startSplitBill above.
 *
 * @param chatReportID - The group chat or workspace reportID
 * @param reportAction - The split action that lives in the chatReport above
 * @param updatedTransaction - The updated **draft** split transaction
 * @param sessionAccountID - accountID of the current user
 * @param sessionEmail - email of the current user
 */
function completeSplitBill(chatReportID: string, reportAction: OnyxTypes.ReportAction, updatedTransaction: OnyxEntry<OnyxTypes.Transaction>, sessionAccountID: number, sessionEmail: string) {
    const currentUserEmailForIOUSplit = addSMSDomainIfPhoneNumber(sessionEmail);
    const transactionID = updatedTransaction?.transactionID;
    const unmodifiedTransaction = allTransactions[`${ONYXKEYS.COLLECTION.TRANSACTION}${transactionID}`];

    // Save optimistic updated transaction and action
    const optimisticData: OnyxUpdate[] = [
        {
            onyxMethod: Onyx.METHOD.MERGE,
            key: `${ONYXKEYS.COLLECTION.TRANSACTION}${transactionID}`,
            value: {
                ...updatedTransaction,
                receipt: {
                    state: CONST.IOU.RECEIPT_STATE.OPEN,
                },
            },
        },
        {
            onyxMethod: Onyx.METHOD.MERGE,
            key: `${ONYXKEYS.COLLECTION.REPORT_ACTIONS}${chatReportID}`,
            value: {
                [reportAction.reportActionID]: {
                    lastModified: DateUtils.getDBTime(),
                    originalMessage: {
                        whisperedTo: [],
                    },
                },
            },
        },
    ];

    const successData: OnyxUpdate[] = [
        {
            onyxMethod: Onyx.METHOD.MERGE,
            key: `${ONYXKEYS.COLLECTION.TRANSACTION}${transactionID}`,
            value: {pendingAction: null},
        },
        {
            onyxMethod: Onyx.METHOD.MERGE,
            key: `${ONYXKEYS.COLLECTION.SPLIT_TRANSACTION_DRAFT}${transactionID}`,
            value: {pendingAction: null},
        },
    ];

    const failureData: OnyxUpdate[] = [
        {
            onyxMethod: Onyx.METHOD.MERGE,
            key: `${ONYXKEYS.COLLECTION.TRANSACTION}${transactionID}`,
            value: {
                ...unmodifiedTransaction,
                errors: getMicroSecondOnyxErrorWithTranslationKey('iou.error.genericCreateFailureMessage'),
            },
        },
        {
            onyxMethod: Onyx.METHOD.MERGE,
            key: `${ONYXKEYS.COLLECTION.REPORT_ACTIONS}${chatReportID}`,
            value: {
                [reportAction.reportActionID]: {
                    ...reportAction,
                    errors: getMicroSecondOnyxErrorWithTranslationKey('iou.error.genericCreateFailureMessage'),
                },
            },
        },
    ];

    const splitParticipants: Split[] = updatedTransaction?.comment?.splits ?? [];
    const amount = updatedTransaction?.modifiedAmount;
    const currency = updatedTransaction?.modifiedCurrency;

    // Exclude the current user when calculating the split amount, `calculateAmount` takes it into account
    const splitAmount = calculateIOUAmount(splitParticipants.length - 1, amount ?? 0, currency ?? '', false);
    const splitTaxAmount = calculateIOUAmount(splitParticipants.length - 1, updatedTransaction?.taxAmount ?? 0, currency ?? '', false);

    const splits: Split[] = [{email: currentUserEmailForIOUSplit}];
    splitParticipants.forEach((participant) => {
        // Skip creating the transaction for the current user
        if (participant.email === currentUserEmailForIOUSplit) {
            return;
        }
        const isPolicyExpenseChat = !!participant.policyID;

        if (!isPolicyExpenseChat) {
            // In case this is still the optimistic accountID saved in the splits array, return early as we cannot know
            // if there is an existing chat between the split creator and this participant
            // Instead, we will rely on Auth generating the report IDs and the user won't see any optimistic chats or reports created
            const participantPersonalDetails: OnyxTypes.PersonalDetails | null = allPersonalDetails[participant?.accountID ?? CONST.DEFAULT_NUMBER_ID];
            if (!participantPersonalDetails || participantPersonalDetails.isOptimisticPersonalDetail) {
                splits.push({
                    email: participant.email,
                });
                return;
            }
        }

        let oneOnOneChatReport: OnyxEntry<OnyxTypes.Report>;
        let isNewOneOnOneChatReport = false;
        if (isPolicyExpenseChat) {
            // The workspace chat reportID is saved in the splits array when starting a split expense with a workspace
            oneOnOneChatReport = allReports?.[`${ONYXKEYS.COLLECTION.REPORT}${participant.chatReportID}`];
        } else {
            const existingChatReport = getChatByParticipants(participant.accountID ? [participant.accountID, sessionAccountID] : []);
            isNewOneOnOneChatReport = !existingChatReport;
            oneOnOneChatReport = existingChatReport ?? buildOptimisticChatReport(participant.accountID ? [participant.accountID, sessionAccountID] : []);
        }

        let oneOnOneIOUReport: OneOnOneIOUReport = oneOnOneChatReport?.iouReportID ? allReports?.[`${ONYXKEYS.COLLECTION.REPORT}${oneOnOneChatReport.iouReportID}`] : null;
        const shouldCreateNewOneOnOneIOUReport = shouldCreateNewMoneyRequestReportReportUtils(oneOnOneIOUReport, oneOnOneChatReport);

        if (!oneOnOneIOUReport || shouldCreateNewOneOnOneIOUReport) {
            oneOnOneIOUReport = isPolicyExpenseChat
                ? buildOptimisticExpenseReport(oneOnOneChatReport?.reportID, participant.policyID, sessionAccountID, splitAmount, currency ?? '')
                : buildOptimisticIOUReport(sessionAccountID, participant.accountID ?? CONST.DEFAULT_NUMBER_ID, splitAmount, oneOnOneChatReport?.reportID, currency ?? '');
        } else if (isPolicyExpenseChat) {
            if (typeof oneOnOneIOUReport?.total === 'number') {
                // Because of the Expense reports are stored as negative values, we subtract the total from the amount
                oneOnOneIOUReport.total -= splitAmount;
            }
        } else {
            oneOnOneIOUReport = updateIOUOwnerAndTotal(oneOnOneIOUReport, sessionAccountID, splitAmount, currency ?? '');
        }

        const oneOnOneTransaction = buildOptimisticTransaction({
            originalTransactionID: transactionID,
            transactionParams: {
                amount: isPolicyExpenseChat ? -splitAmount : splitAmount,
                currency: currency ?? '',
                reportID: oneOnOneIOUReport?.reportID,
                comment: updatedTransaction?.comment?.comment,
                created: updatedTransaction?.modifiedCreated,
                merchant: updatedTransaction?.modifiedMerchant,
                receipt: {...updatedTransaction?.receipt, state: CONST.IOU.RECEIPT_STATE.OPEN},
                category: updatedTransaction?.category,
                tag: updatedTransaction?.tag,
                taxCode: updatedTransaction?.taxCode,
                taxAmount: isPolicyExpenseChat ? -splitTaxAmount : splitAmount,
                billable: updatedTransaction?.billable,
                source: CONST.IOU.TYPE.SPLIT,
                filename: updatedTransaction?.filename,
            },
        });

        const [oneOnOneCreatedActionForChat, oneOnOneCreatedActionForIOU, oneOnOneIOUAction, optimisticTransactionThread, optimisticCreatedActionForTransactionThread] =
            buildOptimisticMoneyRequestEntities(
                oneOnOneIOUReport,
                CONST.IOU.REPORT_ACTION_TYPE.CREATE,
                splitAmount,
                currency ?? '',
                updatedTransaction?.comment?.comment ?? '',
                currentUserEmailForIOUSplit,
                [participant],
                oneOnOneTransaction.transactionID,
                undefined,
            );

        let oneOnOneReportPreviewAction = getReportPreviewAction(oneOnOneChatReport?.reportID, oneOnOneIOUReport?.reportID);
        if (oneOnOneReportPreviewAction) {
            oneOnOneReportPreviewAction = updateReportPreview(oneOnOneIOUReport, oneOnOneReportPreviewAction);
        } else {
            oneOnOneReportPreviewAction = buildOptimisticReportPreview(oneOnOneChatReport, oneOnOneIOUReport, '', oneOnOneTransaction);
        }

        const [oneOnOneOptimisticData, oneOnOneSuccessData, oneOnOneFailureData] = buildOnyxDataForMoneyRequest({
            isNewChatReport: isNewOneOnOneChatReport,
            isOneOnOneSplit: true,
            shouldCreateNewMoneyRequestReport: shouldCreateNewOneOnOneIOUReport,
            optimisticParams: {
                chat: {
                    report: oneOnOneChatReport,
                    createdAction: oneOnOneCreatedActionForChat,
                    reportPreviewAction: oneOnOneReportPreviewAction,
                },
                iou: {
                    report: oneOnOneIOUReport,
                    createdAction: oneOnOneCreatedActionForIOU,
                    action: oneOnOneIOUAction,
                },
                transactionParams: {
                    transaction: oneOnOneTransaction,
                    transactionThreadReport: optimisticTransactionThread,
                    transactionThreadCreatedReportAction: optimisticCreatedActionForTransactionThread,
                },
                policyRecentlyUsed: {},
            },
        });

        splits.push({
            email: participant.email,
            accountID: participant.accountID,
            policyID: participant.policyID,
            iouReportID: oneOnOneIOUReport?.reportID,
            chatReportID: oneOnOneChatReport?.reportID,
            transactionID: oneOnOneTransaction.transactionID,
            reportActionID: oneOnOneIOUAction.reportActionID,
            createdChatReportActionID: oneOnOneCreatedActionForChat.reportActionID,
            createdIOUReportActionID: oneOnOneCreatedActionForIOU.reportActionID,
            reportPreviewReportActionID: oneOnOneReportPreviewAction.reportActionID,
            transactionThreadReportID: optimisticTransactionThread.reportID,
            createdReportActionIDForThread: optimisticCreatedActionForTransactionThread?.reportActionID,
        });

        optimisticData.push(...oneOnOneOptimisticData);
        successData.push(...oneOnOneSuccessData);
        failureData.push(...oneOnOneFailureData);
    });

    const {
        amount: transactionAmount,
        currency: transactionCurrency,
        created: transactionCreated,
        merchant: transactionMerchant,
        comment: transactionComment,
        category: transactionCategory,
        tag: transactionTag,
        taxCode: transactionTaxCode,
        taxAmount: transactionTaxAmount,
        billable: transactionBillable,
    } = getTransactionDetails(updatedTransaction) ?? {};

    const parameters: CompleteSplitBillParams = {
        transactionID,
        amount: transactionAmount,
        currency: transactionCurrency,
        created: transactionCreated,
        merchant: transactionMerchant,
        comment: transactionComment,
        category: transactionCategory,
        tag: transactionTag,
        splits: JSON.stringify(splits),
        taxCode: transactionTaxCode,
        taxAmount: transactionTaxAmount,
        billable: transactionBillable,
    };

    API.write(WRITE_COMMANDS.COMPLETE_SPLIT_BILL, parameters, {optimisticData, successData, failureData});
    InteractionManager.runAfterInteractions(() => removeDraftTransaction(CONST.IOU.OPTIMISTIC_TRANSACTION_ID));
    Navigation.dismissModal(isSearchTopmostCentralPane() ? undefined : chatReportID);
    notifyNewAction(chatReportID, sessionAccountID);
}

function setDraftSplitTransaction(transactionID: string, transactionChanges: TransactionChanges = {}, policy?: OnyxEntry<OnyxTypes.Policy>) {
    let draftSplitTransaction = allDraftSplitTransactions[`${ONYXKEYS.COLLECTION.SPLIT_TRANSACTION_DRAFT}${transactionID}`];

    if (!draftSplitTransaction) {
        draftSplitTransaction = allTransactions[`${ONYXKEYS.COLLECTION.TRANSACTION}${transactionID}`];
    }

    const updatedTransaction = draftSplitTransaction
        ? getUpdatedTransaction({
              transaction: draftSplitTransaction,
              transactionChanges,
              isFromExpenseReport: false,
              shouldUpdateReceiptState: false,
              policy,
          })
        : null;

    Onyx.merge(`${ONYXKEYS.COLLECTION.SPLIT_TRANSACTION_DRAFT}${transactionID}`, updatedTransaction);
}

/** Requests money based on a distance (e.g. mileage from a map) */
function createDistanceRequest(distanceRequestInformation: CreateDistanceRequestInformation) {
    const {
        report,
        participants,
        currentUserLogin = '',
        currentUserAccountID = -1,
        iouType = CONST.IOU.TYPE.SUBMIT,
        existingTransaction,
        transactionParams,
        policyParams = {},
    } = distanceRequestInformation;
    const {policy, policyCategories, policyTagList} = policyParams;
    const {amount, comment, currency, created, category, tag, taxAmount, taxCode, merchant, billable, validWaypoints, customUnitRateID = '', splitShares = {}} = transactionParams;

    // If the report is an iou or expense report, we should get the linked chat report to be passed to the getMoneyRequestInformation function
    const isMoneyRequestReport = isMoneyRequestReportReportUtils(report);
    const currentChatReport = isMoneyRequestReport ? getReportOrDraftReport(report?.chatReportID) : report;
    const moneyRequestReportID = isMoneyRequestReport ? report?.reportID : '';

    const optimisticReceipt: Receipt = {
        source: ReceiptGeneric as ReceiptSource,
        state: CONST.IOU.RECEIPT_STATE.OPEN,
    };

    let parameters: CreateDistanceRequestParams;
    let onyxData: OnyxData;
    const sanitizedWaypoints = sanitizeRecentWaypoints(validWaypoints);
    if (iouType === CONST.IOU.TYPE.SPLIT) {
        const {
            splitData,
            splits,
            onyxData: splitOnyxData,
        } = createSplitsAndOnyxData(
            participants,
            currentUserLogin ?? '',
            currentUserAccountID,
            amount,
            comment,
            currency,
            merchant,
            created,
            category ?? '',
            tag ?? '',
            splitShares,
            report?.reportID,
            billable,
            CONST.IOU.REQUEST_TYPE.DISTANCE,
            taxCode,
            taxAmount,
        );
        onyxData = splitOnyxData;

        // Splits don't use the IOU report param. The split transaction isn't linked to a report shown in the UI, it's linked to a special default reportID of -2.
        // Therefore, any params related to the IOU report are irrelevant and omitted below.
        parameters = {
            transactionID: splitData.transactionID,
            chatReportID: splitData.chatReportID,
            createdChatReportActionID: splitData.createdReportActionID,
            reportActionID: splitData.reportActionID,
            waypoints: JSON.stringify(sanitizedWaypoints),
            customUnitRateID,
            comment,
            created,
            category,
            tag,
            taxCode,
            taxAmount,
            billable,
            splits: JSON.stringify(splits),
            chatType: splitData.chatType,
        };
    } else {
        const participant = participants.at(0) ?? {};
        const {
            iouReport,
            chatReport,
            transaction,
            iouAction,
            createdChatReportActionID,
            createdIOUReportActionID,
            reportPreviewAction,
            transactionThreadReportID,
            createdReportActionIDForThread,
            payerEmail,
            onyxData: moneyRequestOnyxData,
        } = getMoneyRequestInformation({
            parentChatReport: currentChatReport,
            existingTransaction,
            moneyRequestReportID,
            participantParams: {
                participant,
                payeeAccountID: userAccountID,
                payeeEmail: currentUserEmail,
            },
            policyParams: {
                policy,
                policyCategories,
                policyTagList,
            },
            transactionParams: {
                amount,
                currency,
                comment,
                created,
                merchant,
                receipt: optimisticReceipt,
                category,
                tag,
                taxCode,
                taxAmount,
                billable,
            },
        });

        onyxData = moneyRequestOnyxData;

        parameters = {
            comment,
            iouReportID: iouReport.reportID,
            chatReportID: chatReport.reportID,
            transactionID: transaction.transactionID,
            reportActionID: iouAction.reportActionID,
            createdChatReportActionID,
            createdIOUReportActionID,
            reportPreviewReportActionID: reportPreviewAction.reportActionID,
            waypoints: JSON.stringify(sanitizedWaypoints),
            created,
            category,
            tag,
            taxCode,
            taxAmount,
            billable,
            transactionThreadReportID,
            createdReportActionIDForThread,
            payerEmail,
            customUnitRateID,
        };
    }

    const recentServerValidatedWaypoints = getRecentWaypoints().filter((item) => !item.pendingAction);
    onyxData?.failureData?.push({
        onyxMethod: Onyx.METHOD.SET,
        key: `${ONYXKEYS.NVP_RECENT_WAYPOINTS}`,
        value: recentServerValidatedWaypoints,
    });

    API.write(WRITE_COMMANDS.CREATE_DISTANCE_REQUEST, parameters, onyxData);
    InteractionManager.runAfterInteractions(() => removeDraftTransaction(CONST.IOU.OPTIMISTIC_TRANSACTION_ID));
    const activeReportID = isMoneyRequestReport && report?.reportID ? report.reportID : parameters.chatReportID;
    Navigation.dismissModal(isSearchTopmostCentralPane() ? undefined : activeReportID);
    notifyNewAction(activeReportID, userAccountID);
}

type UpdateMoneyRequestAmountAndCurrencyParams = {
    transactionID: string;
    transactionThreadReportID: string;
    currency: string;
    amount: number;
    taxAmount: number;
    policy?: OnyxEntry<OnyxTypes.Policy>;
    policyTagList?: OnyxEntry<OnyxTypes.PolicyTagLists>;
    policyCategories?: OnyxEntry<OnyxTypes.PolicyCategories>;
    taxCode: string;
};

/** Updates the amount and currency fields of an expense */
function updateMoneyRequestAmountAndCurrency({
    transactionID,
    transactionThreadReportID,
    currency,
    amount,
    taxAmount,
    policy,
    policyTagList,
    policyCategories,
    taxCode,
}: UpdateMoneyRequestAmountAndCurrencyParams) {
    const transactionChanges = {
        amount,
        currency,
        taxCode,
        taxAmount,
    };
    const transactionThreadReport = allReports?.[`${ONYXKEYS.COLLECTION.REPORT}${transactionThreadReportID}`] ?? null;
    const parentReport = allReports?.[`${ONYXKEYS.COLLECTION.REPORT}${transactionThreadReport?.parentReportID}`] ?? null;
    let data: UpdateMoneyRequestData;
    if (isTrackExpenseReport(transactionThreadReport) && isSelfDM(parentReport)) {
        data = getUpdateTrackExpenseParams(transactionID, transactionThreadReportID, transactionChanges, policy);
    } else {
        data = getUpdateMoneyRequestParams(transactionID, transactionThreadReportID, transactionChanges, policy, policyTagList ?? null, policyCategories ?? null);
    }
    const {params, onyxData} = data;
    API.write(WRITE_COMMANDS.UPDATE_MONEY_REQUEST_AMOUNT_AND_CURRENCY, params, onyxData);
}

/**
 *
 * @param transactionID  - The transactionID of IOU
 * @param reportAction - The reportAction of the transaction in the IOU report
 * @return the url to navigate back once the money request is deleted
 */
function prepareToCleanUpMoneyRequest(transactionID: string, reportAction: OnyxTypes.ReportAction) {
    // STEP 1: Get all collections we're updating
    const iouReportID = isMoneyRequestAction(reportAction) ? getOriginalMessage(reportAction)?.IOUReportID : undefined;
    const iouReport = allReports?.[`${ONYXKEYS.COLLECTION.REPORT}${iouReportID}`] ?? null;
    const chatReport = allReports?.[`${ONYXKEYS.COLLECTION.REPORT}${iouReport?.chatReportID}`];
    const reportPreviewAction = getReportPreviewAction(iouReport?.chatReportID, iouReport?.reportID);
    const transaction = allTransactions[`${ONYXKEYS.COLLECTION.TRANSACTION}${transactionID}`];
    const isTransactionOnHold = isOnHold(transaction);
    const transactionViolations = allTransactionViolations[`${ONYXKEYS.COLLECTION.TRANSACTION_VIOLATIONS}${transactionID}`];
    const transactionThreadID = reportAction.childReportID;
    let transactionThread = null;
    if (transactionThreadID) {
        transactionThread = allReports?.[`${ONYXKEYS.COLLECTION.REPORT}${transactionThreadID}`] ?? null;
    }

    // STEP 2: Decide if we need to:
    // 1. Delete the transactionThread - delete if there are no visible comments in the thread
    // 2. Update the moneyRequestPreview to show [Deleted expense] - update if the transactionThread exists AND it isn't being deleted
    const shouldDeleteTransactionThread = transactionThreadID ? (reportAction?.childVisibleActionCount ?? 0) === 0 : false;
    const shouldShowDeletedRequestMessage = !!transactionThreadID && !shouldDeleteTransactionThread;

    // STEP 3: Update the IOU reportAction and decide if the iouReport should be deleted. We delete the iouReport if there are no visible comments left in the report.
    const updatedReportAction = {
        [reportAction.reportActionID]: {
            pendingAction: shouldShowDeletedRequestMessage ? CONST.RED_BRICK_ROAD_PENDING_ACTION.UPDATE : CONST.RED_BRICK_ROAD_PENDING_ACTION.DELETE,
            previousMessage: reportAction.message,
            message: [
                {
                    type: 'COMMENT',
                    html: '',
                    text: '',
                    isEdited: true,
                    isDeletedParentAction: shouldShowDeletedRequestMessage,
                },
            ],
            originalMessage: {
                IOUTransactionID: null,
            },
            errors: null,
        },
    } as Record<string, NullishDeep<OnyxTypes.ReportAction>>;

    let canUserPerformWriteAction = true;
    if (chatReport) {
        canUserPerformWriteAction = !!canUserPerformWriteActionReportUtils(chatReport);
    }
    const lastVisibleAction = getLastVisibleAction(iouReport?.reportID, canUserPerformWriteAction, updatedReportAction);
    const iouReportLastMessageText = getLastVisibleMessage(iouReport?.reportID, canUserPerformWriteAction, updatedReportAction).lastMessageText;
    const shouldDeleteIOUReport = iouReportLastMessageText.length === 0 && !isDeletedParentAction(lastVisibleAction) && (!transactionThreadID || shouldDeleteTransactionThread);

    // STEP 4: Update the iouReport and reportPreview with new totals and messages if it wasn't deleted
    let updatedIOUReport: OnyxInputValue<OnyxTypes.Report>;
    const currency = getCurrency(transaction);
    const updatedReportPreviewAction: Partial<OnyxTypes.ReportAction<typeof CONST.REPORT.ACTIONS.TYPE.REPORT_PREVIEW>> = {...reportPreviewAction};
    updatedReportPreviewAction.pendingAction = shouldDeleteIOUReport ? CONST.RED_BRICK_ROAD_PENDING_ACTION.DELETE : CONST.RED_BRICK_ROAD_PENDING_ACTION.UPDATE;
    if (iouReport && isExpenseReport(iouReport)) {
        updatedIOUReport = {...iouReport};

        if (typeof updatedIOUReport.total === 'number' && currency === iouReport?.currency) {
            // Because of the Expense reports are stored as negative values, we add the total from the amount
            const amountDiff = getAmount(transaction, true);
            updatedIOUReport.total += amountDiff;

            if (!transaction?.reimbursable && typeof updatedIOUReport.nonReimbursableTotal === 'number') {
                updatedIOUReport.nonReimbursableTotal += amountDiff;
            }

            if (!isTransactionOnHold) {
                if (typeof updatedIOUReport.unheldTotal === 'number') {
                    updatedIOUReport.unheldTotal += amountDiff;
                }

                if (!transaction?.reimbursable && typeof updatedIOUReport.unheldNonReimbursableTotal === 'number') {
                    updatedIOUReport.unheldNonReimbursableTotal += amountDiff;
                }
            }
        }
    } else {
        updatedIOUReport = updateIOUOwnerAndTotal(
            iouReport,
            reportAction.actorAccountID ?? CONST.DEFAULT_NUMBER_ID,
            getAmount(transaction, false),
            currency,
            true,
            false,
            isTransactionOnHold,
        );
    }

    if (updatedIOUReport) {
        updatedIOUReport.lastMessageText = iouReportLastMessageText;
        updatedIOUReport.lastVisibleActionCreated = lastVisibleAction?.created;
    }

    const hasNonReimbursableTransactions = hasNonReimbursableTransactionsReportUtils(iouReport?.reportID);
    const messageText = Localize.translateLocal(hasNonReimbursableTransactions ? 'iou.payerSpentAmount' : 'iou.payerOwesAmount', {
        payer: getPersonalDetailsForAccountID(updatedIOUReport?.managerID ?? CONST.DEFAULT_NUMBER_ID).login ?? '',
        amount: convertToDisplayString(updatedIOUReport?.total, updatedIOUReport?.currency),
    });

    if (getReportActionMessage(updatedReportPreviewAction)) {
        if (Array.isArray(updatedReportPreviewAction?.message)) {
            const message = updatedReportPreviewAction.message.at(0);
            if (message) {
                message.text = messageText;
                message.deleted = shouldDeleteIOUReport ? DateUtils.getDBTime() : '';
            }
        } else if (!Array.isArray(updatedReportPreviewAction.message) && updatedReportPreviewAction.message) {
            updatedReportPreviewAction.message.text = messageText;
            updatedReportPreviewAction.message.deleted = shouldDeleteIOUReport ? DateUtils.getDBTime() : '';
        }
    }

    if (updatedReportPreviewAction && reportPreviewAction?.childMoneyRequestCount && reportPreviewAction?.childMoneyRequestCount > 0) {
        updatedReportPreviewAction.childMoneyRequestCount = reportPreviewAction.childMoneyRequestCount - 1;
    }

    return {
        shouldDeleteTransactionThread,
        shouldDeleteIOUReport,
        updatedReportAction,
        updatedIOUReport,
        updatedReportPreviewAction,
        transactionThreadID,
        transactionThread,
        chatReport,
        transaction,
        transactionViolations,
        reportPreviewAction,
        iouReport,
    };
}

/**
 * Calculate the URL to navigate to after a money request deletion
 * @param transactionID - The ID of the money request being deleted
 * @param reportAction - The report action associated with the money request
 * @param isSingleTransactionView - whether we are in the transaction thread report
 * @returns The URL to navigate to
 */
function getNavigationUrlOnMoneyRequestDelete(transactionID: string | undefined, reportAction: OnyxTypes.ReportAction, isSingleTransactionView = false): Route | undefined {
    if (!transactionID) {
        return undefined;
    }

    const {shouldDeleteTransactionThread, shouldDeleteIOUReport, iouReport} = prepareToCleanUpMoneyRequest(transactionID, reportAction);

    // Determine which report to navigate back to
    if (iouReport && isSingleTransactionView && shouldDeleteTransactionThread && !shouldDeleteIOUReport) {
        return ROUTES.REPORT_WITH_ID.getRoute(iouReport.reportID);
    }

    if (iouReport?.chatReportID && shouldDeleteIOUReport) {
        return ROUTES.REPORT_WITH_ID.getRoute(iouReport.chatReportID);
    }

    return undefined;
}

/**
 * Calculate the URL to navigate to after a track expense deletion
 * @param chatReportID - The ID of the chat report containing the track expense
 * @param transactionID - The ID of the track expense being deleted
 * @param reportAction - The report action associated with the track expense
 * @param isSingleTransactionView - Whether we're in single transaction view
 * @returns The URL to navigate to
 */
function getNavigationUrlAfterTrackExpenseDelete(
    chatReportID: string | undefined,
    transactionID: string | undefined,
    reportAction: OnyxTypes.ReportAction,
    isSingleTransactionView = false,
): Route | undefined {
    if (!chatReportID || !transactionID) {
        return undefined;
    }

    const chatReport = allReports?.[`${ONYXKEYS.COLLECTION.REPORT}${chatReportID}`] ?? null;

    // If not a self DM, handle it as a regular money request
    if (!isSelfDM(chatReport)) {
        return getNavigationUrlOnMoneyRequestDelete(transactionID, reportAction, isSingleTransactionView);
    }

    const transactionThreadID = reportAction.childReportID;
    const shouldDeleteTransactionThread = transactionThreadID ? (reportAction?.childVisibleActionCount ?? 0) === 0 : false;

    // Only navigate if in single transaction view and the thread will be deleted
    if (isSingleTransactionView && shouldDeleteTransactionThread && chatReport?.reportID) {
        // Pop the deleted report screen before navigating. This prevents navigating to the Concierge chat due to the missing report.
        return ROUTES.REPORT_WITH_ID.getRoute(chatReport.reportID);
    }

    return undefined;
}

/**
 *
 * @param transactionID  - The transactionID of IOU
 * @param reportAction - The reportAction of the transaction in the IOU report
 * @param isSingleTransactionView - whether we are in the transaction thread report
 * @return the url to navigate back once the money request is deleted
 */
function cleanUpMoneyRequest(transactionID: string, reportAction: OnyxTypes.ReportAction, isSingleTransactionView = false) {
    const {
        shouldDeleteTransactionThread,
        shouldDeleteIOUReport,
        updatedReportAction,
        updatedIOUReport,
        updatedReportPreviewAction,
        transactionThreadID,
        chatReport,
        iouReport,
        reportPreviewAction,
    } = prepareToCleanUpMoneyRequest(transactionID, reportAction);

    const urlToNavigateBack = getNavigationUrlOnMoneyRequestDelete(transactionID, reportAction, isSingleTransactionView);
    // build Onyx data

    // Onyx operations to delete the transaction, update the IOU report action and chat report action
    const reportActionsOnyxUpdates: OnyxUpdate[] = [];
    const onyxUpdates: OnyxUpdate[] = [
        {
            onyxMethod: Onyx.METHOD.SET,
            key: `${ONYXKEYS.COLLECTION.TRANSACTION}${transactionID}`,
            value: null,
        },
    ];
    reportActionsOnyxUpdates.push({
        onyxMethod: Onyx.METHOD.MERGE,
        key: `${ONYXKEYS.COLLECTION.REPORT_ACTIONS}${iouReport?.reportID}`,
        value: {
            [reportAction.reportActionID]: shouldDeleteIOUReport
                ? null
                : {
                      pendingAction: null,
                  },
        },
    });

    if (reportPreviewAction?.reportActionID) {
        reportActionsOnyxUpdates.push({
            onyxMethod: Onyx.METHOD.MERGE,
            key: `${ONYXKEYS.COLLECTION.REPORT_ACTIONS}${chatReport?.reportID}`,
            value: {
                [reportPreviewAction.reportActionID]: {
                    ...updatedReportPreviewAction,
                    pendingAction: null,
                    errors: null,
                },
            },
        });
    }

    // added the operation to delete associated transaction violations
    onyxUpdates.push({
        onyxMethod: Onyx.METHOD.SET,
        key: `${ONYXKEYS.COLLECTION.TRANSACTION_VIOLATIONS}${transactionID}`,
        value: null,
    });

    // added the operation to delete transaction thread
    if (shouldDeleteTransactionThread) {
        onyxUpdates.push(
            {
                onyxMethod: Onyx.METHOD.SET,
                key: `${ONYXKEYS.COLLECTION.REPORT}${transactionThreadID}`,
                value: null,
            },
            {
                onyxMethod: Onyx.METHOD.SET,
                key: `${ONYXKEYS.COLLECTION.REPORT_ACTIONS}${transactionThreadID}`,
                value: null,
            },
        );
    }

    // added operations to update IOU report and chat report
    reportActionsOnyxUpdates.push({
        onyxMethod: Onyx.METHOD.MERGE,
        key: `${ONYXKEYS.COLLECTION.REPORT_ACTIONS}${iouReport?.reportID}`,
        value: updatedReportAction,
    });
    onyxUpdates.push(
        {
            onyxMethod: Onyx.METHOD.MERGE,
            key: `${ONYXKEYS.COLLECTION.REPORT}${iouReport?.reportID}`,
            value: updatedIOUReport,
        },
        {
            onyxMethod: Onyx.METHOD.MERGE,
            key: `${ONYXKEYS.COLLECTION.REPORT}${chatReport?.reportID}`,
            value: getOutstandingChildRequest(updatedIOUReport),
        },
    );

    if (!shouldDeleteIOUReport && updatedReportPreviewAction.childMoneyRequestCount === 0) {
        onyxUpdates.push({
            onyxMethod: Onyx.METHOD.MERGE,
            key: `${ONYXKEYS.COLLECTION.REPORT}${chatReport?.reportID}`,
            value: {
                hasOutstandingChildRequest: false,
            },
        });
    }

    if (shouldDeleteIOUReport) {
        let canUserPerformWriteAction = true;
        if (chatReport) {
            canUserPerformWriteAction = !!canUserPerformWriteActionReportUtils(chatReport);
        }

        const lastMessageText = getLastVisibleMessage(
            iouReport?.chatReportID,
            canUserPerformWriteAction,
            reportPreviewAction?.reportActionID ? {[reportPreviewAction.reportActionID]: null} : {},
        )?.lastMessageText;
        const lastVisibleActionCreated = getLastVisibleAction(
            iouReport?.chatReportID,
            canUserPerformWriteAction,
            reportPreviewAction?.reportActionID ? {[reportPreviewAction.reportActionID]: null} : {},
        )?.created;

        onyxUpdates.push(
            {
                onyxMethod: Onyx.METHOD.MERGE,
                key: `${ONYXKEYS.COLLECTION.REPORT}${chatReport?.reportID}`,
                value: {
                    hasOutstandingChildRequest: false,
                    iouReportID: null,
                    lastMessageText,
                    lastVisibleActionCreated,
                },
            },
            {
                onyxMethod: Onyx.METHOD.SET,
                key: `${ONYXKEYS.COLLECTION.REPORT}${iouReport?.reportID}`,
                value: null,
            },
        );
    }

    // First, update the reportActions to ensure related actions are not displayed.
    Onyx.update(reportActionsOnyxUpdates).then(() => {
        Navigation.goBack(urlToNavigateBack);
        InteractionManager.runAfterInteractions(() => {
            // After navigation, update the remaining data.
            Onyx.update(onyxUpdates);
        });
    });
}

/**
 *
 * @param transactionID  - The transactionID of IOU
 * @param reportAction - The reportAction of the transaction in the IOU report
 * @param isSingleTransactionView - whether we are in the transaction thread report
 * @return the url to navigate back once the money request is deleted
 */
function deleteMoneyRequest(transactionID: string | undefined, reportAction: OnyxTypes.ReportAction, isSingleTransactionView = false) {
    if (!transactionID) {
        return;
    }

    // STEP 1: Calculate and prepare the data
    const {
        shouldDeleteTransactionThread,
        shouldDeleteIOUReport,
        updatedReportAction,
        updatedIOUReport,
        updatedReportPreviewAction,
        transactionThreadID,
        transactionThread,
        chatReport,
        transaction,
        transactionViolations,
        iouReport,
        reportPreviewAction,
    } = prepareToCleanUpMoneyRequest(transactionID, reportAction);

    const urlToNavigateBack = getNavigationUrlOnMoneyRequestDelete(transactionID, reportAction, isSingleTransactionView);

    // STEP 2: Build Onyx data
    // The logic mostly resembles the cleanUpMoneyRequest function
    const optimisticData: OnyxUpdate[] = [
        {
            onyxMethod: Onyx.METHOD.SET,
            key: `${ONYXKEYS.COLLECTION.TRANSACTION}${transactionID}`,
            value: null,
        },
    ];

    optimisticData.push({
        onyxMethod: Onyx.METHOD.SET,
        key: `${ONYXKEYS.COLLECTION.TRANSACTION_VIOLATIONS}${transactionID}`,
        value: null,
    });

    if (shouldDeleteTransactionThread) {
        optimisticData.push(
            // Use merge instead of set to avoid deleting the report too quickly, which could cause a brief "not found" page to appear.
            // The remaining parts of the report object will be removed after the API call is successful.
            {
                onyxMethod: Onyx.METHOD.MERGE,
                key: `${ONYXKEYS.COLLECTION.REPORT}${transactionThreadID}`,
                value: {
                    reportID: null,
                    stateNum: CONST.REPORT.STATE_NUM.APPROVED,
                    statusNum: CONST.REPORT.STATUS_NUM.CLOSED,
                    participants: {
                        [userAccountID]: {
                            notificationPreference: CONST.REPORT.NOTIFICATION_PREFERENCE.HIDDEN,
                        },
                    },
                },
            },
            {
                onyxMethod: Onyx.METHOD.SET,
                key: `${ONYXKEYS.COLLECTION.REPORT_ACTIONS}${transactionThreadID}`,
                value: null,
            },
        );
    }

    optimisticData.push(
        {
            onyxMethod: Onyx.METHOD.MERGE,
            key: `${ONYXKEYS.COLLECTION.REPORT_ACTIONS}${iouReport?.reportID}`,
            value: updatedReportAction,
        },
        {
            onyxMethod: Onyx.METHOD.MERGE,
            key: `${ONYXKEYS.COLLECTION.REPORT}${iouReport?.reportID}`,
            value: updatedIOUReport,
        },
        {
            onyxMethod: Onyx.METHOD.MERGE,
            key: `${ONYXKEYS.COLLECTION.REPORT}${chatReport?.reportID}`,
            value: getOutstandingChildRequest(updatedIOUReport),
        },
    );

    if (reportPreviewAction?.reportActionID) {
        optimisticData.push({
            onyxMethod: Onyx.METHOD.MERGE,
            key: `${ONYXKEYS.COLLECTION.REPORT_ACTIONS}${chatReport?.reportID}`,
            value: {[reportPreviewAction.reportActionID]: updatedReportPreviewAction},
        });
    }

    if (!shouldDeleteIOUReport && updatedReportPreviewAction?.childMoneyRequestCount === 0) {
        optimisticData.push({
            onyxMethod: Onyx.METHOD.MERGE,
            key: `${ONYXKEYS.COLLECTION.REPORT}${chatReport?.reportID}`,
            value: {
                hasOutstandingChildRequest: false,
            },
        });
    }

    if (shouldDeleteIOUReport) {
        let canUserPerformWriteAction = true;
        if (chatReport) {
            canUserPerformWriteAction = !!canUserPerformWriteActionReportUtils(chatReport);
        }

        const lastMessageText = getLastVisibleMessage(
            iouReport?.chatReportID,
            canUserPerformWriteAction,
            reportPreviewAction?.reportActionID ? {[reportPreviewAction.reportActionID]: null} : {},
        )?.lastMessageText;
        const lastVisibleActionCreated = getLastVisibleAction(
            iouReport?.chatReportID,
            canUserPerformWriteAction,
            reportPreviewAction?.reportActionID ? {[reportPreviewAction.reportActionID]: null} : {},
        )?.created;

        optimisticData.push({
            onyxMethod: Onyx.METHOD.MERGE,
            key: `${ONYXKEYS.COLLECTION.REPORT}${chatReport?.reportID}`,
            value: {
                hasOutstandingChildRequest: false,
                iouReportID: null,
                lastMessageText,
                lastVisibleActionCreated,
            },
        });
        optimisticData.push({
            onyxMethod: Onyx.METHOD.MERGE,
            key: `${ONYXKEYS.COLLECTION.REPORT}${iouReport?.reportID}`,
            value: {
                pendingFields: {
                    preview: CONST.RED_BRICK_ROAD_PENDING_ACTION.DELETE,
                },
            },
        });
    }

    const successData: OnyxUpdate[] = [
        {
            onyxMethod: Onyx.METHOD.MERGE,
            key: `${ONYXKEYS.COLLECTION.REPORT_ACTIONS}${iouReport?.reportID}`,
            value: {
                [reportAction.reportActionID]: shouldDeleteIOUReport
                    ? null
                    : {
                          pendingAction: null,
                      },
            },
        },
    ];

    if (reportPreviewAction?.reportActionID) {
        successData.push({
            onyxMethod: Onyx.METHOD.MERGE,
            key: `${ONYXKEYS.COLLECTION.REPORT_ACTIONS}${chatReport?.reportID}`,
            value: {
                [reportPreviewAction.reportActionID]: {
                    pendingAction: null,
                    errors: null,
                },
            },
        });
    }

    // Ensure that any remaining data is removed upon successful completion, even if the server sends a report removal response.
    // This is done to prevent the removal update from lingering in the applyHTTPSOnyxUpdates function.
    if (shouldDeleteTransactionThread && transactionThread) {
        successData.push({
            onyxMethod: Onyx.METHOD.MERGE,
            key: `${ONYXKEYS.COLLECTION.REPORT}${transactionThreadID}`,
            value: null,
        });
    }

    if (shouldDeleteIOUReport) {
        successData.push({
            onyxMethod: Onyx.METHOD.SET,
            key: `${ONYXKEYS.COLLECTION.REPORT}${iouReport?.reportID}`,
            value: null,
        });
    }

    const failureData: OnyxUpdate[] = [
        {
            onyxMethod: Onyx.METHOD.SET,
            key: `${ONYXKEYS.COLLECTION.TRANSACTION}${transactionID}`,
            value: transaction ?? null,
        },
    ];

    failureData.push({
        onyxMethod: Onyx.METHOD.SET,
        key: `${ONYXKEYS.COLLECTION.TRANSACTION_VIOLATIONS}${transactionID}`,
        value: transactionViolations ?? null,
    });

    if (shouldDeleteTransactionThread) {
        failureData.push({
            onyxMethod: Onyx.METHOD.SET,
            key: `${ONYXKEYS.COLLECTION.REPORT}${transactionThreadID}`,
            value: transactionThread,
        });
    }

    const errorKey = DateUtils.getMicroseconds();

    failureData.push(
        {
            onyxMethod: Onyx.METHOD.MERGE,
            key: `${ONYXKEYS.COLLECTION.REPORT_ACTIONS}${iouReport?.reportID}`,
            value: {
                [reportAction.reportActionID]: {
                    ...reportAction,
                    pendingAction: null,
                    errors: {
                        [errorKey]: Localize.translateLocal('iou.error.genericDeleteFailureMessage'),
                    },
                },
            },
        },
        shouldDeleteIOUReport
            ? {
                  onyxMethod: Onyx.METHOD.SET,
                  key: `${ONYXKEYS.COLLECTION.REPORT}${iouReport?.reportID}`,
                  value: iouReport,
              }
            : {
                  onyxMethod: Onyx.METHOD.MERGE,
                  key: `${ONYXKEYS.COLLECTION.REPORT}${iouReport?.reportID}`,
                  value: iouReport,
              },
    );

    if (reportPreviewAction?.reportActionID) {
        failureData.push({
            onyxMethod: Onyx.METHOD.MERGE,
            key: `${ONYXKEYS.COLLECTION.REPORT_ACTIONS}${chatReport?.reportID}`,
            value: {
                [reportPreviewAction.reportActionID]: {
                    ...reportPreviewAction,
                    pendingAction: null,
                    errors: {
                        [errorKey]: Localize.translateLocal('iou.error.genericDeleteFailureMessage'),
                    },
                },
            },
        });
    }

    if (chatReport && shouldDeleteIOUReport) {
        failureData.push({
            onyxMethod: Onyx.METHOD.MERGE,
            key: `${ONYXKEYS.COLLECTION.REPORT}${chatReport.reportID}`,
            value: chatReport,
        });
    }

    if (!shouldDeleteIOUReport && updatedReportPreviewAction?.childMoneyRequestCount === 0) {
        failureData.push({
            onyxMethod: Onyx.METHOD.MERGE,
            key: `${ONYXKEYS.COLLECTION.REPORT}${chatReport?.reportID}`,
            value: {
                hasOutstandingChildRequest: true,
            },
        });
    }

    const parameters: DeleteMoneyRequestParams = {
        transactionID,
        reportActionID: reportAction.reportActionID,
    };

    // STEP 3: Make the API request
    API.write(WRITE_COMMANDS.DELETE_MONEY_REQUEST, parameters, {optimisticData, successData, failureData});
    clearPdfByOnyxKey(transactionID);

    return urlToNavigateBack;
}

function deleteTrackExpense(chatReportID: string | undefined, transactionID: string | undefined, reportAction: OnyxTypes.ReportAction, isSingleTransactionView = false) {
    if (!chatReportID || !transactionID) {
        return;
    }

    const urlToNavigateBack = getNavigationUrlAfterTrackExpenseDelete(chatReportID, transactionID, reportAction, isSingleTransactionView);

    // STEP 1: Get all collections we're updating
    const chatReport = allReports?.[`${ONYXKEYS.COLLECTION.REPORT}${chatReportID}`] ?? null;
    if (!isSelfDM(chatReport)) {
        deleteMoneyRequest(transactionID, reportAction, isSingleTransactionView);
        return urlToNavigateBack;
    }

    const whisperAction = getTrackExpenseActionableWhisper(transactionID, chatReportID);
    const actionableWhisperReportActionID = whisperAction?.reportActionID;
    const {parameters, optimisticData, successData, failureData} = getDeleteTrackExpenseInformation(
        chatReportID,
        transactionID,
        reportAction,
        undefined,
        undefined,
        actionableWhisperReportActionID,
        CONST.REPORT.ACTIONABLE_TRACK_EXPENSE_WHISPER_RESOLUTION.NOTHING,
    );

    // STEP 6: Make the API request
    API.write(WRITE_COMMANDS.DELETE_MONEY_REQUEST, parameters, {optimisticData, successData, failureData});
    clearPdfByOnyxKey(transactionID);

    // STEP 7: Navigate the user depending on which page they are on and which resources were deleted
    return urlToNavigateBack;
}

/**
 * @param managerID - Account ID of the person sending the money
 * @param recipient - The user receiving the money
 */
function getSendMoneyParams(
    report: OnyxEntry<OnyxTypes.Report>,
    amount: number,
    currency: string,
    comment: string,
    paymentMethodType: PaymentMethodType,
    managerID: number,
    recipient: Participant,
): SendMoneyParamsData {
    const recipientEmail = addSMSDomainIfPhoneNumber(recipient.login ?? '');
    const recipientAccountID = Number(recipient.accountID);
    const newIOUReportDetails = JSON.stringify({
        amount,
        currency,
        requestorEmail: recipientEmail,
        requestorAccountID: recipientAccountID,
        comment,
        idempotencyKey: Str.guid(),
    });

    let chatReport = !isEmptyObject(report) && report?.reportID ? report : getChatByParticipants([recipientAccountID, managerID]);
    let isNewChat = false;
    if (!chatReport) {
        chatReport = buildOptimisticChatReport([recipientAccountID, managerID]);
        isNewChat = true;
    }
    const optimisticIOUReport = buildOptimisticIOUReport(recipientAccountID, managerID, amount, chatReport.reportID, currency, true);

    const optimisticTransaction = buildOptimisticTransaction({
        transactionParams: {
            amount,
            currency,
            reportID: optimisticIOUReport.reportID,
            comment,
        },
    });
    const optimisticTransactionData: OnyxUpdate = {
        onyxMethod: Onyx.METHOD.SET,
        key: `${ONYXKEYS.COLLECTION.TRANSACTION}${optimisticTransaction.transactionID}`,
        value: optimisticTransaction,
    };

    const [optimisticCreatedActionForChat, optimisticCreatedActionForIOUReport, optimisticIOUReportAction, optimisticTransactionThread, optimisticCreatedActionForTransactionThread] =
        buildOptimisticMoneyRequestEntities(
            optimisticIOUReport,
            CONST.IOU.REPORT_ACTION_TYPE.PAY,
            amount,
            currency,
            comment,
            recipientEmail,
            [recipient],
            optimisticTransaction.transactionID,
            paymentMethodType,
            false,
            true,
        );

    const reportPreviewAction = buildOptimisticReportPreview(chatReport, optimisticIOUReport);

    // Change the method to set for new reports because it doesn't exist yet, is faster,
    // and we need the data to be available when we navigate to the chat page
    const optimisticChatReportData: OnyxUpdate = isNewChat
        ? {
              onyxMethod: Onyx.METHOD.SET,
              key: `${ONYXKEYS.COLLECTION.REPORT}${chatReport.reportID}`,
              value: {
                  ...chatReport,
                  // Set and clear pending fields on the chat report
                  pendingFields: {createChat: CONST.RED_BRICK_ROAD_PENDING_ACTION.ADD},
                  lastReadTime: DateUtils.getDBTime(),
                  lastVisibleActionCreated: reportPreviewAction.created,
              },
          }
        : {
              onyxMethod: Onyx.METHOD.MERGE,
              key: `${ONYXKEYS.COLLECTION.REPORT}${chatReport.reportID}`,
              value: {
                  ...chatReport,
                  lastReadTime: DateUtils.getDBTime(),
                  lastVisibleActionCreated: reportPreviewAction.created,
              },
          };
    const optimisticQuickActionData: OnyxUpdate = {
        onyxMethod: Onyx.METHOD.SET,
        key: ONYXKEYS.NVP_QUICK_ACTION_GLOBAL_CREATE,
        value: {
            action: CONST.QUICK_ACTIONS.SEND_MONEY,
            chatReportID: chatReport.reportID,
            isFirstQuickAction: isEmptyObject(quickAction),
        },
    };
    const optimisticIOUReportData: OnyxUpdate = {
        onyxMethod: Onyx.METHOD.SET,
        key: `${ONYXKEYS.COLLECTION.REPORT}${optimisticIOUReport.reportID}`,
        value: {
            ...optimisticIOUReport,
            lastMessageText: getReportActionText(optimisticIOUReportAction),
            lastMessageHtml: getReportActionHtml(optimisticIOUReportAction),
        },
    };
    const optimisticTransactionThreadData: OnyxUpdate = {
        onyxMethod: Onyx.METHOD.SET,
        key: `${ONYXKEYS.COLLECTION.REPORT}${optimisticTransactionThread.reportID}`,
        value: optimisticTransactionThread,
    };
    const optimisticIOUReportActionsData: OnyxUpdate = {
        onyxMethod: Onyx.METHOD.MERGE,
        key: `${ONYXKEYS.COLLECTION.REPORT_ACTIONS}${optimisticIOUReport.reportID}`,
        value: {
            [optimisticCreatedActionForIOUReport.reportActionID]: optimisticCreatedActionForIOUReport,
            [optimisticIOUReportAction.reportActionID]: {
                ...(optimisticIOUReportAction as OnyxTypes.ReportAction),
                pendingAction: CONST.RED_BRICK_ROAD_PENDING_ACTION.ADD,
            },
        },
    };
    const optimisticChatReportActionsData: OnyxUpdate = {
        onyxMethod: Onyx.METHOD.MERGE,
        key: `${ONYXKEYS.COLLECTION.REPORT_ACTIONS}${chatReport.reportID}`,
        value: {
            [reportPreviewAction.reportActionID]: reportPreviewAction,
        },
    };
    const optimisticTransactionThreadReportActionsData: OnyxUpdate | undefined = optimisticCreatedActionForTransactionThread
        ? {
              onyxMethod: Onyx.METHOD.MERGE,
              key: `${ONYXKEYS.COLLECTION.REPORT_ACTIONS}${optimisticTransactionThread.reportID}`,
              value: {[optimisticCreatedActionForTransactionThread?.reportActionID]: optimisticCreatedActionForTransactionThread},
          }
        : undefined;

    const successData: OnyxUpdate[] = [];

    // Add optimistic personal details for recipient
    let optimisticPersonalDetailListData: OnyxUpdate | null = null;
    const optimisticPersonalDetailListAction = isNewChat
        ? {
              [recipientAccountID]: {
                  accountID: recipientAccountID,
                  // Disabling this line since participant.displayName can be an empty string
                  // eslint-disable-next-line @typescript-eslint/prefer-nullish-coalescing
                  displayName: recipient.displayName || recipient.login,
                  login: recipient.login,
              },
          }
        : {};

    const redundantParticipants: Record<number, null> = {};
    if (!isEmptyObject(optimisticPersonalDetailListAction)) {
        const successPersonalDetailListAction: Record<number, null> = {};

        // BE will send different participants. We clear the optimistic ones to avoid duplicated entries
        Object.keys(optimisticPersonalDetailListAction).forEach((accountIDKey) => {
            const accountID = Number(accountIDKey);
            successPersonalDetailListAction[accountID] = null;
            redundantParticipants[accountID] = null;
        });

        optimisticPersonalDetailListData = {
            onyxMethod: Onyx.METHOD.MERGE,
            key: ONYXKEYS.PERSONAL_DETAILS_LIST,
            value: optimisticPersonalDetailListAction,
        };
        successData.push({
            onyxMethod: Onyx.METHOD.MERGE,
            key: ONYXKEYS.PERSONAL_DETAILS_LIST,
            value: successPersonalDetailListAction,
        });
    }

    successData.push(
        {
            onyxMethod: Onyx.METHOD.MERGE,
            key: `${ONYXKEYS.COLLECTION.REPORT}${optimisticIOUReport.reportID}`,
            value: {
                participants: redundantParticipants,
            },
        },
        {
            onyxMethod: Onyx.METHOD.MERGE,
            key: `${ONYXKEYS.COLLECTION.REPORT}${optimisticTransactionThread.reportID}`,
            value: {
                participants: redundantParticipants,
            },
        },
        {
            onyxMethod: Onyx.METHOD.MERGE,
            key: `${ONYXKEYS.COLLECTION.REPORT_METADATA}${optimisticTransactionThread.reportID}`,
            value: {
                isOptimisticReport: false,
            },
        },
        {
            onyxMethod: Onyx.METHOD.MERGE,
            key: `${ONYXKEYS.COLLECTION.REPORT_ACTIONS}${optimisticIOUReport.reportID}`,
            value: {
                [optimisticIOUReportAction.reportActionID]: {
                    pendingAction: null,
                },
            },
        },
        {
            onyxMethod: Onyx.METHOD.MERGE,
            key: `${ONYXKEYS.COLLECTION.TRANSACTION}${optimisticTransaction.transactionID}`,
            value: {pendingAction: null},
        },
        {
            onyxMethod: Onyx.METHOD.MERGE,
            key: `${ONYXKEYS.COLLECTION.REPORT_METADATA}${chatReport.reportID}`,
            value: {
                isOptimisticReport: false,
            },
        },
        {
            onyxMethod: Onyx.METHOD.MERGE,
            key: `${ONYXKEYS.COLLECTION.REPORT_ACTIONS}${chatReport.reportID}`,
            value: {
                [reportPreviewAction.reportActionID]: {
                    pendingAction: null,
                },
            },
        },
    );

    const failureData: OnyxUpdate[] = [
        {
            onyxMethod: Onyx.METHOD.MERGE,
            key: `${ONYXKEYS.COLLECTION.TRANSACTION}${optimisticTransaction.transactionID}`,
            value: {
                errors: getMicroSecondOnyxErrorWithTranslationKey('iou.error.other'),
            },
        },
        {
            onyxMethod: Onyx.METHOD.MERGE,
            key: `${ONYXKEYS.COLLECTION.REPORT}${optimisticTransactionThread.reportID}`,
            value: {
                errorFields: {
                    createChat: getMicroSecondOnyxErrorWithTranslationKey('report.genericCreateReportFailureMessage'),
                },
            },
        },
        {
            onyxMethod: Onyx.METHOD.SET,
            key: ONYXKEYS.NVP_QUICK_ACTION_GLOBAL_CREATE,
            value: quickAction ?? null,
        },
    ];

    if (optimisticCreatedActionForTransactionThread?.reportActionID) {
        successData.push({
            onyxMethod: Onyx.METHOD.MERGE,
            key: `${ONYXKEYS.COLLECTION.REPORT_ACTIONS}${optimisticTransactionThread.reportID}`,
            value: {[optimisticCreatedActionForTransactionThread?.reportActionID]: {pendingAction: null}},
        });
        failureData.push({
            onyxMethod: Onyx.METHOD.MERGE,
            key: `${ONYXKEYS.COLLECTION.REPORT_ACTIONS}${optimisticTransactionThread.reportID}`,
            value: {[optimisticCreatedActionForTransactionThread?.reportActionID]: {errors: getMicroSecondOnyxErrorWithTranslationKey('iou.error.genericCreateFailureMessage')}},
        });
    }

    // Now, let's add the data we need just when we are creating a new chat report
    if (isNewChat) {
        successData.push({
            onyxMethod: Onyx.METHOD.MERGE,
            key: `${ONYXKEYS.COLLECTION.REPORT}${chatReport.reportID}`,
            value: {pendingFields: null, participants: redundantParticipants},
        });
        failureData.push(
            {
                onyxMethod: Onyx.METHOD.MERGE,
                key: `${ONYXKEYS.COLLECTION.REPORT}${chatReport.reportID}`,
                value: {
                    errorFields: {
                        createChat: getMicroSecondOnyxErrorWithTranslationKey('report.genericCreateReportFailureMessage'),
                    },
                },
            },
            {
                onyxMethod: Onyx.METHOD.MERGE,
                key: `${ONYXKEYS.COLLECTION.REPORT_ACTIONS}${optimisticIOUReport.reportID}`,
                value: {
                    [optimisticIOUReportAction.reportActionID]: {
                        errors: getMicroSecondOnyxErrorWithTranslationKey('iou.error.genericCreateFailureMessage'),
                    },
                },
            },
        );

        const optimisticChatReportActionsValue = optimisticChatReportActionsData.value as Record<string, OnyxTypes.ReportAction>;

        if (optimisticChatReportActionsValue) {
            // Add an optimistic created action to the optimistic chat reportActions data
            optimisticChatReportActionsValue[optimisticCreatedActionForChat.reportActionID] = optimisticCreatedActionForChat;
        }
    } else {
        failureData.push({
            onyxMethod: Onyx.METHOD.MERGE,
            key: `${ONYXKEYS.COLLECTION.REPORT_ACTIONS}${optimisticIOUReport.reportID}`,
            value: {
                [optimisticIOUReportAction.reportActionID]: {
                    errors: getMicroSecondOnyxErrorWithTranslationKey('iou.error.other'),
                },
            },
        });
    }

    const optimisticData: OnyxUpdate[] = [
        optimisticChatReportData,
        optimisticQuickActionData,
        optimisticIOUReportData,
        optimisticChatReportActionsData,
        optimisticIOUReportActionsData,
        optimisticTransactionData,
        optimisticTransactionThreadData,
    ];

    if (optimisticTransactionThreadReportActionsData) {
        optimisticData.push(optimisticTransactionThreadReportActionsData);
    }
    if (!isEmptyObject(optimisticPersonalDetailListData)) {
        optimisticData.push(optimisticPersonalDetailListData);
    }

    return {
        params: {
            iouReportID: optimisticIOUReport.reportID,
            chatReportID: chatReport.reportID,
            reportActionID: optimisticIOUReportAction.reportActionID,
            paymentMethodType,
            transactionID: optimisticTransaction.transactionID,
            newIOUReportDetails,
            createdReportActionID: isNewChat ? optimisticCreatedActionForChat.reportActionID : undefined,
            reportPreviewReportActionID: reportPreviewAction.reportActionID,
            createdIOUReportActionID: optimisticCreatedActionForIOUReport.reportActionID,
            transactionThreadReportID: optimisticTransactionThread.reportID,
            createdReportActionIDForThread: optimisticCreatedActionForTransactionThread?.reportActionID,
        },
        optimisticData,
        successData,
        failureData,
    };
}

type OptimisticHoldReportExpenseActionID = {
    optimisticReportActionID: string;
    oldReportActionID: string;
};

function getHoldReportActionsAndTransactions(reportID: string | undefined) {
    const iouReportActions = getAllReportActions(reportID);
    const holdReportActions: Array<OnyxTypes.ReportAction<typeof CONST.REPORT.ACTIONS.TYPE.IOU>> = [];
    const holdTransactions: OnyxTypes.Transaction[] = [];

    Object.values(iouReportActions).forEach((action) => {
        const transactionID = isMoneyRequestAction(action) ? getOriginalMessage(action)?.IOUTransactionID : undefined;
        const transaction = getTransaction(transactionID);

        if (transaction?.comment?.hold) {
            holdReportActions.push(action as OnyxTypes.ReportAction<typeof CONST.REPORT.ACTIONS.TYPE.IOU>);
            holdTransactions.push(transaction);
        }
    });

    return {holdReportActions, holdTransactions};
}

function getReportFromHoldRequestsOnyxData(
    chatReport: OnyxTypes.Report,
    iouReport: OnyxEntry<OnyxTypes.Report>,
    recipient: Participant,
): {
    optimisticHoldReportID: string;
    optimisticHoldActionID: string;
    optimisticHoldReportExpenseActionIDs: OptimisticHoldReportExpenseActionID[];
    optimisticData: OnyxUpdate[];
    successData: OnyxUpdate[];
    failureData: OnyxUpdate[];
} {
    const {holdReportActions, holdTransactions} = getHoldReportActionsAndTransactions(iouReport?.reportID);
    const firstHoldTransaction = holdTransactions.at(0);
    const newParentReportActionID = rand64();

    const coefficient = isExpenseReport(iouReport) ? -1 : 1;
    const isPolicyExpenseChat = isPolicyExpenseChatReportUtils(chatReport);
    const holdAmount = ((iouReport?.total ?? 0) - (iouReport?.unheldTotal ?? 0)) * coefficient;
    const holdNonReimbursableAmount = ((iouReport?.nonReimbursableTotal ?? 0) - (iouReport?.unheldNonReimbursableTotal ?? 0)) * coefficient;
    const optimisticExpenseReport = isPolicyExpenseChat
        ? buildOptimisticExpenseReport(
              chatReport.reportID,
              chatReport.policyID ?? iouReport?.policyID,
              recipient.accountID ?? 1,
              holdAmount,
              iouReport?.currency ?? '',
              holdNonReimbursableAmount,
              newParentReportActionID,
          )
        : buildOptimisticIOUReport(
              iouReport?.ownerAccountID ?? CONST.DEFAULT_NUMBER_ID,
              iouReport?.managerID ?? CONST.DEFAULT_NUMBER_ID,
              holdAmount,
              chatReport.reportID,
              iouReport?.currency ?? '',
              false,
              newParentReportActionID,
          );

    const optimisticExpenseReportPreview = buildOptimisticReportPreview(
        chatReport,
        optimisticExpenseReport,
        '',
        firstHoldTransaction,
        optimisticExpenseReport.reportID,
        newParentReportActionID,
    );

    const updateHeldReports: Record<string, Pick<OnyxTypes.Report, 'parentReportActionID' | 'parentReportID' | 'chatReportID'>> = {};
    const addHoldReportActions: OnyxTypes.ReportActions = {};
    const addHoldReportActionsSuccess: OnyxCollection<NullishDeep<ReportAction>> = {};
    const deleteHoldReportActions: Record<string, Pick<OnyxTypes.ReportAction, 'message'>> = {};
    const optimisticHoldReportExpenseActionIDs: OptimisticHoldReportExpenseActionID[] = [];

    holdReportActions.forEach((holdReportAction) => {
        const originalMessage = getOriginalMessage(holdReportAction);

        deleteHoldReportActions[holdReportAction.reportActionID] = {
            message: [
                {
                    deleted: DateUtils.getDBTime(),
                    type: CONST.REPORT.MESSAGE.TYPE.TEXT,
                    text: '',
                },
            ],
        };

        const reportActionID = rand64();
        addHoldReportActions[reportActionID] = {
            ...holdReportAction,
            reportActionID,
            originalMessage: {
                ...originalMessage,
                IOUReportID: optimisticExpenseReport.reportID,
            },
            pendingAction: CONST.RED_BRICK_ROAD_PENDING_ACTION.ADD,
        };
        addHoldReportActionsSuccess[reportActionID] = {
            pendingAction: null,
        };

        const heldReport = getReportOrDraftReport(holdReportAction.childReportID);
        if (heldReport) {
            optimisticHoldReportExpenseActionIDs.push({optimisticReportActionID: reportActionID, oldReportActionID: holdReportAction.reportActionID});

            updateHeldReports[`${ONYXKEYS.COLLECTION.REPORT}${heldReport.reportID}`] = {
                parentReportActionID: reportActionID,
                parentReportID: optimisticExpenseReport.reportID,
                chatReportID: optimisticExpenseReport.reportID,
            };
        }
    });

    const updateHeldTransactions: Record<string, Pick<OnyxTypes.Transaction, 'reportID'>> = {};
    holdTransactions.forEach((transaction) => {
        updateHeldTransactions[`${ONYXKEYS.COLLECTION.TRANSACTION}${transaction.transactionID}`] = {
            reportID: optimisticExpenseReport.reportID,
        };
    });

    const optimisticData: OnyxUpdate[] = [
        {
            onyxMethod: Onyx.METHOD.MERGE,
            key: `${ONYXKEYS.COLLECTION.REPORT}${chatReport.reportID}`,
            value: {
                iouReportID: optimisticExpenseReport.reportID,
                lastVisibleActionCreated: optimisticExpenseReportPreview.created,
            },
        },
        // add new optimistic expense report
        {
            onyxMethod: Onyx.METHOD.MERGE,
            key: `${ONYXKEYS.COLLECTION.REPORT}${optimisticExpenseReport.reportID}`,
            value: {
                ...optimisticExpenseReport,
                unheldTotal: 0,
                unheldNonReimbursableTotal: 0,
            },
        },
        // add preview report action to main chat
        {
            onyxMethod: Onyx.METHOD.MERGE,
            key: `${ONYXKEYS.COLLECTION.REPORT_ACTIONS}${chatReport.reportID}`,
            value: {
                [optimisticExpenseReportPreview.reportActionID]: optimisticExpenseReportPreview,
            },
        },
        // remove hold report actions from old iou report
        {
            onyxMethod: Onyx.METHOD.MERGE,
            key: `${ONYXKEYS.COLLECTION.REPORT_ACTIONS}${iouReport?.reportID}`,
            value: deleteHoldReportActions,
        },
        // add hold report actions to new iou report
        {
            onyxMethod: Onyx.METHOD.MERGE,
            key: `${ONYXKEYS.COLLECTION.REPORT_ACTIONS}${optimisticExpenseReport.reportID}`,
            value: addHoldReportActions,
        },
        // update held reports with new parentReportActionID
        {
            onyxMethod: Onyx.METHOD.MERGE_COLLECTION,
            key: `${ONYXKEYS.COLLECTION.REPORT}`,
            value: updateHeldReports,
        },
        // update transactions with new iouReportID
        {
            onyxMethod: Onyx.METHOD.MERGE_COLLECTION,
            key: `${ONYXKEYS.COLLECTION.TRANSACTION}`,
            value: updateHeldTransactions,
        },
    ];

    const bringReportActionsBack: Record<string, OnyxTypes.ReportAction> = {};
    holdReportActions.forEach((reportAction) => {
        bringReportActionsBack[reportAction.reportActionID] = reportAction;
    });

    const bringHeldTransactionsBack: Record<string, OnyxTypes.Transaction> = {};
    holdTransactions.forEach((transaction) => {
        bringHeldTransactionsBack[`${ONYXKEYS.COLLECTION.TRANSACTION}${transaction.transactionID}`] = transaction;
    });

    const successData: OnyxUpdate[] = [
        {
            onyxMethod: Onyx.METHOD.MERGE,
            key: `${ONYXKEYS.COLLECTION.REPORT_ACTIONS}${chatReport.reportID}`,
            value: {
                [optimisticExpenseReportPreview.reportActionID]: {
                    pendingAction: null,
                },
            },
        },
        {
            onyxMethod: Onyx.METHOD.MERGE,
            key: `${ONYXKEYS.COLLECTION.REPORT_ACTIONS}${optimisticExpenseReport.reportID}`,
            value: addHoldReportActionsSuccess,
        },
    ];

    const failureData: OnyxUpdate[] = [
        {
            onyxMethod: Onyx.METHOD.MERGE,
            key: `${ONYXKEYS.COLLECTION.REPORT}${chatReport.reportID}`,
            value: {
                iouReportID: chatReport.iouReportID,
                lastVisibleActionCreated: chatReport.lastVisibleActionCreated,
            },
        },
        // remove added optimistic expense report
        {
            onyxMethod: Onyx.METHOD.MERGE,
            key: `${ONYXKEYS.COLLECTION.REPORT}${optimisticExpenseReport.reportID}`,
            value: null,
        },
        // remove preview report action from the main chat
        {
            onyxMethod: Onyx.METHOD.MERGE,
            key: `${ONYXKEYS.COLLECTION.REPORT_ACTIONS}${chatReport.reportID}`,
            value: {
                [optimisticExpenseReportPreview.reportActionID]: null,
            },
        },
        // add hold report actions back to old iou report
        {
            onyxMethod: Onyx.METHOD.MERGE,
            key: `${ONYXKEYS.COLLECTION.REPORT_ACTIONS}${iouReport?.reportID}`,
            value: bringReportActionsBack,
        },
        // remove hold report actions from the new iou report
        {
            onyxMethod: Onyx.METHOD.MERGE,
            key: `${ONYXKEYS.COLLECTION.REPORT_ACTIONS}${optimisticExpenseReport.reportID}`,
            value: null,
        },
        // add hold transactions back to old iou report
        {
            onyxMethod: Onyx.METHOD.MERGE_COLLECTION,
            key: `${ONYXKEYS.COLLECTION.TRANSACTION}`,
            value: bringHeldTransactionsBack,
        },
    ];

    return {
        optimisticData,
        optimisticHoldActionID: optimisticExpenseReportPreview.reportActionID,
        failureData,
        successData,
        optimisticHoldReportID: optimisticExpenseReport.reportID,
        optimisticHoldReportExpenseActionIDs,
    };
}

function getPayMoneyRequestParams(
    initialChatReport: OnyxTypes.Report,
    iouReport: OnyxEntry<OnyxTypes.Report>,
    recipient: Participant,
    paymentMethodType: PaymentMethodType,
    full: boolean,
    payAsBusiness?: boolean,
): PayMoneyRequestData {
    const isInvoiceReport = isInvoiceReportReportUtils(iouReport);
    const activePolicy = getPolicy(activePolicyID);
    let payerPolicyID = activePolicyID;
    let chatReport = initialChatReport;
    let policyParams = {};
    const optimisticData: OnyxUpdate[] = [];
    const successData: OnyxUpdate[] = [];
    const failureData: OnyxUpdate[] = [];
    const shouldCreatePolicy = !activePolicy || !isPolicyAdmin(activePolicy) || !isPaidGroupPolicy(activePolicy);

    if (isIndividualInvoiceRoom(chatReport) && payAsBusiness && shouldCreatePolicy) {
        payerPolicyID = generatePolicyID();
        const {
            optimisticData: policyOptimisticData,
            failureData: policyFailureData,
            successData: policySuccessData,
            params,
        } = buildPolicyData(currentUserEmail, true, undefined, payerPolicyID);
        const {adminsChatReportID, adminsCreatedReportActionID, expenseChatReportID, expenseCreatedReportActionID, customUnitRateID, customUnitID, ownerEmail, policyName} = params;

        policyParams = {
            policyID: payerPolicyID,
            adminsChatReportID,
            adminsCreatedReportActionID,
            expenseChatReportID,
            expenseCreatedReportActionID,
            customUnitRateID,
            customUnitID,
            ownerEmail,
            policyName,
        };

        optimisticData.push(...policyOptimisticData, {onyxMethod: Onyx.METHOD.MERGE, key: ONYXKEYS.NVP_ACTIVE_POLICY_ID, value: payerPolicyID});
        successData.push(...policySuccessData);
        failureData.push(...policyFailureData, {onyxMethod: Onyx.METHOD.MERGE, key: ONYXKEYS.NVP_ACTIVE_POLICY_ID, value: activePolicyID ?? null});
    }

    if (isIndividualInvoiceRoom(chatReport) && payAsBusiness && activePolicyID) {
        const existingB2BInvoiceRoom = getInvoiceChatByParticipants(activePolicyID, CONST.REPORT.INVOICE_RECEIVER_TYPE.BUSINESS, chatReport.policyID);
        if (existingB2BInvoiceRoom) {
            chatReport = existingB2BInvoiceRoom;
        }
    }

    let total = (iouReport?.total ?? 0) - (iouReport?.nonReimbursableTotal ?? 0);
    if (hasHeldExpensesReportUtils(iouReport?.reportID) && !full && !!iouReport?.unheldTotal) {
        total = iouReport.unheldTotal - (iouReport?.unheldNonReimbursableTotal ?? 0);
    }

    const optimisticIOUReportAction = buildOptimisticIOUReportAction(
        CONST.IOU.REPORT_ACTION_TYPE.PAY,
        isExpenseReport(iouReport) ? -total : total,
        iouReport?.currency ?? '',
        '',
        [recipient],
        '',
        paymentMethodType,
        iouReport?.reportID,
        true,
    );

    // In some instances, the report preview action might not be available to the payer (only whispered to the requestor)
    // hence we need to make the updates to the action safely.
    let optimisticReportPreviewAction = null;
    const reportPreviewAction = getReportPreviewAction(chatReport.reportID, iouReport?.reportID);
    if (reportPreviewAction) {
        optimisticReportPreviewAction = updateReportPreview(iouReport, reportPreviewAction, true);
    }
    let currentNextStep = null;
    let optimisticNextStep = null;
    if (!isInvoiceReport) {
        currentNextStep = allNextSteps[`${ONYXKEYS.COLLECTION.NEXT_STEP}${iouReport?.reportID}`] ?? null;
        optimisticNextStep = buildNextStep(iouReport, CONST.REPORT.STATUS_NUM.REIMBURSED);
    }

    const optimisticChatReport = {
        ...chatReport,
        lastReadTime: DateUtils.getDBTime(),
        hasOutstandingChildRequest: false,
        iouReportID: null,
        lastMessageText: getReportActionText(optimisticIOUReportAction),
        lastMessageHtml: getReportActionHtml(optimisticIOUReportAction),
    };
    if (isIndividualInvoiceRoom(chatReport) && payAsBusiness && payerPolicyID) {
        optimisticChatReport.invoiceReceiver = {
            type: CONST.REPORT.INVOICE_RECEIVER_TYPE.BUSINESS,
            policyID: payerPolicyID,
        };
    }

    optimisticData.push(
        {
            onyxMethod: Onyx.METHOD.MERGE,
            key: `${ONYXKEYS.COLLECTION.REPORT}${chatReport.reportID}`,
            value: optimisticChatReport,
        },
        {
            onyxMethod: Onyx.METHOD.MERGE,
            key: `${ONYXKEYS.COLLECTION.REPORT_ACTIONS}${iouReport?.reportID}`,
            value: {
                [optimisticIOUReportAction.reportActionID]: {
                    ...(optimisticIOUReportAction as OnyxTypes.ReportAction),
                    pendingAction: CONST.RED_BRICK_ROAD_PENDING_ACTION.ADD,
                },
            },
        },
        {
            onyxMethod: Onyx.METHOD.MERGE,
            key: `${ONYXKEYS.COLLECTION.REPORT}${iouReport?.reportID}`,
            value: {
                ...iouReport,
                lastMessageText: getReportActionText(optimisticIOUReportAction),
                lastMessageHtml: getReportActionHtml(optimisticIOUReportAction),
                lastVisibleActionCreated: optimisticIOUReportAction.created,
                hasOutstandingChildRequest: false,
                statusNum: CONST.REPORT.STATUS_NUM.REIMBURSED,
                pendingFields: {
                    preview: CONST.RED_BRICK_ROAD_PENDING_ACTION.UPDATE,
                    reimbursed: CONST.RED_BRICK_ROAD_PENDING_ACTION.UPDATE,
                    partial: full ? null : CONST.RED_BRICK_ROAD_PENDING_ACTION.UPDATE,
                },
                errors: null,
            },
        },
        {
            onyxMethod: Onyx.METHOD.MERGE,
            key: `${ONYXKEYS.COLLECTION.NEXT_STEP}${iouReport?.reportID}`,
            value: optimisticNextStep,
        },
    );

    if (iouReport?.policyID) {
        optimisticData.push({
            onyxMethod: Onyx.METHOD.MERGE,
            key: ONYXKEYS.NVP_LAST_PAYMENT_METHOD,
            value: {
                [iouReport.policyID]: paymentMethodType,
            },
        });
    }

    successData.push({
        onyxMethod: Onyx.METHOD.MERGE,
        key: `${ONYXKEYS.COLLECTION.REPORT}${iouReport?.reportID}`,
        value: {
            pendingFields: {
                preview: null,
                reimbursed: null,
                partial: null,
            },
            errors: null,
        },
    });

    failureData.push(
        {
            onyxMethod: Onyx.METHOD.MERGE,
            key: `${ONYXKEYS.COLLECTION.REPORT_ACTIONS}${iouReport?.reportID}`,
            value: {
                [optimisticIOUReportAction.reportActionID]: {
                    errors: getMicroSecondOnyxErrorWithTranslationKey('iou.error.other'),
                },
            },
        },
        {
            onyxMethod: Onyx.METHOD.MERGE,
            key: `${ONYXKEYS.COLLECTION.REPORT}${iouReport?.reportID}`,
            value: {
                ...iouReport,
            },
        },
        {
            onyxMethod: Onyx.METHOD.MERGE,
            key: `${ONYXKEYS.COLLECTION.REPORT}${chatReport.reportID}`,
            value: chatReport,
        },
        {
            onyxMethod: Onyx.METHOD.MERGE,
            key: `${ONYXKEYS.COLLECTION.NEXT_STEP}${iouReport?.reportID}`,
            value: currentNextStep,
        },
    );

    // In case the report preview action is loaded locally, let's update it.
    if (optimisticReportPreviewAction) {
        optimisticData.push({
            onyxMethod: Onyx.METHOD.MERGE,
            key: `${ONYXKEYS.COLLECTION.REPORT_ACTIONS}${chatReport.reportID}`,
            value: {
                [optimisticReportPreviewAction.reportActionID]: optimisticReportPreviewAction,
            },
        });
        failureData.push({
            onyxMethod: Onyx.METHOD.MERGE,
            key: `${ONYXKEYS.COLLECTION.REPORT_ACTIONS}${chatReport.reportID}`,
            value: {
                [optimisticReportPreviewAction.reportActionID]: {
                    created: optimisticReportPreviewAction.created,
                },
            },
        });
    }

    // Optimistically unhold all transactions if we pay all requests
    if (full) {
        const reportTransactions = getAllReportTransactions(iouReport?.reportID);
        for (const transaction of reportTransactions) {
            optimisticData.push({
                onyxMethod: Onyx.METHOD.MERGE,
                key: `${ONYXKEYS.COLLECTION.TRANSACTION}${transaction.transactionID}`,
                value: {
                    comment: {
                        hold: null,
                    },
                },
            });
            failureData.push({
                onyxMethod: Onyx.METHOD.MERGE,
                key: `${ONYXKEYS.COLLECTION.TRANSACTION}${transaction.transactionID}`,
                value: {
                    comment: {
                        hold: transaction.comment?.hold,
                    },
                },
            });
        }

        const optimisticTransactionViolations: OnyxUpdate[] = reportTransactions.map(({transactionID}) => {
            return {
                onyxMethod: Onyx.METHOD.MERGE,
                key: `${ONYXKEYS.COLLECTION.TRANSACTION_VIOLATIONS}${transactionID}`,
                value: null,
            };
        });
        optimisticData.push(...optimisticTransactionViolations);

        const failureTransactionViolations: OnyxUpdate[] = reportTransactions.map(({transactionID}) => {
            const violations = allTransactionViolations[`${ONYXKEYS.COLLECTION.TRANSACTION_VIOLATIONS}${transactionID}`] ?? [];
            return {
                onyxMethod: Onyx.METHOD.MERGE,
                key: `${ONYXKEYS.COLLECTION.TRANSACTION_VIOLATIONS}${transactionID}`,
                value: violations,
            };
        });
        failureData.push(...failureTransactionViolations);
    }

    let optimisticHoldReportID;
    let optimisticHoldActionID;
    let optimisticHoldReportExpenseActionIDs;
    if (!full) {
        const holdReportOnyxData = getReportFromHoldRequestsOnyxData(chatReport, iouReport, recipient);

        optimisticData.push(...holdReportOnyxData.optimisticData);
        successData.push(...holdReportOnyxData.successData);
        failureData.push(...holdReportOnyxData.failureData);
        optimisticHoldReportID = holdReportOnyxData.optimisticHoldReportID;
        optimisticHoldActionID = holdReportOnyxData.optimisticHoldActionID;
        optimisticHoldReportExpenseActionIDs = JSON.stringify(holdReportOnyxData.optimisticHoldReportExpenseActionIDs);
    }

    return {
        params: {
            iouReportID: iouReport?.reportID,
            chatReportID: chatReport.reportID,
            reportActionID: optimisticIOUReportAction.reportActionID,
            paymentMethodType,
            full,
            amount: Math.abs(total),
            optimisticHoldReportID,
            optimisticHoldActionID,
            optimisticHoldReportExpenseActionIDs,
            ...policyParams,
        },
        optimisticData,
        successData,
        failureData,
    };
}

/**
 * @param managerID - Account ID of the person sending the money
 * @param recipient - The user receiving the money
 */
function sendMoneyElsewhere(report: OnyxEntry<OnyxTypes.Report>, amount: number, currency: string, comment: string, managerID: number, recipient: Participant) {
    const {params, optimisticData, successData, failureData} = getSendMoneyParams(report, amount, currency, comment, CONST.IOU.PAYMENT_TYPE.ELSEWHERE, managerID, recipient);

    API.write(WRITE_COMMANDS.SEND_MONEY_ELSEWHERE, params, {optimisticData, successData, failureData});

    Navigation.dismissModal(isSearchTopmostCentralPane() ? undefined : params.chatReportID);
    notifyNewAction(params.chatReportID, managerID);
}

/**
 * @param managerID - Account ID of the person sending the money
 * @param recipient - The user receiving the money
 */
function sendMoneyWithWallet(report: OnyxEntry<OnyxTypes.Report>, amount: number, currency: string, comment: string, managerID: number, recipient: Participant | OptionData) {
    const {params, optimisticData, successData, failureData} = getSendMoneyParams(report, amount, currency, comment, CONST.IOU.PAYMENT_TYPE.EXPENSIFY, managerID, recipient);

    API.write(WRITE_COMMANDS.SEND_MONEY_WITH_WALLET, params, {optimisticData, successData, failureData});

    Navigation.dismissModal(isSearchTopmostCentralPane() ? undefined : params.chatReportID);
    notifyNewAction(params.chatReportID, managerID);
}

function canApproveIOU(
    iouReport: OnyxTypes.OnyxInputOrEntry<OnyxTypes.Report> | SearchReport,
    policy: OnyxTypes.OnyxInputOrEntry<OnyxTypes.Policy> | SearchPolicy,
    chatReportRNVP?: OnyxTypes.ReportNameValuePairs,
) {
    // Only expense reports can be approved
    if (!isExpenseReport(iouReport) || !(policy && isPaidGroupPolicy(policy))) {
        return false;
    }

    const isOnSubmitAndClosePolicy = isSubmitAndClose(policy);
    if (isOnSubmitAndClosePolicy) {
        return false;
    }

    const managerID = iouReport?.managerID ?? CONST.DEFAULT_NUMBER_ID;
    const isCurrentUserManager = managerID === userAccountID;
    const isOpenExpenseReport = isOpenExpenseReportReportUtils(iouReport);
    const isApproved = isReportApproved(iouReport);
    const iouSettled = isSettled(iouReport?.reportID);
    const reportNameValuePairs = chatReportRNVP ?? getReportNameValuePairs(iouReport?.reportID);
    const isArchivedExpenseReport = isArchivedReport(iouReport, reportNameValuePairs);
    let isTransactionBeingScanned = false;
    const reportTransactions = getAllReportTransactions(iouReport?.reportID);
    for (const transaction of reportTransactions) {
        const hasReceipt = hasReceiptTransactionUtils(transaction);
        const isReceiptBeingScanned = isReceiptBeingScannedTransactionUtils(transaction);

        // If transaction has receipt (scan) and its receipt is being scanned, we shouldn't be able to Approve
        if (hasReceipt && isReceiptBeingScanned) {
            isTransactionBeingScanned = true;
        }
    }
    const isPayAtEndExpenseReport = isPayAtEndExpenseReportReportUtils(iouReport?.reportID, reportTransactions);

    return isCurrentUserManager && !isOpenExpenseReport && !isApproved && !iouSettled && !isArchivedExpenseReport && !isTransactionBeingScanned && !isPayAtEndExpenseReport;
}

function canIOUBePaid(
    iouReport: OnyxTypes.OnyxInputOrEntry<OnyxTypes.Report> | SearchReport,
    chatReport: OnyxTypes.OnyxInputOrEntry<OnyxTypes.Report> | SearchReport,
    policy: OnyxTypes.OnyxInputOrEntry<OnyxTypes.Policy> | SearchPolicy,
    transactions?: OnyxTypes.Transaction[] | SearchTransaction[],
    onlyShowPayElsewhere = false,
    chatReportRNVP?: OnyxTypes.ReportNameValuePairs,
    invoiceReceiverPolicy?: SearchPolicy,
    shouldCheckApprovedState = true,
) {
    const isPolicyExpenseChat = isPolicyExpenseChatReportUtils(chatReport);
    const reportNameValuePairs = chatReportRNVP ?? getReportNameValuePairs(chatReport?.reportID);
    const isChatReportArchived = isArchivedReport(chatReport, reportNameValuePairs);
    const iouSettled = isSettled(iouReport);

    if (isEmptyObject(iouReport)) {
        return false;
    }

    if (policy?.reimbursementChoice === CONST.POLICY.REIMBURSEMENT_CHOICES.REIMBURSEMENT_NO) {
        if (!onlyShowPayElsewhere) {
            return false;
        }
        if (iouReport?.statusNum !== CONST.REPORT.STATUS_NUM.SUBMITTED) {
            return false;
        }
    }

    if (isInvoiceReportReportUtils(iouReport)) {
        if (iouSettled) {
            return false;
        }
        if (chatReport?.invoiceReceiver?.type === CONST.REPORT.INVOICE_RECEIVER_TYPE.INDIVIDUAL) {
            return chatReport?.invoiceReceiver?.accountID === userAccountID;
        }
        return (invoiceReceiverPolicy ?? getPolicy(chatReport?.invoiceReceiver?.policyID))?.role === CONST.POLICY.ROLE.ADMIN;
    }

    const isPayer = isPayerReportUtils(
        {
            email: currentUserEmail,
            accountID: userAccountID,
        },
        iouReport,
        onlyShowPayElsewhere,
        policy,
    );

    const isOpenExpenseReport = isPolicyExpenseChat && isOpenExpenseReportReportUtils(iouReport);

    const {reimbursableSpend} = getMoneyRequestSpendBreakdown(iouReport);
    const isAutoReimbursable = policy?.reimbursementChoice === CONST.POLICY.REIMBURSEMENT_CHOICES.REIMBURSEMENT_YES ? false : canBeAutoReimbursed(iouReport, policy);
    const shouldBeApproved = canApproveIOU(iouReport, policy);

    const isPayAtEndExpenseReport = isPayAtEndExpenseReportReportUtils(iouReport?.reportID, transactions);
    return (
        isPayer &&
        !isOpenExpenseReport &&
        !iouSettled &&
        !iouReport?.isWaitingOnBankAccount &&
        reimbursableSpend !== 0 &&
        !isChatReportArchived &&
        !isAutoReimbursable &&
        (!shouldBeApproved || !shouldCheckApprovedState) &&
        !isPayAtEndExpenseReport
    );
}

function canSubmitReport(
    report: OnyxEntry<OnyxTypes.Report> | SearchReport,
    policy: OnyxEntry<OnyxTypes.Policy> | SearchPolicy,
    transactionIDList: string[],
    allViolations?: OnyxCollection<OnyxTypes.TransactionViolations>,
) {
    const currentUserAccountID = getCurrentUserAccountID();
    const isOpenExpenseReport = isOpenExpenseReportReportUtils(report);
    const isArchived = isArchivedReport(report);
    const {reimbursableSpend} = getMoneyRequestSpendBreakdown(report);
    const isAdmin = policy?.role === CONST.POLICY.ROLE.ADMIN;
    const hasAllPendingRTERViolations = allHavePendingRTERViolation(transactionIDList, allViolations);
    const hasBrokenConnectionViolation = shouldShowBrokenConnectionViolation(transactionIDList, report, policy, allViolations);

    return (
        isOpenExpenseReport &&
        !isArchived &&
        reimbursableSpend !== 0 &&
        !hasAllPendingRTERViolations &&
        !hasBrokenConnectionViolation &&
        (report?.ownerAccountID === currentUserAccountID || isAdmin || report?.managerID === currentUserAccountID)
    );
}

function getIOUReportActionToApproveOrPay(chatReport: OnyxEntry<OnyxTypes.Report>, excludedIOUReportID: string | undefined): OnyxEntry<ReportAction> {
    const chatReportActions = allReportActions?.[`${ONYXKEYS.COLLECTION.REPORT_ACTIONS}${chatReport?.reportID}`] ?? {};

    return Object.values(chatReportActions).find((action) => {
        const iouReport = getReportOrDraftReport(action.childReportID);
        const policy = getPolicy(iouReport?.policyID);
        const shouldShowSettlementButton = canIOUBePaid(iouReport, chatReport, policy) || canApproveIOU(iouReport, policy);
        return action.childReportID?.toString() !== excludedIOUReportID && action.actionName === CONST.REPORT.ACTIONS.TYPE.REPORT_PREVIEW && shouldShowSettlementButton;
    });
}

function hasIOUToApproveOrPay(chatReport: OnyxEntry<OnyxTypes.Report>, excludedIOUReportID: string | undefined): boolean {
    return !!getIOUReportActionToApproveOrPay(chatReport, excludedIOUReportID);
}

function isLastApprover(approvalChain: string[]): boolean {
    if (approvalChain.length === 0) {
        return true;
    }
    return approvalChain.at(-1) === currentUserEmail;
}

function getNextApproverAccountID(report: OnyxEntry<OnyxTypes.Report>) {
    const policy = getPolicy(report?.policyID);
    const approvalChain = getApprovalChain(policy, report);
    const submitToAccountID = getSubmitToAccountID(policy, report);

    if (approvalChain.length === 0) {
        return submitToAccountID;
    }

    const nextApproverEmail = approvalChain.length === 1 ? approvalChain.at(0) : approvalChain.at(approvalChain.indexOf(currentUserEmail) + 1);
    if (!nextApproverEmail) {
        return submitToAccountID;
    }

    return getAccountIDsByLogins([nextApproverEmail]).at(0);
}

function approveMoneyRequest(expenseReport: OnyxEntry<OnyxTypes.Report>, full?: boolean) {
    if (!expenseReport) {
        return;
    }

    if (expenseReport.policyID && shouldRestrictUserBillableActions(expenseReport.policyID)) {
        Navigation.navigate(ROUTES.RESTRICTED_ACTION.getRoute(expenseReport.policyID));
        return;
    }

    const currentNextStep = allNextSteps[`${ONYXKEYS.COLLECTION.NEXT_STEP}${expenseReport.reportID}`] ?? null;
    let total = expenseReport.total ?? 0;
    const hasHeldExpenses = hasHeldExpensesReportUtils(expenseReport.reportID);
    if (hasHeldExpenses && !full && !!expenseReport.unheldTotal) {
        total = expenseReport.unheldTotal;
    }
    const optimisticApprovedReportAction = buildOptimisticApprovedReportAction(total, expenseReport.currency ?? '', expenseReport.reportID);

    const approvalChain = getApprovalChain(getPolicy(expenseReport.policyID), expenseReport);

    const predictedNextStatus = isLastApprover(approvalChain) ? CONST.REPORT.STATUS_NUM.APPROVED : CONST.REPORT.STATUS_NUM.SUBMITTED;
    const predictedNextState = isLastApprover(approvalChain) ? CONST.REPORT.STATE_NUM.APPROVED : CONST.REPORT.STATE_NUM.SUBMITTED;
    const managerID = isLastApprover(approvalChain) ? expenseReport.managerID : getNextApproverAccountID(expenseReport);

    const optimisticNextStep = buildNextStep(expenseReport, predictedNextStatus);
    const chatReport = getReportOrDraftReport(expenseReport.chatReportID);

    const optimisticReportActionsData: OnyxUpdate = {
        onyxMethod: Onyx.METHOD.MERGE,
        key: `${ONYXKEYS.COLLECTION.REPORT_ACTIONS}${expenseReport.reportID}`,
        value: {
            [optimisticApprovedReportAction.reportActionID]: {
                ...(optimisticApprovedReportAction as OnyxTypes.ReportAction),
                pendingAction: CONST.RED_BRICK_ROAD_PENDING_ACTION.ADD,
            },
        },
    };
    const optimisticIOUReportData: OnyxUpdate = {
        onyxMethod: Onyx.METHOD.MERGE,
        key: `${ONYXKEYS.COLLECTION.REPORT}${expenseReport.reportID}`,
        value: {
            ...expenseReport,
            lastMessageText: getReportActionText(optimisticApprovedReportAction),
            lastMessageHtml: getReportActionHtml(optimisticApprovedReportAction),
            stateNum: predictedNextState,
            statusNum: predictedNextStatus,
            managerID,
            pendingFields: {
                partial: full ? null : CONST.RED_BRICK_ROAD_PENDING_ACTION.UPDATE,
            },
        },
    };

    const optimisticChatReportData: OnyxUpdate = {
        onyxMethod: Onyx.METHOD.MERGE,
        key: `${ONYXKEYS.COLLECTION.REPORT}${expenseReport.chatReportID}`,
        value: {
            hasOutstandingChildRequest: hasIOUToApproveOrPay(chatReport, expenseReport.reportID),
        },
    };

    const optimisticNextStepData: OnyxUpdate = {
        onyxMethod: Onyx.METHOD.MERGE,
        key: `${ONYXKEYS.COLLECTION.NEXT_STEP}${expenseReport.reportID}`,
        value: optimisticNextStep,
    };
    const optimisticData: OnyxUpdate[] = [optimisticIOUReportData, optimisticReportActionsData, optimisticNextStepData, optimisticChatReportData];

    const successData: OnyxUpdate[] = [
        {
            onyxMethod: Onyx.METHOD.MERGE,
            key: `${ONYXKEYS.COLLECTION.REPORT_ACTIONS}${expenseReport.reportID}`,
            value: {
                [optimisticApprovedReportAction.reportActionID]: {
                    pendingAction: null,
                },
            },
        },
        {
            onyxMethod: Onyx.METHOD.MERGE,
            key: `${ONYXKEYS.COLLECTION.REPORT}${expenseReport.reportID}`,
            value: {
                pendingFields: {
                    partial: null,
                },
            },
        },
    ];

    const failureData: OnyxUpdate[] = [
        {
            onyxMethod: Onyx.METHOD.MERGE,
            key: `${ONYXKEYS.COLLECTION.REPORT_ACTIONS}${expenseReport.reportID}`,
            value: {
                [optimisticApprovedReportAction.reportActionID]: {
                    errors: getMicroSecondOnyxErrorWithTranslationKey('iou.error.other'),
                },
            },
        },
        {
            onyxMethod: Onyx.METHOD.MERGE,
            key: `${ONYXKEYS.COLLECTION.REPORT}${expenseReport.chatReportID}`,
            value: {
                hasOutstandingChildRequest: chatReport?.hasOutstandingChildRequest,
                pendingFields: {
                    partial: null,
                },
            },
        },
        {
            onyxMethod: Onyx.METHOD.MERGE,
            key: `${ONYXKEYS.COLLECTION.NEXT_STEP}${expenseReport.reportID}`,
            value: currentNextStep,
        },
    ];

    // Clear hold reason of all transactions if we approve all requests
    if (full && hasHeldExpenses) {
        const heldTransactions = getAllHeldTransactionsReportUtils(expenseReport.reportID);
        heldTransactions.forEach((heldTransaction) => {
            optimisticData.push({
                onyxMethod: Onyx.METHOD.MERGE,
                key: `${ONYXKEYS.COLLECTION.TRANSACTION}${heldTransaction.transactionID}`,
                value: {
                    comment: {
                        hold: '',
                    },
                },
            });
            failureData.push({
                onyxMethod: Onyx.METHOD.MERGE,
                key: `${ONYXKEYS.COLLECTION.TRANSACTION}${heldTransaction.transactionID}`,
                value: {
                    comment: {
                        hold: heldTransaction.comment?.hold,
                    },
                },
            });
        });
    }

    let optimisticHoldReportID;
    let optimisticHoldActionID;
    let optimisticHoldReportExpenseActionIDs;
    if (!full && !!chatReport && !!expenseReport) {
        const holdReportOnyxData = getReportFromHoldRequestsOnyxData(chatReport, expenseReport, {accountID: expenseReport.ownerAccountID});

        optimisticData.push(...holdReportOnyxData.optimisticData);
        successData.push(...holdReportOnyxData.successData);
        failureData.push(...holdReportOnyxData.failureData);
        optimisticHoldReportID = holdReportOnyxData.optimisticHoldReportID;
        optimisticHoldActionID = holdReportOnyxData.optimisticHoldActionID;
        optimisticHoldReportExpenseActionIDs = JSON.stringify(holdReportOnyxData.optimisticHoldReportExpenseActionIDs);
    }

    const parameters: ApproveMoneyRequestParams = {
        reportID: expenseReport.reportID,
        approvedReportActionID: optimisticApprovedReportAction.reportActionID,
        full,
        optimisticHoldReportID,
        optimisticHoldActionID,
        optimisticHoldReportExpenseActionIDs,
    };

    API.write(WRITE_COMMANDS.APPROVE_MONEY_REQUEST, parameters, {optimisticData, successData, failureData});
}

function unapproveExpenseReport(expenseReport: OnyxEntry<OnyxTypes.Report>) {
    if (isEmptyObject(expenseReport)) {
        return;
    }

    const currentNextStep = allNextSteps[`${ONYXKEYS.COLLECTION.NEXT_STEP}${expenseReport.reportID}`] ?? null;

    const optimisticUnapprovedReportAction = buildOptimisticUnapprovedReportAction(expenseReport.total ?? 0, expenseReport.currency ?? '', expenseReport.reportID);
    const optimisticNextStep = buildNextStep(expenseReport, CONST.REPORT.STATUS_NUM.SUBMITTED);

    const optimisticReportActionData: OnyxUpdate = {
        onyxMethod: Onyx.METHOD.MERGE,
        key: `${ONYXKEYS.COLLECTION.REPORT_ACTIONS}${expenseReport.reportID}`,
        value: {
            [optimisticUnapprovedReportAction.reportActionID]: {
                ...(optimisticUnapprovedReportAction as OnyxTypes.ReportAction),
                pendingAction: CONST.RED_BRICK_ROAD_PENDING_ACTION.ADD,
            },
        },
    };
    const optimisticIOUReportData: OnyxUpdate = {
        onyxMethod: Onyx.METHOD.MERGE,
        key: `${ONYXKEYS.COLLECTION.REPORT}${expenseReport.reportID}`,
        value: {
            ...expenseReport,
            lastMessageText: getReportActionText(optimisticUnapprovedReportAction),
            lastMessageHtml: getReportActionHtml(optimisticUnapprovedReportAction),
            stateNum: CONST.REPORT.STATE_NUM.SUBMITTED,
            statusNum: CONST.REPORT.STATUS_NUM.SUBMITTED,
            pendingFields: {
                partial: CONST.RED_BRICK_ROAD_PENDING_ACTION.UPDATE,
            },
        },
    };

    const optimisticNextStepData: OnyxUpdate = {
        onyxMethod: Onyx.METHOD.MERGE,
        key: `${ONYXKEYS.COLLECTION.NEXT_STEP}${expenseReport.reportID}`,
        value: optimisticNextStep,
    };

    const optimisticData: OnyxUpdate[] = [optimisticIOUReportData, optimisticReportActionData, optimisticNextStepData];

    const successData: OnyxUpdate[] = [
        {
            onyxMethod: Onyx.METHOD.MERGE,
            key: `${ONYXKEYS.COLLECTION.REPORT_ACTIONS}${expenseReport.reportID}`,
            value: {
                [optimisticUnapprovedReportAction.reportActionID]: {
                    pendingAction: null,
                },
            },
        },
        {
            onyxMethod: Onyx.METHOD.MERGE,
            key: `${ONYXKEYS.COLLECTION.REPORT}${expenseReport.reportID}`,
            value: {
                pendingFields: {
                    partial: null,
                },
            },
        },
    ];

    const failureData: OnyxUpdate[] = [
        {
            onyxMethod: Onyx.METHOD.MERGE,
            key: `${ONYXKEYS.COLLECTION.REPORT_ACTIONS}${expenseReport.reportID}`,
            value: {
                [optimisticUnapprovedReportAction.reportActionID]: {
                    errors: getMicroSecondOnyxErrorWithTranslationKey('iou.error.other'),
                },
            },
        },
        {
            onyxMethod: Onyx.METHOD.MERGE,
            key: `${ONYXKEYS.COLLECTION.NEXT_STEP}${expenseReport.reportID}`,
            value: currentNextStep,
        },
    ];

    if (expenseReport.parentReportID && expenseReport.parentReportActionID) {
        optimisticData.push({
            onyxMethod: Onyx.METHOD.MERGE,
            key: `${ONYXKEYS.COLLECTION.REPORT_ACTIONS}${expenseReport.parentReportID}`,
            value: {
                [expenseReport.parentReportActionID]: {
                    childStateNum: CONST.REPORT.STATE_NUM.SUBMITTED,
                    childStatusNum: CONST.REPORT.STATUS_NUM.SUBMITTED,
                },
            },
        });

        failureData.push({
            onyxMethod: Onyx.METHOD.MERGE,
            key: `${ONYXKEYS.COLLECTION.REPORT_ACTIONS}${expenseReport.parentReportID}`,
            value: {
                [expenseReport.parentReportActionID]: {
                    childStateNum: expenseReport.stateNum,
                    childStatusNum: expenseReport.statusNum,
                },
            },
        });
    }

    const parameters: UnapproveExpenseReportParams = {
        reportID: expenseReport.reportID,
        reportActionID: optimisticUnapprovedReportAction.reportActionID,
    };

    API.write(WRITE_COMMANDS.UNAPPROVE_EXPENSE_REPORT, parameters, {optimisticData, successData, failureData});
}

function submitReport(expenseReport: OnyxTypes.Report) {
    if (expenseReport.policyID && shouldRestrictUserBillableActions(expenseReport.policyID)) {
        Navigation.navigate(ROUTES.RESTRICTED_ACTION.getRoute(expenseReport.policyID));
        return;
    }

    const currentNextStep = allNextSteps[`${ONYXKEYS.COLLECTION.NEXT_STEP}${expenseReport.reportID}`] ?? null;
    const parentReport = getReportOrDraftReport(expenseReport.parentReportID);
    const policy = getPolicy(expenseReport.policyID);
    const isCurrentUserManager = currentUserPersonalDetails?.accountID === expenseReport.managerID;
    const isSubmitAndClosePolicy = isSubmitAndClose(policy);
    const adminAccountID = policy?.role === CONST.POLICY.ROLE.ADMIN ? currentUserPersonalDetails?.accountID : undefined;
    const optimisticSubmittedReportAction = buildOptimisticSubmittedReportAction(expenseReport?.total ?? 0, expenseReport.currency ?? '', expenseReport.reportID, adminAccountID);
    const optimisticNextStep = buildNextStep(expenseReport, isSubmitAndClosePolicy ? CONST.REPORT.STATUS_NUM.CLOSED : CONST.REPORT.STATUS_NUM.SUBMITTED);
    const approvalChain = getApprovalChain(policy, expenseReport);
    const managerID = getAccountIDsByLogins(approvalChain).at(0);

    const optimisticData: OnyxUpdate[] = !isSubmitAndClosePolicy
        ? [
              {
                  onyxMethod: Onyx.METHOD.MERGE,
                  key: `${ONYXKEYS.COLLECTION.REPORT_ACTIONS}${expenseReport.reportID}`,
                  value: {
                      [optimisticSubmittedReportAction.reportActionID]: {
                          ...(optimisticSubmittedReportAction as OnyxTypes.ReportAction),
                          pendingAction: CONST.RED_BRICK_ROAD_PENDING_ACTION.ADD,
                      },
                  },
              },
              {
                  onyxMethod: Onyx.METHOD.MERGE,
                  key: `${ONYXKEYS.COLLECTION.REPORT}${expenseReport.reportID}`,
                  value: {
                      ...expenseReport,
                      managerID,
                      lastMessageText: getReportActionText(optimisticSubmittedReportAction),
                      lastMessageHtml: getReportActionHtml(optimisticSubmittedReportAction),
                      stateNum: CONST.REPORT.STATE_NUM.SUBMITTED,
                      statusNum: CONST.REPORT.STATUS_NUM.SUBMITTED,
                  },
              },
          ]
        : [
              {
                  onyxMethod: Onyx.METHOD.MERGE,
                  key: `${ONYXKEYS.COLLECTION.REPORT}${expenseReport.reportID}`,
                  value: {
                      ...expenseReport,
                      stateNum: CONST.REPORT.STATE_NUM.APPROVED,
                      statusNum: CONST.REPORT.STATUS_NUM.CLOSED,
                  },
              },
          ];

    optimisticData.push({
        onyxMethod: Onyx.METHOD.MERGE,
        key: `${ONYXKEYS.COLLECTION.NEXT_STEP}${expenseReport.reportID}`,
        value: optimisticNextStep,
    });

    if (parentReport?.reportID) {
        optimisticData.push({
            onyxMethod: Onyx.METHOD.MERGE,
            key: `${ONYXKEYS.COLLECTION.REPORT}${parentReport.reportID}`,
            value: {
                ...parentReport,
                // In case its a manager who force submitted the report, they are the next user who needs to take an action
                hasOutstandingChildRequest: isCurrentUserManager,
                iouReportID: null,
            },
        });
    }

    const successData: OnyxUpdate[] = [];
    if (!isSubmitAndClosePolicy) {
        successData.push({
            onyxMethod: Onyx.METHOD.MERGE,
            key: `${ONYXKEYS.COLLECTION.REPORT_ACTIONS}${expenseReport.reportID}`,
            value: {
                [optimisticSubmittedReportAction.reportActionID]: {
                    pendingAction: null,
                },
            },
        });
    }

    const failureData: OnyxUpdate[] = [
        {
            onyxMethod: Onyx.METHOD.MERGE,
            key: `${ONYXKEYS.COLLECTION.REPORT}${expenseReport.reportID}`,
            value: {
                statusNum: CONST.REPORT.STATUS_NUM.OPEN,
                stateNum: CONST.REPORT.STATE_NUM.OPEN,
            },
        },
        {
            onyxMethod: Onyx.METHOD.MERGE,
            key: `${ONYXKEYS.COLLECTION.NEXT_STEP}${expenseReport.reportID}`,
            value: currentNextStep,
        },
    ];
    if (!isSubmitAndClosePolicy) {
        failureData.push({
            onyxMethod: Onyx.METHOD.MERGE,
            key: `${ONYXKEYS.COLLECTION.REPORT_ACTIONS}${expenseReport.reportID}`,
            value: {
                [optimisticSubmittedReportAction.reportActionID]: {
                    errors: getMicroSecondOnyxErrorWithTranslationKey('iou.error.other'),
                },
            },
        });
    }

    if (parentReport?.reportID) {
        failureData.push({
            onyxMethod: Onyx.METHOD.MERGE,
            key: `${ONYXKEYS.COLLECTION.REPORT}${parentReport.reportID}`,
            value: {
                hasOutstandingChildRequest: parentReport.hasOutstandingChildRequest,
                iouReportID: expenseReport.reportID,
            },
        });
    }

    const parameters: SubmitReportParams = {
        reportID: expenseReport.reportID,
        managerAccountID: getSubmitToAccountID(policy, expenseReport) ?? expenseReport.managerID,
        reportActionID: optimisticSubmittedReportAction.reportActionID,
    };

    API.write(WRITE_COMMANDS.SUBMIT_REPORT, parameters, {optimisticData, successData, failureData});
}

function cancelPayment(expenseReport: OnyxEntry<OnyxTypes.Report>, chatReport: OnyxTypes.Report) {
    if (isEmptyObject(expenseReport)) {
        return;
    }

    const optimisticReportAction = buildOptimisticCancelPaymentReportAction(expenseReport.reportID, -(expenseReport.total ?? 0), expenseReport.currency ?? '');
    const policy = getPolicy(chatReport.policyID);
    const approvalMode = policy?.approvalMode ?? CONST.POLICY.APPROVAL_MODE.BASIC;
    const stateNum: ValueOf<typeof CONST.REPORT.STATE_NUM> = approvalMode === CONST.POLICY.APPROVAL_MODE.OPTIONAL ? CONST.REPORT.STATE_NUM.SUBMITTED : CONST.REPORT.STATE_NUM.APPROVED;
    const statusNum: ValueOf<typeof CONST.REPORT.STATUS_NUM> = approvalMode === CONST.POLICY.APPROVAL_MODE.OPTIONAL ? CONST.REPORT.STATUS_NUM.CLOSED : CONST.REPORT.STATUS_NUM.APPROVED;
    const optimisticNextStep = buildNextStep(expenseReport, statusNum);
    const iouReportActions = getAllReportActions(chatReport.iouReportID);
    const expenseReportActions = getAllReportActions(expenseReport.reportID);
    const iouCreatedAction = Object.values(iouReportActions).find((action) => isCreatedAction(action));
    const expenseCreatedAction = Object.values(expenseReportActions).find((action) => isCreatedAction(action));
    const optimisticData: OnyxUpdate[] = [
        {
            onyxMethod: Onyx.METHOD.MERGE,
            key: `${ONYXKEYS.COLLECTION.REPORT_ACTIONS}${expenseReport.reportID}`,
            value: {
                [optimisticReportAction.reportActionID]: {
                    ...(optimisticReportAction as OnyxTypes.ReportAction),
                    pendingAction: CONST.RED_BRICK_ROAD_PENDING_ACTION.ADD,
                },
            },
        },
        {
            onyxMethod: Onyx.METHOD.MERGE,
            key: `${ONYXKEYS.COLLECTION.REPORT}${chatReport.reportID}`,
            value: {
                // The report created later will become the iouReportID of the chat report
                iouReportID: (iouCreatedAction?.created ?? '') > (expenseCreatedAction?.created ?? '') ? chatReport?.iouReportID : expenseReport.reportID,
            },
        },
        {
            onyxMethod: Onyx.METHOD.MERGE,
            key: `${ONYXKEYS.COLLECTION.REPORT}${expenseReport.reportID}`,
            value: {
                ...expenseReport,
                lastVisibleActionCreated: optimisticReportAction?.created,
                lastMessageText: getReportActionText(optimisticReportAction),
                lastMessageHtml: getReportActionHtml(optimisticReportAction),
                stateNum,
                statusNum,
            },
        },
    ];

    optimisticData.push({
        onyxMethod: Onyx.METHOD.MERGE,
        key: `${ONYXKEYS.COLLECTION.NEXT_STEP}${expenseReport.reportID}`,
        value: optimisticNextStep,
    });

    const successData: OnyxUpdate[] = [
        {
            onyxMethod: Onyx.METHOD.MERGE,
            key: `${ONYXKEYS.COLLECTION.REPORT_ACTIONS}${expenseReport.reportID}`,
            value: {
                [optimisticReportAction.reportActionID]: {
                    pendingAction: null,
                },
            },
        },
    ];

    const failureData: OnyxUpdate[] = [
        {
            onyxMethod: Onyx.METHOD.MERGE,
            key: `${ONYXKEYS.COLLECTION.REPORT_ACTIONS}${expenseReport.reportID}`,
            value: {
                [optimisticReportAction.reportActionID]: {
                    errors: getMicroSecondOnyxErrorWithTranslationKey('iou.error.other'),
                },
            },
        },
        {
            onyxMethod: Onyx.METHOD.MERGE,
            key: `${ONYXKEYS.COLLECTION.REPORT}${expenseReport.reportID}`,
            value: {
                statusNum: CONST.REPORT.STATUS_NUM.REIMBURSED,
            },
        },
    ];

    if (expenseReport.parentReportID && expenseReport.parentReportActionID) {
        optimisticData.push({
            onyxMethod: Onyx.METHOD.MERGE,
            key: `${ONYXKEYS.COLLECTION.REPORT_ACTIONS}${expenseReport.parentReportID}`,
            value: {
                [expenseReport.parentReportActionID]: {
                    childStateNum: stateNum,
                    childStatusNum: statusNum,
                },
            },
        });

        failureData.push({
            onyxMethod: Onyx.METHOD.MERGE,
            key: `${ONYXKEYS.COLLECTION.REPORT_ACTIONS}${expenseReport.parentReportID}`,
            value: {
                [expenseReport.parentReportActionID]: {
                    childStateNum: expenseReport.stateNum,
                    childStatusNum: expenseReport.statusNum,
                },
            },
        });
    }

    if (chatReport?.reportID) {
        optimisticData.push({
            onyxMethod: Onyx.METHOD.MERGE,
            key: `${ONYXKEYS.COLLECTION.REPORT}${chatReport.reportID}`,
            value: {
                hasOutstandingChildRequest: true,
                iouReportID: expenseReport.reportID,
            },
        });
        failureData.push({
            onyxMethod: Onyx.METHOD.MERGE,
            key: `${ONYXKEYS.COLLECTION.REPORT}${chatReport.reportID}`,
            value: {
                hasOutstandingChildRequest: chatReport.hasOutstandingChildRequest,
                iouReportID: chatReport.iouReportID,
            },
        });
    }
    failureData.push({
        onyxMethod: Onyx.METHOD.MERGE,
        key: `${ONYXKEYS.COLLECTION.NEXT_STEP}${expenseReport.reportID}`,
        value: buildNextStep(expenseReport, CONST.REPORT.STATUS_NUM.REIMBURSED),
    });

    API.write(
        WRITE_COMMANDS.CANCEL_PAYMENT,
        {
            iouReportID: expenseReport.reportID,
            chatReportID: chatReport.reportID,
            managerAccountID: expenseReport.managerID ?? CONST.DEFAULT_NUMBER_ID,
            reportActionID: optimisticReportAction.reportActionID,
        },
        {optimisticData, successData, failureData},
    );
    Navigation.dismissModal();
    notifyNewAction(expenseReport.reportID, userAccountID);
}

/**
 * Completes onboarding for invite link flow based on the selected payment option
 *
 * @param paymentSelected based on which we choose the onboarding choice and concierge message
 */
function completePaymentOnboarding(paymentSelected: ValueOf<typeof CONST.PAYMENT_SELECTED>, adminsChatReportID?: string, onboardingPolicyID?: string) {
    const isInviteOnboardingComplete = introSelected?.isInviteOnboardingComplete ?? false;

    if (isInviteOnboardingComplete || !introSelected?.choice || !introSelected?.inviteType) {
        return;
    }

    const session = getSession();

    const personalDetailsListValues = Object.values(getPersonalDetailsForAccountIDs(session?.accountID ? [session.accountID] : [], personalDetailsList));
    const personalDetails = personalDetailsListValues.at(0);

    let onboardingPurpose = introSelected?.choice;
    if (introSelected?.inviteType === CONST.ONBOARDING_INVITE_TYPES.IOU && paymentSelected === CONST.IOU.PAYMENT_SELECTED.BBA) {
        onboardingPurpose = CONST.ONBOARDING_CHOICES.MANAGE_TEAM;
    }

    if (introSelected?.inviteType === CONST.ONBOARDING_INVITE_TYPES.INVOICE && paymentSelected !== CONST.IOU.PAYMENT_SELECTED.BBA) {
        onboardingPurpose = CONST.ONBOARDING_CHOICES.CHAT_SPLIT;
    }

    completeOnboarding(
        onboardingPurpose,
        CONST.ONBOARDING_MESSAGES[onboardingPurpose],
        personalDetails?.firstName ?? '',
        personalDetails?.lastName ?? '',
        adminsChatReportID,
        onboardingPolicyID,
        paymentSelected,
        undefined,
        undefined,
        true,
    );
}
function payMoneyRequest(paymentType: PaymentMethodType, chatReport: OnyxTypes.Report, iouReport: OnyxEntry<OnyxTypes.Report>, full = true) {
    if (chatReport.policyID && shouldRestrictUserBillableActions(chatReport.policyID)) {
        Navigation.navigate(ROUTES.RESTRICTED_ACTION.getRoute(chatReport.policyID));
        return;
    }

    const paymentSelected = paymentType === CONST.IOU.PAYMENT_TYPE.VBBA ? CONST.IOU.PAYMENT_SELECTED.BBA : CONST.IOU.PAYMENT_SELECTED.PBA;
    completePaymentOnboarding(paymentSelected);

    const recipient = {accountID: iouReport?.ownerAccountID ?? CONST.DEFAULT_NUMBER_ID};
    const {params, optimisticData, successData, failureData} = getPayMoneyRequestParams(chatReport, iouReport, recipient, paymentType, full);

    // For now, we need to call the PayMoneyRequestWithWallet API since PayMoneyRequest was not updated to work with
    // Expensify Wallets.
    const apiCommand = paymentType === CONST.IOU.PAYMENT_TYPE.EXPENSIFY ? WRITE_COMMANDS.PAY_MONEY_REQUEST_WITH_WALLET : WRITE_COMMANDS.PAY_MONEY_REQUEST;

    playSound(SOUNDS.SUCCESS);
    API.write(apiCommand, params, {optimisticData, successData, failureData});
    notifyNewAction(Navigation.getTopmostReportId() ?? iouReport?.reportID, userAccountID);
}

function payInvoice(paymentMethodType: PaymentMethodType, chatReport: OnyxTypes.Report, invoiceReport: OnyxEntry<OnyxTypes.Report>, payAsBusiness = false) {
    const recipient = {accountID: invoiceReport?.ownerAccountID ?? CONST.DEFAULT_NUMBER_ID};
    const {
        optimisticData,
        successData,
        failureData,
        params: {
            reportActionID,
            policyID,
            adminsChatReportID,
            adminsCreatedReportActionID,
            expenseChatReportID,
            expenseCreatedReportActionID,
            customUnitRateID,
            customUnitID,
            ownerEmail,
            policyName,
        },
    } = getPayMoneyRequestParams(chatReport, invoiceReport, recipient, paymentMethodType, true, payAsBusiness);

    const paymentSelected = paymentMethodType === CONST.IOU.PAYMENT_TYPE.VBBA ? CONST.IOU.PAYMENT_SELECTED.BBA : CONST.IOU.PAYMENT_SELECTED.PBA;
    completePaymentOnboarding(paymentSelected);

    let params: PayInvoiceParams = {
        reportID: invoiceReport?.reportID,
        reportActionID,
        paymentMethodType,
        payAsBusiness,
    };

    if (policyID) {
        params = {
            ...params,
            policyID,
            adminsChatReportID,
            adminsCreatedReportActionID,
            expenseChatReportID,
            expenseCreatedReportActionID,
            customUnitRateID,
            customUnitID,
            ownerEmail,
            policyName,
        };
    }

    playSound(SOUNDS.SUCCESS);
    API.write(WRITE_COMMANDS.PAY_INVOICE, params, {optimisticData, successData, failureData});
}

function detachReceipt(transactionID: string | undefined) {
    if (!transactionID) {
        return;
    }
    const transaction = allTransactions[`${ONYXKEYS.COLLECTION.TRANSACTION}${transactionID}`];
    const newTransaction = transaction
        ? {
              ...transaction,
              filename: '',
              receipt: {
                  source: '',
              },
          }
        : null;

    const optimisticData: OnyxUpdate[] = [
        {
            onyxMethod: Onyx.METHOD.SET,
            key: `${ONYXKEYS.COLLECTION.TRANSACTION}${transactionID}`,
            value: {
                ...newTransaction,
                pendingFields: {
                    receipt: CONST.RED_BRICK_ROAD_PENDING_ACTION.UPDATE,
                },
            },
        },
    ];

    const successData: OnyxUpdate[] = [
        {
            onyxMethod: Onyx.METHOD.MERGE,
            key: `${ONYXKEYS.COLLECTION.TRANSACTION}${transactionID}`,
            value: {
                pendingFields: {
                    receipt: null,
                },
            },
        },
    ];
    const failureData: OnyxUpdate[] = [
        {
            onyxMethod: Onyx.METHOD.MERGE,
            key: `${ONYXKEYS.COLLECTION.TRANSACTION}${transactionID}`,
            value: {
                ...(transaction ?? null),
                errors: getMicroSecondOnyxErrorWithTranslationKey('iou.error.receiptDeleteFailureError'),
                pendingFields: {
                    receipt: null,
                },
            },
        },
    ];

    const parameters: DetachReceiptParams = {transactionID};

    API.write(WRITE_COMMANDS.DETACH_RECEIPT, parameters, {optimisticData, successData, failureData});
}

function replaceReceipt(transactionID: string, file: File, source: string) {
    const transaction = allTransactions[`${ONYXKEYS.COLLECTION.TRANSACTION}${transactionID}`];
    const oldReceipt = transaction?.receipt ?? {};
    const receiptOptimistic = {
        source,
        state: CONST.IOU.RECEIPT_STATE.OPEN,
    };

    const optimisticData: OnyxUpdate[] = [
        {
            onyxMethod: Onyx.METHOD.MERGE,
            key: `${ONYXKEYS.COLLECTION.TRANSACTION}${transactionID}`,
            value: {
                receipt: receiptOptimistic,
                filename: file.name,
                pendingFields: {
                    receipt: CONST.RED_BRICK_ROAD_PENDING_ACTION.UPDATE,
                },
            },
        },
    ];

    const successData: OnyxUpdate[] = [
        {
            onyxMethod: Onyx.METHOD.MERGE,
            key: `${ONYXKEYS.COLLECTION.TRANSACTION}${transactionID}`,
            value: {
                pendingFields: {
                    receipt: null,
                },
            },
        },
    ];

    const failureData: OnyxUpdate[] = [
        {
            onyxMethod: Onyx.METHOD.MERGE,
            key: `${ONYXKEYS.COLLECTION.TRANSACTION}${transactionID}`,
            value: {
                receipt: !isEmptyObject(oldReceipt) ? oldReceipt : null,
                filename: transaction?.filename,
                errors: getReceiptError(receiptOptimistic, file.name),
                pendingFields: {
                    receipt: null,
                },
            },
        },
    ];

    const parameters: ReplaceReceiptParams = {
        transactionID,
        receipt: file,
    };

    API.write(WRITE_COMMANDS.REPLACE_RECEIPT, parameters, {optimisticData, successData, failureData});
}

/**
 * Finds the participants for an IOU based on the attached report
 * @param transactionID of the transaction to set the participants of
 * @param report attached to the transaction
 */
function setMoneyRequestParticipantsFromReport(transactionID: string, report: OnyxEntry<OnyxTypes.Report>): Participant[] {
    // If the report is iou or expense report, we should get the chat report to set participant for request money
    const chatReport = isMoneyRequestReportReportUtils(report) ? getReportOrDraftReport(report?.chatReportID) : report;
    const currentUserAccountID = currentUserPersonalDetails?.accountID;
    const shouldAddAsReport = !isEmptyObject(chatReport) && isSelfDM(chatReport);
    let participants: Participant[] = [];

    if (isPolicyExpenseChatReportUtils(chatReport) || shouldAddAsReport) {
        participants = [{accountID: 0, reportID: chatReport?.reportID, isPolicyExpenseChat: isPolicyExpenseChatReportUtils(chatReport), selected: true}];
    } else if (isInvoiceRoom(chatReport)) {
        participants = [
            {reportID: chatReport?.reportID, selected: true},
            {
                policyID: chatReport?.policyID,
                isSender: true,
                selected: false,
            },
        ];
    } else {
        const chatReportOtherParticipants = Object.keys(chatReport?.participants ?? {})
            .map(Number)
            .filter((accountID) => accountID !== currentUserAccountID);
        participants = chatReportOtherParticipants.map((accountID) => ({accountID, selected: true}));
    }

    Onyx.merge(`${ONYXKEYS.COLLECTION.TRANSACTION_DRAFT}${transactionID}`, {participants, participantsAutoAssigned: true});

    return participants;
}

function setMoneyRequestTaxRate(transactionID: string, taxCode: string) {
    Onyx.merge(`${ONYXKEYS.COLLECTION.TRANSACTION_DRAFT}${transactionID}`, {taxCode});
}

function setMoneyRequestTaxAmount(transactionID: string, taxAmount: number | null) {
    Onyx.merge(`${ONYXKEYS.COLLECTION.TRANSACTION_DRAFT}${transactionID}`, {taxAmount});
}

function dismissHoldUseExplanation() {
    const parameters: SetNameValuePairParams = {
        name: ONYXKEYS.NVP_DISMISSED_HOLD_USE_EXPLANATION,
        value: true,
    };

    const optimisticData: OnyxUpdate[] = [
        {
            onyxMethod: Onyx.METHOD.MERGE,
            key: ONYXKEYS.NVP_DISMISSED_HOLD_USE_EXPLANATION,
            value: true,
        },
    ];

    API.write(WRITE_COMMANDS.SET_NAME_VALUE_PAIR, parameters, {
        optimisticData,
    });
}

/**
 * Sets the `splitShares` map that holds individual shares of a split bill
 */
function setSplitShares(transaction: OnyxEntry<OnyxTypes.Transaction>, amount: number, currency: string, newAccountIDs: number[]) {
    if (!transaction) {
        return;
    }
    const oldAccountIDs = Object.keys(transaction.splitShares ?? {}).map((key) => Number(key));

    // Create an array containing unique IDs of the current transaction participants and the new ones
    // The current userAccountID might not be included in newAccountIDs if this is called from the participants step using Global Create
    // If this is called from an existing group chat, it'll be included. So we manually add them to account for both cases.
    const accountIDs = [...new Set<number>([userAccountID, ...newAccountIDs, ...oldAccountIDs])];

    const splitShares: SplitShares = accountIDs.reduce((acc: SplitShares, accountID): SplitShares => {
        // We want to replace the contents of splitShares to contain only `newAccountIDs` entries
        // In the case of going back to the participants page and removing a participant
        // a simple merge will have the previous participant still present in the splitshares object
        // So we manually set their entry to null
        if (!newAccountIDs.includes(accountID) && accountID !== userAccountID) {
            acc[accountID] = null;
            return acc;
        }

        const isPayer = accountID === userAccountID;
        const participantsLength = newAccountIDs.includes(userAccountID) ? newAccountIDs.length - 1 : newAccountIDs.length;
        const splitAmount = calculateIOUAmount(participantsLength, amount, currency, isPayer);
        acc[accountID] = {
            amount: splitAmount,
            isModified: false,
        };
        return acc;
    }, {});

    Onyx.merge(`${ONYXKEYS.COLLECTION.TRANSACTION_DRAFT}${transaction.transactionID}`, {splitShares});
}

function resetSplitShares(transaction: OnyxEntry<OnyxTypes.Transaction>, newAmount?: number, currency?: string) {
    if (!transaction) {
        return;
    }
    const accountIDs = Object.keys(transaction.splitShares ?? {}).map((key) => Number(key));
    if (!accountIDs) {
        return;
    }
    setSplitShares(transaction, newAmount ?? transaction.amount, currency ?? transaction.currency, accountIDs);
}

/**
 * Sets an individual split share of the participant accountID supplied
 */
function setIndividualShare(transactionID: string, participantAccountID: number, participantShare: number) {
    Onyx.merge(`${ONYXKEYS.COLLECTION.TRANSACTION_DRAFT}${transactionID}`, {
        splitShares: {
            [participantAccountID]: {amount: participantShare, isModified: true},
        },
    });
}

/**
 * Adjusts remaining unmodified shares when another share is modified
 * E.g. if total bill is $100 and split between 3 participants, when the user changes the first share to $50, the remaining unmodified shares will become $25 each.
 */
function adjustRemainingSplitShares(transaction: NonNullable<OnyxTypes.Transaction>) {
    const modifiedShares = Object.keys(transaction.splitShares ?? {}).filter((key: string) => transaction?.splitShares?.[Number(key)]?.isModified);

    if (!modifiedShares.length) {
        return;
    }

    const sumOfManualShares = modifiedShares
        .map((key: string): number => transaction?.splitShares?.[Number(key)]?.amount ?? 0)
        .reduce((prev: number, current: number): number => prev + current, 0);

    const unmodifiedSharesAccountIDs = Object.keys(transaction.splitShares ?? {})
        .filter((key: string) => !transaction?.splitShares?.[Number(key)]?.isModified)
        .map((key: string) => Number(key));

    const remainingTotal = transaction.amount - sumOfManualShares;
    if (remainingTotal < 0) {
        return;
    }

    const splitShares: SplitShares = unmodifiedSharesAccountIDs.reduce((acc: SplitShares, accountID: number, index: number): SplitShares => {
        const splitAmount = calculateIOUAmount(unmodifiedSharesAccountIDs.length - 1, remainingTotal, transaction.currency, index === 0);
        acc[accountID] = {
            amount: splitAmount,
        };
        return acc;
    }, {});

    Onyx.merge(`${ONYXKEYS.COLLECTION.TRANSACTION_DRAFT}${transaction.transactionID}`, {splitShares});
}

/**
 * Put expense on HOLD
 */
function putOnHold(transactionID: string, comment: string, reportID: string, searchHash?: number) {
    const currentTime = DateUtils.getDBTime();
    const createdReportAction = buildOptimisticHoldReportAction(currentTime);
    const createdReportActionComment = buildOptimisticHoldReportActionComment(comment, DateUtils.addMillisecondsFromDateTime(currentTime, 1));
    const newViolation = {name: CONST.VIOLATIONS.HOLD, type: CONST.VIOLATION_TYPES.VIOLATION};
    const transactionViolations = allTransactionViolations[`${ONYXKEYS.COLLECTION.TRANSACTION_VIOLATIONS}${transactionID}`] ?? [];
    const updatedViolations = [...transactionViolations, newViolation];
    const parentReportActionOptimistic = getOptimisticDataForParentReportAction(reportID, createdReportActionComment.created, CONST.RED_BRICK_ROAD_PENDING_ACTION.ADD);
    const transaction = allTransactions[`${ONYXKEYS.COLLECTION.TRANSACTION}${transactionID}`];
    const iouReport = allReports?.[`${ONYXKEYS.COLLECTION.REPORT}${transaction?.reportID}`];
    const report = allReports?.[`${ONYXKEYS.COLLECTION.REPORT}${reportID}`];

    const optimisticData: OnyxUpdate[] = [
        {
            onyxMethod: Onyx.METHOD.MERGE,
            key: `${ONYXKEYS.COLLECTION.REPORT_ACTIONS}${reportID}`,
            value: {
                [createdReportAction.reportActionID]: createdReportAction as ReportAction,
                [createdReportActionComment.reportActionID]: createdReportActionComment as ReportAction,
            },
        },
        {
            onyxMethod: Onyx.METHOD.MERGE,
            key: `${ONYXKEYS.COLLECTION.TRANSACTION}${transactionID}`,
            value: {
                pendingAction: CONST.RED_BRICK_ROAD_PENDING_ACTION.UPDATE,
                comment: {
                    hold: createdReportAction.reportActionID,
                },
            },
        },
        {
            onyxMethod: Onyx.METHOD.MERGE,
            key: `${ONYXKEYS.COLLECTION.TRANSACTION_VIOLATIONS}${transactionID}`,
            value: updatedViolations,
        },
        {
            onyxMethod: Onyx.METHOD.MERGE,
            key: `${ONYXKEYS.COLLECTION.REPORT}${reportID}`,
            value: {
                lastVisibleActionCreated: createdReportActionComment.created,
            },
        },
    ];

    if (iouReport && iouReport.currency === transaction?.currency) {
        const isExpenseReportLocal = isExpenseReport(iouReport);
        const coefficient = isExpenseReportLocal ? -1 : 1;
        const transactionAmount = getAmount(transaction, isExpenseReportLocal) * coefficient;
        optimisticData.push({
            onyxMethod: Onyx.METHOD.MERGE,
            key: `${ONYXKEYS.COLLECTION.REPORT}${iouReport.reportID}`,
            value: {
                unheldTotal: (iouReport.unheldTotal ?? 0) - transactionAmount,
                unheldNonReimbursableTotal: !transaction?.reimbursable ? (iouReport.unheldNonReimbursableTotal ?? 0) - transactionAmount : iouReport.unheldNonReimbursableTotal,
            },
        });
    }

    parentReportActionOptimistic.forEach((parentActionData) => {
        if (!parentActionData) {
            return;
        }
        optimisticData.push(parentActionData);
    });

    const successData: OnyxUpdate[] = [
        {
            onyxMethod: Onyx.METHOD.MERGE,
            key: `${ONYXKEYS.COLLECTION.TRANSACTION}${transactionID}`,
            value: {
                pendingAction: null,
            },
        },
    ];

    const failureData: OnyxUpdate[] = [
        {
            onyxMethod: Onyx.METHOD.MERGE,
            key: `${ONYXKEYS.COLLECTION.TRANSACTION}${transactionID}`,
            value: {
                pendingAction: null,
                comment: {
                    hold: null,
                },
                errors: getMicroSecondOnyxErrorWithTranslationKey('iou.error.genericHoldExpenseFailureMessage'),
            },
        },
        {
            onyxMethod: Onyx.METHOD.MERGE,
            key: `${ONYXKEYS.COLLECTION.REPORT_ACTIONS}${reportID}`,
            value: {
                [createdReportAction.reportActionID]: null,
                [createdReportActionComment.reportActionID]: null,
            },
        },
        {
            onyxMethod: Onyx.METHOD.MERGE,
            key: `${ONYXKEYS.COLLECTION.REPORT}${reportID}`,
            value: {
                lastVisibleActionCreated: report?.lastVisibleActionCreated,
            },
        },
    ];

    // If we are holding from the search page, we optimistically update the snapshot data that search uses so that it is kept in sync
    if (searchHash) {
        optimisticData.push({
            onyxMethod: Onyx.METHOD.MERGE,
            key: `${ONYXKEYS.COLLECTION.SNAPSHOT}${searchHash}`,
            value: {
                data: {
                    [`${ONYXKEYS.COLLECTION.TRANSACTION}${transactionID}`]: {
                        canHold: false,
                        canUnhold: true,
                    },
                },
            } as Record<string, Record<string, Partial<SearchTransaction>>>,
        });
        failureData.push({
            onyxMethod: Onyx.METHOD.MERGE,
            key: `${ONYXKEYS.COLLECTION.SNAPSHOT}${searchHash}`,
            value: {
                data: {
                    [`${ONYXKEYS.COLLECTION.TRANSACTION}${transactionID}`]: {
                        canHold: true,
                        canUnhold: false,
                    },
                },
            } as Record<string, Record<string, Partial<SearchTransaction>>>,
        });
    }

    API.write(
        'HoldRequest',
        {
            transactionID,
            comment,
            reportActionID: createdReportAction.reportActionID,
            commentReportActionID: createdReportActionComment.reportActionID,
        },
        {optimisticData, successData, failureData},
    );

    const currentReportID = getDisplayedReportID(reportID);
    notifyNewAction(currentReportID, userAccountID);
}

/**
 * Remove expense from HOLD
 */
function unholdRequest(transactionID: string, reportID: string, searchHash?: number) {
    const createdReportAction = buildOptimisticUnHoldReportAction();
    const transactionViolations = allTransactionViolations[`${ONYXKEYS.COLLECTION.TRANSACTION_VIOLATIONS}${transactionID}`];
    const transaction = allTransactions[`${ONYXKEYS.COLLECTION.TRANSACTION}${transactionID}`];
    const iouReport = allReports?.[`${ONYXKEYS.COLLECTION.REPORT}${transaction?.reportID}`];
    const report = allReports?.[`${ONYXKEYS.COLLECTION.REPORT}${reportID}`];

    const optimisticData: OnyxUpdate[] = [
        {
            onyxMethod: Onyx.METHOD.MERGE,
            key: `${ONYXKEYS.COLLECTION.REPORT_ACTIONS}${reportID}`,
            value: {
                [createdReportAction.reportActionID]: createdReportAction as ReportAction,
            },
        },
        {
            onyxMethod: Onyx.METHOD.MERGE,
            key: `${ONYXKEYS.COLLECTION.TRANSACTION}${transactionID}`,
            value: {
                pendingAction: CONST.RED_BRICK_ROAD_PENDING_ACTION.UPDATE,
                comment: {
                    hold: null,
                },
            },
        },
        {
            onyxMethod: Onyx.METHOD.SET,
            key: `${ONYXKEYS.COLLECTION.TRANSACTION_VIOLATIONS}${transactionID}`,
            value: transactionViolations?.filter((violation) => violation.name !== CONST.VIOLATIONS.HOLD) ?? [],
        },
        {
            onyxMethod: Onyx.METHOD.MERGE,
            key: `${ONYXKEYS.COLLECTION.REPORT}${reportID}`,
            value: {
                lastVisibleActionCreated: createdReportAction.created,
            },
        },
    ];

    if (iouReport && iouReport.currency === transaction?.currency) {
        const isExpenseReportLocal = isExpenseReport(iouReport);
        const coefficient = isExpenseReportLocal ? -1 : 1;
        const transactionAmount = getAmount(transaction, isExpenseReportLocal) * coefficient;
        optimisticData.push({
            onyxMethod: Onyx.METHOD.MERGE,
            key: `${ONYXKEYS.COLLECTION.REPORT}${iouReport.reportID}`,
            value: {
                unheldTotal: (iouReport.unheldTotal ?? 0) + transactionAmount,
                unheldNonReimbursableTotal: !transaction?.reimbursable ? (iouReport.unheldNonReimbursableTotal ?? 0) + transactionAmount : iouReport.unheldNonReimbursableTotal,
            },
        });
    }

    const successData: OnyxUpdate[] = [
        {
            onyxMethod: Onyx.METHOD.MERGE,
            key: `${ONYXKEYS.COLLECTION.TRANSACTION}${transactionID}`,
            value: {
                pendingAction: null,
                comment: {
                    hold: null,
                },
            },
        },
    ];

    const failureData: OnyxUpdate[] = [
        {
            onyxMethod: Onyx.METHOD.MERGE,
            key: `${ONYXKEYS.COLLECTION.REPORT_ACTIONS}${reportID}`,
            value: {
                [createdReportAction.reportActionID]: null,
            },
        },
        {
            onyxMethod: Onyx.METHOD.MERGE,
            key: `${ONYXKEYS.COLLECTION.TRANSACTION}${transactionID}`,
            value: {
                pendingAction: null,
                errors: getMicroSecondOnyxErrorWithTranslationKey('iou.error.genericUnholdExpenseFailureMessage'),
            },
        },
        {
            onyxMethod: Onyx.METHOD.SET,
            key: `${ONYXKEYS.COLLECTION.TRANSACTION_VIOLATIONS}${transactionID}`,
            value: transactionViolations ?? null,
        },
        {
            onyxMethod: Onyx.METHOD.MERGE,
            key: `${ONYXKEYS.COLLECTION.REPORT}${reportID}`,
            value: {
                lastVisibleActionCreated: report?.lastVisibleActionCreated,
            },
        },
    ];

    // If we are unholding from the search page, we optimistically update the snapshot data that search uses so that it is kept in sync
    if (searchHash) {
        optimisticData.push({
            onyxMethod: Onyx.METHOD.MERGE,
            key: `${ONYXKEYS.COLLECTION.SNAPSHOT}${searchHash}`,
            value: {
                data: {
                    [`${ONYXKEYS.COLLECTION.TRANSACTION}${transactionID}`]: {
                        canHold: true,
                        canUnhold: false,
                    },
                },
            } as Record<string, Record<string, Partial<SearchTransaction>>>,
        });
        failureData.push({
            onyxMethod: Onyx.METHOD.MERGE,
            key: `${ONYXKEYS.COLLECTION.SNAPSHOT}${searchHash}`,
            value: {
                data: {
                    [`${ONYXKEYS.COLLECTION.TRANSACTION}${transactionID}`]: {
                        canHold: false,
                        canUnhold: true,
                    },
                },
            } as Record<string, Record<string, Partial<SearchTransaction>>>,
        });
    }

    API.write(
        'UnHoldRequest',
        {
            transactionID,
            reportActionID: createdReportAction.reportActionID,
        },
        {optimisticData, successData, failureData},
    );

    const currentReportID = getDisplayedReportID(reportID);
    notifyNewAction(currentReportID, userAccountID);
}
// eslint-disable-next-line rulesdir/no-negated-variables
function navigateToStartStepIfScanFileCannotBeRead(
    receiptFilename: string | undefined,
    receiptPath: ReceiptSource | undefined,
    onSuccess: (file: File) => void,
    requestType: IOURequestType,
    iouType: IOUType,
    transactionID: string,
    reportID: string,
    receiptType: string | undefined,
) {
    if (!receiptFilename || !receiptPath) {
        return;
    }

    const onFailure = () => {
        setMoneyRequestReceipt(transactionID, '', '', true);
        if (requestType === CONST.IOU.REQUEST_TYPE.MANUAL) {
            Navigation.navigate(ROUTES.MONEY_REQUEST_STEP_SCAN.getRoute(CONST.IOU.ACTION.CREATE, iouType, transactionID, reportID, Navigation.getActiveRouteWithoutParams()));
            return;
        }
        navigateToStartMoneyRequestStep(requestType, iouType, transactionID, reportID);
    };
    readFileAsync(receiptPath.toString(), receiptFilename, onSuccess, onFailure, receiptType);
}

/** Save the preferred payment method for a policy */
function savePreferredPaymentMethod(policyID: string, paymentMethod: PaymentMethodType) {
    Onyx.merge(`${ONYXKEYS.NVP_LAST_PAYMENT_METHOD}`, {[policyID]: paymentMethod});
}

/** Get report policy id of IOU request */
function getIOURequestPolicyID(transaction: OnyxEntry<OnyxTypes.Transaction>, report: OnyxEntry<OnyxTypes.Report>): string | undefined {
    // Workspace sender will exist for invoices
    const workspaceSender = transaction?.participants?.find((participant) => participant.isSender);
    return workspaceSender?.policyID ?? report?.policyID;
}

function getIOUActionForTransactions(transactionIDList: Array<string | undefined>, iouReportID: string | undefined): Array<ReportAction<typeof CONST.REPORT.ACTIONS.TYPE.IOU>> {
    return Object.values(allReportActions?.[`${ONYXKEYS.COLLECTION.REPORT_ACTIONS}${iouReportID}`] ?? {})?.filter(
        (reportAction): reportAction is ReportAction<typeof CONST.REPORT.ACTIONS.TYPE.IOU> => {
            if (!isMoneyRequestAction(reportAction)) {
                return false;
            }
            const message = getOriginalMessage(reportAction);
            if (!message?.IOUTransactionID) {
                return false;
            }
            return transactionIDList.includes(message.IOUTransactionID);
        },
    );
}

/** Merge several transactions into one by updating the fields of the one we want to keep and deleting the rest */
function mergeDuplicates(params: TransactionMergeParams) {
    const originalSelectedTransaction = allTransactions[`${ONYXKEYS.COLLECTION.TRANSACTION}${params.transactionID}`];

    const optimisticTransactionData: OnyxUpdate = {
        onyxMethod: Onyx.METHOD.MERGE,
        key: `${ONYXKEYS.COLLECTION.TRANSACTION}${params.transactionID}`,
        value: {
            ...originalSelectedTransaction,
            billable: params.billable,
            comment: {
                comment: params.comment,
            },
            category: params.category,
            created: params.created,
            currency: params.currency,
            modifiedMerchant: params.merchant,
            reimbursable: params.reimbursable,
            tag: params.tag,
        },
    };

    const failureTransactionData: OnyxUpdate = {
        onyxMethod: Onyx.METHOD.MERGE,
        key: `${ONYXKEYS.COLLECTION.TRANSACTION}${params.transactionID}`,
        // eslint-disable-next-line @typescript-eslint/non-nullable-type-assertion-style
        value: originalSelectedTransaction as OnyxTypes.Transaction,
    };

    const optimisticTransactionDuplicatesData: OnyxUpdate[] = params.transactionIDList.map((id) => ({
        onyxMethod: Onyx.METHOD.SET,
        key: `${ONYXKEYS.COLLECTION.TRANSACTION}${id}`,
        value: null,
    }));

    const failureTransactionDuplicatesData: OnyxUpdate[] = params.transactionIDList.map((id) => ({
        onyxMethod: Onyx.METHOD.MERGE,
        key: `${ONYXKEYS.COLLECTION.TRANSACTION}${id}`,
        // eslint-disable-next-line @typescript-eslint/non-nullable-type-assertion-style
        value: allTransactions[`${ONYXKEYS.COLLECTION.TRANSACTION}${id}`] as OnyxTypes.Transaction,
    }));

    const optimisticTransactionViolations: OnyxUpdate[] = [...params.transactionIDList, params.transactionID].map((id) => {
        const violations = allTransactionViolations[`${ONYXKEYS.COLLECTION.TRANSACTION_VIOLATIONS}${id}`] ?? [];
        return {
            onyxMethod: Onyx.METHOD.MERGE,
            key: `${ONYXKEYS.COLLECTION.TRANSACTION_VIOLATIONS}${id}`,
            value: violations.filter((violation) => violation.name !== CONST.VIOLATIONS.DUPLICATED_TRANSACTION),
        };
    });

    const failureTransactionViolations: OnyxUpdate[] = [...params.transactionIDList, params.transactionID].map((id) => {
        const violations = allTransactionViolations[`${ONYXKEYS.COLLECTION.TRANSACTION_VIOLATIONS}${id}`] ?? [];
        return {
            onyxMethod: Onyx.METHOD.MERGE,
            key: `${ONYXKEYS.COLLECTION.TRANSACTION_VIOLATIONS}${id}`,
            value: violations,
        };
    });

    const duplicateTransactionTotals = params.transactionIDList.reduce((total, id) => {
        const duplicateTransaction = allTransactions[`${ONYXKEYS.COLLECTION.TRANSACTION}${id}`];
        if (!duplicateTransaction) {
            return total;
        }
        return total + duplicateTransaction.amount;
    }, 0);

    const expenseReport = allReports?.[`${ONYXKEYS.COLLECTION.REPORT}${params.reportID}`];
    const expenseReportOptimisticData: OnyxUpdate = {
        onyxMethod: Onyx.METHOD.MERGE,
        key: `${ONYXKEYS.COLLECTION.REPORT}${params.reportID}`,
        value: {
            total: (expenseReport?.total ?? 0) - duplicateTransactionTotals,
        },
    };
    const expenseReportFailureData: OnyxUpdate = {
        onyxMethod: Onyx.METHOD.MERGE,
        key: `${ONYXKEYS.COLLECTION.REPORT}${params.reportID}`,
        value: {
            total: expenseReport?.total,
        },
    };

    const iouActionsToDelete = params.reportID ? getIOUActionForTransactions(params.transactionIDList, params.reportID) : [];

    const deletedTime = DateUtils.getDBTime();
    const expenseReportActionsOptimisticData: OnyxUpdate = {
        onyxMethod: Onyx.METHOD.MERGE,
        key: `${ONYXKEYS.COLLECTION.REPORT_ACTIONS}${params.reportID}`,
        value: iouActionsToDelete.reduce<Record<string, PartialDeep<ReportAction<typeof CONST.REPORT.ACTIONS.TYPE.IOU>>>>((val, reportAction) => {
            const firstMessage = Array.isArray(reportAction.message) ? reportAction.message.at(0) : null;
            // eslint-disable-next-line no-param-reassign
            val[reportAction.reportActionID] = {
                originalMessage: {
                    deleted: deletedTime,
                },
                ...(firstMessage && {
                    message: [
                        {
                            ...firstMessage,
                            deleted: deletedTime,
                        },
                        ...(Array.isArray(reportAction.message) ? reportAction.message.slice(1) : []),
                    ],
                }),
                ...(!Array.isArray(reportAction.message) && {
                    message: {
                        deleted: deletedTime,
                    },
                }),
            };
            return val;
        }, {}),
    };
    const expenseReportActionsFailureData: OnyxUpdate = {
        onyxMethod: Onyx.METHOD.MERGE,
        key: `${ONYXKEYS.COLLECTION.REPORT_ACTIONS}${params.reportID}`,
        value: iouActionsToDelete.reduce<Record<string, NullishDeep<PartialDeep<ReportAction<typeof CONST.REPORT.ACTIONS.TYPE.IOU>>>>>((val, reportAction) => {
            // eslint-disable-next-line no-param-reassign
            val[reportAction.reportActionID] = {
                originalMessage: {
                    deleted: null,
                },
                message: reportAction.message,
            };
            return val;
        }, {}),
    };

    const optimisticData: OnyxUpdate[] = [];
    const failureData: OnyxUpdate[] = [];

    optimisticData.push(
        optimisticTransactionData,
        ...optimisticTransactionDuplicatesData,
        ...optimisticTransactionViolations,
        expenseReportOptimisticData,
        expenseReportActionsOptimisticData,
    );
    failureData.push(failureTransactionData, ...failureTransactionDuplicatesData, ...failureTransactionViolations, expenseReportFailureData, expenseReportActionsFailureData);

    API.write(WRITE_COMMANDS.TRANSACTION_MERGE, params, {optimisticData, failureData});
}

function updateLastLocationPermissionPrompt() {
    Onyx.set(ONYXKEYS.NVP_LAST_LOCATION_PERMISSION_PROMPT, new Date().toISOString());
}

/** Instead of merging the duplicates, it updates the transaction we want to keep and puts the others on hold without deleting them */
function resolveDuplicates(params: TransactionMergeParams) {
    if (!params.transactionID) {
        return;
    }

    const originalSelectedTransaction = allTransactions[`${ONYXKEYS.COLLECTION.TRANSACTION}${params.transactionID}`];

    const optimisticTransactionData: OnyxUpdate = {
        onyxMethod: Onyx.METHOD.MERGE,
        key: `${ONYXKEYS.COLLECTION.TRANSACTION}${params.transactionID}`,
        value: {
            ...originalSelectedTransaction,
            billable: params.billable,
            comment: {
                comment: params.comment,
            },
            category: params.category,
            created: params.created,
            currency: params.currency,
            modifiedMerchant: params.merchant,
            reimbursable: params.reimbursable,
            tag: params.tag,
        },
    };

    const failureTransactionData: OnyxUpdate = {
        onyxMethod: Onyx.METHOD.MERGE,
        key: `${ONYXKEYS.COLLECTION.TRANSACTION}${params.transactionID}`,
        // eslint-disable-next-line @typescript-eslint/non-nullable-type-assertion-style
        value: originalSelectedTransaction as OnyxTypes.Transaction,
    };

    const optimisticTransactionViolations: OnyxUpdate[] = [...params.transactionIDList, params.transactionID].map((id) => {
        const violations = allTransactionViolations[`${ONYXKEYS.COLLECTION.TRANSACTION_VIOLATIONS}${id}`] ?? [];
        const newViolation = {name: CONST.VIOLATIONS.HOLD, type: CONST.VIOLATION_TYPES.VIOLATION};
        const updatedViolations = id === params.transactionID ? violations : [...violations, newViolation];
        return {
            onyxMethod: Onyx.METHOD.MERGE,
            key: `${ONYXKEYS.COLLECTION.TRANSACTION_VIOLATIONS}${id}`,
            value: updatedViolations.filter((violation) => violation.name !== CONST.VIOLATIONS.DUPLICATED_TRANSACTION),
        };
    });

    const failureTransactionViolations: OnyxUpdate[] = [...params.transactionIDList, params.transactionID].map((id) => {
        const violations = allTransactionViolations[`${ONYXKEYS.COLLECTION.TRANSACTION_VIOLATIONS}${id}`] ?? [];
        return {
            onyxMethod: Onyx.METHOD.MERGE,
            key: `${ONYXKEYS.COLLECTION.TRANSACTION_VIOLATIONS}${id}`,
            value: violations,
        };
    });

    const iouActionList = params.reportID ? getIOUActionForTransactions(params.transactionIDList, params.reportID) : [];
    const orderedTransactionIDList = iouActionList
        .map((action) => {
            const message = getOriginalMessage(action);
            return message?.IOUTransactionID;
        })
        .filter((id): id is string => !!id);

    const optimisticHoldActions: OnyxUpdate[] = [];
    const failureHoldActions: OnyxUpdate[] = [];
    const reportActionIDList: string[] = [];
    const optimisticHoldTransactionActions: OnyxUpdate[] = [];
    const failureHoldTransactionActions: OnyxUpdate[] = [];
    iouActionList.forEach((action) => {
        const transactionThreadReportID = action?.childReportID;
        const createdReportAction = buildOptimisticHoldReportAction();
        reportActionIDList.push(createdReportAction.reportActionID);
        const transactionID = isMoneyRequestAction(action) ? getOriginalMessage(action)?.IOUTransactionID ?? CONST.DEFAULT_NUMBER_ID : CONST.DEFAULT_NUMBER_ID;
        optimisticHoldTransactionActions.push({
            onyxMethod: Onyx.METHOD.MERGE,
            key: `${ONYXKEYS.COLLECTION.TRANSACTION}${transactionID}`,
            value: {
                comment: {
                    hold: createdReportAction.reportActionID,
                },
            },
        });
        failureHoldTransactionActions.push({
            onyxMethod: Onyx.METHOD.MERGE,
            key: `${ONYXKEYS.COLLECTION.TRANSACTION}${transactionID}`,
            value: {
                comment: {
                    hold: null,
                },
            },
        });
        optimisticHoldActions.push({
            onyxMethod: Onyx.METHOD.MERGE,
            key: `${ONYXKEYS.COLLECTION.REPORT_ACTIONS}${transactionThreadReportID}`,
            value: {
                [createdReportAction.reportActionID]: createdReportAction,
            },
        });
        failureHoldActions.push({
            onyxMethod: Onyx.METHOD.MERGE,
            key: `${ONYXKEYS.COLLECTION.REPORT_ACTIONS}${transactionThreadReportID}`,
            value: {
                [createdReportAction.reportActionID]: {
                    errors: getMicroSecondOnyxErrorWithTranslationKey('iou.error.genericHoldExpenseFailureMessage'),
                },
            },
        });
    });

    const transactionThreadReportID = params.reportID ? getIOUActionForTransactions([params.transactionID], params.reportID).at(0)?.childReportID : undefined;
    const optimisticReportAction = buildOptimisticDismissedViolationReportAction({
        reason: 'manual',
        violationName: CONST.VIOLATIONS.DUPLICATED_TRANSACTION,
    });

    const optimisticReportActionData: OnyxUpdate = {
        onyxMethod: Onyx.METHOD.MERGE,
        key: `${ONYXKEYS.COLLECTION.REPORT_ACTIONS}${transactionThreadReportID}`,
        value: {
            [optimisticReportAction.reportActionID]: optimisticReportAction,
        },
    };

    const failureReportActionData: OnyxUpdate = {
        onyxMethod: Onyx.METHOD.MERGE,
        key: `${ONYXKEYS.COLLECTION.REPORT_ACTIONS}${transactionThreadReportID}`,
        value: {
            [optimisticReportAction.reportActionID]: null,
        },
    };

    const optimisticData: OnyxUpdate[] = [];
    const failureData: OnyxUpdate[] = [];

    optimisticData.push(optimisticTransactionData, ...optimisticTransactionViolations, ...optimisticHoldActions, ...optimisticHoldTransactionActions, optimisticReportActionData);
    failureData.push(failureTransactionData, ...failureTransactionViolations, ...failureHoldActions, ...failureHoldTransactionActions, failureReportActionData);
    const {reportID, transactionIDList, receiptID, ...otherParams} = params;

    const parameters: ResolveDuplicatesParams = {
        ...otherParams,
        transactionID: params.transactionID,
        reportActionIDList,
        transactionIDList: orderedTransactionIDList,
        dismissedViolationReportActionID: optimisticReportAction.reportActionID,
    };

    API.write(WRITE_COMMANDS.RESOLVE_DUPLICATES, parameters, {optimisticData, failureData});
}

export {
    adjustRemainingSplitShares,
    getNextApproverAccountID,
    approveMoneyRequest,
    canApproveIOU,
    cancelPayment,
    canIOUBePaid,
    cleanUpMoneyRequest,
    clearMoneyRequest,
    completeSplitBill,
    createDistanceRequest,
    createDraftTransaction,
    deleteMoneyRequest,
    deleteTrackExpense,
    detachReceipt,
    dismissHoldUseExplanation,
    getIOURequestPolicyID,
    initMoneyRequest,
    navigateToStartStepIfScanFileCannotBeRead,
    completePaymentOnboarding,
    payInvoice,
    payMoneyRequest,
    putOnHold,
    replaceReceipt,
    requestMoney,
    resetSplitShares,
    savePreferredPaymentMethod,
    sendInvoice,
    sendMoneyElsewhere,
    sendMoneyWithWallet,
    setCustomUnitRateID,
    setCustomUnitID,
    removeSubrate,
    addSubrate,
    updateSubrate,
    clearSubrates,
    setDraftSplitTransaction,
    setIndividualShare,
    setMoneyRequestAmount,
    setMoneyRequestAttendees,
    setMoneyRequestBillable,
    setMoneyRequestCategory,
    setMoneyRequestCreated,
    setMoneyRequestDateAttribute,
    setMoneyRequestCurrency,
    setMoneyRequestDescription,
    setMoneyRequestDistanceRate,
    setMoneyRequestMerchant,
    setMoneyRequestParticipants,
    setMoneyRequestParticipantsFromReport,
    setMoneyRequestPendingFields,
    setMoneyRequestReceipt,
    setMoneyRequestTag,
    setMoneyRequestTaxAmount,
    setMoneyRequestTaxRate,
    setSplitPayer,
    setSplitShares,
    splitBill,
    splitBillAndOpenReport,
    startMoneyRequest,
    startSplitBill,
    submitReport,
    trackExpense,
    unapproveExpenseReport,
    unholdRequest,
    updateMoneyRequestAttendees,
    updateMoneyRequestAmountAndCurrency,
    updateMoneyRequestBillable,
    updateMoneyRequestCategory,
    updateMoneyRequestDate,
    updateMoneyRequestDescription,
    updateMoneyRequestDistance,
    updateMoneyRequestDistanceRate,
    updateMoneyRequestMerchant,
    updateMoneyRequestTag,
    updateMoneyRequestTaxAmount,
    updateMoneyRequestTaxRate,
    mergeDuplicates,
    updateLastLocationPermissionPrompt,
    resolveDuplicates,
    getIOUReportActionToApproveOrPay,
    getNavigationUrlOnMoneyRequestDelete,
    getNavigationUrlAfterTrackExpenseDelete,
    canSubmitReport,
    submitPerDiemExpense,
};
export type {GPSPoint as GpsPoint, IOURequestType};<|MERGE_RESOLUTION|>--- conflicted
+++ resolved
@@ -209,13 +209,8 @@
     actionableWhisperReportActionIDParam?: string;
     onyxData: OnyxData;
 };
-<<<<<<< HEAD
-type CategorizeTrackedExpenseTransactionParams = {
+type TrackedExpenseTransactionParams = {
     transactionID: string | undefined;
-=======
-type TrackedExpenseTransactionParams = {
-    transactionID: string;
->>>>>>> f28696a2
     amount: number;
     currency: string;
     comment: string;
@@ -228,25 +223,14 @@
     billable?: boolean;
     receipt?: Receipt;
 };
-<<<<<<< HEAD
-type CategorizeTrackedExpensePolicyParams = {
+type TrackedExpensePolicyParams = {
     policyID: string | undefined;
-    isDraftPolicy: boolean;
+    isDraftPolicy?: boolean;
 };
-type CategorizeTrackedExpenseReportInformation = {
+type TrackedExpenseReportInformation = {
     moneyRequestPreviewReportActionID: string | undefined;
     moneyRequestReportID: string | undefined;
     moneyRequestCreatedReportActionID: string | undefined;
-=======
-type TrackedExpensePolicyParams = {
-    policyID: string;
-    isDraftPolicy?: boolean;
-};
-type TrackedExpenseReportInformation = {
-    moneyRequestPreviewReportActionID: string;
-    moneyRequestReportID: string;
-    moneyRequestCreatedReportActionID: string;
->>>>>>> f28696a2
     actionableWhisperReportActionID: string;
     linkedTrackedExpenseReportAction: OnyxTypes.ReportAction;
     linkedTrackedExpenseReportID: string;
@@ -4198,36 +4182,8 @@
     }
 }
 
-<<<<<<< HEAD
-function shareTrackedExpense(
-    policyID: string | undefined,
-    transactionID: string | undefined,
-    moneyRequestPreviewReportActionID: string | undefined,
-    moneyRequestReportID: string | undefined,
-    moneyRequestCreatedReportActionID: string | undefined,
-    actionableWhisperReportActionID: string,
-    linkedTrackedExpenseReportAction: OnyxTypes.ReportAction,
-    linkedTrackedExpenseReportID: string,
-    transactionThreadReportID: string | undefined,
-    reportPreviewReportActionID: string | undefined,
-    onyxData: OnyxData | undefined,
-    amount: number,
-    currency: string,
-    comment: string,
-    merchant: string,
-    created: string,
-    category?: string,
-    tag?: string,
-    taxCode = '',
-    taxAmount = 0,
-    billable?: boolean,
-    receipt?: Receipt,
-    createdWorkspaceParams?: CreateWorkspaceParams,
-) {
-=======
 function shareTrackedExpense(trackedExpenseParams: TrackedExpenseParams) {
     const {onyxData, reportInformation, transactionParams, policyParams, createdWorkspaceParams} = trackedExpenseParams;
->>>>>>> f28696a2
     const {optimisticData, successData, failureData} = onyxData ?? {};
     const {transactionID} = transactionParams;
     const {
@@ -4635,13 +4591,8 @@
             if (!linkedTrackedExpenseReportAction || !actionableWhisperReportActionID || !linkedTrackedExpenseReportID) {
                 return;
             }
-<<<<<<< HEAD
-            const transactionParams: CategorizeTrackedExpenseTransactionParams = {
+            const transactionParams: TrackedExpenseTransactionParams = {
                 transactionID: transaction?.transactionID,
-=======
-            const transactionParams: TrackedExpenseTransactionParams = {
-                transactionID: transaction?.transactionID ?? '-1',
->>>>>>> f28696a2
                 amount,
                 currency,
                 comment,
@@ -4654,25 +4605,14 @@
                 billable,
                 receipt: trackedReceipt instanceof Blob ? trackedReceipt : undefined,
             };
-<<<<<<< HEAD
-            const policyParams: CategorizeTrackedExpensePolicyParams = {
+            const policyParams: TrackedExpensePolicyParams = {
                 policyID: chatReport?.policyID,
                 isDraftPolicy,
             };
-            const reportInformation: CategorizeTrackedExpenseReportInformation = {
+            const reportInformation: TrackedExpenseReportInformation = {
                 moneyRequestPreviewReportActionID: iouAction?.reportActionID,
                 moneyRequestReportID: iouReport?.reportID,
                 moneyRequestCreatedReportActionID: createdIOUReportActionID,
-=======
-            const policyParams: TrackedExpensePolicyParams = {
-                policyID: chatReport?.policyID ?? '-1',
-                isDraftPolicy,
-            };
-            const reportInformation: TrackedExpenseReportInformation = {
-                moneyRequestPreviewReportActionID: iouAction?.reportActionID ?? '-1',
-                moneyRequestReportID: iouReport?.reportID ?? '-1',
-                moneyRequestCreatedReportActionID: createdIOUReportActionID ?? '-1',
->>>>>>> f28696a2
                 actionableWhisperReportActionID,
                 linkedTrackedExpenseReportAction,
                 linkedTrackedExpenseReportID,
@@ -4694,23 +4634,8 @@
             if (!linkedTrackedExpenseReportAction || !actionableWhisperReportActionID || !linkedTrackedExpenseReportID) {
                 return;
             }
-<<<<<<< HEAD
-            shareTrackedExpense(
-                chatReport?.policyID,
-                transaction?.transactionID,
-                iouAction?.reportActionID,
-                iouReport?.reportID,
-                createdIOUReportActionID,
-                actionableWhisperReportActionID,
-                linkedTrackedExpenseReportAction,
-                linkedTrackedExpenseReportID,
-                transactionThreadReportID,
-                reportPreviewAction?.reportActionID,
-                onyxData,
-=======
             const transactionParams = {
                 transactionID: transaction?.transactionID ?? '-1',
->>>>>>> f28696a2
                 amount,
                 currency,
                 comment,
