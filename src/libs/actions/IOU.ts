--- conflicted
+++ resolved
@@ -6833,13 +6833,7 @@
     const isApproved = ReportUtils.isReportApproved(iouReport);
     const iouSettled = ReportUtils.isSettled(iouReport?.reportID);
     const reportNameValuePairs = chatReportRNVP ?? ReportUtils.getReportNameValuePairs(iouReport?.reportID);
-<<<<<<< HEAD
     const isArchivedExpenseReport = ReportUtils.isArchivedReport(iouReport, reportNameValuePairs);
-    const allViolations = violations ?? allTransactionViolations;
-    const hasNonHoldViolation = ReportUtils.hasNonHoldViolation(iouReport?.reportID ?? '-1', allViolations);
-=======
-    const isArchivedReport = ReportUtils.isArchivedRoom(iouReport, reportNameValuePairs);
->>>>>>> 64829131
     let isTransactionBeingScanned = false;
     const reportTransactions = TransactionUtils.getAllReportTransactions(iouReport?.reportID);
     for (const transaction of reportTransactions) {
@@ -6852,11 +6846,7 @@
         }
     }
 
-<<<<<<< HEAD
-    return isCurrentUserManager && !isOpenExpenseReport && !isApproved && !iouSettled && !isArchivedExpenseReport && !isTransactionBeingScanned && !hasNonHoldViolation;
-=======
-    return isCurrentUserManager && !isOpenExpenseReport && !isApproved && !iouSettled && !isArchivedReport && !isTransactionBeingScanned;
->>>>>>> 64829131
+    return isCurrentUserManager && !isOpenExpenseReport && !isApproved && !iouSettled && !isArchivedExpenseReport && !isTransactionBeingScanned;
 }
 
 function canIOUBePaid(
