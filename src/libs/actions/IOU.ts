import {format} from 'date-fns';
import {fastMerge, Str} from 'expensify-common';
import type {NullishDeep, OnyxCollection, OnyxEntry, OnyxInputValue, OnyxUpdate} from 'react-native-onyx';
import Onyx from 'react-native-onyx';
import type {PartialDeep, SetRequired, ValueOf} from 'type-fest';
import ReceiptGeneric from '@assets/images/receipt-generic.png';
import * as API from '@libs/API';
import type {
    ApproveMoneyRequestParams,
    CompleteSplitBillParams,
    CreateDistanceRequestParams,
    CreateWorkspaceParams,
    DeleteMoneyRequestParams,
    DetachReceiptParams,
    PayInvoiceParams,
    PayMoneyRequestParams,
    ReplaceReceiptParams,
    RequestMoneyParams,
    ResolveDuplicatesParams,
    SendInvoiceParams,
    SendMoneyParams,
    SetNameValuePairParams,
    SplitBillParams,
    StartSplitBillParams,
    SubmitReportParams,
    TrackExpenseParams,
    TransactionMergeParams,
    UnapproveExpenseReportParams,
    UpdateMoneyRequestParams,
} from '@libs/API/parameters';
import {WRITE_COMMANDS} from '@libs/API/types';
import * as CurrencyUtils from '@libs/CurrencyUtils';
import DateUtils from '@libs/DateUtils';
import DistanceRequestUtils from '@libs/DistanceRequestUtils';
import * as ErrorUtils from '@libs/ErrorUtils';
import * as FileUtils from '@libs/fileDownload/FileUtils';
import GoogleTagManager from '@libs/GoogleTagManager';
import * as IOUUtils from '@libs/IOUUtils';
import * as LocalePhoneNumber from '@libs/LocalePhoneNumber';
import * as Localize from '@libs/Localize';
import isSearchTopmostCentralPane from '@libs/Navigation/isSearchTopmostCentralPane';
import Navigation from '@libs/Navigation/Navigation';
import * as NextStepUtils from '@libs/NextStepUtils';
import {rand64} from '@libs/NumberUtils';
import * as OptionsListUtils from '@libs/OptionsListUtils';
import * as PersonalDetailsUtils from '@libs/PersonalDetailsUtils';
import * as PhoneNumber from '@libs/PhoneNumber';
import * as PolicyUtils from '@libs/PolicyUtils';
import * as ReportActionsUtils from '@libs/ReportActionsUtils';
import * as ReportConnection from '@libs/ReportConnection';
import type {OptimisticChatReport, OptimisticCreatedReportAction, OptimisticIOUReportAction, TransactionDetails} from '@libs/ReportUtils';
import * as ReportUtils from '@libs/ReportUtils';
import * as SessionUtils from '@libs/SessionUtils';
import * as SubscriptionUtils from '@libs/SubscriptionUtils';
import * as TransactionUtils from '@libs/TransactionUtils';
import {getCurrency, getTransaction} from '@libs/TransactionUtils';
import ViolationsUtils from '@libs/Violations/ViolationsUtils';
import type {IOUAction, IOUType} from '@src/CONST';
import CONST from '@src/CONST';
import ONYXKEYS from '@src/ONYXKEYS';
import ROUTES from '@src/ROUTES';
import type * as OnyxTypes from '@src/types/onyx';
import type {Attendee, Participant, Split} from '@src/types/onyx/IOU';
import type {ErrorFields, Errors} from '@src/types/onyx/OnyxCommon';
import type {PaymentMethodType} from '@src/types/onyx/OriginalMessage';
import type ReportAction from '@src/types/onyx/ReportAction';
import type {OnyxData} from '@src/types/onyx/Request';
import type {SearchTransaction} from '@src/types/onyx/SearchResults';
import type {Comment, Receipt, ReceiptSource, Routes, SplitShares, TransactionChanges, WaypointCollection} from '@src/types/onyx/Transaction';
import {isEmptyObject} from '@src/types/utils/EmptyObject';
import * as CachedPDFPaths from './CachedPDFPaths';
import * as Category from './Policy/Category';
import * as Policy from './Policy/Policy';
import * as Tag from './Policy/Tag';
import * as Report from './Report';
import {getRecentWaypoints, sanitizeRecentWaypoints} from './Transaction';

type IOURequestType = ValueOf<typeof CONST.IOU.REQUEST_TYPE>;

type OneOnOneIOUReport = OnyxTypes.Report | undefined | null;

type MoneyRequestInformation = {
    payerAccountID: number;
    payerEmail: string;
    iouReport: OnyxTypes.Report;
    chatReport: OnyxTypes.Report;
    transaction: OnyxTypes.Transaction;
    iouAction: OptimisticIOUReportAction;
    createdChatReportActionID: string;
    createdIOUReportActionID: string;
    reportPreviewAction: OnyxTypes.ReportAction;
    transactionThreadReportID: string;
    createdReportActionIDForThread: string;
    onyxData: OnyxData;
};

type TrackExpenseInformation = {
    createdWorkspaceParams?: CreateWorkspaceParams;
    iouReport?: OnyxTypes.Report;
    chatReport: OnyxTypes.Report;
    transaction: OnyxTypes.Transaction;
    iouAction: OptimisticIOUReportAction;
    createdChatReportActionID: string;
    createdIOUReportActionID?: string;
    reportPreviewAction?: OnyxTypes.ReportAction;
    transactionThreadReportID: string;
    createdReportActionIDForThread: string;
    actionableWhisperReportActionIDParam?: string;
    onyxData: OnyxData;
};

type SendInvoiceInformation = {
    senderWorkspaceID: string;
    receiver: Partial<OnyxTypes.PersonalDetails>;
    invoiceRoom: OnyxTypes.Report;
    createdChatReportActionID: string;
    invoiceReportID: string;
    reportPreviewReportActionID: string;
    transactionID: string;
    transactionThreadReportID: string;
    createdIOUReportActionID: string;
    createdReportActionIDForThread: string;
    reportActionID: string;
    onyxData: OnyxData;
};

type SplitData = {
    chatReportID: string;
    transactionID: string;
    reportActionID: string;
    policyID?: string;
    createdReportActionID?: string;
    chatType?: string;
};

type SplitsAndOnyxData = {
    splitData: SplitData;
    splits: Split[];
    onyxData: OnyxData;
};

type UpdateMoneyRequestData = {
    params: UpdateMoneyRequestParams;
    onyxData: OnyxData;
};

type PayMoneyRequestData = {
    params: PayMoneyRequestParams & Partial<PayInvoiceParams>;
    optimisticData: OnyxUpdate[];
    successData: OnyxUpdate[];
    failureData: OnyxUpdate[];
};

type SendMoneyParamsData = {
    params: SendMoneyParams;
    optimisticData: OnyxUpdate[];
    successData: OnyxUpdate[];
    failureData: OnyxUpdate[];
};

type GPSPoint = {
    lat: number;
    long: number;
};

let allPersonalDetails: OnyxTypes.PersonalDetailsList = {};
Onyx.connect({
    key: ONYXKEYS.PERSONAL_DETAILS_LIST,
    callback: (value) => {
        allPersonalDetails = value ?? {};
    },
});

let allTransactions: NonNullable<OnyxCollection<OnyxTypes.Transaction>> = {};
Onyx.connect({
    key: ONYXKEYS.COLLECTION.TRANSACTION,
    waitForCollectionCallback: true,
    callback: (value) => {
        if (!value) {
            allTransactions = {};
            return;
        }

        allTransactions = value;
    },
});

let allTransactionDrafts: NonNullable<OnyxCollection<OnyxTypes.Transaction>> = {};
Onyx.connect({
    key: ONYXKEYS.COLLECTION.TRANSACTION_DRAFT,
    waitForCollectionCallback: true,
    callback: (value) => {
        allTransactionDrafts = value ?? {};
    },
});

let allTransactionViolations: NonNullable<OnyxCollection<OnyxTypes.TransactionViolations>> = {};
Onyx.connect({
    key: ONYXKEYS.COLLECTION.TRANSACTION_VIOLATIONS,
    waitForCollectionCallback: true,
    callback: (value) => {
        if (!value) {
            allTransactionViolations = {};
            return;
        }

        allTransactionViolations = value;
    },
});

let allDraftSplitTransactions: NonNullable<OnyxCollection<OnyxTypes.Transaction>> = {};
Onyx.connect({
    key: ONYXKEYS.COLLECTION.SPLIT_TRANSACTION_DRAFT,
    waitForCollectionCallback: true,
    callback: (value) => {
        allDraftSplitTransactions = value ?? {};
    },
});

let allNextSteps: NonNullable<OnyxCollection<OnyxTypes.ReportNextStep>> = {};
Onyx.connect({
    key: ONYXKEYS.COLLECTION.NEXT_STEP,
    waitForCollectionCallback: true,
    callback: (value) => {
        allNextSteps = value ?? {};
    },
});

let userAccountID = -1;
let currentUserEmail = '';
Onyx.connect({
    key: ONYXKEYS.SESSION,
    callback: (value) => {
        currentUserEmail = value?.email ?? '';
        userAccountID = value?.accountID ?? -1;
    },
});

let currentUserPersonalDetails: OnyxEntry<OnyxTypes.PersonalDetails>;
Onyx.connect({
    key: ONYXKEYS.PERSONAL_DETAILS_LIST,
    callback: (value) => {
        currentUserPersonalDetails = value?.[userAccountID] ?? undefined;
    },
});

let currentDate: OnyxEntry<string> = '';
Onyx.connect({
    key: ONYXKEYS.CURRENT_DATE,
    callback: (value) => {
        currentDate = value;
    },
});

let quickAction: OnyxEntry<OnyxTypes.QuickAction> = {};
Onyx.connect({
    key: ONYXKEYS.NVP_QUICK_ACTION_GLOBAL_CREATE,
    callback: (value) => {
        quickAction = value;
    },
});

let allReportActions: OnyxCollection<OnyxTypes.ReportActions>;
Onyx.connect({
    key: ONYXKEYS.COLLECTION.REPORT_ACTIONS,
    waitForCollectionCallback: true,
    callback: (actions) => {
        if (!actions) {
            return;
        }
        allReportActions = actions;
    },
});

let activePolicyID: OnyxEntry<string>;
Onyx.connect({
    key: ONYXKEYS.NVP_ACTIVE_POLICY_ID,
    callback: (value) => (activePolicyID = value),
});

let introSelected: OnyxEntry<OnyxTypes.IntroSelected>;
Onyx.connect({
    key: ONYXKEYS.NVP_INTRO_SELECTED,
    callback: (value) => (introSelected = value),
});

let personalDetailsList: OnyxEntry<OnyxTypes.PersonalDetailsList>;
Onyx.connect({
    key: ONYXKEYS.PERSONAL_DETAILS_LIST,
    callback: (value) => (personalDetailsList = value),
});

/**
 * Find the report preview action from given chat report and iou report
 */
function getReportPreviewAction(chatReportID: string, iouReportID: string): OnyxInputValue<ReportAction<typeof CONST.REPORT.ACTIONS.TYPE.REPORT_PREVIEW>> {
    const reportActions = allReportActions?.[`${ONYXKEYS.COLLECTION.REPORT_ACTIONS}${chatReportID}`] ?? {};

    // Find the report preview action from the chat report
    return (
        Object.values(reportActions).find(
            (reportAction): reportAction is ReportAction<typeof CONST.REPORT.ACTIONS.TYPE.REPORT_PREVIEW> =>
                reportAction && ReportActionsUtils.isReportPreviewAction(reportAction) && ReportActionsUtils.getOriginalMessage(reportAction)?.linkedReportID === iouReportID,
        ) ?? null
    );
}

/**
 * Initialize expense info
 * @param reportID to attach the transaction to
 * @param policy
 * @param isFromGlobalCreate
 * @param iouRequestType one of manual/scan/distance
 */
function initMoneyRequest(
    reportID: string,
    policy: OnyxEntry<OnyxTypes.Policy>,
    isFromGlobalCreate: boolean,
    currentIouRequestType: IOURequestType | undefined,
    newIouRequestType: IOURequestType,
) {
    // Generate a brand new transactionID
    const newTransactionID = CONST.IOU.OPTIMISTIC_TRANSACTION_ID;
    const currency = policy?.outputCurrency ?? currentUserPersonalDetails?.localCurrencyCode ?? CONST.CURRENCY.USD;
    // Disabling this line since currentDate can be an empty string
    // eslint-disable-next-line @typescript-eslint/prefer-nullish-coalescing
    const created = currentDate || format(new Date(), 'yyyy-MM-dd');

    // in case we have to re-init money request, but the IOU request type is the same with the old draft transaction,
    // we should keep most of the existing data by using the ONYX MERGE operation
    if (currentIouRequestType === newIouRequestType) {
        // so, we just need to update the reportID, isFromGlobalCreate, created, currency
        Onyx.merge(`${ONYXKEYS.COLLECTION.TRANSACTION_DRAFT}${newTransactionID}`, {
            reportID,
            isFromGlobalCreate,
            created,
            currency,
            transactionID: newTransactionID,
        });
        return;
    }

    const comment: Comment = {};

    // Add initial empty waypoints when starting a distance expense
    if (newIouRequestType === CONST.IOU.REQUEST_TYPE.DISTANCE) {
        comment.waypoints = {
            waypoint0: {keyForList: 'start_waypoint'},
            waypoint1: {keyForList: 'stop_waypoint'},
        };
        if (!isFromGlobalCreate) {
            const customUnitRateID = DistanceRequestUtils.getCustomUnitRateID(reportID);
            comment.customUnit = {customUnitRateID};
        }
    }

    // Store the transaction in Onyx and mark it as not saved so it can be cleaned up later
    // Use set() here so that there is no way that data will be leaked between objects when it gets reset
    Onyx.set(`${ONYXKEYS.COLLECTION.TRANSACTION_DRAFT}${newTransactionID}`, {
        amount: 0,
        attendees: IOUUtils.formatCurrentUserToAttendee(currentUserPersonalDetails, reportID),
        comment,
        created,
        currency,
        iouRequestType: newIouRequestType,
        reportID,
        transactionID: newTransactionID,
        isFromGlobalCreate,
        merchant: CONST.TRANSACTION.PARTIAL_TRANSACTION_MERCHANT,
        splitPayerAccountIDs: currentUserPersonalDetails ? [currentUserPersonalDetails.accountID] : undefined,
    });
}

function createDraftTransaction(transaction: OnyxTypes.Transaction) {
    if (!transaction) {
        return;
    }

    const newTransaction = {
        ...transaction,
    };

    Onyx.set(`${ONYXKEYS.COLLECTION.TRANSACTION_DRAFT}${transaction.transactionID}`, newTransaction);
}

function clearMoneyRequest(transactionID: string, skipConfirmation = false) {
    Onyx.set(`${ONYXKEYS.COLLECTION.SKIP_CONFIRMATION}${transactionID}`, skipConfirmation);
    Onyx.set(`${ONYXKEYS.COLLECTION.TRANSACTION_DRAFT}${transactionID}`, null);
}

function startMoneyRequest(iouType: ValueOf<typeof CONST.IOU.TYPE>, reportID: string, requestType?: IOURequestType, skipConfirmation = false) {
    clearMoneyRequest(CONST.IOU.OPTIMISTIC_TRANSACTION_ID, skipConfirmation);
    switch (requestType) {
        case CONST.IOU.REQUEST_TYPE.MANUAL:
            Navigation.navigate(ROUTES.MONEY_REQUEST_CREATE_TAB_MANUAL.getRoute(CONST.IOU.ACTION.CREATE, iouType, CONST.IOU.OPTIMISTIC_TRANSACTION_ID, reportID));
            return;
        case CONST.IOU.REQUEST_TYPE.SCAN:
            Navigation.navigate(ROUTES.MONEY_REQUEST_CREATE_TAB_SCAN.getRoute(CONST.IOU.ACTION.CREATE, iouType, CONST.IOU.OPTIMISTIC_TRANSACTION_ID, reportID));
            return;
        case CONST.IOU.REQUEST_TYPE.DISTANCE:
            Navigation.navigate(ROUTES.MONEY_REQUEST_CREATE_TAB_DISTANCE.getRoute(CONST.IOU.ACTION.CREATE, iouType, CONST.IOU.OPTIMISTIC_TRANSACTION_ID, reportID));
            return;
        default:
            Navigation.navigate(ROUTES.MONEY_REQUEST_CREATE.getRoute(CONST.IOU.ACTION.CREATE, iouType, CONST.IOU.OPTIMISTIC_TRANSACTION_ID, reportID));
    }
}

function setMoneyRequestAmount(transactionID: string, amount: number, currency: string, shouldShowOriginalAmount = false) {
    Onyx.merge(`${ONYXKEYS.COLLECTION.TRANSACTION_DRAFT}${transactionID}`, {amount, currency, shouldShowOriginalAmount});
}

function setMoneyRequestCreated(transactionID: string, created: string, isDraft: boolean) {
    Onyx.merge(`${isDraft ? ONYXKEYS.COLLECTION.TRANSACTION_DRAFT : ONYXKEYS.COLLECTION.TRANSACTION}${transactionID}`, {created});
}

function setMoneyRequestCurrency(transactionID: string, currency: string, isEditing = false) {
    const fieldToUpdate = isEditing ? 'modifiedCurrency' : 'currency';
    Onyx.merge(`${ONYXKEYS.COLLECTION.TRANSACTION_DRAFT}${transactionID}`, {[fieldToUpdate]: currency});
}

function setMoneyRequestDescription(transactionID: string, comment: string, isDraft: boolean) {
    Onyx.merge(`${isDraft ? ONYXKEYS.COLLECTION.TRANSACTION_DRAFT : ONYXKEYS.COLLECTION.TRANSACTION}${transactionID}`, {comment: {comment: comment.trim()}});
}

function setMoneyRequestMerchant(transactionID: string, merchant: string, isDraft: boolean) {
    Onyx.merge(`${isDraft ? ONYXKEYS.COLLECTION.TRANSACTION_DRAFT : ONYXKEYS.COLLECTION.TRANSACTION}${transactionID}`, {merchant});
}

function setMoneyRequestAttendees(transactionID: string, attendees: Attendee[], isDraft: boolean) {
    Onyx.merge(`${isDraft ? ONYXKEYS.COLLECTION.TRANSACTION_DRAFT : ONYXKEYS.COLLECTION.TRANSACTION}${transactionID}`, {attendees});
}

function setMoneyRequestPendingFields(transactionID: string, pendingFields: OnyxTypes.Transaction['pendingFields']) {
    Onyx.merge(`${ONYXKEYS.COLLECTION.TRANSACTION_DRAFT}${transactionID}`, {pendingFields});
}

function setMoneyRequestCategory(transactionID: string, category: string) {
    Onyx.merge(`${ONYXKEYS.COLLECTION.TRANSACTION_DRAFT}${transactionID}`, {category});
}

function setMoneyRequestTag(transactionID: string, tag: string) {
    Onyx.merge(`${ONYXKEYS.COLLECTION.TRANSACTION_DRAFT}${transactionID}`, {tag});
}

function setMoneyRequestBillable(transactionID: string, billable: boolean) {
    Onyx.merge(`${ONYXKEYS.COLLECTION.TRANSACTION_DRAFT}${transactionID}`, {billable});
}

function setMoneyRequestParticipants(transactionID: string, participants: Participant[] = []) {
    Onyx.merge(`${ONYXKEYS.COLLECTION.TRANSACTION_DRAFT}${transactionID}`, {participants});
}

function setSplitPayer(transactionID: string, payerAccountID: number) {
    Onyx.merge(`${ONYXKEYS.COLLECTION.TRANSACTION_DRAFT}${transactionID}`, {splitPayerAccountIDs: [payerAccountID]});
}

function setMoneyRequestReceipt(transactionID: string, source: string, filename: string, isDraft: boolean, type?: string) {
    Onyx.merge(`${isDraft ? ONYXKEYS.COLLECTION.TRANSACTION_DRAFT : ONYXKEYS.COLLECTION.TRANSACTION}${transactionID}`, {
        receipt: {source, type: type ?? ''},
        filename,
    });
}

/**
 * Set custom unit rateID for the transaction draft
 */
function setCustomUnitRateID(transactionID: string, customUnitRateID: string) {
    Onyx.merge(`${ONYXKEYS.COLLECTION.TRANSACTION_DRAFT}${transactionID}`, {comment: {customUnit: {customUnitRateID}}});
}

/** Set the distance rate of a new  transaction */
function setMoneyRequestDistanceRate(transactionID: string, rateID: string, policyID: string, isDraft: boolean) {
    Onyx.merge(ONYXKEYS.NVP_LAST_SELECTED_DISTANCE_RATES, {[policyID]: rateID});
    Onyx.merge(`${isDraft ? ONYXKEYS.COLLECTION.TRANSACTION_DRAFT : ONYXKEYS.COLLECTION.TRANSACTION}${transactionID}`, {comment: {customUnit: {customUnitRateID: rateID}}});
}

/** Helper function to get the receipt error for expenses, or the generic error if there's no receipt */
function getReceiptError(receipt: OnyxEntry<Receipt>, filename?: string, isScanRequest = true, errorKey?: number): Errors | ErrorFields {
    return isEmptyObject(receipt) || !isScanRequest
        ? ErrorUtils.getMicroSecondOnyxErrorWithTranslationKey('iou.error.genericCreateFailureMessage', errorKey)
        : ErrorUtils.getMicroSecondOnyxErrorObject({error: CONST.IOU.RECEIPT_ERROR, source: receipt.source?.toString() ?? '', filename: filename ?? ''}, errorKey);
}

/** Helper function to get optimistic fields violations onyx data */
function getFieldViolationsOnyxData(iouReport: OnyxTypes.Report): SetRequired<OnyxData, 'optimisticData' | 'failureData'> {
    const missingFields: OnyxTypes.ReportFieldsViolations = {};
    const excludedFields = Object.values(CONST.REPORT_VIOLATIONS_EXCLUDED_FIELDS) as string[];

    Object.values(iouReport.fieldList ?? {}).forEach((field) => {
        if (excludedFields.includes(field.fieldID) || !!field.value || !!field.defaultValue) {
            return;
        }
        // in case of missing field violation the empty object is indicator.
        missingFields[field.fieldID] = {};
    });

    return {
        optimisticData: [
            {
                onyxMethod: Onyx.METHOD.SET,
                key: `${ONYXKEYS.COLLECTION.REPORT_VIOLATIONS}${iouReport.reportID}`,
                value: {
                    fieldRequired: missingFields,
                },
            },
        ],
        failureData: [
            {
                onyxMethod: Onyx.METHOD.SET,
                key: `${ONYXKEYS.COLLECTION.REPORT_VIOLATIONS}${iouReport.reportID}`,
                value: null,
            },
        ],
    };
}

/** Builds the Onyx data for an expense */
function buildOnyxDataForMoneyRequest(
    chatReport: OnyxTypes.OnyxInputOrEntry<OnyxTypes.Report>,
    iouReport: OnyxTypes.Report,
    transaction: OnyxTypes.Transaction,
    chatCreatedAction: OptimisticCreatedReportAction,
    iouCreatedAction: OptimisticCreatedReportAction,
    iouAction: OptimisticIOUReportAction,
    optimisticPersonalDetailListAction: OnyxTypes.PersonalDetailsList,
    reportPreviewAction: ReportAction,
    optimisticPolicyRecentlyUsedCategories: string[],
    optimisticPolicyRecentlyUsedTags: OnyxTypes.RecentlyUsedTags,
    isNewChatReport: boolean,
    transactionThreadReport: OptimisticChatReport | null,
    transactionThreadCreatedReportAction: OptimisticCreatedReportAction | null,
    shouldCreateNewMoneyRequestReport: boolean,
    policy?: OnyxTypes.OnyxInputOrEntry<OnyxTypes.Policy>,
    policyTagList?: OnyxTypes.OnyxInputOrEntry<OnyxTypes.PolicyTagLists>,
    policyCategories?: OnyxTypes.OnyxInputOrEntry<OnyxTypes.PolicyCategories>,
    optimisticNextStep?: OnyxTypes.ReportNextStep | null,
    isOneOnOneSplit = false,
    existingTransactionThreadReportID?: string,
    optimisticRecentlyUsedCurrencies?: string[],
): [OnyxUpdate[], OnyxUpdate[], OnyxUpdate[]] {
    const isScanRequest = TransactionUtils.isScanRequest(transaction);
    const outstandingChildRequest = ReportUtils.getOutstandingChildRequest(iouReport);
    const clearedPendingFields = Object.fromEntries(Object.keys(transaction.pendingFields ?? {}).map((key) => [key, null]));
    const optimisticData: OnyxUpdate[] = [];
    const successData: OnyxUpdate[] = [];
    let newQuickAction: ValueOf<typeof CONST.QUICK_ACTIONS> = isScanRequest ? CONST.QUICK_ACTIONS.REQUEST_SCAN : CONST.QUICK_ACTIONS.REQUEST_MANUAL;
    if (TransactionUtils.isDistanceRequest(transaction)) {
        newQuickAction = CONST.QUICK_ACTIONS.REQUEST_DISTANCE;
    }
    const existingTransactionThreadReport = ReportConnection.getAllReports()?.[`${ONYXKEYS.COLLECTION.REPORT}${existingTransactionThreadReportID}`] ?? null;

    if (chatReport) {
        optimisticData.push({
            // Use SET for new reports because it doesn't exist yet, is faster and we need the data to be available when we navigate to the chat page
            onyxMethod: isNewChatReport ? Onyx.METHOD.SET : Onyx.METHOD.MERGE,
            key: `${ONYXKEYS.COLLECTION.REPORT}${chatReport.reportID}`,
            value: {
                ...chatReport,
                lastReadTime: DateUtils.getDBTime(),
                lastMessageTranslationKey: '',
                iouReportID: iouReport.reportID,
                ...outstandingChildRequest,
                ...(isNewChatReport ? {pendingFields: {createChat: CONST.RED_BRICK_ROAD_PENDING_ACTION.ADD}} : {}),
            },
        });
    }

    optimisticData.push(
        {
            onyxMethod: shouldCreateNewMoneyRequestReport ? Onyx.METHOD.SET : Onyx.METHOD.MERGE,
            key: `${ONYXKEYS.COLLECTION.REPORT}${iouReport.reportID}`,
            value: {
                ...iouReport,
                lastMessageText: ReportActionsUtils.getReportActionText(iouAction),
                lastMessageHtml: ReportActionsUtils.getReportActionHtml(iouAction),
                lastVisibleActionCreated: iouAction.created,
                pendingFields: {
                    ...(shouldCreateNewMoneyRequestReport ? {createChat: CONST.RED_BRICK_ROAD_PENDING_ACTION.ADD} : {preview: CONST.RED_BRICK_ROAD_PENDING_ACTION.UPDATE}),
                },
            },
        },
        {
            onyxMethod: Onyx.METHOD.SET,
            key: `${ONYXKEYS.COLLECTION.TRANSACTION}${transaction.transactionID}`,
            value: transaction,
        },
        isNewChatReport
            ? {
                  onyxMethod: Onyx.METHOD.SET,
                  key: `${ONYXKEYS.COLLECTION.REPORT_ACTIONS}${chatReport?.reportID}`,
                  value: {
                      [chatCreatedAction.reportActionID]: chatCreatedAction,
                      [reportPreviewAction.reportActionID]: reportPreviewAction,
                  },
              }
            : {
                  onyxMethod: Onyx.METHOD.MERGE,
                  key: `${ONYXKEYS.COLLECTION.REPORT_ACTIONS}${chatReport?.reportID}`,
                  value: {
                      [reportPreviewAction.reportActionID]: reportPreviewAction,
                  },
              },
        shouldCreateNewMoneyRequestReport
            ? {
                  onyxMethod: Onyx.METHOD.SET,
                  key: `${ONYXKEYS.COLLECTION.REPORT_ACTIONS}${iouReport.reportID}`,
                  value: {
                      [iouCreatedAction.reportActionID]: iouCreatedAction as OnyxTypes.ReportAction,
                      [iouAction.reportActionID]: iouAction as OnyxTypes.ReportAction,
                  },
              }
            : {
                  onyxMethod: Onyx.METHOD.MERGE,
                  key: `${ONYXKEYS.COLLECTION.REPORT_ACTIONS}${iouReport.reportID}`,
                  value: {
                      [iouAction.reportActionID]: iouAction as OnyxTypes.ReportAction,
                  },
              },
        {
            onyxMethod: Onyx.METHOD.MERGE,
            key: `${ONYXKEYS.COLLECTION.REPORT}${transactionThreadReport?.reportID}`,
            value: {
                ...transactionThreadReport,
                pendingFields: {createChat: CONST.RED_BRICK_ROAD_PENDING_ACTION.ADD},
            },
        },
        // Remove the temporary transaction used during the creation flow
        {
            onyxMethod: Onyx.METHOD.SET,
            key: `${ONYXKEYS.COLLECTION.TRANSACTION_DRAFT}${CONST.IOU.OPTIMISTIC_TRANSACTION_ID}`,
            value: null,
        },
    );

    if (!isEmptyObject(transactionThreadCreatedReportAction)) {
        optimisticData.push({
            onyxMethod: Onyx.METHOD.MERGE,
            key: `${ONYXKEYS.COLLECTION.REPORT_ACTIONS}${transactionThreadReport?.reportID}`,
            value: {
                [transactionThreadCreatedReportAction.reportActionID]: transactionThreadCreatedReportAction,
            },
        });
    }

    if (optimisticPolicyRecentlyUsedCategories.length) {
        optimisticData.push({
            onyxMethod: Onyx.METHOD.SET,
            key: `${ONYXKEYS.COLLECTION.POLICY_RECENTLY_USED_CATEGORIES}${iouReport.policyID}`,
            value: optimisticPolicyRecentlyUsedCategories,
        });
    }

    if (optimisticRecentlyUsedCurrencies?.length) {
        optimisticData.push({
            onyxMethod: Onyx.METHOD.SET,
            key: ONYXKEYS.RECENTLY_USED_CURRENCIES,
            value: optimisticRecentlyUsedCurrencies,
        });
    }

    if (!isEmptyObject(optimisticPolicyRecentlyUsedTags)) {
        optimisticData.push({
            onyxMethod: Onyx.METHOD.MERGE,
            key: `${ONYXKEYS.COLLECTION.POLICY_RECENTLY_USED_TAGS}${iouReport.policyID}`,
            value: optimisticPolicyRecentlyUsedTags,
        });
    }

    const redundantParticipants: Record<number, null> = {};
    if (!isEmptyObject(optimisticPersonalDetailListAction)) {
        const successPersonalDetailListAction: Record<number, null> = {};

        // BE will send different participants. We clear the optimistic ones to avoid duplicated entries
        Object.keys(optimisticPersonalDetailListAction).forEach((accountIDKey) => {
            const accountID = Number(accountIDKey);
            successPersonalDetailListAction[accountID] = null;
            redundantParticipants[accountID] = null;
        });

        optimisticData.push({
            onyxMethod: Onyx.METHOD.MERGE,
            key: ONYXKEYS.PERSONAL_DETAILS_LIST,
            value: optimisticPersonalDetailListAction,
        });
        successData.push({
            onyxMethod: Onyx.METHOD.MERGE,
            key: ONYXKEYS.PERSONAL_DETAILS_LIST,
            value: successPersonalDetailListAction,
        });
    }

    if (!isEmptyObject(optimisticNextStep)) {
        optimisticData.push({
            onyxMethod: Onyx.METHOD.MERGE,
            key: `${ONYXKEYS.COLLECTION.NEXT_STEP}${iouReport.reportID}`,
            value: optimisticNextStep,
        });
    }

    if (isNewChatReport) {
        successData.push({
            onyxMethod: Onyx.METHOD.MERGE,
            key: `${ONYXKEYS.COLLECTION.REPORT}${chatReport?.reportID}`,
            value: {
                participants: redundantParticipants,
                pendingFields: null,
                errorFields: null,
                isOptimisticReport: false,
            },
        });
    }

    successData.push(
        {
            onyxMethod: Onyx.METHOD.MERGE,
            key: `${ONYXKEYS.COLLECTION.REPORT}${iouReport.reportID}`,
            value: {
                participants: redundantParticipants,
                pendingFields: null,
                errorFields: null,
                isOptimisticReport: false,
            },
        },
        {
            onyxMethod: Onyx.METHOD.MERGE,
            key: `${ONYXKEYS.COLLECTION.REPORT}${transactionThreadReport?.reportID}`,
            value: {
                participants: redundantParticipants,
                pendingFields: null,
                errorFields: null,
                isOptimisticReport: false,
            },
        },
        {
            onyxMethod: Onyx.METHOD.MERGE,
            key: `${ONYXKEYS.COLLECTION.TRANSACTION}${transaction.transactionID}`,
            value: {
                pendingAction: null,
                pendingFields: clearedPendingFields,
                // The routes contains the distance in meters. Clearing the routes ensures we use the distance
                // in the correct unit stored under the transaction customUnit once the request is created.
                // The route is also not saved in the backend, so we can't rely on it.
                routes: null,
            },
        },

        {
            onyxMethod: Onyx.METHOD.MERGE,
            key: `${ONYXKEYS.COLLECTION.REPORT_ACTIONS}${chatReport?.reportID}`,
            value: {
                ...(isNewChatReport
                    ? {
                          [chatCreatedAction.reportActionID]: {
                              pendingAction: null,
                              errors: null,
                          },
                      }
                    : {}),
                [reportPreviewAction.reportActionID]: {
                    pendingAction: null,
                },
            },
        },
        {
            onyxMethod: Onyx.METHOD.MERGE,
            key: `${ONYXKEYS.COLLECTION.REPORT_ACTIONS}${iouReport.reportID}`,
            value: {
                ...(shouldCreateNewMoneyRequestReport
                    ? {
                          [iouCreatedAction.reportActionID]: {
                              pendingAction: null,
                              errors: null,
                          },
                      }
                    : {}),
                [iouAction.reportActionID]: {
                    pendingAction: null,
                    errors: null,
                },
            },
        },
    );

    if (!isEmptyObject(transactionThreadCreatedReportAction)) {
        successData.push({
            onyxMethod: Onyx.METHOD.MERGE,
            key: `${ONYXKEYS.COLLECTION.REPORT_ACTIONS}${transactionThreadReport?.reportID}`,
            value: {
                [transactionThreadCreatedReportAction.reportActionID]: {
                    pendingAction: null,
                    errors: null,
                },
            },
        });
    }

    const errorKey = DateUtils.getMicroseconds();

    const failureData: OnyxUpdate[] = [
        {
            onyxMethod: Onyx.METHOD.MERGE,
            key: `${ONYXKEYS.COLLECTION.REPORT}${chatReport?.reportID}`,
            value: {
                iouReportID: chatReport?.iouReportID,
                lastReadTime: chatReport?.lastReadTime,
                pendingFields: null,
                hasOutstandingChildRequest: chatReport?.hasOutstandingChildRequest,
                ...(isNewChatReport
                    ? {
                          errorFields: {
                              createChat: ErrorUtils.getMicroSecondOnyxErrorWithTranslationKey('report.genericCreateReportFailureMessage'),
                          },
                      }
                    : {}),
            },
        },
        {
            onyxMethod: Onyx.METHOD.MERGE,
            key: `${ONYXKEYS.COLLECTION.REPORT}${iouReport.reportID}`,
            value: {
                pendingFields: null,
                errorFields: {
                    ...(shouldCreateNewMoneyRequestReport ? {createChat: ErrorUtils.getMicroSecondOnyxErrorWithTranslationKey('report.genericCreateReportFailureMessage')} : {}),
                },
            },
        },
        {
            onyxMethod: Onyx.METHOD.MERGE,
            key: `${ONYXKEYS.COLLECTION.REPORT}${transactionThreadReport?.reportID}`,
            value: {
                pendingFields: null,
                errorFields: existingTransactionThreadReport
                    ? null
                    : {
                          createChat: ErrorUtils.getMicroSecondOnyxErrorWithTranslationKey('report.genericCreateReportFailureMessage'),
                      },
            },
        },
        {
            onyxMethod: Onyx.METHOD.MERGE,
            key: `${ONYXKEYS.COLLECTION.TRANSACTION}${transaction.transactionID}`,
            value: {
                // Disabling this line since transaction.filename can be an empty string
                // eslint-disable-next-line @typescript-eslint/prefer-nullish-coalescing
                errors: getReceiptError(transaction.receipt, transaction.filename || transaction.receipt?.filename, isScanRequest, errorKey),
                pendingFields: clearedPendingFields,
            },
        },
        {
            onyxMethod: Onyx.METHOD.MERGE,
            key: `${ONYXKEYS.COLLECTION.REPORT_ACTIONS}${iouReport.reportID}`,
            value: {
                ...(shouldCreateNewMoneyRequestReport
                    ? {
                          [iouCreatedAction.reportActionID]: {
                              // Disabling this line since transaction.filename can be an empty string
                              // eslint-disable-next-line @typescript-eslint/prefer-nullish-coalescing
                              errors: getReceiptError(transaction.receipt, transaction.filename || transaction.receipt?.filename, isScanRequest, errorKey),
                          },
                          [iouAction.reportActionID]: {
                              errors: ErrorUtils.getMicroSecondOnyxErrorWithTranslationKey('iou.error.genericCreateFailureMessage'),
                          },
                      }
                    : {
                          [iouAction.reportActionID]: {
                              // Disabling this line since transaction.filename can be an empty string
                              // eslint-disable-next-line @typescript-eslint/prefer-nullish-coalescing
                              errors: getReceiptError(transaction.receipt, transaction.filename || transaction.receipt?.filename, isScanRequest, errorKey),
                          },
                      }),
            },
        },
    ];

    if (!isOneOnOneSplit) {
        optimisticData.push({
            onyxMethod: Onyx.METHOD.SET,
            key: ONYXKEYS.NVP_QUICK_ACTION_GLOBAL_CREATE,
            value: {
                action: newQuickAction,
                chatReportID: chatReport?.reportID,
                isFirstQuickAction: isEmptyObject(quickAction),
            },
        });
        failureData.push({
            onyxMethod: Onyx.METHOD.SET,
            key: ONYXKEYS.NVP_QUICK_ACTION_GLOBAL_CREATE,
            value: quickAction ?? null,
        });
    }

    if (!isEmptyObject(transactionThreadCreatedReportAction)) {
        failureData.push({
            onyxMethod: Onyx.METHOD.MERGE,
            key: `${ONYXKEYS.COLLECTION.REPORT_ACTIONS}${transactionThreadReport?.reportID}`,
            value: {
                [transactionThreadCreatedReportAction.reportActionID]: {
                    errors: ErrorUtils.getMicroSecondOnyxErrorWithTranslationKey('iou.error.genericCreateFailureMessage'),
                },
            },
        });
    }

    // We don't need to compute violations unless we're on a paid policy
    if (!policy || !PolicyUtils.isPaidGroupPolicy(policy)) {
        return [optimisticData, successData, failureData];
    }

    const violationsOnyxData = ViolationsUtils.getViolationsOnyxData(
        transaction,
        [],
        policy,
        policyTagList ?? {},
        policyCategories ?? {},
        PolicyUtils.hasDependentTags(policy, policyTagList ?? {}),
    );

    if (violationsOnyxData) {
        optimisticData.push(violationsOnyxData);
        failureData.push({
            onyxMethod: Onyx.METHOD.SET,
            key: `${ONYXKEYS.COLLECTION.TRANSACTION_VIOLATIONS}${transaction.transactionID}`,
            value: [],
        });
    }

    return [optimisticData, successData, failureData];
}

/** Builds the Onyx data for an invoice */
function buildOnyxDataForInvoice(
    chatReport: OnyxEntry<OnyxTypes.Report>,
    iouReport: OnyxTypes.Report,
    transaction: OnyxTypes.Transaction,
    chatCreatedAction: OptimisticCreatedReportAction,
    iouCreatedAction: OptimisticCreatedReportAction,
    iouAction: OptimisticIOUReportAction,
    optimisticPersonalDetailListAction: OnyxTypes.PersonalDetailsList,
    reportPreviewAction: ReportAction,
    optimisticPolicyRecentlyUsedCategories: string[],
    optimisticPolicyRecentlyUsedTags: OnyxTypes.RecentlyUsedTags,
    isNewChatReport: boolean,
    transactionThreadReport: OptimisticChatReport,
    transactionThreadCreatedReportAction: OptimisticCreatedReportAction | null,
    policy?: OnyxEntry<OnyxTypes.Policy>,
    policyTagList?: OnyxEntry<OnyxTypes.PolicyTagLists>,
    policyCategories?: OnyxEntry<OnyxTypes.PolicyCategories>,
    optimisticRecentlyUsedCurrencies?: string[],
    companyName?: string,
    companyWebsite?: string,
): [OnyxUpdate[], OnyxUpdate[], OnyxUpdate[]] {
    const clearedPendingFields = Object.fromEntries(Object.keys(transaction.pendingFields ?? {}).map((key) => [key, null]));
    const optimisticData: OnyxUpdate[] = [
        {
            onyxMethod: Onyx.METHOD.SET,
            key: `${ONYXKEYS.COLLECTION.REPORT}${iouReport.reportID}`,
            value: {
                ...iouReport,
                lastMessageText: ReportActionsUtils.getReportActionText(iouAction),
                lastMessageHtml: ReportActionsUtils.getReportActionHtml(iouAction),
                pendingFields: {
                    createChat: CONST.RED_BRICK_ROAD_PENDING_ACTION.ADD,
                },
            },
        },
        {
            onyxMethod: Onyx.METHOD.SET,
            key: `${ONYXKEYS.COLLECTION.TRANSACTION}${transaction.transactionID}`,
            value: transaction,
        },
        isNewChatReport
            ? {
                  onyxMethod: Onyx.METHOD.SET,
                  key: `${ONYXKEYS.COLLECTION.REPORT_ACTIONS}${chatReport?.reportID}`,
                  value: {
                      [chatCreatedAction.reportActionID]: chatCreatedAction,
                      [reportPreviewAction.reportActionID]: reportPreviewAction,
                  },
              }
            : {
                  onyxMethod: Onyx.METHOD.MERGE,
                  key: `${ONYXKEYS.COLLECTION.REPORT_ACTIONS}${chatReport?.reportID}`,
                  value: {
                      [reportPreviewAction.reportActionID]: reportPreviewAction,
                  },
              },
        {
            onyxMethod: Onyx.METHOD.MERGE,
            key: `${ONYXKEYS.COLLECTION.REPORT_ACTIONS}${iouReport.reportID}`,
            value: {
                [iouCreatedAction.reportActionID]: iouCreatedAction as OnyxTypes.ReportAction,
                [iouAction.reportActionID]: iouAction as OnyxTypes.ReportAction,
            },
        },
        {
            onyxMethod: Onyx.METHOD.MERGE,
            key: `${ONYXKEYS.COLLECTION.REPORT}${transactionThreadReport.reportID}`,
            value: transactionThreadReport,
        },
        {
            onyxMethod: Onyx.METHOD.MERGE,
            key: `${ONYXKEYS.COLLECTION.REPORT_ACTIONS}${transactionThreadReport.reportID}`,
            value: {
                [transactionThreadCreatedReportAction?.reportActionID ?? '-1']: transactionThreadCreatedReportAction,
            },
        },
        // Remove the temporary transaction used during the creation flow
        {
            onyxMethod: Onyx.METHOD.SET,
            key: `${ONYXKEYS.COLLECTION.TRANSACTION_DRAFT}${CONST.IOU.OPTIMISTIC_TRANSACTION_ID}`,
            value: null,
        },
    ];
    const successData: OnyxUpdate[] = [];

    if (chatReport) {
        optimisticData.push({
            // Use SET for new reports because it doesn't exist yet, is faster and we need the data to be available when we navigate to the chat page
            onyxMethod: isNewChatReport ? Onyx.METHOD.SET : Onyx.METHOD.MERGE,
            key: `${ONYXKEYS.COLLECTION.REPORT}${chatReport.reportID}`,
            value: {
                ...chatReport,
                lastReadTime: DateUtils.getDBTime(),
                lastMessageTranslationKey: '',
                iouReportID: iouReport.reportID,
                ...(isNewChatReport ? {pendingFields: {createChat: CONST.RED_BRICK_ROAD_PENDING_ACTION.ADD}} : {}),
            },
        });
    }

    if (optimisticPolicyRecentlyUsedCategories.length) {
        optimisticData.push({
            onyxMethod: Onyx.METHOD.SET,
            key: `${ONYXKEYS.COLLECTION.POLICY_RECENTLY_USED_CATEGORIES}${iouReport.policyID}`,
            value: optimisticPolicyRecentlyUsedCategories,
        });
    }

    if (optimisticRecentlyUsedCurrencies?.length) {
        optimisticData.push({
            onyxMethod: Onyx.METHOD.SET,
            key: ONYXKEYS.RECENTLY_USED_CURRENCIES,
            value: optimisticRecentlyUsedCurrencies,
        });
    }

    if (!isEmptyObject(optimisticPolicyRecentlyUsedTags)) {
        optimisticData.push({
            onyxMethod: Onyx.METHOD.MERGE,
            key: `${ONYXKEYS.COLLECTION.POLICY_RECENTLY_USED_TAGS}${iouReport.policyID}`,
            value: optimisticPolicyRecentlyUsedTags,
        });
    }

    const redundantParticipants: Record<number, null> = {};
    if (!isEmptyObject(optimisticPersonalDetailListAction)) {
        const successPersonalDetailListAction: Record<number, null> = {};

        // BE will send different participants. We clear the optimistic ones to avoid duplicated entries
        Object.keys(optimisticPersonalDetailListAction).forEach((accountIDKey) => {
            const accountID = Number(accountIDKey);
            successPersonalDetailListAction[accountID] = null;
            redundantParticipants[accountID] = null;
        });

        optimisticData.push({
            onyxMethod: Onyx.METHOD.MERGE,
            key: ONYXKEYS.PERSONAL_DETAILS_LIST,
            value: optimisticPersonalDetailListAction,
        });
        successData.push({
            onyxMethod: Onyx.METHOD.MERGE,
            key: ONYXKEYS.PERSONAL_DETAILS_LIST,
            value: successPersonalDetailListAction,
        });
    }

    successData.push(
        {
            onyxMethod: Onyx.METHOD.MERGE,
            key: `${ONYXKEYS.COLLECTION.REPORT}${iouReport.reportID}`,
            value: {
                participants: redundantParticipants,
                pendingFields: null,
                errorFields: null,
                isOptimisticReport: false,
            },
        },
        {
            onyxMethod: Onyx.METHOD.MERGE,
            key: `${ONYXKEYS.COLLECTION.REPORT}${transactionThreadReport.reportID}`,
            value: {
                participants: redundantParticipants,
                pendingFields: null,
                errorFields: null,
                isOptimisticReport: false,
            },
        },
        {
            onyxMethod: Onyx.METHOD.MERGE,
            key: `${ONYXKEYS.COLLECTION.TRANSACTION}${transaction.transactionID}`,
            value: {
                pendingAction: null,
                pendingFields: clearedPendingFields,
            },
        },
        {
            onyxMethod: Onyx.METHOD.MERGE,
            key: `${ONYXKEYS.COLLECTION.REPORT_ACTIONS}${chatReport?.reportID}`,
            value: {
                ...(isNewChatReport
                    ? {
                          [chatCreatedAction.reportActionID]: {
                              pendingAction: null,
                              errors: null,
                          },
                      }
                    : {}),
                [reportPreviewAction.reportActionID]: {
                    pendingAction: null,
                },
            },
        },
        {
            onyxMethod: Onyx.METHOD.MERGE,
            key: `${ONYXKEYS.COLLECTION.REPORT_ACTIONS}${iouReport.reportID}`,
            value: {
                [iouCreatedAction.reportActionID]: {
                    pendingAction: null,
                    errors: null,
                },
                [iouAction.reportActionID]: {
                    pendingAction: null,
                    errors: null,
                },
            },
        },
        {
            onyxMethod: Onyx.METHOD.MERGE,
            key: `${ONYXKEYS.COLLECTION.REPORT_ACTIONS}${transactionThreadReport.reportID}`,
            value: {
                [transactionThreadCreatedReportAction?.reportActionID ?? '-1']: {
                    pendingAction: null,
                    errors: null,
                },
            },
        },
    );

    if (isNewChatReport) {
        successData.push({
            onyxMethod: Onyx.METHOD.MERGE,
            key: `${ONYXKEYS.COLLECTION.REPORT}${chatReport?.reportID}`,
            value: {
                participants: redundantParticipants,
                pendingFields: null,
                errorFields: null,
                isOptimisticReport: false,
            },
        });
    }

    const errorKey = DateUtils.getMicroseconds();

    const failureData: OnyxUpdate[] = [
        {
            onyxMethod: Onyx.METHOD.MERGE,
            key: `${ONYXKEYS.COLLECTION.REPORT}${chatReport?.reportID}`,
            value: {
                iouReportID: chatReport?.iouReportID,
                lastReadTime: chatReport?.lastReadTime,
                pendingFields: null,
                hasOutstandingChildRequest: chatReport?.hasOutstandingChildRequest,
                ...(isNewChatReport
                    ? {
                          errorFields: {
                              createChat: ErrorUtils.getMicroSecondOnyxErrorWithTranslationKey('report.genericCreateReportFailureMessage'),
                          },
                      }
                    : {}),
            },
        },
        {
            onyxMethod: Onyx.METHOD.MERGE,
            key: `${ONYXKEYS.COLLECTION.REPORT}${iouReport.reportID}`,
            value: {
                pendingFields: null,
                errorFields: {
                    createChat: ErrorUtils.getMicroSecondOnyxErrorWithTranslationKey('report.genericCreateReportFailureMessage'),
                },
            },
        },
        {
            onyxMethod: Onyx.METHOD.MERGE,
            key: `${ONYXKEYS.COLLECTION.REPORT}${transactionThreadReport.reportID}`,
            value: {
                errorFields: {
                    createChat: ErrorUtils.getMicroSecondOnyxErrorWithTranslationKey('report.genericCreateReportFailureMessage'),
                },
            },
        },
        {
            onyxMethod: Onyx.METHOD.MERGE,
            key: `${ONYXKEYS.COLLECTION.TRANSACTION}${transaction.transactionID}`,
            value: {
                errors: ErrorUtils.getMicroSecondOnyxErrorWithTranslationKey('iou.error.genericCreateInvoiceFailureMessage'),
                pendingAction: null,
                pendingFields: clearedPendingFields,
            },
        },
        {
            onyxMethod: Onyx.METHOD.MERGE,
            key: `${ONYXKEYS.COLLECTION.REPORT_ACTIONS}${iouReport.reportID}`,
            value: {
                [iouCreatedAction.reportActionID]: {
                    // Disabling this line since transaction.filename can be an empty string
                    // eslint-disable-next-line @typescript-eslint/prefer-nullish-coalescing
                    errors: getReceiptError(transaction.receipt, transaction.filename || transaction.receipt?.filename, false, errorKey),
                },
                [iouAction.reportActionID]: {
                    errors: ErrorUtils.getMicroSecondOnyxErrorWithTranslationKey('iou.error.genericCreateInvoiceFailureMessage'),
                },
            },
        },
        {
            onyxMethod: Onyx.METHOD.MERGE,
            key: `${ONYXKEYS.COLLECTION.REPORT_ACTIONS}${transactionThreadReport.reportID}`,
            value: {
                [transactionThreadCreatedReportAction?.reportActionID ?? '-1']: {
                    errors: ErrorUtils.getMicroSecondOnyxErrorWithTranslationKey('iou.error.genericCreateInvoiceFailureMessage', errorKey),
                },
            },
        },
    ];

    if (companyName && companyWebsite) {
        optimisticData.push({
            onyxMethod: Onyx.METHOD.MERGE,
            key: `${ONYXKEYS.COLLECTION.POLICY}${policy?.id}`,
            value: {
                invoice: {
                    companyName,
                    companyWebsite,
                    pendingFields: {
                        companyName: CONST.RED_BRICK_ROAD_PENDING_ACTION.UPDATE,
                        companyWebsite: CONST.RED_BRICK_ROAD_PENDING_ACTION.UPDATE,
                    },
                },
            },
        });
        successData.push({
            onyxMethod: Onyx.METHOD.MERGE,
            key: `${ONYXKEYS.COLLECTION.POLICY}${policy?.id}`,
            value: {
                invoice: {
                    pendingFields: {
                        companyName: null,
                        companyWebsite: null,
                    },
                },
            },
        });
        failureData.push({
            onyxMethod: Onyx.METHOD.MERGE,
            key: `${ONYXKEYS.COLLECTION.POLICY}${policy?.id}`,
            value: {
                invoice: {
                    companyName: null,
                    companyWebsite: null,
                    pendingFields: {
                        companyName: null,
                        companyWebsite: null,
                    },
                },
            },
        });
    }

    // We don't need to compute violations unless we're on a paid policy
    if (!policy || !PolicyUtils.isPaidGroupPolicy(policy)) {
        return [optimisticData, successData, failureData];
    }

    const violationsOnyxData = ViolationsUtils.getViolationsOnyxData(
        transaction,
        [],
        policy,
        policyTagList ?? {},
        policyCategories ?? {},
        PolicyUtils.hasDependentTags(policy, policyTagList ?? {}),
    );

    if (violationsOnyxData) {
        optimisticData.push(violationsOnyxData);
        failureData.push({
            onyxMethod: Onyx.METHOD.SET,
            key: `${ONYXKEYS.COLLECTION.TRANSACTION_VIOLATIONS}${transaction.transactionID}`,
            value: [],
        });
    }

    return [optimisticData, successData, failureData];
}

/** Builds the Onyx data for track expense */
function buildOnyxDataForTrackExpense(
    chatReport: OnyxInputValue<OnyxTypes.Report>,
    iouReport: OnyxInputValue<OnyxTypes.Report>,
    transaction: OnyxTypes.Transaction,
    iouCreatedAction: OptimisticCreatedReportAction,
    iouAction: OptimisticIOUReportAction,
    reportPreviewAction: OnyxInputValue<ReportAction>,
    transactionThreadReport: OptimisticChatReport | null,
    transactionThreadCreatedReportAction: OptimisticCreatedReportAction | null,
    shouldCreateNewMoneyRequestReport: boolean,
    policy?: OnyxInputValue<OnyxTypes.Policy>,
    policyTagList?: OnyxInputValue<OnyxTypes.PolicyTagLists>,
    policyCategories?: OnyxInputValue<OnyxTypes.PolicyCategories>,
    existingTransactionThreadReportID?: string,
    actionableTrackExpenseWhisper?: OnyxInputValue<OnyxTypes.ReportAction>,
): [OnyxUpdate[], OnyxUpdate[], OnyxUpdate[]] {
    const isScanRequest = TransactionUtils.isScanRequest(transaction);
    const isDistanceRequest = TransactionUtils.isDistanceRequest(transaction);
    const clearedPendingFields = Object.fromEntries(Object.keys(transaction.pendingFields ?? {}).map((key) => [key, null]));
    const optimisticData: OnyxUpdate[] = [];
    const successData: OnyxUpdate[] = [];
    const failureData: OnyxUpdate[] = [];

    let newQuickAction: ValueOf<typeof CONST.QUICK_ACTIONS> = CONST.QUICK_ACTIONS.TRACK_MANUAL;
    if (isScanRequest) {
        newQuickAction = CONST.QUICK_ACTIONS.TRACK_SCAN;
    } else if (isDistanceRequest) {
        newQuickAction = CONST.QUICK_ACTIONS.TRACK_DISTANCE;
    }
    const existingTransactionThreadReport = ReportConnection.getAllReports()?.[`${ONYXKEYS.COLLECTION.REPORT}${existingTransactionThreadReportID}`] ?? null;

    if (chatReport) {
        optimisticData.push(
            {
                onyxMethod: Onyx.METHOD.MERGE,
                key: `${ONYXKEYS.COLLECTION.REPORT}${chatReport.reportID}`,
                value: {
                    ...chatReport,
                    lastMessageText: ReportActionsUtils.getReportActionText(iouAction),
                    lastMessageHtml: ReportActionsUtils.getReportActionHtml(iouAction),
                    lastReadTime: DateUtils.getDBTime(),
                    iouReportID: iouReport?.reportID,
                },
            },
            {
                onyxMethod: Onyx.METHOD.SET,
                key: ONYXKEYS.NVP_QUICK_ACTION_GLOBAL_CREATE,
                value: {
                    action: newQuickAction,
                    chatReportID: chatReport.reportID,
                    isFirstQuickAction: isEmptyObject(quickAction),
                },
            },
        );

        if (actionableTrackExpenseWhisper && !iouReport) {
            optimisticData.push({
                onyxMethod: Onyx.METHOD.MERGE,
                key: `${ONYXKEYS.COLLECTION.REPORT_ACTIONS}${chatReport?.reportID}`,
                value: {
                    [actionableTrackExpenseWhisper.reportActionID]: actionableTrackExpenseWhisper,
                },
            });
            optimisticData.push({
                onyxMethod: Onyx.METHOD.MERGE,
                key: `${ONYXKEYS.COLLECTION.REPORT}${chatReport.reportID}`,
                value: {
                    lastVisibleActionCreated: actionableTrackExpenseWhisper.created,
                    lastMessageText: CONST.ACTIONABLE_TRACK_EXPENSE_WHISPER_MESSAGE,
                },
            });
            successData.push({
                onyxMethod: Onyx.METHOD.MERGE,
                key: `${ONYXKEYS.COLLECTION.REPORT_ACTIONS}${chatReport?.reportID}`,
                value: {
                    [actionableTrackExpenseWhisper.reportActionID]: {pendingAction: null, errors: null},
                },
            });
            failureData.push({
                onyxMethod: Onyx.METHOD.SET,
                key: `${ONYXKEYS.COLLECTION.REPORT_ACTIONS}${chatReport?.reportID}`,
                value: {[actionableTrackExpenseWhisper.reportActionID]: {} as ReportAction},
            });
        }
    }

    if (iouReport) {
        optimisticData.push(
            {
                onyxMethod: shouldCreateNewMoneyRequestReport ? Onyx.METHOD.SET : Onyx.METHOD.MERGE,
                key: `${ONYXKEYS.COLLECTION.REPORT}${iouReport.reportID}`,
                value: {
                    ...iouReport,
                    lastMessageText: ReportActionsUtils.getReportActionText(iouAction),
                    lastMessageHtml: ReportActionsUtils.getReportActionHtml(iouAction),
                    pendingFields: {
                        ...(shouldCreateNewMoneyRequestReport ? {createChat: CONST.RED_BRICK_ROAD_PENDING_ACTION.ADD} : {preview: CONST.RED_BRICK_ROAD_PENDING_ACTION.UPDATE}),
                    },
                },
            },
            shouldCreateNewMoneyRequestReport
                ? {
                      onyxMethod: Onyx.METHOD.SET,
                      key: `${ONYXKEYS.COLLECTION.REPORT_ACTIONS}${iouReport.reportID}`,
                      value: {
                          [iouCreatedAction.reportActionID]: iouCreatedAction as OnyxTypes.ReportAction,
                          [iouAction.reportActionID]: iouAction as OnyxTypes.ReportAction,
                      },
                  }
                : {
                      onyxMethod: Onyx.METHOD.MERGE,
                      key: `${ONYXKEYS.COLLECTION.REPORT_ACTIONS}${iouReport.reportID}`,
                      value: {
                          [iouAction.reportActionID]: iouAction as OnyxTypes.ReportAction,
                      },
                  },
            {
                onyxMethod: Onyx.METHOD.MERGE,
                key: `${ONYXKEYS.COLLECTION.REPORT_ACTIONS}${chatReport?.reportID}`,
                value: {
                    ...(reportPreviewAction && {[reportPreviewAction.reportActionID]: reportPreviewAction}),
                },
            },
        );
    } else {
        optimisticData.push({
            onyxMethod: Onyx.METHOD.MERGE,
            key: `${ONYXKEYS.COLLECTION.REPORT_ACTIONS}${chatReport?.reportID}`,
            value: {
                [iouAction.reportActionID]: iouAction as OnyxTypes.ReportAction,
            },
        });
    }

    optimisticData.push(
        {
            onyxMethod: Onyx.METHOD.SET,
            key: `${ONYXKEYS.COLLECTION.TRANSACTION}${transaction.transactionID}`,
            value: transaction,
        },
        {
            onyxMethod: Onyx.METHOD.MERGE,
            key: `${ONYXKEYS.COLLECTION.REPORT}${transactionThreadReport?.reportID}`,
            value: {
                ...transactionThreadReport,
                pendingFields: {createChat: CONST.RED_BRICK_ROAD_PENDING_ACTION.ADD},
            },
        },
        // Remove the temporary transaction used during the creation flow
        {
            onyxMethod: Onyx.METHOD.SET,
            key: `${ONYXKEYS.COLLECTION.TRANSACTION_DRAFT}${CONST.IOU.OPTIMISTIC_TRANSACTION_ID}`,
            value: null,
        },
    );

    if (!isEmptyObject(transactionThreadCreatedReportAction)) {
        optimisticData.push({
            onyxMethod: Onyx.METHOD.MERGE,
            key: `${ONYXKEYS.COLLECTION.REPORT_ACTIONS}${transactionThreadReport?.reportID}`,
            value: {
                [transactionThreadCreatedReportAction.reportActionID]: transactionThreadCreatedReportAction,
            },
        });
    }

    if (iouReport) {
        successData.push(
            {
                onyxMethod: Onyx.METHOD.MERGE,
                key: `${ONYXKEYS.COLLECTION.REPORT}${iouReport?.reportID}`,
                value: {
                    pendingFields: null,
                    errorFields: null,
                },
            },
            {
                onyxMethod: Onyx.METHOD.MERGE,
                key: `${ONYXKEYS.COLLECTION.REPORT_ACTIONS}${iouReport?.reportID}`,
                value: {
                    ...(shouldCreateNewMoneyRequestReport
                        ? {
                              [iouCreatedAction.reportActionID]: {
                                  pendingAction: null,
                                  errors: null,
                              },
                          }
                        : {}),
                    [iouAction.reportActionID]: {
                        pendingAction: null,
                        errors: null,
                    },
                },
            },
            {
                onyxMethod: Onyx.METHOD.MERGE,
                key: `${ONYXKEYS.COLLECTION.REPORT_ACTIONS}${chatReport?.reportID}`,
                value: {
                    ...(reportPreviewAction && {[reportPreviewAction.reportActionID]: {pendingAction: null}}),
                },
            },
        );
    } else {
        successData.push({
            onyxMethod: Onyx.METHOD.MERGE,
            key: `${ONYXKEYS.COLLECTION.REPORT_ACTIONS}${chatReport?.reportID}`,
            value: {
                [iouAction.reportActionID]: {
                    pendingAction: null,
                    errors: null,
                },
                ...(reportPreviewAction && {[reportPreviewAction.reportActionID]: {pendingAction: null}}),
            },
        });
    }

    successData.push(
        {
            onyxMethod: Onyx.METHOD.MERGE,
            key: `${ONYXKEYS.COLLECTION.REPORT}${transactionThreadReport?.reportID}`,
            value: {
                pendingFields: null,
                errorFields: null,
            },
        },
        {
            onyxMethod: Onyx.METHOD.MERGE,
            key: `${ONYXKEYS.COLLECTION.TRANSACTION}${transaction.transactionID}`,
            value: {
                pendingAction: null,
                pendingFields: clearedPendingFields,
                routes: null,
            },
        },
    );

    if (!isEmptyObject(transactionThreadCreatedReportAction)) {
        successData.push({
            onyxMethod: Onyx.METHOD.MERGE,
            key: `${ONYXKEYS.COLLECTION.REPORT_ACTIONS}${transactionThreadReport?.reportID}`,
            value: {
                [transactionThreadCreatedReportAction.reportActionID]: {
                    pendingAction: null,
                    errors: null,
                },
            },
        });
    }

    failureData.push({
        onyxMethod: Onyx.METHOD.SET,
        key: ONYXKEYS.NVP_QUICK_ACTION_GLOBAL_CREATE,
        value: quickAction ?? null,
    });

    if (iouReport) {
        failureData.push(
            {
                onyxMethod: Onyx.METHOD.MERGE,
                key: `${ONYXKEYS.COLLECTION.REPORT}${iouReport.reportID}`,
                value: {
                    pendingFields: null,
                    errorFields: {
                        ...(shouldCreateNewMoneyRequestReport ? {createChat: ErrorUtils.getMicroSecondOnyxErrorWithTranslationKey('report.genericCreateReportFailureMessage')} : {}),
                    },
                },
            },
            {
                onyxMethod: Onyx.METHOD.MERGE,
                key: `${ONYXKEYS.COLLECTION.REPORT_ACTIONS}${iouReport.reportID}`,
                value: {
                    ...(shouldCreateNewMoneyRequestReport
                        ? {
                              [iouCreatedAction.reportActionID]: {
                                  // Disabling this line since transaction.filename can be an empty string
                                  // eslint-disable-next-line @typescript-eslint/prefer-nullish-coalescing
                                  errors: getReceiptError(transaction.receipt, transaction.filename || transaction.receipt?.filename, isScanRequest),
                              },
                              [iouAction.reportActionID]: {
                                  errors: ErrorUtils.getMicroSecondOnyxErrorWithTranslationKey('iou.error.genericCreateFailureMessage'),
                              },
                          }
                        : {
                              [iouAction.reportActionID]: {
                                  // Disabling this line since transaction.filename can be an empty string
                                  // eslint-disable-next-line @typescript-eslint/prefer-nullish-coalescing
                                  errors: getReceiptError(transaction.receipt, transaction.filename || transaction.receipt?.filename, isScanRequest),
                              },
                          }),
                },
            },
        );
    } else {
        failureData.push({
            onyxMethod: Onyx.METHOD.MERGE,
            key: `${ONYXKEYS.COLLECTION.REPORT_ACTIONS}${chatReport?.reportID}`,
            value: {
                [iouAction.reportActionID]: {
                    // Disabling this line since transaction.filename can be an empty string
                    // eslint-disable-next-line @typescript-eslint/prefer-nullish-coalescing
                    errors: getReceiptError(transaction.receipt, transaction.filename || transaction.receipt?.filename, isScanRequest),
                },
            },
        });
    }

    failureData.push(
        {
            onyxMethod: Onyx.METHOD.MERGE,
            key: `${ONYXKEYS.COLLECTION.REPORT}${chatReport?.reportID}`,
            value: {
                lastReadTime: chatReport?.lastReadTime,
                lastMessageText: chatReport?.lastMessageText,
                lastMessageHtml: chatReport?.lastMessageHtml,
            },
        },
        {
            onyxMethod: Onyx.METHOD.MERGE,
            key: `${ONYXKEYS.COLLECTION.REPORT}${transactionThreadReport?.reportID}`,
            value: {
                pendingFields: null,
                errorFields: existingTransactionThreadReport
                    ? null
                    : {
                          createChat: ErrorUtils.getMicroSecondOnyxErrorWithTranslationKey('report.genericCreateReportFailureMessage'),
                      },
            },
        },
        {
            onyxMethod: Onyx.METHOD.MERGE,
            key: `${ONYXKEYS.COLLECTION.TRANSACTION}${transaction.transactionID}`,
            value: {
                // Disabling this line since transaction.filename can be an empty string
                // eslint-disable-next-line @typescript-eslint/prefer-nullish-coalescing
                errors: getReceiptError(transaction.receipt, transaction.filename || transaction.receipt?.filename, isScanRequest),
                pendingFields: clearedPendingFields,
            },
        },
        {
            onyxMethod: Onyx.METHOD.MERGE,
            key: `${ONYXKEYS.COLLECTION.REPORT_ACTIONS}${transactionThreadReport?.reportID}`,
            value: {
                [transactionThreadCreatedReportAction?.reportActionID ?? '-1']: {
                    errors: ErrorUtils.getMicroSecondOnyxErrorWithTranslationKey('iou.error.genericCreateFailureMessage'),
                },
            },
        },
    );

    // We don't need to compute violations unless we're on a paid policy
    if (!policy || !PolicyUtils.isPaidGroupPolicy(policy)) {
        return [optimisticData, successData, failureData];
    }

    const violationsOnyxData = ViolationsUtils.getViolationsOnyxData(
        transaction,
        [],
        policy,
        policyTagList ?? {},
        policyCategories ?? {},
        PolicyUtils.hasDependentTags(policy, policyTagList ?? {}),
    );

    if (violationsOnyxData) {
        optimisticData.push(violationsOnyxData);
        failureData.push({
            onyxMethod: Onyx.METHOD.SET,
            key: `${ONYXKEYS.COLLECTION.TRANSACTION_VIOLATIONS}${transaction.transactionID}`,
            value: [],
        });
    }

    // Show field violations only for control policies
    if (PolicyUtils.isControlPolicy(policy) && iouReport) {
        const {optimisticData: fieldViolationsOptimisticData, failureData: fieldViolationsFailureData} = getFieldViolationsOnyxData(iouReport);
        optimisticData.push(...fieldViolationsOptimisticData);
        failureData.push(...fieldViolationsFailureData);
    }

    return [optimisticData, successData, failureData];
}

function getDeleteTrackExpenseInformation(
    chatReportID: string,
    transactionID: string,
    reportAction: OnyxTypes.ReportAction,
    shouldDeleteTransactionFromOnyx = true,
    isMovingTransactionFromTrackExpense = false,
    actionableWhisperReportActionID = '',
    resolution = '',
) {
    const allReports = ReportConnection.getAllReports();
    // STEP 1: Get all collections we're updating
    const chatReport = allReports?.[`${ONYXKEYS.COLLECTION.REPORT}${chatReportID}`] ?? null;
    const transaction = allTransactions[`${ONYXKEYS.COLLECTION.TRANSACTION}${transactionID}`];
    const transactionViolations = allTransactionViolations[`${ONYXKEYS.COLLECTION.TRANSACTION_VIOLATIONS}${transactionID}`];
    const transactionThreadID = reportAction.childReportID;
    let transactionThread = null;
    if (transactionThreadID) {
        transactionThread = allReports?.[`${ONYXKEYS.COLLECTION.REPORT}${transactionThreadID}`] ?? null;
    }

    // STEP 2: Decide if we need to:
    // 1. Delete the transactionThread - delete if there are no visible comments in the thread and we're not moving the transaction
    // 2. Update the moneyRequestPreview to show [Deleted expense] - update if the transactionThread exists AND it isn't being deleted and we're not moving the transaction
    const shouldDeleteTransactionThread = !isMovingTransactionFromTrackExpense && (transactionThreadID ? (reportAction?.childVisibleActionCount ?? 0) === 0 : false);

    const shouldShowDeletedRequestMessage = !isMovingTransactionFromTrackExpense && !!transactionThreadID && !shouldDeleteTransactionThread;

    // STEP 3: Update the IOU reportAction.
    const updatedReportAction = {
        [reportAction.reportActionID]: {
            pendingAction: shouldShowDeletedRequestMessage ? CONST.RED_BRICK_ROAD_PENDING_ACTION.UPDATE : CONST.RED_BRICK_ROAD_PENDING_ACTION.DELETE,
            previousMessage: reportAction.message,
            message: [
                {
                    type: 'COMMENT',
                    html: '',
                    text: '',
                    isEdited: true,
                    isDeletedParentAction: shouldShowDeletedRequestMessage,
                },
            ],
            originalMessage: {
                IOUTransactionID: null,
            },
            errors: undefined,
        },
        ...(actionableWhisperReportActionID && {[actionableWhisperReportActionID]: {originalMessage: {resolution}}}),
    } as OnyxTypes.ReportActions;
    const lastVisibleAction = ReportActionsUtils.getLastVisibleAction(chatReport?.reportID ?? '-1', updatedReportAction);
    const {lastMessageText = '', lastMessageHtml = ''} = ReportActionsUtils.getLastVisibleMessage(chatReport?.reportID ?? '-1', updatedReportAction);

    // STEP 4: Build Onyx data
    const optimisticData: OnyxUpdate[] = [];

    if (shouldDeleteTransactionFromOnyx) {
        optimisticData.push({
            onyxMethod: Onyx.METHOD.SET,
            key: `${ONYXKEYS.COLLECTION.TRANSACTION}${transactionID}`,
            value: null,
        });
    }

    optimisticData.push({
        onyxMethod: Onyx.METHOD.SET,
        key: `${ONYXKEYS.COLLECTION.TRANSACTION_VIOLATIONS}${transactionID}`,
        value: null,
    });

    if (shouldDeleteTransactionThread) {
        optimisticData.push(
            {
                onyxMethod: Onyx.METHOD.SET,
                key: `${ONYXKEYS.COLLECTION.REPORT}${transactionThreadID}`,
                value: null,
            },
            {
                onyxMethod: Onyx.METHOD.SET,
                key: `${ONYXKEYS.COLLECTION.REPORT_ACTIONS}${transactionThreadID}`,
                value: null,
            },
        );
    }

    optimisticData.push(
        {
            onyxMethod: Onyx.METHOD.MERGE,
            key: `${ONYXKEYS.COLLECTION.REPORT_ACTIONS}${chatReport?.reportID}`,
            value: updatedReportAction,
        },
        {
            onyxMethod: Onyx.METHOD.MERGE,
            key: `${ONYXKEYS.COLLECTION.REPORT}${chatReport?.reportID}`,
            value: {
                lastMessageText,
                lastVisibleActionCreated: lastVisibleAction?.created,
                lastMessageHtml: !lastMessageHtml ? lastMessageText : lastMessageHtml,
            },
        },
    );

    const successData: OnyxUpdate[] = [
        {
            onyxMethod: Onyx.METHOD.MERGE,
            key: `${ONYXKEYS.COLLECTION.REPORT_ACTIONS}${chatReport?.reportID}`,
            value: {
                [reportAction.reportActionID]: {
                    pendingAction: null,
                    errors: null,
                },
            },
        },
    ];

    const failureData: OnyxUpdate[] = [];

    if (shouldDeleteTransactionFromOnyx) {
        failureData.push({
            onyxMethod: Onyx.METHOD.SET,
            key: `${ONYXKEYS.COLLECTION.TRANSACTION}${transactionID}`,
            value: transaction ?? null,
        });
    }

    failureData.push({
        onyxMethod: Onyx.METHOD.SET,
        key: `${ONYXKEYS.COLLECTION.TRANSACTION_VIOLATIONS}${transactionID}`,
        value: transactionViolations ?? null,
    });

    if (shouldDeleteTransactionThread) {
        failureData.push({
            onyxMethod: Onyx.METHOD.SET,
            key: `${ONYXKEYS.COLLECTION.REPORT}${transactionThreadID}`,
            value: transactionThread,
        });
    }

    if (actionableWhisperReportActionID) {
        const actionableWhisperReportAction = ReportActionsUtils.getReportAction(chatReportID, actionableWhisperReportActionID);
        failureData.push({
            onyxMethod: Onyx.METHOD.MERGE,
            key: `${ONYXKEYS.COLLECTION.REPORT_ACTIONS}${chatReport?.reportID}`,
            value: {
                [actionableWhisperReportActionID]: {
                    originalMessage: {
                        resolution: ReportActionsUtils.isActionableTrackExpense(actionableWhisperReportAction)
                            ? ReportActionsUtils.getOriginalMessage(actionableWhisperReportAction)?.resolution ?? null
                            : null,
                    },
                },
            },
        });
    }
    failureData.push(
        {
            onyxMethod: Onyx.METHOD.MERGE,
            key: `${ONYXKEYS.COLLECTION.REPORT_ACTIONS}${chatReport?.reportID}`,
            value: {
                [reportAction.reportActionID]: {
                    ...reportAction,
                    pendingAction: null,
                    errors: ErrorUtils.getMicroSecondOnyxErrorWithTranslationKey('iou.error.genericDeleteFailureMessage'),
                },
            },
        },
        {
            onyxMethod: Onyx.METHOD.MERGE,
            key: `${ONYXKEYS.COLLECTION.REPORT}${chatReport?.reportID}`,
            value: chatReport,
        },
    );

    const parameters: DeleteMoneyRequestParams = {
        transactionID,
        reportActionID: reportAction.reportActionID,
    };

    return {parameters, optimisticData, successData, failureData, shouldDeleteTransactionThread, chatReport};
}

/** Gathers all the data needed to create an invoice. */
function getSendInvoiceInformation(
    transaction: OnyxEntry<OnyxTypes.Transaction>,
    currentUserAccountID: number,
    invoiceChatReport?: OnyxEntry<OnyxTypes.Report>,
    receipt?: Receipt,
    policy?: OnyxEntry<OnyxTypes.Policy>,
    policyTagList?: OnyxEntry<OnyxTypes.PolicyTagLists>,
    policyCategories?: OnyxEntry<OnyxTypes.PolicyCategories>,
    companyName?: string,
    companyWebsite?: string,
): SendInvoiceInformation {
    const {amount = 0, currency = '', created = '', merchant = '', category = '', tag = '', taxCode = '', taxAmount = 0, billable, comment, participants} = transaction ?? {};
    const trimmedComment = (comment?.comment ?? '').trim();
    const senderWorkspaceID = participants?.find((participant) => participant?.isSender)?.policyID ?? '-1';
    const receiverParticipant = participants?.find((participant) => participant?.accountID) ?? invoiceChatReport?.invoiceReceiver;
    const receiverAccountID = receiverParticipant && 'accountID' in receiverParticipant && receiverParticipant.accountID ? receiverParticipant.accountID : -1;
    let receiver = ReportUtils.getPersonalDetailsForAccountID(receiverAccountID);
    let optimisticPersonalDetailListAction = {};

    // STEP 1: Get existing chat report OR build a new optimistic one
    let isNewChatReport = false;
    let chatReport = !isEmptyObject(invoiceChatReport) && invoiceChatReport?.reportID ? invoiceChatReport : null;

    if (!chatReport) {
        chatReport = ReportUtils.getInvoiceChatByParticipants(senderWorkspaceID, receiverAccountID) ?? null;
    }

    if (!chatReport) {
        isNewChatReport = true;
        chatReport = ReportUtils.buildOptimisticChatReport([receiverAccountID, currentUserAccountID], CONST.REPORT.DEFAULT_REPORT_NAME, CONST.REPORT.CHAT_TYPE.INVOICE, senderWorkspaceID);
    }

    // STEP 2: Create a new optimistic invoice report.
    const optimisticInvoiceReport = ReportUtils.buildOptimisticInvoiceReport(chatReport.reportID, senderWorkspaceID, receiverAccountID, receiver.displayName ?? '', amount, currency);

    // STEP 3: Build optimistic receipt and transaction
    const receiptObject: Receipt = {};
    let filename;
    if (receipt?.source) {
        receiptObject.source = receipt.source;
        receiptObject.state = receipt.state ?? CONST.IOU.RECEIPT_STATE.SCANREADY;
        filename = receipt.name;
    }
    const optimisticTransaction = TransactionUtils.buildOptimisticTransaction(
        amount,
        currency,
        optimisticInvoiceReport.reportID,
        trimmedComment,
        [],
        created,
        '',
        '',
        merchant,
        receiptObject,
        filename,
        undefined,
        category,
        tag,
        taxCode,
        taxAmount,
        billable,
    );

    const optimisticPolicyRecentlyUsedCategories = Category.buildOptimisticPolicyRecentlyUsedCategories(optimisticInvoiceReport.policyID, category);
    const optimisticPolicyRecentlyUsedTags = Tag.buildOptimisticPolicyRecentlyUsedTags(optimisticInvoiceReport.policyID, tag);
    const optimisticRecentlyUsedCurrencies = Policy.buildOptimisticRecentlyUsedCurrencies(currency);

    // STEP 4: Add optimistic personal details for participant
    const shouldCreateOptimisticPersonalDetails = isNewChatReport && !allPersonalDetails[receiverAccountID];
    if (shouldCreateOptimisticPersonalDetails) {
        const receiverLogin = receiverParticipant && 'login' in receiverParticipant && receiverParticipant.login ? receiverParticipant.login : '';
        receiver = {
            accountID: receiverAccountID,
            displayName: LocalePhoneNumber.formatPhoneNumber(receiverLogin),
            login: receiverLogin,
            isOptimisticPersonalDetail: true,
        };

        optimisticPersonalDetailListAction = {[receiverAccountID]: receiver};
    }

    // STEP 5: Build optimistic reportActions.
    const reportPreviewAction = ReportUtils.buildOptimisticReportPreview(chatReport, optimisticInvoiceReport, trimmedComment, optimisticTransaction);
    optimisticInvoiceReport.parentReportActionID = reportPreviewAction.reportActionID;
    chatReport.lastVisibleActionCreated = reportPreviewAction.created;
    const [optimisticCreatedActionForChat, optimisticCreatedActionForIOUReport, iouAction, optimisticTransactionThread, optimisticCreatedActionForTransactionThread] =
        ReportUtils.buildOptimisticMoneyRequestEntities(
            optimisticInvoiceReport,
            CONST.IOU.REPORT_ACTION_TYPE.CREATE,
            amount,
            currency,
            trimmedComment,
            receiver.login ?? '',
            [receiver],
            optimisticTransaction.transactionID,
            undefined,
            false,
            false,
            false,
        );

    // STEP 6: Build Onyx Data
    const [optimisticData, successData, failureData] = buildOnyxDataForInvoice(
        chatReport,
        optimisticInvoiceReport,
        optimisticTransaction,
        optimisticCreatedActionForChat,
        optimisticCreatedActionForIOUReport,
        iouAction,
        optimisticPersonalDetailListAction,
        reportPreviewAction,
        optimisticPolicyRecentlyUsedCategories,
        optimisticPolicyRecentlyUsedTags,
        isNewChatReport,
        optimisticTransactionThread,
        optimisticCreatedActionForTransactionThread,
        policy,
        policyTagList,
        policyCategories,
        optimisticRecentlyUsedCurrencies,
        companyName,
        companyWebsite,
    );

    return {
        createdIOUReportActionID: optimisticCreatedActionForIOUReport.reportActionID,
        createdReportActionIDForThread: optimisticCreatedActionForTransactionThread?.reportActionID ?? '-1',
        reportActionID: iouAction.reportActionID,
        senderWorkspaceID,
        receiver,
        invoiceRoom: chatReport,
        createdChatReportActionID: optimisticCreatedActionForChat.reportActionID,
        invoiceReportID: optimisticInvoiceReport.reportID,
        reportPreviewReportActionID: reportPreviewAction.reportActionID,
        transactionID: optimisticTransaction.transactionID,
        transactionThreadReportID: optimisticTransactionThread.reportID,
        onyxData: {
            optimisticData,
            successData,
            failureData,
        },
    };
}

/**
 * Gathers all the data needed to submit an expense. It attempts to find existing reports, iouReports, and receipts. If it doesn't find them, then
 * it creates optimistic versions of them and uses those instead
 */
function getMoneyRequestInformation(
    parentChatReport: OnyxEntry<OnyxTypes.Report>,
    participant: Participant,
    comment: string,
    amount: number,
    currency: string,
    created: string,
    merchant: string,
    receipt: Receipt | undefined,
    existingTransactionID: string | undefined,
    category: string | undefined,
    tag: string | undefined,
    taxCode: string | undefined,
    taxAmount: number | undefined,
    billable: boolean | undefined,
    policy: OnyxEntry<OnyxTypes.Policy> | undefined,
    policyTagList: OnyxEntry<OnyxTypes.PolicyTagLists> | undefined,
    policyCategories: OnyxEntry<OnyxTypes.PolicyCategories> | undefined,
    payeeAccountID = userAccountID,
    payeeEmail = currentUserEmail,
    moneyRequestReportID = '',
    linkedTrackedExpenseReportAction?: OnyxTypes.ReportAction,
    attendees?: Attendee[],
    existingTransaction: OnyxEntry<OnyxTypes.Transaction> | undefined = undefined,
): MoneyRequestInformation {
    const payerEmail = PhoneNumber.addSMSDomainIfPhoneNumber(participant.login ?? '');
    const payerAccountID = Number(participant.accountID);
    const isPolicyExpenseChat = participant.isPolicyExpenseChat;

    // STEP 1: Get existing chat report OR build a new optimistic one
    let isNewChatReport = false;
    let chatReport = !isEmptyObject(parentChatReport) && parentChatReport?.reportID ? parentChatReport : null;

    const allReports = ReportConnection.getAllReports();
    // If this is a policyExpenseChat, the chatReport must exist and we can get it from Onyx.
    // report is null if the flow is initiated from the global create menu. However, participant always stores the reportID if it exists, which is the case for policyExpenseChats
    if (!chatReport && isPolicyExpenseChat) {
        chatReport = allReports?.[`${ONYXKEYS.COLLECTION.REPORT}${participant.reportID}`] ?? null;
    }

    if (!chatReport) {
        chatReport = ReportUtils.getChatByParticipants([payerAccountID, payeeAccountID]) ?? null;
    }

    // If we still don't have a report, it likely doens't exist and we need to build an optimistic one
    if (!chatReport) {
        isNewChatReport = true;
        chatReport = ReportUtils.buildOptimisticChatReport([payerAccountID, payeeAccountID]);
    }

    // STEP 2: Get the Expense/IOU report. If the moneyRequestReportID has been provided, we want to add the transaction to this specific report.
    // If no such reportID has been provided, let's use the chatReport.iouReportID property. In case that is not present, build a new optimistic Expense/IOU report.
    let iouReport: OnyxInputValue<OnyxTypes.Report> = null;
    if (moneyRequestReportID) {
        iouReport = allReports?.[`${ONYXKEYS.COLLECTION.REPORT}${moneyRequestReportID}`] ?? null;
    } else {
        iouReport = allReports?.[`${ONYXKEYS.COLLECTION.REPORT}${chatReport.iouReportID}`] ?? null;
    }

    const shouldCreateNewMoneyRequestReport = ReportUtils.shouldCreateNewMoneyRequestReport(iouReport, chatReport);

    if (!iouReport || shouldCreateNewMoneyRequestReport) {
        iouReport = isPolicyExpenseChat
            ? ReportUtils.buildOptimisticExpenseReport(chatReport.reportID, chatReport.policyID ?? '-1', payeeAccountID, amount, currency)
            : ReportUtils.buildOptimisticIOUReport(payeeAccountID, payerAccountID, amount, chatReport.reportID, currency);
    } else if (isPolicyExpenseChat) {
        iouReport = {...iouReport};
        if (iouReport?.currency === currency && typeof iouReport.total === 'number') {
            // Because of the Expense reports are stored as negative values, we subtract the total from the amount
            iouReport.total -= amount;
        }
    } else {
        iouReport = IOUUtils.updateIOUOwnerAndTotal(iouReport, payeeAccountID, amount, currency);
    }

    // STEP 3: Build an optimistic transaction with the receipt
    const isDistanceRequest = existingTransaction && existingTransaction.iouRequestType === CONST.IOU.REQUEST_TYPE.DISTANCE;
    let optimisticTransaction = TransactionUtils.buildOptimisticTransaction(
        ReportUtils.isExpenseReport(iouReport) ? -amount : amount,
        currency,
        iouReport.reportID,
        comment,
        attendees,
        created,
        '',
        '',
        merchant,
        receipt,
        '',
        existingTransactionID,
        category,
        tag,
        taxCode,
        ReportUtils.isExpenseReport(iouReport) ? -(taxAmount ?? 0) : taxAmount,
        billable,
        isDistanceRequest ? {waypoints: CONST.RED_BRICK_ROAD_PENDING_ACTION.ADD} : undefined,
        undefined,
        existingTransaction,
        policy,
    );

    const optimisticPolicyRecentlyUsedCategories = Category.buildOptimisticPolicyRecentlyUsedCategories(iouReport.policyID, category);
    const optimisticPolicyRecentlyUsedTags = Tag.buildOptimisticPolicyRecentlyUsedTags(iouReport.policyID, tag);
    const optimisticPolicyRecentluUsedCurrencies = Policy.buildOptimisticRecentlyUsedCurrencies(currency);

    // If there is an existing transaction (which is the case for distance requests), then the data from the existing transaction
    // needs to be manually merged into the optimistic transaction. This is because buildOnyxDataForMoneyRequest() uses `Onyx.set()` for the transaction
    // data. This is a big can of worms to change it to `Onyx.merge()` as explored in https://expensify.slack.com/archives/C05DWUDHVK7/p1692139468252109.
    // I want to clean this up at some point, but it's possible this will live in the code for a while so I've created https://github.com/Expensify/App/issues/25417
    // to remind me to do this.
    if (isDistanceRequest) {
        optimisticTransaction = fastMerge(existingTransaction, optimisticTransaction, false);
    }

    // STEP 4: Build optimistic reportActions. We need:
    // 1. CREATED action for the chatReport
    // 2. CREATED action for the iouReport
    // 3. IOU action for the iouReport
    // 4. The transaction thread, which requires the iouAction, and CREATED action for the transaction thread
    // 5. REPORT_PREVIEW action for the chatReport
    // Note: The CREATED action for the IOU report must be optimistically generated before the IOU action so there's no chance that it appears after the IOU action in the chat
    const [optimisticCreatedActionForChat, optimisticCreatedActionForIOUReport, iouAction, optimisticTransactionThread, optimisticCreatedActionForTransactionThread] =
        ReportUtils.buildOptimisticMoneyRequestEntities(
            iouReport,
            CONST.IOU.REPORT_ACTION_TYPE.CREATE,
            amount,
            currency,
            comment,
            payeeEmail,
            [participant],
            optimisticTransaction.transactionID,
            undefined,
            false,
            false,
            false,
            undefined,
            linkedTrackedExpenseReportAction?.childReportID,
            linkedTrackedExpenseReportAction,
        );

    let reportPreviewAction = shouldCreateNewMoneyRequestReport ? null : getReportPreviewAction(chatReport.reportID, iouReport.reportID);

    if (reportPreviewAction) {
        reportPreviewAction = ReportUtils.updateReportPreview(iouReport, reportPreviewAction, false, comment, optimisticTransaction);
    } else {
        reportPreviewAction = ReportUtils.buildOptimisticReportPreview(chatReport, iouReport, comment, optimisticTransaction);
        chatReport.lastVisibleActionCreated = reportPreviewAction.created;

        // Generated ReportPreview action is a parent report action of the iou report.
        // We are setting the iou report's parentReportActionID to display subtitle correctly in IOU page when offline.
        iouReport.parentReportActionID = reportPreviewAction.reportActionID;
    }

    const shouldCreateOptimisticPersonalDetails = isNewChatReport && !allPersonalDetails[payerAccountID];
    // Add optimistic personal details for participant
    const optimisticPersonalDetailListAction = shouldCreateOptimisticPersonalDetails
        ? {
              [payerAccountID]: {
                  accountID: payerAccountID,
                  // Disabling this line since participant.displayName can be an empty string
                  // eslint-disable-next-line @typescript-eslint/prefer-nullish-coalescing
                  displayName: LocalePhoneNumber.formatPhoneNumber(participant.displayName || payerEmail),
                  login: participant.login,
                  isOptimisticPersonalDetail: true,
              },
          }
        : {};

    const predictedNextStatus = policy?.reimbursementChoice === CONST.POLICY.REIMBURSEMENT_CHOICES.REIMBURSEMENT_NO ? CONST.REPORT.STATUS_NUM.CLOSED : CONST.REPORT.STATUS_NUM.OPEN;
    const optimisticNextStep = NextStepUtils.buildNextStep(iouReport, predictedNextStatus);

    // STEP 5: Build Onyx Data
    const [optimisticData, successData, failureData] = buildOnyxDataForMoneyRequest(
        chatReport,
        iouReport,
        optimisticTransaction,
        optimisticCreatedActionForChat,
        optimisticCreatedActionForIOUReport,
        iouAction,
        optimisticPersonalDetailListAction,
        reportPreviewAction,
        optimisticPolicyRecentlyUsedCategories,
        optimisticPolicyRecentlyUsedTags,
        isNewChatReport,
        optimisticTransactionThread ?? {},
        optimisticCreatedActionForTransactionThread,
        shouldCreateNewMoneyRequestReport,
        policy,
        policyTagList,
        policyCategories,
        optimisticNextStep,
        undefined,
        undefined,
        optimisticPolicyRecentluUsedCurrencies,
    );

    return {
        payerAccountID,
        payerEmail,
        iouReport,
        chatReport,
        transaction: optimisticTransaction,
        iouAction,
        createdChatReportActionID: isNewChatReport ? optimisticCreatedActionForChat.reportActionID : '-1',
        createdIOUReportActionID: shouldCreateNewMoneyRequestReport ? optimisticCreatedActionForIOUReport.reportActionID : '-1',
        reportPreviewAction,
        transactionThreadReportID: optimisticTransactionThread?.reportID ?? '-1',
        createdReportActionIDForThread: optimisticCreatedActionForTransactionThread?.reportActionID ?? '-1',
        onyxData: {
            optimisticData,
            successData,
            failureData,
        },
    };
}

/**
 * Gathers all the data needed to make an expense. It attempts to find existing reports, iouReports, and receipts. If it doesn't find them, then
 * it creates optimistic versions of them and uses those instead
 */
function getTrackExpenseInformation(
    parentChatReport: OnyxEntry<OnyxTypes.Report>,
    participant: Participant,
    comment: string,
    amount: number,
    currency: string,
    created: string,
    merchant: string,
    receipt: OnyxEntry<Receipt>,
    category: string | undefined,
    tag: string | undefined,
    taxCode: string | undefined,
    taxAmount: number | undefined,
    billable: boolean | undefined,
    policy: OnyxEntry<OnyxTypes.Policy> | undefined,
    policyTagList: OnyxEntry<OnyxTypes.PolicyTagLists> | undefined,
    policyCategories: OnyxEntry<OnyxTypes.PolicyCategories> | undefined,
    payeeEmail = currentUserEmail,
    payeeAccountID = userAccountID,
    moneyRequestReportID = '',
    linkedTrackedExpenseReportAction?: OnyxTypes.ReportAction,
    existingTransactionID?: string,
): TrackExpenseInformation | null {
    const optimisticData: OnyxUpdate[] = [];
    const successData: OnyxUpdate[] = [];
    const failureData: OnyxUpdate[] = [];

    const isPolicyExpenseChat = participant.isPolicyExpenseChat;

    // STEP 1: Get existing chat report
    let chatReport = !isEmptyObject(parentChatReport) && parentChatReport?.reportID ? parentChatReport : null;
    const allReports = ReportConnection.getAllReports();
    // The chatReport always exists, and we can get it from Onyx if chatReport is null.
    if (!chatReport) {
        chatReport = allReports?.[`${ONYXKEYS.COLLECTION.REPORT}${participant.reportID}`] ?? null;
    }

    // If we still don't have a report, it likely doesn't exist, and we will early return here as it should not happen
    // Maybe later, we can build an optimistic selfDM chat.
    if (!chatReport) {
        return null;
    }

    // Check if the report is a draft
    const isDraftReport = ReportUtils.isDraftReport(chatReport?.reportID);

    let createdWorkspaceParams: CreateWorkspaceParams | undefined;

    if (isDraftReport) {
        const workspaceData = Policy.buildPolicyData(undefined, policy?.makeMeAdmin, policy?.name, policy?.id, chatReport?.reportID);
        createdWorkspaceParams = workspaceData.params;
        optimisticData.push(...workspaceData.optimisticData);
        successData.push(...workspaceData.successData);
        failureData.push(...workspaceData.failureData);
    }

    // STEP 2: If not in the self-DM flow, we need to use the expense report.
    // For this, first use the chatReport.iouReportID property. Build a new optimistic expense report if needed.
    const shouldUseMoneyReport = !!isPolicyExpenseChat;

    let iouReport: OnyxInputValue<OnyxTypes.Report> = null;
    let shouldCreateNewMoneyRequestReport = false;

    if (shouldUseMoneyReport) {
        if (moneyRequestReportID) {
            iouReport = allReports?.[`${ONYXKEYS.COLLECTION.REPORT}${moneyRequestReportID}`] ?? null;
        } else {
            iouReport = allReports?.[`${ONYXKEYS.COLLECTION.REPORT}${chatReport.iouReportID}`] ?? null;
        }

        shouldCreateNewMoneyRequestReport = ReportUtils.shouldCreateNewMoneyRequestReport(iouReport, chatReport);
        if (!iouReport || shouldCreateNewMoneyRequestReport) {
            iouReport = ReportUtils.buildOptimisticExpenseReport(chatReport.reportID, chatReport.policyID ?? '-1', payeeAccountID, amount, currency, false);
        } else {
            iouReport = {...iouReport};
            if (iouReport?.currency === currency && typeof iouReport.total === 'number' && typeof iouReport.nonReimbursableTotal === 'number') {
                // Because of the Expense reports are stored as negative values, we subtract the total from the amount
                iouReport.total -= amount;
                iouReport.nonReimbursableTotal -= amount;
            }
        }
    }

    // If shouldUseMoneyReport is true, the iouReport was defined.
    // But we'll use the `shouldUseMoneyReport && iouReport` check further instead of `shouldUseMoneyReport` to avoid TS errors.

    // STEP 3: Build optimistic receipt and transaction
    const receiptObject: Receipt = {};
    let filename;
    if (receipt?.source) {
        receiptObject.source = receipt.source;
        receiptObject.state = receipt.state ?? CONST.IOU.RECEIPT_STATE.SCANREADY;
        filename = receipt.name;
    }
    const existingTransaction = allTransactionDrafts[`${ONYXKEYS.COLLECTION.TRANSACTION_DRAFT}${existingTransactionID ?? CONST.IOU.OPTIMISTIC_TRANSACTION_ID}`];
    if (!filename) {
        filename = existingTransaction?.filename;
    }
    const isDistanceRequest = existingTransaction && existingTransaction.iouRequestType === CONST.IOU.REQUEST_TYPE.DISTANCE;
    let optimisticTransaction = TransactionUtils.buildOptimisticTransaction(
        ReportUtils.isExpenseReport(iouReport) ? -amount : amount,
        currency,
        shouldUseMoneyReport && iouReport ? iouReport.reportID : '-1',
        comment,
        [],
        created,
        '',
        '',
        merchant,
        receiptObject,
        filename,
        existingTransactionID ?? null,
        category,
        tag,
        taxCode,
        taxAmount,
        billable,
        isDistanceRequest ? {waypoints: CONST.RED_BRICK_ROAD_PENDING_ACTION.ADD} : undefined,
        false,
        existingTransaction,
        policy,
    );

    // If there is an existing transaction (which is the case for distance requests), then the data from the existing transaction
    // needs to be manually merged into the optimistic transaction. This is because buildOnyxDataForMoneyRequest() uses `Onyx.set()` for the transaction
    // data. This is a big can of worms to change it to `Onyx.merge()` as explored in https://expensify.slack.com/archives/C05DWUDHVK7/p1692139468252109.
    // I want to clean this up at some point, but it's possible this will live in the code for a while so I've created https://github.com/Expensify/App/issues/25417
    // to remind me to do this.
    if (isDistanceRequest) {
        optimisticTransaction = fastMerge(existingTransaction, optimisticTransaction, false);
    }

    // STEP 4: Build optimistic reportActions. We need:
    // 1. CREATED action for the iouReport (if tracking in the Expense chat)
    // 2. IOU action for the iouReport (if tracking in the Expense chat), otherwise – for chatReport
    // 3. The transaction thread, which requires the iouAction, and CREATED action for the transaction thread
    // 4. REPORT_PREVIEW action for the chatReport (if tracking in the Expense chat)
    const [, optimisticCreatedActionForIOUReport, iouAction, optimisticTransactionThread, optimisticCreatedActionForTransactionThread] = ReportUtils.buildOptimisticMoneyRequestEntities(
        shouldUseMoneyReport && iouReport ? iouReport : chatReport,
        CONST.IOU.REPORT_ACTION_TYPE.TRACK,
        amount,
        currency,
        comment,
        payeeEmail,
        [participant],
        optimisticTransaction.transactionID,
        undefined,
        false,
        false,
        false,
        !shouldUseMoneyReport,
        linkedTrackedExpenseReportAction?.childReportID,
        linkedTrackedExpenseReportAction,
    );

    let reportPreviewAction: OnyxInputValue<OnyxTypes.ReportAction<typeof CONST.REPORT.ACTIONS.TYPE.REPORT_PREVIEW>> = null;
    if (shouldUseMoneyReport && iouReport) {
        reportPreviewAction = shouldCreateNewMoneyRequestReport ? null : getReportPreviewAction(chatReport.reportID, iouReport.reportID);

        if (reportPreviewAction) {
            reportPreviewAction = ReportUtils.updateReportPreview(iouReport, reportPreviewAction, false, comment, optimisticTransaction);
        } else {
            reportPreviewAction = ReportUtils.buildOptimisticReportPreview(chatReport, iouReport, comment, optimisticTransaction);
            // Generated ReportPreview action is a parent report action of the iou report.
            // We are setting the iou report's parentReportActionID to display subtitle correctly in IOU page when offline.
            iouReport.parentReportActionID = reportPreviewAction.reportActionID;
        }
    }

    let actionableTrackExpenseWhisper: OnyxInputValue<OnyxTypes.ReportAction> = null;
    if (!isPolicyExpenseChat) {
        actionableTrackExpenseWhisper = ReportUtils.buildOptimisticActionableTrackExpenseWhisper(iouAction, optimisticTransaction.transactionID);
    }

    // STEP 5: Build Onyx Data
    const trackExpenseOnyxData = buildOnyxDataForTrackExpense(
        chatReport,
        iouReport,
        optimisticTransaction,
        optimisticCreatedActionForIOUReport,
        iouAction,
        reportPreviewAction,
        optimisticTransactionThread ?? {},
        optimisticCreatedActionForTransactionThread,
        shouldCreateNewMoneyRequestReport,
        policy,
        policyTagList,
        policyCategories,
        undefined,
        actionableTrackExpenseWhisper,
    );

    return {
        createdWorkspaceParams,
        chatReport,
        iouReport: iouReport ?? undefined,
        transaction: optimisticTransaction,
        iouAction,
        createdChatReportActionID: '-1',
        createdIOUReportActionID: shouldCreateNewMoneyRequestReport ? optimisticCreatedActionForIOUReport.reportActionID : '-1',
        reportPreviewAction: reportPreviewAction ?? undefined,
        transactionThreadReportID: optimisticTransactionThread.reportID,
        createdReportActionIDForThread: optimisticCreatedActionForTransactionThread?.reportActionID ?? '-1',
        actionableWhisperReportActionIDParam: actionableTrackExpenseWhisper?.reportActionID ?? '',
        onyxData: {
            optimisticData: optimisticData.concat(trackExpenseOnyxData[0]),
            successData: successData.concat(trackExpenseOnyxData[1]),
            failureData: failureData.concat(trackExpenseOnyxData[2]),
        },
    };
}

/**
 * Compute the diff amount when we update the transaction
 */
function calculateDiffAmount(
    iouReport: OnyxTypes.OnyxInputOrEntry<OnyxTypes.Report>,
    updatedTransaction: OnyxTypes.OnyxInputOrEntry<OnyxTypes.Transaction>,
    transaction: OnyxEntry<OnyxTypes.Transaction>,
): number {
    if (!iouReport) {
        return 0;
    }
    const isExpenseReport = ReportUtils.isExpenseReport(iouReport);
    const updatedCurrency = TransactionUtils.getCurrency(updatedTransaction);
    const currentCurrency = TransactionUtils.getCurrency(transaction);

    const currentAmount = TransactionUtils.getAmount(transaction, isExpenseReport);
    const updatedAmount = TransactionUtils.getAmount(updatedTransaction, isExpenseReport);

    if (updatedCurrency === iouReport?.currency && currentCurrency !== iouReport?.currency) {
        // Add the diff to the total if we change the currency from a different currency to the currency of the IOU report
        return updatedAmount;
    }

    if (updatedCurrency === iouReport?.currency && updatedAmount !== currentAmount) {
        // Calculate the diff between the updated amount and the current amount if we change the amount and the currency of the transaction is the currency of the report
        return updatedAmount - currentAmount;
    }

    return 0;
}

/**
 * @param transactionID
 * @param transactionThreadReportID
 * @param transactionChanges
 * @param [transactionChanges.created] Present when updated the date field
 * @param policy  May be undefined, an empty object, or an object matching the Policy type (src/types/onyx/Policy.ts)
 * @param policyTagList
 * @param policyCategories
 */
function getUpdateMoneyRequestParams(
    transactionID: string,
    transactionThreadReportID: string,
    transactionChanges: TransactionChanges,
    policy: OnyxEntry<OnyxTypes.Policy>,
    policyTagList: OnyxTypes.OnyxInputOrEntry<OnyxTypes.PolicyTagLists>,
    policyCategories: OnyxTypes.OnyxInputOrEntry<OnyxTypes.PolicyCategories>,
    violations?: OnyxEntry<OnyxTypes.TransactionViolations>,
): UpdateMoneyRequestData {
    const optimisticData: OnyxUpdate[] = [];
    const successData: OnyxUpdate[] = [];
    const failureData: OnyxUpdate[] = [];

    // Step 1: Set any "pending fields" (ones updated while the user was offline) to have error messages in the failureData
    const pendingFields: OnyxTypes.Transaction['pendingFields'] = Object.fromEntries(Object.keys(transactionChanges).map((key) => [key, CONST.RED_BRICK_ROAD_PENDING_ACTION.UPDATE]));
    const clearedPendingFields = Object.fromEntries(Object.keys(transactionChanges).map((key) => [key, null]));
    const errorFields = Object.fromEntries(Object.keys(pendingFields).map((key) => [key, {[DateUtils.getMicroseconds()]: Localize.translateLocal('iou.error.genericEditFailureMessage')}]));

    const allReports = ReportConnection.getAllReports();
    // Step 2: Get all the collections being updated
    const transactionThread = allReports?.[`${ONYXKEYS.COLLECTION.REPORT}${transactionThreadReportID}`] ?? null;
    const transaction = allTransactions?.[`${ONYXKEYS.COLLECTION.TRANSACTION}${transactionID}`];
    const iouReport = allReports?.[`${ONYXKEYS.COLLECTION.REPORT}${transactionThread?.parentReportID}`] ?? null;
    const isFromExpenseReport = ReportUtils.isExpenseReport(iouReport);
    const isScanning = TransactionUtils.hasReceipt(transaction) && TransactionUtils.isReceiptBeingScanned(transaction);
    const updatedTransaction: OnyxEntry<OnyxTypes.Transaction> = transaction
        ? TransactionUtils.getUpdatedTransaction({
              transaction,
              transactionChanges,
              isFromExpenseReport,
              policy,
          })
        : undefined;
    const transactionDetails = ReportUtils.getTransactionDetails(updatedTransaction);

    if (transactionDetails?.waypoints) {
        // This needs to be a JSON string since we're sending this to the MapBox API
        transactionDetails.waypoints = JSON.stringify(transactionDetails.waypoints);
    }

    const dataToIncludeInParams: Partial<TransactionDetails> = Object.fromEntries(Object.entries(transactionDetails ?? {}).filter(([key]) => Object.keys(transactionChanges).includes(key)));

    const params: UpdateMoneyRequestParams = {
        ...dataToIncludeInParams,
        reportID: iouReport?.reportID,
        transactionID,
    };

    const hasPendingWaypoints = 'waypoints' in transactionChanges;
    const hasModifiedDistanceRate = 'customUnitRateID' in transactionChanges;
    if (transaction && updatedTransaction && (hasPendingWaypoints || hasModifiedDistanceRate)) {
        // Delete the draft transaction when editing waypoints when the server responds successfully and there are no errors
        successData.push({
            onyxMethod: Onyx.METHOD.SET,
            key: `${ONYXKEYS.COLLECTION.TRANSACTION_DRAFT}${transactionID}`,
            value: null,
        });

        // Revert the transaction's amount to the original value on failure.
        // The IOU Report will be fully reverted in the failureData further below.
        failureData.push({
            onyxMethod: Onyx.METHOD.MERGE,
            key: `${ONYXKEYS.COLLECTION.TRANSACTION}${transactionID}`,
            value: {
                amount: transaction.amount,
                modifiedAmount: transaction.modifiedAmount,
                modifiedMerchant: transaction.modifiedMerchant,
                modifiedCurrency: transaction.modifiedCurrency,
            },
        });
    }

    // Step 3: Build the modified expense report actions
    // We don't create a modified report action if:
    // - we're updating the waypoints
    // - we're updating the distance rate while the waypoints are still pending
    // In these cases, there isn't a valid optimistic mileage data we can use,
    // and the report action is created on the server with the distance-related response from the MapBox API
    const updatedReportAction = ReportUtils.buildOptimisticModifiedExpenseReportAction(transactionThread, transaction, transactionChanges, isFromExpenseReport, policy, updatedTransaction);
    if (!hasPendingWaypoints && !(hasModifiedDistanceRate && TransactionUtils.isFetchingWaypointsFromServer(transaction))) {
        params.reportActionID = updatedReportAction.reportActionID;

        optimisticData.push({
            onyxMethod: Onyx.METHOD.MERGE,
            key: `${ONYXKEYS.COLLECTION.REPORT_ACTIONS}${transactionThread?.reportID}`,
            value: {
                [updatedReportAction.reportActionID]: updatedReportAction as OnyxTypes.ReportAction,
            },
        });
        optimisticData.push({
            onyxMethod: Onyx.METHOD.MERGE,
            key: `${ONYXKEYS.COLLECTION.REPORT}${transactionThread?.reportID}`,
            value: {
                lastVisibleActionCreated: updatedReportAction.created,
                lastReadTime: updatedReportAction.created,
            },
        });
        failureData.push({
            onyxMethod: Onyx.METHOD.MERGE,
            key: `${ONYXKEYS.COLLECTION.REPORT}${transactionThread?.reportID}`,
            value: {
                lastVisibleActionCreated: transactionThread?.lastVisibleActionCreated,
                lastReadTime: transactionThread?.lastReadTime,
            },
        });
        successData.push({
            onyxMethod: Onyx.METHOD.MERGE,
            key: `${ONYXKEYS.COLLECTION.REPORT_ACTIONS}${transactionThread?.reportID}`,
            value: {
                [updatedReportAction.reportActionID]: {pendingAction: null},
            },
        });
        failureData.push({
            onyxMethod: Onyx.METHOD.MERGE,
            key: `${ONYXKEYS.COLLECTION.REPORT_ACTIONS}${transactionThread?.reportID}`,
            value: {
                [updatedReportAction.reportActionID]: {
                    ...(updatedReportAction as OnyxTypes.ReportAction),
                    errors: ErrorUtils.getMicroSecondOnyxErrorWithTranslationKey('iou.error.genericEditFailureMessage'),
                },
            },
        });
    }

    // Step 4: Compute the IOU total and update the report preview message (and report header) so LHN amount owed is correct.
    const diff = calculateDiffAmount(iouReport, updatedTransaction, transaction);

    let updatedMoneyRequestReport: OnyxTypes.OnyxInputOrEntry<OnyxTypes.Report>;
    if (!iouReport) {
        updatedMoneyRequestReport = null;
    } else if ((ReportUtils.isExpenseReport(iouReport) || ReportUtils.isInvoiceReport(iouReport)) && typeof iouReport.total === 'number') {
        // For expense report, the amount is negative, so we should subtract total from diff
        updatedMoneyRequestReport = {
            ...iouReport,
            total: iouReport.total - diff,
        };
        if (!transaction?.reimbursable && typeof updatedMoneyRequestReport.nonReimbursableTotal === 'number') {
            updatedMoneyRequestReport.nonReimbursableTotal -= diff;
        }
    } else {
        updatedMoneyRequestReport = IOUUtils.updateIOUOwnerAndTotal(iouReport, updatedReportAction.actorAccountID ?? -1, diff, TransactionUtils.getCurrency(transaction), false, true);
    }

    if (updatedMoneyRequestReport) {
        updatedMoneyRequestReport.cachedTotal = CurrencyUtils.convertToDisplayString(updatedMoneyRequestReport.total, transactionDetails?.currency);
    }

    optimisticData.push(
        {
            onyxMethod: Onyx.METHOD.MERGE,
            key: `${ONYXKEYS.COLLECTION.REPORT}${iouReport?.reportID}`,
            value: updatedMoneyRequestReport,
        },
        {
            onyxMethod: Onyx.METHOD.MERGE,
            key: `${ONYXKEYS.COLLECTION.REPORT}${iouReport?.parentReportID}`,
            value: ReportUtils.getOutstandingChildRequest(updatedMoneyRequestReport),
        },
    );
    successData.push({
        onyxMethod: Onyx.METHOD.MERGE,
        key: `${ONYXKEYS.COLLECTION.REPORT}${iouReport?.reportID}`,
        value: {pendingAction: null},
    });

    // Optimistically modify the transaction and the transaction thread
    optimisticData.push({
        onyxMethod: Onyx.METHOD.MERGE,
        key: `${ONYXKEYS.COLLECTION.TRANSACTION}${transactionID}`,
        value: {
            ...updatedTransaction,
            pendingFields,
            errorFields: null,
        },
    });

    optimisticData.push({
        onyxMethod: Onyx.METHOD.MERGE,
        key: `${ONYXKEYS.COLLECTION.REPORT}${transactionThreadReportID}`,
        value: {
            lastActorAccountID: updatedReportAction.actorAccountID,
        },
    });

    if (isScanning && ('amount' in transactionChanges || 'currency' in transactionChanges)) {
        optimisticData.push(
            {
                onyxMethod: Onyx.METHOD.MERGE,
                key: `${ONYXKEYS.COLLECTION.REPORT_ACTIONS}${iouReport?.reportID}`,
                value: {
                    [transactionThread?.parentReportActionID ?? '-1']: {
                        originalMessage: {
                            whisperedTo: [],
                        },
                    },
                },
            },
            {
                onyxMethod: Onyx.METHOD.MERGE,
                key: `${ONYXKEYS.COLLECTION.REPORT_ACTIONS}${iouReport?.parentReportID}`,
                value: {
                    [iouReport?.parentReportActionID ?? '-1']: {
                        originalMessage: {
                            whisperedTo: [],
                        },
                    },
                },
            },
        );
    }

    // Update recently used categories if the category is changed
    const hasModifiedCategory = 'category' in transactionChanges;
    if (hasModifiedCategory) {
        const optimisticPolicyRecentlyUsedCategories = Category.buildOptimisticPolicyRecentlyUsedCategories(iouReport?.policyID, transactionChanges.category);
        if (optimisticPolicyRecentlyUsedCategories.length) {
            optimisticData.push({
                onyxMethod: Onyx.METHOD.SET,
                key: `${ONYXKEYS.COLLECTION.POLICY_RECENTLY_USED_CATEGORIES}${iouReport?.policyID}`,
                value: optimisticPolicyRecentlyUsedCategories,
            });
        }
    }

    // Update recently used currencies if the currency is changed
    if ('currency' in transactionChanges) {
        const optimisticRecentlyUsedCurrencies = Policy.buildOptimisticRecentlyUsedCurrencies(transactionChanges.currency);
        if (optimisticRecentlyUsedCurrencies.length) {
            optimisticData.push({
                onyxMethod: Onyx.METHOD.SET,
                key: ONYXKEYS.RECENTLY_USED_CURRENCIES,
                value: optimisticRecentlyUsedCurrencies,
            });
        }
    }

    // Update recently used categories if the tag is changed
    const hasModifiedTag = 'tag' in transactionChanges;
    if (hasModifiedTag) {
        const optimisticPolicyRecentlyUsedTags = Tag.buildOptimisticPolicyRecentlyUsedTags(iouReport?.policyID, transactionChanges.tag);
        if (!isEmptyObject(optimisticPolicyRecentlyUsedTags)) {
            optimisticData.push({
                onyxMethod: Onyx.METHOD.MERGE,
                key: `${ONYXKEYS.COLLECTION.POLICY_RECENTLY_USED_TAGS}${iouReport?.policyID}`,
                value: optimisticPolicyRecentlyUsedTags,
            });
        }
    }

    const overLimitViolation = violations?.find((violation) => violation.name === 'overLimit');
    // Update violation limit, if we modify attendees. The given limit value is for a single attendee, if we have multiple attendees we should multpiply limit by attende count
    if ('attendees' in transactionChanges && !!overLimitViolation) {
        const limitForSingleAttendee = ViolationsUtils.getViolationAmountLimit(overLimitViolation);
        if (limitForSingleAttendee * (transactionChanges?.attendees?.length ?? 1) > Math.abs(TransactionUtils.getAmount(transaction))) {
            optimisticData.push({
                onyxMethod: Onyx.METHOD.MERGE,
                key: `${ONYXKEYS.COLLECTION.TRANSACTION_VIOLATIONS}${transactionID}`,
                value: violations?.filter((violation) => violation.name !== 'overLimit') ?? [],
            });
        }
    }

    // Clear out the error fields and loading states on success
    successData.push({
        onyxMethod: Onyx.METHOD.MERGE,
        key: `${ONYXKEYS.COLLECTION.TRANSACTION}${transactionID}`,
        value: {
            pendingFields: clearedPendingFields,
            isLoading: false,
            errorFields: null,
            routes: null,
        },
    });

    // Clear out loading states, pending fields, and add the error fields
    failureData.push({
        onyxMethod: Onyx.METHOD.MERGE,
        key: `${ONYXKEYS.COLLECTION.TRANSACTION}${transactionID}`,
        value: {
            pendingFields: clearedPendingFields,
            isLoading: false,
            errorFields,
        },
    });

    if (iouReport) {
        // Reset the iouReport to its original state
        failureData.push({
            onyxMethod: Onyx.METHOD.MERGE,
            key: `${ONYXKEYS.COLLECTION.REPORT}${iouReport.reportID}`,
            value: iouReport,
        });
    }

    if (policy && PolicyUtils.isPaidGroupPolicy(policy) && updatedTransaction && (hasModifiedTag || hasModifiedCategory || hasModifiedDistanceRate)) {
        const currentTransactionViolations = allTransactionViolations[`${ONYXKEYS.COLLECTION.TRANSACTION_VIOLATIONS}${transactionID}`] ?? [];
        optimisticData.push(
            ViolationsUtils.getViolationsOnyxData(
                updatedTransaction,
                currentTransactionViolations,
                policy,
                policyTagList ?? {},
                policyCategories ?? {},
                PolicyUtils.hasDependentTags(policy, policyTagList ?? {}),
            ),
        );
        failureData.push({
            onyxMethod: Onyx.METHOD.MERGE,
            key: `${ONYXKEYS.COLLECTION.TRANSACTION_VIOLATIONS}${transactionID}`,
            value: currentTransactionViolations,
        });
    }

    // Reset the transaction thread to its original state
    failureData.push({
        onyxMethod: Onyx.METHOD.MERGE,
        key: `${ONYXKEYS.COLLECTION.REPORT}${transactionThreadReportID}`,
        value: transactionThread,
    });

    return {
        params,
        onyxData: {optimisticData, successData, failureData},
    };
}

/**
 * @param transactionID
 * @param transactionThreadReportID
 * @param transactionChanges
 * @param [transactionChanges.created] Present when updated the date field
 * @param policy  May be undefined, an empty object, or an object matching the Policy type (src/types/onyx/Policy.ts)
 */
function getUpdateTrackExpenseParams(
    transactionID: string,
    transactionThreadReportID: string,
    transactionChanges: TransactionChanges,
    policy: OnyxEntry<OnyxTypes.Policy>,
): UpdateMoneyRequestData {
    const optimisticData: OnyxUpdate[] = [];
    const successData: OnyxUpdate[] = [];
    const failureData: OnyxUpdate[] = [];

    // Step 1: Set any "pending fields" (ones updated while the user was offline) to have error messages in the failureData
    const pendingFields = Object.fromEntries(Object.keys(transactionChanges).map((key) => [key, CONST.RED_BRICK_ROAD_PENDING_ACTION.UPDATE]));
    const clearedPendingFields = Object.fromEntries(Object.keys(transactionChanges).map((key) => [key, null]));
    const errorFields = Object.fromEntries(Object.keys(pendingFields).map((key) => [key, {[DateUtils.getMicroseconds()]: Localize.translateLocal('iou.error.genericEditFailureMessage')}]));

    const allReports = ReportConnection.getAllReports();
    // Step 2: Get all the collections being updated
    const transactionThread = allReports?.[`${ONYXKEYS.COLLECTION.REPORT}${transactionThreadReportID}`] ?? null;
    const transaction = allTransactions?.[`${ONYXKEYS.COLLECTION.TRANSACTION}${transactionID}`];
    const chatReport = allReports?.[`${ONYXKEYS.COLLECTION.REPORT}${transactionThread?.parentReportID}`] ?? null;
    const isScanning = TransactionUtils.hasReceipt(transaction) && TransactionUtils.isReceiptBeingScanned(transaction);
    const updatedTransaction = transaction
        ? TransactionUtils.getUpdatedTransaction({
              transaction,
              transactionChanges,
              isFromExpenseReport: false,
              policy,
          })
        : null;
    const transactionDetails = ReportUtils.getTransactionDetails(updatedTransaction);

    if (transactionDetails?.waypoints) {
        // This needs to be a JSON string since we're sending this to the MapBox API
        transactionDetails.waypoints = JSON.stringify(transactionDetails.waypoints);
    }

    const dataToIncludeInParams: Partial<TransactionDetails> = Object.fromEntries(Object.entries(transactionDetails ?? {}).filter(([key]) => Object.keys(transactionChanges).includes(key)));

    const params: UpdateMoneyRequestParams = {
        ...dataToIncludeInParams,
        reportID: chatReport?.reportID,
        transactionID,
    };

    const hasPendingWaypoints = 'waypoints' in transactionChanges;
    const hasModifiedDistanceRate = 'customUnitRateID' in transactionChanges;
    if (transaction && updatedTransaction && (hasPendingWaypoints || hasModifiedDistanceRate)) {
        // Delete the draft transaction when editing waypoints when the server responds successfully and there are no errors
        successData.push({
            onyxMethod: Onyx.METHOD.SET,
            key: `${ONYXKEYS.COLLECTION.TRANSACTION_DRAFT}${transactionID}`,
            value: null,
        });

        // Revert the transaction's amount to the original value on failure.
        // The IOU Report will be fully reverted in the failureData further below.
        failureData.push({
            onyxMethod: Onyx.METHOD.MERGE,
            key: `${ONYXKEYS.COLLECTION.TRANSACTION}${transactionID}`,
            value: {
                amount: transaction.amount,
                modifiedAmount: transaction.modifiedAmount,
                modifiedMerchant: transaction.modifiedMerchant,
            },
        });
    }

    // Step 3: Build the modified expense report actions
    // We don't create a modified report action if:
    // - we're updating the waypoints
    // - we're updating the distance rate while the waypoints are still pending
    // In these cases, there isn't a valid optimistic mileage data we can use,
    // and the report action is created on the server with the distance-related response from the MapBox API
    const updatedReportAction = ReportUtils.buildOptimisticModifiedExpenseReportAction(transactionThread, transaction, transactionChanges, false, policy, updatedTransaction);
    if (!hasPendingWaypoints && !(hasModifiedDistanceRate && TransactionUtils.isFetchingWaypointsFromServer(transaction))) {
        params.reportActionID = updatedReportAction.reportActionID;

        optimisticData.push({
            onyxMethod: Onyx.METHOD.MERGE,
            key: `${ONYXKEYS.COLLECTION.REPORT_ACTIONS}${transactionThread?.reportID}`,
            value: {
                [updatedReportAction.reportActionID]: updatedReportAction as OnyxTypes.ReportAction,
            },
        });
        successData.push({
            onyxMethod: Onyx.METHOD.MERGE,
            key: `${ONYXKEYS.COLLECTION.REPORT_ACTIONS}${transactionThread?.reportID}`,
            value: {
                [updatedReportAction.reportActionID]: {pendingAction: null},
            },
        });
        failureData.push({
            onyxMethod: Onyx.METHOD.MERGE,
            key: `${ONYXKEYS.COLLECTION.REPORT_ACTIONS}${transactionThread?.reportID}`,
            value: {
                [updatedReportAction.reportActionID]: {
                    ...(updatedReportAction as OnyxTypes.ReportAction),
                    errors: ErrorUtils.getMicroSecondOnyxErrorWithTranslationKey('iou.error.genericEditFailureMessage'),
                },
            },
        });
    }

    // Step 4: Update the report preview message (and report header) so LHN amount tracked is correct.
    // Optimistically modify the transaction and the transaction thread
    optimisticData.push({
        onyxMethod: Onyx.METHOD.MERGE,
        key: `${ONYXKEYS.COLLECTION.TRANSACTION}${transactionID}`,
        value: {
            ...updatedTransaction,
            pendingFields,
            errorFields: null,
        },
    });

    optimisticData.push({
        onyxMethod: Onyx.METHOD.MERGE,
        key: `${ONYXKEYS.COLLECTION.REPORT}${transactionThreadReportID}`,
        value: {
            lastActorAccountID: updatedReportAction.actorAccountID,
        },
    });

    if (isScanning && ('amount' in transactionChanges || 'currency' in transactionChanges)) {
        optimisticData.push({
            onyxMethod: Onyx.METHOD.MERGE,
            key: `${ONYXKEYS.COLLECTION.REPORT_ACTIONS}${chatReport?.reportID}`,
            value: {
                [transactionThread?.parentReportActionID ?? '-1']: {
                    originalMessage: {
                        whisperedTo: [],
                    },
                },
            },
        });
    }

    // Clear out the error fields and loading states on success
    successData.push({
        onyxMethod: Onyx.METHOD.MERGE,
        key: `${ONYXKEYS.COLLECTION.TRANSACTION}${transactionID}`,
        value: {
            pendingFields: clearedPendingFields,
            isLoading: false,
            errorFields: null,
            routes: null,
        },
    });

    // Clear out loading states, pending fields, and add the error fields
    failureData.push({
        onyxMethod: Onyx.METHOD.MERGE,
        key: `${ONYXKEYS.COLLECTION.TRANSACTION}${transactionID}`,
        value: {
            pendingFields: clearedPendingFields,
            isLoading: false,
            errorFields,
        },
    });

    // Reset the transaction thread to its original state
    failureData.push({
        onyxMethod: Onyx.METHOD.MERGE,
        key: `${ONYXKEYS.COLLECTION.REPORT}${transactionThreadReportID}`,
        value: transactionThread,
    });

    return {
        params,
        onyxData: {optimisticData, successData, failureData},
    };
}

/** Updates the created date of an expense */
function updateMoneyRequestDate(
    transactionID: string,
    transactionThreadReportID: string,
    value: string,
    policy: OnyxEntry<OnyxTypes.Policy>,
    policyTags: OnyxEntry<OnyxTypes.PolicyTagLists>,
    policyCategories: OnyxEntry<OnyxTypes.PolicyCategories>,
) {
    const transactionChanges: TransactionChanges = {
        created: value,
    };
    const allReports = ReportConnection.getAllReports();
    const transactionThreadReport = allReports?.[`${ONYXKEYS.COLLECTION.REPORT}${transactionThreadReportID}`] ?? null;
    const parentReport = allReports?.[`${ONYXKEYS.COLLECTION.REPORT}${transactionThreadReport?.parentReportID}`] ?? null;
    let data: UpdateMoneyRequestData;
    if (ReportUtils.isTrackExpenseReport(transactionThreadReport) && ReportUtils.isSelfDM(parentReport)) {
        data = getUpdateTrackExpenseParams(transactionID, transactionThreadReportID, transactionChanges, policy);
    } else {
        data = getUpdateMoneyRequestParams(transactionID, transactionThreadReportID, transactionChanges, policy, policyTags, policyCategories);
    }
    const {params, onyxData} = data;
    API.write(WRITE_COMMANDS.UPDATE_MONEY_REQUEST_DATE, params, onyxData);
}

/** Updates the billable field of an expense */
function updateMoneyRequestBillable(
    transactionID: string,
    transactionThreadReportID: string,
    value: boolean,
    policy: OnyxEntry<OnyxTypes.Policy>,
    policyTagList: OnyxEntry<OnyxTypes.PolicyTagLists>,
    policyCategories: OnyxEntry<OnyxTypes.PolicyCategories>,
) {
    const transactionChanges: TransactionChanges = {
        billable: value,
    };
    const {params, onyxData} = getUpdateMoneyRequestParams(transactionID, transactionThreadReportID, transactionChanges, policy, policyTagList, policyCategories);
    API.write(WRITE_COMMANDS.UPDATE_MONEY_REQUEST_BILLABLE, params, onyxData);
}

/** Updates the merchant field of an expense */
function updateMoneyRequestMerchant(
    transactionID: string,
    transactionThreadReportID: string,
    value: string,
    policy: OnyxEntry<OnyxTypes.Policy>,
    policyTagList: OnyxEntry<OnyxTypes.PolicyTagLists>,
    policyCategories: OnyxEntry<OnyxTypes.PolicyCategories>,
) {
    const transactionChanges: TransactionChanges = {
        merchant: value,
    };
    const allReports = ReportConnection.getAllReports();
    const transactionThreadReport = allReports?.[`${ONYXKEYS.COLLECTION.REPORT}${transactionThreadReportID}`] ?? null;
    const parentReport = allReports?.[`${ONYXKEYS.COLLECTION.REPORT}${transactionThreadReport?.parentReportID}`] ?? null;
    let data: UpdateMoneyRequestData;
    if (ReportUtils.isTrackExpenseReport(transactionThreadReport) && ReportUtils.isSelfDM(parentReport)) {
        data = getUpdateTrackExpenseParams(transactionID, transactionThreadReportID, transactionChanges, policy);
    } else {
        data = getUpdateMoneyRequestParams(transactionID, transactionThreadReportID, transactionChanges, policy, policyTagList, policyCategories);
    }
    const {params, onyxData} = data;
    API.write(WRITE_COMMANDS.UPDATE_MONEY_REQUEST_MERCHANT, params, onyxData);
}

/** Updates the attendees list of an expense */
function updateMoneyRequestAttendees(
    transactionID: string,
    transactionThreadReportID: string,
    attendees: Attendee[],
    policy: OnyxEntry<OnyxTypes.Policy>,
    policyTagList: OnyxEntry<OnyxTypes.PolicyTagLists>,
    policyCategories: OnyxEntry<OnyxTypes.PolicyCategories>,
    violations: OnyxEntry<OnyxTypes.TransactionViolations>,
) {
    const transactionChanges: TransactionChanges = {
        attendees,
    };
    const data = getUpdateMoneyRequestParams(transactionID, transactionThreadReportID, transactionChanges, policy, policyTagList, policyCategories, violations);
    const {params, onyxData} = data;
    API.write(WRITE_COMMANDS.UPDATE_MONEY_REQUEST_ATTENDEES, params, onyxData);
}

/** Updates the tag of an expense */
function updateMoneyRequestTag(
    transactionID: string,
    transactionThreadReportID: string,
    tag: string,
    policy: OnyxEntry<OnyxTypes.Policy>,
    policyTagList: OnyxEntry<OnyxTypes.PolicyTagLists>,
    policyCategories: OnyxEntry<OnyxTypes.PolicyCategories>,
) {
    const transactionChanges: TransactionChanges = {
        tag,
    };
    const {params, onyxData} = getUpdateMoneyRequestParams(transactionID, transactionThreadReportID, transactionChanges, policy, policyTagList, policyCategories);
    API.write(WRITE_COMMANDS.UPDATE_MONEY_REQUEST_TAG, params, onyxData);
}

/** Updates the created tax amount of an expense */
function updateMoneyRequestTaxAmount(
    transactionID: string,
    optimisticReportActionID: string,
    taxAmount: number,
    policy: OnyxEntry<OnyxTypes.Policy>,
    policyTagList: OnyxEntry<OnyxTypes.PolicyTagLists>,
    policyCategories: OnyxEntry<OnyxTypes.PolicyCategories>,
) {
    const transactionChanges = {
        taxAmount,
    };
    const {params, onyxData} = getUpdateMoneyRequestParams(transactionID, optimisticReportActionID, transactionChanges, policy, policyTagList, policyCategories);
    API.write('UpdateMoneyRequestTaxAmount', params, onyxData);
}

type UpdateMoneyRequestTaxRateParams = {
    transactionID: string;
    optimisticReportActionID: string;
    taxCode: string;
    taxAmount: number;
    policy: OnyxEntry<OnyxTypes.Policy>;
    policyTagList: OnyxEntry<OnyxTypes.PolicyTagLists>;
    policyCategories: OnyxEntry<OnyxTypes.PolicyCategories>;
};

/** Updates the created tax rate of an expense */
function updateMoneyRequestTaxRate({transactionID, optimisticReportActionID, taxCode, taxAmount, policy, policyTagList, policyCategories}: UpdateMoneyRequestTaxRateParams) {
    const transactionChanges = {
        taxCode,
        taxAmount,
    };
    const {params, onyxData} = getUpdateMoneyRequestParams(transactionID, optimisticReportActionID, transactionChanges, policy, policyTagList, policyCategories);
    API.write('UpdateMoneyRequestTaxRate', params, onyxData);
}

type UpdateMoneyRequestDistanceParams = {
    transactionID: string;
    transactionThreadReportID: string;
    waypoints: WaypointCollection;
    routes?: Routes;
    policy?: OnyxEntry<OnyxTypes.Policy>;
    policyTagList?: OnyxEntry<OnyxTypes.PolicyTagLists>;
    policyCategories?: OnyxEntry<OnyxTypes.PolicyCategories>;
};

/** Updates the waypoints of a distance expense */
function updateMoneyRequestDistance({
    transactionID,
    transactionThreadReportID,
    waypoints,
    routes = undefined,
    policy = {} as OnyxTypes.Policy,
    policyTagList = {},
    policyCategories = {},
}: UpdateMoneyRequestDistanceParams) {
    const transactionChanges: TransactionChanges = {
        waypoints: sanitizeRecentWaypoints(waypoints),
        routes,
    };
    const allReports = ReportConnection.getAllReports();
    const transactionThreadReport = allReports?.[`${ONYXKEYS.COLLECTION.REPORT}${transactionThreadReportID}`] ?? null;
    const parentReport = allReports?.[`${ONYXKEYS.COLLECTION.REPORT}${transactionThreadReport?.parentReportID}`] ?? null;
    let data: UpdateMoneyRequestData;
    if (ReportUtils.isTrackExpenseReport(transactionThreadReport) && ReportUtils.isSelfDM(parentReport)) {
        data = getUpdateTrackExpenseParams(transactionID, transactionThreadReportID, transactionChanges, policy);
    } else {
        data = getUpdateMoneyRequestParams(transactionID, transactionThreadReportID, transactionChanges, policy, policyTagList, policyCategories);
    }
    const {params, onyxData} = data;

    const recentServerValidatedWaypoints = getRecentWaypoints().filter((item) => !item.pendingAction);
    onyxData?.failureData?.push({
        onyxMethod: Onyx.METHOD.SET,
        key: `${ONYXKEYS.NVP_RECENT_WAYPOINTS}`,
        value: recentServerValidatedWaypoints,
    });

    API.write(WRITE_COMMANDS.UPDATE_MONEY_REQUEST_DISTANCE, params, onyxData);
}

/** Updates the category of an expense */
function updateMoneyRequestCategory(
    transactionID: string,
    transactionThreadReportID: string,
    category: string,
    policy: OnyxEntry<OnyxTypes.Policy>,
    policyTagList: OnyxEntry<OnyxTypes.PolicyTagLists>,
    policyCategories: OnyxEntry<OnyxTypes.PolicyCategories>,
) {
    const transactionChanges: TransactionChanges = {
        category,
    };
    const {params, onyxData} = getUpdateMoneyRequestParams(transactionID, transactionThreadReportID, transactionChanges, policy, policyTagList, policyCategories);
    API.write(WRITE_COMMANDS.UPDATE_MONEY_REQUEST_CATEGORY, params, onyxData);
}

/** Updates the description of an expense */
function updateMoneyRequestDescription(
    transactionID: string,
    transactionThreadReportID: string,
    comment: string,
    policy: OnyxEntry<OnyxTypes.Policy>,
    policyTagList: OnyxEntry<OnyxTypes.PolicyTagLists>,
    policyCategories: OnyxEntry<OnyxTypes.PolicyCategories>,
) {
    const transactionChanges: TransactionChanges = {
        comment,
    };
    const allReports = ReportConnection.getAllReports();
    const transactionThreadReport = allReports?.[`${ONYXKEYS.COLLECTION.REPORT}${transactionThreadReportID}`] ?? null;
    const parentReport = allReports?.[`${ONYXKEYS.COLLECTION.REPORT}${transactionThreadReport?.parentReportID}`] ?? null;
    let data: UpdateMoneyRequestData;
    if (ReportUtils.isTrackExpenseReport(transactionThreadReport) && ReportUtils.isSelfDM(parentReport)) {
        data = getUpdateTrackExpenseParams(transactionID, transactionThreadReportID, transactionChanges, policy);
    } else {
        data = getUpdateMoneyRequestParams(transactionID, transactionThreadReportID, transactionChanges, policy, policyTagList, policyCategories);
    }
    const {params, onyxData} = data;
    API.write(WRITE_COMMANDS.UPDATE_MONEY_REQUEST_DESCRIPTION, params, onyxData);
}

/** Updates the distance rate of an expense */
function updateMoneyRequestDistanceRate(
    transactionID: string,
    transactionThreadReportID: string,
    rateID: string,
    policy: OnyxEntry<OnyxTypes.Policy>,
    policyTagList: OnyxEntry<OnyxTypes.PolicyTagLists>,
    policyCategories: OnyxEntry<OnyxTypes.PolicyCategories>,
    updatedTaxAmount?: number,
    updatedTaxCode?: string,
) {
    const transactionChanges: TransactionChanges = {
        customUnitRateID: rateID,
        ...(typeof updatedTaxAmount === 'number' ? {taxAmount: updatedTaxAmount} : {}),
        ...(updatedTaxCode ? {taxCode: updatedTaxCode} : {}),
    };
    const allReports = ReportConnection.getAllReports();
    const transactionThreadReport = allReports?.[`${ONYXKEYS.COLLECTION.REPORT}${transactionThreadReportID}`] ?? null;
    const parentReport = allReports?.[`${ONYXKEYS.COLLECTION.REPORT}${transactionThreadReport?.parentReportID}`] ?? null;

    const transaction = allTransactions?.[`${ONYXKEYS.COLLECTION.TRANSACTION}${transactionID}`];
    if (transaction) {
        const existingDistanceUnit = transaction?.comment?.customUnit?.distanceUnit;
        const newDistanceUnit = DistanceRequestUtils.getRateByCustomUnitRateID({customUnitRateID: rateID, policy})?.unit;

        // If the distanceUnit is set and the rate is changed to one that has a different unit, mark the merchant as modified to make the distance field pending
        if (existingDistanceUnit && newDistanceUnit && newDistanceUnit !== existingDistanceUnit) {
            transactionChanges.merchant = TransactionUtils.getMerchant(transaction);
        }
    }

    let data: UpdateMoneyRequestData;
    if (ReportUtils.isTrackExpenseReport(transactionThreadReport) && ReportUtils.isSelfDM(parentReport)) {
        data = getUpdateTrackExpenseParams(transactionID, transactionThreadReportID, transactionChanges, policy);
    } else {
        data = getUpdateMoneyRequestParams(transactionID, transactionThreadReportID, transactionChanges, policy, policyTagList, policyCategories);
    }
    const {params, onyxData} = data;
    // `taxAmount` & `taxCode` only needs to be updated in the optimistic data, so we need to remove them from the params
    const {taxAmount, taxCode, ...paramsWithoutTaxUpdated} = params;
    API.write(WRITE_COMMANDS.UPDATE_MONEY_REQUEST_DISTANCE_RATE, paramsWithoutTaxUpdated, onyxData);
}

const getConvertTrackedExpenseInformation = (
    transactionID: string,
    actionableWhisperReportActionID: string,
    moneyRequestReportID: string,
    linkedTrackedExpenseReportAction: OnyxTypes.ReportAction,
    linkedTrackedExpenseReportID: string,
    transactionThreadReportID: string,
    resolution: IOUAction,
) => {
    const optimisticData: OnyxUpdate[] = [];
    const successData: OnyxUpdate[] = [];
    const failureData: OnyxUpdate[] = [];

    // Delete the transaction from the track expense report
    const {
        optimisticData: deleteOptimisticData,
        successData: deleteSuccessData,
        failureData: deleteFailureData,
    } = getDeleteTrackExpenseInformation(linkedTrackedExpenseReportID, transactionID, linkedTrackedExpenseReportAction, false, true, actionableWhisperReportActionID, resolution);

    optimisticData?.push(...deleteOptimisticData);
    successData?.push(...deleteSuccessData);
    failureData?.push(...deleteFailureData);

    // Build modified expense report action with the transaction changes
    const modifiedExpenseReportAction = ReportUtils.buildOptimisticMovedTrackedExpenseModifiedReportAction(transactionThreadReportID, moneyRequestReportID);

    optimisticData?.push({
        onyxMethod: Onyx.METHOD.MERGE,
        key: `${ONYXKEYS.COLLECTION.REPORT_ACTIONS}${transactionThreadReportID}`,
        value: {
            [modifiedExpenseReportAction.reportActionID]: modifiedExpenseReportAction as OnyxTypes.ReportAction,
        },
    });
    successData?.push({
        onyxMethod: Onyx.METHOD.MERGE,
        key: `${ONYXKEYS.COLLECTION.REPORT_ACTIONS}${transactionThreadReportID}`,
        value: {
            [modifiedExpenseReportAction.reportActionID]: {pendingAction: null},
        },
    });
    failureData?.push({
        onyxMethod: Onyx.METHOD.MERGE,
        key: `${ONYXKEYS.COLLECTION.REPORT_ACTIONS}${transactionThreadReportID}`,
        value: {
            [modifiedExpenseReportAction.reportActionID]: {
                ...(modifiedExpenseReportAction as OnyxTypes.ReportAction),
                errors: ErrorUtils.getMicroSecondOnyxErrorWithTranslationKey('iou.error.genericEditFailureMessage'),
            },
        },
    });

    return {optimisticData, successData, failureData, modifiedExpenseReportActionID: modifiedExpenseReportAction.reportActionID};
};

function convertTrackedExpenseToRequest(
    payerAccountID: number,
    payerEmail: string,
    chatReportID: string,
    transactionID: string,
    actionableWhisperReportActionID: string,
    createdChatReportActionID: string,
    moneyRequestReportID: string,
    moneyRequestCreatedReportActionID: string,
    moneyRequestPreviewReportActionID: string,
    linkedTrackedExpenseReportAction: OnyxTypes.ReportAction,
    linkedTrackedExpenseReportID: string,
    transactionThreadReportID: string,
    reportPreviewReportActionID: string,
    onyxData: OnyxData,
    amount: number,
    currency: string,
    comment: string,
    merchant: string,
    created: string,
    attendees?: Attendee[],
    receipt?: Receipt,
) {
    const {optimisticData, successData, failureData} = onyxData;

    const {
        optimisticData: moveTransactionOptimisticData,
        successData: moveTransactionSuccessData,
        failureData: moveTransactionFailureData,
        modifiedExpenseReportActionID,
    } = getConvertTrackedExpenseInformation(
        transactionID,
        actionableWhisperReportActionID,
        moneyRequestReportID,
        linkedTrackedExpenseReportAction,
        linkedTrackedExpenseReportID,
        transactionThreadReportID,
        CONST.IOU.ACTION.SUBMIT,
    );

    optimisticData?.push(...moveTransactionOptimisticData);
    successData?.push(...moveTransactionSuccessData);
    failureData?.push(...moveTransactionFailureData);

    const parameters = {
        attendees,
        amount,
        currency,
        comment,
        created,
        merchant,
        receipt,
        payerAccountID,
        payerEmail,
        chatReportID,
        transactionID,
        actionableWhisperReportActionID,
        createdChatReportActionID,
        moneyRequestReportID,
        moneyRequestCreatedReportActionID,
        moneyRequestPreviewReportActionID,
        transactionThreadReportID,
        modifiedExpenseReportActionID,
        reportPreviewReportActionID,
    };
    API.write(WRITE_COMMANDS.CONVERT_TRACKED_EXPENSE_TO_REQUEST, parameters, {optimisticData, successData, failureData});
}

function categorizeTrackedExpense(
    policyID: string,
    transactionID: string,
    moneyRequestPreviewReportActionID: string,
    moneyRequestReportID: string,
    moneyRequestCreatedReportActionID: string,
    actionableWhisperReportActionID: string,
    linkedTrackedExpenseReportAction: OnyxTypes.ReportAction,
    linkedTrackedExpenseReportID: string,
    transactionThreadReportID: string,
    reportPreviewReportActionID: string,
    onyxData: OnyxData | undefined,
    amount: number,
    currency: string,
    comment: string,
    merchant: string,
    created: string,
    isDraftPolicy: boolean,
    category?: string,
    tag?: string,
    taxCode = '',
    taxAmount = 0,
    billable?: boolean,
    receipt?: Receipt,
    createdWorkspaceParams?: CreateWorkspaceParams,
) {
    const {optimisticData, successData, failureData} = onyxData ?? {};

    const {
        optimisticData: moveTransactionOptimisticData,
        successData: moveTransactionSuccessData,
        failureData: moveTransactionFailureData,
        modifiedExpenseReportActionID,
    } = getConvertTrackedExpenseInformation(
        transactionID,
        actionableWhisperReportActionID,
        moneyRequestReportID,
        linkedTrackedExpenseReportAction,
        linkedTrackedExpenseReportID,
        transactionThreadReportID,
        CONST.IOU.ACTION.CATEGORIZE,
    );

    optimisticData?.push(...moveTransactionOptimisticData);
    successData?.push(...moveTransactionSuccessData);
    failureData?.push(...moveTransactionFailureData);

    const parameters = {
        policyID,
        transactionID,
        moneyRequestPreviewReportActionID,
        moneyRequestReportID,
        moneyRequestCreatedReportActionID,
        actionableWhisperReportActionID,
        modifiedExpenseReportActionID,
        reportPreviewReportActionID,
        amount,
        currency,
        comment,
        merchant,
        category,
        tag,
        taxCode,
        taxAmount,
        billable,
        created,
        receipt,
        policyExpenseChatReportID: createdWorkspaceParams?.expenseChatReportID,
        policyExpenseCreatedReportActionID: createdWorkspaceParams?.expenseCreatedReportActionID,
        adminsChatReportID: createdWorkspaceParams?.adminsChatReportID,
        adminsCreatedReportActionID: createdWorkspaceParams?.adminsCreatedReportActionID,
    };

    API.write(WRITE_COMMANDS.CATEGORIZE_TRACKED_EXPENSE, parameters, {optimisticData, successData, failureData});

    // If a draft policy was used, then the CategorizeTrackedExpense command will create a real one
    // so let's track that conversion here
    if (isDraftPolicy) {
        GoogleTagManager.publishEvent(CONST.ANALYTICS.EVENT.WORKSPACE_CREATED, userAccountID);
    }
}

function shareTrackedExpense(
    policyID: string,
    transactionID: string,
    moneyRequestPreviewReportActionID: string,
    moneyRequestReportID: string,
    moneyRequestCreatedReportActionID: string,
    actionableWhisperReportActionID: string,
    linkedTrackedExpenseReportAction: OnyxTypes.ReportAction,
    linkedTrackedExpenseReportID: string,
    transactionThreadReportID: string,
    reportPreviewReportActionID: string,
    onyxData: OnyxData | undefined,
    amount: number,
    currency: string,
    comment: string,
    merchant: string,
    created: string,
    category?: string,
    tag?: string,
    taxCode = '',
    taxAmount = 0,
    billable?: boolean,
    receipt?: Receipt,
    createdWorkspaceParams?: CreateWorkspaceParams,
) {
    const {optimisticData, successData, failureData} = onyxData ?? {};

    const {
        optimisticData: moveTransactionOptimisticData,
        successData: moveTransactionSuccessData,
        failureData: moveTransactionFailureData,
        modifiedExpenseReportActionID,
    } = getConvertTrackedExpenseInformation(
        transactionID,
        actionableWhisperReportActionID,
        moneyRequestReportID,
        linkedTrackedExpenseReportAction,
        linkedTrackedExpenseReportID,
        transactionThreadReportID,
        CONST.IOU.ACTION.SHARE,
    );

    optimisticData?.push(...moveTransactionOptimisticData);
    successData?.push(...moveTransactionSuccessData);
    failureData?.push(...moveTransactionFailureData);

    const parameters = {
        policyID,
        transactionID,
        moneyRequestPreviewReportActionID,
        moneyRequestReportID,
        moneyRequestCreatedReportActionID,
        actionableWhisperReportActionID,
        modifiedExpenseReportActionID,
        reportPreviewReportActionID,
        amount,
        currency,
        comment,
        merchant,
        created,
        category,
        tag,
        taxCode,
        taxAmount,
        billable,
        receipt,
        policyExpenseChatReportID: createdWorkspaceParams?.expenseChatReportID,
        policyExpenseCreatedReportActionID: createdWorkspaceParams?.expenseCreatedReportActionID,
        adminsChatReportID: createdWorkspaceParams?.adminsChatReportID,
        adminsCreatedReportActionID: createdWorkspaceParams?.adminsCreatedReportActionID,
    };

    API.write(WRITE_COMMANDS.SHARE_TRACKED_EXPENSE, parameters, {optimisticData, successData, failureData});
}

/**
 * Submit expense to another user
 */
function requestMoney(
    report: OnyxEntry<OnyxTypes.Report>,
    amount: number,
    attendees: Attendee[] | undefined,
    currency: string,
    created: string,
    merchant: string,
    payeeEmail: string | undefined,
    payeeAccountID: number,
    participant: Participant,
    comment: string,
    receipt: Receipt | undefined,
    category?: string,
    tag?: string,
    taxCode = '',
    taxAmount = 0,
    billable?: boolean,
    policy?: OnyxEntry<OnyxTypes.Policy>,
    policyTagList?: OnyxEntry<OnyxTypes.PolicyTagLists>,
    policyCategories?: OnyxEntry<OnyxTypes.PolicyCategories>,
    gpsPoints?: GPSPoint,
    action?: IOUAction,
    actionableWhisperReportActionID?: string,
    linkedTrackedExpenseReportAction?: OnyxTypes.ReportAction,
    linkedTrackedExpenseReportID?: string,
    reimbursible?: boolean,
) {
    // If the report is iou or expense report, we should get the linked chat report to be passed to the getMoneyRequestInformation function
    const isMoneyRequestReport = ReportUtils.isMoneyRequestReport(report);
    const currentChatReport = isMoneyRequestReport ? ReportUtils.getReportOrDraftReport(report?.chatReportID) : report;
    const moneyRequestReportID = isMoneyRequestReport ? report?.reportID : '';
    const isMovingTransactionFromTrackExpense = IOUUtils.isMovingTransactionFromTrackExpense(action);

    const {
        payerAccountID,
        payerEmail,
        iouReport,
        chatReport,
        transaction,
        iouAction,
        createdChatReportActionID,
        createdIOUReportActionID,
        reportPreviewAction,
        transactionThreadReportID,
        createdReportActionIDForThread,
        onyxData,
    } = getMoneyRequestInformation(
        isMovingTransactionFromTrackExpense ? undefined : currentChatReport,
        participant,
        comment,
        amount,
        currency,
        created,
        merchant,
        receipt,
        isMovingTransactionFromTrackExpense && linkedTrackedExpenseReportAction && ReportActionsUtils.isMoneyRequestAction(linkedTrackedExpenseReportAction)
            ? ReportActionsUtils.getOriginalMessage(linkedTrackedExpenseReportAction)?.IOUTransactionID
            : undefined,
        category,
        tag,
        taxCode,
        taxAmount,
        billable,
        policy,
        policyTagList,
        policyCategories,
        payeeAccountID,
        payeeEmail,
        moneyRequestReportID,
        linkedTrackedExpenseReportAction,
        attendees,
    );
    const activeReportID = isMoneyRequestReport ? report?.reportID : chatReport.reportID;

    switch (action) {
        case CONST.IOU.ACTION.SUBMIT: {
            if (!linkedTrackedExpenseReportAction || !actionableWhisperReportActionID || !linkedTrackedExpenseReportID) {
                return;
            }

            convertTrackedExpenseToRequest(
                payerAccountID,
                payerEmail,
                chatReport.reportID,
                transaction.transactionID,
                actionableWhisperReportActionID,
                createdChatReportActionID,
                iouReport.reportID,
                createdIOUReportActionID,
                iouAction.reportActionID,
                linkedTrackedExpenseReportAction,
                linkedTrackedExpenseReportID,
                transactionThreadReportID,
                reportPreviewAction.reportActionID,
                onyxData,
                amount,
                currency,
                comment,
                merchant,
                created,
                attendees,
                receipt,
            );
            break;
        }
        default: {
            const parameters: RequestMoneyParams = {
                debtorEmail: payerEmail,
                debtorAccountID: payerAccountID,
                amount,
                currency,
                comment,
                created,
                merchant,
                iouReportID: iouReport.reportID,
                chatReportID: chatReport.reportID,
                transactionID: transaction.transactionID,
                reportActionID: iouAction.reportActionID,
                createdChatReportActionID,
                createdIOUReportActionID,
                reportPreviewReportActionID: reportPreviewAction.reportActionID,
                receipt,
                receiptState: receipt?.state,
                category,
                tag,
                taxCode,
                taxAmount,
                billable,
                // This needs to be a string of JSON because of limitations with the fetch() API and nested objects
                receiptGpsPoints: gpsPoints ? JSON.stringify(gpsPoints) : undefined,
                transactionThreadReportID,
                createdReportActionIDForThread,
                reimbursible,
            };

            // eslint-disable-next-line rulesdir/no-multiple-api-calls
            API.write(WRITE_COMMANDS.REQUEST_MONEY, parameters, onyxData);
        }
    }

    Navigation.dismissModal(isSearchTopmostCentralPane() ? undefined : activeReportID);
    if (activeReportID) {
        Report.notifyNewAction(activeReportID, payeeAccountID);
    }
}

function sendInvoice(
    currentUserAccountID: number,
    transaction: OnyxEntry<OnyxTypes.Transaction>,
    invoiceChatReport?: OnyxEntry<OnyxTypes.Report>,
    receiptFile?: Receipt,
    policy?: OnyxEntry<OnyxTypes.Policy>,
    policyTagList?: OnyxEntry<OnyxTypes.PolicyTagLists>,
    policyCategories?: OnyxEntry<OnyxTypes.PolicyCategories>,
    companyName?: string,
    companyWebsite?: string,
) {
    const {
        senderWorkspaceID,
        receiver,
        invoiceRoom,
        createdChatReportActionID,
        invoiceReportID,
        reportPreviewReportActionID,
        transactionID,
        transactionThreadReportID,
        createdIOUReportActionID,
        createdReportActionIDForThread,
        reportActionID,
        onyxData,
    } = getSendInvoiceInformation(transaction, currentUserAccountID, invoiceChatReport, receiptFile, policy, policyTagList, policyCategories, companyName, companyWebsite);

    const parameters: SendInvoiceParams = {
        createdIOUReportActionID,
        createdReportActionIDForThread,
        reportActionID,
        senderWorkspaceID,
        accountID: currentUserAccountID,
        amount: transaction?.amount ?? 0,
        currency: transaction?.currency ?? '',
        comment: transaction?.comment?.comment?.trim() ?? '',
        merchant: transaction?.merchant ?? '',
        category: transaction?.category,
        date: transaction?.created ?? '',
        invoiceRoomReportID: invoiceRoom.reportID,
        createdChatReportActionID,
        invoiceReportID,
        reportPreviewReportActionID,
        transactionID,
        transactionThreadReportID,
        companyName,
        companyWebsite,
        ...(invoiceChatReport?.reportID ? {receiverInvoiceRoomID: invoiceChatReport.reportID} : {receiverEmail: receiver.login ?? ''}),
    };

    API.write(WRITE_COMMANDS.SEND_INVOICE, parameters, onyxData);

    if (isSearchTopmostCentralPane()) {
        Navigation.dismissModal();
    } else {
        Navigation.dismissModalWithReport(invoiceRoom);
    }

    Report.notifyNewAction(invoiceRoom.reportID, receiver.accountID);
}

/**
 * Track an expense
 */
function trackExpense(
    report: OnyxTypes.Report,
    amount: number,
    currency: string,
    created: string,
    merchant: string,
    payeeEmail: string | undefined,
    payeeAccountID: number,
    participant: Participant,
    comment: string,
    isDraftPolicy: boolean,
    receipt?: Receipt,
    category?: string,
    tag?: string,
    taxCode = '',
    taxAmount = 0,
    billable?: boolean,
    policy?: OnyxEntry<OnyxTypes.Policy>,
    policyTagList?: OnyxEntry<OnyxTypes.PolicyTagLists>,
    policyCategories?: OnyxEntry<OnyxTypes.PolicyCategories>,
    gpsPoints?: GPSPoint,
    validWaypoints?: WaypointCollection,
    action?: IOUAction,
    actionableWhisperReportActionID?: string,
    linkedTrackedExpenseReportAction?: OnyxTypes.ReportAction,
    linkedTrackedExpenseReportID?: string,
    customUnitRateID?: string,
) {
    const isMoneyRequestReport = ReportUtils.isMoneyRequestReport(report);
    const currentChatReport = isMoneyRequestReport ? ReportUtils.getReportOrDraftReport(report.chatReportID) : report;
    const moneyRequestReportID = isMoneyRequestReport ? report.reportID : '';
    const isMovingTransactionFromTrackExpense = IOUUtils.isMovingTransactionFromTrackExpense(action);

    // Pass an open receipt so the distance expense will show a map with the route optimistically
    const trackedReceipt = validWaypoints ? {source: ReceiptGeneric as ReceiptSource, state: CONST.IOU.RECEIPT_STATE.OPEN} : receipt;

    const {
        createdWorkspaceParams,
        iouReport,
        chatReport,
        transaction,
        iouAction,
        createdChatReportActionID,
        createdIOUReportActionID,
        reportPreviewAction,
        transactionThreadReportID,
        createdReportActionIDForThread,
        actionableWhisperReportActionIDParam,
        onyxData,
    } =
        getTrackExpenseInformation(
            currentChatReport,
            participant,
            comment,
            amount,
            currency,
            created,
            merchant,
            trackedReceipt,
            category,
            tag,
            taxCode,
            taxAmount,
            billable,
            policy,
            policyTagList,
            policyCategories,
            payeeEmail,
            payeeAccountID,
            moneyRequestReportID,
            linkedTrackedExpenseReportAction,
            isMovingTransactionFromTrackExpense && linkedTrackedExpenseReportAction && ReportActionsUtils.isMoneyRequestAction(linkedTrackedExpenseReportAction)
                ? ReportActionsUtils.getOriginalMessage(linkedTrackedExpenseReportAction)?.IOUTransactionID
                : undefined,
        ) ?? {};
    const activeReportID = isMoneyRequestReport ? report.reportID : chatReport?.reportID;

    const recentServerValidatedWaypoints = getRecentWaypoints().filter((item) => !item.pendingAction);
    onyxData?.failureData?.push({
        onyxMethod: Onyx.METHOD.SET,
        key: `${ONYXKEYS.NVP_RECENT_WAYPOINTS}`,
        value: recentServerValidatedWaypoints,
    });

    switch (action) {
        case CONST.IOU.ACTION.CATEGORIZE: {
            if (!linkedTrackedExpenseReportAction || !actionableWhisperReportActionID || !linkedTrackedExpenseReportID) {
                return;
            }
            categorizeTrackedExpense(
                chatReport?.policyID ?? '-1',
                transaction?.transactionID ?? '-1',
                iouAction?.reportActionID ?? '-1',
                iouReport?.reportID ?? '-1',
                createdIOUReportActionID ?? '-1',
                actionableWhisperReportActionID,
                linkedTrackedExpenseReportAction,
                linkedTrackedExpenseReportID,
                transactionThreadReportID ?? '-1',
                reportPreviewAction?.reportActionID ?? '-1',
                onyxData,
                amount,
                currency,
                comment,
                merchant,
                created,
                isDraftPolicy,
                category,
                tag,
                taxCode,
                taxAmount,
                billable,
                trackedReceipt,
                createdWorkspaceParams,
            );
            break;
        }
        case CONST.IOU.ACTION.SHARE: {
            if (!linkedTrackedExpenseReportAction || !actionableWhisperReportActionID || !linkedTrackedExpenseReportID) {
                return;
            }
            shareTrackedExpense(
                chatReport?.policyID ?? '-1',
                transaction?.transactionID ?? '-1',
                iouAction?.reportActionID ?? '-1',
                iouReport?.reportID ?? '-1',
                createdIOUReportActionID ?? '-1',
                actionableWhisperReportActionID,
                linkedTrackedExpenseReportAction,
                linkedTrackedExpenseReportID,
                transactionThreadReportID ?? '-1',
                reportPreviewAction?.reportActionID ?? '-1',
                onyxData,
                amount,
                currency,
                comment,
                merchant,
                created,
                category,
                tag,
                taxCode,
                taxAmount,
                billable,
                trackedReceipt,
                createdWorkspaceParams,
            );
            break;
        }
        default: {
            const parameters: TrackExpenseParams = {
                amount,
                currency,
                comment,
                created,
                merchant,
                iouReportID: iouReport?.reportID,
                chatReportID: chatReport?.reportID ?? '-1',
                transactionID: transaction?.transactionID ?? '-1',
                reportActionID: iouAction?.reportActionID ?? '-1',
                createdChatReportActionID: createdChatReportActionID ?? '-1',
                createdIOUReportActionID,
                reportPreviewReportActionID: reportPreviewAction?.reportActionID,
                receipt: trackedReceipt,
                receiptState: trackedReceipt?.state,
                category,
                tag,
                taxCode,
                taxAmount,
                billable,
                // This needs to be a string of JSON because of limitations with the fetch() API and nested objects
                receiptGpsPoints: gpsPoints ? JSON.stringify(gpsPoints) : undefined,
                transactionThreadReportID: transactionThreadReportID ?? '-1',
                createdReportActionIDForThread: createdReportActionIDForThread ?? '-1',
                waypoints: validWaypoints ? JSON.stringify(sanitizeRecentWaypoints(validWaypoints)) : undefined,
                customUnitRateID,
            };
            if (actionableWhisperReportActionIDParam) {
                parameters.actionableWhisperReportActionID = actionableWhisperReportActionIDParam;
            }
            API.write(WRITE_COMMANDS.TRACK_EXPENSE, parameters, onyxData);
        }
    }
    Navigation.dismissModal(isSearchTopmostCentralPane() ? undefined : activeReportID);

    if (action === CONST.IOU.ACTION.SHARE) {
        Navigation.setNavigationActionToMicrotaskQueue(() => Navigation.navigate(ROUTES.ROOM_INVITE.getRoute(activeReportID ?? '-1', CONST.IOU.SHARE.ROLE.ACCOUNTANT)));
    }

    Report.notifyNewAction(activeReportID ?? '', payeeAccountID);
}

function getOrCreateOptimisticSplitChatReport(existingSplitChatReportID: string, participants: Participant[], participantAccountIDs: number[], currentUserAccountID: number) {
    // The existing chat report could be passed as reportID or exist on the sole "participant" (in this case a report option)
    const existingChatReportID = existingSplitChatReportID || (participants.at(0)?.reportID ?? '-1');

    // Check if the report is available locally if we do have one
    let existingSplitChatReport = existingChatReportID ? ReportConnection.getAllReports()?.[`${ONYXKEYS.COLLECTION.REPORT}${existingChatReportID}`] : null;

    const allParticipantsAccountIDs = [...participantAccountIDs, currentUserAccountID];
    if (!existingSplitChatReport) {
        existingSplitChatReport = ReportUtils.getChatByParticipants(allParticipantsAccountIDs, undefined, participantAccountIDs.length > 1);
    }

    // We found an existing chat report we are done...
    if (existingSplitChatReport) {
        // Yes, these are the same, but give the caller a way to identify if we created a new report or not
        return {existingSplitChatReport, splitChatReport: existingSplitChatReport};
    }

    // Create a Group Chat if we have multiple participants
    if (participants.length > 1) {
        const splitChatReport = ReportUtils.buildOptimisticChatReport(
            allParticipantsAccountIDs,
            '',
            CONST.REPORT.CHAT_TYPE.GROUP,
            undefined,
            undefined,
            undefined,
            undefined,
            undefined,
            undefined,
            CONST.REPORT.NOTIFICATION_PREFERENCE.ALWAYS,
        );
        return {existingSplitChatReport: null, splitChatReport};
    }

    // Otherwise, create a new 1:1 chat report
    const splitChatReport = ReportUtils.buildOptimisticChatReport(participantAccountIDs);
    return {existingSplitChatReport: null, splitChatReport};
}

/**
 * Build the Onyx data and IOU split necessary for splitting a bill with 3+ users.
 * 1. Build the optimistic Onyx data for the group chat, i.e. chatReport and iouReportAction creating the former if it doesn't yet exist.
 * 2. Loop over the group chat participant list, building optimistic or updating existing chatReports, iouReports and iouReportActions between the user and each participant.
 * We build both Onyx data and the IOU split that is sent as a request param and is used by Auth to create the chatReports, iouReports and iouReportActions in the database.
 * The IOU split has the following shape:
 *  [
 *      {email: 'currentUser', amount: 100},
 *      {email: 'user2', amount: 100, iouReportID: '100', chatReportID: '110', transactionID: '120', reportActionID: '130'},
 *      {email: 'user3', amount: 100, iouReportID: '200', chatReportID: '210', transactionID: '220', reportActionID: '230'}
 *  ]
 * @param amount - always in the smallest unit of the currency
 * @param existingSplitChatReportID - the report ID where the split expense happens, could be a group chat or a workspace chat
 */
function createSplitsAndOnyxData(
    participants: Participant[],
    currentUserLogin: string,
    currentUserAccountID: number,
    amount: number,
    comment: string,
    currency: string,
    merchant: string,
    created: string,
    category: string,
    tag: string,
    splitShares: SplitShares = {},
    existingSplitChatReportID = '',
    billable = false,
    iouRequestType: IOURequestType = CONST.IOU.REQUEST_TYPE.MANUAL,
    taxCode = '',
    taxAmount = 0,
): SplitsAndOnyxData {
    const currentUserEmailForIOUSplit = PhoneNumber.addSMSDomainIfPhoneNumber(currentUserLogin);
    const participantAccountIDs = participants.map((participant) => Number(participant.accountID));

    const {splitChatReport, existingSplitChatReport} = getOrCreateOptimisticSplitChatReport(existingSplitChatReportID, participants, participantAccountIDs, currentUserAccountID);
    const isOwnPolicyExpenseChat = !!splitChatReport.isOwnPolicyExpenseChat;

    // Pass an open receipt so the distance expense will show a map with the route optimistically
    const receipt: Receipt | undefined = iouRequestType === CONST.IOU.REQUEST_TYPE.DISTANCE ? {source: ReceiptGeneric as ReceiptSource, state: CONST.IOU.RECEIPT_STATE.OPEN} : undefined;

    const existingTransaction = allTransactionDrafts[`${ONYXKEYS.COLLECTION.TRANSACTION_DRAFT}${CONST.IOU.OPTIMISTIC_TRANSACTION_ID}`];
    const isDistanceRequest = existingTransaction && existingTransaction.iouRequestType === CONST.IOU.REQUEST_TYPE.DISTANCE;
    let splitTransaction = TransactionUtils.buildOptimisticTransaction(
        amount,
        currency,
        CONST.REPORT.SPLIT_REPORTID,
        comment,
        [],
        created,
        '',
        '',
        merchant || Localize.translateLocal('iou.expense'),
        receipt,
        undefined,
        undefined,
        category,
        tag,
        taxCode,
        taxAmount,
        billable,
        isDistanceRequest ? {waypoints: CONST.RED_BRICK_ROAD_PENDING_ACTION.ADD} : undefined,
        undefined,
        existingTransaction,
    );

    // Important data is set on the draft distance transaction, such as the iouRequestType marking it as a distance request, so merge it into the optimistic split transaction
    if (isDistanceRequest) {
        splitTransaction = fastMerge(existingTransaction, splitTransaction, false);
    }

    // Note: The created action must be optimistically generated before the IOU action so there's no chance that the created action appears after the IOU action in the chat
    const splitCreatedReportAction = ReportUtils.buildOptimisticCreatedReportAction(currentUserEmailForIOUSplit);
    const splitIOUReportAction = ReportUtils.buildOptimisticIOUReportAction(
        CONST.IOU.REPORT_ACTION_TYPE.SPLIT,
        amount,
        currency,
        comment,
        participants,
        splitTransaction.transactionID,
        undefined,
        '',
        false,
        false,
        isOwnPolicyExpenseChat,
    );

    splitChatReport.lastReadTime = DateUtils.getDBTime();
    splitChatReport.lastMessageText = ReportActionsUtils.getReportActionText(splitIOUReportAction);
    splitChatReport.lastMessageHtml = ReportActionsUtils.getReportActionHtml(splitIOUReportAction);
    splitChatReport.lastActorAccountID = currentUserAccountID;
    splitChatReport.lastVisibleActionCreated = splitIOUReportAction.created;

    // If we have an existing splitChatReport (group chat or workspace) use it's pending fields, otherwise indicate that we are adding a chat
    if (!existingSplitChatReport) {
        splitChatReport.pendingFields = {
            createChat: CONST.RED_BRICK_ROAD_PENDING_ACTION.ADD,
        };
    }

    const optimisticData: OnyxUpdate[] = [
        {
            // Use set for new reports because it doesn't exist yet, is faster,
            // and we need the data to be available when we navigate to the chat page
            onyxMethod: existingSplitChatReport ? Onyx.METHOD.MERGE : Onyx.METHOD.SET,
            key: `${ONYXKEYS.COLLECTION.REPORT}${splitChatReport.reportID}`,
            value: splitChatReport,
        },
        {
            onyxMethod: Onyx.METHOD.SET,
            key: ONYXKEYS.NVP_QUICK_ACTION_GLOBAL_CREATE,
            value: {
                action: iouRequestType === CONST.IOU.REQUEST_TYPE.DISTANCE ? CONST.QUICK_ACTIONS.SPLIT_DISTANCE : CONST.QUICK_ACTIONS.SPLIT_MANUAL,
                chatReportID: splitChatReport.reportID,
                isFirstQuickAction: isEmptyObject(quickAction),
            },
        },
        existingSplitChatReport
            ? {
                  onyxMethod: Onyx.METHOD.MERGE,
                  key: `${ONYXKEYS.COLLECTION.REPORT_ACTIONS}${splitChatReport.reportID}`,
                  value: {
                      [splitIOUReportAction.reportActionID]: splitIOUReportAction as OnyxTypes.ReportAction,
                  },
              }
            : {
                  onyxMethod: Onyx.METHOD.SET,
                  key: `${ONYXKEYS.COLLECTION.REPORT_ACTIONS}${splitChatReport.reportID}`,
                  value: {
                      [splitCreatedReportAction.reportActionID]: splitCreatedReportAction as OnyxTypes.ReportAction,
                      [splitIOUReportAction.reportActionID]: splitIOUReportAction as OnyxTypes.ReportAction,
                  },
              },
        {
            onyxMethod: Onyx.METHOD.SET,
            key: `${ONYXKEYS.COLLECTION.TRANSACTION}${splitTransaction.transactionID}`,
            value: splitTransaction,
        },
        {
            onyxMethod: Onyx.METHOD.MERGE,
            key: `${ONYXKEYS.COLLECTION.TRANSACTION_DRAFT}${CONST.IOU.OPTIMISTIC_TRANSACTION_ID}`,
            value: null,
        },
    ];
    const successData: OnyxUpdate[] = [
        {
            onyxMethod: Onyx.METHOD.MERGE,
            key: `${ONYXKEYS.COLLECTION.REPORT_ACTIONS}${splitChatReport.reportID}`,
            value: {
                ...(existingSplitChatReport ? {} : {[splitCreatedReportAction.reportActionID]: {pendingAction: null}}),
                [splitIOUReportAction.reportActionID]: {pendingAction: null},
            },
        },
        {
            onyxMethod: Onyx.METHOD.MERGE,
            key: `${ONYXKEYS.COLLECTION.TRANSACTION}${splitTransaction.transactionID}`,
            value: {pendingAction: null, pendingFields: null},
        },
    ];

    const redundantParticipants: Record<number, null> = {};
    if (!existingSplitChatReport) {
        successData.push({
            onyxMethod: Onyx.METHOD.MERGE,
            key: `${ONYXKEYS.COLLECTION.REPORT}${splitChatReport.reportID}`,
            value: {pendingFields: {createChat: null}, participants: redundantParticipants},
        });
    }

    const failureData: OnyxUpdate[] = [
        {
            onyxMethod: Onyx.METHOD.MERGE,
            key: `${ONYXKEYS.COLLECTION.TRANSACTION}${splitTransaction.transactionID}`,
            value: {
                errors: ErrorUtils.getMicroSecondOnyxErrorWithTranslationKey('iou.error.genericCreateFailureMessage'),
                pendingAction: null,
                pendingFields: null,
            },
        },
        {
            onyxMethod: Onyx.METHOD.SET,
            key: ONYXKEYS.NVP_QUICK_ACTION_GLOBAL_CREATE,
            value: quickAction ?? null,
        },
    ];

    if (existingSplitChatReport) {
        failureData.push({
            onyxMethod: Onyx.METHOD.MERGE,
            key: `${ONYXKEYS.COLLECTION.REPORT_ACTIONS}${splitChatReport.reportID}`,
            value: {
                [splitIOUReportAction.reportActionID]: {
                    errors: ErrorUtils.getMicroSecondOnyxErrorWithTranslationKey('iou.error.genericCreateFailureMessage'),
                },
            },
        });
    } else {
        failureData.push(
            {
                onyxMethod: Onyx.METHOD.MERGE,
                key: `${ONYXKEYS.COLLECTION.REPORT}${splitChatReport.reportID}`,
                value: {
                    errorFields: {
                        createChat: ErrorUtils.getMicroSecondOnyxErrorWithTranslationKey('report.genericCreateReportFailureMessage'),
                    },
                },
            },
            {
                onyxMethod: Onyx.METHOD.MERGE,
                key: `${ONYXKEYS.COLLECTION.REPORT_ACTIONS}${splitChatReport.reportID}`,
                value: {
                    [splitIOUReportAction.reportActionID]: {
                        errors: ErrorUtils.getMicroSecondOnyxErrorWithTranslationKey('iou.error.genericCreateFailureMessage'),
                    },
                },
            },
        );
    }

    // Loop through participants creating individual chats, iouReports and reportActionIDs as needed
    const currentUserAmount = splitShares?.[currentUserAccountID]?.amount ?? IOUUtils.calculateAmount(participants.length, amount, currency, true);
    const currentUserTaxAmount = IOUUtils.calculateAmount(participants.length, taxAmount, currency, true);

    const splits: Split[] = [{email: currentUserEmailForIOUSplit, accountID: currentUserAccountID, amount: currentUserAmount, taxAmount: currentUserTaxAmount}];

    const hasMultipleParticipants = participants.length > 1;
    participants.forEach((participant) => {
        // In a case when a participant is a workspace, even when a current user is not an owner of the workspace
        const isPolicyExpenseChat = ReportUtils.isPolicyExpenseChat(participant);
        const splitAmount = splitShares?.[participant.accountID ?? -1]?.amount ?? IOUUtils.calculateAmount(participants.length, amount, currency, false);
        const splitTaxAmount = IOUUtils.calculateAmount(participants.length, taxAmount, currency, false);

        // To exclude someone from a split, the amount can be 0. The scenario for this is when creating a split from a group chat, we have remove the option to deselect users to exclude them.
        // We can input '0' next to someone we want to exclude.
        if (splitAmount === 0) {
            return;
        }

        // In case the participant is a workspace, email & accountID should remain undefined and won't be used in the rest of this code
        // participant.login is undefined when the request is initiated from a group DM with an unknown user, so we need to add a default
        const email = isOwnPolicyExpenseChat || isPolicyExpenseChat ? '' : PhoneNumber.addSMSDomainIfPhoneNumber(participant.login ?? '').toLowerCase();
        const accountID = isOwnPolicyExpenseChat || isPolicyExpenseChat ? 0 : Number(participant.accountID);
        if (email === currentUserEmailForIOUSplit) {
            return;
        }

        // STEP 1: Get existing chat report OR build a new optimistic one
        // If we only have one participant and the request was initiated from the global create menu, i.e. !existingGroupChatReportID, the oneOnOneChatReport is the groupChatReport
        let oneOnOneChatReport: OnyxTypes.Report | OptimisticChatReport;
        let isNewOneOnOneChatReport = false;
        let shouldCreateOptimisticPersonalDetails = false;
        const personalDetailExists = accountID in allPersonalDetails;

        // If this is a split between two people only and the function
        // wasn't provided with an existing group chat report id
        // or, if the split is being made from the workspace chat, then the oneOnOneChatReport is the same as the splitChatReport
        // in this case existingSplitChatReport will belong to the policy expense chat and we won't be
        // entering code that creates optimistic personal details
        if ((!hasMultipleParticipants && !existingSplitChatReportID) || isOwnPolicyExpenseChat) {
            oneOnOneChatReport = splitChatReport;
            shouldCreateOptimisticPersonalDetails = !existingSplitChatReport && !personalDetailExists;
        } else {
            const existingChatReport = ReportUtils.getChatByParticipants([accountID, currentUserAccountID]);
            isNewOneOnOneChatReport = !existingChatReport;
            shouldCreateOptimisticPersonalDetails = isNewOneOnOneChatReport && !personalDetailExists;
            oneOnOneChatReport = existingChatReport ?? ReportUtils.buildOptimisticChatReport([accountID, currentUserAccountID]);
        }

        // STEP 2: Get existing IOU/Expense report and update its total OR build a new optimistic one
        let oneOnOneIOUReport: OneOnOneIOUReport = oneOnOneChatReport.iouReportID
            ? ReportConnection.getAllReports()?.[`${ONYXKEYS.COLLECTION.REPORT}${oneOnOneChatReport.iouReportID}`]
            : null;
        const shouldCreateNewOneOnOneIOUReport = ReportUtils.shouldCreateNewMoneyRequestReport(oneOnOneIOUReport, oneOnOneChatReport);

        if (!oneOnOneIOUReport || shouldCreateNewOneOnOneIOUReport) {
            oneOnOneIOUReport = isOwnPolicyExpenseChat
                ? ReportUtils.buildOptimisticExpenseReport(oneOnOneChatReport.reportID, oneOnOneChatReport.policyID ?? '-1', currentUserAccountID, splitAmount, currency)
                : ReportUtils.buildOptimisticIOUReport(currentUserAccountID, accountID, splitAmount, oneOnOneChatReport.reportID, currency);
        } else if (isOwnPolicyExpenseChat) {
            if (typeof oneOnOneIOUReport?.total === 'number') {
                // Because of the Expense reports are stored as negative values, we subtract the total from the amount
                oneOnOneIOUReport.total -= splitAmount;
            }
        } else {
            oneOnOneIOUReport = IOUUtils.updateIOUOwnerAndTotal(oneOnOneIOUReport, currentUserAccountID, splitAmount, currency);
        }

        // STEP 3: Build optimistic transaction
        const oneOnOneTransaction = TransactionUtils.buildOptimisticTransaction(
            ReportUtils.isExpenseReport(oneOnOneIOUReport) ? -splitAmount : splitAmount,
            currency,
            oneOnOneIOUReport.reportID,
            comment,
            [],
            created,
            CONST.IOU.TYPE.SPLIT,
            splitTransaction.transactionID,
            merchant || Localize.translateLocal('iou.expense'),
            undefined,
            undefined,
            undefined,
            category,
            tag,
            taxCode,
            ReportUtils.isExpenseReport(oneOnOneIOUReport) ? -splitTaxAmount : splitTaxAmount,
            billable,
        );

        // STEP 4: Build optimistic reportActions. We need:
        // 1. CREATED action for the chatReport
        // 2. CREATED action for the iouReport
        // 3. IOU action for the iouReport
        // 4. Transaction Thread and the CREATED action for it
        // 5. REPORT_PREVIEW action for the chatReport
        const [oneOnOneCreatedActionForChat, oneOnOneCreatedActionForIOU, oneOnOneIOUAction, optimisticTransactionThread, optimisticCreatedActionForTransactionThread] =
            ReportUtils.buildOptimisticMoneyRequestEntities(
                oneOnOneIOUReport,
                CONST.IOU.REPORT_ACTION_TYPE.CREATE,
                splitAmount,
                currency,
                comment,
                currentUserEmailForIOUSplit,
                [participant],
                oneOnOneTransaction.transactionID,
            );

        // Add optimistic personal details for new participants
        const oneOnOnePersonalDetailListAction: OnyxTypes.PersonalDetailsList = shouldCreateOptimisticPersonalDetails
            ? {
                  [accountID]: {
                      accountID,
                      // Disabling this line since participant.displayName can be an empty string
                      // eslint-disable-next-line @typescript-eslint/prefer-nullish-coalescing
                      displayName: LocalePhoneNumber.formatPhoneNumber(participant.displayName || email),
                      login: participant.login,
                      isOptimisticPersonalDetail: true,
                  },
              }
            : {};

        if (shouldCreateOptimisticPersonalDetails) {
            // BE will send different participants. We clear the optimistic ones to avoid duplicated entries
            redundantParticipants[accountID] = null;
        }

        let oneOnOneReportPreviewAction = getReportPreviewAction(oneOnOneChatReport.reportID, oneOnOneIOUReport.reportID);
        if (oneOnOneReportPreviewAction) {
            oneOnOneReportPreviewAction = ReportUtils.updateReportPreview(oneOnOneIOUReport, oneOnOneReportPreviewAction);
        } else {
            oneOnOneReportPreviewAction = ReportUtils.buildOptimisticReportPreview(oneOnOneChatReport, oneOnOneIOUReport);
        }

        // Add category to optimistic policy recently used categories when a participant is a workspace
        const optimisticPolicyRecentlyUsedCategories = isPolicyExpenseChat ? Category.buildOptimisticPolicyRecentlyUsedCategories(participant.policyID, category) : [];

        const optimisticRecentlyUsedCurrencies = Policy.buildOptimisticRecentlyUsedCurrencies(currency);

        // Add tag to optimistic policy recently used tags when a participant is a workspace
        const optimisticPolicyRecentlyUsedTags = isPolicyExpenseChat ? Tag.buildOptimisticPolicyRecentlyUsedTags(participant.policyID, tag) : {};

        // STEP 5: Build Onyx Data
        const [oneOnOneOptimisticData, oneOnOneSuccessData, oneOnOneFailureData] = buildOnyxDataForMoneyRequest(
            oneOnOneChatReport,
            oneOnOneIOUReport,
            oneOnOneTransaction,
            oneOnOneCreatedActionForChat,
            oneOnOneCreatedActionForIOU,
            oneOnOneIOUAction,
            oneOnOnePersonalDetailListAction,
            oneOnOneReportPreviewAction,
            optimisticPolicyRecentlyUsedCategories,
            optimisticPolicyRecentlyUsedTags,
            isNewOneOnOneChatReport,
            optimisticTransactionThread,
            optimisticCreatedActionForTransactionThread,
            shouldCreateNewOneOnOneIOUReport,
            null,
            null,
            null,
            null,
            true,
            undefined,
            optimisticRecentlyUsedCurrencies,
        );

        const individualSplit = {
            email,
            accountID,
            isOptimisticAccount: ReportUtils.isOptimisticPersonalDetail(accountID),
            amount: splitAmount,
            iouReportID: oneOnOneIOUReport.reportID,
            chatReportID: oneOnOneChatReport.reportID,
            transactionID: oneOnOneTransaction.transactionID,
            reportActionID: oneOnOneIOUAction.reportActionID,
            createdChatReportActionID: oneOnOneCreatedActionForChat.reportActionID,
            createdIOUReportActionID: oneOnOneCreatedActionForIOU.reportActionID,
            reportPreviewReportActionID: oneOnOneReportPreviewAction.reportActionID,
            transactionThreadReportID: optimisticTransactionThread.reportID,
            createdReportActionIDForThread: optimisticCreatedActionForTransactionThread?.reportActionID,
            taxAmount: splitTaxAmount,
        };

        splits.push(individualSplit);
        optimisticData.push(...oneOnOneOptimisticData);
        successData.push(...oneOnOneSuccessData);
        failureData.push(...oneOnOneFailureData);
    });

    optimisticData.push({
        onyxMethod: Onyx.METHOD.MERGE,
        key: `${ONYXKEYS.COLLECTION.TRANSACTION}${splitTransaction.transactionID}`,
        value: {
            comment: {
                splits: splits.map((split) => ({accountID: split.accountID, amount: split.amount})),
            },
        },
    });

    const splitData: SplitData = {
        chatReportID: splitChatReport.reportID,
        transactionID: splitTransaction.transactionID,
        reportActionID: splitIOUReportAction.reportActionID,
        policyID: splitChatReport.policyID,
        chatType: splitChatReport.chatType,
    };

    if (!existingSplitChatReport) {
        splitData.createdReportActionID = splitCreatedReportAction.reportActionID;
    }

    return {
        splitData,
        splits,
        onyxData: {optimisticData, successData, failureData},
    };
}

type SplitBillActionsParams = {
    participants: Participant[];
    currentUserLogin: string;
    currentUserAccountID: number;
    amount: number;
    comment: string;
    currency: string;
    merchant: string;
    created: string;
    category?: string;
    tag?: string;
    billable?: boolean;
    iouRequestType?: IOURequestType;
    existingSplitChatReportID?: string;
    splitShares?: SplitShares;
    splitPayerAccountIDs?: number[];
    taxCode?: string;
    taxAmount?: number;
};

/**
 * @param amount - always in smallest currency unit
 * @param existingSplitChatReportID - Either a group DM or a workspace chat
 */
function splitBill({
    participants,
    currentUserLogin,
    currentUserAccountID,
    amount,
    comment,
    currency,
    merchant,
    created,
    category = '',
    tag = '',
    billable = false,
    iouRequestType = CONST.IOU.REQUEST_TYPE.MANUAL,
    existingSplitChatReportID = '',
    splitShares = {},
    splitPayerAccountIDs = [],
    taxCode = '',
    taxAmount = 0,
}: SplitBillActionsParams) {
    const {splitData, splits, onyxData} = createSplitsAndOnyxData(
        participants,
        currentUserLogin,
        currentUserAccountID,
        amount,
        comment,
        currency,
        merchant,
        created,
        category,
        tag,
        splitShares,
        existingSplitChatReportID,
        billable,
        iouRequestType,
        taxCode,
        taxAmount,
    );

    const parameters: SplitBillParams = {
        reportID: splitData.chatReportID,
        amount,
        splits: JSON.stringify(splits),
        currency,
        comment,
        category,
        merchant,
        created,
        tag,
        billable,
        transactionID: splitData.transactionID,
        reportActionID: splitData.reportActionID,
        createdReportActionID: splitData.createdReportActionID,
        policyID: splitData.policyID,
        chatType: splitData.chatType,
        splitPayerAccountIDs,
        taxCode,
        taxAmount,
    };

    API.write(WRITE_COMMANDS.SPLIT_BILL, parameters, onyxData);

    Navigation.dismissModal(isSearchTopmostCentralPane() ? undefined : existingSplitChatReportID);
    Report.notifyNewAction(splitData.chatReportID, currentUserAccountID);
}

/**
 * @param amount - always in the smallest currency unit
 */
function splitBillAndOpenReport({
    participants,
    currentUserLogin,
    currentUserAccountID,
    amount,
    comment,
    currency,
    merchant,
    created,
    category = '',
    tag = '',
    billable = false,
    iouRequestType = CONST.IOU.REQUEST_TYPE.MANUAL,
    splitShares = {},
    splitPayerAccountIDs = [],
    taxCode = '',
    taxAmount = 0,
}: SplitBillActionsParams) {
    const {splitData, splits, onyxData} = createSplitsAndOnyxData(
        participants,
        currentUserLogin,
        currentUserAccountID,
        amount,
        comment,
        currency,
        merchant,
        created,
        category,
        tag,
        splitShares,
        '',
        billable,
        iouRequestType,
        taxCode,
        taxAmount,
    );

    const parameters: SplitBillParams = {
        reportID: splitData.chatReportID,
        amount,
        splits: JSON.stringify(splits),
        currency,
        merchant,
        created,
        comment,
        category,
        tag,
        billable,
        transactionID: splitData.transactionID,
        reportActionID: splitData.reportActionID,
        createdReportActionID: splitData.createdReportActionID,
        policyID: splitData.policyID,
        chatType: splitData.chatType,
        splitPayerAccountIDs,
        taxCode,
        taxAmount,
    };

    API.write(WRITE_COMMANDS.SPLIT_BILL_AND_OPEN_REPORT, parameters, onyxData);

    Navigation.dismissModal(isSearchTopmostCentralPane() ? undefined : splitData.chatReportID);
    Report.notifyNewAction(splitData.chatReportID, currentUserAccountID);
}

type StartSplitBilActionParams = {
    participants: Participant[];
    currentUserLogin: string;
    currentUserAccountID: number;
    comment: string;
    receipt: Receipt;
    existingSplitChatReportID?: string;
    billable?: boolean;
    category: string | undefined;
    tag: string | undefined;
    currency: string;
    taxCode: string;
    taxAmount: number;
};

/** Used exclusively for starting a split expense request that contains a receipt, the split request will be completed once the receipt is scanned
 *  or user enters details manually.
 *
 * @param existingSplitChatReportID - Either a group DM or a workspace chat
 */
function startSplitBill({
    participants,
    currentUserLogin,
    currentUserAccountID,
    comment,
    receipt,
    existingSplitChatReportID = '',
    billable = false,
    category = '',
    tag = '',
    currency,
    taxCode = '',
    taxAmount = 0,
}: StartSplitBilActionParams) {
    const currentUserEmailForIOUSplit = PhoneNumber.addSMSDomainIfPhoneNumber(currentUserLogin);
    const participantAccountIDs = participants.map((participant) => Number(participant.accountID));
    const {splitChatReport, existingSplitChatReport} = getOrCreateOptimisticSplitChatReport(existingSplitChatReportID, participants, participantAccountIDs, currentUserAccountID);
    const isOwnPolicyExpenseChat = !!splitChatReport.isOwnPolicyExpenseChat;

    const {name: filename, source, state = CONST.IOU.RECEIPT_STATE.SCANREADY} = receipt;
    const receiptObject: Receipt = {state, source};

    // ReportID is -2 (aka "deleted") on the group transaction
    const splitTransaction = TransactionUtils.buildOptimisticTransaction(
        0,
        currency,
        CONST.REPORT.SPLIT_REPORTID,
        comment,
        [],
        '',
        '',
        '',
        CONST.TRANSACTION.PARTIAL_TRANSACTION_MERCHANT,
        receiptObject,
        filename,
        undefined,
        category,
        tag,
        taxCode,
        taxAmount,
        billable,
    );

    // Note: The created action must be optimistically generated before the IOU action so there's no chance that the created action appears after the IOU action in the chat
    const splitChatCreatedReportAction = ReportUtils.buildOptimisticCreatedReportAction(currentUserEmailForIOUSplit);
    const splitIOUReportAction = ReportUtils.buildOptimisticIOUReportAction(
        CONST.IOU.REPORT_ACTION_TYPE.SPLIT,
        0,
        CONST.CURRENCY.USD,
        comment,
        participants,
        splitTransaction.transactionID,
        undefined,
        '',
        false,
        false,
        isOwnPolicyExpenseChat,
    );

    splitChatReport.lastReadTime = DateUtils.getDBTime();
    splitChatReport.lastMessageText = ReportActionsUtils.getReportActionText(splitIOUReportAction);
    splitChatReport.lastMessageHtml = ReportActionsUtils.getReportActionHtml(splitIOUReportAction);

    // If we have an existing splitChatReport (group chat or workspace) use it's pending fields, otherwise indicate that we are adding a chat
    if (!existingSplitChatReport) {
        splitChatReport.pendingFields = {
            createChat: CONST.RED_BRICK_ROAD_PENDING_ACTION.ADD,
        };
    }

    const optimisticData: OnyxUpdate[] = [
        {
            // Use set for new reports because it doesn't exist yet, is faster,
            // and we need the data to be available when we navigate to the chat page
            onyxMethod: existingSplitChatReport ? Onyx.METHOD.MERGE : Onyx.METHOD.SET,
            key: `${ONYXKEYS.COLLECTION.REPORT}${splitChatReport.reportID}`,
            value: splitChatReport,
        },
        {
            onyxMethod: Onyx.METHOD.SET,
            key: ONYXKEYS.NVP_QUICK_ACTION_GLOBAL_CREATE,
            value: {
                action: CONST.QUICK_ACTIONS.SPLIT_SCAN,
                chatReportID: splitChatReport.reportID,
                isFirstQuickAction: isEmptyObject(quickAction),
            },
        },
        existingSplitChatReport
            ? {
                  onyxMethod: Onyx.METHOD.MERGE,
                  key: `${ONYXKEYS.COLLECTION.REPORT_ACTIONS}${splitChatReport.reportID}`,
                  value: {
                      [splitIOUReportAction.reportActionID]: splitIOUReportAction as OnyxTypes.ReportAction,
                  },
              }
            : {
                  onyxMethod: Onyx.METHOD.SET,
                  key: `${ONYXKEYS.COLLECTION.REPORT_ACTIONS}${splitChatReport.reportID}`,
                  value: {
                      [splitChatCreatedReportAction.reportActionID]: splitChatCreatedReportAction,
                      [splitIOUReportAction.reportActionID]: splitIOUReportAction as OnyxTypes.ReportAction,
                  },
              },
        {
            onyxMethod: Onyx.METHOD.SET,
            key: `${ONYXKEYS.COLLECTION.TRANSACTION}${splitTransaction.transactionID}`,
            value: splitTransaction,
        },
    ];

    const successData: OnyxUpdate[] = [
        {
            onyxMethod: Onyx.METHOD.MERGE,
            key: `${ONYXKEYS.COLLECTION.REPORT_ACTIONS}${splitChatReport.reportID}`,
            value: {
                ...(existingSplitChatReport ? {} : {[splitChatCreatedReportAction.reportActionID]: {pendingAction: null}}),
                [splitIOUReportAction.reportActionID]: {pendingAction: null},
            },
        },
        {
            onyxMethod: Onyx.METHOD.MERGE,
            key: `${ONYXKEYS.COLLECTION.TRANSACTION}${splitTransaction.transactionID}`,
            value: {pendingAction: null},
        },
    ];

    const redundantParticipants: Record<number, null> = {};
    if (!existingSplitChatReport) {
        successData.push({
            onyxMethod: Onyx.METHOD.MERGE,
            key: `${ONYXKEYS.COLLECTION.REPORT}${splitChatReport.reportID}`,
            value: {pendingFields: {createChat: null}, participants: redundantParticipants},
        });
    }

    const failureData: OnyxUpdate[] = [
        {
            onyxMethod: Onyx.METHOD.MERGE,
            key: `${ONYXKEYS.COLLECTION.TRANSACTION}${splitTransaction.transactionID}`,
            value: {
                errors: ErrorUtils.getMicroSecondOnyxErrorWithTranslationKey('iou.error.genericCreateFailureMessage'),
            },
        },
        {
            onyxMethod: Onyx.METHOD.SET,
            key: ONYXKEYS.NVP_QUICK_ACTION_GLOBAL_CREATE,
            value: quickAction ?? null,
        },
    ];

    if (existingSplitChatReport) {
        failureData.push({
            onyxMethod: Onyx.METHOD.MERGE,
            key: `${ONYXKEYS.COLLECTION.REPORT_ACTIONS}${splitChatReport.reportID}`,
            value: {
                [splitIOUReportAction.reportActionID]: {
                    errors: getReceiptError(receipt, filename),
                },
            },
        });
    } else {
        failureData.push(
            {
                onyxMethod: Onyx.METHOD.MERGE,
                key: `${ONYXKEYS.COLLECTION.REPORT}${splitChatReport.reportID}`,
                value: {
                    errorFields: {
                        createChat: ErrorUtils.getMicroSecondOnyxErrorWithTranslationKey('report.genericCreateReportFailureMessage'),
                    },
                },
            },
            {
                onyxMethod: Onyx.METHOD.MERGE,
                key: `${ONYXKEYS.COLLECTION.REPORT_ACTIONS}${splitChatReport.reportID}`,
                value: {
                    [splitChatCreatedReportAction.reportActionID]: {
                        errors: ErrorUtils.getMicroSecondOnyxErrorWithTranslationKey('report.genericCreateReportFailureMessage'),
                    },
                    [splitIOUReportAction.reportActionID]: {
                        errors: getReceiptError(receipt, filename),
                    },
                },
            },
        );
    }

    const splits: Split[] = [{email: currentUserEmailForIOUSplit, accountID: currentUserAccountID}];

    participants.forEach((participant) => {
        // Disabling this line since participant.login can be an empty string
        // eslint-disable-next-line @typescript-eslint/prefer-nullish-coalescing
        const email = participant.isOwnPolicyExpenseChat ? '' : PhoneNumber.addSMSDomainIfPhoneNumber(participant.login || participant.text || '').toLowerCase();
        const accountID = participant.isOwnPolicyExpenseChat ? 0 : Number(participant.accountID);
        if (email === currentUserEmailForIOUSplit) {
            return;
        }

        // When splitting with a workspace chat, we only need to supply the policyID and the workspace reportID as it's needed so we can update the report preview
        if (participant.isOwnPolicyExpenseChat) {
            splits.push({
                policyID: participant.policyID,
                chatReportID: splitChatReport.reportID,
            });
            return;
        }

        const participantPersonalDetails = allPersonalDetails[participant?.accountID ?? -1];
        if (!participantPersonalDetails) {
            optimisticData.push({
                onyxMethod: Onyx.METHOD.MERGE,
                key: ONYXKEYS.PERSONAL_DETAILS_LIST,
                value: {
                    [accountID]: {
                        accountID,
                        // Disabling this line since participant.displayName can be an empty string
                        // eslint-disable-next-line @typescript-eslint/prefer-nullish-coalescing
                        displayName: LocalePhoneNumber.formatPhoneNumber(participant.displayName || email),
                        // Disabling this line since participant.login can be an empty string
                        // eslint-disable-next-line @typescript-eslint/prefer-nullish-coalescing
                        login: participant.login || participant.text,
                        isOptimisticPersonalDetail: true,
                    },
                },
            });
            // BE will send different participants. We clear the optimistic ones to avoid duplicated entries
            redundantParticipants[accountID] = null;
        }

        splits.push({
            email,
            accountID,
        });
    });

    participants.forEach((participant) => {
        const isPolicyExpenseChat = ReportUtils.isPolicyExpenseChat(participant);
        if (!isPolicyExpenseChat) {
            return;
        }

        const optimisticPolicyRecentlyUsedCategories = Category.buildOptimisticPolicyRecentlyUsedCategories(participant.policyID, category);
        const optimisticPolicyRecentlyUsedTags = Tag.buildOptimisticPolicyRecentlyUsedTags(participant.policyID, tag);
        const optimisticRecentlyUsedCurrencies = Policy.buildOptimisticRecentlyUsedCurrencies(currency);

        if (optimisticPolicyRecentlyUsedCategories.length > 0) {
            optimisticData.push({
                onyxMethod: Onyx.METHOD.SET,
                key: `${ONYXKEYS.COLLECTION.POLICY_RECENTLY_USED_CATEGORIES}${participant.policyID}`,
                value: optimisticPolicyRecentlyUsedCategories,
            });
        }

        if (optimisticRecentlyUsedCurrencies.length > 0) {
            optimisticData.push({
                onyxMethod: Onyx.METHOD.SET,
                key: ONYXKEYS.RECENTLY_USED_CURRENCIES,
                value: optimisticRecentlyUsedCurrencies,
            });
        }

        if (!isEmptyObject(optimisticPolicyRecentlyUsedTags)) {
            optimisticData.push({
                onyxMethod: Onyx.METHOD.MERGE,
                key: `${ONYXKEYS.COLLECTION.POLICY_RECENTLY_USED_TAGS}${participant.policyID}`,
                value: optimisticPolicyRecentlyUsedTags,
            });
        }
    });

    // Save the new splits array into the transaction's comment in case the user calls CompleteSplitBill while offline
    optimisticData.push({
        onyxMethod: Onyx.METHOD.MERGE,
        key: `${ONYXKEYS.COLLECTION.TRANSACTION}${splitTransaction.transactionID}`,
        value: {
            comment: {
                splits,
            },
        },
    });

    const parameters: StartSplitBillParams = {
        chatReportID: splitChatReport.reportID,
        reportActionID: splitIOUReportAction.reportActionID,
        transactionID: splitTransaction.transactionID,
        splits: JSON.stringify(splits),
        receipt,
        comment,
        category,
        tag,
        currency,
        isFromGroupDM: !existingSplitChatReport,
        billable,
        ...(existingSplitChatReport ? {} : {createdReportActionID: splitChatCreatedReportAction.reportActionID}),
        chatType: splitChatReport?.chatType,
        taxCode,
        taxAmount,
    };

    API.write(WRITE_COMMANDS.START_SPLIT_BILL, parameters, {optimisticData, successData, failureData});

    Navigation.dismissModalWithReport(splitChatReport);
    Report.notifyNewAction(splitChatReport.reportID ?? '-1', currentUserAccountID);
}

/** Used for editing a split expense while it's still scanning or when SmartScan fails, it completes a split expense started by startSplitBill above.
 *
 * @param chatReportID - The group chat or workspace reportID
 * @param reportAction - The split action that lives in the chatReport above
 * @param updatedTransaction - The updated **draft** split transaction
 * @param sessionAccountID - accountID of the current user
 * @param sessionEmail - email of the current user
 */
function completeSplitBill(chatReportID: string, reportAction: OnyxTypes.ReportAction, updatedTransaction: OnyxEntry<OnyxTypes.Transaction>, sessionAccountID: number, sessionEmail: string) {
    const currentUserEmailForIOUSplit = PhoneNumber.addSMSDomainIfPhoneNumber(sessionEmail);
    const transactionID = updatedTransaction?.transactionID ?? '-1';
    const unmodifiedTransaction = allTransactions[`${ONYXKEYS.COLLECTION.TRANSACTION}${transactionID}`];

    // Save optimistic updated transaction and action
    const optimisticData: OnyxUpdate[] = [
        {
            onyxMethod: Onyx.METHOD.MERGE,
            key: `${ONYXKEYS.COLLECTION.TRANSACTION}${transactionID}`,
            value: {
                ...updatedTransaction,
                receipt: {
                    state: CONST.IOU.RECEIPT_STATE.OPEN,
                },
            },
        },
        {
            onyxMethod: Onyx.METHOD.MERGE,
            key: `${ONYXKEYS.COLLECTION.REPORT_ACTIONS}${chatReportID}`,
            value: {
                [reportAction.reportActionID]: {
                    lastModified: DateUtils.getDBTime(),
                    originalMessage: {
                        whisperedTo: [],
                    },
                },
            },
        },
    ];

    const successData: OnyxUpdate[] = [
        {
            onyxMethod: Onyx.METHOD.MERGE,
            key: `${ONYXKEYS.COLLECTION.TRANSACTION}${transactionID}`,
            value: {pendingAction: null},
        },
        {
            onyxMethod: Onyx.METHOD.MERGE,
            key: `${ONYXKEYS.COLLECTION.SPLIT_TRANSACTION_DRAFT}${transactionID}`,
            value: {pendingAction: null},
        },
    ];

    const failureData: OnyxUpdate[] = [
        {
            onyxMethod: Onyx.METHOD.MERGE,
            key: `${ONYXKEYS.COLLECTION.TRANSACTION}${transactionID}`,
            value: {
                ...unmodifiedTransaction,
                errors: ErrorUtils.getMicroSecondOnyxErrorWithTranslationKey('iou.error.genericCreateFailureMessage'),
            },
        },
        {
            onyxMethod: Onyx.METHOD.MERGE,
            key: `${ONYXKEYS.COLLECTION.REPORT_ACTIONS}${chatReportID}`,
            value: {
                [reportAction.reportActionID]: {
                    ...reportAction,
                    errors: ErrorUtils.getMicroSecondOnyxErrorWithTranslationKey('iou.error.genericCreateFailureMessage'),
                },
            },
        },
    ];

    const splitParticipants: Split[] = updatedTransaction?.comment?.splits ?? [];
    const amount = updatedTransaction?.modifiedAmount;
    const currency = updatedTransaction?.modifiedCurrency;

    // Exclude the current user when calculating the split amount, `calculateAmount` takes it into account
    const splitAmount = IOUUtils.calculateAmount(splitParticipants.length - 1, amount ?? 0, currency ?? '', false);
    const splitTaxAmount = IOUUtils.calculateAmount(splitParticipants.length - 1, updatedTransaction?.taxAmount ?? 0, currency ?? '', false);

    const splits: Split[] = [{email: currentUserEmailForIOUSplit}];
    splitParticipants.forEach((participant) => {
        // Skip creating the transaction for the current user
        if (participant.email === currentUserEmailForIOUSplit) {
            return;
        }
        const isPolicyExpenseChat = !!participant.policyID;

        if (!isPolicyExpenseChat) {
            // In case this is still the optimistic accountID saved in the splits array, return early as we cannot know
            // if there is an existing chat between the split creator and this participant
            // Instead, we will rely on Auth generating the report IDs and the user won't see any optimistic chats or reports created
            const participantPersonalDetails: OnyxTypes.PersonalDetails | null = allPersonalDetails[participant?.accountID ?? -1];
            if (!participantPersonalDetails || participantPersonalDetails.isOptimisticPersonalDetail) {
                splits.push({
                    email: participant.email,
                });
                return;
            }
        }

        let oneOnOneChatReport: OnyxEntry<OnyxTypes.Report>;
        let isNewOneOnOneChatReport = false;
        const allReports = ReportConnection.getAllReports();
        if (isPolicyExpenseChat) {
            // The workspace chat reportID is saved in the splits array when starting a split expense with a workspace
            oneOnOneChatReport = allReports?.[`${ONYXKEYS.COLLECTION.REPORT}${participant.chatReportID}`];
        } else {
            const existingChatReport = ReportUtils.getChatByParticipants(participant.accountID ? [participant.accountID, sessionAccountID] : []);
            isNewOneOnOneChatReport = !existingChatReport;
            oneOnOneChatReport = existingChatReport ?? ReportUtils.buildOptimisticChatReport(participant.accountID ? [participant.accountID, sessionAccountID] : []);
        }

        let oneOnOneIOUReport: OneOnOneIOUReport = oneOnOneChatReport?.iouReportID ? allReports?.[`${ONYXKEYS.COLLECTION.REPORT}${oneOnOneChatReport.iouReportID}`] : null;
        const shouldCreateNewOneOnOneIOUReport = ReportUtils.shouldCreateNewMoneyRequestReport(oneOnOneIOUReport, oneOnOneChatReport);

        if (!oneOnOneIOUReport || shouldCreateNewOneOnOneIOUReport) {
            oneOnOneIOUReport = isPolicyExpenseChat
                ? ReportUtils.buildOptimisticExpenseReport(oneOnOneChatReport?.reportID ?? '-1', participant.policyID ?? '-1', sessionAccountID, splitAmount, currency ?? '')
                : ReportUtils.buildOptimisticIOUReport(sessionAccountID, participant.accountID ?? -1, splitAmount, oneOnOneChatReport?.reportID ?? '-1', currency ?? '');
        } else if (isPolicyExpenseChat) {
            if (typeof oneOnOneIOUReport?.total === 'number') {
                // Because of the Expense reports are stored as negative values, we subtract the total from the amount
                oneOnOneIOUReport.total -= splitAmount;
            }
        } else {
            oneOnOneIOUReport = IOUUtils.updateIOUOwnerAndTotal(oneOnOneIOUReport, sessionAccountID, splitAmount, currency ?? '');
        }

        const oneOnOneTransaction = TransactionUtils.buildOptimisticTransaction(
            isPolicyExpenseChat ? -splitAmount : splitAmount,
            currency ?? '',
            oneOnOneIOUReport?.reportID ?? '-1',
            updatedTransaction?.comment?.comment,
            [],
            updatedTransaction?.modifiedCreated,
            CONST.IOU.TYPE.SPLIT,
            transactionID,
            updatedTransaction?.modifiedMerchant,
            {...updatedTransaction?.receipt, state: CONST.IOU.RECEIPT_STATE.OPEN},
            updatedTransaction?.filename,
            undefined,
            updatedTransaction?.category,
            updatedTransaction?.tag,
            updatedTransaction?.taxCode,
            isPolicyExpenseChat ? -splitTaxAmount : splitAmount,
            updatedTransaction?.billable,
        );

        const [oneOnOneCreatedActionForChat, oneOnOneCreatedActionForIOU, oneOnOneIOUAction, optimisticTransactionThread, optimisticCreatedActionForTransactionThread] =
            ReportUtils.buildOptimisticMoneyRequestEntities(
                oneOnOneIOUReport,
                CONST.IOU.REPORT_ACTION_TYPE.CREATE,
                splitAmount,
                currency ?? '',
                updatedTransaction?.comment?.comment ?? '',
                currentUserEmailForIOUSplit,
                [participant],
                oneOnOneTransaction.transactionID,
                undefined,
            );

        let oneOnOneReportPreviewAction = getReportPreviewAction(oneOnOneChatReport?.reportID ?? '-1', oneOnOneIOUReport?.reportID ?? '-1');
        if (oneOnOneReportPreviewAction) {
            oneOnOneReportPreviewAction = ReportUtils.updateReportPreview(oneOnOneIOUReport, oneOnOneReportPreviewAction);
        } else {
            oneOnOneReportPreviewAction = ReportUtils.buildOptimisticReportPreview(oneOnOneChatReport, oneOnOneIOUReport, '', oneOnOneTransaction);
        }

        const [oneOnOneOptimisticData, oneOnOneSuccessData, oneOnOneFailureData] = buildOnyxDataForMoneyRequest(
            oneOnOneChatReport,
            oneOnOneIOUReport,
            oneOnOneTransaction,
            oneOnOneCreatedActionForChat,
            oneOnOneCreatedActionForIOU,
            oneOnOneIOUAction,
            {},
            oneOnOneReportPreviewAction,
            [],
            {},
            isNewOneOnOneChatReport,
            optimisticTransactionThread,
            optimisticCreatedActionForTransactionThread,
            shouldCreateNewOneOnOneIOUReport,
            null,
            null,
            null,
            null,
            true,
        );

        splits.push({
            email: participant.email,
            accountID: participant.accountID,
            policyID: participant.policyID,
            iouReportID: oneOnOneIOUReport?.reportID,
            chatReportID: oneOnOneChatReport?.reportID,
            transactionID: oneOnOneTransaction.transactionID,
            reportActionID: oneOnOneIOUAction.reportActionID,
            createdChatReportActionID: oneOnOneCreatedActionForChat.reportActionID,
            createdIOUReportActionID: oneOnOneCreatedActionForIOU.reportActionID,
            reportPreviewReportActionID: oneOnOneReportPreviewAction.reportActionID,
            transactionThreadReportID: optimisticTransactionThread.reportID,
            createdReportActionIDForThread: optimisticCreatedActionForTransactionThread?.reportActionID,
        });

        optimisticData.push(...oneOnOneOptimisticData);
        successData.push(...oneOnOneSuccessData);
        failureData.push(...oneOnOneFailureData);
    });

    const {
        amount: transactionAmount,
        currency: transactionCurrency,
        created: transactionCreated,
        merchant: transactionMerchant,
        comment: transactionComment,
        category: transactionCategory,
        tag: transactionTag,
        taxCode: transactionTaxCode,
        taxAmount: transactionTaxAmount,
        billable: transactionBillable,
    } = ReportUtils.getTransactionDetails(updatedTransaction) ?? {};

    const parameters: CompleteSplitBillParams = {
        transactionID,
        amount: transactionAmount,
        currency: transactionCurrency,
        created: transactionCreated,
        merchant: transactionMerchant,
        comment: transactionComment,
        category: transactionCategory,
        tag: transactionTag,
        splits: JSON.stringify(splits),
        taxCode: transactionTaxCode,
        taxAmount: transactionTaxAmount,
        billable: transactionBillable,
    };

    API.write(WRITE_COMMANDS.COMPLETE_SPLIT_BILL, parameters, {optimisticData, successData, failureData});
    Navigation.dismissModal(isSearchTopmostCentralPane() ? undefined : chatReportID);
    Report.notifyNewAction(chatReportID, sessionAccountID);
}

function setDraftSplitTransaction(transactionID: string, transactionChanges: TransactionChanges = {}) {
    let draftSplitTransaction = allDraftSplitTransactions[`${ONYXKEYS.COLLECTION.SPLIT_TRANSACTION_DRAFT}${transactionID}`];

    if (!draftSplitTransaction) {
        draftSplitTransaction = allTransactions[`${ONYXKEYS.COLLECTION.TRANSACTION}${transactionID}`];
    }

    const updatedTransaction = draftSplitTransaction
        ? TransactionUtils.getUpdatedTransaction({
              transaction: draftSplitTransaction,
              transactionChanges,
              isFromExpenseReport: false,
              shouldUpdateReceiptState: false,
          })
        : null;

    Onyx.merge(`${ONYXKEYS.COLLECTION.SPLIT_TRANSACTION_DRAFT}${transactionID}`, updatedTransaction);
}

/** Requests money based on a distance (e.g. mileage from a map) */
function createDistanceRequest(
    report: OnyxEntry<OnyxTypes.Report>,
    participants: Participant[],
    comment: string,
    created: string,
    category: string | undefined,
    tag: string | undefined,
    taxCode: string | undefined,
    taxAmount: number | undefined,
    amount: number,
    currency: string,
    merchant: string,
    billable: boolean | undefined,
    validWaypoints: WaypointCollection,
    policy?: OnyxEntry<OnyxTypes.Policy>,
    policyTagList?: OnyxEntry<OnyxTypes.PolicyTagLists>,
    policyCategories?: OnyxEntry<OnyxTypes.PolicyCategories>,
    customUnitRateID = '',
    currentUserLogin = '',
    currentUserAccountID = -1,
    splitShares: SplitShares = {},
    iouType: ValueOf<typeof CONST.IOU.TYPE> = CONST.IOU.TYPE.SUBMIT,
    existingTransaction: OnyxEntry<OnyxTypes.Transaction> | undefined = undefined,
) {
    // If the report is an iou or expense report, we should get the linked chat report to be passed to the getMoneyRequestInformation function
    const isMoneyRequestReport = ReportUtils.isMoneyRequestReport(report);
    const currentChatReport = isMoneyRequestReport ? ReportUtils.getReportOrDraftReport(report?.chatReportID) : report;
    const moneyRequestReportID = isMoneyRequestReport ? report?.reportID : '';

    const optimisticReceipt: Receipt = {
        source: ReceiptGeneric as ReceiptSource,
        state: CONST.IOU.RECEIPT_STATE.OPEN,
    };

    let parameters: CreateDistanceRequestParams;
    let onyxData: OnyxData;
    const sanitizedWaypoints = sanitizeRecentWaypoints(validWaypoints);
    if (iouType === CONST.IOU.TYPE.SPLIT) {
        const {
            splitData,
            splits,
            onyxData: splitOnyxData,
        } = createSplitsAndOnyxData(
            participants,
            currentUserLogin ?? '',
            currentUserAccountID,
            amount,
            comment,
            currency,
            merchant,
            created,
            category ?? '',
            tag ?? '',
            splitShares,
            report?.reportID ?? '',
            billable,
            CONST.IOU.REQUEST_TYPE.DISTANCE,
            taxCode,
            taxAmount,
        );
        onyxData = splitOnyxData;

        // Splits don't use the IOU report param. The split transaction isn't linked to a report shown in the UI, it's linked to a special default reportID of -2.
        // Therefore, any params related to the IOU report are irrelevant and omitted below.
        parameters = {
            transactionID: splitData.transactionID,
            chatReportID: splitData.chatReportID,
            createdChatReportActionID: splitData.createdReportActionID ?? '',
            reportActionID: splitData.reportActionID,
            waypoints: JSON.stringify(sanitizedWaypoints),
            customUnitRateID,
            comment,
            created,
            category,
            tag,
            taxCode,
            taxAmount,
            billable,
            splits: JSON.stringify(splits),
            chatType: splitData.chatType,
        };
    } else {
        const participant = participants.at(0) ?? {};
        const {
            iouReport,
            chatReport,
            transaction,
            iouAction,
            createdChatReportActionID,
            createdIOUReportActionID,
            reportPreviewAction,
            transactionThreadReportID,
            createdReportActionIDForThread,
            payerEmail,
            onyxData: moneyRequestOnyxData,
        } = getMoneyRequestInformation(
            currentChatReport,
            participant,
            comment,
            amount,
            currency,
            created,
            merchant,
            optimisticReceipt,
            undefined,
            category,
            tag,
            taxCode,
            taxAmount,
            billable,
            policy,
            policyTagList,
            policyCategories,
            userAccountID,
            currentUserEmail,
            moneyRequestReportID,
            undefined,
            undefined,
            existingTransaction,
        );
        onyxData = moneyRequestOnyxData;

        parameters = {
            comment,
            iouReportID: iouReport.reportID,
            chatReportID: chatReport.reportID,
            transactionID: transaction.transactionID,
            reportActionID: iouAction.reportActionID,
            createdChatReportActionID,
            createdIOUReportActionID,
            reportPreviewReportActionID: reportPreviewAction.reportActionID,
            waypoints: JSON.stringify(sanitizedWaypoints),
            created,
            category,
            tag,
            taxCode,
            taxAmount,
            billable,
            transactionThreadReportID,
            createdReportActionIDForThread,
            payerEmail,
            customUnitRateID,
        };
    }

    const recentServerValidatedWaypoints = getRecentWaypoints().filter((item) => !item.pendingAction);
    onyxData?.failureData?.push({
        onyxMethod: Onyx.METHOD.SET,
        key: `${ONYXKEYS.NVP_RECENT_WAYPOINTS}`,
        value: recentServerValidatedWaypoints,
    });

    API.write(WRITE_COMMANDS.CREATE_DISTANCE_REQUEST, parameters, onyxData);
    const activeReportID = isMoneyRequestReport ? report?.reportID ?? '-1' : parameters.chatReportID;
    Navigation.dismissModal(isSearchTopmostCentralPane() ? undefined : activeReportID);
    Report.notifyNewAction(activeReportID, userAccountID);
}

type UpdateMoneyRequestAmountAndCurrencyParams = {
    transactionID: string;
    transactionThreadReportID: string;
    currency: string;
    amount: number;
    taxAmount: number;
    policy?: OnyxEntry<OnyxTypes.Policy>;
    policyTagList?: OnyxEntry<OnyxTypes.PolicyTagLists>;
    policyCategories?: OnyxEntry<OnyxTypes.PolicyCategories>;
    taxCode: string;
};

/** Updates the amount and currency fields of an expense */
function updateMoneyRequestAmountAndCurrency({
    transactionID,
    transactionThreadReportID,
    currency,
    amount,
    taxAmount,
    policy,
    policyTagList,
    policyCategories,
    taxCode,
}: UpdateMoneyRequestAmountAndCurrencyParams) {
    const transactionChanges = {
        amount,
        currency,
        taxCode,
        taxAmount,
    };
    const allReports = ReportConnection.getAllReports();
    const transactionThreadReport = allReports?.[`${ONYXKEYS.COLLECTION.REPORT}${transactionThreadReportID}`] ?? null;
    const parentReport = allReports?.[`${ONYXKEYS.COLLECTION.REPORT}${transactionThreadReport?.parentReportID}`] ?? null;
    let data: UpdateMoneyRequestData;
    if (ReportUtils.isTrackExpenseReport(transactionThreadReport) && ReportUtils.isSelfDM(parentReport)) {
        data = getUpdateTrackExpenseParams(transactionID, transactionThreadReportID, transactionChanges, policy);
    } else {
        data = getUpdateMoneyRequestParams(transactionID, transactionThreadReportID, transactionChanges, policy, policyTagList ?? null, policyCategories ?? null);
    }
    const {params, onyxData} = data;
    API.write(WRITE_COMMANDS.UPDATE_MONEY_REQUEST_AMOUNT_AND_CURRENCY, params, onyxData);
}

/**
 *
 * @param transactionID  - The transactionID of IOU
 * @param reportAction - The reportAction of the transaction in the IOU report
 * @param isSingleTransactionView - whether we are in the transaction thread report
 * @return the url to navigate back once the money request is deleted
 */
function prepareToCleanUpMoneyRequest(transactionID: string, reportAction: OnyxTypes.ReportAction, isSingleTransactionView = false) {
    // STEP 1: Get all collections we're updating
    const allReports = ReportConnection.getAllReports();
    const iouReportID = ReportActionsUtils.isMoneyRequestAction(reportAction) ? ReportActionsUtils.getOriginalMessage(reportAction)?.IOUReportID : '-1';
    const iouReport = allReports?.[`${ONYXKEYS.COLLECTION.REPORT}${iouReportID}`] ?? null;
    const chatReport = allReports?.[`${ONYXKEYS.COLLECTION.REPORT}${iouReport?.chatReportID}`];
    // eslint-disable-next-line @typescript-eslint/no-non-null-assertion
    const reportPreviewAction = getReportPreviewAction(iouReport?.chatReportID ?? '-1', iouReport?.reportID ?? '-1')!;
    const transaction = allTransactions[`${ONYXKEYS.COLLECTION.TRANSACTION}${transactionID}`];
    const transactionViolations = allTransactionViolations[`${ONYXKEYS.COLLECTION.TRANSACTION_VIOLATIONS}${transactionID}`];
    const transactionThreadID = reportAction.childReportID;
    let transactionThread = null;
    if (transactionThreadID) {
        transactionThread = allReports?.[`${ONYXKEYS.COLLECTION.REPORT}${transactionThreadID}`] ?? null;
    }

    // STEP 2: Decide if we need to:
    // 1. Delete the transactionThread - delete if there are no visible comments in the thread
    // 2. Update the moneyRequestPreview to show [Deleted expense] - update if the transactionThread exists AND it isn't being deleted
    const shouldDeleteTransactionThread = transactionThreadID ? (reportAction?.childVisibleActionCount ?? 0) === 0 : false;
    const shouldShowDeletedRequestMessage = !!transactionThreadID && !shouldDeleteTransactionThread;

    // STEP 3: Update the IOU reportAction and decide if the iouReport should be deleted. We delete the iouReport if there are no visible comments left in the report.
    const updatedReportAction = {
        [reportAction.reportActionID]: {
            pendingAction: shouldShowDeletedRequestMessage ? CONST.RED_BRICK_ROAD_PENDING_ACTION.UPDATE : CONST.RED_BRICK_ROAD_PENDING_ACTION.DELETE,
            previousMessage: reportAction.message,
            message: [
                {
                    type: 'COMMENT',
                    html: '',
                    text: '',
                    isEdited: true,
                    isDeletedParentAction: shouldShowDeletedRequestMessage,
                },
            ],
            originalMessage: {
                IOUTransactionID: null,
            },
            errors: null,
        },
    } as Record<string, NullishDeep<OnyxTypes.ReportAction>>;

    const lastVisibleAction = ReportActionsUtils.getLastVisibleAction(iouReport?.reportID ?? '-1', updatedReportAction);
    const iouReportLastMessageText = ReportActionsUtils.getLastVisibleMessage(iouReport?.reportID ?? '-1', updatedReportAction).lastMessageText;
    const shouldDeleteIOUReport =
        iouReportLastMessageText.length === 0 && !ReportActionsUtils.isDeletedParentAction(lastVisibleAction) && (!transactionThreadID || shouldDeleteTransactionThread);

    // STEP 4: Update the iouReport and reportPreview with new totals and messages if it wasn't deleted
    let updatedIOUReport: OnyxInputValue<OnyxTypes.Report>;
    const currency = TransactionUtils.getCurrency(transaction);
    const updatedReportPreviewAction: OnyxTypes.ReportAction<typeof CONST.REPORT.ACTIONS.TYPE.REPORT_PREVIEW> = {...reportPreviewAction};
    updatedReportPreviewAction.pendingAction = shouldDeleteIOUReport ? CONST.RED_BRICK_ROAD_PENDING_ACTION.DELETE : CONST.RED_BRICK_ROAD_PENDING_ACTION.UPDATE;
    if (iouReport && ReportUtils.isExpenseReport(iouReport)) {
        updatedIOUReport = {...iouReport};

        if (typeof updatedIOUReport.total === 'number' && currency === iouReport?.currency) {
            // Because of the Expense reports are stored as negative values, we add the total from the amount
            const amountDiff = TransactionUtils.getAmount(transaction, true);
            updatedIOUReport.total += amountDiff;

            if (!transaction?.reimbursable && typeof updatedIOUReport.nonReimbursableTotal === 'number') {
                updatedIOUReport.nonReimbursableTotal += amountDiff;
            }
        }
    } else {
        updatedIOUReport = IOUUtils.updateIOUOwnerAndTotal(iouReport, reportAction.actorAccountID ?? -1, TransactionUtils.getAmount(transaction, false), currency, true);
    }

    if (updatedIOUReport) {
        updatedIOUReport.lastMessageText = iouReportLastMessageText;
        updatedIOUReport.lastVisibleActionCreated = lastVisibleAction?.created;
    }

    const hasNonReimbursableTransactions = ReportUtils.hasNonReimbursableTransactions(iouReport?.reportID);
    const messageText = Localize.translateLocal(hasNonReimbursableTransactions ? 'iou.payerSpentAmount' : 'iou.payerOwesAmount', {
        payer: ReportUtils.getPersonalDetailsForAccountID(updatedIOUReport?.managerID ?? -1).login ?? '',
        amount: CurrencyUtils.convertToDisplayString(updatedIOUReport?.total, updatedIOUReport?.currency),
    });

    if (ReportActionsUtils.getReportActionMessage(updatedReportPreviewAction)) {
        if (Array.isArray(updatedReportPreviewAction?.message)) {
            const message = updatedReportPreviewAction.message.at(0);
            if (message) {
                message.text = messageText;
                message.deleted = shouldDeleteIOUReport ? DateUtils.getDBTime() : '';
            }
        } else if (!Array.isArray(updatedReportPreviewAction.message) && updatedReportPreviewAction.message) {
            updatedReportPreviewAction.message.text = messageText;
            updatedReportPreviewAction.message.deleted = shouldDeleteIOUReport ? DateUtils.getDBTime() : '';
        }
    }

    if (updatedReportPreviewAction && reportPreviewAction?.childMoneyRequestCount && reportPreviewAction?.childMoneyRequestCount > 0) {
        updatedReportPreviewAction.childMoneyRequestCount = reportPreviewAction.childMoneyRequestCount - 1;
    }

    // STEP 5: Calculate the url that the user will be navigated back to
    // This depends on which page they are on and which resources were deleted
    let reportIDToNavigateBack: string | undefined;
    if (iouReport && isSingleTransactionView && shouldDeleteTransactionThread && !shouldDeleteIOUReport) {
        reportIDToNavigateBack = iouReport.reportID;
    }

    if (iouReport?.chatReportID && shouldDeleteIOUReport) {
        reportIDToNavigateBack = iouReport.chatReportID;
    }

    const urlToNavigateBack = reportIDToNavigateBack ? ROUTES.REPORT_WITH_ID.getRoute(reportIDToNavigateBack) : undefined;

    return {
        shouldDeleteTransactionThread,
        shouldDeleteIOUReport,
        updatedReportAction,
        updatedIOUReport,
        updatedReportPreviewAction,
        transactionThreadID,
        transactionThread,
        chatReport,
        transaction,
        transactionViolations,
        reportPreviewAction,
        iouReport,
        urlToNavigateBack,
    };
}

/**
 *
 * @param transactionID  - The transactionID of IOU
 * @param reportAction - The reportAction of the transaction in the IOU report
 * @param isSingleTransactionView - whether we are in the transaction thread report
 * @return the url to navigate back once the money request is deleted
 */
function cleanUpMoneyRequest(transactionID: string, reportAction: OnyxTypes.ReportAction, isSingleTransactionView = false) {
    const {
        shouldDeleteTransactionThread,
        shouldDeleteIOUReport,
        updatedReportAction,
        updatedIOUReport,
        updatedReportPreviewAction,
        transactionThreadID,
        chatReport,
        iouReport,
        reportPreviewAction,
        urlToNavigateBack,
    } = prepareToCleanUpMoneyRequest(transactionID, reportAction, isSingleTransactionView);

    // build Onyx data

    // Onyx operations to delete the transaction, update the IOU report action and chat report action
    const onyxUpdates: OnyxUpdate[] = [
        {
            onyxMethod: Onyx.METHOD.SET,
            key: `${ONYXKEYS.COLLECTION.TRANSACTION}${transactionID}`,
            value: null,
        },
        {
            onyxMethod: Onyx.METHOD.MERGE,
            key: `${ONYXKEYS.COLLECTION.REPORT_ACTIONS}${iouReport?.reportID}`,
            value: {
                [reportAction.reportActionID]: shouldDeleteIOUReport
                    ? null
                    : {
                          pendingAction: null,
                      },
            },
        },
    ];

    if (reportPreviewAction?.reportActionID) {
        onyxUpdates.push({
            onyxMethod: Onyx.METHOD.MERGE,
            key: `${ONYXKEYS.COLLECTION.REPORT_ACTIONS}${chatReport?.reportID}`,
            value: {
                [reportPreviewAction.reportActionID]: {
                    ...updatedReportPreviewAction,
                    pendingAction: null,
                    errors: null,
                },
            },
        });
    }

    // added the operation to delete associated transaction violations
    onyxUpdates.push({
        onyxMethod: Onyx.METHOD.SET,
        key: `${ONYXKEYS.COLLECTION.TRANSACTION_VIOLATIONS}${transactionID}`,
        value: null,
    });

    // added the operation to delete transaction thread
    if (shouldDeleteTransactionThread) {
        onyxUpdates.push(
            {
                onyxMethod: Onyx.METHOD.SET,
                key: `${ONYXKEYS.COLLECTION.REPORT}${transactionThreadID}`,
                value: null,
            },
            {
                onyxMethod: Onyx.METHOD.SET,
                key: `${ONYXKEYS.COLLECTION.REPORT_ACTIONS}${transactionThreadID}`,
                value: null,
            },
        );
    }

    // added operations to update IOU report and chat report
    onyxUpdates.push(
        {
            onyxMethod: Onyx.METHOD.MERGE,
            key: `${ONYXKEYS.COLLECTION.REPORT_ACTIONS}${iouReport?.reportID}`,
            value: updatedReportAction,
        },
        {
            onyxMethod: Onyx.METHOD.MERGE,
            key: `${ONYXKEYS.COLLECTION.REPORT}${iouReport?.reportID}`,
            value: updatedIOUReport,
        },
        {
            onyxMethod: Onyx.METHOD.MERGE,
            key: `${ONYXKEYS.COLLECTION.REPORT}${chatReport?.reportID}`,
            value: ReportUtils.getOutstandingChildRequest(updatedIOUReport),
        },
    );

    if (!shouldDeleteIOUReport && updatedReportPreviewAction.childMoneyRequestCount === 0) {
        onyxUpdates.push({
            onyxMethod: Onyx.METHOD.MERGE,
            key: `${ONYXKEYS.COLLECTION.REPORT}${chatReport?.reportID}`,
            value: {
                hasOutstandingChildRequest: false,
            },
        });
    }

    if (shouldDeleteIOUReport) {
        onyxUpdates.push(
            {
                onyxMethod: Onyx.METHOD.MERGE,
                key: `${ONYXKEYS.COLLECTION.REPORT}${chatReport?.reportID}`,
                value: {
                    hasOutstandingChildRequest: false,
                    iouReportID: null,
                    lastMessageText: ReportActionsUtils.getLastVisibleMessage(iouReport?.chatReportID ?? '-1', {[reportPreviewAction?.reportActionID ?? '-1']: null})?.lastMessageText,
                    lastVisibleActionCreated: ReportActionsUtils.getLastVisibleAction(iouReport?.chatReportID ?? '-1', {[reportPreviewAction?.reportActionID ?? '-1']: null})?.created,
                },
            },
            {
                onyxMethod: Onyx.METHOD.SET,
                key: `${ONYXKEYS.COLLECTION.REPORT}${iouReport?.reportID}`,
                value: null,
            },
        );
    }

    Onyx.update(onyxUpdates);

    return urlToNavigateBack;
}

/**
 *
 * @param transactionID  - The transactionID of IOU
 * @param reportAction - The reportAction of the transaction in the IOU report
 * @param isSingleTransactionView - whether we are in the transaction thread report
 * @return the url to navigate back once the money request is deleted
 */
function deleteMoneyRequest(transactionID: string, reportAction: OnyxTypes.ReportAction, isSingleTransactionView = false) {
    // STEP 1: Calculate and prepare the data
    const {
        shouldDeleteTransactionThread,
        shouldDeleteIOUReport,
        updatedReportAction,
        updatedIOUReport,
        updatedReportPreviewAction,
        transactionThreadID,
        transactionThread,
        chatReport,
        transaction,
        transactionViolations,
        iouReport,
        reportPreviewAction,
        urlToNavigateBack,
    } = prepareToCleanUpMoneyRequest(transactionID, reportAction, isSingleTransactionView);

    // STEP 2: Build Onyx data
    // The logic mostly resembles the cleanUpMoneyRequest function
    const optimisticData: OnyxUpdate[] = [
        {
            onyxMethod: Onyx.METHOD.SET,
            key: `${ONYXKEYS.COLLECTION.TRANSACTION}${transactionID}`,
            value: null,
        },
    ];

    optimisticData.push({
        onyxMethod: Onyx.METHOD.SET,
        key: `${ONYXKEYS.COLLECTION.TRANSACTION_VIOLATIONS}${transactionID}`,
        value: null,
    });

    if (shouldDeleteTransactionThread) {
        optimisticData.push(
            {
                onyxMethod: Onyx.METHOD.SET,
                key: `${ONYXKEYS.COLLECTION.REPORT}${transactionThreadID}`,
                value: null,
            },
            {
                onyxMethod: Onyx.METHOD.SET,
                key: `${ONYXKEYS.COLLECTION.REPORT_ACTIONS}${transactionThreadID}`,
                value: null,
            },
        );
    }

    optimisticData.push(
        {
            onyxMethod: Onyx.METHOD.MERGE,
            key: `${ONYXKEYS.COLLECTION.REPORT_ACTIONS}${iouReport?.reportID}`,
            value: updatedReportAction,
        },
        {
            onyxMethod: Onyx.METHOD.MERGE,
            key: `${ONYXKEYS.COLLECTION.REPORT}${iouReport?.reportID}`,
            value: updatedIOUReport,
        },
        {
            onyxMethod: Onyx.METHOD.MERGE,
            key: `${ONYXKEYS.COLLECTION.REPORT_ACTIONS}${chatReport?.reportID}`,
            value: {
                [reportPreviewAction?.reportActionID ?? '-1']: updatedReportPreviewAction,
            },
        },
        {
            onyxMethod: Onyx.METHOD.MERGE,
            key: `${ONYXKEYS.COLLECTION.REPORT}${chatReport?.reportID}`,
            value: ReportUtils.getOutstandingChildRequest(updatedIOUReport),
        },
    );

    if (!shouldDeleteIOUReport && updatedReportPreviewAction?.childMoneyRequestCount === 0) {
        optimisticData.push({
            onyxMethod: Onyx.METHOD.MERGE,
            key: `${ONYXKEYS.COLLECTION.REPORT}${chatReport?.reportID}`,
            value: {
                hasOutstandingChildRequest: false,
            },
        });
    }

    if (shouldDeleteIOUReport) {
        optimisticData.push({
            onyxMethod: Onyx.METHOD.MERGE,
            key: `${ONYXKEYS.COLLECTION.REPORT}${chatReport?.reportID}`,
            value: {
                hasOutstandingChildRequest: false,
                iouReportID: null,
                lastMessageText: ReportActionsUtils.getLastVisibleMessage(iouReport?.chatReportID ?? '-1', {[reportPreviewAction?.reportActionID ?? '-1']: null})?.lastMessageText,
                lastVisibleActionCreated: ReportActionsUtils.getLastVisibleAction(iouReport?.chatReportID ?? '-1', {[reportPreviewAction?.reportActionID ?? '-1']: null})?.created,
            },
        });
        optimisticData.push({
            onyxMethod: Onyx.METHOD.MERGE,
            key: `${ONYXKEYS.COLLECTION.REPORT}${iouReport?.reportID}`,
            value: {
                pendingFields: {
                    preview: CONST.RED_BRICK_ROAD_PENDING_ACTION.DELETE,
                },
            },
        });
    }

    const successData: OnyxUpdate[] = [
        {
            onyxMethod: Onyx.METHOD.MERGE,
            key: `${ONYXKEYS.COLLECTION.REPORT_ACTIONS}${iouReport?.reportID}`,
            value: {
                [reportAction.reportActionID]: shouldDeleteIOUReport
                    ? null
                    : {
                          pendingAction: null,
                      },
            },
        },
        {
            onyxMethod: Onyx.METHOD.MERGE,
            key: `${ONYXKEYS.COLLECTION.REPORT_ACTIONS}${chatReport?.reportID}`,
            value: {
                [reportPreviewAction?.reportActionID ?? '-1']: {
                    pendingAction: null,
                    errors: null,
                },
            },
        },
    ];

    if (shouldDeleteIOUReport) {
        successData.push({
            onyxMethod: Onyx.METHOD.SET,
            key: `${ONYXKEYS.COLLECTION.REPORT}${iouReport?.reportID}`,
            value: null,
        });
    }

    const failureData: OnyxUpdate[] = [
        {
            onyxMethod: Onyx.METHOD.SET,
            key: `${ONYXKEYS.COLLECTION.TRANSACTION}${transactionID}`,
            value: transaction ?? null,
        },
    ];

    failureData.push({
        onyxMethod: Onyx.METHOD.SET,
        key: `${ONYXKEYS.COLLECTION.TRANSACTION_VIOLATIONS}${transactionID}`,
        value: transactionViolations ?? null,
    });

    if (shouldDeleteTransactionThread) {
        failureData.push({
            onyxMethod: Onyx.METHOD.SET,
            key: `${ONYXKEYS.COLLECTION.REPORT}${transactionThreadID}`,
            value: transactionThread,
        });
    }

    const errorKey = DateUtils.getMicroseconds();

    failureData.push(
        {
            onyxMethod: Onyx.METHOD.MERGE,
            key: `${ONYXKEYS.COLLECTION.REPORT_ACTIONS}${iouReport?.reportID}`,
            value: {
                [reportAction.reportActionID]: {
                    ...reportAction,
                    pendingAction: null,
                    errors: {
                        [errorKey]: Localize.translateLocal('iou.error.genericDeleteFailureMessage'),
                    },
                },
            },
        },
        shouldDeleteIOUReport
            ? {
                  onyxMethod: Onyx.METHOD.SET,
                  key: `${ONYXKEYS.COLLECTION.REPORT}${iouReport?.reportID}`,
                  value: iouReport,
              }
            : {
                  onyxMethod: Onyx.METHOD.MERGE,
                  key: `${ONYXKEYS.COLLECTION.REPORT}${iouReport?.reportID}`,
                  value: iouReport,
              },
        {
            onyxMethod: Onyx.METHOD.MERGE,
            key: `${ONYXKEYS.COLLECTION.REPORT_ACTIONS}${chatReport?.reportID}`,
            value: {
                [reportPreviewAction?.reportActionID ?? '-1']: {
                    ...reportPreviewAction,
                    pendingAction: null,
                    errors: {
                        [errorKey]: Localize.translateLocal('iou.error.genericDeleteFailureMessage'),
                    },
                },
            },
        },
    );

    if (chatReport && shouldDeleteIOUReport) {
        failureData.push({
            onyxMethod: Onyx.METHOD.MERGE,
            key: `${ONYXKEYS.COLLECTION.REPORT}${chatReport.reportID}`,
            value: chatReport,
        });
    }

    if (!shouldDeleteIOUReport && updatedReportPreviewAction?.childMoneyRequestCount === 0) {
        failureData.push({
            onyxMethod: Onyx.METHOD.MERGE,
            key: `${ONYXKEYS.COLLECTION.REPORT}${chatReport?.reportID}`,
            value: {
                hasOutstandingChildRequest: true,
            },
        });
    }

    const parameters: DeleteMoneyRequestParams = {
        transactionID,
        reportActionID: reportAction.reportActionID,
    };

    // STEP 3: Make the API request
    API.write(WRITE_COMMANDS.DELETE_MONEY_REQUEST, parameters, {optimisticData, successData, failureData});
    CachedPDFPaths.clearByKey(transactionID);

    return urlToNavigateBack;
}

function deleteTrackExpense(chatReportID: string, transactionID: string, reportAction: OnyxTypes.ReportAction, isSingleTransactionView = false) {
    // STEP 1: Get all collections we're updating
    const chatReport = ReportConnection.getAllReports()?.[`${ONYXKEYS.COLLECTION.REPORT}${chatReportID}`] ?? null;
    if (!ReportUtils.isSelfDM(chatReport)) {
        return deleteMoneyRequest(transactionID, reportAction, isSingleTransactionView);
    }

    const whisperAction = ReportActionsUtils.getTrackExpenseActionableWhisper(transactionID, chatReportID);
    const actionableWhisperReportActionID = whisperAction?.reportActionID;
    const {parameters, optimisticData, successData, failureData, shouldDeleteTransactionThread} = getDeleteTrackExpenseInformation(
        chatReportID,
        transactionID,
        reportAction,
        undefined,
        undefined,
        actionableWhisperReportActionID,
        CONST.REPORT.ACTIONABLE_TRACK_EXPENSE_WHISPER_RESOLUTION.NOTHING,
    );

    // STEP 6: Make the API request
    API.write(WRITE_COMMANDS.DELETE_MONEY_REQUEST, parameters, {optimisticData, successData, failureData});
    CachedPDFPaths.clearByKey(transactionID);

    // STEP 7: Navigate the user depending on which page they are on and which resources were deleted
    if (isSingleTransactionView && shouldDeleteTransactionThread) {
        // Pop the deleted report screen before navigating. This prevents navigating to the Concierge chat due to the missing report.
        return ROUTES.REPORT_WITH_ID.getRoute(chatReport?.reportID ?? '-1');
    }
}

/**
 * @param managerID - Account ID of the person sending the money
 * @param recipient - The user receiving the money
 */
function getSendMoneyParams(
    report: OnyxEntry<OnyxTypes.Report>,
    amount: number,
    currency: string,
    comment: string,
    paymentMethodType: PaymentMethodType,
    managerID: number,
    recipient: Participant,
): SendMoneyParamsData {
    const recipientEmail = PhoneNumber.addSMSDomainIfPhoneNumber(recipient.login ?? '');
    const recipientAccountID = Number(recipient.accountID);
    const newIOUReportDetails = JSON.stringify({
        amount,
        currency,
        requestorEmail: recipientEmail,
        requestorAccountID: recipientAccountID,
        comment,
        idempotencyKey: Str.guid(),
    });

    let chatReport = !isEmptyObject(report) && report?.reportID ? report : ReportUtils.getChatByParticipants([recipientAccountID, managerID]);
    let isNewChat = false;
    if (!chatReport) {
        chatReport = ReportUtils.buildOptimisticChatReport([recipientAccountID, managerID]);
        isNewChat = true;
    }
    const optimisticIOUReport = ReportUtils.buildOptimisticIOUReport(recipientAccountID, managerID, amount, chatReport.reportID, currency, true);

    const optimisticTransaction = TransactionUtils.buildOptimisticTransaction(amount, currency, optimisticIOUReport.reportID, comment);
    const optimisticTransactionData: OnyxUpdate = {
        onyxMethod: Onyx.METHOD.SET,
        key: `${ONYXKEYS.COLLECTION.TRANSACTION}${optimisticTransaction.transactionID}`,
        value: optimisticTransaction,
    };

    const [optimisticCreatedActionForChat, optimisticCreatedActionForIOUReport, optimisticIOUReportAction, optimisticTransactionThread, optimisticCreatedActionForTransactionThread] =
        ReportUtils.buildOptimisticMoneyRequestEntities(
            optimisticIOUReport,
            CONST.IOU.REPORT_ACTION_TYPE.PAY,
            amount,
            currency,
            comment,
            recipientEmail,
            [recipient],
            optimisticTransaction.transactionID,
            paymentMethodType,
            false,
            true,
        );

    const reportPreviewAction = ReportUtils.buildOptimisticReportPreview(chatReport, optimisticIOUReport);

    // Change the method to set for new reports because it doesn't exist yet, is faster,
    // and we need the data to be available when we navigate to the chat page
    const optimisticChatReportData: OnyxUpdate = isNewChat
        ? {
              onyxMethod: Onyx.METHOD.SET,
              key: `${ONYXKEYS.COLLECTION.REPORT}${chatReport.reportID}`,
              value: {
                  ...chatReport,
                  // Set and clear pending fields on the chat report
                  pendingFields: {createChat: CONST.RED_BRICK_ROAD_PENDING_ACTION.ADD},
                  lastReadTime: DateUtils.getDBTime(),
                  lastVisibleActionCreated: reportPreviewAction.created,
              },
          }
        : {
              onyxMethod: Onyx.METHOD.MERGE,
              key: `${ONYXKEYS.COLLECTION.REPORT}${chatReport.reportID}`,
              value: {
                  ...chatReport,
                  lastReadTime: DateUtils.getDBTime(),
                  lastVisibleActionCreated: reportPreviewAction.created,
              },
          };
    const optimisticQuickActionData: OnyxUpdate = {
        onyxMethod: Onyx.METHOD.SET,
        key: ONYXKEYS.NVP_QUICK_ACTION_GLOBAL_CREATE,
        value: {
            action: CONST.QUICK_ACTIONS.SEND_MONEY,
            chatReportID: chatReport.reportID,
            isFirstQuickAction: isEmptyObject(quickAction),
        },
    };
    const optimisticIOUReportData: OnyxUpdate = {
        onyxMethod: Onyx.METHOD.SET,
        key: `${ONYXKEYS.COLLECTION.REPORT}${optimisticIOUReport.reportID}`,
        value: {
            ...optimisticIOUReport,
            lastMessageText: ReportActionsUtils.getReportActionText(optimisticIOUReportAction),
            lastMessageHtml: ReportActionsUtils.getReportActionHtml(optimisticIOUReportAction),
        },
    };
    const optimisticTransactionThreadData: OnyxUpdate = {
        onyxMethod: Onyx.METHOD.SET,
        key: `${ONYXKEYS.COLLECTION.REPORT}${optimisticTransactionThread.reportID}`,
        value: optimisticTransactionThread,
    };
    const optimisticIOUReportActionsData: OnyxUpdate = {
        onyxMethod: Onyx.METHOD.MERGE,
        key: `${ONYXKEYS.COLLECTION.REPORT_ACTIONS}${optimisticIOUReport.reportID}`,
        value: {
            [optimisticCreatedActionForIOUReport.reportActionID]: optimisticCreatedActionForIOUReport,
            [optimisticIOUReportAction.reportActionID]: {
                ...(optimisticIOUReportAction as OnyxTypes.ReportAction),
                pendingAction: CONST.RED_BRICK_ROAD_PENDING_ACTION.ADD,
            },
        },
    };
    const optimisticChatReportActionsData: OnyxUpdate = {
        onyxMethod: Onyx.METHOD.MERGE,
        key: `${ONYXKEYS.COLLECTION.REPORT_ACTIONS}${chatReport.reportID}`,
        value: {
            [reportPreviewAction.reportActionID]: reportPreviewAction,
        },
    };
    const optimisticTransactionThreadReportActionsData: OnyxUpdate = {
        onyxMethod: Onyx.METHOD.MERGE,
        key: `${ONYXKEYS.COLLECTION.REPORT_ACTIONS}${optimisticTransactionThread.reportID}`,
        value: {
            [optimisticCreatedActionForTransactionThread?.reportActionID ?? '-1']: optimisticCreatedActionForTransactionThread,
        },
    };

    const successData: OnyxUpdate[] = [];

    // Add optimistic personal details for recipient
    let optimisticPersonalDetailListData: OnyxUpdate | null = null;
    const optimisticPersonalDetailListAction = isNewChat
        ? {
              [recipientAccountID]: {
                  accountID: recipientAccountID,
                  // Disabling this line since participant.displayName can be an empty string
                  // eslint-disable-next-line @typescript-eslint/prefer-nullish-coalescing
                  displayName: recipient.displayName || recipient.login,
                  login: recipient.login,
              },
          }
        : {};

    const redundantParticipants: Record<number, null> = {};
    if (!isEmptyObject(optimisticPersonalDetailListAction)) {
        const successPersonalDetailListAction: Record<number, null> = {};

        // BE will send different participants. We clear the optimistic ones to avoid duplicated entries
        Object.keys(optimisticPersonalDetailListAction).forEach((accountIDKey) => {
            const accountID = Number(accountIDKey);
            successPersonalDetailListAction[accountID] = null;
            redundantParticipants[accountID] = null;
        });

        optimisticPersonalDetailListData = {
            onyxMethod: Onyx.METHOD.MERGE,
            key: ONYXKEYS.PERSONAL_DETAILS_LIST,
            value: optimisticPersonalDetailListAction,
        };
        successData.push({
            onyxMethod: Onyx.METHOD.MERGE,
            key: ONYXKEYS.PERSONAL_DETAILS_LIST,
            value: successPersonalDetailListAction,
        });
    }

    successData.push(
        {
            onyxMethod: Onyx.METHOD.MERGE,
            key: `${ONYXKEYS.COLLECTION.REPORT}${optimisticIOUReport.reportID}`,
            value: {
                participants: redundantParticipants,
            },
        },
        {
            onyxMethod: Onyx.METHOD.MERGE,
            key: `${ONYXKEYS.COLLECTION.REPORT}${optimisticTransactionThread.reportID}`,
            value: {
                participants: redundantParticipants,
            },
        },
        {
            onyxMethod: Onyx.METHOD.MERGE,
            key: `${ONYXKEYS.COLLECTION.REPORT_ACTIONS}${optimisticIOUReport.reportID}`,
            value: {
                [optimisticIOUReportAction.reportActionID]: {
                    pendingAction: null,
                },
            },
        },
        {
            onyxMethod: Onyx.METHOD.MERGE,
            key: `${ONYXKEYS.COLLECTION.TRANSACTION}${optimisticTransaction.transactionID}`,
            value: {pendingAction: null},
        },
        {
            onyxMethod: Onyx.METHOD.MERGE,
            key: `${ONYXKEYS.COLLECTION.REPORT_ACTIONS}${chatReport.reportID}`,
            value: {
                [reportPreviewAction.reportActionID]: {
                    pendingAction: null,
                },
            },
        },
        {
            onyxMethod: Onyx.METHOD.MERGE,
            key: `${ONYXKEYS.COLLECTION.REPORT_ACTIONS}${optimisticTransactionThread.reportID}`,
            value: {
                [optimisticCreatedActionForTransactionThread?.reportActionID ?? '-1']: {
                    pendingAction: null,
                },
            },
        },
    );

    const failureData: OnyxUpdate[] = [
        {
            onyxMethod: Onyx.METHOD.MERGE,
            key: `${ONYXKEYS.COLLECTION.TRANSACTION}${optimisticTransaction.transactionID}`,
            value: {
                errors: ErrorUtils.getMicroSecondOnyxErrorWithTranslationKey('iou.error.other'),
            },
        },
        {
            onyxMethod: Onyx.METHOD.MERGE,
            key: `${ONYXKEYS.COLLECTION.REPORT}${optimisticTransactionThread.reportID}`,
            value: {
                errorFields: {
                    createChat: ErrorUtils.getMicroSecondOnyxErrorWithTranslationKey('report.genericCreateReportFailureMessage'),
                },
            },
        },
        {
            onyxMethod: Onyx.METHOD.MERGE,
            key: `${ONYXKEYS.COLLECTION.REPORT_ACTIONS}${optimisticTransactionThread.reportID}`,
            value: {
                [optimisticCreatedActionForTransactionThread?.reportActionID ?? '-1']: {
                    errors: ErrorUtils.getMicroSecondOnyxErrorWithTranslationKey('iou.error.genericCreateFailureMessage'),
                },
            },
        },
        {
            onyxMethod: Onyx.METHOD.SET,
            key: ONYXKEYS.NVP_QUICK_ACTION_GLOBAL_CREATE,
            value: quickAction ?? null,
        },
    ];

    // Now, let's add the data we need just when we are creating a new chat report
    if (isNewChat) {
        successData.push({
            onyxMethod: Onyx.METHOD.MERGE,
            key: `${ONYXKEYS.COLLECTION.REPORT}${chatReport.reportID}`,
            value: {pendingFields: null, participants: redundantParticipants},
        });
        failureData.push(
            {
                onyxMethod: Onyx.METHOD.MERGE,
                key: `${ONYXKEYS.COLLECTION.REPORT}${chatReport.reportID}`,
                value: {
                    errorFields: {
                        createChat: ErrorUtils.getMicroSecondOnyxErrorWithTranslationKey('report.genericCreateReportFailureMessage'),
                    },
                },
            },
            {
                onyxMethod: Onyx.METHOD.MERGE,
                key: `${ONYXKEYS.COLLECTION.REPORT_ACTIONS}${optimisticIOUReport.reportID}`,
                value: {
                    [optimisticIOUReportAction.reportActionID]: {
                        errors: ErrorUtils.getMicroSecondOnyxErrorWithTranslationKey('iou.error.genericCreateFailureMessage'),
                    },
                },
            },
        );

        if (optimisticChatReportActionsData.value) {
            // Add an optimistic created action to the optimistic chat reportActions data
            optimisticChatReportActionsData.value[optimisticCreatedActionForChat.reportActionID] = optimisticCreatedActionForChat;
        }
    } else {
        failureData.push({
            onyxMethod: Onyx.METHOD.MERGE,
            key: `${ONYXKEYS.COLLECTION.REPORT_ACTIONS}${optimisticIOUReport.reportID}`,
            value: {
                [optimisticIOUReportAction.reportActionID]: {
                    errors: ErrorUtils.getMicroSecondOnyxErrorWithTranslationKey('iou.error.other'),
                },
            },
        });
    }

    const optimisticData: OnyxUpdate[] = [
        optimisticChatReportData,
        optimisticQuickActionData,
        optimisticIOUReportData,
        optimisticChatReportActionsData,
        optimisticIOUReportActionsData,
        optimisticTransactionData,
        optimisticTransactionThreadData,
        optimisticTransactionThreadReportActionsData,
    ];

    if (!isEmptyObject(optimisticPersonalDetailListData)) {
        optimisticData.push(optimisticPersonalDetailListData);
    }

    return {
        params: {
            iouReportID: optimisticIOUReport.reportID,
            chatReportID: chatReport.reportID,
            reportActionID: optimisticIOUReportAction.reportActionID,
            paymentMethodType,
            transactionID: optimisticTransaction.transactionID,
            newIOUReportDetails,
            createdReportActionID: isNewChat ? optimisticCreatedActionForChat.reportActionID : '-1',
            reportPreviewReportActionID: reportPreviewAction.reportActionID,
            createdIOUReportActionID: optimisticCreatedActionForIOUReport.reportActionID,
            transactionThreadReportID: optimisticTransactionThread.reportID,
            createdReportActionIDForThread: optimisticCreatedActionForTransactionThread?.reportActionID ?? '-1',
        },
        optimisticData,
        successData,
        failureData,
    };
}

type OptimisticHoldReportExpenseActionID = {
    optimisticReportActionID: string;
    oldReportActionID: string;
};

function getHoldReportActionsAndTransactions(reportID: string) {
    const iouReportActions = ReportActionsUtils.getAllReportActions(reportID);
    const holdReportActions: Array<OnyxTypes.ReportAction<typeof CONST.REPORT.ACTIONS.TYPE.IOU>> = [];
    const holdTransactions: OnyxTypes.Transaction[] = [];

    Object.values(iouReportActions).forEach((action) => {
        const transactionID = ReportActionsUtils.isMoneyRequestAction(action) ? ReportActionsUtils.getOriginalMessage(action)?.IOUTransactionID ?? null : null;
        const transaction = getTransaction(transactionID ?? '-1');

        if (transaction?.comment?.hold) {
            holdReportActions.push(action as OnyxTypes.ReportAction<typeof CONST.REPORT.ACTIONS.TYPE.IOU>);
            holdTransactions.push(transaction);
        }
    });

    return {holdReportActions, holdTransactions};
}

function getReportFromHoldRequestsOnyxData(
    chatReport: OnyxTypes.Report,
    iouReport: OnyxEntry<OnyxTypes.Report>,
    recipient: Participant,
): {
    optimisticHoldReportID: string;
    optimisticHoldActionID: string;
    optimisticHoldReportExpenseActionIDs: OptimisticHoldReportExpenseActionID[];
    optimisticData: OnyxUpdate[];
    failureData: OnyxUpdate[];
} {
    const {holdReportActions, holdTransactions} = getHoldReportActionsAndTransactions(iouReport?.reportID ?? '');
    const firstHoldTransaction = holdTransactions.at(0);
    const newParentReportActionID = rand64();

    const isPolicyExpenseChat = ReportUtils.isPolicyExpenseChat(chatReport);
    const holdTransactionAmount = holdTransactions.reduce((acc, transaction) => acc + TransactionUtils.getAmount(transaction), 0);
    const optimisticExpenseReport = isPolicyExpenseChat
        ? ReportUtils.buildOptimisticExpenseReport(
              chatReport.reportID,
              chatReport.policyID ?? iouReport?.policyID ?? '',
              recipient.accountID ?? 1,
              holdTransactionAmount,
              getCurrency(firstHoldTransaction),
              false,
              newParentReportActionID,
          )
        : ReportUtils.buildOptimisticIOUReport(
              iouReport?.ownerAccountID ?? -1,
              iouReport?.managerID ?? -1,
              holdTransactionAmount,
              chatReport.reportID,
              getCurrency(firstHoldTransaction),
              false,
              newParentReportActionID,
          );

    const optimisticExpenseReportPreview = ReportUtils.buildOptimisticReportPreview(
        chatReport,
        optimisticExpenseReport,
        '',
        firstHoldTransaction,
        optimisticExpenseReport.reportID,
        newParentReportActionID,
    );

    const updateHeldReports: Record<string, Pick<OnyxTypes.Report, 'parentReportActionID' | 'parentReportID' | 'chatReportID'>> = {};
    const addHoldReportActions: OnyxTypes.ReportActions = {};
    const deleteHoldReportActions: Record<string, Pick<OnyxTypes.ReportAction, 'message'>> = {};
    const optimisticHoldReportExpenseActionIDs: OptimisticHoldReportExpenseActionID[] = [];

    holdReportActions.forEach((holdReportAction) => {
        const originalMessage = ReportActionsUtils.getOriginalMessage(holdReportAction);

        deleteHoldReportActions[holdReportAction.reportActionID] = {
            message: [
                {
                    deleted: DateUtils.getDBTime(),
                    type: CONST.REPORT.MESSAGE.TYPE.TEXT,
                    text: '',
                },
            ],
        };

        const reportActionID = rand64();
        addHoldReportActions[reportActionID] = {
            ...holdReportAction,
            reportActionID,
            originalMessage: {
                ...originalMessage,
                IOUReportID: optimisticExpenseReport.reportID,
            },
            pendingAction: CONST.RED_BRICK_ROAD_PENDING_ACTION.ADD,
        };

        const heldReport = ReportUtils.getReportOrDraftReport(holdReportAction.childReportID);
        if (heldReport) {
            optimisticHoldReportExpenseActionIDs.push({optimisticReportActionID: reportActionID, oldReportActionID: holdReportAction.reportActionID});

            updateHeldReports[`${ONYXKEYS.COLLECTION.REPORT}${heldReport.reportID}`] = {
                parentReportActionID: reportActionID,
                parentReportID: optimisticExpenseReport.reportID,
                chatReportID: optimisticExpenseReport.reportID,
            };
        }
    });

    const updateHeldTransactions: Record<string, Pick<OnyxTypes.Transaction, 'reportID'>> = {};
    holdTransactions.forEach((transaction) => {
        updateHeldTransactions[`${ONYXKEYS.COLLECTION.TRANSACTION}${transaction.transactionID}`] = {
            reportID: optimisticExpenseReport.reportID,
        };
    });

    const optimisticData: OnyxUpdate[] = [
        {
            onyxMethod: Onyx.METHOD.MERGE,
            key: `${ONYXKEYS.COLLECTION.REPORT}${chatReport.reportID}`,
            value: {
                iouReportID: optimisticExpenseReport.reportID,
            },
        },
        // add new optimistic expense report
        {
            onyxMethod: Onyx.METHOD.MERGE,
            key: `${ONYXKEYS.COLLECTION.REPORT}${optimisticExpenseReport.reportID}`,
            value: {
                ...optimisticExpenseReport,
                unheldTotal: 0,
            },
        },
        // add preview report action to main chat
        {
            onyxMethod: Onyx.METHOD.MERGE,
            key: `${ONYXKEYS.COLLECTION.REPORT_ACTIONS}${chatReport.reportID}`,
            value: {
                [optimisticExpenseReportPreview.reportActionID]: optimisticExpenseReportPreview,
            },
        },
        // remove hold report actions from old iou report
        {
            onyxMethod: Onyx.METHOD.MERGE,
            key: `${ONYXKEYS.COLLECTION.REPORT_ACTIONS}${iouReport?.reportID ?? ''}`,
            value: deleteHoldReportActions,
        },
        // add hold report actions to new iou report
        {
            onyxMethod: Onyx.METHOD.MERGE,
            key: `${ONYXKEYS.COLLECTION.REPORT_ACTIONS}${optimisticExpenseReport.reportID}`,
            value: addHoldReportActions,
        },
        // update held reports with new parentReportActionID
        {
            onyxMethod: Onyx.METHOD.MERGE_COLLECTION,
            key: `${ONYXKEYS.COLLECTION.REPORT}`,
            value: updateHeldReports,
        },
        // update transactions with new iouReportID
        {
            onyxMethod: Onyx.METHOD.MERGE_COLLECTION,
            key: `${ONYXKEYS.COLLECTION.TRANSACTION}`,
            value: updateHeldTransactions,
        },
    ];

    const bringReportActionsBack: Record<string, OnyxTypes.ReportAction> = {};
    holdReportActions.forEach((reportAction) => {
        bringReportActionsBack[reportAction.reportActionID] = reportAction;
    });

    const bringHeldTransactionsBack: Record<string, OnyxTypes.Transaction> = {};
    holdTransactions.forEach((transaction) => {
        bringHeldTransactionsBack[`${ONYXKEYS.COLLECTION.TRANSACTION}${transaction.transactionID}`] = transaction;
    });

    const failureData: OnyxUpdate[] = [
        // remove added optimistic expense report
        {
            onyxMethod: Onyx.METHOD.MERGE,
            key: `${ONYXKEYS.COLLECTION.REPORT}${optimisticExpenseReport.reportID}`,
            value: null,
        },
        // remove preview report action from the main chat
        {
            onyxMethod: Onyx.METHOD.MERGE,
            key: `${ONYXKEYS.COLLECTION.REPORT_ACTIONS}${chatReport.reportID}`,
            value: {
                [optimisticExpenseReportPreview.reportActionID]: null,
            },
        },
        // add hold report actions back to old iou report
        {
            onyxMethod: Onyx.METHOD.MERGE,
            key: `${ONYXKEYS.COLLECTION.REPORT_ACTIONS}${iouReport?.reportID ?? ''}`,
            value: bringReportActionsBack,
        },
        // remove hold report actions from the new iou report
        {
            onyxMethod: Onyx.METHOD.MERGE,
            key: `${ONYXKEYS.COLLECTION.REPORT_ACTIONS}${optimisticExpenseReport.reportID}`,
            value: null,
        },
        // add hold transactions back to old iou report
        {
            onyxMethod: Onyx.METHOD.MERGE_COLLECTION,
            key: `${ONYXKEYS.COLLECTION.TRANSACTION}`,
            value: bringHeldTransactionsBack,
        },
    ];

    return {
        optimisticData,
        optimisticHoldActionID: optimisticExpenseReportPreview.reportActionID,
        failureData,
        optimisticHoldReportID: optimisticExpenseReport.reportID,
        optimisticHoldReportExpenseActionIDs,
    };
}

function getPayMoneyRequestParams(
    initialChatReport: OnyxTypes.Report,
    iouReport: OnyxEntry<OnyxTypes.Report>,
    recipient: Participant,
    paymentMethodType: PaymentMethodType,
    full: boolean,
    payAsBusiness?: boolean,
): PayMoneyRequestData {
    const isInvoiceReport = ReportUtils.isInvoiceReport(iouReport);
    const activePolicy = PolicyUtils.getPolicy(activePolicyID);
    let payerPolicyID = activePolicyID;
    let chatReport = initialChatReport;
    let policyParams = {};
    const optimisticData: OnyxUpdate[] = [];
    const successData: OnyxUpdate[] = [];
    const failureData: OnyxUpdate[] = [];
    const shouldCreatePolicy = !activePolicy || !PolicyUtils.isPolicyAdmin(activePolicy) || !PolicyUtils.isPaidGroupPolicy(activePolicy);

    if (ReportUtils.isIndividualInvoiceRoom(chatReport) && payAsBusiness && shouldCreatePolicy) {
        payerPolicyID = Policy.generatePolicyID();
        const {
            optimisticData: policyOptimisticData,
            failureData: policyFailureData,
            successData: policySuccessData,
            params,
        } = Policy.buildPolicyData(currentUserEmail, true, undefined, payerPolicyID);
        const {adminsChatReportID, adminsCreatedReportActionID, expenseChatReportID, expenseCreatedReportActionID, customUnitRateID, customUnitID, ownerEmail, policyName} = params;

        policyParams = {
            policyID: payerPolicyID,
            adminsChatReportID,
            adminsCreatedReportActionID,
            expenseChatReportID,
            expenseCreatedReportActionID,
            customUnitRateID,
            customUnitID,
            ownerEmail,
            policyName,
        };

        optimisticData.push(...policyOptimisticData, {onyxMethod: Onyx.METHOD.MERGE, key: ONYXKEYS.NVP_ACTIVE_POLICY_ID, value: payerPolicyID});
        successData.push(...policySuccessData);
        failureData.push(...policyFailureData, {onyxMethod: Onyx.METHOD.MERGE, key: ONYXKEYS.NVP_ACTIVE_POLICY_ID, value: activePolicyID ?? null});
    }

    if (ReportUtils.isIndividualInvoiceRoom(chatReport) && payAsBusiness && activePolicyID) {
        const existingB2BInvoiceRoom = ReportUtils.getInvoiceChatByParticipants(chatReport.policyID ?? '', activePolicyID);
        if (existingB2BInvoiceRoom) {
            chatReport = existingB2BInvoiceRoom;
        }
    }

    let total = (iouReport?.total ?? 0) - (iouReport?.nonReimbursableTotal ?? 0);
    if (ReportUtils.hasHeldExpenses(iouReport?.reportID ?? '') && !full && !!iouReport?.unheldTotal) {
        total = iouReport?.unheldTotal;
    }

    const optimisticIOUReportAction = ReportUtils.buildOptimisticIOUReportAction(
        CONST.IOU.REPORT_ACTION_TYPE.PAY,
        ReportUtils.isExpenseReport(iouReport) ? -total : total,
        iouReport?.currency ?? '',
        '',
        [recipient],
        '',
        paymentMethodType,
        iouReport?.reportID,
        true,
    );

    // In some instances, the report preview action might not be available to the payer (only whispered to the requestor)
    // hence we need to make the updates to the action safely.
    let optimisticReportPreviewAction = null;
    const reportPreviewAction = getReportPreviewAction(chatReport.reportID, iouReport?.reportID ?? '');
    if (reportPreviewAction) {
        optimisticReportPreviewAction = ReportUtils.updateReportPreview(iouReport, reportPreviewAction, true);
    }
    let currentNextStep = null;
    let optimisticNextStep = null;
    if (!isInvoiceReport) {
        currentNextStep = allNextSteps[`${ONYXKEYS.COLLECTION.NEXT_STEP}${iouReport?.reportID ?? ''}`] ?? null;
        optimisticNextStep = NextStepUtils.buildNextStep(iouReport, CONST.REPORT.STATUS_NUM.REIMBURSED);
    }

    const optimisticChatReport = {
        ...chatReport,
        lastReadTime: DateUtils.getDBTime(),
        lastVisibleActionCreated: optimisticIOUReportAction.created,
        hasOutstandingChildRequest: false,
        iouReportID: null,
        lastMessageText: ReportActionsUtils.getReportActionText(optimisticIOUReportAction),
        lastMessageHtml: ReportActionsUtils.getReportActionHtml(optimisticIOUReportAction),
    };
    if (ReportUtils.isIndividualInvoiceRoom(chatReport) && payAsBusiness && payerPolicyID) {
        optimisticChatReport.invoiceReceiver = {
            type: CONST.REPORT.INVOICE_RECEIVER_TYPE.BUSINESS,
            policyID: payerPolicyID,
        };
    }

    optimisticData.push(
        {
            onyxMethod: Onyx.METHOD.MERGE,
            key: `${ONYXKEYS.COLLECTION.REPORT}${chatReport.reportID}`,
            value: optimisticChatReport,
        },
        {
            onyxMethod: Onyx.METHOD.MERGE,
            key: `${ONYXKEYS.COLLECTION.REPORT_ACTIONS}${iouReport?.reportID ?? ''}`,
            value: {
                [optimisticIOUReportAction.reportActionID]: {
                    ...(optimisticIOUReportAction as OnyxTypes.ReportAction),
                    pendingAction: CONST.RED_BRICK_ROAD_PENDING_ACTION.ADD,
                },
            },
        },
        {
            onyxMethod: Onyx.METHOD.MERGE,
            key: `${ONYXKEYS.COLLECTION.REPORT}${iouReport?.reportID ?? ''}`,
            value: {
                ...iouReport,
                lastMessageText: ReportActionsUtils.getReportActionText(optimisticIOUReportAction),
                lastMessageHtml: ReportActionsUtils.getReportActionHtml(optimisticIOUReportAction),
                hasOutstandingChildRequest: false,
                statusNum: CONST.REPORT.STATUS_NUM.REIMBURSED,
                pendingFields: {
                    preview: CONST.RED_BRICK_ROAD_PENDING_ACTION.UPDATE,
                    reimbursed: CONST.RED_BRICK_ROAD_PENDING_ACTION.UPDATE,
                    partial: full ? null : CONST.RED_BRICK_ROAD_PENDING_ACTION.UPDATE,
                },
            },
        },
        {
            onyxMethod: Onyx.METHOD.MERGE,
            key: ONYXKEYS.NVP_LAST_PAYMENT_METHOD,
            value: {[iouReport?.policyID ?? '-1']: paymentMethodType},
        },
        {
            onyxMethod: Onyx.METHOD.MERGE,
            key: `${ONYXKEYS.COLLECTION.NEXT_STEP}${iouReport?.reportID ?? ''}`,
            value: optimisticNextStep,
        },
    );

    successData.push({
        onyxMethod: Onyx.METHOD.MERGE,
        key: `${ONYXKEYS.COLLECTION.REPORT}${iouReport?.reportID ?? ''}`,
        value: {
            pendingFields: {
                preview: null,
                reimbursed: null,
                partial: null,
            },
        },
    });

    failureData.push(
        {
            onyxMethod: Onyx.METHOD.MERGE,
            key: `${ONYXKEYS.COLLECTION.REPORT_ACTIONS}${iouReport?.reportID ?? ''}`,
            value: {
                [optimisticIOUReportAction.reportActionID]: {
                    errors: ErrorUtils.getMicroSecondOnyxErrorWithTranslationKey('iou.error.other'),
                },
            },
        },
        {
            onyxMethod: Onyx.METHOD.MERGE,
            key: `${ONYXKEYS.COLLECTION.REPORT}${iouReport?.reportID ?? ''}`,
            value: {
                ...iouReport,
            },
        },
        {
            onyxMethod: Onyx.METHOD.MERGE,
            key: `${ONYXKEYS.COLLECTION.REPORT}${chatReport.reportID}`,
            value: chatReport,
        },
        {
            onyxMethod: Onyx.METHOD.MERGE,
            key: `${ONYXKEYS.COLLECTION.NEXT_STEP}${iouReport?.reportID ?? ''}`,
            value: currentNextStep,
        },
    );

    // In case the report preview action is loaded locally, let's update it.
    if (optimisticReportPreviewAction) {
        optimisticData.push({
            onyxMethod: Onyx.METHOD.MERGE,
            key: `${ONYXKEYS.COLLECTION.REPORT_ACTIONS}${chatReport.reportID}`,
            value: {
                [optimisticReportPreviewAction.reportActionID]: optimisticReportPreviewAction,
            },
        });
        failureData.push({
            onyxMethod: Onyx.METHOD.MERGE,
            key: `${ONYXKEYS.COLLECTION.REPORT_ACTIONS}${chatReport.reportID}`,
            value: {
                [optimisticReportPreviewAction.reportActionID]: {
                    created: optimisticReportPreviewAction.created,
                },
            },
        });
    }

    // Optimistically unhold all transactions if we pay all requests
    if (full) {
        const reportTransactions = TransactionUtils.getAllReportTransactions(iouReport?.reportID);
        for (const transaction of reportTransactions) {
            optimisticData.push({
                onyxMethod: Onyx.METHOD.MERGE,
                key: `${ONYXKEYS.COLLECTION.TRANSACTION}${transaction.transactionID}`,
                value: {
                    comment: {
                        hold: null,
                    },
                },
            });
            failureData.push({
                onyxMethod: Onyx.METHOD.MERGE,
                key: `${ONYXKEYS.COLLECTION.TRANSACTION}${transaction.transactionID}`,
                value: {
                    comment: {
                        hold: transaction.comment?.hold,
                    },
                },
            });
        }
    }

    let optimisticHoldReportID;
    let optimisticHoldActionID;
    let optimisticHoldReportExpenseActionIDs;
    if (!full) {
        const holdReportOnyxData = getReportFromHoldRequestsOnyxData(chatReport, iouReport, recipient);

        optimisticData.push(...holdReportOnyxData.optimisticData);
        failureData.push(...holdReportOnyxData.failureData);
        optimisticHoldReportID = holdReportOnyxData.optimisticHoldReportID;
        optimisticHoldActionID = holdReportOnyxData.optimisticHoldActionID;
        optimisticHoldReportExpenseActionIDs = JSON.stringify(holdReportOnyxData.optimisticHoldReportExpenseActionIDs);
    }

    return {
        params: {
            iouReportID: iouReport?.reportID ?? '',
            chatReportID: chatReport.reportID,
            reportActionID: optimisticIOUReportAction.reportActionID,
            paymentMethodType,
            full,
            amount: Math.abs(total),
            optimisticHoldReportID,
            optimisticHoldActionID,
            optimisticHoldReportExpenseActionIDs,
            ...policyParams,
        },
        optimisticData,
        successData,
        failureData,
    };
}

/**
 * @param managerID - Account ID of the person sending the money
 * @param recipient - The user receiving the money
 */
function sendMoneyElsewhere(report: OnyxEntry<OnyxTypes.Report>, amount: number, currency: string, comment: string, managerID: number, recipient: Participant) {
    const {params, optimisticData, successData, failureData} = getSendMoneyParams(report, amount, currency, comment, CONST.IOU.PAYMENT_TYPE.ELSEWHERE, managerID, recipient);

    API.write(WRITE_COMMANDS.SEND_MONEY_ELSEWHERE, params, {optimisticData, successData, failureData});

    Navigation.dismissModal(isSearchTopmostCentralPane() ? undefined : params.chatReportID);
    Report.notifyNewAction(params.chatReportID, managerID);
}

/**
 * @param managerID - Account ID of the person sending the money
 * @param recipient - The user receiving the money
 */
function sendMoneyWithWallet(report: OnyxEntry<OnyxTypes.Report>, amount: number, currency: string, comment: string, managerID: number, recipient: Participant | ReportUtils.OptionData) {
    const {params, optimisticData, successData, failureData} = getSendMoneyParams(report, amount, currency, comment, CONST.IOU.PAYMENT_TYPE.EXPENSIFY, managerID, recipient);

    API.write(WRITE_COMMANDS.SEND_MONEY_WITH_WALLET, params, {optimisticData, successData, failureData});

    Navigation.dismissModal(isSearchTopmostCentralPane() ? undefined : params.chatReportID);
    Report.notifyNewAction(params.chatReportID, managerID);
}

function canApproveIOU(iouReport: OnyxTypes.OnyxInputOrEntry<OnyxTypes.Report>, policy: OnyxTypes.OnyxInputOrEntry<OnyxTypes.Policy>) {
    // Only expense reports can be approved
    const isPaidGroupPolicy = policy && PolicyUtils.isPaidGroupPolicy(policy);
    if (!isPaidGroupPolicy) {
        return false;
    }

    const isOnSubmitAndClosePolicy = PolicyUtils.isSubmitAndClose(policy);
    if (isOnSubmitAndClosePolicy) {
        return false;
    }

    const managerID = iouReport?.managerID ?? -1;
    const isCurrentUserManager = managerID === userAccountID;
    const isOpenExpenseReport = ReportUtils.isOpenExpenseReport(iouReport);
    const isApproved = ReportUtils.isReportApproved(iouReport);
    const iouSettled = ReportUtils.isSettled(iouReport?.reportID);
    const reportNameValuePairs = ReportUtils.getReportNameValuePairs(iouReport?.reportID);
    const isArchivedReport = ReportUtils.isArchivedRoom(iouReport, reportNameValuePairs);
    let isTransactionBeingScanned = false;
    const reportTransactions = TransactionUtils.getAllReportTransactions(iouReport?.reportID);
    for (const transaction of reportTransactions) {
        const hasReceipt = TransactionUtils.hasReceipt(transaction);
        const isReceiptBeingScanned = TransactionUtils.isReceiptBeingScanned(transaction);

        // If transaction has receipt (scan) and its receipt is being scanned, we shouldn't be able to Approve
        if (hasReceipt && isReceiptBeingScanned) {
            isTransactionBeingScanned = true;
        }
    }

    return isCurrentUserManager && !isOpenExpenseReport && !isApproved && !iouSettled && !isArchivedReport && !isTransactionBeingScanned;
}

function canIOUBePaid(
    iouReport: OnyxTypes.OnyxInputOrEntry<OnyxTypes.Report>,
    chatReport: OnyxTypes.OnyxInputOrEntry<OnyxTypes.Report>,
    policy: OnyxTypes.OnyxInputOrEntry<OnyxTypes.Policy>,
    transactions?: OnyxTypes.Transaction[],
    onlyShowPayElsewhere = false,
<<<<<<< HEAD
    shouldCheckApprovedState = true,
    chatReportRNVP?: OnyxTypes.ReportNameValuePairs,
    invoiceReceiverPolicy?: SearchPolicy,
=======
>>>>>>> 4d9be4eb
) {
    const isPolicyExpenseChat = ReportUtils.isPolicyExpenseChat(chatReport);
    const reportNameValuePairs = ReportUtils.getReportNameValuePairs(chatReport?.reportID);
    const isChatReportArchived = ReportUtils.isArchivedRoom(chatReport, reportNameValuePairs);
    const iouSettled = ReportUtils.isSettled(iouReport?.reportID);

    if (isEmptyObject(iouReport)) {
        return false;
    }

    if (policy?.reimbursementChoice === CONST.POLICY.REIMBURSEMENT_CHOICES.REIMBURSEMENT_NO) {
        if (!onlyShowPayElsewhere) {
            return false;
        }
        if (iouReport?.statusNum !== CONST.REPORT.STATUS_NUM.SUBMITTED) {
            return false;
        }
    }

    if (ReportUtils.isInvoiceReport(iouReport)) {
        if (iouSettled) {
            return false;
        }
        if (chatReport?.invoiceReceiver?.type === CONST.REPORT.INVOICE_RECEIVER_TYPE.INDIVIDUAL) {
            return chatReport?.invoiceReceiver?.accountID === userAccountID;
        }
        return PolicyUtils.getPolicy(chatReport?.invoiceReceiver?.policyID)?.role === CONST.POLICY.ROLE.ADMIN;
    }

    const isPayer = ReportUtils.isPayer(
        {
            email: currentUserEmail,
            accountID: userAccountID,
        },
        iouReport,
        onlyShowPayElsewhere,
    );

    const isOpenExpenseReport = isPolicyExpenseChat && ReportUtils.isOpenExpenseReport(iouReport);

    const {reimbursableSpend} = ReportUtils.getMoneyRequestSpendBreakdown(iouReport);
    const isAutoReimbursable = policy?.reimbursementChoice === CONST.POLICY.REIMBURSEMENT_CHOICES.REIMBURSEMENT_YES ? false : ReportUtils.canBeAutoReimbursed(iouReport, policy);
    const shouldBeApproved = canApproveIOU(iouReport, policy);

    const isPayAtEndExpenseReport = ReportUtils.isPayAtEndExpenseReport(iouReport?.reportID, transactions);
    return (
        isPayer &&
        !isOpenExpenseReport &&
        !iouSettled &&
        !iouReport?.isWaitingOnBankAccount &&
        reimbursableSpend !== 0 &&
        !isChatReportArchived &&
        !isAutoReimbursable &&
        (!shouldBeApproved || !shouldCheckApprovedState) &&
        !isPayAtEndExpenseReport
    );
}

function getIOUReportActionToApproveOrPay(chatReport: OnyxEntry<OnyxTypes.Report>, excludedIOUReportID: string): OnyxEntry<ReportAction> {
    const chatReportActions = allReportActions?.[`${ONYXKEYS.COLLECTION.REPORT_ACTIONS}${chatReport?.reportID}`] ?? {};

    return Object.values(chatReportActions).find((action) => {
        const iouReport = ReportUtils.getReportOrDraftReport(action.childReportID ?? '-1');
        const policy = PolicyUtils.getPolicy(iouReport?.policyID);
        const shouldShowSettlementButton = canIOUBePaid(iouReport, chatReport, policy) || canApproveIOU(iouReport, policy);
        return action.childReportID?.toString() !== excludedIOUReportID && action.actionName === CONST.REPORT.ACTIONS.TYPE.REPORT_PREVIEW && shouldShowSettlementButton;
    });
}

function hasIOUToApproveOrPay(chatReport: OnyxEntry<OnyxTypes.Report>, excludedIOUReportID: string): boolean {
    return !!getIOUReportActionToApproveOrPay(chatReport, excludedIOUReportID);
}

function isLastApprover(approvalChain: string[]): boolean {
    if (approvalChain.length === 0) {
        return true;
    }
    return approvalChain.at(-1) === currentUserEmail;
}

function getNextApproverAccountID(report: OnyxEntry<OnyxTypes.Report>) {
    const policy = PolicyUtils.getPolicy(report?.policyID);
    const approvalChain = ReportUtils.getApprovalChain(policy, report);
    const submitToAccountID = PolicyUtils.getSubmitToAccountID(policy, report);

    if (approvalChain.length === 0) {
        return submitToAccountID;
    }

    const nextApproverEmail = approvalChain.length === 1 ? approvalChain.at(0) : approvalChain.at(approvalChain.indexOf(currentUserEmail) + 1);
    if (!nextApproverEmail) {
        return submitToAccountID;
    }

    return PersonalDetailsUtils.getAccountIDsByLogins([nextApproverEmail]).at(0);
}

function approveMoneyRequest(expenseReport: OnyxEntry<OnyxTypes.Report>, full?: boolean) {
    if (expenseReport?.policyID && SubscriptionUtils.shouldRestrictUserBillableActions(expenseReport.policyID)) {
        Navigation.navigate(ROUTES.RESTRICTED_ACTION.getRoute(expenseReport.policyID));
        return;
    }

    const currentNextStep = allNextSteps[`${ONYXKEYS.COLLECTION.NEXT_STEP}${expenseReport?.reportID}`] ?? null;
    let total = expenseReport?.total ?? 0;
    const hasHeldExpenses = ReportUtils.hasHeldExpenses(expenseReport?.reportID);
    if (hasHeldExpenses && !full && !!expenseReport?.unheldTotal) {
        total = expenseReport?.unheldTotal;
    }
    const optimisticApprovedReportAction = ReportUtils.buildOptimisticApprovedReportAction(total, expenseReport?.currency ?? '', expenseReport?.reportID ?? '-1');

    const approvalChain = ReportUtils.getApprovalChain(PolicyUtils.getPolicy(expenseReport?.policyID), expenseReport);

    const predictedNextStatus = isLastApprover(approvalChain) ? CONST.REPORT.STATUS_NUM.APPROVED : CONST.REPORT.STATUS_NUM.SUBMITTED;
    const predictedNextState = isLastApprover(approvalChain) ? CONST.REPORT.STATE_NUM.APPROVED : CONST.REPORT.STATE_NUM.SUBMITTED;
    const managerID = isLastApprover(approvalChain) ? expenseReport?.managerID : getNextApproverAccountID(expenseReport);

    const optimisticNextStep = NextStepUtils.buildNextStep(expenseReport, predictedNextStatus);
    const chatReport = ReportUtils.getReportOrDraftReport(expenseReport?.chatReportID);

    const optimisticReportActionsData: OnyxUpdate = {
        onyxMethod: Onyx.METHOD.MERGE,
        key: `${ONYXKEYS.COLLECTION.REPORT_ACTIONS}${expenseReport?.reportID}`,
        value: {
            [optimisticApprovedReportAction.reportActionID]: {
                ...(optimisticApprovedReportAction as OnyxTypes.ReportAction),
                pendingAction: CONST.RED_BRICK_ROAD_PENDING_ACTION.ADD,
            },
        },
    };
    const optimisticIOUReportData: OnyxUpdate = {
        onyxMethod: Onyx.METHOD.MERGE,
        key: `${ONYXKEYS.COLLECTION.REPORT}${expenseReport?.reportID}`,
        value: {
            ...expenseReport,
            lastMessageText: ReportActionsUtils.getReportActionText(optimisticApprovedReportAction),
            lastMessageHtml: ReportActionsUtils.getReportActionHtml(optimisticApprovedReportAction),
            stateNum: predictedNextState,
            statusNum: predictedNextStatus,
            managerID,
            pendingFields: {
                partial: full ? null : CONST.RED_BRICK_ROAD_PENDING_ACTION.UPDATE,
            },
        },
    };

    const optimisticChatReportData: OnyxUpdate = {
        onyxMethod: Onyx.METHOD.MERGE,
        key: `${ONYXKEYS.COLLECTION.REPORT}${expenseReport?.chatReportID}`,
        value: {
            hasOutstandingChildRequest: hasIOUToApproveOrPay(chatReport, expenseReport?.reportID ?? '-1'),
        },
    };

    const optimisticNextStepData: OnyxUpdate = {
        onyxMethod: Onyx.METHOD.MERGE,
        key: `${ONYXKEYS.COLLECTION.NEXT_STEP}${expenseReport?.reportID}`,
        value: optimisticNextStep,
    };
    const optimisticData: OnyxUpdate[] = [optimisticIOUReportData, optimisticReportActionsData, optimisticNextStepData, optimisticChatReportData];

    const successData: OnyxUpdate[] = [
        {
            onyxMethod: Onyx.METHOD.MERGE,
            key: `${ONYXKEYS.COLLECTION.REPORT_ACTIONS}${expenseReport?.reportID}`,
            value: {
                [optimisticApprovedReportAction.reportActionID]: {
                    pendingAction: null,
                },
            },
        },
        {
            onyxMethod: Onyx.METHOD.MERGE,
            key: `${ONYXKEYS.COLLECTION.REPORT}${expenseReport?.reportID}`,
            value: {
                pendingFields: {
                    partial: null,
                },
            },
        },
    ];

    const failureData: OnyxUpdate[] = [
        {
            onyxMethod: Onyx.METHOD.MERGE,
            key: `${ONYXKEYS.COLLECTION.REPORT_ACTIONS}${expenseReport?.reportID}`,
            value: {
                [optimisticApprovedReportAction.reportActionID]: {
                    errors: ErrorUtils.getMicroSecondOnyxErrorWithTranslationKey('iou.error.other'),
                },
            },
        },
        {
            onyxMethod: Onyx.METHOD.MERGE,
            key: `${ONYXKEYS.COLLECTION.REPORT}${expenseReport?.chatReportID}`,
            value: {
                hasOutstandingChildRequest: chatReport?.hasOutstandingChildRequest,
                pendingFields: {
                    partial: null,
                },
            },
        },
        {
            onyxMethod: Onyx.METHOD.MERGE,
            key: `${ONYXKEYS.COLLECTION.NEXT_STEP}${expenseReport?.reportID}`,
            value: currentNextStep,
        },
    ];

    // Clear hold reason of all transactions if we approve all requests
    if (full && hasHeldExpenses) {
        const heldTransactions = ReportUtils.getAllHeldTransactions(expenseReport?.reportID);
        heldTransactions.forEach((heldTransaction) => {
            optimisticData.push({
                onyxMethod: Onyx.METHOD.MERGE,
                key: `${ONYXKEYS.COLLECTION.TRANSACTION}${heldTransaction.transactionID}`,
                value: {
                    comment: {
                        hold: '',
                    },
                },
            });
            failureData.push({
                onyxMethod: Onyx.METHOD.MERGE,
                key: `${ONYXKEYS.COLLECTION.TRANSACTION}${heldTransaction.transactionID}`,
                value: {
                    comment: {
                        hold: heldTransaction.comment?.hold,
                    },
                },
            });
        });
    }

    let optimisticHoldReportID;
    let optimisticHoldActionID;
    let optimisticHoldReportExpenseActionIDs;
    if (!full && !!chatReport && !!expenseReport) {
        const holdReportOnyxData = getReportFromHoldRequestsOnyxData(chatReport, expenseReport, {accountID: expenseReport.ownerAccountID});

        optimisticData.push(...holdReportOnyxData.optimisticData);
        failureData.push(...holdReportOnyxData.failureData);
        optimisticHoldReportID = holdReportOnyxData.optimisticHoldReportID;
        optimisticHoldActionID = holdReportOnyxData.optimisticHoldActionID;
        optimisticHoldReportExpenseActionIDs = JSON.stringify(holdReportOnyxData.optimisticHoldReportExpenseActionIDs);
    }

    const parameters: ApproveMoneyRequestParams = {
        reportID: expenseReport?.reportID ?? '-1',
        approvedReportActionID: optimisticApprovedReportAction.reportActionID,
        full,
        optimisticHoldReportID,
        optimisticHoldActionID,
        optimisticHoldReportExpenseActionIDs,
    };

    API.write(WRITE_COMMANDS.APPROVE_MONEY_REQUEST, parameters, {optimisticData, successData, failureData});
}

function unapproveExpenseReport(expenseReport: OnyxEntry<OnyxTypes.Report>) {
    if (isEmptyObject(expenseReport)) {
        return;
    }

    const currentNextStep = allNextSteps[`${ONYXKEYS.COLLECTION.NEXT_STEP}${expenseReport.reportID}`] ?? null;

    const optimisticUnapprovedReportAction = ReportUtils.buildOptimisticUnapprovedReportAction(expenseReport.total ?? 0, expenseReport.currency ?? '', expenseReport.reportID);
    const optimisticNextStep = NextStepUtils.buildNextStep(expenseReport, CONST.REPORT.STATUS_NUM.SUBMITTED);

    const optimisticReportActionData: OnyxUpdate = {
        onyxMethod: Onyx.METHOD.MERGE,
        key: `${ONYXKEYS.COLLECTION.REPORT_ACTIONS}${expenseReport.reportID}`,
        value: {
            [optimisticUnapprovedReportAction.reportActionID]: {
                ...(optimisticUnapprovedReportAction as OnyxTypes.ReportAction),
                pendingAction: CONST.RED_BRICK_ROAD_PENDING_ACTION.ADD,
            },
        },
    };
    const optimisticIOUReportData: OnyxUpdate = {
        onyxMethod: Onyx.METHOD.MERGE,
        key: `${ONYXKEYS.COLLECTION.REPORT}${expenseReport.reportID}`,
        value: {
            ...expenseReport,
            lastMessageText: ReportActionsUtils.getReportActionText(optimisticUnapprovedReportAction),
            lastMessageHtml: ReportActionsUtils.getReportActionHtml(optimisticUnapprovedReportAction),
            stateNum: CONST.REPORT.STATE_NUM.SUBMITTED,
            statusNum: CONST.REPORT.STATUS_NUM.SUBMITTED,
            pendingFields: {
                partial: CONST.RED_BRICK_ROAD_PENDING_ACTION.UPDATE,
            },
        },
    };

    const optimisticNextStepData: OnyxUpdate = {
        onyxMethod: Onyx.METHOD.MERGE,
        key: `${ONYXKEYS.COLLECTION.NEXT_STEP}${expenseReport.reportID}`,
        value: optimisticNextStep,
    };

    const optimisticData: OnyxUpdate[] = [optimisticIOUReportData, optimisticReportActionData, optimisticNextStepData];

    const successData: OnyxUpdate[] = [
        {
            onyxMethod: Onyx.METHOD.MERGE,
            key: `${ONYXKEYS.COLLECTION.REPORT_ACTIONS}${expenseReport.reportID}`,
            value: {
                [optimisticUnapprovedReportAction.reportActionID]: {
                    pendingAction: null,
                },
            },
        },
        {
            onyxMethod: Onyx.METHOD.MERGE,
            key: `${ONYXKEYS.COLLECTION.REPORT}${expenseReport.reportID}`,
            value: {
                pendingFields: {
                    partial: null,
                },
            },
        },
    ];

    const failureData: OnyxUpdate[] = [
        {
            onyxMethod: Onyx.METHOD.MERGE,
            key: `${ONYXKEYS.COLLECTION.REPORT_ACTIONS}${expenseReport.reportID}`,
            value: {
                [optimisticUnapprovedReportAction.reportActionID]: {
                    errors: ErrorUtils.getMicroSecondOnyxErrorWithTranslationKey('iou.error.other'),
                },
            },
        },
        {
            onyxMethod: Onyx.METHOD.MERGE,
            key: `${ONYXKEYS.COLLECTION.NEXT_STEP}${expenseReport.reportID}`,
            value: currentNextStep,
        },
    ];

    const parameters: UnapproveExpenseReportParams = {
        reportID: expenseReport.reportID,
        reportActionID: optimisticUnapprovedReportAction.reportActionID,
    };

    API.write(WRITE_COMMANDS.UNAPPROVE_EXPENSE_REPORT, parameters, {optimisticData, successData, failureData});
}

function submitReport(expenseReport: OnyxTypes.Report) {
    if (expenseReport.policyID && SubscriptionUtils.shouldRestrictUserBillableActions(expenseReport.policyID)) {
        Navigation.navigate(ROUTES.RESTRICTED_ACTION.getRoute(expenseReport.policyID));
        return;
    }

    const currentNextStep = allNextSteps[`${ONYXKEYS.COLLECTION.NEXT_STEP}${expenseReport.reportID}`] ?? null;
    const parentReport = ReportUtils.getReportOrDraftReport(expenseReport.parentReportID);
    const policy = PolicyUtils.getPolicy(expenseReport.policyID);
    const isCurrentUserManager = currentUserPersonalDetails?.accountID === expenseReport.managerID;
    const isSubmitAndClosePolicy = PolicyUtils.isSubmitAndClose(policy);
    const adminAccountID = policy?.role === CONST.POLICY.ROLE.ADMIN ? currentUserPersonalDetails?.accountID : undefined;
    const optimisticSubmittedReportAction = ReportUtils.buildOptimisticSubmittedReportAction(expenseReport?.total ?? 0, expenseReport.currency ?? '', expenseReport.reportID, adminAccountID);
    const optimisticNextStep = NextStepUtils.buildNextStep(expenseReport, isSubmitAndClosePolicy ? CONST.REPORT.STATUS_NUM.CLOSED : CONST.REPORT.STATUS_NUM.SUBMITTED);

    const optimisticData: OnyxUpdate[] = !isSubmitAndClosePolicy
        ? [
              {
                  onyxMethod: Onyx.METHOD.MERGE,
                  key: `${ONYXKEYS.COLLECTION.REPORT_ACTIONS}${expenseReport.reportID}`,
                  value: {
                      [optimisticSubmittedReportAction.reportActionID]: {
                          ...(optimisticSubmittedReportAction as OnyxTypes.ReportAction),
                          pendingAction: CONST.RED_BRICK_ROAD_PENDING_ACTION.ADD,
                      },
                  },
              },
              {
                  onyxMethod: Onyx.METHOD.MERGE,
                  key: `${ONYXKEYS.COLLECTION.REPORT}${expenseReport.reportID}`,
                  value: {
                      ...expenseReport,
                      lastMessageText: ReportActionsUtils.getReportActionText(optimisticSubmittedReportAction),
                      lastMessageHtml: ReportActionsUtils.getReportActionHtml(optimisticSubmittedReportAction),
                      stateNum: CONST.REPORT.STATE_NUM.SUBMITTED,
                      statusNum: CONST.REPORT.STATUS_NUM.SUBMITTED,
                  },
              },
          ]
        : [
              {
                  onyxMethod: Onyx.METHOD.MERGE,
                  key: `${ONYXKEYS.COLLECTION.REPORT}${expenseReport.reportID}`,
                  value: {
                      ...expenseReport,
                      stateNum: CONST.REPORT.STATE_NUM.APPROVED,
                      statusNum: CONST.REPORT.STATUS_NUM.CLOSED,
                  },
              },
          ];

    optimisticData.push({
        onyxMethod: Onyx.METHOD.MERGE,
        key: `${ONYXKEYS.COLLECTION.NEXT_STEP}${expenseReport.reportID}`,
        value: optimisticNextStep,
    });

    if (parentReport?.reportID) {
        optimisticData.push({
            onyxMethod: Onyx.METHOD.MERGE,
            key: `${ONYXKEYS.COLLECTION.REPORT}${parentReport.reportID}`,
            value: {
                ...parentReport,
                // In case its a manager who force submitted the report, they are the next user who needs to take an action
                hasOutstandingChildRequest: isCurrentUserManager,
                iouReportID: null,
            },
        });
    }

    const successData: OnyxUpdate[] = [];
    if (!isSubmitAndClosePolicy) {
        successData.push({
            onyxMethod: Onyx.METHOD.MERGE,
            key: `${ONYXKEYS.COLLECTION.REPORT_ACTIONS}${expenseReport.reportID}`,
            value: {
                [optimisticSubmittedReportAction.reportActionID]: {
                    pendingAction: null,
                },
            },
        });
    }

    const failureData: OnyxUpdate[] = [
        {
            onyxMethod: Onyx.METHOD.MERGE,
            key: `${ONYXKEYS.COLLECTION.REPORT}${expenseReport.reportID}`,
            value: {
                statusNum: CONST.REPORT.STATUS_NUM.OPEN,
                stateNum: CONST.REPORT.STATE_NUM.OPEN,
            },
        },
        {
            onyxMethod: Onyx.METHOD.MERGE,
            key: `${ONYXKEYS.COLLECTION.NEXT_STEP}${expenseReport.reportID}`,
            value: currentNextStep,
        },
    ];
    if (!isSubmitAndClosePolicy) {
        failureData.push({
            onyxMethod: Onyx.METHOD.MERGE,
            key: `${ONYXKEYS.COLLECTION.REPORT_ACTIONS}${expenseReport.reportID}`,
            value: {
                [optimisticSubmittedReportAction.reportActionID]: {
                    errors: ErrorUtils.getMicroSecondOnyxErrorWithTranslationKey('iou.error.other'),
                },
            },
        });
    }

    if (parentReport?.reportID) {
        failureData.push({
            onyxMethod: Onyx.METHOD.MERGE,
            key: `${ONYXKEYS.COLLECTION.REPORT}${parentReport.reportID}`,
            value: {
                hasOutstandingChildRequest: parentReport.hasOutstandingChildRequest,
                iouReportID: expenseReport.reportID,
            },
        });
    }

    const parameters: SubmitReportParams = {
        reportID: expenseReport.reportID,
        managerAccountID: PolicyUtils.getSubmitToAccountID(policy, expenseReport) ?? expenseReport.managerID,
        reportActionID: optimisticSubmittedReportAction.reportActionID,
    };

    API.write(WRITE_COMMANDS.SUBMIT_REPORT, parameters, {optimisticData, successData, failureData});
}

function cancelPayment(expenseReport: OnyxEntry<OnyxTypes.Report>, chatReport: OnyxTypes.Report) {
    if (isEmptyObject(expenseReport)) {
        return;
    }

    const optimisticReportAction = ReportUtils.buildOptimisticCancelPaymentReportAction(expenseReport.reportID, -(expenseReport.total ?? 0), expenseReport.currency ?? '');
    const policy = PolicyUtils.getPolicy(chatReport.policyID);
    const approvalMode = policy?.approvalMode ?? CONST.POLICY.APPROVAL_MODE.BASIC;
    const stateNum: ValueOf<typeof CONST.REPORT.STATE_NUM> = approvalMode === CONST.POLICY.APPROVAL_MODE.OPTIONAL ? CONST.REPORT.STATE_NUM.SUBMITTED : CONST.REPORT.STATE_NUM.APPROVED;
    const statusNum: ValueOf<typeof CONST.REPORT.STATUS_NUM> = approvalMode === CONST.POLICY.APPROVAL_MODE.OPTIONAL ? CONST.REPORT.STATUS_NUM.CLOSED : CONST.REPORT.STATUS_NUM.APPROVED;
    const optimisticNextStep = NextStepUtils.buildNextStep(expenseReport, statusNum);
    const optimisticData: OnyxUpdate[] = [
        {
            onyxMethod: Onyx.METHOD.MERGE,
            key: `${ONYXKEYS.COLLECTION.REPORT_ACTIONS}${expenseReport.reportID}`,
            value: {
                [optimisticReportAction.reportActionID]: {
                    ...(optimisticReportAction as OnyxTypes.ReportAction),
                    pendingAction: CONST.RED_BRICK_ROAD_PENDING_ACTION.ADD,
                },
            },
        },
        {
            onyxMethod: Onyx.METHOD.MERGE,
            key: `${ONYXKEYS.COLLECTION.REPORT}${expenseReport.reportID}`,
            value: {
                ...expenseReport,
                lastMessageText: ReportActionsUtils.getReportActionText(optimisticReportAction),
                lastMessageHtml: ReportActionsUtils.getReportActionHtml(optimisticReportAction),
                stateNum,
                statusNum,
            },
        },
    ];

    optimisticData.push({
        onyxMethod: Onyx.METHOD.MERGE,
        key: `${ONYXKEYS.COLLECTION.NEXT_STEP}${expenseReport.reportID}`,
        value: optimisticNextStep,
    });

    const successData: OnyxUpdate[] = [
        {
            onyxMethod: Onyx.METHOD.MERGE,
            key: `${ONYXKEYS.COLLECTION.REPORT_ACTIONS}${expenseReport.reportID}`,
            value: {
                [optimisticReportAction.reportActionID]: {
                    pendingAction: null,
                },
            },
        },
    ];

    const failureData: OnyxUpdate[] = [
        {
            onyxMethod: Onyx.METHOD.MERGE,
            key: `${ONYXKEYS.COLLECTION.REPORT_ACTIONS}${expenseReport.reportID}`,
            value: {
                [optimisticReportAction.reportActionID ?? '-1']: {
                    errors: ErrorUtils.getMicroSecondOnyxErrorWithTranslationKey('iou.error.other'),
                },
            },
        },
        {
            onyxMethod: Onyx.METHOD.MERGE,
            key: `${ONYXKEYS.COLLECTION.REPORT}${expenseReport.reportID}`,
            value: {
                statusNum: CONST.REPORT.STATUS_NUM.REIMBURSED,
            },
        },
    ];

    if (chatReport?.reportID) {
        failureData.push({
            onyxMethod: Onyx.METHOD.MERGE,
            key: `${ONYXKEYS.COLLECTION.REPORT}${chatReport.reportID}`,
            value: {
                hasOutstandingChildRequest: true,
                iouReportID: expenseReport.reportID,
            },
        });
    }
    failureData.push({
        onyxMethod: Onyx.METHOD.MERGE,
        key: `${ONYXKEYS.COLLECTION.NEXT_STEP}${expenseReport.reportID}`,
        value: NextStepUtils.buildNextStep(expenseReport, CONST.REPORT.STATUS_NUM.REIMBURSED),
    });

    API.write(
        WRITE_COMMANDS.CANCEL_PAYMENT,
        {
            iouReportID: expenseReport.reportID,
            chatReportID: chatReport.reportID,
            managerAccountID: expenseReport.managerID ?? -1,
            reportActionID: optimisticReportAction.reportActionID,
        },
        {optimisticData, successData, failureData},
    );
}

/**
 * Completes onboarding for invite link flow based on the selected payment option
 *
 * @param paymentSelected based on which we choose the onboarding choice and concierge message
 */
function completePaymentOnboarding(paymentSelected: ValueOf<typeof CONST.PAYMENT_SELECTED>) {
    const isInviteOnboardingComplete = introSelected?.isInviteOnboardingComplete ?? false;

    if (isInviteOnboardingComplete || !introSelected?.choice) {
        return;
    }

    const session = SessionUtils.getSession();

    const personalDetailsListValues = Object.values(OptionsListUtils.getPersonalDetailsForAccountIDs(session?.accountID ? [session.accountID] : [], personalDetailsList));
    const personalDetails = personalDetailsListValues.at(0);

    let onboardingPurpose = introSelected.choice;
    if (introSelected.inviteType === CONST.ONBOARDING_INVITE_TYPES.IOU && paymentSelected === CONST.IOU.PAYMENT_SELECTED.BBA) {
        onboardingPurpose = CONST.ONBOARDING_CHOICES.MANAGE_TEAM;
    }

    if (introSelected.inviteType === CONST.ONBOARDING_INVITE_TYPES.INVOICE && paymentSelected !== CONST.IOU.PAYMENT_SELECTED.BBA) {
        onboardingPurpose = CONST.ONBOARDING_CHOICES.CHAT_SPLIT;
    }

    Report.completeOnboarding(onboardingPurpose, CONST.ONBOARDING_MESSAGES[onboardingPurpose], personalDetails?.firstName ?? '', personalDetails?.lastName ?? '', paymentSelected);
}

function payMoneyRequest(paymentType: PaymentMethodType, chatReport: OnyxTypes.Report, iouReport: OnyxEntry<OnyxTypes.Report>, full = true) {
    if (chatReport.policyID && SubscriptionUtils.shouldRestrictUserBillableActions(chatReport.policyID)) {
        Navigation.navigate(ROUTES.RESTRICTED_ACTION.getRoute(chatReport.policyID));
        return;
    }

    const paymentSelected = paymentType === CONST.IOU.PAYMENT_TYPE.VBBA ? CONST.IOU.PAYMENT_SELECTED.BBA : CONST.IOU.PAYMENT_SELECTED.PBA;
    completePaymentOnboarding(paymentSelected);

    const recipient = {accountID: iouReport?.ownerAccountID ?? -1};
    const {params, optimisticData, successData, failureData} = getPayMoneyRequestParams(chatReport, iouReport, recipient, paymentType, full);

    // For now, we need to call the PayMoneyRequestWithWallet API since PayMoneyRequest was not updated to work with
    // Expensify Wallets.
    const apiCommand = paymentType === CONST.IOU.PAYMENT_TYPE.EXPENSIFY ? WRITE_COMMANDS.PAY_MONEY_REQUEST_WITH_WALLET : WRITE_COMMANDS.PAY_MONEY_REQUEST;

    API.write(apiCommand, params, {optimisticData, successData, failureData});
}

function payInvoice(paymentMethodType: PaymentMethodType, chatReport: OnyxTypes.Report, invoiceReport: OnyxEntry<OnyxTypes.Report>, payAsBusiness = false) {
    const recipient = {accountID: invoiceReport?.ownerAccountID ?? -1};
    const {
        optimisticData,
        successData,
        failureData,
        params: {
            reportActionID,
            policyID,
            adminsChatReportID,
            adminsCreatedReportActionID,
            expenseChatReportID,
            expenseCreatedReportActionID,
            customUnitRateID,
            customUnitID,
            ownerEmail,
            policyName,
        },
    } = getPayMoneyRequestParams(chatReport, invoiceReport, recipient, paymentMethodType, true, payAsBusiness);

    const paymentSelected = paymentMethodType === CONST.IOU.PAYMENT_TYPE.VBBA ? CONST.IOU.PAYMENT_SELECTED.BBA : CONST.IOU.PAYMENT_SELECTED.PBA;
    completePaymentOnboarding(paymentSelected);

    let params: PayInvoiceParams = {
        reportID: invoiceReport?.reportID ?? '',
        reportActionID,
        paymentMethodType,
        payAsBusiness,
    };

    if (policyID) {
        params = {
            ...params,
            policyID,
            adminsChatReportID,
            adminsCreatedReportActionID,
            expenseChatReportID,
            expenseCreatedReportActionID,
            customUnitRateID,
            customUnitID,
            ownerEmail,
            policyName,
        };
    }

    API.write(WRITE_COMMANDS.PAY_INVOICE, params, {optimisticData, successData, failureData});
}

function detachReceipt(transactionID: string) {
    const transaction = allTransactions[`${ONYXKEYS.COLLECTION.TRANSACTION}${transactionID}`];
    const newTransaction = transaction
        ? {
              ...transaction,
              filename: '',
              receipt: {
                  source: '',
              },
          }
        : null;

    const optimisticData: OnyxUpdate[] = [
        {
            onyxMethod: Onyx.METHOD.SET,
            key: `${ONYXKEYS.COLLECTION.TRANSACTION}${transactionID}`,
            value: {
                ...newTransaction,
                pendingFields: {
                    receipt: CONST.RED_BRICK_ROAD_PENDING_ACTION.UPDATE,
                },
            },
        },
    ];

    const successData: OnyxUpdate[] = [
        {
            onyxMethod: Onyx.METHOD.MERGE,
            key: `${ONYXKEYS.COLLECTION.TRANSACTION}${transactionID}`,
            value: {
                pendingFields: {
                    receipt: null,
                },
            },
        },
    ];
    const failureData: OnyxUpdate[] = [
        {
            onyxMethod: Onyx.METHOD.MERGE,
            key: `${ONYXKEYS.COLLECTION.TRANSACTION}${transactionID}`,
            value: {
                ...(transaction ?? null),
                errors: ErrorUtils.getMicroSecondOnyxErrorWithTranslationKey('iou.error.receiptDeleteFailureError'),
                pendingFields: {
                    receipt: null,
                },
            },
        },
    ];

    const parameters: DetachReceiptParams = {transactionID};

    API.write(WRITE_COMMANDS.DETACH_RECEIPT, parameters, {optimisticData, successData, failureData});
}

function replaceReceipt(transactionID: string, file: File, source: string) {
    const transaction = allTransactions[`${ONYXKEYS.COLLECTION.TRANSACTION}${transactionID}`];
    const oldReceipt = transaction?.receipt ?? {};
    const receiptOptimistic = {
        source,
        state: CONST.IOU.RECEIPT_STATE.OPEN,
    };

    const optimisticData: OnyxUpdate[] = [
        {
            onyxMethod: Onyx.METHOD.MERGE,
            key: `${ONYXKEYS.COLLECTION.TRANSACTION}${transactionID}`,
            value: {
                receipt: receiptOptimistic,
                filename: file.name,
                pendingFields: {
                    receipt: CONST.RED_BRICK_ROAD_PENDING_ACTION.UPDATE,
                },
            },
        },
    ];

    const successData: OnyxUpdate[] = [
        {
            onyxMethod: Onyx.METHOD.MERGE,
            key: `${ONYXKEYS.COLLECTION.TRANSACTION}${transactionID}`,
            value: {
                pendingFields: {
                    receipt: null,
                },
            },
        },
    ];

    const failureData: OnyxUpdate[] = [
        {
            onyxMethod: Onyx.METHOD.MERGE,
            key: `${ONYXKEYS.COLLECTION.TRANSACTION}${transactionID}`,
            value: {
                receipt: !isEmptyObject(oldReceipt) ? oldReceipt : null,
                filename: transaction?.filename,
                errors: getReceiptError(receiptOptimistic, file.name),
                pendingFields: {
                    receipt: null,
                },
            },
        },
    ];

    const parameters: ReplaceReceiptParams = {
        transactionID,
        receipt: file,
    };

    API.write(WRITE_COMMANDS.REPLACE_RECEIPT, parameters, {optimisticData, successData, failureData});
}

/**
 * Finds the participants for an IOU based on the attached report
 * @param transactionID of the transaction to set the participants of
 * @param report attached to the transaction
 */
function setMoneyRequestParticipantsFromReport(transactionID: string, report: OnyxEntry<OnyxTypes.Report>): Participant[] {
    // If the report is iou or expense report, we should get the chat report to set participant for request money
    const chatReport = ReportUtils.isMoneyRequestReport(report) ? ReportUtils.getReportOrDraftReport(report?.chatReportID) : report;
    const currentUserAccountID = currentUserPersonalDetails?.accountID;
    const shouldAddAsReport = !isEmptyObject(chatReport) && ReportUtils.isSelfDM(chatReport);
    let participants: Participant[] = [];

    if (ReportUtils.isPolicyExpenseChat(chatReport) || shouldAddAsReport) {
        participants = [{accountID: 0, reportID: chatReport?.reportID, isPolicyExpenseChat: ReportUtils.isPolicyExpenseChat(chatReport), selected: true}];
    } else if (ReportUtils.isInvoiceRoom(chatReport)) {
        participants = [
            {reportID: chatReport?.reportID, selected: true},
            {
                policyID: chatReport?.policyID,
                isSender: true,
                selected: false,
            },
        ];
    } else {
        const chatReportOtherParticipants = Object.keys(chatReport?.participants ?? {})
            .map(Number)
            .filter((accountID) => accountID !== currentUserAccountID);
        participants = chatReportOtherParticipants.map((accountID) => ({accountID, selected: true}));
    }

    Onyx.merge(`${ONYXKEYS.COLLECTION.TRANSACTION_DRAFT}${transactionID}`, {participants, participantsAutoAssigned: true});

    return participants;
}

function setMoneyRequestTaxRate(transactionID: string, taxCode: string) {
    Onyx.merge(`${ONYXKEYS.COLLECTION.TRANSACTION_DRAFT}${transactionID}`, {taxCode});
}

function setMoneyRequestTaxAmount(transactionID: string, taxAmount: number | null) {
    Onyx.merge(`${ONYXKEYS.COLLECTION.TRANSACTION_DRAFT}${transactionID}`, {taxAmount});
}

function dismissHoldUseExplanation() {
    const parameters: SetNameValuePairParams = {
        name: ONYXKEYS.NVP_DISMISSED_HOLD_USE_EXPLANATION,
        value: true,
    };

    const optimisticData: OnyxUpdate[] = [
        {
            onyxMethod: Onyx.METHOD.MERGE,
            key: ONYXKEYS.NVP_DISMISSED_HOLD_USE_EXPLANATION,
            value: true,
        },
    ];

    API.write(WRITE_COMMANDS.SET_NAME_VALUE_PAIR, parameters, {
        optimisticData,
    });
}

/**
 * Sets the `splitShares` map that holds individual shares of a split bill
 */
function setSplitShares(transaction: OnyxEntry<OnyxTypes.Transaction>, amount: number, currency: string, newAccountIDs: number[]) {
    if (!transaction) {
        return;
    }
    const oldAccountIDs = Object.keys(transaction.splitShares ?? {}).map((key) => Number(key));

    // Create an array containing unique IDs of the current transaction participants and the new ones
    // The current userAccountID might not be included in newAccountIDs if this is called from the participants step using Global Create
    // If this is called from an existing group chat, it'll be included. So we manually add them to account for both cases.
    const accountIDs = [...new Set<number>([userAccountID, ...newAccountIDs, ...oldAccountIDs])];

    const splitShares: SplitShares = accountIDs.reduce((acc: SplitShares, accountID): SplitShares => {
        // We want to replace the contents of splitShares to contain only `newAccountIDs` entries
        // In the case of going back to the participants page and removing a participant
        // a simple merge will have the previous participant still present in the splitshares object
        // So we manually set their entry to null
        if (!newAccountIDs.includes(accountID) && accountID !== userAccountID) {
            acc[accountID] = null;
            return acc;
        }

        const isPayer = accountID === userAccountID;
        const participantsLength = newAccountIDs.includes(userAccountID) ? newAccountIDs.length - 1 : newAccountIDs.length;
        const splitAmount = IOUUtils.calculateAmount(participantsLength, amount, currency, isPayer);
        acc[accountID] = {
            amount: splitAmount,
            isModified: false,
        };
        return acc;
    }, {});

    Onyx.merge(`${ONYXKEYS.COLLECTION.TRANSACTION_DRAFT}${transaction.transactionID}`, {splitShares});
}

function resetSplitShares(transaction: OnyxEntry<OnyxTypes.Transaction>, newAmount?: number, currency?: string) {
    if (!transaction) {
        return;
    }
    const accountIDs = Object.keys(transaction.splitShares ?? {}).map((key) => Number(key));
    if (!accountIDs) {
        return;
    }
    setSplitShares(transaction, newAmount ?? transaction.amount, currency ?? transaction.currency, accountIDs);
}

/**
 * Sets an individual split share of the participant accountID supplied
 */
function setIndividualShare(transactionID: string, participantAccountID: number, participantShare: number) {
    Onyx.merge(`${ONYXKEYS.COLLECTION.TRANSACTION_DRAFT}${transactionID}`, {
        splitShares: {
            [participantAccountID]: {amount: participantShare, isModified: true},
        },
    });
}

/**
 * Adjusts remaining unmodified shares when another share is modified
 * E.g. if total bill is $100 and split between 3 participants, when the user changes the first share to $50, the remaining unmodified shares will become $25 each.
 */
function adjustRemainingSplitShares(transaction: NonNullable<OnyxTypes.Transaction>) {
    const modifiedShares = Object.keys(transaction.splitShares ?? {}).filter((key: string) => transaction?.splitShares?.[Number(key)]?.isModified);

    if (!modifiedShares.length) {
        return;
    }

    const sumOfManualShares = modifiedShares
        .map((key: string): number => transaction?.splitShares?.[Number(key)]?.amount ?? 0)
        .reduce((prev: number, current: number): number => prev + current, 0);

    const unmodifiedSharesAccountIDs = Object.keys(transaction.splitShares ?? {})
        .filter((key: string) => !transaction?.splitShares?.[Number(key)]?.isModified)
        .map((key: string) => Number(key));

    const remainingTotal = transaction.amount - sumOfManualShares;
    if (remainingTotal < 0) {
        return;
    }

    const splitShares: SplitShares = unmodifiedSharesAccountIDs.reduce((acc: SplitShares, accountID: number, index: number): SplitShares => {
        const splitAmount = IOUUtils.calculateAmount(unmodifiedSharesAccountIDs.length - 1, remainingTotal, transaction.currency, index === 0);
        acc[accountID] = {
            amount: splitAmount,
        };
        return acc;
    }, {});

    Onyx.merge(`${ONYXKEYS.COLLECTION.TRANSACTION_DRAFT}${transaction.transactionID}`, {splitShares});
}

/**
 * Put expense on HOLD
 */
function putOnHold(transactionID: string, comment: string, reportID: string, searchHash?: number) {
    const currentTime = DateUtils.getDBTime();
    const createdReportAction = ReportUtils.buildOptimisticHoldReportAction(currentTime);
    const createdReportActionComment = ReportUtils.buildOptimisticHoldReportActionComment(comment, DateUtils.addMillisecondsFromDateTime(currentTime, 1));
    const newViolation = {name: CONST.VIOLATIONS.HOLD, type: CONST.VIOLATION_TYPES.VIOLATION};
    const transactionViolations = allTransactionViolations[`${ONYXKEYS.COLLECTION.TRANSACTION_VIOLATIONS}${transactionID}`] ?? [];
    const updatedViolations = [...transactionViolations, newViolation];
    const parentReportActionOptimistic = ReportUtils.getOptimisticDataForParentReportAction(reportID, createdReportActionComment.created, CONST.RED_BRICK_ROAD_PENDING_ACTION.ADD);

    const optimisticData: OnyxUpdate[] = [
        {
            onyxMethod: Onyx.METHOD.MERGE,
            key: `${ONYXKEYS.COLLECTION.REPORT_ACTIONS}${reportID}`,
            value: {
                [createdReportAction.reportActionID]: createdReportAction as ReportAction,
                [createdReportActionComment.reportActionID]: createdReportActionComment as ReportAction,
            },
        },
        {
            onyxMethod: Onyx.METHOD.MERGE,
            key: `${ONYXKEYS.COLLECTION.TRANSACTION}${transactionID}`,
            value: {
                pendingAction: CONST.RED_BRICK_ROAD_PENDING_ACTION.UPDATE,
                comment: {
                    hold: createdReportAction.reportActionID,
                },
            },
        },
        {
            onyxMethod: Onyx.METHOD.MERGE,
            key: `${ONYXKEYS.COLLECTION.TRANSACTION_VIOLATIONS}${transactionID}`,
            value: updatedViolations,
        },
    ];

    parentReportActionOptimistic.forEach((parentActionData) => {
        if (!parentActionData) {
            return;
        }
        optimisticData.push(parentActionData);
    });

    const successData: OnyxUpdate[] = [
        {
            onyxMethod: Onyx.METHOD.MERGE,
            key: `${ONYXKEYS.COLLECTION.TRANSACTION}${transactionID}`,
            value: {
                pendingAction: null,
            },
        },
    ];

    const failureData: OnyxUpdate[] = [
        {
            onyxMethod: Onyx.METHOD.MERGE,
            key: `${ONYXKEYS.COLLECTION.TRANSACTION}${transactionID}`,
            value: {
                pendingAction: null,
                comment: {
                    hold: null,
                },
                errors: ErrorUtils.getMicroSecondOnyxErrorWithTranslationKey('iou.error.genericHoldExpenseFailureMessage'),
            },
        },
    ];

    // If we are holding from the search page, we optimistically update the snapshot data that search uses so that it is kept in sync
    if (searchHash) {
        optimisticData.push({
            onyxMethod: Onyx.METHOD.MERGE,
            key: `${ONYXKEYS.COLLECTION.SNAPSHOT}${searchHash}`,
            value: {
                data: {
                    [`${ONYXKEYS.COLLECTION.TRANSACTION}${transactionID}`]: {
                        canHold: false,
                        canUnhold: true,
                    },
                },
            } as Record<string, Record<string, Partial<SearchTransaction>>>,
        });
        failureData.push({
            onyxMethod: Onyx.METHOD.MERGE,
            key: `${ONYXKEYS.COLLECTION.SNAPSHOT}${searchHash}`,
            value: {
                data: {
                    [`${ONYXKEYS.COLLECTION.TRANSACTION}${transactionID}`]: {
                        canHold: true,
                        canUnhold: false,
                    },
                },
            } as Record<string, Record<string, Partial<SearchTransaction>>>,
        });
    }

    API.write(
        'HoldRequest',
        {
            transactionID,
            comment,
            reportActionID: createdReportAction.reportActionID,
            commentReportActionID: createdReportActionComment.reportActionID,
        },
        {optimisticData, successData, failureData},
    );

    const currentReportID = ReportUtils.getDisplayedReportID(reportID);
    Report.notifyNewAction(currentReportID, userAccountID);
}

/**
 * Remove expense from HOLD
 */
function unholdRequest(transactionID: string, reportID: string, searchHash?: number) {
    const createdReportAction = ReportUtils.buildOptimisticUnHoldReportAction();
    const transactionViolations = allTransactionViolations[`${ONYXKEYS.COLLECTION.TRANSACTION_VIOLATIONS}${transactionID}`];

    const optimisticData: OnyxUpdate[] = [
        {
            onyxMethod: Onyx.METHOD.MERGE,
            key: `${ONYXKEYS.COLLECTION.REPORT_ACTIONS}${reportID}`,
            value: {
                [createdReportAction.reportActionID]: createdReportAction as ReportAction,
            },
        },
        {
            onyxMethod: Onyx.METHOD.MERGE,
            key: `${ONYXKEYS.COLLECTION.TRANSACTION}${transactionID}`,
            value: {
                pendingAction: CONST.RED_BRICK_ROAD_PENDING_ACTION.UPDATE,
                comment: {
                    hold: null,
                },
            },
        },
        {
            onyxMethod: Onyx.METHOD.SET,
            key: `${ONYXKEYS.COLLECTION.TRANSACTION_VIOLATIONS}${transactionID}`,
            value: transactionViolations?.filter((violation) => violation.name !== CONST.VIOLATIONS.HOLD) ?? [],
        },
    ];

    const successData: OnyxUpdate[] = [
        {
            onyxMethod: Onyx.METHOD.MERGE,
            key: `${ONYXKEYS.COLLECTION.TRANSACTION}${transactionID}`,
            value: {
                pendingAction: null,
                comment: {
                    hold: null,
                },
            },
        },
    ];

    const failureData: OnyxUpdate[] = [
        {
            onyxMethod: Onyx.METHOD.MERGE,
            key: `${ONYXKEYS.COLLECTION.TRANSACTION}${transactionID}`,
            value: {
                pendingAction: null,
                errors: ErrorUtils.getMicroSecondOnyxErrorWithTranslationKey('iou.error.genericUnholdExpenseFailureMessage'),
            },
        },
        {
            onyxMethod: Onyx.METHOD.SET,
            key: `${ONYXKEYS.COLLECTION.TRANSACTION_VIOLATIONS}${transactionID}`,
            value: transactionViolations ?? null,
        },
    ];

    // If we are unholding from the search page, we optimistically update the snapshot data that search uses so that it is kept in sync
    if (searchHash) {
        optimisticData.push({
            onyxMethod: Onyx.METHOD.MERGE,
            key: `${ONYXKEYS.COLLECTION.SNAPSHOT}${searchHash}`,
            value: {
                data: {
                    [`${ONYXKEYS.COLLECTION.TRANSACTION}${transactionID}`]: {
                        canHold: true,
                        canUnhold: false,
                    },
                },
            } as Record<string, Record<string, Partial<SearchTransaction>>>,
        });
        failureData.push({
            onyxMethod: Onyx.METHOD.MERGE,
            key: `${ONYXKEYS.COLLECTION.SNAPSHOT}${searchHash}`,
            value: {
                data: {
                    [`${ONYXKEYS.COLLECTION.TRANSACTION}${transactionID}`]: {
                        canHold: false,
                        canUnhold: true,
                    },
                },
            } as Record<string, Record<string, Partial<SearchTransaction>>>,
        });
    }

    API.write(
        'UnHoldRequest',
        {
            transactionID,
            reportActionID: createdReportAction.reportActionID,
        },
        {optimisticData, successData, failureData},
    );

    const currentReportID = ReportUtils.getDisplayedReportID(reportID);
    Report.notifyNewAction(currentReportID, userAccountID);
}
// eslint-disable-next-line rulesdir/no-negated-variables
function navigateToStartStepIfScanFileCannotBeRead(
    receiptFilename: string | undefined,
    receiptPath: ReceiptSource | undefined,
    onSuccess: (file: File) => void,
    requestType: IOURequestType,
    iouType: IOUType,
    transactionID: string,
    reportID: string,
    receiptType: string | undefined,
) {
    if (!receiptFilename || !receiptPath) {
        return;
    }

    const onFailure = () => {
        setMoneyRequestReceipt(transactionID, '', '', true);
        if (requestType === CONST.IOU.REQUEST_TYPE.MANUAL) {
            Navigation.navigate(ROUTES.MONEY_REQUEST_STEP_SCAN.getRoute(CONST.IOU.ACTION.CREATE, iouType, transactionID, reportID, Navigation.getActiveRouteWithoutParams()));
            return;
        }
        IOUUtils.navigateToStartMoneyRequestStep(requestType, iouType, transactionID, reportID);
    };
    FileUtils.readFileAsync(receiptPath.toString(), receiptFilename, onSuccess, onFailure, receiptType);
}

/** Save the preferred payment method for a policy */
function savePreferredPaymentMethod(policyID: string, paymentMethod: PaymentMethodType) {
    Onyx.merge(`${ONYXKEYS.NVP_LAST_PAYMENT_METHOD}`, {[policyID]: paymentMethod});
}

/** Get report policy id of IOU request */
function getIOURequestPolicyID(transaction: OnyxEntry<OnyxTypes.Transaction>, report: OnyxEntry<OnyxTypes.Report>): string {
    // Workspace sender will exist for invoices
    const workspaceSender = transaction?.participants?.find((participant) => participant.isSender);
    return workspaceSender?.policyID ?? report?.policyID ?? '-1';
}

function getIOUActionForTransactions(transactionIDList: string[], iouReportID: string): Array<ReportAction<typeof CONST.REPORT.ACTIONS.TYPE.IOU>> {
    return Object.values(allReportActions?.[`${ONYXKEYS.COLLECTION.REPORT_ACTIONS}${iouReportID}`] ?? {})?.filter(
        (reportAction): reportAction is ReportAction<typeof CONST.REPORT.ACTIONS.TYPE.IOU> => {
            if (!ReportActionsUtils.isMoneyRequestAction(reportAction)) {
                return false;
            }
            const message = ReportActionsUtils.getOriginalMessage(reportAction);
            if (!message?.IOUTransactionID) {
                return false;
            }
            return transactionIDList.includes(message.IOUTransactionID);
        },
    );
}

/** Merge several transactions into one by updating the fields of the one we want to keep and deleting the rest */
function mergeDuplicates(params: TransactionMergeParams) {
    const originalSelectedTransaction = allTransactions[`${ONYXKEYS.COLLECTION.TRANSACTION}${params.transactionID}`];

    const optimisticTransactionData: OnyxUpdate = {
        onyxMethod: Onyx.METHOD.MERGE,
        key: `${ONYXKEYS.COLLECTION.TRANSACTION}${params.transactionID}`,
        value: {
            ...originalSelectedTransaction,
            billable: params.billable,
            comment: {
                comment: params.comment,
            },
            category: params.category,
            created: params.created,
            currency: params.currency,
            modifiedMerchant: params.merchant,
            reimbursable: params.reimbursable,
            tag: params.tag,
        },
    };

    const failureTransactionData: OnyxUpdate = {
        onyxMethod: Onyx.METHOD.MERGE,
        key: `${ONYXKEYS.COLLECTION.TRANSACTION}${params.transactionID}`,
        // eslint-disable-next-line @typescript-eslint/non-nullable-type-assertion-style
        value: originalSelectedTransaction as OnyxTypes.Transaction,
    };

    const optimisticTransactionDuplicatesData: OnyxUpdate[] = params.transactionIDList.map((id) => ({
        onyxMethod: Onyx.METHOD.SET,
        key: `${ONYXKEYS.COLLECTION.TRANSACTION}${id}`,
        value: null,
    }));

    const failureTransactionDuplicatesData: OnyxUpdate[] = params.transactionIDList.map((id) => ({
        onyxMethod: Onyx.METHOD.MERGE,
        key: `${ONYXKEYS.COLLECTION.TRANSACTION}${id}`,
        // eslint-disable-next-line @typescript-eslint/non-nullable-type-assertion-style
        value: allTransactions[`${ONYXKEYS.COLLECTION.TRANSACTION}${id}`] as OnyxTypes.Transaction,
    }));

    const optimisticTransactionViolations: OnyxUpdate[] = [...params.transactionIDList, params.transactionID].map((id) => {
        const violations = allTransactionViolations[`${ONYXKEYS.COLLECTION.TRANSACTION_VIOLATIONS}${id}`] ?? [];
        return {
            onyxMethod: Onyx.METHOD.MERGE,
            key: `${ONYXKEYS.COLLECTION.TRANSACTION_VIOLATIONS}${id}`,
            value: violations.filter((violation) => violation.name !== CONST.VIOLATIONS.DUPLICATED_TRANSACTION),
        };
    });

    const failureTransactionViolations: OnyxUpdate[] = [...params.transactionIDList, params.transactionID].map((id) => {
        const violations = allTransactionViolations[`${ONYXKEYS.COLLECTION.TRANSACTION_VIOLATIONS}${id}`] ?? [];
        return {
            onyxMethod: Onyx.METHOD.MERGE,
            key: `${ONYXKEYS.COLLECTION.TRANSACTION_VIOLATIONS}${id}`,
            value: violations,
        };
    });

    const duplicateTransactionTotals = params.transactionIDList.reduce((total, id) => {
        const duplicateTransaction = allTransactions[`${ONYXKEYS.COLLECTION.TRANSACTION}${id}`];
        if (!duplicateTransaction) {
            return total;
        }
        return total + duplicateTransaction.amount;
    }, 0);

    const expenseReport = ReportConnection.getAllReports()?.[`${ONYXKEYS.COLLECTION.REPORT}${params.reportID}`];
    const expenseReportOptimisticData: OnyxUpdate = {
        onyxMethod: Onyx.METHOD.MERGE,
        key: `${ONYXKEYS.COLLECTION.REPORT}${params.reportID}`,
        value: {
            total: (expenseReport?.total ?? 0) - duplicateTransactionTotals,
        },
    };
    const expenseReportFailureData: OnyxUpdate = {
        onyxMethod: Onyx.METHOD.MERGE,
        key: `${ONYXKEYS.COLLECTION.REPORT}${params.reportID}`,
        value: {
            total: expenseReport?.total,
        },
    };

    const iouActionsToDelete = getIOUActionForTransactions(params.transactionIDList, params.reportID);

    const deletedTime = DateUtils.getDBTime();
    const expenseReportActionsOptimisticData: OnyxUpdate = {
        onyxMethod: Onyx.METHOD.MERGE,
        key: `${ONYXKEYS.COLLECTION.REPORT_ACTIONS}${params.reportID}`,
        value: iouActionsToDelete.reduce<Record<string, PartialDeep<ReportAction<typeof CONST.REPORT.ACTIONS.TYPE.IOU>>>>((val, reportAction) => {
            const firstMessage = Array.isArray(reportAction.message) ? reportAction.message.at(0) : null;
            // eslint-disable-next-line no-param-reassign
            val[reportAction.reportActionID] = {
                originalMessage: {
                    deleted: deletedTime,
                },
                ...(firstMessage && {
                    message: [
                        {
                            ...firstMessage,
                            deleted: deletedTime,
                        },
                        ...(Array.isArray(reportAction.message) ? reportAction.message.slice(1) : []),
                    ],
                }),
                ...(!Array.isArray(reportAction.message) && {
                    message: {
                        deleted: deletedTime,
                    },
                }),
            };
            return val;
        }, {}),
    };
    const expenseReportActionsFailureData: OnyxUpdate = {
        onyxMethod: Onyx.METHOD.MERGE,
        key: `${ONYXKEYS.COLLECTION.REPORT_ACTIONS}${params.reportID}`,
        value: iouActionsToDelete.reduce<Record<string, NullishDeep<PartialDeep<ReportAction<typeof CONST.REPORT.ACTIONS.TYPE.IOU>>>>>((val, reportAction) => {
            // eslint-disable-next-line no-param-reassign
            val[reportAction.reportActionID] = {
                originalMessage: {
                    deleted: null,
                },
                message: reportAction.message,
            };
            return val;
        }, {}),
    };

    const optimisticData: OnyxUpdate[] = [];
    const failureData: OnyxUpdate[] = [];

    optimisticData.push(
        optimisticTransactionData,
        ...optimisticTransactionDuplicatesData,
        ...optimisticTransactionViolations,
        expenseReportOptimisticData,
        expenseReportActionsOptimisticData,
    );
    failureData.push(failureTransactionData, ...failureTransactionDuplicatesData, ...failureTransactionViolations, expenseReportFailureData, expenseReportActionsFailureData);

    API.write(WRITE_COMMANDS.TRANSACTION_MERGE, params, {optimisticData, failureData});
}

function updateLastLocationPermissionPrompt() {
    Onyx.set(ONYXKEYS.NVP_LAST_LOCATION_PERMISSION_PROMPT, new Date().toISOString());
}

/** Instead of merging the duplicates, it updates the transaction we want to keep and puts the others on hold without deleting them */
function resolveDuplicates(params: TransactionMergeParams) {
    const originalSelectedTransaction = allTransactions[`${ONYXKEYS.COLLECTION.TRANSACTION}${params.transactionID}`];

    const optimisticTransactionData: OnyxUpdate = {
        onyxMethod: Onyx.METHOD.MERGE,
        key: `${ONYXKEYS.COLLECTION.TRANSACTION}${params.transactionID}`,
        value: {
            ...originalSelectedTransaction,
            billable: params.billable,
            comment: {
                comment: params.comment,
            },
            category: params.category,
            created: params.created,
            currency: params.currency,
            modifiedMerchant: params.merchant,
            reimbursable: params.reimbursable,
            tag: params.tag,
        },
    };

    const failureTransactionData: OnyxUpdate = {
        onyxMethod: Onyx.METHOD.MERGE,
        key: `${ONYXKEYS.COLLECTION.TRANSACTION}${params.transactionID}`,
        // eslint-disable-next-line @typescript-eslint/non-nullable-type-assertion-style
        value: originalSelectedTransaction as OnyxTypes.Transaction,
    };

    const optimisticTransactionViolations: OnyxUpdate[] = [...params.transactionIDList, params.transactionID].map((id) => {
        const violations = allTransactionViolations[`${ONYXKEYS.COLLECTION.TRANSACTION_VIOLATIONS}${id}`] ?? [];
        const newViolation = {name: CONST.VIOLATIONS.HOLD, type: CONST.VIOLATION_TYPES.VIOLATION};
        const updatedViolations = id === params.transactionID ? violations : [...violations, newViolation];
        return {
            onyxMethod: Onyx.METHOD.MERGE,
            key: `${ONYXKEYS.COLLECTION.TRANSACTION_VIOLATIONS}${id}`,
            value: updatedViolations.filter((violation) => violation.name !== CONST.VIOLATIONS.DUPLICATED_TRANSACTION),
        };
    });

    const failureTransactionViolations: OnyxUpdate[] = [...params.transactionIDList, params.transactionID].map((id) => {
        const violations = allTransactionViolations[`${ONYXKEYS.COLLECTION.TRANSACTION_VIOLATIONS}${id}`] ?? [];
        return {
            onyxMethod: Onyx.METHOD.MERGE,
            key: `${ONYXKEYS.COLLECTION.TRANSACTION_VIOLATIONS}${id}`,
            value: violations,
        };
    });

    const iouActionList = getIOUActionForTransactions(params.transactionIDList, params.reportID);
    const transactionThreadReportIDList = iouActionList.map((action) => action?.childReportID);
    const orderedTransactionIDList = iouActionList.map((action) => {
        const message = ReportActionsUtils.getOriginalMessage(action);
        return message?.IOUTransactionID ?? '';
    });

    const optimisticHoldActions: OnyxUpdate[] = [];
    const failureHoldActions: OnyxUpdate[] = [];
    const reportActionIDList: string[] = [];
    const optimisticHoldTransactionActions: OnyxUpdate[] = [];
    const failureHoldTransactionActions: OnyxUpdate[] = [];
    transactionThreadReportIDList.forEach((transactionThreadReportID) => {
        const createdReportAction = ReportUtils.buildOptimisticHoldReportAction();
        reportActionIDList.push(createdReportAction.reportActionID);
        const transactionID = TransactionUtils.getTransactionID(transactionThreadReportID ?? '-1');
        optimisticHoldTransactionActions.push({
            onyxMethod: Onyx.METHOD.MERGE,
            key: `${ONYXKEYS.COLLECTION.TRANSACTION}${transactionID}`,
            value: {
                comment: {
                    hold: createdReportAction.reportActionID,
                },
            },
        });
        failureHoldTransactionActions.push({
            onyxMethod: Onyx.METHOD.MERGE,
            key: `${ONYXKEYS.COLLECTION.TRANSACTION}${transactionID}`,
            value: {
                comment: {
                    hold: null,
                },
            },
        });
        optimisticHoldActions.push({
            onyxMethod: Onyx.METHOD.MERGE,
            key: `${ONYXKEYS.COLLECTION.REPORT_ACTIONS}${transactionThreadReportID}`,
            value: {
                [createdReportAction.reportActionID]: createdReportAction,
            },
        });
        failureHoldActions.push({
            onyxMethod: Onyx.METHOD.MERGE,
            key: `${ONYXKEYS.COLLECTION.REPORT_ACTIONS}${transactionThreadReportID}`,
            value: {
                [createdReportAction.reportActionID]: {
                    errors: ErrorUtils.getMicroSecondOnyxErrorWithTranslationKey('iou.error.genericHoldExpenseFailureMessage'),
                },
            },
        });
    });

    const transactionThreadReportID = getIOUActionForTransactions([params.transactionID], params.reportID).at(0)?.childReportID;
    const optimisticReportAction = ReportUtils.buildOptimisticDismissedViolationReportAction({
        reason: 'manual',
        violationName: CONST.VIOLATIONS.DUPLICATED_TRANSACTION,
    });

    const optimisticReportActionData: OnyxUpdate = {
        onyxMethod: Onyx.METHOD.MERGE,
        key: `${ONYXKEYS.COLLECTION.REPORT_ACTIONS}${transactionThreadReportID}`,
        value: {
            [optimisticReportAction.reportActionID]: optimisticReportAction,
        },
    };

    const failureReportActionData: OnyxUpdate = {
        onyxMethod: Onyx.METHOD.MERGE,
        key: `${ONYXKEYS.COLLECTION.REPORT_ACTIONS}${transactionThreadReportID}`,
        value: {
            [optimisticReportAction.reportActionID]: null,
        },
    };

    const optimisticData: OnyxUpdate[] = [];
    const failureData: OnyxUpdate[] = [];

    optimisticData.push(optimisticTransactionData, ...optimisticTransactionViolations, ...optimisticHoldActions, ...optimisticHoldTransactionActions, optimisticReportActionData);
    failureData.push(failureTransactionData, ...failureTransactionViolations, ...failureHoldActions, ...failureHoldTransactionActions, failureReportActionData);
    const {reportID, transactionIDList, receiptID, ...otherParams} = params;

    const parameters: ResolveDuplicatesParams = {
        ...otherParams,
        reportActionIDList,
        transactionIDList: orderedTransactionIDList,
        dismissedViolationReportActionID: optimisticReportAction.reportActionID,
    };

    API.write(WRITE_COMMANDS.RESOLVE_DUPLICATES, parameters, {optimisticData, failureData});
}

export {
    adjustRemainingSplitShares,
    getNextApproverAccountID,
    approveMoneyRequest,
    canApproveIOU,
    cancelPayment,
    canIOUBePaid,
    cleanUpMoneyRequest,
    clearMoneyRequest,
    completeSplitBill,
    createDistanceRequest,
    createDraftTransaction,
    deleteMoneyRequest,
    deleteTrackExpense,
    detachReceipt,
    dismissHoldUseExplanation,
    getIOURequestPolicyID,
    initMoneyRequest,
    navigateToStartStepIfScanFileCannotBeRead,
    completePaymentOnboarding,
    payInvoice,
    payMoneyRequest,
    putOnHold,
    replaceReceipt,
    requestMoney,
    resetSplitShares,
    savePreferredPaymentMethod,
    sendInvoice,
    sendMoneyElsewhere,
    sendMoneyWithWallet,
    setCustomUnitRateID,
    setDraftSplitTransaction,
    setIndividualShare,
    setMoneyRequestAmount,
    setMoneyRequestAttendees,
    setMoneyRequestBillable,
    setMoneyRequestCategory,
    setMoneyRequestCreated,
    setMoneyRequestCurrency,
    setMoneyRequestDescription,
    setMoneyRequestDistanceRate,
    setMoneyRequestMerchant,
    setMoneyRequestParticipants,
    setMoneyRequestParticipantsFromReport,
    setMoneyRequestPendingFields,
    setMoneyRequestReceipt,
    setMoneyRequestTag,
    setMoneyRequestTaxAmount,
    setMoneyRequestTaxRate,
    setSplitPayer,
    setSplitShares,
    splitBill,
    splitBillAndOpenReport,
    startMoneyRequest,
    startSplitBill,
    submitReport,
    trackExpense,
    unapproveExpenseReport,
    unholdRequest,
    updateMoneyRequestAttendees,
    updateMoneyRequestAmountAndCurrency,
    updateMoneyRequestBillable,
    updateMoneyRequestCategory,
    updateMoneyRequestDate,
    updateMoneyRequestDescription,
    updateMoneyRequestDistance,
    updateMoneyRequestDistanceRate,
    updateMoneyRequestMerchant,
    updateMoneyRequestTag,
    updateMoneyRequestTaxAmount,
    updateMoneyRequestTaxRate,
    mergeDuplicates,
    updateLastLocationPermissionPrompt,
    resolveDuplicates,
    getIOUReportActionToApproveOrPay,
};
export type {GPSPoint as GpsPoint, IOURequestType};<|MERGE_RESOLUTION|>--- conflicted
+++ resolved
@@ -6777,12 +6777,7 @@
     policy: OnyxTypes.OnyxInputOrEntry<OnyxTypes.Policy>,
     transactions?: OnyxTypes.Transaction[],
     onlyShowPayElsewhere = false,
-<<<<<<< HEAD
     shouldCheckApprovedState = true,
-    chatReportRNVP?: OnyxTypes.ReportNameValuePairs,
-    invoiceReceiverPolicy?: SearchPolicy,
-=======
->>>>>>> 4d9be4eb
 ) {
     const isPolicyExpenseChat = ReportUtils.isPolicyExpenseChat(chatReport);
     const reportNameValuePairs = ReportUtils.getReportNameValuePairs(chatReport?.reportID);
