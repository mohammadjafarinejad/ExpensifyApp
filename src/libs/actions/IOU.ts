import {format} from 'date-fns';
import {fastMerge, Str} from 'expensify-common';
import {InteractionManager} from 'react-native';
import type {NullishDeep, OnyxCollection, OnyxEntry, OnyxInputValue, OnyxUpdate} from 'react-native-onyx';
import Onyx from 'react-native-onyx';
import type {PartialDeep, SetRequired, ValueOf} from 'type-fest';
import ReceiptGeneric from '@assets/images/receipt-generic.png';
import * as API from '@libs/API';
import type {
    ApproveMoneyRequestParams,
    CompleteSplitBillParams,
    CreateDistanceRequestParams,
    CreateWorkspaceParams,
    DeleteMoneyRequestParams,
    DetachReceiptParams,
    PayInvoiceParams,
    PayMoneyRequestParams,
    ReplaceReceiptParams,
    RequestMoneyParams,
    ResolveDuplicatesParams,
    SendInvoiceParams,
    SendMoneyParams,
    SetNameValuePairParams,
    SplitBillParams,
    StartSplitBillParams,
    SubmitReportParams,
    TrackExpenseParams,
    TransactionMergeParams,
    UnapproveExpenseReportParams,
    UpdateMoneyRequestParams,
} from '@libs/API/parameters';
import {WRITE_COMMANDS} from '@libs/API/types';
import * as CurrencyUtils from '@libs/CurrencyUtils';
import DateUtils from '@libs/DateUtils';
import DistanceRequestUtils from '@libs/DistanceRequestUtils';
import * as ErrorUtils from '@libs/ErrorUtils';
import * as FileUtils from '@libs/fileDownload/FileUtils';
import GoogleTagManager from '@libs/GoogleTagManager';
import * as IOUUtils from '@libs/IOUUtils';
import * as LocalePhoneNumber from '@libs/LocalePhoneNumber';
import * as Localize from '@libs/Localize';
import isSearchTopmostCentralPane from '@libs/Navigation/isSearchTopmostCentralPane';
import Navigation from '@libs/Navigation/Navigation';
import * as NextStepUtils from '@libs/NextStepUtils';
import {rand64} from '@libs/NumberUtils';
import * as OptionsListUtils from '@libs/OptionsListUtils';
import * as PersonalDetailsUtils from '@libs/PersonalDetailsUtils';
import * as PhoneNumber from '@libs/PhoneNumber';
import * as PolicyUtils from '@libs/PolicyUtils';
import * as ReportActionsUtils from '@libs/ReportActionsUtils';
import * as ReportConnection from '@libs/ReportConnection';
import type {OptimisticChatReport, OptimisticCreatedReportAction, OptimisticIOUReportAction, TransactionDetails} from '@libs/ReportUtils';
import * as ReportUtils from '@libs/ReportUtils';
import * as SessionUtils from '@libs/SessionUtils';
import * as SubscriptionUtils from '@libs/SubscriptionUtils';
import * as TransactionUtils from '@libs/TransactionUtils';
import {getCurrency, getTransaction} from '@libs/TransactionUtils';
import ViolationsUtils from '@libs/Violations/ViolationsUtils';
import type {IOUAction, IOUType} from '@src/CONST';
import CONST from '@src/CONST';
import ONYXKEYS from '@src/ONYXKEYS';
import ROUTES from '@src/ROUTES';
import type * as OnyxTypes from '@src/types/onyx';
import type {Attendee, Participant, Split} from '@src/types/onyx/IOU';
import type {ErrorFields, Errors} from '@src/types/onyx/OnyxCommon';
import type {PaymentMethodType} from '@src/types/onyx/OriginalMessage';
import type ReportAction from '@src/types/onyx/ReportAction';
import type {OnyxData} from '@src/types/onyx/Request';
import type {SearchPolicy, SearchReport, SearchTransaction} from '@src/types/onyx/SearchResults';
import type {Comment, Receipt, ReceiptSource, Routes, SplitShares, TransactionChanges, WaypointCollection} from '@src/types/onyx/Transaction';
import {isEmptyObject} from '@src/types/utils/EmptyObject';
import * as CachedPDFPaths from './CachedPDFPaths';
import * as Category from './Policy/Category';
import * as Policy from './Policy/Policy';
import * as Tag from './Policy/Tag';
import * as Report from './Report';
import {getRecentWaypoints, sanitizeRecentWaypoints} from './Transaction';
import * as TransactionEdit from './TransactionEdit';

type IOURequestType = ValueOf<typeof CONST.IOU.REQUEST_TYPE>;

type OneOnOneIOUReport = OnyxTypes.Report | undefined | null;

type MoneyRequestInformation = {
    payerAccountID: number;
    payerEmail: string;
    iouReport: OnyxTypes.Report;
    chatReport: OnyxTypes.Report;
    transaction: OnyxTypes.Transaction;
    iouAction: OptimisticIOUReportAction;
    createdChatReportActionID: string;
    createdIOUReportActionID: string;
    reportPreviewAction: OnyxTypes.ReportAction;
    transactionThreadReportID: string;
    createdReportActionIDForThread: string;
    onyxData: OnyxData;
};

type TrackExpenseInformation = {
    createdWorkspaceParams?: CreateWorkspaceParams;
    iouReport?: OnyxTypes.Report;
    chatReport: OnyxTypes.Report;
    transaction: OnyxTypes.Transaction;
    iouAction: OptimisticIOUReportAction;
    createdChatReportActionID: string;
    createdIOUReportActionID?: string;
    reportPreviewAction?: OnyxTypes.ReportAction;
    transactionThreadReportID: string;
    createdReportActionIDForThread: string;
    actionableWhisperReportActionIDParam?: string;
    onyxData: OnyxData;
};

type SendInvoiceInformation = {
    senderWorkspaceID: string;
    receiver: Partial<OnyxTypes.PersonalDetails>;
    invoiceRoom: OnyxTypes.Report;
    createdChatReportActionID: string;
    invoiceReportID: string;
    reportPreviewReportActionID: string;
    transactionID: string;
    transactionThreadReportID: string;
    createdIOUReportActionID: string;
    createdReportActionIDForThread: string;
    reportActionID: string;
    onyxData: OnyxData;
};

type SplitData = {
    chatReportID: string;
    transactionID: string;
    reportActionID: string;
    policyID?: string;
    createdReportActionID?: string;
    chatType?: string;
};

type SplitsAndOnyxData = {
    splitData: SplitData;
    splits: Split[];
    onyxData: OnyxData;
};

type UpdateMoneyRequestData = {
    params: UpdateMoneyRequestParams;
    onyxData: OnyxData;
};

type PayMoneyRequestData = {
    params: PayMoneyRequestParams & Partial<PayInvoiceParams>;
    optimisticData: OnyxUpdate[];
    successData: OnyxUpdate[];
    failureData: OnyxUpdate[];
};

type SendMoneyParamsData = {
    params: SendMoneyParams;
    optimisticData: OnyxUpdate[];
    successData: OnyxUpdate[];
    failureData: OnyxUpdate[];
};

type GPSPoint = {
    lat: number;
    long: number;
};

type RequestMoneyTransactionParams = {
    attendees: Attendee[] | undefined;
    amount: number;
    currency: string;
    comment?: string;
    receipt?: Receipt;
    category?: string;
    tag?: string;
    taxCode?: string;
    taxAmount?: number;
    billable?: boolean;
    merchant: string;
    created: string;
    actionableWhisperReportActionID?: string;
    linkedTrackedExpenseReportAction?: OnyxTypes.ReportAction;
    linkedTrackedExpenseReportID?: string;
};

type RequestMoneyPolicyParams = {
    policy?: OnyxEntry<OnyxTypes.Policy>;
    policyTagList?: OnyxEntry<OnyxTypes.PolicyTagLists>;
    policyCategories?: OnyxEntry<OnyxTypes.PolicyCategories>;
};

type RequestMoneyParticipantParams = {
    payeeEmail: string | undefined;
    payeeAccountID: number;
    participant: Participant;
};

type RequestMoneyInformation = {
    report: OnyxEntry<OnyxTypes.Report>;
    participantParams: RequestMoneyParticipantParams;
    policyParams?: RequestMoneyPolicyParams;
    gpsPoints?: GPSPoint;
    action?: IOUAction;
    reimbursible?: boolean;
    transactionParams: RequestMoneyTransactionParams;
};

let allPersonalDetails: OnyxTypes.PersonalDetailsList = {};
Onyx.connect({
    key: ONYXKEYS.PERSONAL_DETAILS_LIST,
    callback: (value) => {
        allPersonalDetails = value ?? {};
    },
});

let allTransactions: NonNullable<OnyxCollection<OnyxTypes.Transaction>> = {};
Onyx.connect({
    key: ONYXKEYS.COLLECTION.TRANSACTION,
    waitForCollectionCallback: true,
    callback: (value) => {
        if (!value) {
            allTransactions = {};
            return;
        }

        allTransactions = value;
    },
});

let allTransactionDrafts: NonNullable<OnyxCollection<OnyxTypes.Transaction>> = {};
Onyx.connect({
    key: ONYXKEYS.COLLECTION.TRANSACTION_DRAFT,
    waitForCollectionCallback: true,
    callback: (value) => {
        allTransactionDrafts = value ?? {};
    },
});

let allTransactionViolations: NonNullable<OnyxCollection<OnyxTypes.TransactionViolations>> = {};
Onyx.connect({
    key: ONYXKEYS.COLLECTION.TRANSACTION_VIOLATIONS,
    waitForCollectionCallback: true,
    callback: (value) => {
        if (!value) {
            allTransactionViolations = {};
            return;
        }

        allTransactionViolations = value;
    },
});

let allDraftSplitTransactions: NonNullable<OnyxCollection<OnyxTypes.Transaction>> = {};
Onyx.connect({
    key: ONYXKEYS.COLLECTION.SPLIT_TRANSACTION_DRAFT,
    waitForCollectionCallback: true,
    callback: (value) => {
        allDraftSplitTransactions = value ?? {};
    },
});

let allNextSteps: NonNullable<OnyxCollection<OnyxTypes.ReportNextStep>> = {};
Onyx.connect({
    key: ONYXKEYS.COLLECTION.NEXT_STEP,
    waitForCollectionCallback: true,
    callback: (value) => {
        allNextSteps = value ?? {};
    },
});

let userAccountID = -1;
let currentUserEmail = '';
Onyx.connect({
    key: ONYXKEYS.SESSION,
    callback: (value) => {
        currentUserEmail = value?.email ?? '';
        userAccountID = value?.accountID ?? -1;
    },
});

let currentUserPersonalDetails: OnyxEntry<OnyxTypes.PersonalDetails>;
Onyx.connect({
    key: ONYXKEYS.PERSONAL_DETAILS_LIST,
    callback: (value) => {
        currentUserPersonalDetails = value?.[userAccountID] ?? undefined;
    },
});

let currentDate: OnyxEntry<string> = '';
Onyx.connect({
    key: ONYXKEYS.CURRENT_DATE,
    callback: (value) => {
        currentDate = value;
    },
});

let quickAction: OnyxEntry<OnyxTypes.QuickAction> = {};
Onyx.connect({
    key: ONYXKEYS.NVP_QUICK_ACTION_GLOBAL_CREATE,
    callback: (value) => {
        quickAction = value;
    },
});

let allReportActions: OnyxCollection<OnyxTypes.ReportActions>;
Onyx.connect({
    key: ONYXKEYS.COLLECTION.REPORT_ACTIONS,
    waitForCollectionCallback: true,
    callback: (actions) => {
        if (!actions) {
            return;
        }
        allReportActions = actions;
    },
});

let activePolicyID: OnyxEntry<string>;
Onyx.connect({
    key: ONYXKEYS.NVP_ACTIVE_POLICY_ID,
    callback: (value) => (activePolicyID = value),
});

let introSelected: OnyxEntry<OnyxTypes.IntroSelected>;
Onyx.connect({
    key: ONYXKEYS.NVP_INTRO_SELECTED,
    callback: (value) => (introSelected = value),
});

let personalDetailsList: OnyxEntry<OnyxTypes.PersonalDetailsList>;
Onyx.connect({
    key: ONYXKEYS.PERSONAL_DETAILS_LIST,
    callback: (value) => (personalDetailsList = value),
});

/**
 * Find the report preview action from given chat report and iou report
 */
function getReportPreviewAction(chatReportID: string, iouReportID: string): OnyxInputValue<ReportAction<typeof CONST.REPORT.ACTIONS.TYPE.REPORT_PREVIEW>> {
    const reportActions = allReportActions?.[`${ONYXKEYS.COLLECTION.REPORT_ACTIONS}${chatReportID}`] ?? {};

    // Find the report preview action from the chat report
    return (
        Object.values(reportActions).find(
            (reportAction): reportAction is ReportAction<typeof CONST.REPORT.ACTIONS.TYPE.REPORT_PREVIEW> =>
                reportAction && ReportActionsUtils.isReportPreviewAction(reportAction) && ReportActionsUtils.getOriginalMessage(reportAction)?.linkedReportID === iouReportID,
        ) ?? null
    );
}

/**
 * Initialize expense info
 * @param reportID to attach the transaction to
 * @param policy
 * @param isFromGlobalCreate
 * @param iouRequestType one of manual/scan/distance
 */
function initMoneyRequest(
    reportID: string,
    policy: OnyxEntry<OnyxTypes.Policy>,
    isFromGlobalCreate: boolean,
    currentIouRequestType: IOURequestType | undefined,
    newIouRequestType: IOURequestType,
) {
    // Generate a brand new transactionID
    const newTransactionID = CONST.IOU.OPTIMISTIC_TRANSACTION_ID;
    const currency = policy?.outputCurrency ?? currentUserPersonalDetails?.localCurrencyCode ?? CONST.CURRENCY.USD;
    // Disabling this line since currentDate can be an empty string
    // eslint-disable-next-line @typescript-eslint/prefer-nullish-coalescing
    const created = currentDate || format(new Date(), 'yyyy-MM-dd');

    // in case we have to re-init money request, but the IOU request type is the same with the old draft transaction,
    // we should keep most of the existing data by using the ONYX MERGE operation
    if (currentIouRequestType === newIouRequestType) {
        // so, we just need to update the reportID, isFromGlobalCreate, created, currency
        Onyx.merge(`${ONYXKEYS.COLLECTION.TRANSACTION_DRAFT}${newTransactionID}`, {
            reportID,
            isFromGlobalCreate,
            created,
            currency,
            transactionID: newTransactionID,
        });
        return;
    }

    const comment: Comment = {};

    // Add initial empty waypoints when starting a distance expense
    if (newIouRequestType === CONST.IOU.REQUEST_TYPE.DISTANCE) {
        comment.waypoints = {
            waypoint0: {keyForList: 'start_waypoint'},
            waypoint1: {keyForList: 'stop_waypoint'},
        };
        if (!isFromGlobalCreate) {
            const customUnitRateID = DistanceRequestUtils.getCustomUnitRateID(reportID);
            comment.customUnit = {customUnitRateID};
        }
    }

    // Store the transaction in Onyx and mark it as not saved so it can be cleaned up later
    // Use set() here so that there is no way that data will be leaked between objects when it gets reset
    Onyx.set(`${ONYXKEYS.COLLECTION.TRANSACTION_DRAFT}${newTransactionID}`, {
        amount: 0,
        attendees: IOUUtils.formatCurrentUserToAttendee(currentUserPersonalDetails, reportID),
        comment,
        created,
        currency,
        iouRequestType: newIouRequestType,
        reportID,
        transactionID: newTransactionID,
        isFromGlobalCreate,
        merchant: CONST.TRANSACTION.PARTIAL_TRANSACTION_MERCHANT,
        splitPayerAccountIDs: currentUserPersonalDetails ? [currentUserPersonalDetails.accountID] : undefined,
    });
}

function createDraftTransaction(transaction: OnyxTypes.Transaction) {
    if (!transaction) {
        return;
    }

    const newTransaction = {
        ...transaction,
    };

    Onyx.set(`${ONYXKEYS.COLLECTION.TRANSACTION_DRAFT}${transaction.transactionID}`, newTransaction);
}

function clearMoneyRequest(transactionID: string, skipConfirmation = false) {
    Onyx.set(`${ONYXKEYS.COLLECTION.SKIP_CONFIRMATION}${transactionID}`, skipConfirmation);
    Onyx.set(`${ONYXKEYS.COLLECTION.TRANSACTION_DRAFT}${transactionID}`, null);
}

function startMoneyRequest(iouType: ValueOf<typeof CONST.IOU.TYPE>, reportID: string, requestType?: IOURequestType, skipConfirmation = false) {
    clearMoneyRequest(CONST.IOU.OPTIMISTIC_TRANSACTION_ID, skipConfirmation);
    switch (requestType) {
        case CONST.IOU.REQUEST_TYPE.MANUAL:
            Navigation.navigate(ROUTES.MONEY_REQUEST_CREATE_TAB_MANUAL.getRoute(CONST.IOU.ACTION.CREATE, iouType, CONST.IOU.OPTIMISTIC_TRANSACTION_ID, reportID));
            return;
        case CONST.IOU.REQUEST_TYPE.SCAN:
            Navigation.navigate(ROUTES.MONEY_REQUEST_CREATE_TAB_SCAN.getRoute(CONST.IOU.ACTION.CREATE, iouType, CONST.IOU.OPTIMISTIC_TRANSACTION_ID, reportID));
            return;
        case CONST.IOU.REQUEST_TYPE.DISTANCE:
            Navigation.navigate(ROUTES.MONEY_REQUEST_CREATE_TAB_DISTANCE.getRoute(CONST.IOU.ACTION.CREATE, iouType, CONST.IOU.OPTIMISTIC_TRANSACTION_ID, reportID));
            return;
        default:
            Navigation.navigate(ROUTES.MONEY_REQUEST_CREATE.getRoute(CONST.IOU.ACTION.CREATE, iouType, CONST.IOU.OPTIMISTIC_TRANSACTION_ID, reportID));
    }
}

function setMoneyRequestAmount(transactionID: string, amount: number, currency: string, shouldShowOriginalAmount = false) {
    Onyx.merge(`${ONYXKEYS.COLLECTION.TRANSACTION_DRAFT}${transactionID}`, {amount, currency, shouldShowOriginalAmount});
}

function setMoneyRequestCreated(transactionID: string, created: string, isDraft: boolean) {
    Onyx.merge(`${isDraft ? ONYXKEYS.COLLECTION.TRANSACTION_DRAFT : ONYXKEYS.COLLECTION.TRANSACTION}${transactionID}`, {created});
}

function setMoneyRequestCurrency(transactionID: string, currency: string, isEditing = false) {
    const fieldToUpdate = isEditing ? 'modifiedCurrency' : 'currency';
    Onyx.merge(`${ONYXKEYS.COLLECTION.TRANSACTION_DRAFT}${transactionID}`, {[fieldToUpdate]: currency});
}

function setMoneyRequestDescription(transactionID: string, comment: string, isDraft: boolean) {
    Onyx.merge(`${isDraft ? ONYXKEYS.COLLECTION.TRANSACTION_DRAFT : ONYXKEYS.COLLECTION.TRANSACTION}${transactionID}`, {comment: {comment: comment.trim()}});
}

function setMoneyRequestMerchant(transactionID: string, merchant: string, isDraft: boolean) {
    Onyx.merge(`${isDraft ? ONYXKEYS.COLLECTION.TRANSACTION_DRAFT : ONYXKEYS.COLLECTION.TRANSACTION}${transactionID}`, {merchant});
}

function setMoneyRequestAttendees(transactionID: string, attendees: Attendee[], isDraft: boolean) {
    Onyx.merge(`${isDraft ? ONYXKEYS.COLLECTION.TRANSACTION_DRAFT : ONYXKEYS.COLLECTION.TRANSACTION}${transactionID}`, {attendees});
}

function setMoneyRequestPendingFields(transactionID: string, pendingFields: OnyxTypes.Transaction['pendingFields']) {
    Onyx.merge(`${ONYXKEYS.COLLECTION.TRANSACTION_DRAFT}${transactionID}`, {pendingFields});
}

function setMoneyRequestCategory(transactionID: string, category: string) {
    Onyx.merge(`${ONYXKEYS.COLLECTION.TRANSACTION_DRAFT}${transactionID}`, {category});
}

function setMoneyRequestTag(transactionID: string, tag: string) {
    Onyx.merge(`${ONYXKEYS.COLLECTION.TRANSACTION_DRAFT}${transactionID}`, {tag});
}

function setMoneyRequestBillable(transactionID: string, billable: boolean) {
    Onyx.merge(`${ONYXKEYS.COLLECTION.TRANSACTION_DRAFT}${transactionID}`, {billable});
}

function setMoneyRequestParticipants(transactionID: string, participants: Participant[] = []) {
    Onyx.merge(`${ONYXKEYS.COLLECTION.TRANSACTION_DRAFT}${transactionID}`, {participants});
}

function setSplitPayer(transactionID: string, payerAccountID: number) {
    Onyx.merge(`${ONYXKEYS.COLLECTION.TRANSACTION_DRAFT}${transactionID}`, {splitPayerAccountIDs: [payerAccountID]});
}

function setMoneyRequestReceipt(transactionID: string, source: string, filename: string, isDraft: boolean, type?: string) {
    Onyx.merge(`${isDraft ? ONYXKEYS.COLLECTION.TRANSACTION_DRAFT : ONYXKEYS.COLLECTION.TRANSACTION}${transactionID}`, {
        receipt: {source, type: type ?? ''},
        filename,
    });
}

/**
 * Set custom unit rateID for the transaction draft
 */
function setCustomUnitRateID(transactionID: string, customUnitRateID: string) {
    Onyx.merge(`${ONYXKEYS.COLLECTION.TRANSACTION_DRAFT}${transactionID}`, {comment: {customUnit: {customUnitRateID}}});
}

/** Set the distance rate of a new  transaction */
function setMoneyRequestDistanceRate(transactionID: string, rateID: string, policyID: string, isDraft: boolean) {
    Onyx.merge(ONYXKEYS.NVP_LAST_SELECTED_DISTANCE_RATES, {[policyID]: rateID});
    Onyx.merge(`${isDraft ? ONYXKEYS.COLLECTION.TRANSACTION_DRAFT : ONYXKEYS.COLLECTION.TRANSACTION}${transactionID}`, {comment: {customUnit: {customUnitRateID: rateID}}});
}

/** Helper function to get the receipt error for expenses, or the generic error if there's no receipt */
function getReceiptError(receipt: OnyxEntry<Receipt>, filename?: string, isScanRequest = true, errorKey?: number): Errors | ErrorFields {
    return isEmptyObject(receipt) || !isScanRequest
        ? ErrorUtils.getMicroSecondOnyxErrorWithTranslationKey('iou.error.genericCreateFailureMessage', errorKey)
        : ErrorUtils.getMicroSecondOnyxErrorObject({error: CONST.IOU.RECEIPT_ERROR, source: receipt.source?.toString() ?? '', filename: filename ?? ''}, errorKey);
}

/** Helper function to get optimistic fields violations onyx data */
function getFieldViolationsOnyxData(iouReport: OnyxTypes.Report): SetRequired<OnyxData, 'optimisticData' | 'failureData'> {
    const missingFields: OnyxTypes.ReportFieldsViolations = {};
    const excludedFields = Object.values(CONST.REPORT_VIOLATIONS_EXCLUDED_FIELDS) as string[];

    Object.values(iouReport.fieldList ?? {}).forEach((field) => {
        if (excludedFields.includes(field.fieldID) || !!field.value || !!field.defaultValue) {
            return;
        }
        // in case of missing field violation the empty object is indicator.
        missingFields[field.fieldID] = {};
    });

    return {
        optimisticData: [
            {
                onyxMethod: Onyx.METHOD.SET,
                key: `${ONYXKEYS.COLLECTION.REPORT_VIOLATIONS}${iouReport.reportID}`,
                value: {
                    fieldRequired: missingFields,
                },
            },
        ],
        failureData: [
            {
                onyxMethod: Onyx.METHOD.SET,
                key: `${ONYXKEYS.COLLECTION.REPORT_VIOLATIONS}${iouReport.reportID}`,
                value: null,
            },
        ],
    };
}

/** Builds the Onyx data for an expense */
function buildOnyxDataForMoneyRequest(
    chatReport: OnyxTypes.OnyxInputOrEntry<OnyxTypes.Report>,
    iouReport: OnyxTypes.Report,
    transaction: OnyxTypes.Transaction,
    chatCreatedAction: OptimisticCreatedReportAction,
    iouCreatedAction: OptimisticCreatedReportAction,
    iouAction: OptimisticIOUReportAction,
    optimisticPersonalDetailListAction: OnyxTypes.PersonalDetailsList,
    reportPreviewAction: ReportAction,
    optimisticPolicyRecentlyUsedCategories: string[],
    optimisticPolicyRecentlyUsedTags: OnyxTypes.RecentlyUsedTags,
    isNewChatReport: boolean,
    transactionThreadReport: OptimisticChatReport | null,
    transactionThreadCreatedReportAction: OptimisticCreatedReportAction | null,
    shouldCreateNewMoneyRequestReport: boolean,
    policy?: OnyxTypes.OnyxInputOrEntry<OnyxTypes.Policy>,
    policyTagList?: OnyxTypes.OnyxInputOrEntry<OnyxTypes.PolicyTagLists>,
    policyCategories?: OnyxTypes.OnyxInputOrEntry<OnyxTypes.PolicyCategories>,
    optimisticNextStep?: OnyxTypes.ReportNextStep | null,
    isOneOnOneSplit = false,
    existingTransactionThreadReportID?: string,
    optimisticRecentlyUsedCurrencies?: string[],
): [OnyxUpdate[], OnyxUpdate[], OnyxUpdate[]] {
    const isScanRequest = TransactionUtils.isScanRequest(transaction);
    const outstandingChildRequest = ReportUtils.getOutstandingChildRequest(iouReport);
    const clearedPendingFields = Object.fromEntries(Object.keys(transaction.pendingFields ?? {}).map((key) => [key, null]));
    const optimisticData: OnyxUpdate[] = [];
    const successData: OnyxUpdate[] = [];
    let newQuickAction: ValueOf<typeof CONST.QUICK_ACTIONS> = isScanRequest ? CONST.QUICK_ACTIONS.REQUEST_SCAN : CONST.QUICK_ACTIONS.REQUEST_MANUAL;
    if (TransactionUtils.isDistanceRequest(transaction)) {
        newQuickAction = CONST.QUICK_ACTIONS.REQUEST_DISTANCE;
    }
    const existingTransactionThreadReport = ReportConnection.getAllReports()?.[`${ONYXKEYS.COLLECTION.REPORT}${existingTransactionThreadReportID}`] ?? null;

    if (chatReport) {
        optimisticData.push({
            // Use SET for new reports because it doesn't exist yet, is faster and we need the data to be available when we navigate to the chat page
            onyxMethod: isNewChatReport ? Onyx.METHOD.SET : Onyx.METHOD.MERGE,
            key: `${ONYXKEYS.COLLECTION.REPORT}${chatReport.reportID}`,
            value: {
                ...chatReport,
                lastReadTime: DateUtils.getDBTime(),
                lastMessageTranslationKey: '',
                iouReportID: iouReport.reportID,
                ...outstandingChildRequest,
                ...(isNewChatReport ? {pendingFields: {createChat: CONST.RED_BRICK_ROAD_PENDING_ACTION.ADD}} : {}),
            },
        });
    }

    optimisticData.push(
        {
            onyxMethod: shouldCreateNewMoneyRequestReport ? Onyx.METHOD.SET : Onyx.METHOD.MERGE,
            key: `${ONYXKEYS.COLLECTION.REPORT}${iouReport.reportID}`,
            value: {
                ...iouReport,
                lastMessageText: ReportActionsUtils.getReportActionText(iouAction),
                lastMessageHtml: ReportActionsUtils.getReportActionHtml(iouAction),
                lastVisibleActionCreated: iouAction.created,
                pendingFields: {
                    ...(shouldCreateNewMoneyRequestReport ? {createChat: CONST.RED_BRICK_ROAD_PENDING_ACTION.ADD} : {preview: CONST.RED_BRICK_ROAD_PENDING_ACTION.UPDATE}),
                },
            },
        },
        {
            onyxMethod: Onyx.METHOD.SET,
            key: `${ONYXKEYS.COLLECTION.TRANSACTION}${transaction.transactionID}`,
            value: transaction,
        },
        isNewChatReport
            ? {
                  onyxMethod: Onyx.METHOD.SET,
                  key: `${ONYXKEYS.COLLECTION.REPORT_ACTIONS}${chatReport?.reportID}`,
                  value: {
                      [chatCreatedAction.reportActionID]: chatCreatedAction,
                      [reportPreviewAction.reportActionID]: reportPreviewAction,
                  },
              }
            : {
                  onyxMethod: Onyx.METHOD.MERGE,
                  key: `${ONYXKEYS.COLLECTION.REPORT_ACTIONS}${chatReport?.reportID}`,
                  value: {
                      [reportPreviewAction.reportActionID]: reportPreviewAction,
                  },
              },
        shouldCreateNewMoneyRequestReport
            ? {
                  onyxMethod: Onyx.METHOD.SET,
                  key: `${ONYXKEYS.COLLECTION.REPORT_ACTIONS}${iouReport.reportID}`,
                  value: {
                      [iouCreatedAction.reportActionID]: iouCreatedAction as OnyxTypes.ReportAction,
                      [iouAction.reportActionID]: iouAction as OnyxTypes.ReportAction,
                  },
              }
            : {
                  onyxMethod: Onyx.METHOD.MERGE,
                  key: `${ONYXKEYS.COLLECTION.REPORT_ACTIONS}${iouReport.reportID}`,
                  value: {
                      [iouAction.reportActionID]: iouAction as OnyxTypes.ReportAction,
                  },
              },
        {
            onyxMethod: Onyx.METHOD.MERGE,
            key: `${ONYXKEYS.COLLECTION.REPORT}${transactionThreadReport?.reportID}`,
            value: {
                ...transactionThreadReport,
                pendingFields: {createChat: CONST.RED_BRICK_ROAD_PENDING_ACTION.ADD},
            },
        },
    );

    if (!isEmptyObject(transactionThreadCreatedReportAction)) {
        optimisticData.push({
            onyxMethod: Onyx.METHOD.MERGE,
            key: `${ONYXKEYS.COLLECTION.REPORT_ACTIONS}${transactionThreadReport?.reportID}`,
            value: {
                [transactionThreadCreatedReportAction.reportActionID]: transactionThreadCreatedReportAction,
            },
        });
    }

    if (optimisticPolicyRecentlyUsedCategories.length) {
        optimisticData.push({
            onyxMethod: Onyx.METHOD.SET,
            key: `${ONYXKEYS.COLLECTION.POLICY_RECENTLY_USED_CATEGORIES}${iouReport.policyID}`,
            value: optimisticPolicyRecentlyUsedCategories,
        });
    }

    if (optimisticRecentlyUsedCurrencies?.length) {
        optimisticData.push({
            onyxMethod: Onyx.METHOD.SET,
            key: ONYXKEYS.RECENTLY_USED_CURRENCIES,
            value: optimisticRecentlyUsedCurrencies,
        });
    }

    if (!isEmptyObject(optimisticPolicyRecentlyUsedTags)) {
        optimisticData.push({
            onyxMethod: Onyx.METHOD.MERGE,
            key: `${ONYXKEYS.COLLECTION.POLICY_RECENTLY_USED_TAGS}${iouReport.policyID}`,
            value: optimisticPolicyRecentlyUsedTags,
        });
    }

    const redundantParticipants: Record<number, null> = {};
    if (!isEmptyObject(optimisticPersonalDetailListAction)) {
        const successPersonalDetailListAction: Record<number, null> = {};

        // BE will send different participants. We clear the optimistic ones to avoid duplicated entries
        Object.keys(optimisticPersonalDetailListAction).forEach((accountIDKey) => {
            const accountID = Number(accountIDKey);
            successPersonalDetailListAction[accountID] = null;
            redundantParticipants[accountID] = null;
        });

        optimisticData.push({
            onyxMethod: Onyx.METHOD.MERGE,
            key: ONYXKEYS.PERSONAL_DETAILS_LIST,
            value: optimisticPersonalDetailListAction,
        });
        successData.push({
            onyxMethod: Onyx.METHOD.MERGE,
            key: ONYXKEYS.PERSONAL_DETAILS_LIST,
            value: successPersonalDetailListAction,
        });
    }

    if (!isEmptyObject(optimisticNextStep)) {
        optimisticData.push({
            onyxMethod: Onyx.METHOD.MERGE,
            key: `${ONYXKEYS.COLLECTION.NEXT_STEP}${iouReport.reportID}`,
            value: optimisticNextStep,
        });
    }

    if (isNewChatReport) {
        successData.push({
            onyxMethod: Onyx.METHOD.MERGE,
            key: `${ONYXKEYS.COLLECTION.REPORT}${chatReport?.reportID}`,
            value: {
                participants: redundantParticipants,
                pendingFields: null,
                errorFields: null,
                isOptimisticReport: false,
            },
        });
    }

    successData.push(
        {
            onyxMethod: Onyx.METHOD.MERGE,
            key: `${ONYXKEYS.COLLECTION.REPORT}${iouReport.reportID}`,
            value: {
                participants: redundantParticipants,
                pendingFields: null,
                errorFields: null,
                isOptimisticReport: false,
            },
        },
        {
            onyxMethod: Onyx.METHOD.MERGE,
            key: `${ONYXKEYS.COLLECTION.REPORT}${transactionThreadReport?.reportID}`,
            value: {
                participants: redundantParticipants,
                pendingFields: null,
                errorFields: null,
                isOptimisticReport: false,
            },
        },
        {
            onyxMethod: Onyx.METHOD.MERGE,
            key: `${ONYXKEYS.COLLECTION.TRANSACTION}${transaction.transactionID}`,
            value: {
                pendingAction: null,
                pendingFields: clearedPendingFields,
                // The routes contains the distance in meters. Clearing the routes ensures we use the distance
                // in the correct unit stored under the transaction customUnit once the request is created.
                // The route is also not saved in the backend, so we can't rely on it.
                routes: null,
            },
        },

        {
            onyxMethod: Onyx.METHOD.MERGE,
            key: `${ONYXKEYS.COLLECTION.REPORT_ACTIONS}${chatReport?.reportID}`,
            value: {
                ...(isNewChatReport
                    ? {
                          [chatCreatedAction.reportActionID]: {
                              pendingAction: null,
                              errors: null,
                          },
                      }
                    : {}),
                [reportPreviewAction.reportActionID]: {
                    pendingAction: null,
                },
            },
        },
        {
            onyxMethod: Onyx.METHOD.MERGE,
            key: `${ONYXKEYS.COLLECTION.REPORT_ACTIONS}${iouReport.reportID}`,
            value: {
                ...(shouldCreateNewMoneyRequestReport
                    ? {
                          [iouCreatedAction.reportActionID]: {
                              pendingAction: null,
                              errors: null,
                          },
                      }
                    : {}),
                [iouAction.reportActionID]: {
                    pendingAction: null,
                    errors: null,
                },
            },
        },
    );

    if (!isEmptyObject(transactionThreadCreatedReportAction)) {
        successData.push({
            onyxMethod: Onyx.METHOD.MERGE,
            key: `${ONYXKEYS.COLLECTION.REPORT_ACTIONS}${transactionThreadReport?.reportID}`,
            value: {
                [transactionThreadCreatedReportAction.reportActionID]: {
                    pendingAction: null,
                    errors: null,
                },
            },
        });
    }

    const errorKey = DateUtils.getMicroseconds();

    const failureData: OnyxUpdate[] = [
        {
            onyxMethod: Onyx.METHOD.MERGE,
            key: `${ONYXKEYS.COLLECTION.REPORT}${chatReport?.reportID}`,
            value: {
                iouReportID: chatReport?.iouReportID,
                lastReadTime: chatReport?.lastReadTime,
                pendingFields: null,
                hasOutstandingChildRequest: chatReport?.hasOutstandingChildRequest,
                ...(isNewChatReport
                    ? {
                          errorFields: {
                              createChat: ErrorUtils.getMicroSecondOnyxErrorWithTranslationKey('report.genericCreateReportFailureMessage'),
                          },
                      }
                    : {}),
            },
        },
        {
            onyxMethod: Onyx.METHOD.MERGE,
            key: `${ONYXKEYS.COLLECTION.REPORT}${iouReport.reportID}`,
            value: {
                pendingFields: null,
                errorFields: {
                    ...(shouldCreateNewMoneyRequestReport ? {createChat: ErrorUtils.getMicroSecondOnyxErrorWithTranslationKey('report.genericCreateReportFailureMessage')} : {}),
                },
            },
        },
        {
            onyxMethod: Onyx.METHOD.MERGE,
            key: `${ONYXKEYS.COLLECTION.REPORT}${transactionThreadReport?.reportID}`,
            value: {
                pendingFields: null,
                errorFields: existingTransactionThreadReport
                    ? null
                    : {
                          createChat: ErrorUtils.getMicroSecondOnyxErrorWithTranslationKey('report.genericCreateReportFailureMessage'),
                      },
            },
        },
        {
            onyxMethod: Onyx.METHOD.MERGE,
            key: `${ONYXKEYS.COLLECTION.TRANSACTION}${transaction.transactionID}`,
            value: {
                // Disabling this line since transaction.filename can be an empty string
                // eslint-disable-next-line @typescript-eslint/prefer-nullish-coalescing
                errors: getReceiptError(transaction.receipt, transaction.filename || transaction.receipt?.filename, isScanRequest, errorKey),
                pendingFields: clearedPendingFields,
            },
        },
        {
            onyxMethod: Onyx.METHOD.MERGE,
            key: `${ONYXKEYS.COLLECTION.REPORT_ACTIONS}${iouReport.reportID}`,
            value: {
                ...(shouldCreateNewMoneyRequestReport
                    ? {
                          [iouCreatedAction.reportActionID]: {
                              // Disabling this line since transaction.filename can be an empty string
                              // eslint-disable-next-line @typescript-eslint/prefer-nullish-coalescing
                              errors: getReceiptError(transaction.receipt, transaction.filename || transaction.receipt?.filename, isScanRequest, errorKey),
                          },
                          [iouAction.reportActionID]: {
                              errors: ErrorUtils.getMicroSecondOnyxErrorWithTranslationKey('iou.error.genericCreateFailureMessage'),
                          },
                      }
                    : {
                          [iouAction.reportActionID]: {
                              // Disabling this line since transaction.filename can be an empty string
                              // eslint-disable-next-line @typescript-eslint/prefer-nullish-coalescing
                              errors: getReceiptError(transaction.receipt, transaction.filename || transaction.receipt?.filename, isScanRequest, errorKey),
                          },
                      }),
            },
        },
    ];

    if (!isOneOnOneSplit) {
        optimisticData.push({
            onyxMethod: Onyx.METHOD.SET,
            key: ONYXKEYS.NVP_QUICK_ACTION_GLOBAL_CREATE,
            value: {
                action: newQuickAction,
                chatReportID: chatReport?.reportID,
                isFirstQuickAction: isEmptyObject(quickAction),
            },
        });
        failureData.push({
            onyxMethod: Onyx.METHOD.SET,
            key: ONYXKEYS.NVP_QUICK_ACTION_GLOBAL_CREATE,
            value: quickAction ?? null,
        });
    }

    if (!isEmptyObject(transactionThreadCreatedReportAction)) {
        failureData.push({
            onyxMethod: Onyx.METHOD.MERGE,
            key: `${ONYXKEYS.COLLECTION.REPORT_ACTIONS}${transactionThreadReport?.reportID}`,
            value: {
                [transactionThreadCreatedReportAction.reportActionID]: {
                    errors: ErrorUtils.getMicroSecondOnyxErrorWithTranslationKey('iou.error.genericCreateFailureMessage'),
                },
            },
        });
    }

    // We don't need to compute violations unless we're on a paid policy
    if (!policy || !PolicyUtils.isPaidGroupPolicy(policy)) {
        return [optimisticData, successData, failureData];
    }

    const violationsOnyxData = ViolationsUtils.getViolationsOnyxData(
        transaction,
        [],
        policy,
        policyTagList ?? {},
        policyCategories ?? {},
        PolicyUtils.hasDependentTags(policy, policyTagList ?? {}),
    );

    if (violationsOnyxData) {
        optimisticData.push(violationsOnyxData);
        failureData.push({
            onyxMethod: Onyx.METHOD.SET,
            key: `${ONYXKEYS.COLLECTION.TRANSACTION_VIOLATIONS}${transaction.transactionID}`,
            value: [],
        });
    }

    return [optimisticData, successData, failureData];
}

/** Builds the Onyx data for an invoice */
function buildOnyxDataForInvoice(
    chatReport: OnyxEntry<OnyxTypes.Report>,
    iouReport: OnyxTypes.Report,
    transaction: OnyxTypes.Transaction,
    chatCreatedAction: OptimisticCreatedReportAction,
    iouCreatedAction: OptimisticCreatedReportAction,
    iouAction: OptimisticIOUReportAction,
    optimisticPersonalDetailListAction: OnyxTypes.PersonalDetailsList,
    reportPreviewAction: ReportAction,
    optimisticPolicyRecentlyUsedCategories: string[],
    optimisticPolicyRecentlyUsedTags: OnyxTypes.RecentlyUsedTags,
    isNewChatReport: boolean,
    transactionThreadReport: OptimisticChatReport,
    transactionThreadCreatedReportAction: OptimisticCreatedReportAction | null,
    policy?: OnyxEntry<OnyxTypes.Policy>,
    policyTagList?: OnyxEntry<OnyxTypes.PolicyTagLists>,
    policyCategories?: OnyxEntry<OnyxTypes.PolicyCategories>,
    optimisticRecentlyUsedCurrencies?: string[],
    companyName?: string,
    companyWebsite?: string,
): [OnyxUpdate[], OnyxUpdate[], OnyxUpdate[]] {
    const clearedPendingFields = Object.fromEntries(Object.keys(transaction.pendingFields ?? {}).map((key) => [key, null]));
    const optimisticData: OnyxUpdate[] = [
        {
            onyxMethod: Onyx.METHOD.SET,
            key: `${ONYXKEYS.COLLECTION.REPORT}${iouReport.reportID}`,
            value: {
                ...iouReport,
                lastMessageText: ReportActionsUtils.getReportActionText(iouAction),
                lastMessageHtml: ReportActionsUtils.getReportActionHtml(iouAction),
                pendingFields: {
                    createChat: CONST.RED_BRICK_ROAD_PENDING_ACTION.ADD,
                },
            },
        },
        {
            onyxMethod: Onyx.METHOD.SET,
            key: `${ONYXKEYS.COLLECTION.TRANSACTION}${transaction.transactionID}`,
            value: transaction,
        },
        isNewChatReport
            ? {
                  onyxMethod: Onyx.METHOD.SET,
                  key: `${ONYXKEYS.COLLECTION.REPORT_ACTIONS}${chatReport?.reportID}`,
                  value: {
                      [chatCreatedAction.reportActionID]: chatCreatedAction,
                      [reportPreviewAction.reportActionID]: reportPreviewAction,
                  },
              }
            : {
                  onyxMethod: Onyx.METHOD.MERGE,
                  key: `${ONYXKEYS.COLLECTION.REPORT_ACTIONS}${chatReport?.reportID}`,
                  value: {
                      [reportPreviewAction.reportActionID]: reportPreviewAction,
                  },
              },
        {
            onyxMethod: Onyx.METHOD.MERGE,
            key: `${ONYXKEYS.COLLECTION.REPORT_ACTIONS}${iouReport.reportID}`,
            value: {
                [iouCreatedAction.reportActionID]: iouCreatedAction as OnyxTypes.ReportAction,
                [iouAction.reportActionID]: iouAction as OnyxTypes.ReportAction,
            },
        },
        {
            onyxMethod: Onyx.METHOD.MERGE,
            key: `${ONYXKEYS.COLLECTION.REPORT}${transactionThreadReport.reportID}`,
            value: transactionThreadReport,
        },
        {
            onyxMethod: Onyx.METHOD.MERGE,
            key: `${ONYXKEYS.COLLECTION.REPORT_ACTIONS}${transactionThreadReport.reportID}`,
            value: {
                [transactionThreadCreatedReportAction?.reportActionID ?? '-1']: transactionThreadCreatedReportAction,
            },
        },
    ];
    const successData: OnyxUpdate[] = [];

    if (chatReport) {
        optimisticData.push({
            // Use SET for new reports because it doesn't exist yet, is faster and we need the data to be available when we navigate to the chat page
            onyxMethod: isNewChatReport ? Onyx.METHOD.SET : Onyx.METHOD.MERGE,
            key: `${ONYXKEYS.COLLECTION.REPORT}${chatReport.reportID}`,
            value: {
                ...chatReport,
                lastReadTime: DateUtils.getDBTime(),
                lastMessageTranslationKey: '',
                iouReportID: iouReport.reportID,
                ...(isNewChatReport ? {pendingFields: {createChat: CONST.RED_BRICK_ROAD_PENDING_ACTION.ADD}} : {}),
            },
        });
    }

    if (optimisticPolicyRecentlyUsedCategories.length) {
        optimisticData.push({
            onyxMethod: Onyx.METHOD.SET,
            key: `${ONYXKEYS.COLLECTION.POLICY_RECENTLY_USED_CATEGORIES}${iouReport.policyID}`,
            value: optimisticPolicyRecentlyUsedCategories,
        });
    }

    if (optimisticRecentlyUsedCurrencies?.length) {
        optimisticData.push({
            onyxMethod: Onyx.METHOD.SET,
            key: ONYXKEYS.RECENTLY_USED_CURRENCIES,
            value: optimisticRecentlyUsedCurrencies,
        });
    }

    if (!isEmptyObject(optimisticPolicyRecentlyUsedTags)) {
        optimisticData.push({
            onyxMethod: Onyx.METHOD.MERGE,
            key: `${ONYXKEYS.COLLECTION.POLICY_RECENTLY_USED_TAGS}${iouReport.policyID}`,
            value: optimisticPolicyRecentlyUsedTags,
        });
    }

    const redundantParticipants: Record<number, null> = {};
    if (!isEmptyObject(optimisticPersonalDetailListAction)) {
        const successPersonalDetailListAction: Record<number, null> = {};

        // BE will send different participants. We clear the optimistic ones to avoid duplicated entries
        Object.keys(optimisticPersonalDetailListAction).forEach((accountIDKey) => {
            const accountID = Number(accountIDKey);
            successPersonalDetailListAction[accountID] = null;
            redundantParticipants[accountID] = null;
        });

        optimisticData.push({
            onyxMethod: Onyx.METHOD.MERGE,
            key: ONYXKEYS.PERSONAL_DETAILS_LIST,
            value: optimisticPersonalDetailListAction,
        });
        successData.push({
            onyxMethod: Onyx.METHOD.MERGE,
            key: ONYXKEYS.PERSONAL_DETAILS_LIST,
            value: successPersonalDetailListAction,
        });
    }

    successData.push(
        {
            onyxMethod: Onyx.METHOD.MERGE,
            key: `${ONYXKEYS.COLLECTION.REPORT}${iouReport.reportID}`,
            value: {
                participants: redundantParticipants,
                pendingFields: null,
                errorFields: null,
                isOptimisticReport: false,
            },
        },
        {
            onyxMethod: Onyx.METHOD.MERGE,
            key: `${ONYXKEYS.COLLECTION.REPORT}${transactionThreadReport.reportID}`,
            value: {
                participants: redundantParticipants,
                pendingFields: null,
                errorFields: null,
                isOptimisticReport: false,
            },
        },
        {
            onyxMethod: Onyx.METHOD.MERGE,
            key: `${ONYXKEYS.COLLECTION.TRANSACTION}${transaction.transactionID}`,
            value: {
                pendingAction: null,
                pendingFields: clearedPendingFields,
            },
        },
        {
            onyxMethod: Onyx.METHOD.MERGE,
            key: `${ONYXKEYS.COLLECTION.REPORT_ACTIONS}${chatReport?.reportID}`,
            value: {
                ...(isNewChatReport
                    ? {
                          [chatCreatedAction.reportActionID]: {
                              pendingAction: null,
                              errors: null,
                          },
                      }
                    : {}),
                [reportPreviewAction.reportActionID]: {
                    pendingAction: null,
                },
            },
        },
        {
            onyxMethod: Onyx.METHOD.MERGE,
            key: `${ONYXKEYS.COLLECTION.REPORT_ACTIONS}${iouReport.reportID}`,
            value: {
                [iouCreatedAction.reportActionID]: {
                    pendingAction: null,
                    errors: null,
                },
                [iouAction.reportActionID]: {
                    pendingAction: null,
                    errors: null,
                },
            },
        },
        {
            onyxMethod: Onyx.METHOD.MERGE,
            key: `${ONYXKEYS.COLLECTION.REPORT_ACTIONS}${transactionThreadReport.reportID}`,
            value: {
                [transactionThreadCreatedReportAction?.reportActionID ?? '-1']: {
                    pendingAction: null,
                    errors: null,
                },
            },
        },
    );

    if (isNewChatReport) {
        successData.push({
            onyxMethod: Onyx.METHOD.MERGE,
            key: `${ONYXKEYS.COLLECTION.REPORT}${chatReport?.reportID}`,
            value: {
                participants: redundantParticipants,
                pendingFields: null,
                errorFields: null,
                isOptimisticReport: false,
            },
        });
    }

    const errorKey = DateUtils.getMicroseconds();

    const failureData: OnyxUpdate[] = [
        {
            onyxMethod: Onyx.METHOD.MERGE,
            key: `${ONYXKEYS.COLLECTION.REPORT}${chatReport?.reportID}`,
            value: {
                iouReportID: chatReport?.iouReportID,
                lastReadTime: chatReport?.lastReadTime,
                pendingFields: null,
                hasOutstandingChildRequest: chatReport?.hasOutstandingChildRequest,
                ...(isNewChatReport
                    ? {
                          errorFields: {
                              createChat: ErrorUtils.getMicroSecondOnyxErrorWithTranslationKey('report.genericCreateReportFailureMessage'),
                          },
                      }
                    : {}),
            },
        },
        {
            onyxMethod: Onyx.METHOD.MERGE,
            key: `${ONYXKEYS.COLLECTION.REPORT}${iouReport.reportID}`,
            value: {
                pendingFields: null,
                errorFields: {
                    createChat: ErrorUtils.getMicroSecondOnyxErrorWithTranslationKey('report.genericCreateReportFailureMessage'),
                },
            },
        },
        {
            onyxMethod: Onyx.METHOD.MERGE,
            key: `${ONYXKEYS.COLLECTION.REPORT}${transactionThreadReport.reportID}`,
            value: {
                errorFields: {
                    createChat: ErrorUtils.getMicroSecondOnyxErrorWithTranslationKey('report.genericCreateReportFailureMessage'),
                },
            },
        },
        {
            onyxMethod: Onyx.METHOD.MERGE,
            key: `${ONYXKEYS.COLLECTION.TRANSACTION}${transaction.transactionID}`,
            value: {
                errors: ErrorUtils.getMicroSecondOnyxErrorWithTranslationKey('iou.error.genericCreateInvoiceFailureMessage'),
                pendingAction: null,
                pendingFields: clearedPendingFields,
            },
        },
        {
            onyxMethod: Onyx.METHOD.MERGE,
            key: `${ONYXKEYS.COLLECTION.REPORT_ACTIONS}${iouReport.reportID}`,
            value: {
                [iouCreatedAction.reportActionID]: {
                    // Disabling this line since transaction.filename can be an empty string
                    // eslint-disable-next-line @typescript-eslint/prefer-nullish-coalescing
                    errors: getReceiptError(transaction.receipt, transaction.filename || transaction.receipt?.filename, false, errorKey),
                },
                [iouAction.reportActionID]: {
                    errors: ErrorUtils.getMicroSecondOnyxErrorWithTranslationKey('iou.error.genericCreateInvoiceFailureMessage'),
                },
            },
        },
        {
            onyxMethod: Onyx.METHOD.MERGE,
            key: `${ONYXKEYS.COLLECTION.REPORT_ACTIONS}${transactionThreadReport.reportID}`,
            value: {
                [transactionThreadCreatedReportAction?.reportActionID ?? '-1']: {
                    errors: ErrorUtils.getMicroSecondOnyxErrorWithTranslationKey('iou.error.genericCreateInvoiceFailureMessage', errorKey),
                },
            },
        },
    ];

    if (companyName && companyWebsite) {
        optimisticData.push({
            onyxMethod: Onyx.METHOD.MERGE,
            key: `${ONYXKEYS.COLLECTION.POLICY}${policy?.id}`,
            value: {
                invoice: {
                    companyName,
                    companyWebsite,
                    pendingFields: {
                        companyName: CONST.RED_BRICK_ROAD_PENDING_ACTION.UPDATE,
                        companyWebsite: CONST.RED_BRICK_ROAD_PENDING_ACTION.UPDATE,
                    },
                },
            },
        });
        successData.push({
            onyxMethod: Onyx.METHOD.MERGE,
            key: `${ONYXKEYS.COLLECTION.POLICY}${policy?.id}`,
            value: {
                invoice: {
                    pendingFields: {
                        companyName: null,
                        companyWebsite: null,
                    },
                },
            },
        });
        failureData.push({
            onyxMethod: Onyx.METHOD.MERGE,
            key: `${ONYXKEYS.COLLECTION.POLICY}${policy?.id}`,
            value: {
                invoice: {
                    companyName: null,
                    companyWebsite: null,
                    pendingFields: {
                        companyName: null,
                        companyWebsite: null,
                    },
                },
            },
        });
    }

    // We don't need to compute violations unless we're on a paid policy
    if (!policy || !PolicyUtils.isPaidGroupPolicy(policy)) {
        return [optimisticData, successData, failureData];
    }

    const violationsOnyxData = ViolationsUtils.getViolationsOnyxData(
        transaction,
        [],
        policy,
        policyTagList ?? {},
        policyCategories ?? {},
        PolicyUtils.hasDependentTags(policy, policyTagList ?? {}),
    );

    if (violationsOnyxData) {
        optimisticData.push(violationsOnyxData);
        failureData.push({
            onyxMethod: Onyx.METHOD.SET,
            key: `${ONYXKEYS.COLLECTION.TRANSACTION_VIOLATIONS}${transaction.transactionID}`,
            value: [],
        });
    }

    return [optimisticData, successData, failureData];
}

/** Builds the Onyx data for track expense */
function buildOnyxDataForTrackExpense(
    chatReport: OnyxInputValue<OnyxTypes.Report>,
    iouReport: OnyxInputValue<OnyxTypes.Report>,
    transaction: OnyxTypes.Transaction,
    iouCreatedAction: OptimisticCreatedReportAction,
    iouAction: OptimisticIOUReportAction,
    reportPreviewAction: OnyxInputValue<ReportAction>,
    transactionThreadReport: OptimisticChatReport | null,
    transactionThreadCreatedReportAction: OptimisticCreatedReportAction | null,
    shouldCreateNewMoneyRequestReport: boolean,
    policy?: OnyxInputValue<OnyxTypes.Policy>,
    policyTagList?: OnyxInputValue<OnyxTypes.PolicyTagLists>,
    policyCategories?: OnyxInputValue<OnyxTypes.PolicyCategories>,
    existingTransactionThreadReportID?: string,
    actionableTrackExpenseWhisper?: OnyxInputValue<OnyxTypes.ReportAction>,
): [OnyxUpdate[], OnyxUpdate[], OnyxUpdate[]] {
    const isScanRequest = TransactionUtils.isScanRequest(transaction);
    const isDistanceRequest = TransactionUtils.isDistanceRequest(transaction);
    const clearedPendingFields = Object.fromEntries(Object.keys(transaction.pendingFields ?? {}).map((key) => [key, null]));
    const optimisticData: OnyxUpdate[] = [];
    const successData: OnyxUpdate[] = [];
    const failureData: OnyxUpdate[] = [];

    let newQuickAction: ValueOf<typeof CONST.QUICK_ACTIONS> = CONST.QUICK_ACTIONS.TRACK_MANUAL;
    if (isScanRequest) {
        newQuickAction = CONST.QUICK_ACTIONS.TRACK_SCAN;
    } else if (isDistanceRequest) {
        newQuickAction = CONST.QUICK_ACTIONS.TRACK_DISTANCE;
    }
    const existingTransactionThreadReport = ReportConnection.getAllReports()?.[`${ONYXKEYS.COLLECTION.REPORT}${existingTransactionThreadReportID}`] ?? null;

    if (chatReport) {
        optimisticData.push(
            {
                onyxMethod: Onyx.METHOD.MERGE,
                key: `${ONYXKEYS.COLLECTION.REPORT}${chatReport.reportID}`,
                value: {
                    ...chatReport,
                    lastMessageText: ReportActionsUtils.getReportActionText(iouAction),
                    lastMessageHtml: ReportActionsUtils.getReportActionHtml(iouAction),
                    lastReadTime: DateUtils.getDBTime(),
                    iouReportID: iouReport?.reportID,
                },
            },
            {
                onyxMethod: Onyx.METHOD.SET,
                key: ONYXKEYS.NVP_QUICK_ACTION_GLOBAL_CREATE,
                value: {
                    action: newQuickAction,
                    chatReportID: chatReport.reportID,
                    isFirstQuickAction: isEmptyObject(quickAction),
                },
            },
        );

        if (actionableTrackExpenseWhisper && !iouReport) {
            optimisticData.push({
                onyxMethod: Onyx.METHOD.MERGE,
                key: `${ONYXKEYS.COLLECTION.REPORT_ACTIONS}${chatReport?.reportID}`,
                value: {
                    [actionableTrackExpenseWhisper.reportActionID]: actionableTrackExpenseWhisper,
                },
            });
            optimisticData.push({
                onyxMethod: Onyx.METHOD.MERGE,
                key: `${ONYXKEYS.COLLECTION.REPORT}${chatReport.reportID}`,
                value: {
                    lastVisibleActionCreated: actionableTrackExpenseWhisper.created,
                    lastMessageText: CONST.ACTIONABLE_TRACK_EXPENSE_WHISPER_MESSAGE,
                },
            });
            successData.push({
                onyxMethod: Onyx.METHOD.MERGE,
                key: `${ONYXKEYS.COLLECTION.REPORT_ACTIONS}${chatReport?.reportID}`,
                value: {
                    [actionableTrackExpenseWhisper.reportActionID]: {pendingAction: null, errors: null},
                },
            });
            failureData.push({
                onyxMethod: Onyx.METHOD.SET,
                key: `${ONYXKEYS.COLLECTION.REPORT_ACTIONS}${chatReport?.reportID}`,
                value: {[actionableTrackExpenseWhisper.reportActionID]: {} as ReportAction},
            });
        }
    }

    if (iouReport) {
        optimisticData.push(
            {
                onyxMethod: shouldCreateNewMoneyRequestReport ? Onyx.METHOD.SET : Onyx.METHOD.MERGE,
                key: `${ONYXKEYS.COLLECTION.REPORT}${iouReport.reportID}`,
                value: {
                    ...iouReport,
                    lastMessageText: ReportActionsUtils.getReportActionText(iouAction),
                    lastMessageHtml: ReportActionsUtils.getReportActionHtml(iouAction),
                    pendingFields: {
                        ...(shouldCreateNewMoneyRequestReport ? {createChat: CONST.RED_BRICK_ROAD_PENDING_ACTION.ADD} : {preview: CONST.RED_BRICK_ROAD_PENDING_ACTION.UPDATE}),
                    },
                },
            },
            shouldCreateNewMoneyRequestReport
                ? {
                      onyxMethod: Onyx.METHOD.SET,
                      key: `${ONYXKEYS.COLLECTION.REPORT_ACTIONS}${iouReport.reportID}`,
                      value: {
                          [iouCreatedAction.reportActionID]: iouCreatedAction as OnyxTypes.ReportAction,
                          [iouAction.reportActionID]: iouAction as OnyxTypes.ReportAction,
                      },
                  }
                : {
                      onyxMethod: Onyx.METHOD.MERGE,
                      key: `${ONYXKEYS.COLLECTION.REPORT_ACTIONS}${iouReport.reportID}`,
                      value: {
                          [iouAction.reportActionID]: iouAction as OnyxTypes.ReportAction,
                      },
                  },
            {
                onyxMethod: Onyx.METHOD.MERGE,
                key: `${ONYXKEYS.COLLECTION.REPORT_ACTIONS}${chatReport?.reportID}`,
                value: {
                    ...(reportPreviewAction && {[reportPreviewAction.reportActionID]: reportPreviewAction}),
                },
            },
        );
    } else {
        optimisticData.push({
            onyxMethod: Onyx.METHOD.MERGE,
            key: `${ONYXKEYS.COLLECTION.REPORT_ACTIONS}${chatReport?.reportID}`,
            value: {
                [iouAction.reportActionID]: iouAction as OnyxTypes.ReportAction,
            },
        });
    }

    optimisticData.push(
        {
            onyxMethod: Onyx.METHOD.SET,
            key: `${ONYXKEYS.COLLECTION.TRANSACTION}${transaction.transactionID}`,
            value: transaction,
        },
        {
            onyxMethod: Onyx.METHOD.MERGE,
            key: `${ONYXKEYS.COLLECTION.REPORT}${transactionThreadReport?.reportID}`,
            value: {
                ...transactionThreadReport,
                pendingFields: {createChat: CONST.RED_BRICK_ROAD_PENDING_ACTION.ADD},
            },
        },
    );

    if (!isEmptyObject(transactionThreadCreatedReportAction)) {
        optimisticData.push({
            onyxMethod: Onyx.METHOD.MERGE,
            key: `${ONYXKEYS.COLLECTION.REPORT_ACTIONS}${transactionThreadReport?.reportID}`,
            value: {
                [transactionThreadCreatedReportAction.reportActionID]: transactionThreadCreatedReportAction,
            },
        });
    }

    if (iouReport) {
        successData.push(
            {
                onyxMethod: Onyx.METHOD.MERGE,
                key: `${ONYXKEYS.COLLECTION.REPORT}${iouReport?.reportID}`,
                value: {
                    pendingFields: null,
                    errorFields: null,
                },
            },
            {
                onyxMethod: Onyx.METHOD.MERGE,
                key: `${ONYXKEYS.COLLECTION.REPORT_ACTIONS}${iouReport?.reportID}`,
                value: {
                    ...(shouldCreateNewMoneyRequestReport
                        ? {
                              [iouCreatedAction.reportActionID]: {
                                  pendingAction: null,
                                  errors: null,
                              },
                          }
                        : {}),
                    [iouAction.reportActionID]: {
                        pendingAction: null,
                        errors: null,
                    },
                },
            },
            {
                onyxMethod: Onyx.METHOD.MERGE,
                key: `${ONYXKEYS.COLLECTION.REPORT_ACTIONS}${chatReport?.reportID}`,
                value: {
                    ...(reportPreviewAction && {[reportPreviewAction.reportActionID]: {pendingAction: null}}),
                },
            },
        );
    } else {
        successData.push({
            onyxMethod: Onyx.METHOD.MERGE,
            key: `${ONYXKEYS.COLLECTION.REPORT_ACTIONS}${chatReport?.reportID}`,
            value: {
                [iouAction.reportActionID]: {
                    pendingAction: null,
                    errors: null,
                },
                ...(reportPreviewAction && {[reportPreviewAction.reportActionID]: {pendingAction: null}}),
            },
        });
    }

    successData.push(
        {
            onyxMethod: Onyx.METHOD.MERGE,
            key: `${ONYXKEYS.COLLECTION.REPORT}${transactionThreadReport?.reportID}`,
            value: {
                pendingFields: null,
                errorFields: null,
                isOptimisticReport: false,
            },
        },
        {
            onyxMethod: Onyx.METHOD.MERGE,
            key: `${ONYXKEYS.COLLECTION.TRANSACTION}${transaction.transactionID}`,
            value: {
                pendingAction: null,
                pendingFields: clearedPendingFields,
                routes: null,
            },
        },
    );

    if (!isEmptyObject(transactionThreadCreatedReportAction)) {
        successData.push({
            onyxMethod: Onyx.METHOD.MERGE,
            key: `${ONYXKEYS.COLLECTION.REPORT_ACTIONS}${transactionThreadReport?.reportID}`,
            value: {
                [transactionThreadCreatedReportAction.reportActionID]: {
                    pendingAction: null,
                    errors: null,
                },
            },
        });
    }

    failureData.push({
        onyxMethod: Onyx.METHOD.SET,
        key: ONYXKEYS.NVP_QUICK_ACTION_GLOBAL_CREATE,
        value: quickAction ?? null,
    });

    if (iouReport) {
        failureData.push(
            {
                onyxMethod: Onyx.METHOD.MERGE,
                key: `${ONYXKEYS.COLLECTION.REPORT}${iouReport.reportID}`,
                value: {
                    pendingFields: null,
                    errorFields: {
                        ...(shouldCreateNewMoneyRequestReport ? {createChat: ErrorUtils.getMicroSecondOnyxErrorWithTranslationKey('report.genericCreateReportFailureMessage')} : {}),
                    },
                },
            },
            {
                onyxMethod: Onyx.METHOD.MERGE,
                key: `${ONYXKEYS.COLLECTION.REPORT_ACTIONS}${iouReport.reportID}`,
                value: {
                    ...(shouldCreateNewMoneyRequestReport
                        ? {
                              [iouCreatedAction.reportActionID]: {
                                  // Disabling this line since transaction.filename can be an empty string
                                  // eslint-disable-next-line @typescript-eslint/prefer-nullish-coalescing
                                  errors: getReceiptError(transaction.receipt, transaction.filename || transaction.receipt?.filename, isScanRequest),
                              },
                              [iouAction.reportActionID]: {
                                  errors: ErrorUtils.getMicroSecondOnyxErrorWithTranslationKey('iou.error.genericCreateFailureMessage'),
                              },
                          }
                        : {
                              [iouAction.reportActionID]: {
                                  // Disabling this line since transaction.filename can be an empty string
                                  // eslint-disable-next-line @typescript-eslint/prefer-nullish-coalescing
                                  errors: getReceiptError(transaction.receipt, transaction.filename || transaction.receipt?.filename, isScanRequest),
                              },
                          }),
                },
            },
        );
    } else {
        failureData.push({
            onyxMethod: Onyx.METHOD.MERGE,
            key: `${ONYXKEYS.COLLECTION.REPORT_ACTIONS}${chatReport?.reportID}`,
            value: {
                [iouAction.reportActionID]: {
                    // Disabling this line since transaction.filename can be an empty string
                    // eslint-disable-next-line @typescript-eslint/prefer-nullish-coalescing
                    errors: getReceiptError(transaction.receipt, transaction.filename || transaction.receipt?.filename, isScanRequest),
                },
            },
        });
    }

    failureData.push(
        {
            onyxMethod: Onyx.METHOD.MERGE,
            key: `${ONYXKEYS.COLLECTION.REPORT}${chatReport?.reportID}`,
            value: {
                lastReadTime: chatReport?.lastReadTime,
                lastMessageText: chatReport?.lastMessageText,
                lastMessageHtml: chatReport?.lastMessageHtml,
            },
        },
        {
            onyxMethod: Onyx.METHOD.MERGE,
            key: `${ONYXKEYS.COLLECTION.REPORT}${transactionThreadReport?.reportID}`,
            value: {
                pendingFields: null,
                errorFields: existingTransactionThreadReport
                    ? null
                    : {
                          createChat: ErrorUtils.getMicroSecondOnyxErrorWithTranslationKey('report.genericCreateReportFailureMessage'),
                      },
            },
        },
        {
            onyxMethod: Onyx.METHOD.MERGE,
            key: `${ONYXKEYS.COLLECTION.TRANSACTION}${transaction.transactionID}`,
            value: {
                // Disabling this line since transaction.filename can be an empty string
                // eslint-disable-next-line @typescript-eslint/prefer-nullish-coalescing
                errors: getReceiptError(transaction.receipt, transaction.filename || transaction.receipt?.filename, isScanRequest),
                pendingFields: clearedPendingFields,
            },
        },
        {
            onyxMethod: Onyx.METHOD.MERGE,
            key: `${ONYXKEYS.COLLECTION.REPORT_ACTIONS}${transactionThreadReport?.reportID}`,
            value: {
                [transactionThreadCreatedReportAction?.reportActionID ?? '-1']: {
                    errors: ErrorUtils.getMicroSecondOnyxErrorWithTranslationKey('iou.error.genericCreateFailureMessage'),
                },
            },
        },
    );

    // We don't need to compute violations unless we're on a paid policy
    if (!policy || !PolicyUtils.isPaidGroupPolicy(policy)) {
        return [optimisticData, successData, failureData];
    }

    const violationsOnyxData = ViolationsUtils.getViolationsOnyxData(
        transaction,
        [],
        policy,
        policyTagList ?? {},
        policyCategories ?? {},
        PolicyUtils.hasDependentTags(policy, policyTagList ?? {}),
    );

    if (violationsOnyxData) {
        optimisticData.push(violationsOnyxData);
        failureData.push({
            onyxMethod: Onyx.METHOD.SET,
            key: `${ONYXKEYS.COLLECTION.TRANSACTION_VIOLATIONS}${transaction.transactionID}`,
            value: [],
        });
    }

    // Show field violations only for control policies
    if (PolicyUtils.isControlPolicy(policy) && iouReport) {
        const {optimisticData: fieldViolationsOptimisticData, failureData: fieldViolationsFailureData} = getFieldViolationsOnyxData(iouReport);
        optimisticData.push(...fieldViolationsOptimisticData);
        failureData.push(...fieldViolationsFailureData);
    }

    return [optimisticData, successData, failureData];
}

function getDeleteTrackExpenseInformation(
    chatReportID: string,
    transactionID: string,
    reportAction: OnyxTypes.ReportAction,
    shouldDeleteTransactionFromOnyx = true,
    isMovingTransactionFromTrackExpense = false,
    actionableWhisperReportActionID = '',
    resolution = '',
) {
    const allReports = ReportConnection.getAllReports();
    // STEP 1: Get all collections we're updating
    const chatReport = allReports?.[`${ONYXKEYS.COLLECTION.REPORT}${chatReportID}`] ?? null;
    const transaction = allTransactions[`${ONYXKEYS.COLLECTION.TRANSACTION}${transactionID}`];
    const transactionViolations = allTransactionViolations[`${ONYXKEYS.COLLECTION.TRANSACTION_VIOLATIONS}${transactionID}`];
    const transactionThreadID = reportAction.childReportID;
    let transactionThread = null;
    if (transactionThreadID) {
        transactionThread = allReports?.[`${ONYXKEYS.COLLECTION.REPORT}${transactionThreadID}`] ?? null;
    }

    // STEP 2: Decide if we need to:
    // 1. Delete the transactionThread - delete if there are no visible comments in the thread and we're not moving the transaction
    // 2. Update the moneyRequestPreview to show [Deleted expense] - update if the transactionThread exists AND it isn't being deleted and we're not moving the transaction
    const shouldDeleteTransactionThread = !isMovingTransactionFromTrackExpense && (transactionThreadID ? (reportAction?.childVisibleActionCount ?? 0) === 0 : false);

    const shouldShowDeletedRequestMessage = !isMovingTransactionFromTrackExpense && !!transactionThreadID && !shouldDeleteTransactionThread;

    // STEP 3: Update the IOU reportAction.
    const updatedReportAction = {
        [reportAction.reportActionID]: {
            pendingAction: shouldShowDeletedRequestMessage ? CONST.RED_BRICK_ROAD_PENDING_ACTION.UPDATE : CONST.RED_BRICK_ROAD_PENDING_ACTION.DELETE,
            previousMessage: reportAction.message,
            message: [
                {
                    type: 'COMMENT',
                    html: '',
                    text: '',
                    isEdited: true,
                    isDeletedParentAction: shouldShowDeletedRequestMessage,
                },
            ],
            originalMessage: {
                IOUTransactionID: null,
            },
            errors: undefined,
        },
        ...(actionableWhisperReportActionID && {[actionableWhisperReportActionID]: {originalMessage: {resolution}}}),
    } as OnyxTypes.ReportActions;
    let canUserPerformWriteAction = true;
    if (chatReport) {
        canUserPerformWriteAction = !!ReportUtils.canUserPerformWriteAction(chatReport);
    }
    const lastVisibleAction = ReportActionsUtils.getLastVisibleAction(chatReport?.reportID ?? '-1', canUserPerformWriteAction, updatedReportAction);
    const {lastMessageText = '', lastMessageHtml = ''} = ReportActionsUtils.getLastVisibleMessage(chatReport?.reportID ?? '-1', canUserPerformWriteAction, updatedReportAction);

    // STEP 4: Build Onyx data
    const optimisticData: OnyxUpdate[] = [];

    if (shouldDeleteTransactionFromOnyx) {
        optimisticData.push({
            onyxMethod: Onyx.METHOD.SET,
            key: `${ONYXKEYS.COLLECTION.TRANSACTION}${transactionID}`,
            value: null,
        });
    }

    optimisticData.push({
        onyxMethod: Onyx.METHOD.SET,
        key: `${ONYXKEYS.COLLECTION.TRANSACTION_VIOLATIONS}${transactionID}`,
        value: null,
    });

    if (shouldDeleteTransactionThread) {
        optimisticData.push(
            {
                onyxMethod: Onyx.METHOD.SET,
                key: `${ONYXKEYS.COLLECTION.REPORT}${transactionThreadID}`,
                value: null,
            },
            {
                onyxMethod: Onyx.METHOD.SET,
                key: `${ONYXKEYS.COLLECTION.REPORT_ACTIONS}${transactionThreadID}`,
                value: null,
            },
        );
    }

    optimisticData.push(
        {
            onyxMethod: Onyx.METHOD.MERGE,
            key: `${ONYXKEYS.COLLECTION.REPORT_ACTIONS}${chatReport?.reportID}`,
            value: updatedReportAction,
        },
        {
            onyxMethod: Onyx.METHOD.MERGE,
            key: `${ONYXKEYS.COLLECTION.REPORT}${chatReport?.reportID}`,
            value: {
                lastMessageText,
                lastVisibleActionCreated: lastVisibleAction?.created,
                lastMessageHtml: !lastMessageHtml ? lastMessageText : lastMessageHtml,
            },
        },
    );

    const successData: OnyxUpdate[] = [
        {
            onyxMethod: Onyx.METHOD.MERGE,
            key: `${ONYXKEYS.COLLECTION.REPORT_ACTIONS}${chatReport?.reportID}`,
            value: {
                [reportAction.reportActionID]: {
                    pendingAction: null,
                    errors: null,
                },
            },
        },
    ];

    const failureData: OnyxUpdate[] = [];

    if (shouldDeleteTransactionFromOnyx) {
        failureData.push({
            onyxMethod: Onyx.METHOD.SET,
            key: `${ONYXKEYS.COLLECTION.TRANSACTION}${transactionID}`,
            value: transaction ?? null,
        });
    }

    failureData.push({
        onyxMethod: Onyx.METHOD.SET,
        key: `${ONYXKEYS.COLLECTION.TRANSACTION_VIOLATIONS}${transactionID}`,
        value: transactionViolations ?? null,
    });

    if (shouldDeleteTransactionThread) {
        failureData.push({
            onyxMethod: Onyx.METHOD.SET,
            key: `${ONYXKEYS.COLLECTION.REPORT}${transactionThreadID}`,
            value: transactionThread,
        });
    }

    if (actionableWhisperReportActionID) {
        const actionableWhisperReportAction = ReportActionsUtils.getReportAction(chatReportID, actionableWhisperReportActionID);
        failureData.push({
            onyxMethod: Onyx.METHOD.MERGE,
            key: `${ONYXKEYS.COLLECTION.REPORT_ACTIONS}${chatReport?.reportID}`,
            value: {
                [actionableWhisperReportActionID]: {
                    originalMessage: {
                        resolution: ReportActionsUtils.isActionableTrackExpense(actionableWhisperReportAction)
                            ? ReportActionsUtils.getOriginalMessage(actionableWhisperReportAction)?.resolution ?? null
                            : null,
                    },
                },
            },
        });
    }
    failureData.push(
        {
            onyxMethod: Onyx.METHOD.MERGE,
            key: `${ONYXKEYS.COLLECTION.REPORT_ACTIONS}${chatReport?.reportID}`,
            value: {
                [reportAction.reportActionID]: {
                    ...reportAction,
                    pendingAction: null,
                    errors: ErrorUtils.getMicroSecondOnyxErrorWithTranslationKey('iou.error.genericDeleteFailureMessage'),
                },
            },
        },
        {
            onyxMethod: Onyx.METHOD.MERGE,
            key: `${ONYXKEYS.COLLECTION.REPORT}${chatReport?.reportID}`,
            value: chatReport,
        },
    );

    const parameters: DeleteMoneyRequestParams = {
        transactionID,
        reportActionID: reportAction.reportActionID,
    };

    return {parameters, optimisticData, successData, failureData, shouldDeleteTransactionThread, chatReport};
}

/** Gathers all the data needed to create an invoice. */
function getSendInvoiceInformation(
    transaction: OnyxEntry<OnyxTypes.Transaction>,
    currentUserAccountID: number,
    invoiceChatReport?: OnyxEntry<OnyxTypes.Report>,
    receipt?: Receipt,
    policy?: OnyxEntry<OnyxTypes.Policy>,
    policyTagList?: OnyxEntry<OnyxTypes.PolicyTagLists>,
    policyCategories?: OnyxEntry<OnyxTypes.PolicyCategories>,
    companyName?: string,
    companyWebsite?: string,
): SendInvoiceInformation {
    const {amount = 0, currency = '', created = '', merchant = '', category = '', tag = '', taxCode = '', taxAmount = 0, billable, comment, participants} = transaction ?? {};
    const trimmedComment = (comment?.comment ?? '').trim();
    const senderWorkspaceID = participants?.find((participant) => participant?.isSender)?.policyID ?? '-1';
    const receiverParticipant = participants?.find((participant) => participant?.accountID) ?? invoiceChatReport?.invoiceReceiver;
    const receiverAccountID = receiverParticipant && 'accountID' in receiverParticipant && receiverParticipant.accountID ? receiverParticipant.accountID : -1;
    let receiver = ReportUtils.getPersonalDetailsForAccountID(receiverAccountID);
    let optimisticPersonalDetailListAction = {};

    // STEP 1: Get existing chat report OR build a new optimistic one
    let isNewChatReport = false;
    let chatReport = !isEmptyObject(invoiceChatReport) && invoiceChatReport?.reportID ? invoiceChatReport : null;

    if (!chatReport) {
        chatReport = ReportUtils.getInvoiceChatByParticipants(senderWorkspaceID, receiverAccountID) ?? null;
    }

    if (!chatReport) {
        isNewChatReport = true;
        chatReport = ReportUtils.buildOptimisticChatReport([receiverAccountID, currentUserAccountID], CONST.REPORT.DEFAULT_REPORT_NAME, CONST.REPORT.CHAT_TYPE.INVOICE, senderWorkspaceID);
    }

    // STEP 2: Create a new optimistic invoice report.
    const optimisticInvoiceReport = ReportUtils.buildOptimisticInvoiceReport(chatReport.reportID, senderWorkspaceID, receiverAccountID, receiver.displayName ?? '', amount, currency);

    // STEP 3: Build optimistic receipt and transaction
    const receiptObject: Receipt = {};
    let filename;
    if (receipt?.source) {
        receiptObject.source = receipt.source;
        receiptObject.state = receipt.state ?? CONST.IOU.RECEIPT_STATE.SCANREADY;
        filename = receipt.name;
    }
    const optimisticTransaction = TransactionUtils.buildOptimisticTransaction(
        amount,
        currency,
        optimisticInvoiceReport.reportID,
        trimmedComment,
        [],
        created,
        '',
        '',
        merchant,
        receiptObject,
        filename,
        undefined,
        category,
        tag,
        taxCode,
        taxAmount,
        billable,
    );

    const optimisticPolicyRecentlyUsedCategories = Category.buildOptimisticPolicyRecentlyUsedCategories(optimisticInvoiceReport.policyID, category);
    const optimisticPolicyRecentlyUsedTags = Tag.buildOptimisticPolicyRecentlyUsedTags(optimisticInvoiceReport.policyID, tag);
    const optimisticRecentlyUsedCurrencies = Policy.buildOptimisticRecentlyUsedCurrencies(currency);

    // STEP 4: Add optimistic personal details for participant
    const shouldCreateOptimisticPersonalDetails = isNewChatReport && !allPersonalDetails[receiverAccountID];
    if (shouldCreateOptimisticPersonalDetails) {
        const receiverLogin = receiverParticipant && 'login' in receiverParticipant && receiverParticipant.login ? receiverParticipant.login : '';
        receiver = {
            accountID: receiverAccountID,
            displayName: LocalePhoneNumber.formatPhoneNumber(receiverLogin),
            login: receiverLogin,
            isOptimisticPersonalDetail: true,
        };

        optimisticPersonalDetailListAction = {[receiverAccountID]: receiver};
    }

    // STEP 5: Build optimistic reportActions.
    const reportPreviewAction = ReportUtils.buildOptimisticReportPreview(chatReport, optimisticInvoiceReport, trimmedComment, optimisticTransaction);
    optimisticInvoiceReport.parentReportActionID = reportPreviewAction.reportActionID;
    chatReport.lastVisibleActionCreated = reportPreviewAction.created;
    const [optimisticCreatedActionForChat, optimisticCreatedActionForIOUReport, iouAction, optimisticTransactionThread, optimisticCreatedActionForTransactionThread] =
        ReportUtils.buildOptimisticMoneyRequestEntities(
            optimisticInvoiceReport,
            CONST.IOU.REPORT_ACTION_TYPE.CREATE,
            amount,
            currency,
            trimmedComment,
            receiver.login ?? '',
            [receiver],
            optimisticTransaction.transactionID,
            undefined,
            false,
            false,
            false,
        );

    // STEP 6: Build Onyx Data
    const [optimisticData, successData, failureData] = buildOnyxDataForInvoice(
        chatReport,
        optimisticInvoiceReport,
        optimisticTransaction,
        optimisticCreatedActionForChat,
        optimisticCreatedActionForIOUReport,
        iouAction,
        optimisticPersonalDetailListAction,
        reportPreviewAction,
        optimisticPolicyRecentlyUsedCategories,
        optimisticPolicyRecentlyUsedTags,
        isNewChatReport,
        optimisticTransactionThread,
        optimisticCreatedActionForTransactionThread,
        policy,
        policyTagList,
        policyCategories,
        optimisticRecentlyUsedCurrencies,
        companyName,
        companyWebsite,
    );

    return {
        createdIOUReportActionID: optimisticCreatedActionForIOUReport.reportActionID,
        createdReportActionIDForThread: optimisticCreatedActionForTransactionThread?.reportActionID ?? '-1',
        reportActionID: iouAction.reportActionID,
        senderWorkspaceID,
        receiver,
        invoiceRoom: chatReport,
        createdChatReportActionID: optimisticCreatedActionForChat.reportActionID,
        invoiceReportID: optimisticInvoiceReport.reportID,
        reportPreviewReportActionID: reportPreviewAction.reportActionID,
        transactionID: optimisticTransaction.transactionID,
        transactionThreadReportID: optimisticTransactionThread.reportID,
        onyxData: {
            optimisticData,
            successData,
            failureData,
        },
    };
}

/**
 * Gathers all the data needed to submit an expense. It attempts to find existing reports, iouReports, and receipts. If it doesn't find them, then
 * it creates optimistic versions of them and uses those instead
 */
function getMoneyRequestInformation(
    parentChatReport: OnyxEntry<OnyxTypes.Report>,
    participant: Participant,
    comment: string,
    amount: number,
    currency: string,
    created: string,
    merchant: string,
    receipt: Receipt | undefined,
    existingTransactionID: string | undefined,
    category: string | undefined,
    tag: string | undefined,
    taxCode: string | undefined,
    taxAmount: number | undefined,
    billable: boolean | undefined,
    policy: OnyxEntry<OnyxTypes.Policy> | undefined,
    policyTagList: OnyxEntry<OnyxTypes.PolicyTagLists> | undefined,
    policyCategories: OnyxEntry<OnyxTypes.PolicyCategories> | undefined,
    payeeAccountID = userAccountID,
    payeeEmail = currentUserEmail,
    moneyRequestReportID = '',
    linkedTrackedExpenseReportAction?: OnyxTypes.ReportAction,
    attendees?: Attendee[],
    existingTransaction: OnyxEntry<OnyxTypes.Transaction> | undefined = undefined,
): MoneyRequestInformation {
    const payerEmail = PhoneNumber.addSMSDomainIfPhoneNumber(participant.login ?? '');
    const payerAccountID = Number(participant.accountID);
    const isPolicyExpenseChat = participant.isPolicyExpenseChat;

    // STEP 1: Get existing chat report OR build a new optimistic one
    let isNewChatReport = false;
    let chatReport = !isEmptyObject(parentChatReport) && parentChatReport?.reportID ? parentChatReport : null;

    const allReports = ReportConnection.getAllReports();
    // If this is a policyExpenseChat, the chatReport must exist and we can get it from Onyx.
    // report is null if the flow is initiated from the global create menu. However, participant always stores the reportID if it exists, which is the case for policyExpenseChats
    if (!chatReport && isPolicyExpenseChat) {
        chatReport = allReports?.[`${ONYXKEYS.COLLECTION.REPORT}${participant.reportID}`] ?? null;
    }

    if (!chatReport) {
        chatReport = ReportUtils.getChatByParticipants([payerAccountID, payeeAccountID]) ?? null;
    }

    // If we still don't have a report, it likely doens't exist and we need to build an optimistic one
    if (!chatReport) {
        isNewChatReport = true;
        chatReport = ReportUtils.buildOptimisticChatReport([payerAccountID, payeeAccountID]);
    }

    // STEP 2: Get the Expense/IOU report. If the moneyRequestReportID has been provided, we want to add the transaction to this specific report.
    // If no such reportID has been provided, let's use the chatReport.iouReportID property. In case that is not present, build a new optimistic Expense/IOU report.
    let iouReport: OnyxInputValue<OnyxTypes.Report> = null;
    if (moneyRequestReportID) {
        iouReport = allReports?.[`${ONYXKEYS.COLLECTION.REPORT}${moneyRequestReportID}`] ?? null;
    } else {
        iouReport = allReports?.[`${ONYXKEYS.COLLECTION.REPORT}${chatReport.iouReportID}`] ?? null;
    }

    const shouldCreateNewMoneyRequestReport = ReportUtils.shouldCreateNewMoneyRequestReport(iouReport, chatReport);

    if (!iouReport || shouldCreateNewMoneyRequestReport) {
        iouReport = isPolicyExpenseChat
            ? ReportUtils.buildOptimisticExpenseReport(chatReport.reportID, chatReport.policyID ?? '-1', payeeAccountID, amount, currency)
            : ReportUtils.buildOptimisticIOUReport(payeeAccountID, payerAccountID, amount, chatReport.reportID, currency);
    } else if (isPolicyExpenseChat) {
        iouReport = {...iouReport};
        if (iouReport?.currency === currency && typeof iouReport.total === 'number') {
            // Because of the Expense reports are stored as negative values, we subtract the total from the amount
            iouReport.total -= amount;
        }
    } else {
        iouReport = IOUUtils.updateIOUOwnerAndTotal(iouReport, payeeAccountID, amount, currency);
    }

    // STEP 3: Build an optimistic transaction with the receipt
    const isDistanceRequest = existingTransaction && existingTransaction.iouRequestType === CONST.IOU.REQUEST_TYPE.DISTANCE;
    let optimisticTransaction = TransactionUtils.buildOptimisticTransaction(
        ReportUtils.isExpenseReport(iouReport) ? -amount : amount,
        currency,
        iouReport.reportID,
        comment,
        attendees,
        created,
        '',
        '',
        merchant,
        receipt,
        '',
        existingTransactionID,
        category,
        tag,
        taxCode,
        ReportUtils.isExpenseReport(iouReport) ? -(taxAmount ?? 0) : taxAmount,
        billable,
        isDistanceRequest ? {waypoints: CONST.RED_BRICK_ROAD_PENDING_ACTION.ADD} : undefined,
        undefined,
        existingTransaction,
        policy,
    );

    const optimisticPolicyRecentlyUsedCategories = Category.buildOptimisticPolicyRecentlyUsedCategories(iouReport.policyID, category);
    const optimisticPolicyRecentlyUsedTags = Tag.buildOptimisticPolicyRecentlyUsedTags(iouReport.policyID, tag);
    const optimisticPolicyRecentluUsedCurrencies = Policy.buildOptimisticRecentlyUsedCurrencies(currency);

    // If there is an existing transaction (which is the case for distance requests), then the data from the existing transaction
    // needs to be manually merged into the optimistic transaction. This is because buildOnyxDataForMoneyRequest() uses `Onyx.set()` for the transaction
    // data. This is a big can of worms to change it to `Onyx.merge()` as explored in https://expensify.slack.com/archives/C05DWUDHVK7/p1692139468252109.
    // I want to clean this up at some point, but it's possible this will live in the code for a while so I've created https://github.com/Expensify/App/issues/25417
    // to remind me to do this.
    if (isDistanceRequest) {
        optimisticTransaction = fastMerge(existingTransaction, optimisticTransaction, false);
    }

    // STEP 4: Build optimistic reportActions. We need:
    // 1. CREATED action for the chatReport
    // 2. CREATED action for the iouReport
    // 3. IOU action for the iouReport
    // 4. The transaction thread, which requires the iouAction, and CREATED action for the transaction thread
    // 5. REPORT_PREVIEW action for the chatReport
    // Note: The CREATED action for the IOU report must be optimistically generated before the IOU action so there's no chance that it appears after the IOU action in the chat
    const [optimisticCreatedActionForChat, optimisticCreatedActionForIOUReport, iouAction, optimisticTransactionThread, optimisticCreatedActionForTransactionThread] =
        ReportUtils.buildOptimisticMoneyRequestEntities(
            iouReport,
            CONST.IOU.REPORT_ACTION_TYPE.CREATE,
            amount,
            currency,
            comment,
            payeeEmail,
            [participant],
            optimisticTransaction.transactionID,
            undefined,
            false,
            false,
            false,
            undefined,
            linkedTrackedExpenseReportAction?.childReportID,
            linkedTrackedExpenseReportAction,
        );

    let reportPreviewAction = shouldCreateNewMoneyRequestReport ? null : getReportPreviewAction(chatReport.reportID, iouReport.reportID);

    if (reportPreviewAction) {
        reportPreviewAction = ReportUtils.updateReportPreview(iouReport, reportPreviewAction, false, comment, optimisticTransaction);
    } else {
        reportPreviewAction = ReportUtils.buildOptimisticReportPreview(chatReport, iouReport, comment, optimisticTransaction);
        chatReport.lastVisibleActionCreated = reportPreviewAction.created;

        // Generated ReportPreview action is a parent report action of the iou report.
        // We are setting the iou report's parentReportActionID to display subtitle correctly in IOU page when offline.
        iouReport.parentReportActionID = reportPreviewAction.reportActionID;
    }

    const shouldCreateOptimisticPersonalDetails = isNewChatReport && !allPersonalDetails[payerAccountID];
    // Add optimistic personal details for participant
    const optimisticPersonalDetailListAction = shouldCreateOptimisticPersonalDetails
        ? {
              [payerAccountID]: {
                  accountID: payerAccountID,
                  // Disabling this line since participant.displayName can be an empty string
                  // eslint-disable-next-line @typescript-eslint/prefer-nullish-coalescing
                  displayName: LocalePhoneNumber.formatPhoneNumber(participant.displayName || payerEmail),
                  login: participant.login,
                  isOptimisticPersonalDetail: true,
              },
          }
        : {};

    const predictedNextStatus = policy?.reimbursementChoice === CONST.POLICY.REIMBURSEMENT_CHOICES.REIMBURSEMENT_NO ? CONST.REPORT.STATUS_NUM.CLOSED : CONST.REPORT.STATUS_NUM.OPEN;
    const optimisticNextStep = NextStepUtils.buildNextStep(iouReport, predictedNextStatus);

    // STEP 5: Build Onyx Data
    const [optimisticData, successData, failureData] = buildOnyxDataForMoneyRequest(
        chatReport,
        iouReport,
        optimisticTransaction,
        optimisticCreatedActionForChat,
        optimisticCreatedActionForIOUReport,
        iouAction,
        optimisticPersonalDetailListAction,
        reportPreviewAction,
        optimisticPolicyRecentlyUsedCategories,
        optimisticPolicyRecentlyUsedTags,
        isNewChatReport,
        optimisticTransactionThread ?? {},
        optimisticCreatedActionForTransactionThread,
        shouldCreateNewMoneyRequestReport,
        policy,
        policyTagList,
        policyCategories,
        optimisticNextStep,
        undefined,
        undefined,
        optimisticPolicyRecentluUsedCurrencies,
    );

    return {
        payerAccountID,
        payerEmail,
        iouReport,
        chatReport,
        transaction: optimisticTransaction,
        iouAction,
        createdChatReportActionID: isNewChatReport ? optimisticCreatedActionForChat.reportActionID : '-1',
        createdIOUReportActionID: shouldCreateNewMoneyRequestReport ? optimisticCreatedActionForIOUReport.reportActionID : '-1',
        reportPreviewAction,
        transactionThreadReportID: optimisticTransactionThread?.reportID ?? '-1',
        createdReportActionIDForThread: optimisticCreatedActionForTransactionThread?.reportActionID ?? '-1',
        onyxData: {
            optimisticData,
            successData,
            failureData,
        },
    };
}

/**
 * Gathers all the data needed to make an expense. It attempts to find existing reports, iouReports, and receipts. If it doesn't find them, then
 * it creates optimistic versions of them and uses those instead
 */
function getTrackExpenseInformation(
    parentChatReport: OnyxEntry<OnyxTypes.Report>,
    participant: Participant,
    comment: string,
    amount: number,
    currency: string,
    created: string,
    merchant: string,
    receipt: OnyxEntry<Receipt>,
    category: string | undefined,
    tag: string | undefined,
    taxCode: string | undefined,
    taxAmount: number | undefined,
    billable: boolean | undefined,
    policy: OnyxEntry<OnyxTypes.Policy> | undefined,
    policyTagList: OnyxEntry<OnyxTypes.PolicyTagLists> | undefined,
    policyCategories: OnyxEntry<OnyxTypes.PolicyCategories> | undefined,
    payeeEmail = currentUserEmail,
    payeeAccountID = userAccountID,
    moneyRequestReportID = '',
    linkedTrackedExpenseReportAction?: OnyxTypes.ReportAction,
    existingTransactionID?: string,
): TrackExpenseInformation | null {
    const optimisticData: OnyxUpdate[] = [];
    const successData: OnyxUpdate[] = [];
    const failureData: OnyxUpdate[] = [];

    const isPolicyExpenseChat = participant.isPolicyExpenseChat;

    // STEP 1: Get existing chat report
    let chatReport = !isEmptyObject(parentChatReport) && parentChatReport?.reportID ? parentChatReport : null;
    const allReports = ReportConnection.getAllReports();
    // The chatReport always exists, and we can get it from Onyx if chatReport is null.
    if (!chatReport) {
        chatReport = allReports?.[`${ONYXKEYS.COLLECTION.REPORT}${participant.reportID}`] ?? null;
    }

    // If we still don't have a report, it likely doesn't exist, and we will early return here as it should not happen
    // Maybe later, we can build an optimistic selfDM chat.
    if (!chatReport) {
        return null;
    }

    // Check if the report is a draft
    const isDraftReport = ReportUtils.isDraftReport(chatReport?.reportID);

    let createdWorkspaceParams: CreateWorkspaceParams | undefined;

    if (isDraftReport) {
        const workspaceData = Policy.buildPolicyData(undefined, policy?.makeMeAdmin, policy?.name, policy?.id, chatReport?.reportID);
        createdWorkspaceParams = workspaceData.params;
        optimisticData.push(...workspaceData.optimisticData);
        successData.push(...workspaceData.successData);
        failureData.push(...workspaceData.failureData);
    }

    // STEP 2: If not in the self-DM flow, we need to use the expense report.
    // For this, first use the chatReport.iouReportID property. Build a new optimistic expense report if needed.
    const shouldUseMoneyReport = !!isPolicyExpenseChat;

    let iouReport: OnyxInputValue<OnyxTypes.Report> = null;
    let shouldCreateNewMoneyRequestReport = false;

    if (shouldUseMoneyReport) {
        if (moneyRequestReportID) {
            iouReport = allReports?.[`${ONYXKEYS.COLLECTION.REPORT}${moneyRequestReportID}`] ?? null;
        } else {
            iouReport = allReports?.[`${ONYXKEYS.COLLECTION.REPORT}${chatReport.iouReportID}`] ?? null;
        }

        shouldCreateNewMoneyRequestReport = ReportUtils.shouldCreateNewMoneyRequestReport(iouReport, chatReport);
        if (!iouReport || shouldCreateNewMoneyRequestReport) {
            iouReport = ReportUtils.buildOptimisticExpenseReport(chatReport.reportID, chatReport.policyID ?? '-1', payeeAccountID, amount, currency, false);
        } else {
            iouReport = {...iouReport};
            if (iouReport?.currency === currency && typeof iouReport.total === 'number' && typeof iouReport.nonReimbursableTotal === 'number') {
                // Because of the Expense reports are stored as negative values, we subtract the total from the amount
                iouReport.total -= amount;
                iouReport.nonReimbursableTotal -= amount;
            }
        }
    }

    // If shouldUseMoneyReport is true, the iouReport was defined.
    // But we'll use the `shouldUseMoneyReport && iouReport` check further instead of `shouldUseMoneyReport` to avoid TS errors.

    // STEP 3: Build optimistic receipt and transaction
    const receiptObject: Receipt = {};
    let filename;
    if (receipt?.source) {
        receiptObject.source = receipt.source;
        receiptObject.state = receipt.state ?? CONST.IOU.RECEIPT_STATE.SCANREADY;
        filename = receipt.name;
    }
    const existingTransaction = allTransactionDrafts[`${ONYXKEYS.COLLECTION.TRANSACTION_DRAFT}${existingTransactionID ?? CONST.IOU.OPTIMISTIC_TRANSACTION_ID}`];
    if (!filename) {
        filename = existingTransaction?.filename;
    }
    const isDistanceRequest = existingTransaction && existingTransaction.iouRequestType === CONST.IOU.REQUEST_TYPE.DISTANCE;
    let optimisticTransaction = TransactionUtils.buildOptimisticTransaction(
        ReportUtils.isExpenseReport(iouReport) ? -amount : amount,
        currency,
        shouldUseMoneyReport && iouReport ? iouReport.reportID : '-1',
        comment,
        [],
        created,
        '',
        '',
        merchant,
        receiptObject,
        filename,
        existingTransactionID ?? null,
        category,
        tag,
        taxCode,
        taxAmount,
        billable,
        isDistanceRequest ? {waypoints: CONST.RED_BRICK_ROAD_PENDING_ACTION.ADD} : undefined,
        false,
        existingTransaction,
        policy,
    );

    // If there is an existing transaction (which is the case for distance requests), then the data from the existing transaction
    // needs to be manually merged into the optimistic transaction. This is because buildOnyxDataForMoneyRequest() uses `Onyx.set()` for the transaction
    // data. This is a big can of worms to change it to `Onyx.merge()` as explored in https://expensify.slack.com/archives/C05DWUDHVK7/p1692139468252109.
    // I want to clean this up at some point, but it's possible this will live in the code for a while so I've created https://github.com/Expensify/App/issues/25417
    // to remind me to do this.
    if (isDistanceRequest) {
        optimisticTransaction = fastMerge(existingTransaction, optimisticTransaction, false);
    }

    // STEP 4: Build optimistic reportActions. We need:
    // 1. CREATED action for the iouReport (if tracking in the Expense chat)
    // 2. IOU action for the iouReport (if tracking in the Expense chat), otherwise – for chatReport
    // 3. The transaction thread, which requires the iouAction, and CREATED action for the transaction thread
    // 4. REPORT_PREVIEW action for the chatReport (if tracking in the Expense chat)
    const [, optimisticCreatedActionForIOUReport, iouAction, optimisticTransactionThread, optimisticCreatedActionForTransactionThread] = ReportUtils.buildOptimisticMoneyRequestEntities(
        shouldUseMoneyReport && iouReport ? iouReport : chatReport,
        CONST.IOU.REPORT_ACTION_TYPE.TRACK,
        amount,
        currency,
        comment,
        payeeEmail,
        [participant],
        optimisticTransaction.transactionID,
        undefined,
        false,
        false,
        false,
        !shouldUseMoneyReport,
        linkedTrackedExpenseReportAction?.childReportID,
        linkedTrackedExpenseReportAction,
    );

    let reportPreviewAction: OnyxInputValue<OnyxTypes.ReportAction<typeof CONST.REPORT.ACTIONS.TYPE.REPORT_PREVIEW>> = null;
    if (shouldUseMoneyReport && iouReport) {
        reportPreviewAction = shouldCreateNewMoneyRequestReport ? null : getReportPreviewAction(chatReport.reportID, iouReport.reportID);

        if (reportPreviewAction) {
            reportPreviewAction = ReportUtils.updateReportPreview(iouReport, reportPreviewAction, false, comment, optimisticTransaction);
        } else {
            reportPreviewAction = ReportUtils.buildOptimisticReportPreview(chatReport, iouReport, comment, optimisticTransaction);
            // Generated ReportPreview action is a parent report action of the iou report.
            // We are setting the iou report's parentReportActionID to display subtitle correctly in IOU page when offline.
            iouReport.parentReportActionID = reportPreviewAction.reportActionID;
        }
    }

    let actionableTrackExpenseWhisper: OnyxInputValue<OnyxTypes.ReportAction> = null;
    if (!isPolicyExpenseChat) {
        actionableTrackExpenseWhisper = ReportUtils.buildOptimisticActionableTrackExpenseWhisper(iouAction, optimisticTransaction.transactionID);
    }

    // STEP 5: Build Onyx Data
    const trackExpenseOnyxData = buildOnyxDataForTrackExpense(
        chatReport,
        iouReport,
        optimisticTransaction,
        optimisticCreatedActionForIOUReport,
        iouAction,
        reportPreviewAction,
        optimisticTransactionThread ?? {},
        optimisticCreatedActionForTransactionThread,
        shouldCreateNewMoneyRequestReport,
        policy,
        policyTagList,
        policyCategories,
        undefined,
        actionableTrackExpenseWhisper,
    );

    return {
        createdWorkspaceParams,
        chatReport,
        iouReport: iouReport ?? undefined,
        transaction: optimisticTransaction,
        iouAction,
        createdChatReportActionID: '-1',
        createdIOUReportActionID: shouldCreateNewMoneyRequestReport ? optimisticCreatedActionForIOUReport.reportActionID : '-1',
        reportPreviewAction: reportPreviewAction ?? undefined,
        transactionThreadReportID: optimisticTransactionThread.reportID,
        createdReportActionIDForThread: optimisticCreatedActionForTransactionThread?.reportActionID ?? '-1',
        actionableWhisperReportActionIDParam: actionableTrackExpenseWhisper?.reportActionID ?? '',
        onyxData: {
            optimisticData: optimisticData.concat(trackExpenseOnyxData[0]),
            successData: successData.concat(trackExpenseOnyxData[1]),
            failureData: failureData.concat(trackExpenseOnyxData[2]),
        },
    };
}

/**
 * Compute the diff amount when we update the transaction
 */
function calculateDiffAmount(
    iouReport: OnyxTypes.OnyxInputOrEntry<OnyxTypes.Report>,
    updatedTransaction: OnyxTypes.OnyxInputOrEntry<OnyxTypes.Transaction>,
    transaction: OnyxEntry<OnyxTypes.Transaction>,
): number {
    if (!iouReport) {
        return 0;
    }
    const isExpenseReport = ReportUtils.isExpenseReport(iouReport);
    const updatedCurrency = TransactionUtils.getCurrency(updatedTransaction);
    const currentCurrency = TransactionUtils.getCurrency(transaction);

    const currentAmount = TransactionUtils.getAmount(transaction, isExpenseReport);
    const updatedAmount = TransactionUtils.getAmount(updatedTransaction, isExpenseReport);

    if (updatedCurrency === iouReport?.currency && currentCurrency !== iouReport?.currency) {
        // Add the diff to the total if we change the currency from a different currency to the currency of the IOU report
        return updatedAmount;
    }

    if (updatedCurrency === iouReport?.currency && updatedAmount !== currentAmount) {
        // Calculate the diff between the updated amount and the current amount if we change the amount and the currency of the transaction is the currency of the report
        return updatedAmount - currentAmount;
    }

    return 0;
}

/**
 * @param transactionID
 * @param transactionThreadReportID
 * @param transactionChanges
 * @param [transactionChanges.created] Present when updated the date field
 * @param policy  May be undefined, an empty object, or an object matching the Policy type (src/types/onyx/Policy.ts)
 * @param policyTagList
 * @param policyCategories
 */
function getUpdateMoneyRequestParams(
    transactionID: string,
    transactionThreadReportID: string,
    transactionChanges: TransactionChanges,
    policy: OnyxEntry<OnyxTypes.Policy>,
    policyTagList: OnyxTypes.OnyxInputOrEntry<OnyxTypes.PolicyTagLists>,
    policyCategories: OnyxTypes.OnyxInputOrEntry<OnyxTypes.PolicyCategories>,
    violations?: OnyxEntry<OnyxTypes.TransactionViolations>,
): UpdateMoneyRequestData {
    const optimisticData: OnyxUpdate[] = [];
    const successData: OnyxUpdate[] = [];
    const failureData: OnyxUpdate[] = [];

    // Step 1: Set any "pending fields" (ones updated while the user was offline) to have error messages in the failureData
    const pendingFields: OnyxTypes.Transaction['pendingFields'] = Object.fromEntries(Object.keys(transactionChanges).map((key) => [key, CONST.RED_BRICK_ROAD_PENDING_ACTION.UPDATE]));
    const clearedPendingFields = Object.fromEntries(Object.keys(transactionChanges).map((key) => [key, null]));
    const errorFields = Object.fromEntries(Object.keys(pendingFields).map((key) => [key, {[DateUtils.getMicroseconds()]: Localize.translateLocal('iou.error.genericEditFailureMessage')}]));

    const allReports = ReportConnection.getAllReports();
    // Step 2: Get all the collections being updated
    const transactionThread = allReports?.[`${ONYXKEYS.COLLECTION.REPORT}${transactionThreadReportID}`] ?? null;
    const transaction = allTransactions?.[`${ONYXKEYS.COLLECTION.TRANSACTION}${transactionID}`];
    const iouReport = allReports?.[`${ONYXKEYS.COLLECTION.REPORT}${transactionThread?.parentReportID}`] ?? null;
    const isFromExpenseReport = ReportUtils.isExpenseReport(iouReport);
    const isScanning = TransactionUtils.hasReceipt(transaction) && TransactionUtils.isReceiptBeingScanned(transaction);
    const updatedTransaction: OnyxEntry<OnyxTypes.Transaction> = transaction
        ? TransactionUtils.getUpdatedTransaction({
              transaction,
              transactionChanges,
              isFromExpenseReport,
              policy,
          })
        : undefined;
    const transactionDetails = ReportUtils.getTransactionDetails(updatedTransaction);

    if (transactionDetails?.waypoints) {
        // This needs to be a JSON string since we're sending this to the MapBox API
        transactionDetails.waypoints = JSON.stringify(transactionDetails.waypoints);
    }

    const dataToIncludeInParams: Partial<TransactionDetails> = Object.fromEntries(Object.entries(transactionDetails ?? {}).filter(([key]) => Object.keys(transactionChanges).includes(key)));

    const params: UpdateMoneyRequestParams = {
        ...dataToIncludeInParams,
        reportID: iouReport?.reportID,
        transactionID,
    };

    const hasPendingWaypoints = 'waypoints' in transactionChanges;
    const hasModifiedDistanceRate = 'customUnitRateID' in transactionChanges;
    if (transaction && updatedTransaction && (hasPendingWaypoints || hasModifiedDistanceRate)) {
        // Delete the draft transaction when editing waypoints when the server responds successfully and there are no errors
        successData.push({
            onyxMethod: Onyx.METHOD.SET,
            key: `${ONYXKEYS.COLLECTION.TRANSACTION_DRAFT}${transactionID}`,
            value: null,
        });

        // Revert the transaction's amount to the original value on failure.
        // The IOU Report will be fully reverted in the failureData further below.
        failureData.push({
            onyxMethod: Onyx.METHOD.MERGE,
            key: `${ONYXKEYS.COLLECTION.TRANSACTION}${transactionID}`,
            value: {
                amount: transaction.amount,
                modifiedAmount: transaction.modifiedAmount,
                modifiedMerchant: transaction.modifiedMerchant,
                modifiedCurrency: transaction.modifiedCurrency,
            },
        });
    }

    // Step 3: Build the modified expense report actions
    // We don't create a modified report action if:
    // - we're updating the waypoints
    // - we're updating the distance rate while the waypoints are still pending
    // In these cases, there isn't a valid optimistic mileage data we can use,
    // and the report action is created on the server with the distance-related response from the MapBox API
    const updatedReportAction = ReportUtils.buildOptimisticModifiedExpenseReportAction(transactionThread, transaction, transactionChanges, isFromExpenseReport, policy, updatedTransaction);
    if (!hasPendingWaypoints && !(hasModifiedDistanceRate && TransactionUtils.isFetchingWaypointsFromServer(transaction))) {
        params.reportActionID = updatedReportAction.reportActionID;

        optimisticData.push({
            onyxMethod: Onyx.METHOD.MERGE,
            key: `${ONYXKEYS.COLLECTION.REPORT_ACTIONS}${transactionThread?.reportID}`,
            value: {
                [updatedReportAction.reportActionID]: updatedReportAction as OnyxTypes.ReportAction,
            },
        });
        optimisticData.push({
            onyxMethod: Onyx.METHOD.MERGE,
            key: `${ONYXKEYS.COLLECTION.REPORT}${transactionThread?.reportID}`,
            value: {
                lastVisibleActionCreated: updatedReportAction.created,
                lastReadTime: updatedReportAction.created,
            },
        });
        failureData.push({
            onyxMethod: Onyx.METHOD.MERGE,
            key: `${ONYXKEYS.COLLECTION.REPORT}${transactionThread?.reportID}`,
            value: {
                lastVisibleActionCreated: transactionThread?.lastVisibleActionCreated,
                lastReadTime: transactionThread?.lastReadTime,
            },
        });
        successData.push({
            onyxMethod: Onyx.METHOD.MERGE,
            key: `${ONYXKEYS.COLLECTION.REPORT_ACTIONS}${transactionThread?.reportID}`,
            value: {
                [updatedReportAction.reportActionID]: {pendingAction: null},
            },
        });
        failureData.push({
            onyxMethod: Onyx.METHOD.MERGE,
            key: `${ONYXKEYS.COLLECTION.REPORT_ACTIONS}${transactionThread?.reportID}`,
            value: {
                [updatedReportAction.reportActionID]: {
                    ...(updatedReportAction as OnyxTypes.ReportAction),
                    errors: ErrorUtils.getMicroSecondOnyxErrorWithTranslationKey('iou.error.genericEditFailureMessage'),
                },
            },
        });
    }

    // Step 4: Compute the IOU total and update the report preview message (and report header) so LHN amount owed is correct.
    const diff = calculateDiffAmount(iouReport, updatedTransaction, transaction);

    let updatedMoneyRequestReport: OnyxTypes.OnyxInputOrEntry<OnyxTypes.Report>;
    if (!iouReport) {
        updatedMoneyRequestReport = null;
    } else if ((ReportUtils.isExpenseReport(iouReport) || ReportUtils.isInvoiceReport(iouReport)) && typeof iouReport.total === 'number') {
        // For expense report, the amount is negative, so we should subtract total from diff
        updatedMoneyRequestReport = {
            ...iouReport,
            total: iouReport.total - diff,
        };
        if (!transaction?.reimbursable && typeof updatedMoneyRequestReport.nonReimbursableTotal === 'number') {
            updatedMoneyRequestReport.nonReimbursableTotal -= diff;
        }
    } else {
        updatedMoneyRequestReport = IOUUtils.updateIOUOwnerAndTotal(iouReport, updatedReportAction.actorAccountID ?? -1, diff, TransactionUtils.getCurrency(transaction), false, true);
    }

    optimisticData.push(
        {
            onyxMethod: Onyx.METHOD.MERGE,
            key: `${ONYXKEYS.COLLECTION.REPORT}${iouReport?.reportID}`,
            value: updatedMoneyRequestReport,
        },
        {
            onyxMethod: Onyx.METHOD.MERGE,
            key: `${ONYXKEYS.COLLECTION.REPORT}${iouReport?.parentReportID}`,
            value: ReportUtils.getOutstandingChildRequest(updatedMoneyRequestReport),
        },
    );
    successData.push({
        onyxMethod: Onyx.METHOD.MERGE,
        key: `${ONYXKEYS.COLLECTION.REPORT}${iouReport?.reportID}`,
        value: {pendingAction: null},
    });

    // Optimistically modify the transaction and the transaction thread
    optimisticData.push({
        onyxMethod: Onyx.METHOD.MERGE,
        key: `${ONYXKEYS.COLLECTION.TRANSACTION}${transactionID}`,
        value: {
            ...updatedTransaction,
            pendingFields,
            errorFields: null,
        },
    });

    optimisticData.push({
        onyxMethod: Onyx.METHOD.MERGE,
        key: `${ONYXKEYS.COLLECTION.REPORT}${transactionThreadReportID}`,
        value: {
            lastActorAccountID: updatedReportAction.actorAccountID,
        },
    });

    if (isScanning && ('amount' in transactionChanges || 'currency' in transactionChanges)) {
        optimisticData.push(
            {
                onyxMethod: Onyx.METHOD.MERGE,
                key: `${ONYXKEYS.COLLECTION.REPORT_ACTIONS}${iouReport?.reportID}`,
                value: {
                    [transactionThread?.parentReportActionID ?? '-1']: {
                        originalMessage: {
                            whisperedTo: [],
                        },
                    },
                },
            },
            {
                onyxMethod: Onyx.METHOD.MERGE,
                key: `${ONYXKEYS.COLLECTION.REPORT_ACTIONS}${iouReport?.parentReportID}`,
                value: {
                    [iouReport?.parentReportActionID ?? '-1']: {
                        originalMessage: {
                            whisperedTo: [],
                        },
                    },
                },
            },
        );
    }

    // Update recently used categories if the category is changed
    const hasModifiedCategory = 'category' in transactionChanges;
    if (hasModifiedCategory) {
        const optimisticPolicyRecentlyUsedCategories = Category.buildOptimisticPolicyRecentlyUsedCategories(iouReport?.policyID, transactionChanges.category);
        if (optimisticPolicyRecentlyUsedCategories.length) {
            optimisticData.push({
                onyxMethod: Onyx.METHOD.SET,
                key: `${ONYXKEYS.COLLECTION.POLICY_RECENTLY_USED_CATEGORIES}${iouReport?.policyID}`,
                value: optimisticPolicyRecentlyUsedCategories,
            });
        }
    }

    // Update recently used currencies if the currency is changed
    if ('currency' in transactionChanges) {
        const optimisticRecentlyUsedCurrencies = Policy.buildOptimisticRecentlyUsedCurrencies(transactionChanges.currency);
        if (optimisticRecentlyUsedCurrencies.length) {
            optimisticData.push({
                onyxMethod: Onyx.METHOD.SET,
                key: ONYXKEYS.RECENTLY_USED_CURRENCIES,
                value: optimisticRecentlyUsedCurrencies,
            });
        }
    }

    // Update recently used categories if the tag is changed
    const hasModifiedTag = 'tag' in transactionChanges;
    if (hasModifiedTag) {
        const optimisticPolicyRecentlyUsedTags = Tag.buildOptimisticPolicyRecentlyUsedTags(iouReport?.policyID, transactionChanges.tag);
        if (!isEmptyObject(optimisticPolicyRecentlyUsedTags)) {
            optimisticData.push({
                onyxMethod: Onyx.METHOD.MERGE,
                key: `${ONYXKEYS.COLLECTION.POLICY_RECENTLY_USED_TAGS}${iouReport?.policyID}`,
                value: optimisticPolicyRecentlyUsedTags,
            });
        }
    }

    const overLimitViolation = violations?.find((violation) => violation.name === 'overLimit');
    // Update violation limit, if we modify attendees. The given limit value is for a single attendee, if we have multiple attendees we should multpiply limit by attende count
    if ('attendees' in transactionChanges && !!overLimitViolation) {
        const limitForSingleAttendee = ViolationsUtils.getViolationAmountLimit(overLimitViolation);
        if (limitForSingleAttendee * (transactionChanges?.attendees?.length ?? 1) > Math.abs(TransactionUtils.getAmount(transaction))) {
            optimisticData.push({
                onyxMethod: Onyx.METHOD.MERGE,
                key: `${ONYXKEYS.COLLECTION.TRANSACTION_VIOLATIONS}${transactionID}`,
                value: violations?.filter((violation) => violation.name !== 'overLimit') ?? [],
            });
        }
    }

    // Clear out the error fields and loading states on success
    successData.push({
        onyxMethod: Onyx.METHOD.MERGE,
        key: `${ONYXKEYS.COLLECTION.TRANSACTION}${transactionID}`,
        value: {
            pendingFields: clearedPendingFields,
            isLoading: false,
            errorFields: null,
            routes: null,
        },
    });

    // Clear out loading states, pending fields, and add the error fields
    failureData.push({
        onyxMethod: Onyx.METHOD.MERGE,
        key: `${ONYXKEYS.COLLECTION.TRANSACTION}${transactionID}`,
        value: {
            pendingFields: clearedPendingFields,
            isLoading: false,
            errorFields,
        },
    });

    if (iouReport) {
        // Reset the iouReport to its original state
        failureData.push({
            onyxMethod: Onyx.METHOD.MERGE,
            key: `${ONYXKEYS.COLLECTION.REPORT}${iouReport.reportID}`,
            value: iouReport,
        });
    }

    if (policy && PolicyUtils.isPaidGroupPolicy(policy) && updatedTransaction && (hasModifiedTag || hasModifiedCategory || hasModifiedDistanceRate)) {
        const currentTransactionViolations = allTransactionViolations[`${ONYXKEYS.COLLECTION.TRANSACTION_VIOLATIONS}${transactionID}`] ?? [];
        optimisticData.push(
            ViolationsUtils.getViolationsOnyxData(
                updatedTransaction,
                currentTransactionViolations,
                policy,
                policyTagList ?? {},
                policyCategories ?? {},
                PolicyUtils.hasDependentTags(policy, policyTagList ?? {}),
            ),
        );
        failureData.push({
            onyxMethod: Onyx.METHOD.MERGE,
            key: `${ONYXKEYS.COLLECTION.TRANSACTION_VIOLATIONS}${transactionID}`,
            value: currentTransactionViolations,
        });
    }

    // Reset the transaction thread to its original state
    failureData.push({
        onyxMethod: Onyx.METHOD.MERGE,
        key: `${ONYXKEYS.COLLECTION.REPORT}${transactionThreadReportID}`,
        value: transactionThread,
    });

    return {
        params,
        onyxData: {optimisticData, successData, failureData},
    };
}

/**
 * @param transactionID
 * @param transactionThreadReportID
 * @param transactionChanges
 * @param [transactionChanges.created] Present when updated the date field
 * @param policy  May be undefined, an empty object, or an object matching the Policy type (src/types/onyx/Policy.ts)
 */
function getUpdateTrackExpenseParams(
    transactionID: string,
    transactionThreadReportID: string,
    transactionChanges: TransactionChanges,
    policy: OnyxEntry<OnyxTypes.Policy>,
): UpdateMoneyRequestData {
    const optimisticData: OnyxUpdate[] = [];
    const successData: OnyxUpdate[] = [];
    const failureData: OnyxUpdate[] = [];

    // Step 1: Set any "pending fields" (ones updated while the user was offline) to have error messages in the failureData
    const pendingFields = Object.fromEntries(Object.keys(transactionChanges).map((key) => [key, CONST.RED_BRICK_ROAD_PENDING_ACTION.UPDATE]));
    const clearedPendingFields = Object.fromEntries(Object.keys(transactionChanges).map((key) => [key, null]));
    const errorFields = Object.fromEntries(Object.keys(pendingFields).map((key) => [key, {[DateUtils.getMicroseconds()]: Localize.translateLocal('iou.error.genericEditFailureMessage')}]));

    const allReports = ReportConnection.getAllReports();
    // Step 2: Get all the collections being updated
    const transactionThread = allReports?.[`${ONYXKEYS.COLLECTION.REPORT}${transactionThreadReportID}`] ?? null;
    const transaction = allTransactions?.[`${ONYXKEYS.COLLECTION.TRANSACTION}${transactionID}`];
    const chatReport = allReports?.[`${ONYXKEYS.COLLECTION.REPORT}${transactionThread?.parentReportID}`] ?? null;
    const isScanning = TransactionUtils.hasReceipt(transaction) && TransactionUtils.isReceiptBeingScanned(transaction);
    const updatedTransaction = transaction
        ? TransactionUtils.getUpdatedTransaction({
              transaction,
              transactionChanges,
              isFromExpenseReport: false,
              policy,
          })
        : null;
    const transactionDetails = ReportUtils.getTransactionDetails(updatedTransaction);

    if (transactionDetails?.waypoints) {
        // This needs to be a JSON string since we're sending this to the MapBox API
        transactionDetails.waypoints = JSON.stringify(transactionDetails.waypoints);
    }

    const dataToIncludeInParams: Partial<TransactionDetails> = Object.fromEntries(Object.entries(transactionDetails ?? {}).filter(([key]) => Object.keys(transactionChanges).includes(key)));

    const params: UpdateMoneyRequestParams = {
        ...dataToIncludeInParams,
        reportID: chatReport?.reportID,
        transactionID,
    };

    const hasPendingWaypoints = 'waypoints' in transactionChanges;
    const hasModifiedDistanceRate = 'customUnitRateID' in transactionChanges;
    if (transaction && updatedTransaction && (hasPendingWaypoints || hasModifiedDistanceRate)) {
        // Delete the draft transaction when editing waypoints when the server responds successfully and there are no errors
        successData.push({
            onyxMethod: Onyx.METHOD.SET,
            key: `${ONYXKEYS.COLLECTION.TRANSACTION_DRAFT}${transactionID}`,
            value: null,
        });

        // Revert the transaction's amount to the original value on failure.
        // The IOU Report will be fully reverted in the failureData further below.
        failureData.push({
            onyxMethod: Onyx.METHOD.MERGE,
            key: `${ONYXKEYS.COLLECTION.TRANSACTION}${transactionID}`,
            value: {
                amount: transaction.amount,
                modifiedAmount: transaction.modifiedAmount,
                modifiedMerchant: transaction.modifiedMerchant,
            },
        });
    }

    // Step 3: Build the modified expense report actions
    // We don't create a modified report action if:
    // - we're updating the waypoints
    // - we're updating the distance rate while the waypoints are still pending
    // In these cases, there isn't a valid optimistic mileage data we can use,
    // and the report action is created on the server with the distance-related response from the MapBox API
    const updatedReportAction = ReportUtils.buildOptimisticModifiedExpenseReportAction(transactionThread, transaction, transactionChanges, false, policy, updatedTransaction);
    if (!hasPendingWaypoints && !(hasModifiedDistanceRate && TransactionUtils.isFetchingWaypointsFromServer(transaction))) {
        params.reportActionID = updatedReportAction.reportActionID;

        optimisticData.push({
            onyxMethod: Onyx.METHOD.MERGE,
            key: `${ONYXKEYS.COLLECTION.REPORT_ACTIONS}${transactionThread?.reportID}`,
            value: {
                [updatedReportAction.reportActionID]: updatedReportAction as OnyxTypes.ReportAction,
            },
        });
        successData.push({
            onyxMethod: Onyx.METHOD.MERGE,
            key: `${ONYXKEYS.COLLECTION.REPORT_ACTIONS}${transactionThread?.reportID}`,
            value: {
                [updatedReportAction.reportActionID]: {pendingAction: null},
            },
        });
        failureData.push({
            onyxMethod: Onyx.METHOD.MERGE,
            key: `${ONYXKEYS.COLLECTION.REPORT_ACTIONS}${transactionThread?.reportID}`,
            value: {
                [updatedReportAction.reportActionID]: {
                    ...(updatedReportAction as OnyxTypes.ReportAction),
                    errors: ErrorUtils.getMicroSecondOnyxErrorWithTranslationKey('iou.error.genericEditFailureMessage'),
                },
            },
        });
    }

    // Step 4: Update the report preview message (and report header) so LHN amount tracked is correct.
    // Optimistically modify the transaction and the transaction thread
    optimisticData.push({
        onyxMethod: Onyx.METHOD.MERGE,
        key: `${ONYXKEYS.COLLECTION.TRANSACTION}${transactionID}`,
        value: {
            ...updatedTransaction,
            pendingFields,
            errorFields: null,
        },
    });

    optimisticData.push({
        onyxMethod: Onyx.METHOD.MERGE,
        key: `${ONYXKEYS.COLLECTION.REPORT}${transactionThreadReportID}`,
        value: {
            lastActorAccountID: updatedReportAction.actorAccountID,
        },
    });

    if (isScanning && ('amount' in transactionChanges || 'currency' in transactionChanges)) {
        optimisticData.push({
            onyxMethod: Onyx.METHOD.MERGE,
            key: `${ONYXKEYS.COLLECTION.REPORT_ACTIONS}${chatReport?.reportID}`,
            value: {
                [transactionThread?.parentReportActionID ?? '-1']: {
                    originalMessage: {
                        whisperedTo: [],
                    },
                },
            },
        });
    }

    // Clear out the error fields and loading states on success
    successData.push({
        onyxMethod: Onyx.METHOD.MERGE,
        key: `${ONYXKEYS.COLLECTION.TRANSACTION}${transactionID}`,
        value: {
            pendingFields: clearedPendingFields,
            isLoading: false,
            errorFields: null,
            routes: null,
        },
    });

    // Clear out loading states, pending fields, and add the error fields
    failureData.push({
        onyxMethod: Onyx.METHOD.MERGE,
        key: `${ONYXKEYS.COLLECTION.TRANSACTION}${transactionID}`,
        value: {
            pendingFields: clearedPendingFields,
            isLoading: false,
            errorFields,
        },
    });

    // Reset the transaction thread to its original state
    failureData.push({
        onyxMethod: Onyx.METHOD.MERGE,
        key: `${ONYXKEYS.COLLECTION.REPORT}${transactionThreadReportID}`,
        value: transactionThread,
    });

    return {
        params,
        onyxData: {optimisticData, successData, failureData},
    };
}

/** Updates the created date of an expense */
function updateMoneyRequestDate(
    transactionID: string,
    transactionThreadReportID: string,
    value: string,
    policy: OnyxEntry<OnyxTypes.Policy>,
    policyTags: OnyxEntry<OnyxTypes.PolicyTagLists>,
    policyCategories: OnyxEntry<OnyxTypes.PolicyCategories>,
) {
    const transactionChanges: TransactionChanges = {
        created: value,
    };
    const allReports = ReportConnection.getAllReports();
    const transactionThreadReport = allReports?.[`${ONYXKEYS.COLLECTION.REPORT}${transactionThreadReportID}`] ?? null;
    const parentReport = allReports?.[`${ONYXKEYS.COLLECTION.REPORT}${transactionThreadReport?.parentReportID}`] ?? null;
    let data: UpdateMoneyRequestData;
    if (ReportUtils.isTrackExpenseReport(transactionThreadReport) && ReportUtils.isSelfDM(parentReport)) {
        data = getUpdateTrackExpenseParams(transactionID, transactionThreadReportID, transactionChanges, policy);
    } else {
        data = getUpdateMoneyRequestParams(transactionID, transactionThreadReportID, transactionChanges, policy, policyTags, policyCategories);
    }
    const {params, onyxData} = data;
    API.write(WRITE_COMMANDS.UPDATE_MONEY_REQUEST_DATE, params, onyxData);
}

/** Updates the billable field of an expense */
function updateMoneyRequestBillable(
    transactionID: string,
    transactionThreadReportID: string,
    value: boolean,
    policy: OnyxEntry<OnyxTypes.Policy>,
    policyTagList: OnyxEntry<OnyxTypes.PolicyTagLists>,
    policyCategories: OnyxEntry<OnyxTypes.PolicyCategories>,
) {
    const transactionChanges: TransactionChanges = {
        billable: value,
    };
    const {params, onyxData} = getUpdateMoneyRequestParams(transactionID, transactionThreadReportID, transactionChanges, policy, policyTagList, policyCategories);
    API.write(WRITE_COMMANDS.UPDATE_MONEY_REQUEST_BILLABLE, params, onyxData);
}

/** Updates the merchant field of an expense */
function updateMoneyRequestMerchant(
    transactionID: string,
    transactionThreadReportID: string,
    value: string,
    policy: OnyxEntry<OnyxTypes.Policy>,
    policyTagList: OnyxEntry<OnyxTypes.PolicyTagLists>,
    policyCategories: OnyxEntry<OnyxTypes.PolicyCategories>,
) {
    const transactionChanges: TransactionChanges = {
        merchant: value,
    };
    const allReports = ReportConnection.getAllReports();
    const transactionThreadReport = allReports?.[`${ONYXKEYS.COLLECTION.REPORT}${transactionThreadReportID}`] ?? null;
    const parentReport = allReports?.[`${ONYXKEYS.COLLECTION.REPORT}${transactionThreadReport?.parentReportID}`] ?? null;
    let data: UpdateMoneyRequestData;
    if (ReportUtils.isTrackExpenseReport(transactionThreadReport) && ReportUtils.isSelfDM(parentReport)) {
        data = getUpdateTrackExpenseParams(transactionID, transactionThreadReportID, transactionChanges, policy);
    } else {
        data = getUpdateMoneyRequestParams(transactionID, transactionThreadReportID, transactionChanges, policy, policyTagList, policyCategories);
    }
    const {params, onyxData} = data;
    API.write(WRITE_COMMANDS.UPDATE_MONEY_REQUEST_MERCHANT, params, onyxData);
}

/** Updates the attendees list of an expense */
function updateMoneyRequestAttendees(
    transactionID: string,
    transactionThreadReportID: string,
    attendees: Attendee[],
    policy: OnyxEntry<OnyxTypes.Policy>,
    policyTagList: OnyxEntry<OnyxTypes.PolicyTagLists>,
    policyCategories: OnyxEntry<OnyxTypes.PolicyCategories>,
    violations: OnyxEntry<OnyxTypes.TransactionViolations>,
) {
    const transactionChanges: TransactionChanges = {
        attendees,
    };
    const data = getUpdateMoneyRequestParams(transactionID, transactionThreadReportID, transactionChanges, policy, policyTagList, policyCategories, violations);
    const {params, onyxData} = data;
    API.write(WRITE_COMMANDS.UPDATE_MONEY_REQUEST_ATTENDEES, params, onyxData);
}

/** Updates the tag of an expense */
function updateMoneyRequestTag(
    transactionID: string,
    transactionThreadReportID: string,
    tag: string,
    policy: OnyxEntry<OnyxTypes.Policy>,
    policyTagList: OnyxEntry<OnyxTypes.PolicyTagLists>,
    policyCategories: OnyxEntry<OnyxTypes.PolicyCategories>,
) {
    const transactionChanges: TransactionChanges = {
        tag,
    };
    const {params, onyxData} = getUpdateMoneyRequestParams(transactionID, transactionThreadReportID, transactionChanges, policy, policyTagList, policyCategories);
    API.write(WRITE_COMMANDS.UPDATE_MONEY_REQUEST_TAG, params, onyxData);
}

/** Updates the created tax amount of an expense */
function updateMoneyRequestTaxAmount(
    transactionID: string,
    optimisticReportActionID: string,
    taxAmount: number,
    policy: OnyxEntry<OnyxTypes.Policy>,
    policyTagList: OnyxEntry<OnyxTypes.PolicyTagLists>,
    policyCategories: OnyxEntry<OnyxTypes.PolicyCategories>,
) {
    const transactionChanges = {
        taxAmount,
    };
    const {params, onyxData} = getUpdateMoneyRequestParams(transactionID, optimisticReportActionID, transactionChanges, policy, policyTagList, policyCategories);
    API.write('UpdateMoneyRequestTaxAmount', params, onyxData);
}

type UpdateMoneyRequestTaxRateParams = {
    transactionID: string;
    optimisticReportActionID: string;
    taxCode: string;
    taxAmount: number;
    policy: OnyxEntry<OnyxTypes.Policy>;
    policyTagList: OnyxEntry<OnyxTypes.PolicyTagLists>;
    policyCategories: OnyxEntry<OnyxTypes.PolicyCategories>;
};

/** Updates the created tax rate of an expense */
function updateMoneyRequestTaxRate({transactionID, optimisticReportActionID, taxCode, taxAmount, policy, policyTagList, policyCategories}: UpdateMoneyRequestTaxRateParams) {
    const transactionChanges = {
        taxCode,
        taxAmount,
    };
    const {params, onyxData} = getUpdateMoneyRequestParams(transactionID, optimisticReportActionID, transactionChanges, policy, policyTagList, policyCategories);
    API.write('UpdateMoneyRequestTaxRate', params, onyxData);
}

type UpdateMoneyRequestDistanceParams = {
    transactionID: string;
    transactionThreadReportID: string;
    waypoints: WaypointCollection;
    routes?: Routes;
    policy?: OnyxEntry<OnyxTypes.Policy>;
    policyTagList?: OnyxEntry<OnyxTypes.PolicyTagLists>;
    policyCategories?: OnyxEntry<OnyxTypes.PolicyCategories>;
};

/** Updates the waypoints of a distance expense */
function updateMoneyRequestDistance({
    transactionID,
    transactionThreadReportID,
    waypoints,
    routes = undefined,
    policy = {} as OnyxTypes.Policy,
    policyTagList = {},
    policyCategories = {},
}: UpdateMoneyRequestDistanceParams) {
    const transactionChanges: TransactionChanges = {
        waypoints: sanitizeRecentWaypoints(waypoints),
        routes,
    };
    const allReports = ReportConnection.getAllReports();
    const transactionThreadReport = allReports?.[`${ONYXKEYS.COLLECTION.REPORT}${transactionThreadReportID}`] ?? null;
    const parentReport = allReports?.[`${ONYXKEYS.COLLECTION.REPORT}${transactionThreadReport?.parentReportID}`] ?? null;
    let data: UpdateMoneyRequestData;
    if (ReportUtils.isTrackExpenseReport(transactionThreadReport) && ReportUtils.isSelfDM(parentReport)) {
        data = getUpdateTrackExpenseParams(transactionID, transactionThreadReportID, transactionChanges, policy);
    } else {
        data = getUpdateMoneyRequestParams(transactionID, transactionThreadReportID, transactionChanges, policy, policyTagList, policyCategories);
    }
    const {params, onyxData} = data;

    const recentServerValidatedWaypoints = getRecentWaypoints().filter((item) => !item.pendingAction);
    onyxData?.failureData?.push({
        onyxMethod: Onyx.METHOD.SET,
        key: `${ONYXKEYS.NVP_RECENT_WAYPOINTS}`,
        value: recentServerValidatedWaypoints,
    });

    API.write(WRITE_COMMANDS.UPDATE_MONEY_REQUEST_DISTANCE, params, onyxData);
}

/** Updates the category of an expense */
function updateMoneyRequestCategory(
    transactionID: string,
    transactionThreadReportID: string,
    category: string,
    policy: OnyxEntry<OnyxTypes.Policy>,
    policyTagList: OnyxEntry<OnyxTypes.PolicyTagLists>,
    policyCategories: OnyxEntry<OnyxTypes.PolicyCategories>,
) {
    const transactionChanges: TransactionChanges = {
        category,
    };
    const {params, onyxData} = getUpdateMoneyRequestParams(transactionID, transactionThreadReportID, transactionChanges, policy, policyTagList, policyCategories);
    API.write(WRITE_COMMANDS.UPDATE_MONEY_REQUEST_CATEGORY, params, onyxData);
}

/** Updates the description of an expense */
function updateMoneyRequestDescription(
    transactionID: string,
    transactionThreadReportID: string,
    comment: string,
    policy: OnyxEntry<OnyxTypes.Policy>,
    policyTagList: OnyxEntry<OnyxTypes.PolicyTagLists>,
    policyCategories: OnyxEntry<OnyxTypes.PolicyCategories>,
) {
    const transactionChanges: TransactionChanges = {
        comment,
    };
    const allReports = ReportConnection.getAllReports();
    const transactionThreadReport = allReports?.[`${ONYXKEYS.COLLECTION.REPORT}${transactionThreadReportID}`] ?? null;
    const parentReport = allReports?.[`${ONYXKEYS.COLLECTION.REPORT}${transactionThreadReport?.parentReportID}`] ?? null;
    let data: UpdateMoneyRequestData;
    if (ReportUtils.isTrackExpenseReport(transactionThreadReport) && ReportUtils.isSelfDM(parentReport)) {
        data = getUpdateTrackExpenseParams(transactionID, transactionThreadReportID, transactionChanges, policy);
    } else {
        data = getUpdateMoneyRequestParams(transactionID, transactionThreadReportID, transactionChanges, policy, policyTagList, policyCategories);
    }
    const {params, onyxData} = data;
    API.write(WRITE_COMMANDS.UPDATE_MONEY_REQUEST_DESCRIPTION, params, onyxData);
}

/** Updates the distance rate of an expense */
function updateMoneyRequestDistanceRate(
    transactionID: string,
    transactionThreadReportID: string,
    rateID: string,
    policy: OnyxEntry<OnyxTypes.Policy>,
    policyTagList: OnyxEntry<OnyxTypes.PolicyTagLists>,
    policyCategories: OnyxEntry<OnyxTypes.PolicyCategories>,
    updatedTaxAmount?: number,
    updatedTaxCode?: string,
) {
    const transactionChanges: TransactionChanges = {
        customUnitRateID: rateID,
        ...(typeof updatedTaxAmount === 'number' ? {taxAmount: updatedTaxAmount} : {}),
        ...(updatedTaxCode ? {taxCode: updatedTaxCode} : {}),
    };
    const allReports = ReportConnection.getAllReports();
    const transactionThreadReport = allReports?.[`${ONYXKEYS.COLLECTION.REPORT}${transactionThreadReportID}`] ?? null;
    const parentReport = allReports?.[`${ONYXKEYS.COLLECTION.REPORT}${transactionThreadReport?.parentReportID}`] ?? null;

    const transaction = allTransactions?.[`${ONYXKEYS.COLLECTION.TRANSACTION}${transactionID}`];
    if (transaction) {
        const existingDistanceUnit = transaction?.comment?.customUnit?.distanceUnit;
        const newDistanceUnit = DistanceRequestUtils.getRateByCustomUnitRateID({customUnitRateID: rateID, policy})?.unit;

        // If the distanceUnit is set and the rate is changed to one that has a different unit, mark the merchant as modified to make the distance field pending
        if (existingDistanceUnit && newDistanceUnit && newDistanceUnit !== existingDistanceUnit) {
            transactionChanges.merchant = TransactionUtils.getMerchant(transaction);
        }
    }

    let data: UpdateMoneyRequestData;
    if (ReportUtils.isTrackExpenseReport(transactionThreadReport) && ReportUtils.isSelfDM(parentReport)) {
        data = getUpdateTrackExpenseParams(transactionID, transactionThreadReportID, transactionChanges, policy);
    } else {
        data = getUpdateMoneyRequestParams(transactionID, transactionThreadReportID, transactionChanges, policy, policyTagList, policyCategories);
    }
    const {params, onyxData} = data;
    // `taxAmount` & `taxCode` only needs to be updated in the optimistic data, so we need to remove them from the params
    const {taxAmount, taxCode, ...paramsWithoutTaxUpdated} = params;
    API.write(WRITE_COMMANDS.UPDATE_MONEY_REQUEST_DISTANCE_RATE, paramsWithoutTaxUpdated, onyxData);
}

const getConvertTrackedExpenseInformation = (
    transactionID: string,
    actionableWhisperReportActionID: string,
    moneyRequestReportID: string,
    linkedTrackedExpenseReportAction: OnyxTypes.ReportAction,
    linkedTrackedExpenseReportID: string,
    transactionThreadReportID: string,
    resolution: IOUAction,
) => {
    const optimisticData: OnyxUpdate[] = [];
    const successData: OnyxUpdate[] = [];
    const failureData: OnyxUpdate[] = [];

    // Delete the transaction from the track expense report
    const {
        optimisticData: deleteOptimisticData,
        successData: deleteSuccessData,
        failureData: deleteFailureData,
    } = getDeleteTrackExpenseInformation(linkedTrackedExpenseReportID, transactionID, linkedTrackedExpenseReportAction, false, true, actionableWhisperReportActionID, resolution);

    optimisticData?.push(...deleteOptimisticData);
    successData?.push(...deleteSuccessData);
    failureData?.push(...deleteFailureData);

    // Build modified expense report action with the transaction changes
    const modifiedExpenseReportAction = ReportUtils.buildOptimisticMovedTrackedExpenseModifiedReportAction(transactionThreadReportID, moneyRequestReportID);

    optimisticData?.push({
        onyxMethod: Onyx.METHOD.MERGE,
        key: `${ONYXKEYS.COLLECTION.REPORT_ACTIONS}${transactionThreadReportID}`,
        value: {
            [modifiedExpenseReportAction.reportActionID]: modifiedExpenseReportAction as OnyxTypes.ReportAction,
        },
    });
    successData?.push({
        onyxMethod: Onyx.METHOD.MERGE,
        key: `${ONYXKEYS.COLLECTION.REPORT_ACTIONS}${transactionThreadReportID}`,
        value: {
            [modifiedExpenseReportAction.reportActionID]: {pendingAction: null},
        },
    });
    failureData?.push({
        onyxMethod: Onyx.METHOD.MERGE,
        key: `${ONYXKEYS.COLLECTION.REPORT_ACTIONS}${transactionThreadReportID}`,
        value: {
            [modifiedExpenseReportAction.reportActionID]: {
                ...(modifiedExpenseReportAction as OnyxTypes.ReportAction),
                errors: ErrorUtils.getMicroSecondOnyxErrorWithTranslationKey('iou.error.genericEditFailureMessage'),
            },
        },
    });

    return {optimisticData, successData, failureData, modifiedExpenseReportActionID: modifiedExpenseReportAction.reportActionID};
};

function convertTrackedExpenseToRequest(
    payerAccountID: number,
    payerEmail: string,
    chatReportID: string,
    transactionID: string,
    actionableWhisperReportActionID: string,
    createdChatReportActionID: string,
    moneyRequestReportID: string,
    moneyRequestCreatedReportActionID: string,
    moneyRequestPreviewReportActionID: string,
    linkedTrackedExpenseReportAction: OnyxTypes.ReportAction,
    linkedTrackedExpenseReportID: string,
    transactionThreadReportID: string,
    reportPreviewReportActionID: string,
    onyxData: OnyxData,
    amount: number,
    currency: string,
    comment: string,
    merchant: string,
    created: string,
    attendees?: Attendee[],
    receipt?: Receipt,
) {
    const {optimisticData, successData, failureData} = onyxData;

    const {
        optimisticData: moveTransactionOptimisticData,
        successData: moveTransactionSuccessData,
        failureData: moveTransactionFailureData,
        modifiedExpenseReportActionID,
    } = getConvertTrackedExpenseInformation(
        transactionID,
        actionableWhisperReportActionID,
        moneyRequestReportID,
        linkedTrackedExpenseReportAction,
        linkedTrackedExpenseReportID,
        transactionThreadReportID,
        CONST.IOU.ACTION.SUBMIT,
    );

    optimisticData?.push(...moveTransactionOptimisticData);
    successData?.push(...moveTransactionSuccessData);
    failureData?.push(...moveTransactionFailureData);

    const parameters = {
        attendees,
        amount,
        currency,
        comment,
        created,
        merchant,
        receipt,
        payerAccountID,
        payerEmail,
        chatReportID,
        transactionID,
        actionableWhisperReportActionID,
        createdChatReportActionID,
        moneyRequestReportID,
        moneyRequestCreatedReportActionID,
        moneyRequestPreviewReportActionID,
        transactionThreadReportID,
        modifiedExpenseReportActionID,
        reportPreviewReportActionID,
    };
    API.write(WRITE_COMMANDS.CONVERT_TRACKED_EXPENSE_TO_REQUEST, parameters, {optimisticData, successData, failureData});
}

function categorizeTrackedExpense(
    policyID: string,
    transactionID: string,
    moneyRequestPreviewReportActionID: string,
    moneyRequestReportID: string,
    moneyRequestCreatedReportActionID: string,
    actionableWhisperReportActionID: string,
    linkedTrackedExpenseReportAction: OnyxTypes.ReportAction,
    linkedTrackedExpenseReportID: string,
    transactionThreadReportID: string,
    reportPreviewReportActionID: string,
    onyxData: OnyxData | undefined,
    amount: number,
    currency: string,
    comment: string,
    merchant: string,
    created: string,
    isDraftPolicy: boolean,
    category?: string,
    tag?: string,
    taxCode = '',
    taxAmount = 0,
    billable?: boolean,
    receipt?: Receipt,
    createdWorkspaceParams?: CreateWorkspaceParams,
) {
    const {optimisticData, successData, failureData} = onyxData ?? {};

    const {
        optimisticData: moveTransactionOptimisticData,
        successData: moveTransactionSuccessData,
        failureData: moveTransactionFailureData,
        modifiedExpenseReportActionID,
    } = getConvertTrackedExpenseInformation(
        transactionID,
        actionableWhisperReportActionID,
        moneyRequestReportID,
        linkedTrackedExpenseReportAction,
        linkedTrackedExpenseReportID,
        transactionThreadReportID,
        CONST.IOU.ACTION.CATEGORIZE,
    );

    optimisticData?.push(...moveTransactionOptimisticData);
    successData?.push(...moveTransactionSuccessData);
    failureData?.push(...moveTransactionFailureData);

    const parameters = {
        policyID,
        transactionID,
        moneyRequestPreviewReportActionID,
        moneyRequestReportID,
        moneyRequestCreatedReportActionID,
        actionableWhisperReportActionID,
        modifiedExpenseReportActionID,
        reportPreviewReportActionID,
        amount,
        currency,
        comment,
        merchant,
        category,
        tag,
        taxCode,
        taxAmount,
        billable,
        created,
        receipt,
        policyExpenseChatReportID: createdWorkspaceParams?.expenseChatReportID,
        policyExpenseCreatedReportActionID: createdWorkspaceParams?.expenseCreatedReportActionID,
        adminsChatReportID: createdWorkspaceParams?.adminsChatReportID,
        adminsCreatedReportActionID: createdWorkspaceParams?.adminsCreatedReportActionID,
    };

    API.write(WRITE_COMMANDS.CATEGORIZE_TRACKED_EXPENSE, parameters, {optimisticData, successData, failureData});

    // If a draft policy was used, then the CategorizeTrackedExpense command will create a real one
    // so let's track that conversion here
    if (isDraftPolicy) {
        GoogleTagManager.publishEvent(CONST.ANALYTICS.EVENT.WORKSPACE_CREATED, userAccountID);
    }
}

function shareTrackedExpense(
    policyID: string,
    transactionID: string,
    moneyRequestPreviewReportActionID: string,
    moneyRequestReportID: string,
    moneyRequestCreatedReportActionID: string,
    actionableWhisperReportActionID: string,
    linkedTrackedExpenseReportAction: OnyxTypes.ReportAction,
    linkedTrackedExpenseReportID: string,
    transactionThreadReportID: string,
    reportPreviewReportActionID: string,
    onyxData: OnyxData | undefined,
    amount: number,
    currency: string,
    comment: string,
    merchant: string,
    created: string,
    category?: string,
    tag?: string,
    taxCode = '',
    taxAmount = 0,
    billable?: boolean,
    receipt?: Receipt,
    createdWorkspaceParams?: CreateWorkspaceParams,
) {
    const {optimisticData, successData, failureData} = onyxData ?? {};

    const {
        optimisticData: moveTransactionOptimisticData,
        successData: moveTransactionSuccessData,
        failureData: moveTransactionFailureData,
        modifiedExpenseReportActionID,
    } = getConvertTrackedExpenseInformation(
        transactionID,
        actionableWhisperReportActionID,
        moneyRequestReportID,
        linkedTrackedExpenseReportAction,
        linkedTrackedExpenseReportID,
        transactionThreadReportID,
        CONST.IOU.ACTION.SHARE,
    );

    optimisticData?.push(...moveTransactionOptimisticData);
    successData?.push(...moveTransactionSuccessData);
    failureData?.push(...moveTransactionFailureData);

    const parameters = {
        policyID,
        transactionID,
        moneyRequestPreviewReportActionID,
        moneyRequestReportID,
        moneyRequestCreatedReportActionID,
        actionableWhisperReportActionID,
        modifiedExpenseReportActionID,
        reportPreviewReportActionID,
        amount,
        currency,
        comment,
        merchant,
        created,
        category,
        tag,
        taxCode,
        taxAmount,
        billable,
        receipt,
        policyExpenseChatReportID: createdWorkspaceParams?.expenseChatReportID,
        policyExpenseCreatedReportActionID: createdWorkspaceParams?.expenseCreatedReportActionID,
        adminsChatReportID: createdWorkspaceParams?.adminsChatReportID,
        adminsCreatedReportActionID: createdWorkspaceParams?.adminsCreatedReportActionID,
    };

    API.write(WRITE_COMMANDS.SHARE_TRACKED_EXPENSE, parameters, {optimisticData, successData, failureData});
}

/**
 * Submit expense to another user
 */
function requestMoney(requestMoneyInformation: RequestMoneyInformation) {
    const {report, participantParams, policyParams = {}, transactionParams, gpsPoints, action, reimbursible} = requestMoneyInformation;
    const {participant, payeeAccountID, payeeEmail} = participantParams;
    const {policy, policyCategories, policyTagList} = policyParams;
    const {
        amount,
        currency,
        merchant,
        comment = '',
        receipt,
        category,
        tag,
        taxCode = '',
        taxAmount = 0,
        billable,
        created,
        attendees,
        actionableWhisperReportActionID,
        linkedTrackedExpenseReportAction,
        linkedTrackedExpenseReportID,
    } = transactionParams;

    // If the report is iou or expense report, we should get the linked chat report to be passed to the getMoneyRequestInformation function
    const isMoneyRequestReport = ReportUtils.isMoneyRequestReport(report);
    const currentChatReport = isMoneyRequestReport ? ReportUtils.getReportOrDraftReport(report?.chatReportID) : report;
    const moneyRequestReportID = isMoneyRequestReport ? report?.reportID : '';
    const isMovingTransactionFromTrackExpense = IOUUtils.isMovingTransactionFromTrackExpense(action);

    const {
        payerAccountID,
        payerEmail,
        iouReport,
        chatReport,
        transaction,
        iouAction,
        createdChatReportActionID,
        createdIOUReportActionID,
        reportPreviewAction,
        transactionThreadReportID,
        createdReportActionIDForThread,
        onyxData,
    } = getMoneyRequestInformation(
        isMovingTransactionFromTrackExpense ? undefined : currentChatReport,
        participant,
        comment,
        amount,
        currency,
        created,
        merchant,
        receipt,
        isMovingTransactionFromTrackExpense && linkedTrackedExpenseReportAction && ReportActionsUtils.isMoneyRequestAction(linkedTrackedExpenseReportAction)
            ? ReportActionsUtils.getOriginalMessage(linkedTrackedExpenseReportAction)?.IOUTransactionID
            : undefined,
        category,
        tag,
        taxCode,
        taxAmount,
        billable,
        policy,
        policyTagList,
        policyCategories,
        payeeAccountID,
        payeeEmail,
        moneyRequestReportID,
        linkedTrackedExpenseReportAction,
        attendees,
    );
    const activeReportID = isMoneyRequestReport ? report?.reportID : chatReport.reportID;

    switch (action) {
        case CONST.IOU.ACTION.SUBMIT: {
            if (!linkedTrackedExpenseReportAction || !actionableWhisperReportActionID || !linkedTrackedExpenseReportID) {
                return;
            }

            convertTrackedExpenseToRequest(
                payerAccountID,
                payerEmail,
                chatReport.reportID,
                transaction.transactionID,
                actionableWhisperReportActionID,
                createdChatReportActionID,
                iouReport.reportID,
                createdIOUReportActionID,
                iouAction.reportActionID,
                linkedTrackedExpenseReportAction,
                linkedTrackedExpenseReportID,
                transactionThreadReportID,
                reportPreviewAction.reportActionID,
                onyxData,
                amount,
                currency,
                comment,
                merchant,
                created,
                attendees,
                receipt,
            );
            break;
        }
        default: {
            const parameters: RequestMoneyParams = {
                debtorEmail: payerEmail,
                debtorAccountID: payerAccountID,
                amount,
                currency,
                comment,
                created,
                merchant,
                iouReportID: iouReport.reportID,
                chatReportID: chatReport.reportID,
                transactionID: transaction.transactionID,
                reportActionID: iouAction.reportActionID,
                createdChatReportActionID,
                createdIOUReportActionID,
                reportPreviewReportActionID: reportPreviewAction.reportActionID,
                receipt,
                receiptState: receipt?.state,
                category,
                tag,
                taxCode,
                taxAmount,
                billable,
                // This needs to be a string of JSON because of limitations with the fetch() API and nested objects
                receiptGpsPoints: gpsPoints ? JSON.stringify(gpsPoints) : undefined,
                transactionThreadReportID,
                createdReportActionIDForThread,
                reimbursible,
            };

            // eslint-disable-next-line rulesdir/no-multiple-api-calls
            API.write(WRITE_COMMANDS.REQUEST_MONEY, parameters, onyxData);
        }
    }

    InteractionManager.runAfterInteractions(() => TransactionEdit.removeDraftTransaction(CONST.IOU.OPTIMISTIC_TRANSACTION_ID));
    Navigation.dismissModal(isSearchTopmostCentralPane() ? undefined : activeReportID);
    if (activeReportID) {
        Report.notifyNewAction(activeReportID, payeeAccountID);
    }
}

function sendInvoice(
    currentUserAccountID: number,
    transaction: OnyxEntry<OnyxTypes.Transaction>,
    invoiceChatReport?: OnyxEntry<OnyxTypes.Report>,
    receiptFile?: Receipt,
    policy?: OnyxEntry<OnyxTypes.Policy>,
    policyTagList?: OnyxEntry<OnyxTypes.PolicyTagLists>,
    policyCategories?: OnyxEntry<OnyxTypes.PolicyCategories>,
    companyName?: string,
    companyWebsite?: string,
) {
    const {
        senderWorkspaceID,
        receiver,
        invoiceRoom,
        createdChatReportActionID,
        invoiceReportID,
        reportPreviewReportActionID,
        transactionID,
        transactionThreadReportID,
        createdIOUReportActionID,
        createdReportActionIDForThread,
        reportActionID,
        onyxData,
    } = getSendInvoiceInformation(transaction, currentUserAccountID, invoiceChatReport, receiptFile, policy, policyTagList, policyCategories, companyName, companyWebsite);

    const parameters: SendInvoiceParams = {
        createdIOUReportActionID,
        createdReportActionIDForThread,
        reportActionID,
        senderWorkspaceID,
        accountID: currentUserAccountID,
        amount: transaction?.amount ?? 0,
        currency: transaction?.currency ?? '',
        comment: transaction?.comment?.comment?.trim() ?? '',
        merchant: transaction?.merchant ?? '',
        category: transaction?.category,
        date: transaction?.created ?? '',
        invoiceRoomReportID: invoiceRoom.reportID,
        createdChatReportActionID,
        invoiceReportID,
        reportPreviewReportActionID,
        transactionID,
        transactionThreadReportID,
        companyName,
        companyWebsite,
        ...(invoiceChatReport?.reportID ? {receiverInvoiceRoomID: invoiceChatReport.reportID} : {receiverEmail: receiver.login ?? ''}),
    };

    API.write(WRITE_COMMANDS.SEND_INVOICE, parameters, onyxData);
    InteractionManager.runAfterInteractions(() => TransactionEdit.removeDraftTransaction(CONST.IOU.OPTIMISTIC_TRANSACTION_ID));

    if (isSearchTopmostCentralPane()) {
        Navigation.dismissModal();
    } else {
        Navigation.dismissModalWithReport(invoiceRoom);
    }

    Report.notifyNewAction(invoiceRoom.reportID, receiver.accountID);
}

/**
 * Track an expense
 */
function trackExpense(
    report: OnyxTypes.Report,
    amount: number,
    currency: string,
    created: string,
    merchant: string,
    payeeEmail: string | undefined,
    payeeAccountID: number,
    participant: Participant,
    comment: string,
    isDraftPolicy: boolean,
    receipt?: Receipt,
    category?: string,
    tag?: string,
    taxCode = '',
    taxAmount = 0,
    billable?: boolean,
    policy?: OnyxEntry<OnyxTypes.Policy>,
    policyTagList?: OnyxEntry<OnyxTypes.PolicyTagLists>,
    policyCategories?: OnyxEntry<OnyxTypes.PolicyCategories>,
    gpsPoints?: GPSPoint,
    validWaypoints?: WaypointCollection,
    action?: IOUAction,
    actionableWhisperReportActionID?: string,
    linkedTrackedExpenseReportAction?: OnyxTypes.ReportAction,
    linkedTrackedExpenseReportID?: string,
    customUnitRateID?: string,
) {
    const isMoneyRequestReport = ReportUtils.isMoneyRequestReport(report);
    const currentChatReport = isMoneyRequestReport ? ReportUtils.getReportOrDraftReport(report.chatReportID) : report;
    const moneyRequestReportID = isMoneyRequestReport ? report.reportID : '';
    const isMovingTransactionFromTrackExpense = IOUUtils.isMovingTransactionFromTrackExpense(action);

    // Pass an open receipt so the distance expense will show a map with the route optimistically
    const trackedReceipt = validWaypoints ? {source: ReceiptGeneric as ReceiptSource, state: CONST.IOU.RECEIPT_STATE.OPEN} : receipt;

    const {
        createdWorkspaceParams,
        iouReport,
        chatReport,
        transaction,
        iouAction,
        createdChatReportActionID,
        createdIOUReportActionID,
        reportPreviewAction,
        transactionThreadReportID,
        createdReportActionIDForThread,
        actionableWhisperReportActionIDParam,
        onyxData,
    } =
        getTrackExpenseInformation(
            currentChatReport,
            participant,
            comment,
            amount,
            currency,
            created,
            merchant,
            trackedReceipt,
            category,
            tag,
            taxCode,
            taxAmount,
            billable,
            policy,
            policyTagList,
            policyCategories,
            payeeEmail,
            payeeAccountID,
            moneyRequestReportID,
            linkedTrackedExpenseReportAction,
            isMovingTransactionFromTrackExpense && linkedTrackedExpenseReportAction && ReportActionsUtils.isMoneyRequestAction(linkedTrackedExpenseReportAction)
                ? ReportActionsUtils.getOriginalMessage(linkedTrackedExpenseReportAction)?.IOUTransactionID
                : undefined,
        ) ?? {};
    const activeReportID = isMoneyRequestReport ? report.reportID : chatReport?.reportID;

    const recentServerValidatedWaypoints = getRecentWaypoints().filter((item) => !item.pendingAction);
    onyxData?.failureData?.push({
        onyxMethod: Onyx.METHOD.SET,
        key: `${ONYXKEYS.NVP_RECENT_WAYPOINTS}`,
        value: recentServerValidatedWaypoints,
    });

    switch (action) {
        case CONST.IOU.ACTION.CATEGORIZE: {
            if (!linkedTrackedExpenseReportAction || !actionableWhisperReportActionID || !linkedTrackedExpenseReportID) {
                return;
            }
            categorizeTrackedExpense(
                chatReport?.policyID ?? '-1',
                transaction?.transactionID ?? '-1',
                iouAction?.reportActionID ?? '-1',
                iouReport?.reportID ?? '-1',
                createdIOUReportActionID ?? '-1',
                actionableWhisperReportActionID,
                linkedTrackedExpenseReportAction,
                linkedTrackedExpenseReportID,
                transactionThreadReportID ?? '-1',
                reportPreviewAction?.reportActionID ?? '-1',
                onyxData,
                amount,
                currency,
                comment,
                merchant,
                created,
                isDraftPolicy,
                category,
                tag,
                taxCode,
                taxAmount,
                billable,
                trackedReceipt,
                createdWorkspaceParams,
            );
            break;
        }
        case CONST.IOU.ACTION.SHARE: {
            if (!linkedTrackedExpenseReportAction || !actionableWhisperReportActionID || !linkedTrackedExpenseReportID) {
                return;
            }
            shareTrackedExpense(
                chatReport?.policyID ?? '-1',
                transaction?.transactionID ?? '-1',
                iouAction?.reportActionID ?? '-1',
                iouReport?.reportID ?? '-1',
                createdIOUReportActionID ?? '-1',
                actionableWhisperReportActionID,
                linkedTrackedExpenseReportAction,
                linkedTrackedExpenseReportID,
                transactionThreadReportID ?? '-1',
                reportPreviewAction?.reportActionID ?? '-1',
                onyxData,
                amount,
                currency,
                comment,
                merchant,
                created,
                category,
                tag,
                taxCode,
                taxAmount,
                billable,
                trackedReceipt,
                createdWorkspaceParams,
            );
            break;
        }
        default: {
            const parameters: TrackExpenseParams = {
                amount,
                currency,
                comment,
                created,
                merchant,
                iouReportID: iouReport?.reportID,
                chatReportID: chatReport?.reportID ?? '-1',
                transactionID: transaction?.transactionID ?? '-1',
                reportActionID: iouAction?.reportActionID ?? '-1',
                createdChatReportActionID: createdChatReportActionID ?? '-1',
                createdIOUReportActionID,
                reportPreviewReportActionID: reportPreviewAction?.reportActionID,
                receipt: trackedReceipt,
                receiptState: trackedReceipt?.state,
                category,
                tag,
                taxCode,
                taxAmount,
                billable,
                // This needs to be a string of JSON because of limitations with the fetch() API and nested objects
                receiptGpsPoints: gpsPoints ? JSON.stringify(gpsPoints) : undefined,
                transactionThreadReportID: transactionThreadReportID ?? '-1',
                createdReportActionIDForThread: createdReportActionIDForThread ?? '-1',
                waypoints: validWaypoints ? JSON.stringify(sanitizeRecentWaypoints(validWaypoints)) : undefined,
                customUnitRateID,
            };
            if (actionableWhisperReportActionIDParam) {
                parameters.actionableWhisperReportActionID = actionableWhisperReportActionIDParam;
            }
            API.write(WRITE_COMMANDS.TRACK_EXPENSE, parameters, onyxData);
        }
    }
    InteractionManager.runAfterInteractions(() => TransactionEdit.removeDraftTransaction(CONST.IOU.OPTIMISTIC_TRANSACTION_ID));
    Navigation.dismissModal(isSearchTopmostCentralPane() ? undefined : activeReportID);

    if (action === CONST.IOU.ACTION.SHARE) {
        if (isSearchTopmostCentralPane() && activeReportID) {
            Navigation.goBack();
            Navigation.navigate(ROUTES.REPORT_WITH_ID.getRoute(activeReportID));
        }
        Navigation.setNavigationActionToMicrotaskQueue(() => Navigation.navigate(ROUTES.ROOM_INVITE.getRoute(activeReportID ?? '-1', CONST.IOU.SHARE.ROLE.ACCOUNTANT)));
    }

    Report.notifyNewAction(activeReportID ?? '', payeeAccountID);
}

function getOrCreateOptimisticSplitChatReport(existingSplitChatReportID: string, participants: Participant[], participantAccountIDs: number[], currentUserAccountID: number) {
    // The existing chat report could be passed as reportID or exist on the sole "participant" (in this case a report option)
    const existingChatReportID = existingSplitChatReportID || (participants.at(0)?.reportID ?? '-1');

    // Check if the report is available locally if we do have one
    let existingSplitChatReport = existingChatReportID ? ReportConnection.getAllReports()?.[`${ONYXKEYS.COLLECTION.REPORT}${existingChatReportID}`] : null;

    const allParticipantsAccountIDs = [...participantAccountIDs, currentUserAccountID];
    if (!existingSplitChatReport) {
        existingSplitChatReport = ReportUtils.getChatByParticipants(allParticipantsAccountIDs, undefined, participantAccountIDs.length > 1);
    }

    // We found an existing chat report we are done...
    if (existingSplitChatReport) {
        // Yes, these are the same, but give the caller a way to identify if we created a new report or not
        return {existingSplitChatReport, splitChatReport: existingSplitChatReport};
    }

    // Create a Group Chat if we have multiple participants
    if (participants.length > 1) {
        const splitChatReport = ReportUtils.buildOptimisticChatReport(
            allParticipantsAccountIDs,
            '',
            CONST.REPORT.CHAT_TYPE.GROUP,
            undefined,
            undefined,
            undefined,
            undefined,
            undefined,
            undefined,
            CONST.REPORT.NOTIFICATION_PREFERENCE.ALWAYS,
        );
        return {existingSplitChatReport: null, splitChatReport};
    }

    // Otherwise, create a new 1:1 chat report
    const splitChatReport = ReportUtils.buildOptimisticChatReport(participantAccountIDs);
    return {existingSplitChatReport: null, splitChatReport};
}

/**
 * Build the Onyx data and IOU split necessary for splitting a bill with 3+ users.
 * 1. Build the optimistic Onyx data for the group chat, i.e. chatReport and iouReportAction creating the former if it doesn't yet exist.
 * 2. Loop over the group chat participant list, building optimistic or updating existing chatReports, iouReports and iouReportActions between the user and each participant.
 * We build both Onyx data and the IOU split that is sent as a request param and is used by Auth to create the chatReports, iouReports and iouReportActions in the database.
 * The IOU split has the following shape:
 *  [
 *      {email: 'currentUser', amount: 100},
 *      {email: 'user2', amount: 100, iouReportID: '100', chatReportID: '110', transactionID: '120', reportActionID: '130'},
 *      {email: 'user3', amount: 100, iouReportID: '200', chatReportID: '210', transactionID: '220', reportActionID: '230'}
 *  ]
 * @param amount - always in the smallest unit of the currency
 * @param existingSplitChatReportID - the report ID where the split expense happens, could be a group chat or a workspace chat
 */
function createSplitsAndOnyxData(
    participants: Participant[],
    currentUserLogin: string,
    currentUserAccountID: number,
    amount: number,
    comment: string,
    currency: string,
    merchant: string,
    created: string,
    category: string,
    tag: string,
    splitShares: SplitShares = {},
    existingSplitChatReportID = '',
    billable = false,
    iouRequestType: IOURequestType = CONST.IOU.REQUEST_TYPE.MANUAL,
    taxCode = '',
    taxAmount = 0,
): SplitsAndOnyxData {
    const currentUserEmailForIOUSplit = PhoneNumber.addSMSDomainIfPhoneNumber(currentUserLogin);
    const participantAccountIDs = participants.map((participant) => Number(participant.accountID));

    const {splitChatReport, existingSplitChatReport} = getOrCreateOptimisticSplitChatReport(existingSplitChatReportID, participants, participantAccountIDs, currentUserAccountID);
    const isOwnPolicyExpenseChat = !!splitChatReport.isOwnPolicyExpenseChat;

    // Pass an open receipt so the distance expense will show a map with the route optimistically
    const receipt: Receipt | undefined = iouRequestType === CONST.IOU.REQUEST_TYPE.DISTANCE ? {source: ReceiptGeneric as ReceiptSource, state: CONST.IOU.RECEIPT_STATE.OPEN} : undefined;

    const existingTransaction = allTransactionDrafts[`${ONYXKEYS.COLLECTION.TRANSACTION_DRAFT}${CONST.IOU.OPTIMISTIC_TRANSACTION_ID}`];
    const isDistanceRequest = existingTransaction && existingTransaction.iouRequestType === CONST.IOU.REQUEST_TYPE.DISTANCE;
    let splitTransaction = TransactionUtils.buildOptimisticTransaction(
        amount,
        currency,
        CONST.REPORT.SPLIT_REPORTID,
        comment,
        [],
        created,
        '',
        '',
        merchant || Localize.translateLocal('iou.expense'),
        receipt,
        undefined,
        undefined,
        category,
        tag,
        taxCode,
        taxAmount,
        billable,
        isDistanceRequest ? {waypoints: CONST.RED_BRICK_ROAD_PENDING_ACTION.ADD} : undefined,
        undefined,
        existingTransaction,
    );

    // Important data is set on the draft distance transaction, such as the iouRequestType marking it as a distance request, so merge it into the optimistic split transaction
    if (isDistanceRequest) {
        splitTransaction = fastMerge(existingTransaction, splitTransaction, false);
    }

    // Note: The created action must be optimistically generated before the IOU action so there's no chance that the created action appears after the IOU action in the chat
    const splitCreatedReportAction = ReportUtils.buildOptimisticCreatedReportAction(currentUserEmailForIOUSplit);
    const splitIOUReportAction = ReportUtils.buildOptimisticIOUReportAction(
        CONST.IOU.REPORT_ACTION_TYPE.SPLIT,
        amount,
        currency,
        comment,
        participants,
        splitTransaction.transactionID,
        undefined,
        '',
        false,
        false,
        isOwnPolicyExpenseChat,
    );

    splitChatReport.lastReadTime = DateUtils.getDBTime();
    splitChatReport.lastMessageText = ReportActionsUtils.getReportActionText(splitIOUReportAction);
    splitChatReport.lastMessageHtml = ReportActionsUtils.getReportActionHtml(splitIOUReportAction);
    splitChatReport.lastActorAccountID = currentUserAccountID;
    splitChatReport.lastVisibleActionCreated = splitIOUReportAction.created;

    // If we have an existing splitChatReport (group chat or workspace) use it's pending fields, otherwise indicate that we are adding a chat
    if (!existingSplitChatReport) {
        splitChatReport.pendingFields = {
            createChat: CONST.RED_BRICK_ROAD_PENDING_ACTION.ADD,
        };
    }

    const optimisticData: OnyxUpdate[] = [
        {
            // Use set for new reports because it doesn't exist yet, is faster,
            // and we need the data to be available when we navigate to the chat page
            onyxMethod: existingSplitChatReport ? Onyx.METHOD.MERGE : Onyx.METHOD.SET,
            key: `${ONYXKEYS.COLLECTION.REPORT}${splitChatReport.reportID}`,
            value: splitChatReport,
        },
        {
            onyxMethod: Onyx.METHOD.SET,
            key: ONYXKEYS.NVP_QUICK_ACTION_GLOBAL_CREATE,
            value: {
                action: iouRequestType === CONST.IOU.REQUEST_TYPE.DISTANCE ? CONST.QUICK_ACTIONS.SPLIT_DISTANCE : CONST.QUICK_ACTIONS.SPLIT_MANUAL,
                chatReportID: splitChatReport.reportID,
                isFirstQuickAction: isEmptyObject(quickAction),
            },
        },
        existingSplitChatReport
            ? {
                  onyxMethod: Onyx.METHOD.MERGE,
                  key: `${ONYXKEYS.COLLECTION.REPORT_ACTIONS}${splitChatReport.reportID}`,
                  value: {
                      [splitIOUReportAction.reportActionID]: splitIOUReportAction as OnyxTypes.ReportAction,
                  },
              }
            : {
                  onyxMethod: Onyx.METHOD.SET,
                  key: `${ONYXKEYS.COLLECTION.REPORT_ACTIONS}${splitChatReport.reportID}`,
                  value: {
                      [splitCreatedReportAction.reportActionID]: splitCreatedReportAction as OnyxTypes.ReportAction,
                      [splitIOUReportAction.reportActionID]: splitIOUReportAction as OnyxTypes.ReportAction,
                  },
              },
        {
            onyxMethod: Onyx.METHOD.SET,
            key: `${ONYXKEYS.COLLECTION.TRANSACTION}${splitTransaction.transactionID}`,
            value: splitTransaction,
        },
    ];
    const successData: OnyxUpdate[] = [
        {
            onyxMethod: Onyx.METHOD.MERGE,
            key: `${ONYXKEYS.COLLECTION.REPORT_ACTIONS}${splitChatReport.reportID}`,
            value: {
                ...(existingSplitChatReport ? {} : {[splitCreatedReportAction.reportActionID]: {pendingAction: null}}),
                [splitIOUReportAction.reportActionID]: {pendingAction: null},
            },
        },
        {
            onyxMethod: Onyx.METHOD.MERGE,
            key: `${ONYXKEYS.COLLECTION.TRANSACTION}${splitTransaction.transactionID}`,
            value: {pendingAction: null, pendingFields: null},
        },
    ];

    const redundantParticipants: Record<number, null> = {};
    if (!existingSplitChatReport) {
        successData.push({
            onyxMethod: Onyx.METHOD.MERGE,
            key: `${ONYXKEYS.COLLECTION.REPORT}${splitChatReport.reportID}`,
            value: {pendingFields: {createChat: null}, participants: redundantParticipants},
        });
    }

    const failureData: OnyxUpdate[] = [
        {
            onyxMethod: Onyx.METHOD.MERGE,
            key: `${ONYXKEYS.COLLECTION.TRANSACTION}${splitTransaction.transactionID}`,
            value: {
                errors: ErrorUtils.getMicroSecondOnyxErrorWithTranslationKey('iou.error.genericCreateFailureMessage'),
                pendingAction: null,
                pendingFields: null,
            },
        },
        {
            onyxMethod: Onyx.METHOD.SET,
            key: ONYXKEYS.NVP_QUICK_ACTION_GLOBAL_CREATE,
            value: quickAction ?? null,
        },
    ];

    if (existingSplitChatReport) {
        failureData.push({
            onyxMethod: Onyx.METHOD.MERGE,
            key: `${ONYXKEYS.COLLECTION.REPORT_ACTIONS}${splitChatReport.reportID}`,
            value: {
                [splitIOUReportAction.reportActionID]: {
                    errors: ErrorUtils.getMicroSecondOnyxErrorWithTranslationKey('iou.error.genericCreateFailureMessage'),
                },
            },
        });
    } else {
        failureData.push(
            {
                onyxMethod: Onyx.METHOD.MERGE,
                key: `${ONYXKEYS.COLLECTION.REPORT}${splitChatReport.reportID}`,
                value: {
                    errorFields: {
                        createChat: ErrorUtils.getMicroSecondOnyxErrorWithTranslationKey('report.genericCreateReportFailureMessage'),
                    },
                },
            },
            {
                onyxMethod: Onyx.METHOD.MERGE,
                key: `${ONYXKEYS.COLLECTION.REPORT_ACTIONS}${splitChatReport.reportID}`,
                value: {
                    [splitIOUReportAction.reportActionID]: {
                        errors: ErrorUtils.getMicroSecondOnyxErrorWithTranslationKey('iou.error.genericCreateFailureMessage'),
                    },
                },
            },
        );
    }

    // Loop through participants creating individual chats, iouReports and reportActionIDs as needed
    const currentUserAmount = splitShares?.[currentUserAccountID]?.amount ?? IOUUtils.calculateAmount(participants.length, amount, currency, true);
    const currentUserTaxAmount = IOUUtils.calculateAmount(participants.length, taxAmount, currency, true);

    const splits: Split[] = [{email: currentUserEmailForIOUSplit, accountID: currentUserAccountID, amount: currentUserAmount, taxAmount: currentUserTaxAmount}];

    const hasMultipleParticipants = participants.length > 1;
    participants.forEach((participant) => {
        // In a case when a participant is a workspace, even when a current user is not an owner of the workspace
        const isPolicyExpenseChat = ReportUtils.isPolicyExpenseChat(participant);
        const splitAmount = splitShares?.[participant.accountID ?? -1]?.amount ?? IOUUtils.calculateAmount(participants.length, amount, currency, false);
        const splitTaxAmount = IOUUtils.calculateAmount(participants.length, taxAmount, currency, false);

        // To exclude someone from a split, the amount can be 0. The scenario for this is when creating a split from a group chat, we have remove the option to deselect users to exclude them.
        // We can input '0' next to someone we want to exclude.
        if (splitAmount === 0) {
            return;
        }

        // In case the participant is a workspace, email & accountID should remain undefined and won't be used in the rest of this code
        // participant.login is undefined when the request is initiated from a group DM with an unknown user, so we need to add a default
        const email = isOwnPolicyExpenseChat || isPolicyExpenseChat ? '' : PhoneNumber.addSMSDomainIfPhoneNumber(participant.login ?? '').toLowerCase();
        const accountID = isOwnPolicyExpenseChat || isPolicyExpenseChat ? 0 : Number(participant.accountID);
        if (email === currentUserEmailForIOUSplit) {
            return;
        }

        // STEP 1: Get existing chat report OR build a new optimistic one
        // If we only have one participant and the request was initiated from the global create menu, i.e. !existingGroupChatReportID, the oneOnOneChatReport is the groupChatReport
        let oneOnOneChatReport: OnyxTypes.Report | OptimisticChatReport;
        let isNewOneOnOneChatReport = false;
        let shouldCreateOptimisticPersonalDetails = false;
        const personalDetailExists = accountID in allPersonalDetails;

        // If this is a split between two people only and the function
        // wasn't provided with an existing group chat report id
        // or, if the split is being made from the workspace chat, then the oneOnOneChatReport is the same as the splitChatReport
        // in this case existingSplitChatReport will belong to the policy expense chat and we won't be
        // entering code that creates optimistic personal details
        if ((!hasMultipleParticipants && !existingSplitChatReportID) || isOwnPolicyExpenseChat) {
            oneOnOneChatReport = splitChatReport;
            shouldCreateOptimisticPersonalDetails = !existingSplitChatReport && !personalDetailExists;
        } else {
            const existingChatReport = ReportUtils.getChatByParticipants([accountID, currentUserAccountID]);
            isNewOneOnOneChatReport = !existingChatReport;
            shouldCreateOptimisticPersonalDetails = isNewOneOnOneChatReport && !personalDetailExists;
            oneOnOneChatReport = existingChatReport ?? ReportUtils.buildOptimisticChatReport([accountID, currentUserAccountID]);
        }

        // STEP 2: Get existing IOU/Expense report and update its total OR build a new optimistic one
        let oneOnOneIOUReport: OneOnOneIOUReport = oneOnOneChatReport.iouReportID
            ? ReportConnection.getAllReports()?.[`${ONYXKEYS.COLLECTION.REPORT}${oneOnOneChatReport.iouReportID}`]
            : null;
        const shouldCreateNewOneOnOneIOUReport = ReportUtils.shouldCreateNewMoneyRequestReport(oneOnOneIOUReport, oneOnOneChatReport);

        if (!oneOnOneIOUReport || shouldCreateNewOneOnOneIOUReport) {
            oneOnOneIOUReport = isOwnPolicyExpenseChat
                ? ReportUtils.buildOptimisticExpenseReport(oneOnOneChatReport.reportID, oneOnOneChatReport.policyID ?? '-1', currentUserAccountID, splitAmount, currency)
                : ReportUtils.buildOptimisticIOUReport(currentUserAccountID, accountID, splitAmount, oneOnOneChatReport.reportID, currency);
        } else if (isOwnPolicyExpenseChat) {
            if (typeof oneOnOneIOUReport?.total === 'number') {
                // Because of the Expense reports are stored as negative values, we subtract the total from the amount
                oneOnOneIOUReport.total -= splitAmount;
            }
        } else {
            oneOnOneIOUReport = IOUUtils.updateIOUOwnerAndTotal(oneOnOneIOUReport, currentUserAccountID, splitAmount, currency);
        }

        // STEP 3: Build optimistic transaction
        const oneOnOneTransaction = TransactionUtils.buildOptimisticTransaction(
            ReportUtils.isExpenseReport(oneOnOneIOUReport) ? -splitAmount : splitAmount,
            currency,
            oneOnOneIOUReport.reportID,
            comment,
            [],
            created,
            CONST.IOU.TYPE.SPLIT,
            splitTransaction.transactionID,
            merchant || Localize.translateLocal('iou.expense'),
            undefined,
            undefined,
            undefined,
            category,
            tag,
            taxCode,
            ReportUtils.isExpenseReport(oneOnOneIOUReport) ? -splitTaxAmount : splitTaxAmount,
            billable,
        );

        // STEP 4: Build optimistic reportActions. We need:
        // 1. CREATED action for the chatReport
        // 2. CREATED action for the iouReport
        // 3. IOU action for the iouReport
        // 4. Transaction Thread and the CREATED action for it
        // 5. REPORT_PREVIEW action for the chatReport
        const [oneOnOneCreatedActionForChat, oneOnOneCreatedActionForIOU, oneOnOneIOUAction, optimisticTransactionThread, optimisticCreatedActionForTransactionThread] =
            ReportUtils.buildOptimisticMoneyRequestEntities(
                oneOnOneIOUReport,
                CONST.IOU.REPORT_ACTION_TYPE.CREATE,
                splitAmount,
                currency,
                comment,
                currentUserEmailForIOUSplit,
                [participant],
                oneOnOneTransaction.transactionID,
            );

        // Add optimistic personal details for new participants
        const oneOnOnePersonalDetailListAction: OnyxTypes.PersonalDetailsList = shouldCreateOptimisticPersonalDetails
            ? {
                  [accountID]: {
                      accountID,
                      // Disabling this line since participant.displayName can be an empty string
                      // eslint-disable-next-line @typescript-eslint/prefer-nullish-coalescing
                      displayName: LocalePhoneNumber.formatPhoneNumber(participant.displayName || email),
                      login: participant.login,
                      isOptimisticPersonalDetail: true,
                  },
              }
            : {};

        if (shouldCreateOptimisticPersonalDetails) {
            // BE will send different participants. We clear the optimistic ones to avoid duplicated entries
            redundantParticipants[accountID] = null;
        }

        let oneOnOneReportPreviewAction = getReportPreviewAction(oneOnOneChatReport.reportID, oneOnOneIOUReport.reportID);
        if (oneOnOneReportPreviewAction) {
            oneOnOneReportPreviewAction = ReportUtils.updateReportPreview(oneOnOneIOUReport, oneOnOneReportPreviewAction);
        } else {
            oneOnOneReportPreviewAction = ReportUtils.buildOptimisticReportPreview(oneOnOneChatReport, oneOnOneIOUReport);
        }

        // Add category to optimistic policy recently used categories when a participant is a workspace
        const optimisticPolicyRecentlyUsedCategories = isPolicyExpenseChat ? Category.buildOptimisticPolicyRecentlyUsedCategories(participant.policyID, category) : [];

        const optimisticRecentlyUsedCurrencies = Policy.buildOptimisticRecentlyUsedCurrencies(currency);

        // Add tag to optimistic policy recently used tags when a participant is a workspace
        const optimisticPolicyRecentlyUsedTags = isPolicyExpenseChat ? Tag.buildOptimisticPolicyRecentlyUsedTags(participant.policyID, tag) : {};

        // STEP 5: Build Onyx Data
        const [oneOnOneOptimisticData, oneOnOneSuccessData, oneOnOneFailureData] = buildOnyxDataForMoneyRequest(
            oneOnOneChatReport,
            oneOnOneIOUReport,
            oneOnOneTransaction,
            oneOnOneCreatedActionForChat,
            oneOnOneCreatedActionForIOU,
            oneOnOneIOUAction,
            oneOnOnePersonalDetailListAction,
            oneOnOneReportPreviewAction,
            optimisticPolicyRecentlyUsedCategories,
            optimisticPolicyRecentlyUsedTags,
            isNewOneOnOneChatReport,
            optimisticTransactionThread,
            optimisticCreatedActionForTransactionThread,
            shouldCreateNewOneOnOneIOUReport,
            null,
            null,
            null,
            null,
            true,
            undefined,
            optimisticRecentlyUsedCurrencies,
        );

        const individualSplit = {
            email,
            accountID,
            isOptimisticAccount: ReportUtils.isOptimisticPersonalDetail(accountID),
            amount: splitAmount,
            iouReportID: oneOnOneIOUReport.reportID,
            chatReportID: oneOnOneChatReport.reportID,
            transactionID: oneOnOneTransaction.transactionID,
            reportActionID: oneOnOneIOUAction.reportActionID,
            createdChatReportActionID: oneOnOneCreatedActionForChat.reportActionID,
            createdIOUReportActionID: oneOnOneCreatedActionForIOU.reportActionID,
            reportPreviewReportActionID: oneOnOneReportPreviewAction.reportActionID,
            transactionThreadReportID: optimisticTransactionThread.reportID,
            createdReportActionIDForThread: optimisticCreatedActionForTransactionThread?.reportActionID,
            taxAmount: splitTaxAmount,
        };

        splits.push(individualSplit);
        optimisticData.push(...oneOnOneOptimisticData);
        successData.push(...oneOnOneSuccessData);
        failureData.push(...oneOnOneFailureData);
    });

    optimisticData.push({
        onyxMethod: Onyx.METHOD.MERGE,
        key: `${ONYXKEYS.COLLECTION.TRANSACTION}${splitTransaction.transactionID}`,
        value: {
            comment: {
                splits: splits.map((split) => ({accountID: split.accountID, amount: split.amount})),
            },
        },
    });

    const splitData: SplitData = {
        chatReportID: splitChatReport.reportID,
        transactionID: splitTransaction.transactionID,
        reportActionID: splitIOUReportAction.reportActionID,
        policyID: splitChatReport.policyID,
        chatType: splitChatReport.chatType,
    };

    if (!existingSplitChatReport) {
        splitData.createdReportActionID = splitCreatedReportAction.reportActionID;
    }

    return {
        splitData,
        splits,
        onyxData: {optimisticData, successData, failureData},
    };
}

type SplitBillActionsParams = {
    participants: Participant[];
    currentUserLogin: string;
    currentUserAccountID: number;
    amount: number;
    comment: string;
    currency: string;
    merchant: string;
    created: string;
    category?: string;
    tag?: string;
    billable?: boolean;
    iouRequestType?: IOURequestType;
    existingSplitChatReportID?: string;
    splitShares?: SplitShares;
    splitPayerAccountIDs?: number[];
    taxCode?: string;
    taxAmount?: number;
};

/**
 * @param amount - always in smallest currency unit
 * @param existingSplitChatReportID - Either a group DM or a workspace chat
 */
function splitBill({
    participants,
    currentUserLogin,
    currentUserAccountID,
    amount,
    comment,
    currency,
    merchant,
    created,
    category = '',
    tag = '',
    billable = false,
    iouRequestType = CONST.IOU.REQUEST_TYPE.MANUAL,
    existingSplitChatReportID = '',
    splitShares = {},
    splitPayerAccountIDs = [],
    taxCode = '',
    taxAmount = 0,
}: SplitBillActionsParams) {
    const {splitData, splits, onyxData} = createSplitsAndOnyxData(
        participants,
        currentUserLogin,
        currentUserAccountID,
        amount,
        comment,
        currency,
        merchant,
        created,
        category,
        tag,
        splitShares,
        existingSplitChatReportID,
        billable,
        iouRequestType,
        taxCode,
        taxAmount,
    );

    const parameters: SplitBillParams = {
        reportID: splitData.chatReportID,
        amount,
        splits: JSON.stringify(splits),
        currency,
        comment,
        category,
        merchant,
        created,
        tag,
        billable,
        transactionID: splitData.transactionID,
        reportActionID: splitData.reportActionID,
        createdReportActionID: splitData.createdReportActionID,
        policyID: splitData.policyID,
        chatType: splitData.chatType,
        splitPayerAccountIDs,
        taxCode,
        taxAmount,
    };

    API.write(WRITE_COMMANDS.SPLIT_BILL, parameters, onyxData);
    InteractionManager.runAfterInteractions(() => TransactionEdit.removeDraftTransaction(CONST.IOU.OPTIMISTIC_TRANSACTION_ID));

    Navigation.dismissModal(isSearchTopmostCentralPane() ? undefined : existingSplitChatReportID);
    Report.notifyNewAction(splitData.chatReportID, currentUserAccountID);
}

/**
 * @param amount - always in the smallest currency unit
 */
function splitBillAndOpenReport({
    participants,
    currentUserLogin,
    currentUserAccountID,
    amount,
    comment,
    currency,
    merchant,
    created,
    category = '',
    tag = '',
    billable = false,
    iouRequestType = CONST.IOU.REQUEST_TYPE.MANUAL,
    splitShares = {},
    splitPayerAccountIDs = [],
    taxCode = '',
    taxAmount = 0,
}: SplitBillActionsParams) {
    const {splitData, splits, onyxData} = createSplitsAndOnyxData(
        participants,
        currentUserLogin,
        currentUserAccountID,
        amount,
        comment,
        currency,
        merchant,
        created,
        category,
        tag,
        splitShares,
        '',
        billable,
        iouRequestType,
        taxCode,
        taxAmount,
    );

    const parameters: SplitBillParams = {
        reportID: splitData.chatReportID,
        amount,
        splits: JSON.stringify(splits),
        currency,
        merchant,
        created,
        comment,
        category,
        tag,
        billable,
        transactionID: splitData.transactionID,
        reportActionID: splitData.reportActionID,
        createdReportActionID: splitData.createdReportActionID,
        policyID: splitData.policyID,
        chatType: splitData.chatType,
        splitPayerAccountIDs,
        taxCode,
        taxAmount,
    };

    API.write(WRITE_COMMANDS.SPLIT_BILL_AND_OPEN_REPORT, parameters, onyxData);
    InteractionManager.runAfterInteractions(() => TransactionEdit.removeDraftTransaction(CONST.IOU.OPTIMISTIC_TRANSACTION_ID));

    Navigation.dismissModal(isSearchTopmostCentralPane() ? undefined : splitData.chatReportID);
    Report.notifyNewAction(splitData.chatReportID, currentUserAccountID);
}

type StartSplitBilActionParams = {
    participants: Participant[];
    currentUserLogin: string;
    currentUserAccountID: number;
    comment: string;
    receipt: Receipt;
    existingSplitChatReportID?: string;
    billable?: boolean;
    category: string | undefined;
    tag: string | undefined;
    currency: string;
    taxCode: string;
    taxAmount: number;
};

/** Used exclusively for starting a split expense request that contains a receipt, the split request will be completed once the receipt is scanned
 *  or user enters details manually.
 *
 * @param existingSplitChatReportID - Either a group DM or a workspace chat
 */
function startSplitBill({
    participants,
    currentUserLogin,
    currentUserAccountID,
    comment,
    receipt,
    existingSplitChatReportID = '',
    billable = false,
    category = '',
    tag = '',
    currency,
    taxCode = '',
    taxAmount = 0,
}: StartSplitBilActionParams) {
    const currentUserEmailForIOUSplit = PhoneNumber.addSMSDomainIfPhoneNumber(currentUserLogin);
    const participantAccountIDs = participants.map((participant) => Number(participant.accountID));
    const {splitChatReport, existingSplitChatReport} = getOrCreateOptimisticSplitChatReport(existingSplitChatReportID, participants, participantAccountIDs, currentUserAccountID);
    const isOwnPolicyExpenseChat = !!splitChatReport.isOwnPolicyExpenseChat;

    const {name: filename, source, state = CONST.IOU.RECEIPT_STATE.SCANREADY} = receipt;
    const receiptObject: Receipt = {state, source};

    // ReportID is -2 (aka "deleted") on the group transaction
    const splitTransaction = TransactionUtils.buildOptimisticTransaction(
        0,
        currency,
        CONST.REPORT.SPLIT_REPORTID,
        comment,
        [],
        '',
        '',
        '',
        CONST.TRANSACTION.PARTIAL_TRANSACTION_MERCHANT,
        receiptObject,
        filename,
        undefined,
        category,
        tag,
        taxCode,
        taxAmount,
        billable,
    );

    // Note: The created action must be optimistically generated before the IOU action so there's no chance that the created action appears after the IOU action in the chat
    const splitChatCreatedReportAction = ReportUtils.buildOptimisticCreatedReportAction(currentUserEmailForIOUSplit);
    const splitIOUReportAction = ReportUtils.buildOptimisticIOUReportAction(
        CONST.IOU.REPORT_ACTION_TYPE.SPLIT,
        0,
        CONST.CURRENCY.USD,
        comment,
        participants,
        splitTransaction.transactionID,
        undefined,
        '',
        false,
        false,
        isOwnPolicyExpenseChat,
    );

    splitChatReport.lastReadTime = DateUtils.getDBTime();
    splitChatReport.lastMessageText = ReportActionsUtils.getReportActionText(splitIOUReportAction);
    splitChatReport.lastMessageHtml = ReportActionsUtils.getReportActionHtml(splitIOUReportAction);

    // If we have an existing splitChatReport (group chat or workspace) use it's pending fields, otherwise indicate that we are adding a chat
    if (!existingSplitChatReport) {
        splitChatReport.pendingFields = {
            createChat: CONST.RED_BRICK_ROAD_PENDING_ACTION.ADD,
        };
    }

    const optimisticData: OnyxUpdate[] = [
        {
            // Use set for new reports because it doesn't exist yet, is faster,
            // and we need the data to be available when we navigate to the chat page
            onyxMethod: existingSplitChatReport ? Onyx.METHOD.MERGE : Onyx.METHOD.SET,
            key: `${ONYXKEYS.COLLECTION.REPORT}${splitChatReport.reportID}`,
            value: splitChatReport,
        },
        {
            onyxMethod: Onyx.METHOD.SET,
            key: ONYXKEYS.NVP_QUICK_ACTION_GLOBAL_CREATE,
            value: {
                action: CONST.QUICK_ACTIONS.SPLIT_SCAN,
                chatReportID: splitChatReport.reportID,
                isFirstQuickAction: isEmptyObject(quickAction),
            },
        },
        existingSplitChatReport
            ? {
                  onyxMethod: Onyx.METHOD.MERGE,
                  key: `${ONYXKEYS.COLLECTION.REPORT_ACTIONS}${splitChatReport.reportID}`,
                  value: {
                      [splitIOUReportAction.reportActionID]: splitIOUReportAction as OnyxTypes.ReportAction,
                  },
              }
            : {
                  onyxMethod: Onyx.METHOD.SET,
                  key: `${ONYXKEYS.COLLECTION.REPORT_ACTIONS}${splitChatReport.reportID}`,
                  value: {
                      [splitChatCreatedReportAction.reportActionID]: splitChatCreatedReportAction,
                      [splitIOUReportAction.reportActionID]: splitIOUReportAction as OnyxTypes.ReportAction,
                  },
              },
        {
            onyxMethod: Onyx.METHOD.SET,
            key: `${ONYXKEYS.COLLECTION.TRANSACTION}${splitTransaction.transactionID}`,
            value: splitTransaction,
        },
    ];

    const successData: OnyxUpdate[] = [
        {
            onyxMethod: Onyx.METHOD.MERGE,
            key: `${ONYXKEYS.COLLECTION.REPORT_ACTIONS}${splitChatReport.reportID}`,
            value: {
                ...(existingSplitChatReport ? {} : {[splitChatCreatedReportAction.reportActionID]: {pendingAction: null}}),
                [splitIOUReportAction.reportActionID]: {pendingAction: null},
            },
        },
        {
            onyxMethod: Onyx.METHOD.MERGE,
            key: `${ONYXKEYS.COLLECTION.TRANSACTION}${splitTransaction.transactionID}`,
            value: {pendingAction: null},
        },
    ];

    const redundantParticipants: Record<number, null> = {};
    if (!existingSplitChatReport) {
        successData.push({
            onyxMethod: Onyx.METHOD.MERGE,
            key: `${ONYXKEYS.COLLECTION.REPORT}${splitChatReport.reportID}`,
            value: {pendingFields: {createChat: null}, participants: redundantParticipants},
        });
    }

    const failureData: OnyxUpdate[] = [
        {
            onyxMethod: Onyx.METHOD.MERGE,
            key: `${ONYXKEYS.COLLECTION.TRANSACTION}${splitTransaction.transactionID}`,
            value: {
                errors: ErrorUtils.getMicroSecondOnyxErrorWithTranslationKey('iou.error.genericCreateFailureMessage'),
            },
        },
        {
            onyxMethod: Onyx.METHOD.SET,
            key: ONYXKEYS.NVP_QUICK_ACTION_GLOBAL_CREATE,
            value: quickAction ?? null,
        },
    ];

    if (existingSplitChatReport) {
        failureData.push({
            onyxMethod: Onyx.METHOD.MERGE,
            key: `${ONYXKEYS.COLLECTION.REPORT_ACTIONS}${splitChatReport.reportID}`,
            value: {
                [splitIOUReportAction.reportActionID]: {
                    errors: getReceiptError(receipt, filename),
                },
            },
        });
    } else {
        failureData.push(
            {
                onyxMethod: Onyx.METHOD.MERGE,
                key: `${ONYXKEYS.COLLECTION.REPORT}${splitChatReport.reportID}`,
                value: {
                    errorFields: {
                        createChat: ErrorUtils.getMicroSecondOnyxErrorWithTranslationKey('report.genericCreateReportFailureMessage'),
                    },
                },
            },
            {
                onyxMethod: Onyx.METHOD.MERGE,
                key: `${ONYXKEYS.COLLECTION.REPORT_ACTIONS}${splitChatReport.reportID}`,
                value: {
                    [splitChatCreatedReportAction.reportActionID]: {
                        errors: ErrorUtils.getMicroSecondOnyxErrorWithTranslationKey('report.genericCreateReportFailureMessage'),
                    },
                    [splitIOUReportAction.reportActionID]: {
                        errors: getReceiptError(receipt, filename),
                    },
                },
            },
        );
    }

    const splits: Split[] = [{email: currentUserEmailForIOUSplit, accountID: currentUserAccountID}];

    participants.forEach((participant) => {
        // Disabling this line since participant.login can be an empty string
        // eslint-disable-next-line @typescript-eslint/prefer-nullish-coalescing
        const email = participant.isOwnPolicyExpenseChat ? '' : PhoneNumber.addSMSDomainIfPhoneNumber(participant.login || participant.text || '').toLowerCase();
        const accountID = participant.isOwnPolicyExpenseChat ? 0 : Number(participant.accountID);
        if (email === currentUserEmailForIOUSplit) {
            return;
        }

        // When splitting with a workspace chat, we only need to supply the policyID and the workspace reportID as it's needed so we can update the report preview
        if (participant.isOwnPolicyExpenseChat) {
            splits.push({
                policyID: participant.policyID,
                chatReportID: splitChatReport.reportID,
            });
            return;
        }

        const participantPersonalDetails = allPersonalDetails[participant?.accountID ?? -1];
        if (!participantPersonalDetails) {
            optimisticData.push({
                onyxMethod: Onyx.METHOD.MERGE,
                key: ONYXKEYS.PERSONAL_DETAILS_LIST,
                value: {
                    [accountID]: {
                        accountID,
                        // Disabling this line since participant.displayName can be an empty string
                        // eslint-disable-next-line @typescript-eslint/prefer-nullish-coalescing
                        displayName: LocalePhoneNumber.formatPhoneNumber(participant.displayName || email),
                        // Disabling this line since participant.login can be an empty string
                        // eslint-disable-next-line @typescript-eslint/prefer-nullish-coalescing
                        login: participant.login || participant.text,
                        isOptimisticPersonalDetail: true,
                    },
                },
            });
            // BE will send different participants. We clear the optimistic ones to avoid duplicated entries
            redundantParticipants[accountID] = null;
        }

        splits.push({
            email,
            accountID,
        });
    });

    participants.forEach((participant) => {
        const isPolicyExpenseChat = ReportUtils.isPolicyExpenseChat(participant);
        if (!isPolicyExpenseChat) {
            return;
        }

        const optimisticPolicyRecentlyUsedCategories = Category.buildOptimisticPolicyRecentlyUsedCategories(participant.policyID, category);
        const optimisticPolicyRecentlyUsedTags = Tag.buildOptimisticPolicyRecentlyUsedTags(participant.policyID, tag);
        const optimisticRecentlyUsedCurrencies = Policy.buildOptimisticRecentlyUsedCurrencies(currency);

        if (optimisticPolicyRecentlyUsedCategories.length > 0) {
            optimisticData.push({
                onyxMethod: Onyx.METHOD.SET,
                key: `${ONYXKEYS.COLLECTION.POLICY_RECENTLY_USED_CATEGORIES}${participant.policyID}`,
                value: optimisticPolicyRecentlyUsedCategories,
            });
        }

        if (optimisticRecentlyUsedCurrencies.length > 0) {
            optimisticData.push({
                onyxMethod: Onyx.METHOD.SET,
                key: ONYXKEYS.RECENTLY_USED_CURRENCIES,
                value: optimisticRecentlyUsedCurrencies,
            });
        }

        if (!isEmptyObject(optimisticPolicyRecentlyUsedTags)) {
            optimisticData.push({
                onyxMethod: Onyx.METHOD.MERGE,
                key: `${ONYXKEYS.COLLECTION.POLICY_RECENTLY_USED_TAGS}${participant.policyID}`,
                value: optimisticPolicyRecentlyUsedTags,
            });
        }
    });

    // Save the new splits array into the transaction's comment in case the user calls CompleteSplitBill while offline
    optimisticData.push({
        onyxMethod: Onyx.METHOD.MERGE,
        key: `${ONYXKEYS.COLLECTION.TRANSACTION}${splitTransaction.transactionID}`,
        value: {
            comment: {
                splits,
            },
        },
    });

    const parameters: StartSplitBillParams = {
        chatReportID: splitChatReport.reportID,
        reportActionID: splitIOUReportAction.reportActionID,
        transactionID: splitTransaction.transactionID,
        splits: JSON.stringify(splits),
        receipt,
        comment,
        category,
        tag,
        currency,
        isFromGroupDM: !existingSplitChatReport,
        billable,
        ...(existingSplitChatReport ? {} : {createdReportActionID: splitChatCreatedReportAction.reportActionID}),
        chatType: splitChatReport?.chatType,
        taxCode,
        taxAmount,
    };

    API.write(WRITE_COMMANDS.START_SPLIT_BILL, parameters, {optimisticData, successData, failureData});

    Navigation.dismissModalWithReport(splitChatReport);
    Report.notifyNewAction(splitChatReport.reportID ?? '-1', currentUserAccountID);
}

/** Used for editing a split expense while it's still scanning or when SmartScan fails, it completes a split expense started by startSplitBill above.
 *
 * @param chatReportID - The group chat or workspace reportID
 * @param reportAction - The split action that lives in the chatReport above
 * @param updatedTransaction - The updated **draft** split transaction
 * @param sessionAccountID - accountID of the current user
 * @param sessionEmail - email of the current user
 */
function completeSplitBill(chatReportID: string, reportAction: OnyxTypes.ReportAction, updatedTransaction: OnyxEntry<OnyxTypes.Transaction>, sessionAccountID: number, sessionEmail: string) {
    const currentUserEmailForIOUSplit = PhoneNumber.addSMSDomainIfPhoneNumber(sessionEmail);
    const transactionID = updatedTransaction?.transactionID ?? '-1';
    const unmodifiedTransaction = allTransactions[`${ONYXKEYS.COLLECTION.TRANSACTION}${transactionID}`];

    // Save optimistic updated transaction and action
    const optimisticData: OnyxUpdate[] = [
        {
            onyxMethod: Onyx.METHOD.MERGE,
            key: `${ONYXKEYS.COLLECTION.TRANSACTION}${transactionID}`,
            value: {
                ...updatedTransaction,
                receipt: {
                    state: CONST.IOU.RECEIPT_STATE.OPEN,
                },
            },
        },
        {
            onyxMethod: Onyx.METHOD.MERGE,
            key: `${ONYXKEYS.COLLECTION.REPORT_ACTIONS}${chatReportID}`,
            value: {
                [reportAction.reportActionID]: {
                    lastModified: DateUtils.getDBTime(),
                    originalMessage: {
                        whisperedTo: [],
                    },
                },
            },
        },
    ];

    const successData: OnyxUpdate[] = [
        {
            onyxMethod: Onyx.METHOD.MERGE,
            key: `${ONYXKEYS.COLLECTION.TRANSACTION}${transactionID}`,
            value: {pendingAction: null},
        },
        {
            onyxMethod: Onyx.METHOD.MERGE,
            key: `${ONYXKEYS.COLLECTION.SPLIT_TRANSACTION_DRAFT}${transactionID}`,
            value: {pendingAction: null},
        },
    ];

    const failureData: OnyxUpdate[] = [
        {
            onyxMethod: Onyx.METHOD.MERGE,
            key: `${ONYXKEYS.COLLECTION.TRANSACTION}${transactionID}`,
            value: {
                ...unmodifiedTransaction,
                errors: ErrorUtils.getMicroSecondOnyxErrorWithTranslationKey('iou.error.genericCreateFailureMessage'),
            },
        },
        {
            onyxMethod: Onyx.METHOD.MERGE,
            key: `${ONYXKEYS.COLLECTION.REPORT_ACTIONS}${chatReportID}`,
            value: {
                [reportAction.reportActionID]: {
                    ...reportAction,
                    errors: ErrorUtils.getMicroSecondOnyxErrorWithTranslationKey('iou.error.genericCreateFailureMessage'),
                },
            },
        },
    ];

    const splitParticipants: Split[] = updatedTransaction?.comment?.splits ?? [];
    const amount = updatedTransaction?.modifiedAmount;
    const currency = updatedTransaction?.modifiedCurrency;

    // Exclude the current user when calculating the split amount, `calculateAmount` takes it into account
    const splitAmount = IOUUtils.calculateAmount(splitParticipants.length - 1, amount ?? 0, currency ?? '', false);
    const splitTaxAmount = IOUUtils.calculateAmount(splitParticipants.length - 1, updatedTransaction?.taxAmount ?? 0, currency ?? '', false);

    const splits: Split[] = [{email: currentUserEmailForIOUSplit}];
    splitParticipants.forEach((participant) => {
        // Skip creating the transaction for the current user
        if (participant.email === currentUserEmailForIOUSplit) {
            return;
        }
        const isPolicyExpenseChat = !!participant.policyID;

        if (!isPolicyExpenseChat) {
            // In case this is still the optimistic accountID saved in the splits array, return early as we cannot know
            // if there is an existing chat between the split creator and this participant
            // Instead, we will rely on Auth generating the report IDs and the user won't see any optimistic chats or reports created
            const participantPersonalDetails: OnyxTypes.PersonalDetails | null = allPersonalDetails[participant?.accountID ?? -1];
            if (!participantPersonalDetails || participantPersonalDetails.isOptimisticPersonalDetail) {
                splits.push({
                    email: participant.email,
                });
                return;
            }
        }

        let oneOnOneChatReport: OnyxEntry<OnyxTypes.Report>;
        let isNewOneOnOneChatReport = false;
        const allReports = ReportConnection.getAllReports();
        if (isPolicyExpenseChat) {
            // The workspace chat reportID is saved in the splits array when starting a split expense with a workspace
            oneOnOneChatReport = allReports?.[`${ONYXKEYS.COLLECTION.REPORT}${participant.chatReportID}`];
        } else {
            const existingChatReport = ReportUtils.getChatByParticipants(participant.accountID ? [participant.accountID, sessionAccountID] : []);
            isNewOneOnOneChatReport = !existingChatReport;
            oneOnOneChatReport = existingChatReport ?? ReportUtils.buildOptimisticChatReport(participant.accountID ? [participant.accountID, sessionAccountID] : []);
        }

        let oneOnOneIOUReport: OneOnOneIOUReport = oneOnOneChatReport?.iouReportID ? allReports?.[`${ONYXKEYS.COLLECTION.REPORT}${oneOnOneChatReport.iouReportID}`] : null;
        const shouldCreateNewOneOnOneIOUReport = ReportUtils.shouldCreateNewMoneyRequestReport(oneOnOneIOUReport, oneOnOneChatReport);

        if (!oneOnOneIOUReport || shouldCreateNewOneOnOneIOUReport) {
            oneOnOneIOUReport = isPolicyExpenseChat
                ? ReportUtils.buildOptimisticExpenseReport(oneOnOneChatReport?.reportID ?? '-1', participant.policyID ?? '-1', sessionAccountID, splitAmount, currency ?? '')
                : ReportUtils.buildOptimisticIOUReport(sessionAccountID, participant.accountID ?? -1, splitAmount, oneOnOneChatReport?.reportID ?? '-1', currency ?? '');
        } else if (isPolicyExpenseChat) {
            if (typeof oneOnOneIOUReport?.total === 'number') {
                // Because of the Expense reports are stored as negative values, we subtract the total from the amount
                oneOnOneIOUReport.total -= splitAmount;
            }
        } else {
            oneOnOneIOUReport = IOUUtils.updateIOUOwnerAndTotal(oneOnOneIOUReport, sessionAccountID, splitAmount, currency ?? '');
        }

        const oneOnOneTransaction = TransactionUtils.buildOptimisticTransaction(
            isPolicyExpenseChat ? -splitAmount : splitAmount,
            currency ?? '',
            oneOnOneIOUReport?.reportID ?? '-1',
            updatedTransaction?.comment?.comment,
            [],
            updatedTransaction?.modifiedCreated,
            CONST.IOU.TYPE.SPLIT,
            transactionID,
            updatedTransaction?.modifiedMerchant,
            {...updatedTransaction?.receipt, state: CONST.IOU.RECEIPT_STATE.OPEN},
            updatedTransaction?.filename,
            undefined,
            updatedTransaction?.category,
            updatedTransaction?.tag,
            updatedTransaction?.taxCode,
            isPolicyExpenseChat ? -splitTaxAmount : splitAmount,
            updatedTransaction?.billable,
        );

        const [oneOnOneCreatedActionForChat, oneOnOneCreatedActionForIOU, oneOnOneIOUAction, optimisticTransactionThread, optimisticCreatedActionForTransactionThread] =
            ReportUtils.buildOptimisticMoneyRequestEntities(
                oneOnOneIOUReport,
                CONST.IOU.REPORT_ACTION_TYPE.CREATE,
                splitAmount,
                currency ?? '',
                updatedTransaction?.comment?.comment ?? '',
                currentUserEmailForIOUSplit,
                [participant],
                oneOnOneTransaction.transactionID,
                undefined,
            );

        let oneOnOneReportPreviewAction = getReportPreviewAction(oneOnOneChatReport?.reportID ?? '-1', oneOnOneIOUReport?.reportID ?? '-1');
        if (oneOnOneReportPreviewAction) {
            oneOnOneReportPreviewAction = ReportUtils.updateReportPreview(oneOnOneIOUReport, oneOnOneReportPreviewAction);
        } else {
            oneOnOneReportPreviewAction = ReportUtils.buildOptimisticReportPreview(oneOnOneChatReport, oneOnOneIOUReport, '', oneOnOneTransaction);
        }

        const [oneOnOneOptimisticData, oneOnOneSuccessData, oneOnOneFailureData] = buildOnyxDataForMoneyRequest(
            oneOnOneChatReport,
            oneOnOneIOUReport,
            oneOnOneTransaction,
            oneOnOneCreatedActionForChat,
            oneOnOneCreatedActionForIOU,
            oneOnOneIOUAction,
            {},
            oneOnOneReportPreviewAction,
            [],
            {},
            isNewOneOnOneChatReport,
            optimisticTransactionThread,
            optimisticCreatedActionForTransactionThread,
            shouldCreateNewOneOnOneIOUReport,
            null,
            null,
            null,
            null,
            true,
        );

        splits.push({
            email: participant.email,
            accountID: participant.accountID,
            policyID: participant.policyID,
            iouReportID: oneOnOneIOUReport?.reportID,
            chatReportID: oneOnOneChatReport?.reportID,
            transactionID: oneOnOneTransaction.transactionID,
            reportActionID: oneOnOneIOUAction.reportActionID,
            createdChatReportActionID: oneOnOneCreatedActionForChat.reportActionID,
            createdIOUReportActionID: oneOnOneCreatedActionForIOU.reportActionID,
            reportPreviewReportActionID: oneOnOneReportPreviewAction.reportActionID,
            transactionThreadReportID: optimisticTransactionThread.reportID,
            createdReportActionIDForThread: optimisticCreatedActionForTransactionThread?.reportActionID,
        });

        optimisticData.push(...oneOnOneOptimisticData);
        successData.push(...oneOnOneSuccessData);
        failureData.push(...oneOnOneFailureData);
    });

    const {
        amount: transactionAmount,
        currency: transactionCurrency,
        created: transactionCreated,
        merchant: transactionMerchant,
        comment: transactionComment,
        category: transactionCategory,
        tag: transactionTag,
        taxCode: transactionTaxCode,
        taxAmount: transactionTaxAmount,
        billable: transactionBillable,
    } = ReportUtils.getTransactionDetails(updatedTransaction) ?? {};

    const parameters: CompleteSplitBillParams = {
        transactionID,
        amount: transactionAmount,
        currency: transactionCurrency,
        created: transactionCreated,
        merchant: transactionMerchant,
        comment: transactionComment,
        category: transactionCategory,
        tag: transactionTag,
        splits: JSON.stringify(splits),
        taxCode: transactionTaxCode,
        taxAmount: transactionTaxAmount,
        billable: transactionBillable,
    };

    API.write(WRITE_COMMANDS.COMPLETE_SPLIT_BILL, parameters, {optimisticData, successData, failureData});
    InteractionManager.runAfterInteractions(() => TransactionEdit.removeDraftTransaction(CONST.IOU.OPTIMISTIC_TRANSACTION_ID));
    Navigation.dismissModal(isSearchTopmostCentralPane() ? undefined : chatReportID);
    Report.notifyNewAction(chatReportID, sessionAccountID);
}

function setDraftSplitTransaction(transactionID: string, transactionChanges: TransactionChanges = {}) {
    let draftSplitTransaction = allDraftSplitTransactions[`${ONYXKEYS.COLLECTION.SPLIT_TRANSACTION_DRAFT}${transactionID}`];

    if (!draftSplitTransaction) {
        draftSplitTransaction = allTransactions[`${ONYXKEYS.COLLECTION.TRANSACTION}${transactionID}`];
    }

    const updatedTransaction = draftSplitTransaction
        ? TransactionUtils.getUpdatedTransaction({
              transaction: draftSplitTransaction,
              transactionChanges,
              isFromExpenseReport: false,
              shouldUpdateReceiptState: false,
          })
        : null;

    Onyx.merge(`${ONYXKEYS.COLLECTION.SPLIT_TRANSACTION_DRAFT}${transactionID}`, updatedTransaction);
}

/** Requests money based on a distance (e.g. mileage from a map) */
function createDistanceRequest(
    report: OnyxEntry<OnyxTypes.Report>,
    participants: Participant[],
    comment: string,
    created: string,
    category: string | undefined,
    tag: string | undefined,
    taxCode: string | undefined,
    taxAmount: number | undefined,
    amount: number,
    currency: string,
    merchant: string,
    billable: boolean | undefined,
    validWaypoints: WaypointCollection,
    policy?: OnyxEntry<OnyxTypes.Policy>,
    policyTagList?: OnyxEntry<OnyxTypes.PolicyTagLists>,
    policyCategories?: OnyxEntry<OnyxTypes.PolicyCategories>,
    customUnitRateID = '',
    currentUserLogin = '',
    currentUserAccountID = -1,
    splitShares: SplitShares = {},
    iouType: ValueOf<typeof CONST.IOU.TYPE> = CONST.IOU.TYPE.SUBMIT,
    existingTransaction: OnyxEntry<OnyxTypes.Transaction> | undefined = undefined,
) {
    // If the report is an iou or expense report, we should get the linked chat report to be passed to the getMoneyRequestInformation function
    const isMoneyRequestReport = ReportUtils.isMoneyRequestReport(report);
    const currentChatReport = isMoneyRequestReport ? ReportUtils.getReportOrDraftReport(report?.chatReportID) : report;
    const moneyRequestReportID = isMoneyRequestReport ? report?.reportID : '';

    const optimisticReceipt: Receipt = {
        source: ReceiptGeneric as ReceiptSource,
        state: CONST.IOU.RECEIPT_STATE.OPEN,
    };

    let parameters: CreateDistanceRequestParams;
    let onyxData: OnyxData;
    const sanitizedWaypoints = sanitizeRecentWaypoints(validWaypoints);
    if (iouType === CONST.IOU.TYPE.SPLIT) {
        const {
            splitData,
            splits,
            onyxData: splitOnyxData,
        } = createSplitsAndOnyxData(
            participants,
            currentUserLogin ?? '',
            currentUserAccountID,
            amount,
            comment,
            currency,
            merchant,
            created,
            category ?? '',
            tag ?? '',
            splitShares,
            report?.reportID ?? '',
            billable,
            CONST.IOU.REQUEST_TYPE.DISTANCE,
            taxCode,
            taxAmount,
        );
        onyxData = splitOnyxData;

        // Splits don't use the IOU report param. The split transaction isn't linked to a report shown in the UI, it's linked to a special default reportID of -2.
        // Therefore, any params related to the IOU report are irrelevant and omitted below.
        parameters = {
            transactionID: splitData.transactionID,
            chatReportID: splitData.chatReportID,
            createdChatReportActionID: splitData.createdReportActionID ?? '',
            reportActionID: splitData.reportActionID,
            waypoints: JSON.stringify(sanitizedWaypoints),
            customUnitRateID,
            comment,
            created,
            category,
            tag,
            taxCode,
            taxAmount,
            billable,
            splits: JSON.stringify(splits),
            chatType: splitData.chatType,
        };
    } else {
        const participant = participants.at(0) ?? {};
        const {
            iouReport,
            chatReport,
            transaction,
            iouAction,
            createdChatReportActionID,
            createdIOUReportActionID,
            reportPreviewAction,
            transactionThreadReportID,
            createdReportActionIDForThread,
            payerEmail,
            onyxData: moneyRequestOnyxData,
        } = getMoneyRequestInformation(
            currentChatReport,
            participant,
            comment,
            amount,
            currency,
            created,
            merchant,
            optimisticReceipt,
            undefined,
            category,
            tag,
            taxCode,
            taxAmount,
            billable,
            policy,
            policyTagList,
            policyCategories,
            userAccountID,
            currentUserEmail,
            moneyRequestReportID,
            undefined,
            undefined,
            existingTransaction,
        );
        onyxData = moneyRequestOnyxData;

        parameters = {
            comment,
            iouReportID: iouReport.reportID,
            chatReportID: chatReport.reportID,
            transactionID: transaction.transactionID,
            reportActionID: iouAction.reportActionID,
            createdChatReportActionID,
            createdIOUReportActionID,
            reportPreviewReportActionID: reportPreviewAction.reportActionID,
            waypoints: JSON.stringify(sanitizedWaypoints),
            created,
            category,
            tag,
            taxCode,
            taxAmount,
            billable,
            transactionThreadReportID,
            createdReportActionIDForThread,
            payerEmail,
            customUnitRateID,
        };
    }

    const recentServerValidatedWaypoints = getRecentWaypoints().filter((item) => !item.pendingAction);
    onyxData?.failureData?.push({
        onyxMethod: Onyx.METHOD.SET,
        key: `${ONYXKEYS.NVP_RECENT_WAYPOINTS}`,
        value: recentServerValidatedWaypoints,
    });

    API.write(WRITE_COMMANDS.CREATE_DISTANCE_REQUEST, parameters, onyxData);
    InteractionManager.runAfterInteractions(() => TransactionEdit.removeDraftTransaction(CONST.IOU.OPTIMISTIC_TRANSACTION_ID));
    const activeReportID = isMoneyRequestReport ? report?.reportID ?? '-1' : parameters.chatReportID;
    Navigation.dismissModal(isSearchTopmostCentralPane() ? undefined : activeReportID);
    Report.notifyNewAction(activeReportID, userAccountID);
}

type UpdateMoneyRequestAmountAndCurrencyParams = {
    transactionID: string;
    transactionThreadReportID: string;
    currency: string;
    amount: number;
    taxAmount: number;
    policy?: OnyxEntry<OnyxTypes.Policy>;
    policyTagList?: OnyxEntry<OnyxTypes.PolicyTagLists>;
    policyCategories?: OnyxEntry<OnyxTypes.PolicyCategories>;
    taxCode: string;
};

/** Updates the amount and currency fields of an expense */
function updateMoneyRequestAmountAndCurrency({
    transactionID,
    transactionThreadReportID,
    currency,
    amount,
    taxAmount,
    policy,
    policyTagList,
    policyCategories,
    taxCode,
}: UpdateMoneyRequestAmountAndCurrencyParams) {
    const transactionChanges = {
        amount,
        currency,
        taxCode,
        taxAmount,
    };
    const allReports = ReportConnection.getAllReports();
    const transactionThreadReport = allReports?.[`${ONYXKEYS.COLLECTION.REPORT}${transactionThreadReportID}`] ?? null;
    const parentReport = allReports?.[`${ONYXKEYS.COLLECTION.REPORT}${transactionThreadReport?.parentReportID}`] ?? null;
    let data: UpdateMoneyRequestData;
    if (ReportUtils.isTrackExpenseReport(transactionThreadReport) && ReportUtils.isSelfDM(parentReport)) {
        data = getUpdateTrackExpenseParams(transactionID, transactionThreadReportID, transactionChanges, policy);
    } else {
        data = getUpdateMoneyRequestParams(transactionID, transactionThreadReportID, transactionChanges, policy, policyTagList ?? null, policyCategories ?? null);
    }
    const {params, onyxData} = data;
    API.write(WRITE_COMMANDS.UPDATE_MONEY_REQUEST_AMOUNT_AND_CURRENCY, params, onyxData);
}

/**
 *
 * @param transactionID  - The transactionID of IOU
 * @param reportAction - The reportAction of the transaction in the IOU report
 * @param isSingleTransactionView - whether we are in the transaction thread report
 * @return the url to navigate back once the money request is deleted
 */
function prepareToCleanUpMoneyRequest(transactionID: string, reportAction: OnyxTypes.ReportAction, isSingleTransactionView = false) {
    // STEP 1: Get all collections we're updating
    const allReports = ReportConnection.getAllReports();
    const iouReportID = ReportActionsUtils.isMoneyRequestAction(reportAction) ? ReportActionsUtils.getOriginalMessage(reportAction)?.IOUReportID : '-1';
    const iouReport = allReports?.[`${ONYXKEYS.COLLECTION.REPORT}${iouReportID}`] ?? null;
    const chatReport = allReports?.[`${ONYXKEYS.COLLECTION.REPORT}${iouReport?.chatReportID}`];
    // eslint-disable-next-line @typescript-eslint/no-non-null-assertion
    const reportPreviewAction = getReportPreviewAction(iouReport?.chatReportID ?? '-1', iouReport?.reportID ?? '-1')!;
    const transaction = allTransactions[`${ONYXKEYS.COLLECTION.TRANSACTION}${transactionID}`];
    const transactionViolations = allTransactionViolations[`${ONYXKEYS.COLLECTION.TRANSACTION_VIOLATIONS}${transactionID}`];
    const transactionThreadID = reportAction.childReportID;
    let transactionThread = null;
    if (transactionThreadID) {
        transactionThread = allReports?.[`${ONYXKEYS.COLLECTION.REPORT}${transactionThreadID}`] ?? null;
    }

    // STEP 2: Decide if we need to:
    // 1. Delete the transactionThread - delete if there are no visible comments in the thread
    // 2. Update the moneyRequestPreview to show [Deleted expense] - update if the transactionThread exists AND it isn't being deleted
    const shouldDeleteTransactionThread = transactionThreadID ? (reportAction?.childVisibleActionCount ?? 0) === 0 : false;
    const shouldShowDeletedRequestMessage = !!transactionThreadID && !shouldDeleteTransactionThread;

    // STEP 3: Update the IOU reportAction and decide if the iouReport should be deleted. We delete the iouReport if there are no visible comments left in the report.
    const updatedReportAction = {
        [reportAction.reportActionID]: {
            pendingAction: shouldShowDeletedRequestMessage ? CONST.RED_BRICK_ROAD_PENDING_ACTION.UPDATE : CONST.RED_BRICK_ROAD_PENDING_ACTION.DELETE,
            previousMessage: reportAction.message,
            message: [
                {
                    type: 'COMMENT',
                    html: '',
                    text: '',
                    isEdited: true,
                    isDeletedParentAction: shouldShowDeletedRequestMessage,
                },
            ],
            originalMessage: {
                IOUTransactionID: null,
            },
            errors: null,
        },
    } as Record<string, NullishDeep<OnyxTypes.ReportAction>>;

    let canUserPerformWriteAction = true;
    if (chatReport) {
        canUserPerformWriteAction = !!ReportUtils.canUserPerformWriteAction(chatReport);
    }
    const lastVisibleAction = ReportActionsUtils.getLastVisibleAction(iouReport?.reportID ?? '-1', canUserPerformWriteAction, updatedReportAction);
    const iouReportLastMessageText = ReportActionsUtils.getLastVisibleMessage(iouReport?.reportID ?? '-1', canUserPerformWriteAction, updatedReportAction).lastMessageText;
    const shouldDeleteIOUReport =
        iouReportLastMessageText.length === 0 && !ReportActionsUtils.isDeletedParentAction(lastVisibleAction) && (!transactionThreadID || shouldDeleteTransactionThread);

    // STEP 4: Update the iouReport and reportPreview with new totals and messages if it wasn't deleted
    let updatedIOUReport: OnyxInputValue<OnyxTypes.Report>;
    const currency = TransactionUtils.getCurrency(transaction);
    const updatedReportPreviewAction: OnyxTypes.ReportAction<typeof CONST.REPORT.ACTIONS.TYPE.REPORT_PREVIEW> = {...reportPreviewAction};
    updatedReportPreviewAction.pendingAction = shouldDeleteIOUReport ? CONST.RED_BRICK_ROAD_PENDING_ACTION.DELETE : CONST.RED_BRICK_ROAD_PENDING_ACTION.UPDATE;
    if (iouReport && ReportUtils.isExpenseReport(iouReport)) {
        updatedIOUReport = {...iouReport};

        if (typeof updatedIOUReport.total === 'number' && currency === iouReport?.currency) {
            // Because of the Expense reports are stored as negative values, we add the total from the amount
            const amountDiff = TransactionUtils.getAmount(transaction, true);
            updatedIOUReport.total += amountDiff;

            if (!transaction?.reimbursable && typeof updatedIOUReport.nonReimbursableTotal === 'number') {
                updatedIOUReport.nonReimbursableTotal += amountDiff;
            }
        }
    } else {
        updatedIOUReport = IOUUtils.updateIOUOwnerAndTotal(iouReport, reportAction.actorAccountID ?? -1, TransactionUtils.getAmount(transaction, false), currency, true);
    }

    if (updatedIOUReport) {
        updatedIOUReport.lastMessageText = iouReportLastMessageText;
        updatedIOUReport.lastVisibleActionCreated = lastVisibleAction?.created;
    }

    const hasNonReimbursableTransactions = ReportUtils.hasNonReimbursableTransactions(iouReport?.reportID);
    const messageText = Localize.translateLocal(hasNonReimbursableTransactions ? 'iou.payerSpentAmount' : 'iou.payerOwesAmount', {
        payer: ReportUtils.getPersonalDetailsForAccountID(updatedIOUReport?.managerID ?? -1).login ?? '',
        amount: CurrencyUtils.convertToDisplayString(updatedIOUReport?.total, updatedIOUReport?.currency),
    });

    if (ReportActionsUtils.getReportActionMessage(updatedReportPreviewAction)) {
        if (Array.isArray(updatedReportPreviewAction?.message)) {
            const message = updatedReportPreviewAction.message.at(0);
            if (message) {
                message.text = messageText;
                message.deleted = shouldDeleteIOUReport ? DateUtils.getDBTime() : '';
            }
        } else if (!Array.isArray(updatedReportPreviewAction.message) && updatedReportPreviewAction.message) {
            updatedReportPreviewAction.message.text = messageText;
            updatedReportPreviewAction.message.deleted = shouldDeleteIOUReport ? DateUtils.getDBTime() : '';
        }
    }

    if (updatedReportPreviewAction && reportPreviewAction?.childMoneyRequestCount && reportPreviewAction?.childMoneyRequestCount > 0) {
        updatedReportPreviewAction.childMoneyRequestCount = reportPreviewAction.childMoneyRequestCount - 1;
    }

    // STEP 5: Calculate the url that the user will be navigated back to
    // This depends on which page they are on and which resources were deleted
    let reportIDToNavigateBack: string | undefined;
    if (iouReport && isSingleTransactionView && shouldDeleteTransactionThread && !shouldDeleteIOUReport) {
        reportIDToNavigateBack = iouReport.reportID;
    }

    if (iouReport?.chatReportID && shouldDeleteIOUReport) {
        reportIDToNavigateBack = iouReport.chatReportID;
    }

    const urlToNavigateBack = reportIDToNavigateBack ? ROUTES.REPORT_WITH_ID.getRoute(reportIDToNavigateBack) : undefined;

    return {
        shouldDeleteTransactionThread,
        shouldDeleteIOUReport,
        updatedReportAction,
        updatedIOUReport,
        updatedReportPreviewAction,
        transactionThreadID,
        transactionThread,
        chatReport,
        transaction,
        transactionViolations,
        reportPreviewAction,
        iouReport,
        urlToNavigateBack,
    };
}

/**
 *
 * @param transactionID  - The transactionID of IOU
 * @param reportAction - The reportAction of the transaction in the IOU report
 * @param isSingleTransactionView - whether we are in the transaction thread report
 * @return the url to navigate back once the money request is deleted
 */
function cleanUpMoneyRequest(transactionID: string, reportAction: OnyxTypes.ReportAction, isSingleTransactionView = false) {
    const {
        shouldDeleteTransactionThread,
        shouldDeleteIOUReport,
        updatedReportAction,
        updatedIOUReport,
        updatedReportPreviewAction,
        transactionThreadID,
        chatReport,
        iouReport,
        reportPreviewAction,
        urlToNavigateBack,
    } = prepareToCleanUpMoneyRequest(transactionID, reportAction, isSingleTransactionView);

    // build Onyx data

    // Onyx operations to delete the transaction, update the IOU report action and chat report action
    const onyxUpdates: OnyxUpdate[] = [
        {
            onyxMethod: Onyx.METHOD.SET,
            key: `${ONYXKEYS.COLLECTION.TRANSACTION}${transactionID}`,
            value: null,
        },
        {
            onyxMethod: Onyx.METHOD.MERGE,
            key: `${ONYXKEYS.COLLECTION.REPORT_ACTIONS}${iouReport?.reportID}`,
            value: {
                [reportAction.reportActionID]: shouldDeleteIOUReport
                    ? null
                    : {
                          pendingAction: null,
                      },
            },
        },
    ];

    if (reportPreviewAction?.reportActionID) {
        onyxUpdates.push({
            onyxMethod: Onyx.METHOD.MERGE,
            key: `${ONYXKEYS.COLLECTION.REPORT_ACTIONS}${chatReport?.reportID}`,
            value: {
                [reportPreviewAction.reportActionID]: {
                    ...updatedReportPreviewAction,
                    pendingAction: null,
                    errors: null,
                },
            },
        });
    }

    // added the operation to delete associated transaction violations
    onyxUpdates.push({
        onyxMethod: Onyx.METHOD.SET,
        key: `${ONYXKEYS.COLLECTION.TRANSACTION_VIOLATIONS}${transactionID}`,
        value: null,
    });

    // added the operation to delete transaction thread
    if (shouldDeleteTransactionThread) {
        onyxUpdates.push(
            {
                onyxMethod: Onyx.METHOD.SET,
                key: `${ONYXKEYS.COLLECTION.REPORT}${transactionThreadID}`,
                value: null,
            },
            {
                onyxMethod: Onyx.METHOD.SET,
                key: `${ONYXKEYS.COLLECTION.REPORT_ACTIONS}${transactionThreadID}`,
                value: null,
            },
        );
    }

    // added operations to update IOU report and chat report
    onyxUpdates.push(
        {
            onyxMethod: Onyx.METHOD.MERGE,
            key: `${ONYXKEYS.COLLECTION.REPORT_ACTIONS}${iouReport?.reportID}`,
            value: updatedReportAction,
        },
        {
            onyxMethod: Onyx.METHOD.MERGE,
            key: `${ONYXKEYS.COLLECTION.REPORT}${iouReport?.reportID}`,
            value: updatedIOUReport,
        },
        {
            onyxMethod: Onyx.METHOD.MERGE,
            key: `${ONYXKEYS.COLLECTION.REPORT}${chatReport?.reportID}`,
            value: ReportUtils.getOutstandingChildRequest(updatedIOUReport),
        },
    );

    if (!shouldDeleteIOUReport && updatedReportPreviewAction.childMoneyRequestCount === 0) {
        onyxUpdates.push({
            onyxMethod: Onyx.METHOD.MERGE,
            key: `${ONYXKEYS.COLLECTION.REPORT}${chatReport?.reportID}`,
            value: {
                hasOutstandingChildRequest: false,
            },
        });
    }

    if (shouldDeleteIOUReport) {
        let canUserPerformWriteAction = true;
        if (chatReport) {
            canUserPerformWriteAction = !!ReportUtils.canUserPerformWriteAction(chatReport);
        }
        onyxUpdates.push(
            {
                onyxMethod: Onyx.METHOD.MERGE,
                key: `${ONYXKEYS.COLLECTION.REPORT}${chatReport?.reportID}`,
                value: {
                    hasOutstandingChildRequest: false,
                    iouReportID: null,
                    lastMessageText: ReportActionsUtils.getLastVisibleMessage(iouReport?.chatReportID ?? '-1', canUserPerformWriteAction, {
                        [reportPreviewAction?.reportActionID ?? '-1']: null,
                    })?.lastMessageText,
                    lastVisibleActionCreated: ReportActionsUtils.getLastVisibleAction(iouReport?.chatReportID ?? '-1', canUserPerformWriteAction, {
                        [reportPreviewAction?.reportActionID ?? '-1']: null,
                    })?.created,
                },
            },
            {
                onyxMethod: Onyx.METHOD.SET,
                key: `${ONYXKEYS.COLLECTION.REPORT}${iouReport?.reportID}`,
                value: null,
            },
        );
    }

    Onyx.update(onyxUpdates);

    return urlToNavigateBack;
}

/**
 *
 * @param transactionID  - The transactionID of IOU
 * @param reportAction - The reportAction of the transaction in the IOU report
 * @param isSingleTransactionView - whether we are in the transaction thread report
 * @return the url to navigate back once the money request is deleted
 */
function deleteMoneyRequest(transactionID: string, reportAction: OnyxTypes.ReportAction, isSingleTransactionView = false) {
    // STEP 1: Calculate and prepare the data
    const {
        shouldDeleteTransactionThread,
        shouldDeleteIOUReport,
        updatedReportAction,
        updatedIOUReport,
        updatedReportPreviewAction,
        transactionThreadID,
        transactionThread,
        chatReport,
        transaction,
        transactionViolations,
        iouReport,
        reportPreviewAction,
        urlToNavigateBack,
    } = prepareToCleanUpMoneyRequest(transactionID, reportAction, isSingleTransactionView);

    // STEP 2: Build Onyx data
    // The logic mostly resembles the cleanUpMoneyRequest function
    const optimisticData: OnyxUpdate[] = [
        {
            onyxMethod: Onyx.METHOD.SET,
            key: `${ONYXKEYS.COLLECTION.TRANSACTION}${transactionID}`,
            value: null,
        },
    ];

    optimisticData.push({
        onyxMethod: Onyx.METHOD.SET,
        key: `${ONYXKEYS.COLLECTION.TRANSACTION_VIOLATIONS}${transactionID}`,
        value: null,
    });

    if (shouldDeleteTransactionThread) {
        optimisticData.push(
            {
                onyxMethod: Onyx.METHOD.SET,
                key: `${ONYXKEYS.COLLECTION.REPORT}${transactionThreadID}`,
                value: null,
            },
            {
                onyxMethod: Onyx.METHOD.SET,
                key: `${ONYXKEYS.COLLECTION.REPORT_ACTIONS}${transactionThreadID}`,
                value: null,
            },
        );
    }

    optimisticData.push(
        {
            onyxMethod: Onyx.METHOD.MERGE,
            key: `${ONYXKEYS.COLLECTION.REPORT_ACTIONS}${iouReport?.reportID}`,
            value: updatedReportAction,
        },
        {
            onyxMethod: Onyx.METHOD.MERGE,
            key: `${ONYXKEYS.COLLECTION.REPORT}${iouReport?.reportID}`,
            value: updatedIOUReport,
        },
        {
            onyxMethod: Onyx.METHOD.MERGE,
            key: `${ONYXKEYS.COLLECTION.REPORT_ACTIONS}${chatReport?.reportID}`,
            value: {
                [reportPreviewAction?.reportActionID ?? '-1']: updatedReportPreviewAction,
            },
        },
        {
            onyxMethod: Onyx.METHOD.MERGE,
            key: `${ONYXKEYS.COLLECTION.REPORT}${chatReport?.reportID}`,
            value: ReportUtils.getOutstandingChildRequest(updatedIOUReport),
        },
    );

    if (!shouldDeleteIOUReport && updatedReportPreviewAction?.childMoneyRequestCount === 0) {
        optimisticData.push({
            onyxMethod: Onyx.METHOD.MERGE,
            key: `${ONYXKEYS.COLLECTION.REPORT}${chatReport?.reportID}`,
            value: {
                hasOutstandingChildRequest: false,
            },
        });
    }

    if (shouldDeleteIOUReport) {
        let canUserPerformWriteAction = true;
        if (chatReport) {
            canUserPerformWriteAction = !!ReportUtils.canUserPerformWriteAction(chatReport);
        }
        optimisticData.push({
            onyxMethod: Onyx.METHOD.MERGE,
            key: `${ONYXKEYS.COLLECTION.REPORT}${chatReport?.reportID}`,
            value: {
                hasOutstandingChildRequest: false,
                iouReportID: null,
                lastMessageText: ReportActionsUtils.getLastVisibleMessage(iouReport?.chatReportID ?? '-1', canUserPerformWriteAction, {[reportPreviewAction?.reportActionID ?? '-1']: null})
                    ?.lastMessageText,
                lastVisibleActionCreated: ReportActionsUtils.getLastVisibleAction(iouReport?.chatReportID ?? '-1', canUserPerformWriteAction, {
                    [reportPreviewAction?.reportActionID ?? '-1']: null,
                })?.created,
            },
        });
        optimisticData.push({
            onyxMethod: Onyx.METHOD.MERGE,
            key: `${ONYXKEYS.COLLECTION.REPORT}${iouReport?.reportID}`,
            value: {
                pendingFields: {
                    preview: CONST.RED_BRICK_ROAD_PENDING_ACTION.DELETE,
                },
            },
        });
    }

    const successData: OnyxUpdate[] = [
        {
            onyxMethod: Onyx.METHOD.MERGE,
            key: `${ONYXKEYS.COLLECTION.REPORT_ACTIONS}${iouReport?.reportID}`,
            value: {
                [reportAction.reportActionID]: shouldDeleteIOUReport
                    ? null
                    : {
                          pendingAction: null,
                      },
            },
        },
        {
            onyxMethod: Onyx.METHOD.MERGE,
            key: `${ONYXKEYS.COLLECTION.REPORT_ACTIONS}${chatReport?.reportID}`,
            value: {
                [reportPreviewAction?.reportActionID ?? '-1']: {
                    pendingAction: null,
                    errors: null,
                },
            },
        },
    ];

    if (shouldDeleteIOUReport) {
        successData.push({
            onyxMethod: Onyx.METHOD.SET,
            key: `${ONYXKEYS.COLLECTION.REPORT}${iouReport?.reportID}`,
            value: null,
        });
    }

    const failureData: OnyxUpdate[] = [
        {
            onyxMethod: Onyx.METHOD.SET,
            key: `${ONYXKEYS.COLLECTION.TRANSACTION}${transactionID}`,
            value: transaction ?? null,
        },
    ];

    failureData.push({
        onyxMethod: Onyx.METHOD.SET,
        key: `${ONYXKEYS.COLLECTION.TRANSACTION_VIOLATIONS}${transactionID}`,
        value: transactionViolations ?? null,
    });

    if (shouldDeleteTransactionThread) {
        failureData.push({
            onyxMethod: Onyx.METHOD.SET,
            key: `${ONYXKEYS.COLLECTION.REPORT}${transactionThreadID}`,
            value: transactionThread,
        });
    }

    const errorKey = DateUtils.getMicroseconds();

    failureData.push(
        {
            onyxMethod: Onyx.METHOD.MERGE,
            key: `${ONYXKEYS.COLLECTION.REPORT_ACTIONS}${iouReport?.reportID}`,
            value: {
                [reportAction.reportActionID]: {
                    ...reportAction,
                    pendingAction: null,
                    errors: {
                        [errorKey]: Localize.translateLocal('iou.error.genericDeleteFailureMessage'),
                    },
                },
            },
        },
        shouldDeleteIOUReport
            ? {
                  onyxMethod: Onyx.METHOD.SET,
                  key: `${ONYXKEYS.COLLECTION.REPORT}${iouReport?.reportID}`,
                  value: iouReport,
              }
            : {
                  onyxMethod: Onyx.METHOD.MERGE,
                  key: `${ONYXKEYS.COLLECTION.REPORT}${iouReport?.reportID}`,
                  value: iouReport,
              },
        {
            onyxMethod: Onyx.METHOD.MERGE,
            key: `${ONYXKEYS.COLLECTION.REPORT_ACTIONS}${chatReport?.reportID}`,
            value: {
                [reportPreviewAction?.reportActionID ?? '-1']: {
                    ...reportPreviewAction,
                    pendingAction: null,
                    errors: {
                        [errorKey]: Localize.translateLocal('iou.error.genericDeleteFailureMessage'),
                    },
                },
            },
        },
    );

    if (chatReport && shouldDeleteIOUReport) {
        failureData.push({
            onyxMethod: Onyx.METHOD.MERGE,
            key: `${ONYXKEYS.COLLECTION.REPORT}${chatReport.reportID}`,
            value: chatReport,
        });
    }

    if (!shouldDeleteIOUReport && updatedReportPreviewAction?.childMoneyRequestCount === 0) {
        failureData.push({
            onyxMethod: Onyx.METHOD.MERGE,
            key: `${ONYXKEYS.COLLECTION.REPORT}${chatReport?.reportID}`,
            value: {
                hasOutstandingChildRequest: true,
            },
        });
    }

    const parameters: DeleteMoneyRequestParams = {
        transactionID,
        reportActionID: reportAction.reportActionID,
    };

    // STEP 3: Make the API request
    API.write(WRITE_COMMANDS.DELETE_MONEY_REQUEST, parameters, {optimisticData, successData, failureData});
    CachedPDFPaths.clearByKey(transactionID);

    return urlToNavigateBack;
}

function deleteTrackExpense(chatReportID: string, transactionID: string, reportAction: OnyxTypes.ReportAction, isSingleTransactionView = false) {
    // STEP 1: Get all collections we're updating
    const chatReport = ReportConnection.getAllReports()?.[`${ONYXKEYS.COLLECTION.REPORT}${chatReportID}`] ?? null;
    if (!ReportUtils.isSelfDM(chatReport)) {
        return deleteMoneyRequest(transactionID, reportAction, isSingleTransactionView);
    }

    const whisperAction = ReportActionsUtils.getTrackExpenseActionableWhisper(transactionID, chatReportID);
    const actionableWhisperReportActionID = whisperAction?.reportActionID;
    const {parameters, optimisticData, successData, failureData, shouldDeleteTransactionThread} = getDeleteTrackExpenseInformation(
        chatReportID,
        transactionID,
        reportAction,
        undefined,
        undefined,
        actionableWhisperReportActionID,
        CONST.REPORT.ACTIONABLE_TRACK_EXPENSE_WHISPER_RESOLUTION.NOTHING,
    );

    // STEP 6: Make the API request
    API.write(WRITE_COMMANDS.DELETE_MONEY_REQUEST, parameters, {optimisticData, successData, failureData});
    CachedPDFPaths.clearByKey(transactionID);

    // STEP 7: Navigate the user depending on which page they are on and which resources were deleted
    if (isSingleTransactionView && shouldDeleteTransactionThread) {
        // Pop the deleted report screen before navigating. This prevents navigating to the Concierge chat due to the missing report.
        return ROUTES.REPORT_WITH_ID.getRoute(chatReport?.reportID ?? '-1');
    }
}

/**
 * @param managerID - Account ID of the person sending the money
 * @param recipient - The user receiving the money
 */
function getSendMoneyParams(
    report: OnyxEntry<OnyxTypes.Report>,
    amount: number,
    currency: string,
    comment: string,
    paymentMethodType: PaymentMethodType,
    managerID: number,
    recipient: Participant,
): SendMoneyParamsData {
    const recipientEmail = PhoneNumber.addSMSDomainIfPhoneNumber(recipient.login ?? '');
    const recipientAccountID = Number(recipient.accountID);
    const newIOUReportDetails = JSON.stringify({
        amount,
        currency,
        requestorEmail: recipientEmail,
        requestorAccountID: recipientAccountID,
        comment,
        idempotencyKey: Str.guid(),
    });

    let chatReport = !isEmptyObject(report) && report?.reportID ? report : ReportUtils.getChatByParticipants([recipientAccountID, managerID]);
    let isNewChat = false;
    if (!chatReport) {
        chatReport = ReportUtils.buildOptimisticChatReport([recipientAccountID, managerID]);
        isNewChat = true;
    }
    const optimisticIOUReport = ReportUtils.buildOptimisticIOUReport(recipientAccountID, managerID, amount, chatReport.reportID, currency, true);

    const optimisticTransaction = TransactionUtils.buildOptimisticTransaction(amount, currency, optimisticIOUReport.reportID, comment);
    const optimisticTransactionData: OnyxUpdate = {
        onyxMethod: Onyx.METHOD.SET,
        key: `${ONYXKEYS.COLLECTION.TRANSACTION}${optimisticTransaction.transactionID}`,
        value: optimisticTransaction,
    };

    const [optimisticCreatedActionForChat, optimisticCreatedActionForIOUReport, optimisticIOUReportAction, optimisticTransactionThread, optimisticCreatedActionForTransactionThread] =
        ReportUtils.buildOptimisticMoneyRequestEntities(
            optimisticIOUReport,
            CONST.IOU.REPORT_ACTION_TYPE.PAY,
            amount,
            currency,
            comment,
            recipientEmail,
            [recipient],
            optimisticTransaction.transactionID,
            paymentMethodType,
            false,
            true,
        );

    const reportPreviewAction = ReportUtils.buildOptimisticReportPreview(chatReport, optimisticIOUReport);

    // Change the method to set for new reports because it doesn't exist yet, is faster,
    // and we need the data to be available when we navigate to the chat page
    const optimisticChatReportData: OnyxUpdate = isNewChat
        ? {
              onyxMethod: Onyx.METHOD.SET,
              key: `${ONYXKEYS.COLLECTION.REPORT}${chatReport.reportID}`,
              value: {
                  ...chatReport,
                  // Set and clear pending fields on the chat report
                  pendingFields: {createChat: CONST.RED_BRICK_ROAD_PENDING_ACTION.ADD},
                  lastReadTime: DateUtils.getDBTime(),
                  lastVisibleActionCreated: reportPreviewAction.created,
              },
          }
        : {
              onyxMethod: Onyx.METHOD.MERGE,
              key: `${ONYXKEYS.COLLECTION.REPORT}${chatReport.reportID}`,
              value: {
                  ...chatReport,
                  lastReadTime: DateUtils.getDBTime(),
                  lastVisibleActionCreated: reportPreviewAction.created,
              },
          };
    const optimisticQuickActionData: OnyxUpdate = {
        onyxMethod: Onyx.METHOD.SET,
        key: ONYXKEYS.NVP_QUICK_ACTION_GLOBAL_CREATE,
        value: {
            action: CONST.QUICK_ACTIONS.SEND_MONEY,
            chatReportID: chatReport.reportID,
            isFirstQuickAction: isEmptyObject(quickAction),
        },
    };
    const optimisticIOUReportData: OnyxUpdate = {
        onyxMethod: Onyx.METHOD.SET,
        key: `${ONYXKEYS.COLLECTION.REPORT}${optimisticIOUReport.reportID}`,
        value: {
            ...optimisticIOUReport,
            lastMessageText: ReportActionsUtils.getReportActionText(optimisticIOUReportAction),
            lastMessageHtml: ReportActionsUtils.getReportActionHtml(optimisticIOUReportAction),
        },
    };
    const optimisticTransactionThreadData: OnyxUpdate = {
        onyxMethod: Onyx.METHOD.SET,
        key: `${ONYXKEYS.COLLECTION.REPORT}${optimisticTransactionThread.reportID}`,
        value: optimisticTransactionThread,
    };
    const optimisticIOUReportActionsData: OnyxUpdate = {
        onyxMethod: Onyx.METHOD.MERGE,
        key: `${ONYXKEYS.COLLECTION.REPORT_ACTIONS}${optimisticIOUReport.reportID}`,
        value: {
            [optimisticCreatedActionForIOUReport.reportActionID]: optimisticCreatedActionForIOUReport,
            [optimisticIOUReportAction.reportActionID]: {
                ...(optimisticIOUReportAction as OnyxTypes.ReportAction),
                pendingAction: CONST.RED_BRICK_ROAD_PENDING_ACTION.ADD,
            },
        },
    };
    const optimisticChatReportActionsData: OnyxUpdate = {
        onyxMethod: Onyx.METHOD.MERGE,
        key: `${ONYXKEYS.COLLECTION.REPORT_ACTIONS}${chatReport.reportID}`,
        value: {
            [reportPreviewAction.reportActionID]: reportPreviewAction,
        },
    };
    const optimisticTransactionThreadReportActionsData: OnyxUpdate = {
        onyxMethod: Onyx.METHOD.MERGE,
        key: `${ONYXKEYS.COLLECTION.REPORT_ACTIONS}${optimisticTransactionThread.reportID}`,
        value: {
            [optimisticCreatedActionForTransactionThread?.reportActionID ?? '-1']: optimisticCreatedActionForTransactionThread,
        },
    };

    const successData: OnyxUpdate[] = [];

    // Add optimistic personal details for recipient
    let optimisticPersonalDetailListData: OnyxUpdate | null = null;
    const optimisticPersonalDetailListAction = isNewChat
        ? {
              [recipientAccountID]: {
                  accountID: recipientAccountID,
                  // Disabling this line since participant.displayName can be an empty string
                  // eslint-disable-next-line @typescript-eslint/prefer-nullish-coalescing
                  displayName: recipient.displayName || recipient.login,
                  login: recipient.login,
              },
          }
        : {};

    const redundantParticipants: Record<number, null> = {};
    if (!isEmptyObject(optimisticPersonalDetailListAction)) {
        const successPersonalDetailListAction: Record<number, null> = {};

        // BE will send different participants. We clear the optimistic ones to avoid duplicated entries
        Object.keys(optimisticPersonalDetailListAction).forEach((accountIDKey) => {
            const accountID = Number(accountIDKey);
            successPersonalDetailListAction[accountID] = null;
            redundantParticipants[accountID] = null;
        });

        optimisticPersonalDetailListData = {
            onyxMethod: Onyx.METHOD.MERGE,
            key: ONYXKEYS.PERSONAL_DETAILS_LIST,
            value: optimisticPersonalDetailListAction,
        };
        successData.push({
            onyxMethod: Onyx.METHOD.MERGE,
            key: ONYXKEYS.PERSONAL_DETAILS_LIST,
            value: successPersonalDetailListAction,
        });
    }

    successData.push(
        {
            onyxMethod: Onyx.METHOD.MERGE,
            key: `${ONYXKEYS.COLLECTION.REPORT}${optimisticIOUReport.reportID}`,
            value: {
                participants: redundantParticipants,
            },
        },
        {
            onyxMethod: Onyx.METHOD.MERGE,
            key: `${ONYXKEYS.COLLECTION.REPORT}${optimisticTransactionThread.reportID}`,
            value: {
                participants: redundantParticipants,
                isOptimisticReport: false,
            },
        },
        {
            onyxMethod: Onyx.METHOD.MERGE,
            key: `${ONYXKEYS.COLLECTION.REPORT_ACTIONS}${optimisticIOUReport.reportID}`,
            value: {
                [optimisticIOUReportAction.reportActionID]: {
                    pendingAction: null,
                },
            },
        },
        {
            onyxMethod: Onyx.METHOD.MERGE,
            key: `${ONYXKEYS.COLLECTION.TRANSACTION}${optimisticTransaction.transactionID}`,
            value: {pendingAction: null},
        },
        {
            onyxMethod: Onyx.METHOD.MERGE,
            key: `${ONYXKEYS.COLLECTION.REPORT}${chatReport.reportID}`,
            value: {
                isOptimisticReport: false,
            },
        },
        {
            onyxMethod: Onyx.METHOD.MERGE,
            key: `${ONYXKEYS.COLLECTION.REPORT_ACTIONS}${chatReport.reportID}`,
            value: {
                [reportPreviewAction.reportActionID]: {
                    pendingAction: null,
                },
            },
        },
        {
            onyxMethod: Onyx.METHOD.MERGE,
            key: `${ONYXKEYS.COLLECTION.REPORT_ACTIONS}${optimisticTransactionThread.reportID}`,
            value: {
                [optimisticCreatedActionForTransactionThread?.reportActionID ?? '-1']: {
                    pendingAction: null,
                },
            },
        },
    );

    const failureData: OnyxUpdate[] = [
        {
            onyxMethod: Onyx.METHOD.MERGE,
            key: `${ONYXKEYS.COLLECTION.TRANSACTION}${optimisticTransaction.transactionID}`,
            value: {
                errors: ErrorUtils.getMicroSecondOnyxErrorWithTranslationKey('iou.error.other'),
            },
        },
        {
            onyxMethod: Onyx.METHOD.MERGE,
            key: `${ONYXKEYS.COLLECTION.REPORT}${optimisticTransactionThread.reportID}`,
            value: {
                errorFields: {
                    createChat: ErrorUtils.getMicroSecondOnyxErrorWithTranslationKey('report.genericCreateReportFailureMessage'),
                },
            },
        },
        {
            onyxMethod: Onyx.METHOD.MERGE,
            key: `${ONYXKEYS.COLLECTION.REPORT_ACTIONS}${optimisticTransactionThread.reportID}`,
            value: {
                [optimisticCreatedActionForTransactionThread?.reportActionID ?? '-1']: {
                    errors: ErrorUtils.getMicroSecondOnyxErrorWithTranslationKey('iou.error.genericCreateFailureMessage'),
                },
            },
        },
        {
            onyxMethod: Onyx.METHOD.SET,
            key: ONYXKEYS.NVP_QUICK_ACTION_GLOBAL_CREATE,
            value: quickAction ?? null,
        },
    ];

    // Now, let's add the data we need just when we are creating a new chat report
    if (isNewChat) {
        successData.push({
            onyxMethod: Onyx.METHOD.MERGE,
            key: `${ONYXKEYS.COLLECTION.REPORT}${chatReport.reportID}`,
            value: {pendingFields: null, participants: redundantParticipants},
        });
        failureData.push(
            {
                onyxMethod: Onyx.METHOD.MERGE,
                key: `${ONYXKEYS.COLLECTION.REPORT}${chatReport.reportID}`,
                value: {
                    errorFields: {
                        createChat: ErrorUtils.getMicroSecondOnyxErrorWithTranslationKey('report.genericCreateReportFailureMessage'),
                    },
                },
            },
            {
                onyxMethod: Onyx.METHOD.MERGE,
                key: `${ONYXKEYS.COLLECTION.REPORT_ACTIONS}${optimisticIOUReport.reportID}`,
                value: {
                    [optimisticIOUReportAction.reportActionID]: {
                        errors: ErrorUtils.getMicroSecondOnyxErrorWithTranslationKey('iou.error.genericCreateFailureMessage'),
                    },
                },
            },
        );

        if (optimisticChatReportActionsData.value) {
            // Add an optimistic created action to the optimistic chat reportActions data
            optimisticChatReportActionsData.value[optimisticCreatedActionForChat.reportActionID] = optimisticCreatedActionForChat;
        }
    } else {
        failureData.push({
            onyxMethod: Onyx.METHOD.MERGE,
            key: `${ONYXKEYS.COLLECTION.REPORT_ACTIONS}${optimisticIOUReport.reportID}`,
            value: {
                [optimisticIOUReportAction.reportActionID]: {
                    errors: ErrorUtils.getMicroSecondOnyxErrorWithTranslationKey('iou.error.other'),
                },
            },
        });
    }

    const optimisticData: OnyxUpdate[] = [
        optimisticChatReportData,
        optimisticQuickActionData,
        optimisticIOUReportData,
        optimisticChatReportActionsData,
        optimisticIOUReportActionsData,
        optimisticTransactionData,
        optimisticTransactionThreadData,
        optimisticTransactionThreadReportActionsData,
    ];

    if (!isEmptyObject(optimisticPersonalDetailListData)) {
        optimisticData.push(optimisticPersonalDetailListData);
    }

    return {
        params: {
            iouReportID: optimisticIOUReport.reportID,
            chatReportID: chatReport.reportID,
            reportActionID: optimisticIOUReportAction.reportActionID,
            paymentMethodType,
            transactionID: optimisticTransaction.transactionID,
            newIOUReportDetails,
            createdReportActionID: isNewChat ? optimisticCreatedActionForChat.reportActionID : '-1',
            reportPreviewReportActionID: reportPreviewAction.reportActionID,
            createdIOUReportActionID: optimisticCreatedActionForIOUReport.reportActionID,
            transactionThreadReportID: optimisticTransactionThread.reportID,
            createdReportActionIDForThread: optimisticCreatedActionForTransactionThread?.reportActionID ?? '-1',
        },
        optimisticData,
        successData,
        failureData,
    };
}

type OptimisticHoldReportExpenseActionID = {
    optimisticReportActionID: string;
    oldReportActionID: string;
};

function getHoldReportActionsAndTransactions(reportID: string) {
    const iouReportActions = ReportActionsUtils.getAllReportActions(reportID);
    const holdReportActions: Array<OnyxTypes.ReportAction<typeof CONST.REPORT.ACTIONS.TYPE.IOU>> = [];
    const holdTransactions: OnyxTypes.Transaction[] = [];

    Object.values(iouReportActions).forEach((action) => {
        const transactionID = ReportActionsUtils.isMoneyRequestAction(action) ? ReportActionsUtils.getOriginalMessage(action)?.IOUTransactionID ?? null : null;
        const transaction = getTransaction(transactionID ?? '-1');

        if (transaction?.comment?.hold) {
            holdReportActions.push(action as OnyxTypes.ReportAction<typeof CONST.REPORT.ACTIONS.TYPE.IOU>);
            holdTransactions.push(transaction);
        }
    });

    return {holdReportActions, holdTransactions};
}

function getReportFromHoldRequestsOnyxData(
    chatReport: OnyxTypes.Report,
    iouReport: OnyxEntry<OnyxTypes.Report>,
    recipient: Participant,
): {
    optimisticHoldReportID: string;
    optimisticHoldActionID: string;
    optimisticHoldReportExpenseActionIDs: OptimisticHoldReportExpenseActionID[];
    optimisticData: OnyxUpdate[];
    failureData: OnyxUpdate[];
} {
    const {holdReportActions, holdTransactions} = getHoldReportActionsAndTransactions(iouReport?.reportID ?? '');
    const firstHoldTransaction = holdTransactions.at(0);
    const newParentReportActionID = rand64();

    const isPolicyExpenseChat = ReportUtils.isPolicyExpenseChat(chatReport);
    const holdTransactionAmount = holdTransactions.reduce((acc, transaction) => acc + TransactionUtils.getAmount(transaction), 0);
    const optimisticExpenseReport = isPolicyExpenseChat
        ? ReportUtils.buildOptimisticExpenseReport(
              chatReport.reportID,
              chatReport.policyID ?? iouReport?.policyID ?? '',
              recipient.accountID ?? 1,
              holdTransactionAmount,
              getCurrency(firstHoldTransaction),
              false,
              newParentReportActionID,
          )
        : ReportUtils.buildOptimisticIOUReport(
              iouReport?.ownerAccountID ?? -1,
              iouReport?.managerID ?? -1,
              holdTransactionAmount,
              chatReport.reportID,
              getCurrency(firstHoldTransaction),
              false,
              newParentReportActionID,
          );

    const optimisticExpenseReportPreview = ReportUtils.buildOptimisticReportPreview(
        chatReport,
        optimisticExpenseReport,
        '',
        firstHoldTransaction,
        optimisticExpenseReport.reportID,
        newParentReportActionID,
    );

    const updateHeldReports: Record<string, Pick<OnyxTypes.Report, 'parentReportActionID' | 'parentReportID' | 'chatReportID'>> = {};
    const addHoldReportActions: OnyxTypes.ReportActions = {};
    const deleteHoldReportActions: Record<string, Pick<OnyxTypes.ReportAction, 'message'>> = {};
    const optimisticHoldReportExpenseActionIDs: OptimisticHoldReportExpenseActionID[] = [];

    holdReportActions.forEach((holdReportAction) => {
        const originalMessage = ReportActionsUtils.getOriginalMessage(holdReportAction);

        deleteHoldReportActions[holdReportAction.reportActionID] = {
            message: [
                {
                    deleted: DateUtils.getDBTime(),
                    type: CONST.REPORT.MESSAGE.TYPE.TEXT,
                    text: '',
                },
            ],
        };

        const reportActionID = rand64();
        addHoldReportActions[reportActionID] = {
            ...holdReportAction,
            reportActionID,
            originalMessage: {
                ...originalMessage,
                IOUReportID: optimisticExpenseReport.reportID,
            },
            pendingAction: CONST.RED_BRICK_ROAD_PENDING_ACTION.ADD,
        };

        const heldReport = ReportUtils.getReportOrDraftReport(holdReportAction.childReportID);
        if (heldReport) {
            optimisticHoldReportExpenseActionIDs.push({optimisticReportActionID: reportActionID, oldReportActionID: holdReportAction.reportActionID});

            updateHeldReports[`${ONYXKEYS.COLLECTION.REPORT}${heldReport.reportID}`] = {
                parentReportActionID: reportActionID,
                parentReportID: optimisticExpenseReport.reportID,
                chatReportID: optimisticExpenseReport.reportID,
            };
        }
    });

    const updateHeldTransactions: Record<string, Pick<OnyxTypes.Transaction, 'reportID'>> = {};
    holdTransactions.forEach((transaction) => {
        updateHeldTransactions[`${ONYXKEYS.COLLECTION.TRANSACTION}${transaction.transactionID}`] = {
            reportID: optimisticExpenseReport.reportID,
        };
    });

    const optimisticData: OnyxUpdate[] = [
        {
            onyxMethod: Onyx.METHOD.MERGE,
            key: `${ONYXKEYS.COLLECTION.REPORT}${chatReport.reportID}`,
            value: {
                iouReportID: optimisticExpenseReport.reportID,
            },
        },
        // add new optimistic expense report
        {
            onyxMethod: Onyx.METHOD.MERGE,
            key: `${ONYXKEYS.COLLECTION.REPORT}${optimisticExpenseReport.reportID}`,
            value: {
                ...optimisticExpenseReport,
                unheldTotal: 0,
            },
        },
        // add preview report action to main chat
        {
            onyxMethod: Onyx.METHOD.MERGE,
            key: `${ONYXKEYS.COLLECTION.REPORT_ACTIONS}${chatReport.reportID}`,
            value: {
                [optimisticExpenseReportPreview.reportActionID]: optimisticExpenseReportPreview,
            },
        },
        // remove hold report actions from old iou report
        {
            onyxMethod: Onyx.METHOD.MERGE,
            key: `${ONYXKEYS.COLLECTION.REPORT_ACTIONS}${iouReport?.reportID ?? ''}`,
            value: deleteHoldReportActions,
        },
        // add hold report actions to new iou report
        {
            onyxMethod: Onyx.METHOD.MERGE,
            key: `${ONYXKEYS.COLLECTION.REPORT_ACTIONS}${optimisticExpenseReport.reportID}`,
            value: addHoldReportActions,
        },
        // update held reports with new parentReportActionID
        {
            onyxMethod: Onyx.METHOD.MERGE_COLLECTION,
            key: `${ONYXKEYS.COLLECTION.REPORT}`,
            value: updateHeldReports,
        },
        // update transactions with new iouReportID
        {
            onyxMethod: Onyx.METHOD.MERGE_COLLECTION,
            key: `${ONYXKEYS.COLLECTION.TRANSACTION}`,
            value: updateHeldTransactions,
        },
    ];

    const bringReportActionsBack: Record<string, OnyxTypes.ReportAction> = {};
    holdReportActions.forEach((reportAction) => {
        bringReportActionsBack[reportAction.reportActionID] = reportAction;
    });

    const bringHeldTransactionsBack: Record<string, OnyxTypes.Transaction> = {};
    holdTransactions.forEach((transaction) => {
        bringHeldTransactionsBack[`${ONYXKEYS.COLLECTION.TRANSACTION}${transaction.transactionID}`] = transaction;
    });

    const failureData: OnyxUpdate[] = [
        // remove added optimistic expense report
        {
            onyxMethod: Onyx.METHOD.MERGE,
            key: `${ONYXKEYS.COLLECTION.REPORT}${optimisticExpenseReport.reportID}`,
            value: null,
        },
        // remove preview report action from the main chat
        {
            onyxMethod: Onyx.METHOD.MERGE,
            key: `${ONYXKEYS.COLLECTION.REPORT_ACTIONS}${chatReport.reportID}`,
            value: {
                [optimisticExpenseReportPreview.reportActionID]: null,
            },
        },
        // add hold report actions back to old iou report
        {
            onyxMethod: Onyx.METHOD.MERGE,
            key: `${ONYXKEYS.COLLECTION.REPORT_ACTIONS}${iouReport?.reportID ?? ''}`,
            value: bringReportActionsBack,
        },
        // remove hold report actions from the new iou report
        {
            onyxMethod: Onyx.METHOD.MERGE,
            key: `${ONYXKEYS.COLLECTION.REPORT_ACTIONS}${optimisticExpenseReport.reportID}`,
            value: null,
        },
        // add hold transactions back to old iou report
        {
            onyxMethod: Onyx.METHOD.MERGE_COLLECTION,
            key: `${ONYXKEYS.COLLECTION.TRANSACTION}`,
            value: bringHeldTransactionsBack,
        },
    ];

    return {
        optimisticData,
        optimisticHoldActionID: optimisticExpenseReportPreview.reportActionID,
        failureData,
        optimisticHoldReportID: optimisticExpenseReport.reportID,
        optimisticHoldReportExpenseActionIDs,
    };
}

function getPayMoneyRequestParams(
    initialChatReport: OnyxTypes.Report,
    iouReport: OnyxEntry<OnyxTypes.Report>,
    recipient: Participant,
    paymentMethodType: PaymentMethodType,
    full: boolean,
    payAsBusiness?: boolean,
): PayMoneyRequestData {
    const isInvoiceReport = ReportUtils.isInvoiceReport(iouReport);
    const activePolicy = PolicyUtils.getPolicy(activePolicyID);
    let payerPolicyID = activePolicyID;
    let chatReport = initialChatReport;
    let policyParams = {};
    const optimisticData: OnyxUpdate[] = [];
    const successData: OnyxUpdate[] = [];
    const failureData: OnyxUpdate[] = [];
    const shouldCreatePolicy = !activePolicy || !PolicyUtils.isPolicyAdmin(activePolicy) || !PolicyUtils.isPaidGroupPolicy(activePolicy);

    if (ReportUtils.isIndividualInvoiceRoom(chatReport) && payAsBusiness && shouldCreatePolicy) {
        payerPolicyID = Policy.generatePolicyID();
        const {
            optimisticData: policyOptimisticData,
            failureData: policyFailureData,
            successData: policySuccessData,
            params,
        } = Policy.buildPolicyData(currentUserEmail, true, undefined, payerPolicyID);
        const {adminsChatReportID, adminsCreatedReportActionID, expenseChatReportID, expenseCreatedReportActionID, customUnitRateID, customUnitID, ownerEmail, policyName} = params;

        policyParams = {
            policyID: payerPolicyID,
            adminsChatReportID,
            adminsCreatedReportActionID,
            expenseChatReportID,
            expenseCreatedReportActionID,
            customUnitRateID,
            customUnitID,
            ownerEmail,
            policyName,
        };

        optimisticData.push(...policyOptimisticData, {onyxMethod: Onyx.METHOD.MERGE, key: ONYXKEYS.NVP_ACTIVE_POLICY_ID, value: payerPolicyID});
        successData.push(...policySuccessData);
        failureData.push(...policyFailureData, {onyxMethod: Onyx.METHOD.MERGE, key: ONYXKEYS.NVP_ACTIVE_POLICY_ID, value: activePolicyID ?? null});
    }

    if (ReportUtils.isIndividualInvoiceRoom(chatReport) && payAsBusiness && activePolicyID) {
        const existingB2BInvoiceRoom = ReportUtils.getInvoiceChatByParticipants(chatReport.policyID ?? '', activePolicyID);
        if (existingB2BInvoiceRoom) {
            chatReport = existingB2BInvoiceRoom;
        }
    }

    let total = (iouReport?.total ?? 0) - (iouReport?.nonReimbursableTotal ?? 0);
    if (ReportUtils.hasHeldExpenses(iouReport?.reportID ?? '') && !full && !!iouReport?.unheldTotal) {
        total = iouReport?.unheldTotal;
    }

    const optimisticIOUReportAction = ReportUtils.buildOptimisticIOUReportAction(
        CONST.IOU.REPORT_ACTION_TYPE.PAY,
        ReportUtils.isExpenseReport(iouReport) ? -total : total,
        iouReport?.currency ?? '',
        '',
        [recipient],
        '',
        paymentMethodType,
        iouReport?.reportID,
        true,
    );

    // In some instances, the report preview action might not be available to the payer (only whispered to the requestor)
    // hence we need to make the updates to the action safely.
    let optimisticReportPreviewAction = null;
    const reportPreviewAction = getReportPreviewAction(chatReport.reportID, iouReport?.reportID ?? '');
    if (reportPreviewAction) {
        optimisticReportPreviewAction = ReportUtils.updateReportPreview(iouReport, reportPreviewAction, true);
    }
    let currentNextStep = null;
    let optimisticNextStep = null;
    if (!isInvoiceReport) {
        currentNextStep = allNextSteps[`${ONYXKEYS.COLLECTION.NEXT_STEP}${iouReport?.reportID ?? ''}`] ?? null;
        optimisticNextStep = NextStepUtils.buildNextStep(iouReport, CONST.REPORT.STATUS_NUM.REIMBURSED);
    }

    const optimisticChatReport = {
        ...chatReport,
        lastReadTime: DateUtils.getDBTime(),
        lastVisibleActionCreated: optimisticIOUReportAction.created,
        hasOutstandingChildRequest: false,
        iouReportID: null,
        lastMessageText: ReportActionsUtils.getReportActionText(optimisticIOUReportAction),
        lastMessageHtml: ReportActionsUtils.getReportActionHtml(optimisticIOUReportAction),
    };
    if (ReportUtils.isIndividualInvoiceRoom(chatReport) && payAsBusiness && payerPolicyID) {
        optimisticChatReport.invoiceReceiver = {
            type: CONST.REPORT.INVOICE_RECEIVER_TYPE.BUSINESS,
            policyID: payerPolicyID,
        };
    }

    optimisticData.push(
        {
            onyxMethod: Onyx.METHOD.MERGE,
            key: `${ONYXKEYS.COLLECTION.REPORT}${chatReport.reportID}`,
            value: optimisticChatReport,
        },
        {
            onyxMethod: Onyx.METHOD.MERGE,
            key: `${ONYXKEYS.COLLECTION.REPORT_ACTIONS}${iouReport?.reportID ?? ''}`,
            value: {
                [optimisticIOUReportAction.reportActionID]: {
                    ...(optimisticIOUReportAction as OnyxTypes.ReportAction),
                    pendingAction: CONST.RED_BRICK_ROAD_PENDING_ACTION.ADD,
                },
            },
        },
        {
            onyxMethod: Onyx.METHOD.MERGE,
            key: `${ONYXKEYS.COLLECTION.REPORT}${iouReport?.reportID ?? ''}`,
            value: {
                ...iouReport,
                lastMessageText: ReportActionsUtils.getReportActionText(optimisticIOUReportAction),
                lastMessageHtml: ReportActionsUtils.getReportActionHtml(optimisticIOUReportAction),
                hasOutstandingChildRequest: false,
                statusNum: CONST.REPORT.STATUS_NUM.REIMBURSED,
                pendingFields: {
                    preview: CONST.RED_BRICK_ROAD_PENDING_ACTION.UPDATE,
                    reimbursed: CONST.RED_BRICK_ROAD_PENDING_ACTION.UPDATE,
                    partial: full ? null : CONST.RED_BRICK_ROAD_PENDING_ACTION.UPDATE,
                },
            },
        },
        {
            onyxMethod: Onyx.METHOD.MERGE,
            key: ONYXKEYS.NVP_LAST_PAYMENT_METHOD,
            value: {[iouReport?.policyID ?? '-1']: paymentMethodType},
        },
        {
            onyxMethod: Onyx.METHOD.MERGE,
            key: `${ONYXKEYS.COLLECTION.NEXT_STEP}${iouReport?.reportID ?? ''}`,
            value: optimisticNextStep,
        },
    );

    successData.push({
        onyxMethod: Onyx.METHOD.MERGE,
        key: `${ONYXKEYS.COLLECTION.REPORT}${iouReport?.reportID ?? ''}`,
        value: {
            pendingFields: {
                preview: null,
                reimbursed: null,
                partial: null,
            },
        },
    });

    failureData.push(
        {
            onyxMethod: Onyx.METHOD.MERGE,
            key: `${ONYXKEYS.COLLECTION.REPORT_ACTIONS}${iouReport?.reportID ?? ''}`,
            value: {
                [optimisticIOUReportAction.reportActionID]: {
                    errors: ErrorUtils.getMicroSecondOnyxErrorWithTranslationKey('iou.error.other'),
                },
            },
        },
        {
            onyxMethod: Onyx.METHOD.MERGE,
            key: `${ONYXKEYS.COLLECTION.REPORT}${iouReport?.reportID ?? ''}`,
            value: {
                ...iouReport,
            },
        },
        {
            onyxMethod: Onyx.METHOD.MERGE,
            key: `${ONYXKEYS.COLLECTION.REPORT}${chatReport.reportID}`,
            value: chatReport,
        },
        {
            onyxMethod: Onyx.METHOD.MERGE,
            key: `${ONYXKEYS.COLLECTION.NEXT_STEP}${iouReport?.reportID ?? ''}`,
            value: currentNextStep,
        },
    );

    // In case the report preview action is loaded locally, let's update it.
    if (optimisticReportPreviewAction) {
        optimisticData.push({
            onyxMethod: Onyx.METHOD.MERGE,
            key: `${ONYXKEYS.COLLECTION.REPORT_ACTIONS}${chatReport.reportID}`,
            value: {
                [optimisticReportPreviewAction.reportActionID]: optimisticReportPreviewAction,
            },
        });
        failureData.push({
            onyxMethod: Onyx.METHOD.MERGE,
            key: `${ONYXKEYS.COLLECTION.REPORT_ACTIONS}${chatReport.reportID}`,
            value: {
                [optimisticReportPreviewAction.reportActionID]: {
                    created: optimisticReportPreviewAction.created,
                },
            },
        });
    }

    // Optimistically unhold all transactions if we pay all requests
    if (full) {
        const reportTransactions = TransactionUtils.getAllReportTransactions(iouReport?.reportID);
        for (const transaction of reportTransactions) {
            optimisticData.push({
                onyxMethod: Onyx.METHOD.MERGE,
                key: `${ONYXKEYS.COLLECTION.TRANSACTION}${transaction.transactionID}`,
                value: {
                    comment: {
                        hold: null,
                    },
                },
            });
            failureData.push({
                onyxMethod: Onyx.METHOD.MERGE,
                key: `${ONYXKEYS.COLLECTION.TRANSACTION}${transaction.transactionID}`,
                value: {
                    comment: {
                        hold: transaction.comment?.hold,
                    },
                },
            });
        }

        const optimisticTransactionViolations: OnyxUpdate[] = reportTransactions.map(({transactionID}) => {
            return {
                onyxMethod: Onyx.METHOD.MERGE,
                key: `${ONYXKEYS.COLLECTION.TRANSACTION_VIOLATIONS}${transactionID}`,
                value: null,
            };
        });
        optimisticData.push(...optimisticTransactionViolations);

        const failureTransactionViolations: OnyxUpdate[] = reportTransactions.map(({transactionID}) => {
            const violations = allTransactionViolations[`${ONYXKEYS.COLLECTION.TRANSACTION_VIOLATIONS}${transactionID}`] ?? [];
            return {
                onyxMethod: Onyx.METHOD.MERGE,
                key: `${ONYXKEYS.COLLECTION.TRANSACTION_VIOLATIONS}${transactionID}`,
                value: violations,
            };
        });
        failureData.push(...failureTransactionViolations);
    }

    let optimisticHoldReportID;
    let optimisticHoldActionID;
    let optimisticHoldReportExpenseActionIDs;
    if (!full) {
        const holdReportOnyxData = getReportFromHoldRequestsOnyxData(chatReport, iouReport, recipient);

        optimisticData.push(...holdReportOnyxData.optimisticData);
        failureData.push(...holdReportOnyxData.failureData);
        optimisticHoldReportID = holdReportOnyxData.optimisticHoldReportID;
        optimisticHoldActionID = holdReportOnyxData.optimisticHoldActionID;
        optimisticHoldReportExpenseActionIDs = JSON.stringify(holdReportOnyxData.optimisticHoldReportExpenseActionIDs);
    }

    return {
        params: {
            iouReportID: iouReport?.reportID ?? '',
            chatReportID: chatReport.reportID,
            reportActionID: optimisticIOUReportAction.reportActionID,
            paymentMethodType,
            full,
            amount: Math.abs(total),
            optimisticHoldReportID,
            optimisticHoldActionID,
            optimisticHoldReportExpenseActionIDs,
            ...policyParams,
        },
        optimisticData,
        successData,
        failureData,
    };
}

/**
 * @param managerID - Account ID of the person sending the money
 * @param recipient - The user receiving the money
 */
function sendMoneyElsewhere(report: OnyxEntry<OnyxTypes.Report>, amount: number, currency: string, comment: string, managerID: number, recipient: Participant) {
    const {params, optimisticData, successData, failureData} = getSendMoneyParams(report, amount, currency, comment, CONST.IOU.PAYMENT_TYPE.ELSEWHERE, managerID, recipient);

    API.write(WRITE_COMMANDS.SEND_MONEY_ELSEWHERE, params, {optimisticData, successData, failureData});

    Navigation.dismissModal(isSearchTopmostCentralPane() ? undefined : params.chatReportID);
    Report.notifyNewAction(params.chatReportID, managerID);
}

/**
 * @param managerID - Account ID of the person sending the money
 * @param recipient - The user receiving the money
 */
function sendMoneyWithWallet(report: OnyxEntry<OnyxTypes.Report>, amount: number, currency: string, comment: string, managerID: number, recipient: Participant | ReportUtils.OptionData) {
    const {params, optimisticData, successData, failureData} = getSendMoneyParams(report, amount, currency, comment, CONST.IOU.PAYMENT_TYPE.EXPENSIFY, managerID, recipient);

    API.write(WRITE_COMMANDS.SEND_MONEY_WITH_WALLET, params, {optimisticData, successData, failureData});

    Navigation.dismissModal(isSearchTopmostCentralPane() ? undefined : params.chatReportID);
    Report.notifyNewAction(params.chatReportID, managerID);
}

function canApproveIOU(
    iouReport: OnyxTypes.OnyxInputOrEntry<OnyxTypes.Report> | SearchReport,
    policy: OnyxTypes.OnyxInputOrEntry<OnyxTypes.Policy> | SearchPolicy,
    violations?: OnyxCollection<OnyxTypes.TransactionViolation[]>,
    chatReportRNVP?: OnyxTypes.ReportNameValuePairs,
) {
    // Only expense reports can be approved
    const isPaidGroupPolicy = policy && PolicyUtils.isPaidGroupPolicy(policy);
    if (!isPaidGroupPolicy) {
        return false;
    }

    const isOnSubmitAndClosePolicy = PolicyUtils.isSubmitAndClose(policy);
    if (isOnSubmitAndClosePolicy) {
        return false;
    }

    const managerID = iouReport?.managerID ?? -1;
    const isCurrentUserManager = managerID === userAccountID;
    const isOpenExpenseReport = ReportUtils.isOpenExpenseReport(iouReport);
    const isApproved = ReportUtils.isReportApproved(iouReport);
    const iouSettled = ReportUtils.isSettled(iouReport?.reportID);
    const reportNameValuePairs = chatReportRNVP ?? ReportUtils.getReportNameValuePairs(iouReport?.reportID);
<<<<<<< HEAD
    const isArchivedExpenseReport = ReportUtils.isArchivedExpenseReport(iouReport, reportNameValuePairs);
=======
    const isArchivedReport = ReportUtils.isArchivedRoom(iouReport, reportNameValuePairs);
    const allViolations = violations ?? allTransactionViolations;
    const hasViolations = ReportUtils.hasViolations(iouReport?.reportID ?? '-1', allViolations);
>>>>>>> 084a7118
    let isTransactionBeingScanned = false;
    const reportTransactions = TransactionUtils.getAllReportTransactions(iouReport?.reportID);
    for (const transaction of reportTransactions) {
        const hasReceipt = TransactionUtils.hasReceipt(transaction);
        const isReceiptBeingScanned = TransactionUtils.isReceiptBeingScanned(transaction);

        // If transaction has receipt (scan) and its receipt is being scanned, we shouldn't be able to Approve
        if (hasReceipt && isReceiptBeingScanned) {
            isTransactionBeingScanned = true;
        }
    }

<<<<<<< HEAD
    return isCurrentUserManager && !isOpenExpenseReport && !isApproved && !iouSettled && !isArchivedExpenseReport && !isTransactionBeingScanned;
=======
    return isCurrentUserManager && !isOpenExpenseReport && !isApproved && !iouSettled && !isArchivedReport && !isTransactionBeingScanned && !hasViolations;
>>>>>>> 084a7118
}

function canIOUBePaid(
    iouReport: OnyxTypes.OnyxInputOrEntry<OnyxTypes.Report> | SearchReport,
    chatReport: OnyxTypes.OnyxInputOrEntry<OnyxTypes.Report> | SearchReport,
    policy: OnyxTypes.OnyxInputOrEntry<OnyxTypes.Policy> | SearchPolicy,
    transactions?: OnyxTypes.Transaction[] | SearchTransaction[],
    violations?: OnyxCollection<OnyxTypes.TransactionViolation[]>,
    onlyShowPayElsewhere = false,
    chatReportRNVP?: OnyxTypes.ReportNameValuePairs,
    invoiceReceiverPolicy?: SearchPolicy,
) {
    const isPolicyExpenseChat = ReportUtils.isPolicyExpenseChat(chatReport);
    const reportNameValuePairs = chatReportRNVP ?? ReportUtils.getReportNameValuePairs(chatReport?.reportID);
    const isChatReportArchived = ReportUtils.isArchivedReport(chatReport, reportNameValuePairs);
    const iouSettled = ReportUtils.isSettled(iouReport);

    if (isEmptyObject(iouReport)) {
        return false;
    }

    if (policy?.reimbursementChoice === CONST.POLICY.REIMBURSEMENT_CHOICES.REIMBURSEMENT_NO) {
        if (!onlyShowPayElsewhere) {
            return false;
        }
        if (iouReport?.statusNum !== CONST.REPORT.STATUS_NUM.SUBMITTED) {
            return false;
        }
    }

    if (ReportUtils.isInvoiceReport(iouReport)) {
        if (iouSettled) {
            return false;
        }
        if (chatReport?.invoiceReceiver?.type === CONST.REPORT.INVOICE_RECEIVER_TYPE.INDIVIDUAL) {
            return chatReport?.invoiceReceiver?.accountID === userAccountID;
        }
        return (invoiceReceiverPolicy ?? PolicyUtils.getPolicy(chatReport?.invoiceReceiver?.policyID))?.role === CONST.POLICY.ROLE.ADMIN;
    }

    const isPayer = ReportUtils.isPayer(
        {
            email: currentUserEmail,
            accountID: userAccountID,
        },
        iouReport,
        onlyShowPayElsewhere,
        policy,
    );

    const isOpenExpenseReport = isPolicyExpenseChat && ReportUtils.isOpenExpenseReport(iouReport);

    const {reimbursableSpend} = ReportUtils.getMoneyRequestSpendBreakdown(iouReport);
    const isAutoReimbursable = policy?.reimbursementChoice === CONST.POLICY.REIMBURSEMENT_CHOICES.REIMBURSEMENT_YES ? false : ReportUtils.canBeAutoReimbursed(iouReport, policy);
    const allViolations = violations ?? allTransactionViolations;
    const shouldBeApproved = canApproveIOU(iouReport, policy, allViolations);
    const hasViolations = ReportUtils.hasViolations(iouReport?.reportID ?? '-1', allViolations);

    const isPayAtEndExpenseReport = ReportUtils.isPayAtEndExpenseReport(iouReport?.reportID, transactions);
    return (
        isPayer &&
        !isOpenExpenseReport &&
        !iouSettled &&
        !iouReport?.isWaitingOnBankAccount &&
        reimbursableSpend !== 0 &&
        !isChatReportArchived &&
        !isAutoReimbursable &&
        !shouldBeApproved &&
        !hasViolations &&
        !isPayAtEndExpenseReport
    );
}

function getIOUReportActionToApproveOrPay(chatReport: OnyxEntry<OnyxTypes.Report>, excludedIOUReportID: string): OnyxEntry<ReportAction> {
    const chatReportActions = allReportActions?.[`${ONYXKEYS.COLLECTION.REPORT_ACTIONS}${chatReport?.reportID}`] ?? {};

    return Object.values(chatReportActions).find((action) => {
        const iouReport = ReportUtils.getReportOrDraftReport(action.childReportID ?? '-1');
        const policy = PolicyUtils.getPolicy(iouReport?.policyID);
        const shouldShowSettlementButton = canIOUBePaid(iouReport, chatReport, policy, undefined, allTransactionViolations) || canApproveIOU(iouReport, policy, allTransactionViolations);
        return action.childReportID?.toString() !== excludedIOUReportID && action.actionName === CONST.REPORT.ACTIONS.TYPE.REPORT_PREVIEW && shouldShowSettlementButton;
    });
}

function hasIOUToApproveOrPay(chatReport: OnyxEntry<OnyxTypes.Report>, excludedIOUReportID: string): boolean {
    return !!getIOUReportActionToApproveOrPay(chatReport, excludedIOUReportID);
}

function isLastApprover(approvalChain: string[]): boolean {
    if (approvalChain.length === 0) {
        return true;
    }
    return approvalChain.at(-1) === currentUserEmail;
}

function getNextApproverAccountID(report: OnyxEntry<OnyxTypes.Report>) {
    const policy = PolicyUtils.getPolicy(report?.policyID);
    const approvalChain = ReportUtils.getApprovalChain(policy, report);
    const submitToAccountID = PolicyUtils.getSubmitToAccountID(policy, report);

    if (approvalChain.length === 0) {
        return submitToAccountID;
    }

    const nextApproverEmail = approvalChain.length === 1 ? approvalChain.at(0) : approvalChain.at(approvalChain.indexOf(currentUserEmail) + 1);
    if (!nextApproverEmail) {
        return submitToAccountID;
    }

    return PersonalDetailsUtils.getAccountIDsByLogins([nextApproverEmail]).at(0);
}

function approveMoneyRequest(expenseReport: OnyxEntry<OnyxTypes.Report>, full?: boolean) {
    if (expenseReport?.policyID && SubscriptionUtils.shouldRestrictUserBillableActions(expenseReport.policyID)) {
        Navigation.navigate(ROUTES.RESTRICTED_ACTION.getRoute(expenseReport.policyID));
        return;
    }

    const currentNextStep = allNextSteps[`${ONYXKEYS.COLLECTION.NEXT_STEP}${expenseReport?.reportID}`] ?? null;
    let total = expenseReport?.total ?? 0;
    const hasHeldExpenses = ReportUtils.hasHeldExpenses(expenseReport?.reportID);
    if (hasHeldExpenses && !full && !!expenseReport?.unheldTotal) {
        total = expenseReport?.unheldTotal;
    }
    const optimisticApprovedReportAction = ReportUtils.buildOptimisticApprovedReportAction(total, expenseReport?.currency ?? '', expenseReport?.reportID ?? '-1');

    const approvalChain = ReportUtils.getApprovalChain(PolicyUtils.getPolicy(expenseReport?.policyID), expenseReport);

    const predictedNextStatus = isLastApprover(approvalChain) ? CONST.REPORT.STATUS_NUM.APPROVED : CONST.REPORT.STATUS_NUM.SUBMITTED;
    const predictedNextState = isLastApprover(approvalChain) ? CONST.REPORT.STATE_NUM.APPROVED : CONST.REPORT.STATE_NUM.SUBMITTED;
    const managerID = isLastApprover(approvalChain) ? expenseReport?.managerID : getNextApproverAccountID(expenseReport);

    const optimisticNextStep = NextStepUtils.buildNextStep(expenseReport, predictedNextStatus);
    const chatReport = ReportUtils.getReportOrDraftReport(expenseReport?.chatReportID);

    const optimisticReportActionsData: OnyxUpdate = {
        onyxMethod: Onyx.METHOD.MERGE,
        key: `${ONYXKEYS.COLLECTION.REPORT_ACTIONS}${expenseReport?.reportID}`,
        value: {
            [optimisticApprovedReportAction.reportActionID]: {
                ...(optimisticApprovedReportAction as OnyxTypes.ReportAction),
                pendingAction: CONST.RED_BRICK_ROAD_PENDING_ACTION.ADD,
            },
        },
    };
    const optimisticIOUReportData: OnyxUpdate = {
        onyxMethod: Onyx.METHOD.MERGE,
        key: `${ONYXKEYS.COLLECTION.REPORT}${expenseReport?.reportID}`,
        value: {
            ...expenseReport,
            lastMessageText: ReportActionsUtils.getReportActionText(optimisticApprovedReportAction),
            lastMessageHtml: ReportActionsUtils.getReportActionHtml(optimisticApprovedReportAction),
            stateNum: predictedNextState,
            statusNum: predictedNextStatus,
            managerID,
            pendingFields: {
                partial: full ? null : CONST.RED_BRICK_ROAD_PENDING_ACTION.UPDATE,
            },
        },
    };

    const optimisticChatReportData: OnyxUpdate = {
        onyxMethod: Onyx.METHOD.MERGE,
        key: `${ONYXKEYS.COLLECTION.REPORT}${expenseReport?.chatReportID}`,
        value: {
            hasOutstandingChildRequest: hasIOUToApproveOrPay(chatReport, expenseReport?.reportID ?? '-1'),
        },
    };

    const optimisticNextStepData: OnyxUpdate = {
        onyxMethod: Onyx.METHOD.MERGE,
        key: `${ONYXKEYS.COLLECTION.NEXT_STEP}${expenseReport?.reportID}`,
        value: optimisticNextStep,
    };
    const optimisticData: OnyxUpdate[] = [optimisticIOUReportData, optimisticReportActionsData, optimisticNextStepData, optimisticChatReportData];

    const successData: OnyxUpdate[] = [
        {
            onyxMethod: Onyx.METHOD.MERGE,
            key: `${ONYXKEYS.COLLECTION.REPORT_ACTIONS}${expenseReport?.reportID}`,
            value: {
                [optimisticApprovedReportAction.reportActionID]: {
                    pendingAction: null,
                },
            },
        },
        {
            onyxMethod: Onyx.METHOD.MERGE,
            key: `${ONYXKEYS.COLLECTION.REPORT}${expenseReport?.reportID}`,
            value: {
                pendingFields: {
                    partial: null,
                },
            },
        },
    ];

    const failureData: OnyxUpdate[] = [
        {
            onyxMethod: Onyx.METHOD.MERGE,
            key: `${ONYXKEYS.COLLECTION.REPORT_ACTIONS}${expenseReport?.reportID}`,
            value: {
                [optimisticApprovedReportAction.reportActionID]: {
                    errors: ErrorUtils.getMicroSecondOnyxErrorWithTranslationKey('iou.error.other'),
                },
            },
        },
        {
            onyxMethod: Onyx.METHOD.MERGE,
            key: `${ONYXKEYS.COLLECTION.REPORT}${expenseReport?.chatReportID}`,
            value: {
                hasOutstandingChildRequest: chatReport?.hasOutstandingChildRequest,
                pendingFields: {
                    partial: null,
                },
            },
        },
        {
            onyxMethod: Onyx.METHOD.MERGE,
            key: `${ONYXKEYS.COLLECTION.NEXT_STEP}${expenseReport?.reportID}`,
            value: currentNextStep,
        },
    ];

    // Clear hold reason of all transactions if we approve all requests
    if (full && hasHeldExpenses) {
        const heldTransactions = ReportUtils.getAllHeldTransactions(expenseReport?.reportID);
        heldTransactions.forEach((heldTransaction) => {
            optimisticData.push({
                onyxMethod: Onyx.METHOD.MERGE,
                key: `${ONYXKEYS.COLLECTION.TRANSACTION}${heldTransaction.transactionID}`,
                value: {
                    comment: {
                        hold: '',
                    },
                },
            });
            failureData.push({
                onyxMethod: Onyx.METHOD.MERGE,
                key: `${ONYXKEYS.COLLECTION.TRANSACTION}${heldTransaction.transactionID}`,
                value: {
                    comment: {
                        hold: heldTransaction.comment?.hold,
                    },
                },
            });
        });
    }

    let optimisticHoldReportID;
    let optimisticHoldActionID;
    let optimisticHoldReportExpenseActionIDs;
    if (!full && !!chatReport && !!expenseReport) {
        const holdReportOnyxData = getReportFromHoldRequestsOnyxData(chatReport, expenseReport, {accountID: expenseReport.ownerAccountID});

        optimisticData.push(...holdReportOnyxData.optimisticData);
        failureData.push(...holdReportOnyxData.failureData);
        optimisticHoldReportID = holdReportOnyxData.optimisticHoldReportID;
        optimisticHoldActionID = holdReportOnyxData.optimisticHoldActionID;
        optimisticHoldReportExpenseActionIDs = JSON.stringify(holdReportOnyxData.optimisticHoldReportExpenseActionIDs);
    }

    const parameters: ApproveMoneyRequestParams = {
        reportID: expenseReport?.reportID ?? '-1',
        approvedReportActionID: optimisticApprovedReportAction.reportActionID,
        full,
        optimisticHoldReportID,
        optimisticHoldActionID,
        optimisticHoldReportExpenseActionIDs,
    };

    API.write(WRITE_COMMANDS.APPROVE_MONEY_REQUEST, parameters, {optimisticData, successData, failureData});
}

function unapproveExpenseReport(expenseReport: OnyxEntry<OnyxTypes.Report>) {
    if (isEmptyObject(expenseReport)) {
        return;
    }

    const currentNextStep = allNextSteps[`${ONYXKEYS.COLLECTION.NEXT_STEP}${expenseReport.reportID}`] ?? null;

    const optimisticUnapprovedReportAction = ReportUtils.buildOptimisticUnapprovedReportAction(expenseReport.total ?? 0, expenseReport.currency ?? '', expenseReport.reportID);
    const optimisticNextStep = NextStepUtils.buildNextStep(expenseReport, CONST.REPORT.STATUS_NUM.SUBMITTED);

    const optimisticReportActionData: OnyxUpdate = {
        onyxMethod: Onyx.METHOD.MERGE,
        key: `${ONYXKEYS.COLLECTION.REPORT_ACTIONS}${expenseReport.reportID}`,
        value: {
            [optimisticUnapprovedReportAction.reportActionID]: {
                ...(optimisticUnapprovedReportAction as OnyxTypes.ReportAction),
                pendingAction: CONST.RED_BRICK_ROAD_PENDING_ACTION.ADD,
            },
        },
    };
    const optimisticIOUReportData: OnyxUpdate = {
        onyxMethod: Onyx.METHOD.MERGE,
        key: `${ONYXKEYS.COLLECTION.REPORT}${expenseReport.reportID}`,
        value: {
            ...expenseReport,
            lastMessageText: ReportActionsUtils.getReportActionText(optimisticUnapprovedReportAction),
            lastMessageHtml: ReportActionsUtils.getReportActionHtml(optimisticUnapprovedReportAction),
            stateNum: CONST.REPORT.STATE_NUM.SUBMITTED,
            statusNum: CONST.REPORT.STATUS_NUM.SUBMITTED,
            pendingFields: {
                partial: CONST.RED_BRICK_ROAD_PENDING_ACTION.UPDATE,
            },
        },
    };

    const optimisticNextStepData: OnyxUpdate = {
        onyxMethod: Onyx.METHOD.MERGE,
        key: `${ONYXKEYS.COLLECTION.NEXT_STEP}${expenseReport.reportID}`,
        value: optimisticNextStep,
    };

    const optimisticData: OnyxUpdate[] = [optimisticIOUReportData, optimisticReportActionData, optimisticNextStepData];

    const successData: OnyxUpdate[] = [
        {
            onyxMethod: Onyx.METHOD.MERGE,
            key: `${ONYXKEYS.COLLECTION.REPORT_ACTIONS}${expenseReport.reportID}`,
            value: {
                [optimisticUnapprovedReportAction.reportActionID]: {
                    pendingAction: null,
                },
            },
        },
        {
            onyxMethod: Onyx.METHOD.MERGE,
            key: `${ONYXKEYS.COLLECTION.REPORT}${expenseReport.reportID}`,
            value: {
                pendingFields: {
                    partial: null,
                },
            },
        },
    ];

    const failureData: OnyxUpdate[] = [
        {
            onyxMethod: Onyx.METHOD.MERGE,
            key: `${ONYXKEYS.COLLECTION.REPORT_ACTIONS}${expenseReport.reportID}`,
            value: {
                [optimisticUnapprovedReportAction.reportActionID]: {
                    errors: ErrorUtils.getMicroSecondOnyxErrorWithTranslationKey('iou.error.other'),
                },
            },
        },
        {
            onyxMethod: Onyx.METHOD.MERGE,
            key: `${ONYXKEYS.COLLECTION.NEXT_STEP}${expenseReport.reportID}`,
            value: currentNextStep,
        },
    ];

    if (expenseReport.parentReportID && expenseReport.parentReportActionID) {
        optimisticData.push({
            onyxMethod: Onyx.METHOD.MERGE,
            key: `${ONYXKEYS.COLLECTION.REPORT_ACTIONS}${expenseReport.parentReportID}`,
            value: {
                [expenseReport.parentReportActionID]: {
                    childStateNum: CONST.REPORT.STATE_NUM.SUBMITTED,
                    childStatusNum: CONST.REPORT.STATUS_NUM.SUBMITTED,
                },
            },
        });

        failureData.push({
            onyxMethod: Onyx.METHOD.MERGE,
            key: `${ONYXKEYS.COLLECTION.REPORT_ACTIONS}${expenseReport.parentReportID}`,
            value: {
                [expenseReport.parentReportActionID]: {
                    childStateNum: expenseReport.stateNum,
                    childStatusNum: expenseReport.statusNum,
                },
            },
        });
    }

    const parameters: UnapproveExpenseReportParams = {
        reportID: expenseReport.reportID,
        reportActionID: optimisticUnapprovedReportAction.reportActionID,
    };

    API.write(WRITE_COMMANDS.UNAPPROVE_EXPENSE_REPORT, parameters, {optimisticData, successData, failureData});
}

function submitReport(expenseReport: OnyxTypes.Report) {
    if (expenseReport.policyID && SubscriptionUtils.shouldRestrictUserBillableActions(expenseReport.policyID)) {
        Navigation.navigate(ROUTES.RESTRICTED_ACTION.getRoute(expenseReport.policyID));
        return;
    }

    const currentNextStep = allNextSteps[`${ONYXKEYS.COLLECTION.NEXT_STEP}${expenseReport.reportID}`] ?? null;
    const parentReport = ReportUtils.getReportOrDraftReport(expenseReport.parentReportID);
    const policy = PolicyUtils.getPolicy(expenseReport.policyID);
    const isCurrentUserManager = currentUserPersonalDetails?.accountID === expenseReport.managerID;
    const isSubmitAndClosePolicy = PolicyUtils.isSubmitAndClose(policy);
    const adminAccountID = policy?.role === CONST.POLICY.ROLE.ADMIN ? currentUserPersonalDetails?.accountID : undefined;
    const optimisticSubmittedReportAction = ReportUtils.buildOptimisticSubmittedReportAction(expenseReport?.total ?? 0, expenseReport.currency ?? '', expenseReport.reportID, adminAccountID);
    const optimisticNextStep = NextStepUtils.buildNextStep(expenseReport, isSubmitAndClosePolicy ? CONST.REPORT.STATUS_NUM.CLOSED : CONST.REPORT.STATUS_NUM.SUBMITTED);

    const optimisticData: OnyxUpdate[] = !isSubmitAndClosePolicy
        ? [
              {
                  onyxMethod: Onyx.METHOD.MERGE,
                  key: `${ONYXKEYS.COLLECTION.REPORT_ACTIONS}${expenseReport.reportID}`,
                  value: {
                      [optimisticSubmittedReportAction.reportActionID]: {
                          ...(optimisticSubmittedReportAction as OnyxTypes.ReportAction),
                          pendingAction: CONST.RED_BRICK_ROAD_PENDING_ACTION.ADD,
                      },
                  },
              },
              {
                  onyxMethod: Onyx.METHOD.MERGE,
                  key: `${ONYXKEYS.COLLECTION.REPORT}${expenseReport.reportID}`,
                  value: {
                      ...expenseReport,
                      lastMessageText: ReportActionsUtils.getReportActionText(optimisticSubmittedReportAction),
                      lastMessageHtml: ReportActionsUtils.getReportActionHtml(optimisticSubmittedReportAction),
                      stateNum: CONST.REPORT.STATE_NUM.SUBMITTED,
                      statusNum: CONST.REPORT.STATUS_NUM.SUBMITTED,
                  },
              },
          ]
        : [
              {
                  onyxMethod: Onyx.METHOD.MERGE,
                  key: `${ONYXKEYS.COLLECTION.REPORT}${expenseReport.reportID}`,
                  value: {
                      ...expenseReport,
                      stateNum: CONST.REPORT.STATE_NUM.APPROVED,
                      statusNum: CONST.REPORT.STATUS_NUM.CLOSED,
                  },
              },
          ];

    optimisticData.push({
        onyxMethod: Onyx.METHOD.MERGE,
        key: `${ONYXKEYS.COLLECTION.NEXT_STEP}${expenseReport.reportID}`,
        value: optimisticNextStep,
    });

    if (parentReport?.reportID) {
        optimisticData.push({
            onyxMethod: Onyx.METHOD.MERGE,
            key: `${ONYXKEYS.COLLECTION.REPORT}${parentReport.reportID}`,
            value: {
                ...parentReport,
                // In case its a manager who force submitted the report, they are the next user who needs to take an action
                hasOutstandingChildRequest: isCurrentUserManager,
                iouReportID: null,
            },
        });
    }

    const successData: OnyxUpdate[] = [];
    if (!isSubmitAndClosePolicy) {
        successData.push({
            onyxMethod: Onyx.METHOD.MERGE,
            key: `${ONYXKEYS.COLLECTION.REPORT_ACTIONS}${expenseReport.reportID}`,
            value: {
                [optimisticSubmittedReportAction.reportActionID]: {
                    pendingAction: null,
                },
            },
        });
    }

    const failureData: OnyxUpdate[] = [
        {
            onyxMethod: Onyx.METHOD.MERGE,
            key: `${ONYXKEYS.COLLECTION.REPORT}${expenseReport.reportID}`,
            value: {
                statusNum: CONST.REPORT.STATUS_NUM.OPEN,
                stateNum: CONST.REPORT.STATE_NUM.OPEN,
            },
        },
        {
            onyxMethod: Onyx.METHOD.MERGE,
            key: `${ONYXKEYS.COLLECTION.NEXT_STEP}${expenseReport.reportID}`,
            value: currentNextStep,
        },
    ];
    if (!isSubmitAndClosePolicy) {
        failureData.push({
            onyxMethod: Onyx.METHOD.MERGE,
            key: `${ONYXKEYS.COLLECTION.REPORT_ACTIONS}${expenseReport.reportID}`,
            value: {
                [optimisticSubmittedReportAction.reportActionID]: {
                    errors: ErrorUtils.getMicroSecondOnyxErrorWithTranslationKey('iou.error.other'),
                },
            },
        });
    }

    if (parentReport?.reportID) {
        failureData.push({
            onyxMethod: Onyx.METHOD.MERGE,
            key: `${ONYXKEYS.COLLECTION.REPORT}${parentReport.reportID}`,
            value: {
                hasOutstandingChildRequest: parentReport.hasOutstandingChildRequest,
                iouReportID: expenseReport.reportID,
            },
        });
    }

    const parameters: SubmitReportParams = {
        reportID: expenseReport.reportID,
        managerAccountID: PolicyUtils.getSubmitToAccountID(policy, expenseReport) ?? expenseReport.managerID,
        reportActionID: optimisticSubmittedReportAction.reportActionID,
    };

    API.write(WRITE_COMMANDS.SUBMIT_REPORT, parameters, {optimisticData, successData, failureData});
}

function cancelPayment(expenseReport: OnyxEntry<OnyxTypes.Report>, chatReport: OnyxTypes.Report) {
    if (isEmptyObject(expenseReport)) {
        return;
    }

    const optimisticReportAction = ReportUtils.buildOptimisticCancelPaymentReportAction(expenseReport.reportID, -(expenseReport.total ?? 0), expenseReport.currency ?? '');
    const policy = PolicyUtils.getPolicy(chatReport.policyID);
    const approvalMode = policy?.approvalMode ?? CONST.POLICY.APPROVAL_MODE.BASIC;
    const stateNum: ValueOf<typeof CONST.REPORT.STATE_NUM> = approvalMode === CONST.POLICY.APPROVAL_MODE.OPTIONAL ? CONST.REPORT.STATE_NUM.SUBMITTED : CONST.REPORT.STATE_NUM.APPROVED;
    const statusNum: ValueOf<typeof CONST.REPORT.STATUS_NUM> = approvalMode === CONST.POLICY.APPROVAL_MODE.OPTIONAL ? CONST.REPORT.STATUS_NUM.CLOSED : CONST.REPORT.STATUS_NUM.APPROVED;
    const optimisticNextStep = NextStepUtils.buildNextStep(expenseReport, statusNum);
    const optimisticData: OnyxUpdate[] = [
        {
            onyxMethod: Onyx.METHOD.MERGE,
            key: `${ONYXKEYS.COLLECTION.REPORT_ACTIONS}${expenseReport.reportID}`,
            value: {
                [optimisticReportAction.reportActionID]: {
                    ...(optimisticReportAction as OnyxTypes.ReportAction),
                    pendingAction: CONST.RED_BRICK_ROAD_PENDING_ACTION.ADD,
                },
            },
        },
        {
            onyxMethod: Onyx.METHOD.MERGE,
            key: `${ONYXKEYS.COLLECTION.REPORT}${expenseReport.reportID}`,
            value: {
                ...expenseReport,
                lastMessageText: ReportActionsUtils.getReportActionText(optimisticReportAction),
                lastMessageHtml: ReportActionsUtils.getReportActionHtml(optimisticReportAction),
                stateNum,
                statusNum,
            },
        },
    ];

    optimisticData.push({
        onyxMethod: Onyx.METHOD.MERGE,
        key: `${ONYXKEYS.COLLECTION.NEXT_STEP}${expenseReport.reportID}`,
        value: optimisticNextStep,
    });

    const successData: OnyxUpdate[] = [
        {
            onyxMethod: Onyx.METHOD.MERGE,
            key: `${ONYXKEYS.COLLECTION.REPORT_ACTIONS}${expenseReport.reportID}`,
            value: {
                [optimisticReportAction.reportActionID]: {
                    pendingAction: null,
                },
            },
        },
    ];

    const failureData: OnyxUpdate[] = [
        {
            onyxMethod: Onyx.METHOD.MERGE,
            key: `${ONYXKEYS.COLLECTION.REPORT_ACTIONS}${expenseReport.reportID}`,
            value: {
                [optimisticReportAction.reportActionID ?? '-1']: {
                    errors: ErrorUtils.getMicroSecondOnyxErrorWithTranslationKey('iou.error.other'),
                },
            },
        },
        {
            onyxMethod: Onyx.METHOD.MERGE,
            key: `${ONYXKEYS.COLLECTION.REPORT}${expenseReport.reportID}`,
            value: {
                statusNum: CONST.REPORT.STATUS_NUM.REIMBURSED,
            },
        },
    ];

    if (expenseReport.parentReportID && expenseReport.parentReportActionID) {
        optimisticData.push({
            onyxMethod: Onyx.METHOD.MERGE,
            key: `${ONYXKEYS.COLLECTION.REPORT_ACTIONS}${expenseReport.parentReportID}`,
            value: {
                [expenseReport.parentReportActionID]: {
                    childStateNum: stateNum,
                    childStatusNum: statusNum,
                },
            },
        });

        failureData.push({
            onyxMethod: Onyx.METHOD.MERGE,
            key: `${ONYXKEYS.COLLECTION.REPORT_ACTIONS}${expenseReport.parentReportID}`,
            value: {
                [expenseReport.parentReportActionID]: {
                    childStateNum: expenseReport.stateNum,
                    childStatusNum: expenseReport.statusNum,
                },
            },
        });
    }

    if (chatReport?.reportID) {
        failureData.push({
            onyxMethod: Onyx.METHOD.MERGE,
            key: `${ONYXKEYS.COLLECTION.REPORT}${chatReport.reportID}`,
            value: {
                hasOutstandingChildRequest: true,
                iouReportID: expenseReport.reportID,
            },
        });
    }
    failureData.push({
        onyxMethod: Onyx.METHOD.MERGE,
        key: `${ONYXKEYS.COLLECTION.NEXT_STEP}${expenseReport.reportID}`,
        value: NextStepUtils.buildNextStep(expenseReport, CONST.REPORT.STATUS_NUM.REIMBURSED),
    });

    API.write(
        WRITE_COMMANDS.CANCEL_PAYMENT,
        {
            iouReportID: expenseReport.reportID,
            chatReportID: chatReport.reportID,
            managerAccountID: expenseReport.managerID ?? -1,
            reportActionID: optimisticReportAction.reportActionID,
        },
        {optimisticData, successData, failureData},
    );
}

/**
 * Completes onboarding for invite link flow based on the selected payment option
 *
 * @param paymentSelected based on which we choose the onboarding choice and concierge message
 */
function completePaymentOnboarding(paymentSelected: ValueOf<typeof CONST.PAYMENT_SELECTED>, adminsChatReportID?: string, onboardingPolicyID?: string) {
    const isInviteOnboardingComplete = introSelected?.isInviteOnboardingComplete ?? false;

    if (isInviteOnboardingComplete || !introSelected?.choice || !introSelected?.inviteType) {
        return;
    }

    const session = SessionUtils.getSession();

    const personalDetailsListValues = Object.values(OptionsListUtils.getPersonalDetailsForAccountIDs(session?.accountID ? [session.accountID] : [], personalDetailsList));
    const personalDetails = personalDetailsListValues.at(0);

    let onboardingPurpose = introSelected?.choice;
    if (introSelected?.inviteType === CONST.ONBOARDING_INVITE_TYPES.IOU && paymentSelected === CONST.IOU.PAYMENT_SELECTED.BBA) {
        onboardingPurpose = CONST.ONBOARDING_CHOICES.MANAGE_TEAM;
    }

    if (introSelected?.inviteType === CONST.ONBOARDING_INVITE_TYPES.INVOICE && paymentSelected !== CONST.IOU.PAYMENT_SELECTED.BBA) {
        onboardingPurpose = CONST.ONBOARDING_CHOICES.CHAT_SPLIT;
    }

    Report.completeOnboarding(
        onboardingPurpose,
        CONST.ONBOARDING_MESSAGES[onboardingPurpose],
        personalDetails?.firstName ?? '',
        personalDetails?.lastName ?? '',
        adminsChatReportID,
        onboardingPolicyID,
        paymentSelected,
        undefined,
        undefined,
        true,
    );
}
function payMoneyRequest(paymentType: PaymentMethodType, chatReport: OnyxTypes.Report, iouReport: OnyxEntry<OnyxTypes.Report>, full = true) {
    if (chatReport.policyID && SubscriptionUtils.shouldRestrictUserBillableActions(chatReport.policyID)) {
        Navigation.navigate(ROUTES.RESTRICTED_ACTION.getRoute(chatReport.policyID));
        return;
    }

    const paymentSelected = paymentType === CONST.IOU.PAYMENT_TYPE.VBBA ? CONST.IOU.PAYMENT_SELECTED.BBA : CONST.IOU.PAYMENT_SELECTED.PBA;
    completePaymentOnboarding(paymentSelected);

    const recipient = {accountID: iouReport?.ownerAccountID ?? -1};
    const {params, optimisticData, successData, failureData} = getPayMoneyRequestParams(chatReport, iouReport, recipient, paymentType, full);

    // For now, we need to call the PayMoneyRequestWithWallet API since PayMoneyRequest was not updated to work with
    // Expensify Wallets.
    const apiCommand = paymentType === CONST.IOU.PAYMENT_TYPE.EXPENSIFY ? WRITE_COMMANDS.PAY_MONEY_REQUEST_WITH_WALLET : WRITE_COMMANDS.PAY_MONEY_REQUEST;

    API.write(apiCommand, params, {optimisticData, successData, failureData});
}

function payInvoice(paymentMethodType: PaymentMethodType, chatReport: OnyxTypes.Report, invoiceReport: OnyxEntry<OnyxTypes.Report>, payAsBusiness = false) {
    const recipient = {accountID: invoiceReport?.ownerAccountID ?? -1};
    const {
        optimisticData,
        successData,
        failureData,
        params: {
            reportActionID,
            policyID,
            adminsChatReportID,
            adminsCreatedReportActionID,
            expenseChatReportID,
            expenseCreatedReportActionID,
            customUnitRateID,
            customUnitID,
            ownerEmail,
            policyName,
        },
    } = getPayMoneyRequestParams(chatReport, invoiceReport, recipient, paymentMethodType, true, payAsBusiness);

    const paymentSelected = paymentMethodType === CONST.IOU.PAYMENT_TYPE.VBBA ? CONST.IOU.PAYMENT_SELECTED.BBA : CONST.IOU.PAYMENT_SELECTED.PBA;
    completePaymentOnboarding(paymentSelected);

    let params: PayInvoiceParams = {
        reportID: invoiceReport?.reportID ?? '',
        reportActionID,
        paymentMethodType,
        payAsBusiness,
    };

    if (policyID) {
        params = {
            ...params,
            policyID,
            adminsChatReportID,
            adminsCreatedReportActionID,
            expenseChatReportID,
            expenseCreatedReportActionID,
            customUnitRateID,
            customUnitID,
            ownerEmail,
            policyName,
        };
    }

    API.write(WRITE_COMMANDS.PAY_INVOICE, params, {optimisticData, successData, failureData});
}

function detachReceipt(transactionID: string) {
    const transaction = allTransactions[`${ONYXKEYS.COLLECTION.TRANSACTION}${transactionID}`];
    const newTransaction = transaction
        ? {
              ...transaction,
              filename: '',
              receipt: {
                  source: '',
              },
          }
        : null;

    const optimisticData: OnyxUpdate[] = [
        {
            onyxMethod: Onyx.METHOD.SET,
            key: `${ONYXKEYS.COLLECTION.TRANSACTION}${transactionID}`,
            value: {
                ...newTransaction,
                pendingFields: {
                    receipt: CONST.RED_BRICK_ROAD_PENDING_ACTION.UPDATE,
                },
            },
        },
    ];

    const successData: OnyxUpdate[] = [
        {
            onyxMethod: Onyx.METHOD.MERGE,
            key: `${ONYXKEYS.COLLECTION.TRANSACTION}${transactionID}`,
            value: {
                pendingFields: {
                    receipt: null,
                },
            },
        },
    ];
    const failureData: OnyxUpdate[] = [
        {
            onyxMethod: Onyx.METHOD.MERGE,
            key: `${ONYXKEYS.COLLECTION.TRANSACTION}${transactionID}`,
            value: {
                ...(transaction ?? null),
                errors: ErrorUtils.getMicroSecondOnyxErrorWithTranslationKey('iou.error.receiptDeleteFailureError'),
                pendingFields: {
                    receipt: null,
                },
            },
        },
    ];

    const parameters: DetachReceiptParams = {transactionID};

    API.write(WRITE_COMMANDS.DETACH_RECEIPT, parameters, {optimisticData, successData, failureData});
}

function replaceReceipt(transactionID: string, file: File, source: string) {
    const transaction = allTransactions[`${ONYXKEYS.COLLECTION.TRANSACTION}${transactionID}`];
    const oldReceipt = transaction?.receipt ?? {};
    const receiptOptimistic = {
        source,
        state: CONST.IOU.RECEIPT_STATE.OPEN,
    };

    const optimisticData: OnyxUpdate[] = [
        {
            onyxMethod: Onyx.METHOD.MERGE,
            key: `${ONYXKEYS.COLLECTION.TRANSACTION}${transactionID}`,
            value: {
                receipt: receiptOptimistic,
                filename: file.name,
                pendingFields: {
                    receipt: CONST.RED_BRICK_ROAD_PENDING_ACTION.UPDATE,
                },
            },
        },
    ];

    const successData: OnyxUpdate[] = [
        {
            onyxMethod: Onyx.METHOD.MERGE,
            key: `${ONYXKEYS.COLLECTION.TRANSACTION}${transactionID}`,
            value: {
                pendingFields: {
                    receipt: null,
                },
            },
        },
    ];

    const failureData: OnyxUpdate[] = [
        {
            onyxMethod: Onyx.METHOD.MERGE,
            key: `${ONYXKEYS.COLLECTION.TRANSACTION}${transactionID}`,
            value: {
                receipt: !isEmptyObject(oldReceipt) ? oldReceipt : null,
                filename: transaction?.filename,
                errors: getReceiptError(receiptOptimistic, file.name),
                pendingFields: {
                    receipt: null,
                },
            },
        },
    ];

    const parameters: ReplaceReceiptParams = {
        transactionID,
        receipt: file,
    };

    API.write(WRITE_COMMANDS.REPLACE_RECEIPT, parameters, {optimisticData, successData, failureData});
}

/**
 * Finds the participants for an IOU based on the attached report
 * @param transactionID of the transaction to set the participants of
 * @param report attached to the transaction
 */
function setMoneyRequestParticipantsFromReport(transactionID: string, report: OnyxEntry<OnyxTypes.Report>): Participant[] {
    // If the report is iou or expense report, we should get the chat report to set participant for request money
    const chatReport = ReportUtils.isMoneyRequestReport(report) ? ReportUtils.getReportOrDraftReport(report?.chatReportID) : report;
    const currentUserAccountID = currentUserPersonalDetails?.accountID;
    const shouldAddAsReport = !isEmptyObject(chatReport) && ReportUtils.isSelfDM(chatReport);
    let participants: Participant[] = [];

    if (ReportUtils.isPolicyExpenseChat(chatReport) || shouldAddAsReport) {
        participants = [{accountID: 0, reportID: chatReport?.reportID, isPolicyExpenseChat: ReportUtils.isPolicyExpenseChat(chatReport), selected: true}];
    } else if (ReportUtils.isInvoiceRoom(chatReport)) {
        participants = [
            {reportID: chatReport?.reportID, selected: true},
            {
                policyID: chatReport?.policyID,
                isSender: true,
                selected: false,
            },
        ];
    } else {
        const chatReportOtherParticipants = Object.keys(chatReport?.participants ?? {})
            .map(Number)
            .filter((accountID) => accountID !== currentUserAccountID);
        participants = chatReportOtherParticipants.map((accountID) => ({accountID, selected: true}));
    }

    Onyx.merge(`${ONYXKEYS.COLLECTION.TRANSACTION_DRAFT}${transactionID}`, {participants, participantsAutoAssigned: true});

    return participants;
}

function setMoneyRequestTaxRate(transactionID: string, taxCode: string) {
    Onyx.merge(`${ONYXKEYS.COLLECTION.TRANSACTION_DRAFT}${transactionID}`, {taxCode});
}

function setMoneyRequestTaxAmount(transactionID: string, taxAmount: number | null) {
    Onyx.merge(`${ONYXKEYS.COLLECTION.TRANSACTION_DRAFT}${transactionID}`, {taxAmount});
}

function dismissHoldUseExplanation() {
    const parameters: SetNameValuePairParams = {
        name: ONYXKEYS.NVP_DISMISSED_HOLD_USE_EXPLANATION,
        value: true,
    };

    const optimisticData: OnyxUpdate[] = [
        {
            onyxMethod: Onyx.METHOD.MERGE,
            key: ONYXKEYS.NVP_DISMISSED_HOLD_USE_EXPLANATION,
            value: true,
        },
    ];

    API.write(WRITE_COMMANDS.SET_NAME_VALUE_PAIR, parameters, {
        optimisticData,
    });
}

/**
 * Sets the `splitShares` map that holds individual shares of a split bill
 */
function setSplitShares(transaction: OnyxEntry<OnyxTypes.Transaction>, amount: number, currency: string, newAccountIDs: number[]) {
    if (!transaction) {
        return;
    }
    const oldAccountIDs = Object.keys(transaction.splitShares ?? {}).map((key) => Number(key));

    // Create an array containing unique IDs of the current transaction participants and the new ones
    // The current userAccountID might not be included in newAccountIDs if this is called from the participants step using Global Create
    // If this is called from an existing group chat, it'll be included. So we manually add them to account for both cases.
    const accountIDs = [...new Set<number>([userAccountID, ...newAccountIDs, ...oldAccountIDs])];

    const splitShares: SplitShares = accountIDs.reduce((acc: SplitShares, accountID): SplitShares => {
        // We want to replace the contents of splitShares to contain only `newAccountIDs` entries
        // In the case of going back to the participants page and removing a participant
        // a simple merge will have the previous participant still present in the splitshares object
        // So we manually set their entry to null
        if (!newAccountIDs.includes(accountID) && accountID !== userAccountID) {
            acc[accountID] = null;
            return acc;
        }

        const isPayer = accountID === userAccountID;
        const participantsLength = newAccountIDs.includes(userAccountID) ? newAccountIDs.length - 1 : newAccountIDs.length;
        const splitAmount = IOUUtils.calculateAmount(participantsLength, amount, currency, isPayer);
        acc[accountID] = {
            amount: splitAmount,
            isModified: false,
        };
        return acc;
    }, {});

    Onyx.merge(`${ONYXKEYS.COLLECTION.TRANSACTION_DRAFT}${transaction.transactionID}`, {splitShares});
}

function resetSplitShares(transaction: OnyxEntry<OnyxTypes.Transaction>, newAmount?: number, currency?: string) {
    if (!transaction) {
        return;
    }
    const accountIDs = Object.keys(transaction.splitShares ?? {}).map((key) => Number(key));
    if (!accountIDs) {
        return;
    }
    setSplitShares(transaction, newAmount ?? transaction.amount, currency ?? transaction.currency, accountIDs);
}

/**
 * Sets an individual split share of the participant accountID supplied
 */
function setIndividualShare(transactionID: string, participantAccountID: number, participantShare: number) {
    Onyx.merge(`${ONYXKEYS.COLLECTION.TRANSACTION_DRAFT}${transactionID}`, {
        splitShares: {
            [participantAccountID]: {amount: participantShare, isModified: true},
        },
    });
}

/**
 * Adjusts remaining unmodified shares when another share is modified
 * E.g. if total bill is $100 and split between 3 participants, when the user changes the first share to $50, the remaining unmodified shares will become $25 each.
 */
function adjustRemainingSplitShares(transaction: NonNullable<OnyxTypes.Transaction>) {
    const modifiedShares = Object.keys(transaction.splitShares ?? {}).filter((key: string) => transaction?.splitShares?.[Number(key)]?.isModified);

    if (!modifiedShares.length) {
        return;
    }

    const sumOfManualShares = modifiedShares
        .map((key: string): number => transaction?.splitShares?.[Number(key)]?.amount ?? 0)
        .reduce((prev: number, current: number): number => prev + current, 0);

    const unmodifiedSharesAccountIDs = Object.keys(transaction.splitShares ?? {})
        .filter((key: string) => !transaction?.splitShares?.[Number(key)]?.isModified)
        .map((key: string) => Number(key));

    const remainingTotal = transaction.amount - sumOfManualShares;
    if (remainingTotal < 0) {
        return;
    }

    const splitShares: SplitShares = unmodifiedSharesAccountIDs.reduce((acc: SplitShares, accountID: number, index: number): SplitShares => {
        const splitAmount = IOUUtils.calculateAmount(unmodifiedSharesAccountIDs.length - 1, remainingTotal, transaction.currency, index === 0);
        acc[accountID] = {
            amount: splitAmount,
        };
        return acc;
    }, {});

    Onyx.merge(`${ONYXKEYS.COLLECTION.TRANSACTION_DRAFT}${transaction.transactionID}`, {splitShares});
}

/**
 * Put expense on HOLD
 */
function putOnHold(transactionID: string, comment: string, reportID: string, searchHash?: number) {
    const currentTime = DateUtils.getDBTime();
    const createdReportAction = ReportUtils.buildOptimisticHoldReportAction(currentTime);
    const createdReportActionComment = ReportUtils.buildOptimisticHoldReportActionComment(comment, DateUtils.addMillisecondsFromDateTime(currentTime, 1));
    const newViolation = {name: CONST.VIOLATIONS.HOLD, type: CONST.VIOLATION_TYPES.VIOLATION};
    const transactionViolations = allTransactionViolations[`${ONYXKEYS.COLLECTION.TRANSACTION_VIOLATIONS}${transactionID}`] ?? [];
    const updatedViolations = [...transactionViolations, newViolation];
    const parentReportActionOptimistic = ReportUtils.getOptimisticDataForParentReportAction(reportID, createdReportActionComment.created, CONST.RED_BRICK_ROAD_PENDING_ACTION.ADD);

    const optimisticData: OnyxUpdate[] = [
        {
            onyxMethod: Onyx.METHOD.MERGE,
            key: `${ONYXKEYS.COLLECTION.REPORT_ACTIONS}${reportID}`,
            value: {
                [createdReportAction.reportActionID]: createdReportAction as ReportAction,
                [createdReportActionComment.reportActionID]: createdReportActionComment as ReportAction,
            },
        },
        {
            onyxMethod: Onyx.METHOD.MERGE,
            key: `${ONYXKEYS.COLLECTION.TRANSACTION}${transactionID}`,
            value: {
                pendingAction: CONST.RED_BRICK_ROAD_PENDING_ACTION.UPDATE,
                comment: {
                    hold: createdReportAction.reportActionID,
                },
            },
        },
        {
            onyxMethod: Onyx.METHOD.MERGE,
            key: `${ONYXKEYS.COLLECTION.TRANSACTION_VIOLATIONS}${transactionID}`,
            value: updatedViolations,
        },
    ];

    parentReportActionOptimistic.forEach((parentActionData) => {
        if (!parentActionData) {
            return;
        }
        optimisticData.push(parentActionData);
    });

    const successData: OnyxUpdate[] = [
        {
            onyxMethod: Onyx.METHOD.MERGE,
            key: `${ONYXKEYS.COLLECTION.TRANSACTION}${transactionID}`,
            value: {
                pendingAction: null,
            },
        },
    ];

    const failureData: OnyxUpdate[] = [
        {
            onyxMethod: Onyx.METHOD.MERGE,
            key: `${ONYXKEYS.COLLECTION.TRANSACTION}${transactionID}`,
            value: {
                pendingAction: null,
                comment: {
                    hold: null,
                },
                errors: ErrorUtils.getMicroSecondOnyxErrorWithTranslationKey('iou.error.genericHoldExpenseFailureMessage'),
            },
        },
    ];

    // If we are holding from the search page, we optimistically update the snapshot data that search uses so that it is kept in sync
    if (searchHash) {
        optimisticData.push({
            onyxMethod: Onyx.METHOD.MERGE,
            key: `${ONYXKEYS.COLLECTION.SNAPSHOT}${searchHash}`,
            value: {
                data: {
                    [`${ONYXKEYS.COLLECTION.TRANSACTION}${transactionID}`]: {
                        canHold: false,
                        canUnhold: true,
                    },
                },
            } as Record<string, Record<string, Partial<SearchTransaction>>>,
        });
        failureData.push({
            onyxMethod: Onyx.METHOD.MERGE,
            key: `${ONYXKEYS.COLLECTION.SNAPSHOT}${searchHash}`,
            value: {
                data: {
                    [`${ONYXKEYS.COLLECTION.TRANSACTION}${transactionID}`]: {
                        canHold: true,
                        canUnhold: false,
                    },
                },
            } as Record<string, Record<string, Partial<SearchTransaction>>>,
        });
    }

    API.write(
        'HoldRequest',
        {
            transactionID,
            comment,
            reportActionID: createdReportAction.reportActionID,
            commentReportActionID: createdReportActionComment.reportActionID,
        },
        {optimisticData, successData, failureData},
    );

    const currentReportID = ReportUtils.getDisplayedReportID(reportID);
    Report.notifyNewAction(currentReportID, userAccountID);
}

/**
 * Remove expense from HOLD
 */
function unholdRequest(transactionID: string, reportID: string, searchHash?: number) {
    const createdReportAction = ReportUtils.buildOptimisticUnHoldReportAction();
    const transactionViolations = allTransactionViolations[`${ONYXKEYS.COLLECTION.TRANSACTION_VIOLATIONS}${transactionID}`];

    const optimisticData: OnyxUpdate[] = [
        {
            onyxMethod: Onyx.METHOD.MERGE,
            key: `${ONYXKEYS.COLLECTION.REPORT_ACTIONS}${reportID}`,
            value: {
                [createdReportAction.reportActionID]: createdReportAction as ReportAction,
            },
        },
        {
            onyxMethod: Onyx.METHOD.MERGE,
            key: `${ONYXKEYS.COLLECTION.TRANSACTION}${transactionID}`,
            value: {
                pendingAction: CONST.RED_BRICK_ROAD_PENDING_ACTION.UPDATE,
                comment: {
                    hold: null,
                },
            },
        },
        {
            onyxMethod: Onyx.METHOD.SET,
            key: `${ONYXKEYS.COLLECTION.TRANSACTION_VIOLATIONS}${transactionID}`,
            value: transactionViolations?.filter((violation) => violation.name !== CONST.VIOLATIONS.HOLD) ?? [],
        },
    ];

    const successData: OnyxUpdate[] = [
        {
            onyxMethod: Onyx.METHOD.MERGE,
            key: `${ONYXKEYS.COLLECTION.TRANSACTION}${transactionID}`,
            value: {
                pendingAction: null,
                comment: {
                    hold: null,
                },
            },
        },
    ];

    const failureData: OnyxUpdate[] = [
        {
            onyxMethod: Onyx.METHOD.MERGE,
            key: `${ONYXKEYS.COLLECTION.TRANSACTION}${transactionID}`,
            value: {
                pendingAction: null,
                errors: ErrorUtils.getMicroSecondOnyxErrorWithTranslationKey('iou.error.genericUnholdExpenseFailureMessage'),
            },
        },
        {
            onyxMethod: Onyx.METHOD.SET,
            key: `${ONYXKEYS.COLLECTION.TRANSACTION_VIOLATIONS}${transactionID}`,
            value: transactionViolations ?? null,
        },
    ];

    // If we are unholding from the search page, we optimistically update the snapshot data that search uses so that it is kept in sync
    if (searchHash) {
        optimisticData.push({
            onyxMethod: Onyx.METHOD.MERGE,
            key: `${ONYXKEYS.COLLECTION.SNAPSHOT}${searchHash}`,
            value: {
                data: {
                    [`${ONYXKEYS.COLLECTION.TRANSACTION}${transactionID}`]: {
                        canHold: true,
                        canUnhold: false,
                    },
                },
            } as Record<string, Record<string, Partial<SearchTransaction>>>,
        });
        failureData.push({
            onyxMethod: Onyx.METHOD.MERGE,
            key: `${ONYXKEYS.COLLECTION.SNAPSHOT}${searchHash}`,
            value: {
                data: {
                    [`${ONYXKEYS.COLLECTION.TRANSACTION}${transactionID}`]: {
                        canHold: false,
                        canUnhold: true,
                    },
                },
            } as Record<string, Record<string, Partial<SearchTransaction>>>,
        });
    }

    API.write(
        'UnHoldRequest',
        {
            transactionID,
            reportActionID: createdReportAction.reportActionID,
        },
        {optimisticData, successData, failureData},
    );

    const currentReportID = ReportUtils.getDisplayedReportID(reportID);
    Report.notifyNewAction(currentReportID, userAccountID);
}
// eslint-disable-next-line rulesdir/no-negated-variables
function navigateToStartStepIfScanFileCannotBeRead(
    receiptFilename: string | undefined,
    receiptPath: ReceiptSource | undefined,
    onSuccess: (file: File) => void,
    requestType: IOURequestType,
    iouType: IOUType,
    transactionID: string,
    reportID: string,
    receiptType: string | undefined,
) {
    if (!receiptFilename || !receiptPath) {
        return;
    }

    const onFailure = () => {
        setMoneyRequestReceipt(transactionID, '', '', true);
        if (requestType === CONST.IOU.REQUEST_TYPE.MANUAL) {
            Navigation.navigate(ROUTES.MONEY_REQUEST_STEP_SCAN.getRoute(CONST.IOU.ACTION.CREATE, iouType, transactionID, reportID, Navigation.getActiveRouteWithoutParams()));
            return;
        }
        IOUUtils.navigateToStartMoneyRequestStep(requestType, iouType, transactionID, reportID);
    };
    FileUtils.readFileAsync(receiptPath.toString(), receiptFilename, onSuccess, onFailure, receiptType);
}

/** Save the preferred payment method for a policy */
function savePreferredPaymentMethod(policyID: string, paymentMethod: PaymentMethodType) {
    Onyx.merge(`${ONYXKEYS.NVP_LAST_PAYMENT_METHOD}`, {[policyID]: paymentMethod});
}

/** Get report policy id of IOU request */
function getIOURequestPolicyID(transaction: OnyxEntry<OnyxTypes.Transaction>, report: OnyxEntry<OnyxTypes.Report>): string {
    // Workspace sender will exist for invoices
    const workspaceSender = transaction?.participants?.find((participant) => participant.isSender);
    return workspaceSender?.policyID ?? report?.policyID ?? '-1';
}

function getIOUActionForTransactions(transactionIDList: string[], iouReportID: string): Array<ReportAction<typeof CONST.REPORT.ACTIONS.TYPE.IOU>> {
    return Object.values(allReportActions?.[`${ONYXKEYS.COLLECTION.REPORT_ACTIONS}${iouReportID}`] ?? {})?.filter(
        (reportAction): reportAction is ReportAction<typeof CONST.REPORT.ACTIONS.TYPE.IOU> => {
            if (!ReportActionsUtils.isMoneyRequestAction(reportAction)) {
                return false;
            }
            const message = ReportActionsUtils.getOriginalMessage(reportAction);
            if (!message?.IOUTransactionID) {
                return false;
            }
            return transactionIDList.includes(message.IOUTransactionID);
        },
    );
}

/** Merge several transactions into one by updating the fields of the one we want to keep and deleting the rest */
function mergeDuplicates(params: TransactionMergeParams) {
    const originalSelectedTransaction = allTransactions[`${ONYXKEYS.COLLECTION.TRANSACTION}${params.transactionID}`];

    const optimisticTransactionData: OnyxUpdate = {
        onyxMethod: Onyx.METHOD.MERGE,
        key: `${ONYXKEYS.COLLECTION.TRANSACTION}${params.transactionID}`,
        value: {
            ...originalSelectedTransaction,
            billable: params.billable,
            comment: {
                comment: params.comment,
            },
            category: params.category,
            created: params.created,
            currency: params.currency,
            modifiedMerchant: params.merchant,
            reimbursable: params.reimbursable,
            tag: params.tag,
        },
    };

    const failureTransactionData: OnyxUpdate = {
        onyxMethod: Onyx.METHOD.MERGE,
        key: `${ONYXKEYS.COLLECTION.TRANSACTION}${params.transactionID}`,
        // eslint-disable-next-line @typescript-eslint/non-nullable-type-assertion-style
        value: originalSelectedTransaction as OnyxTypes.Transaction,
    };

    const optimisticTransactionDuplicatesData: OnyxUpdate[] = params.transactionIDList.map((id) => ({
        onyxMethod: Onyx.METHOD.SET,
        key: `${ONYXKEYS.COLLECTION.TRANSACTION}${id}`,
        value: null,
    }));

    const failureTransactionDuplicatesData: OnyxUpdate[] = params.transactionIDList.map((id) => ({
        onyxMethod: Onyx.METHOD.MERGE,
        key: `${ONYXKEYS.COLLECTION.TRANSACTION}${id}`,
        // eslint-disable-next-line @typescript-eslint/non-nullable-type-assertion-style
        value: allTransactions[`${ONYXKEYS.COLLECTION.TRANSACTION}${id}`] as OnyxTypes.Transaction,
    }));

    const optimisticTransactionViolations: OnyxUpdate[] = [...params.transactionIDList, params.transactionID].map((id) => {
        const violations = allTransactionViolations[`${ONYXKEYS.COLLECTION.TRANSACTION_VIOLATIONS}${id}`] ?? [];
        return {
            onyxMethod: Onyx.METHOD.MERGE,
            key: `${ONYXKEYS.COLLECTION.TRANSACTION_VIOLATIONS}${id}`,
            value: violations.filter((violation) => violation.name !== CONST.VIOLATIONS.DUPLICATED_TRANSACTION),
        };
    });

    const failureTransactionViolations: OnyxUpdate[] = [...params.transactionIDList, params.transactionID].map((id) => {
        const violations = allTransactionViolations[`${ONYXKEYS.COLLECTION.TRANSACTION_VIOLATIONS}${id}`] ?? [];
        return {
            onyxMethod: Onyx.METHOD.MERGE,
            key: `${ONYXKEYS.COLLECTION.TRANSACTION_VIOLATIONS}${id}`,
            value: violations,
        };
    });

    const duplicateTransactionTotals = params.transactionIDList.reduce((total, id) => {
        const duplicateTransaction = allTransactions[`${ONYXKEYS.COLLECTION.TRANSACTION}${id}`];
        if (!duplicateTransaction) {
            return total;
        }
        return total + duplicateTransaction.amount;
    }, 0);

    const expenseReport = ReportConnection.getAllReports()?.[`${ONYXKEYS.COLLECTION.REPORT}${params.reportID}`];
    const expenseReportOptimisticData: OnyxUpdate = {
        onyxMethod: Onyx.METHOD.MERGE,
        key: `${ONYXKEYS.COLLECTION.REPORT}${params.reportID}`,
        value: {
            total: (expenseReport?.total ?? 0) - duplicateTransactionTotals,
        },
    };
    const expenseReportFailureData: OnyxUpdate = {
        onyxMethod: Onyx.METHOD.MERGE,
        key: `${ONYXKEYS.COLLECTION.REPORT}${params.reportID}`,
        value: {
            total: expenseReport?.total,
        },
    };

    const iouActionsToDelete = getIOUActionForTransactions(params.transactionIDList, params.reportID);

    const deletedTime = DateUtils.getDBTime();
    const expenseReportActionsOptimisticData: OnyxUpdate = {
        onyxMethod: Onyx.METHOD.MERGE,
        key: `${ONYXKEYS.COLLECTION.REPORT_ACTIONS}${params.reportID}`,
        value: iouActionsToDelete.reduce<Record<string, PartialDeep<ReportAction<typeof CONST.REPORT.ACTIONS.TYPE.IOU>>>>((val, reportAction) => {
            const firstMessage = Array.isArray(reportAction.message) ? reportAction.message.at(0) : null;
            // eslint-disable-next-line no-param-reassign
            val[reportAction.reportActionID] = {
                originalMessage: {
                    deleted: deletedTime,
                },
                ...(firstMessage && {
                    message: [
                        {
                            ...firstMessage,
                            deleted: deletedTime,
                        },
                        ...(Array.isArray(reportAction.message) ? reportAction.message.slice(1) : []),
                    ],
                }),
                ...(!Array.isArray(reportAction.message) && {
                    message: {
                        deleted: deletedTime,
                    },
                }),
            };
            return val;
        }, {}),
    };
    const expenseReportActionsFailureData: OnyxUpdate = {
        onyxMethod: Onyx.METHOD.MERGE,
        key: `${ONYXKEYS.COLLECTION.REPORT_ACTIONS}${params.reportID}`,
        value: iouActionsToDelete.reduce<Record<string, NullishDeep<PartialDeep<ReportAction<typeof CONST.REPORT.ACTIONS.TYPE.IOU>>>>>((val, reportAction) => {
            // eslint-disable-next-line no-param-reassign
            val[reportAction.reportActionID] = {
                originalMessage: {
                    deleted: null,
                },
                message: reportAction.message,
            };
            return val;
        }, {}),
    };

    const optimisticData: OnyxUpdate[] = [];
    const failureData: OnyxUpdate[] = [];

    optimisticData.push(
        optimisticTransactionData,
        ...optimisticTransactionDuplicatesData,
        ...optimisticTransactionViolations,
        expenseReportOptimisticData,
        expenseReportActionsOptimisticData,
    );
    failureData.push(failureTransactionData, ...failureTransactionDuplicatesData, ...failureTransactionViolations, expenseReportFailureData, expenseReportActionsFailureData);

    API.write(WRITE_COMMANDS.TRANSACTION_MERGE, params, {optimisticData, failureData});
}

function updateLastLocationPermissionPrompt() {
    Onyx.set(ONYXKEYS.NVP_LAST_LOCATION_PERMISSION_PROMPT, new Date().toISOString());
}

/** Instead of merging the duplicates, it updates the transaction we want to keep and puts the others on hold without deleting them */
function resolveDuplicates(params: TransactionMergeParams) {
    const originalSelectedTransaction = allTransactions[`${ONYXKEYS.COLLECTION.TRANSACTION}${params.transactionID}`];

    const optimisticTransactionData: OnyxUpdate = {
        onyxMethod: Onyx.METHOD.MERGE,
        key: `${ONYXKEYS.COLLECTION.TRANSACTION}${params.transactionID}`,
        value: {
            ...originalSelectedTransaction,
            billable: params.billable,
            comment: {
                comment: params.comment,
            },
            category: params.category,
            created: params.created,
            currency: params.currency,
            modifiedMerchant: params.merchant,
            reimbursable: params.reimbursable,
            tag: params.tag,
        },
    };

    const failureTransactionData: OnyxUpdate = {
        onyxMethod: Onyx.METHOD.MERGE,
        key: `${ONYXKEYS.COLLECTION.TRANSACTION}${params.transactionID}`,
        // eslint-disable-next-line @typescript-eslint/non-nullable-type-assertion-style
        value: originalSelectedTransaction as OnyxTypes.Transaction,
    };

    const optimisticTransactionViolations: OnyxUpdate[] = [...params.transactionIDList, params.transactionID].map((id) => {
        const violations = allTransactionViolations[`${ONYXKEYS.COLLECTION.TRANSACTION_VIOLATIONS}${id}`] ?? [];
        const newViolation = {name: CONST.VIOLATIONS.HOLD, type: CONST.VIOLATION_TYPES.VIOLATION};
        const updatedViolations = id === params.transactionID ? violations : [...violations, newViolation];
        return {
            onyxMethod: Onyx.METHOD.MERGE,
            key: `${ONYXKEYS.COLLECTION.TRANSACTION_VIOLATIONS}${id}`,
            value: updatedViolations.filter((violation) => violation.name !== CONST.VIOLATIONS.DUPLICATED_TRANSACTION),
        };
    });

    const failureTransactionViolations: OnyxUpdate[] = [...params.transactionIDList, params.transactionID].map((id) => {
        const violations = allTransactionViolations[`${ONYXKEYS.COLLECTION.TRANSACTION_VIOLATIONS}${id}`] ?? [];
        return {
            onyxMethod: Onyx.METHOD.MERGE,
            key: `${ONYXKEYS.COLLECTION.TRANSACTION_VIOLATIONS}${id}`,
            value: violations,
        };
    });

    const iouActionList = getIOUActionForTransactions(params.transactionIDList, params.reportID);
    const transactionThreadReportIDList = iouActionList.map((action) => action?.childReportID);
    const orderedTransactionIDList = iouActionList.map((action) => {
        const message = ReportActionsUtils.getOriginalMessage(action);
        return message?.IOUTransactionID ?? '';
    });

    const optimisticHoldActions: OnyxUpdate[] = [];
    const failureHoldActions: OnyxUpdate[] = [];
    const reportActionIDList: string[] = [];
    const optimisticHoldTransactionActions: OnyxUpdate[] = [];
    const failureHoldTransactionActions: OnyxUpdate[] = [];
    transactionThreadReportIDList.forEach((transactionThreadReportID) => {
        const createdReportAction = ReportUtils.buildOptimisticHoldReportAction();
        reportActionIDList.push(createdReportAction.reportActionID);
        const transactionID = TransactionUtils.getTransactionID(transactionThreadReportID ?? '-1');
        optimisticHoldTransactionActions.push({
            onyxMethod: Onyx.METHOD.MERGE,
            key: `${ONYXKEYS.COLLECTION.TRANSACTION}${transactionID}`,
            value: {
                comment: {
                    hold: createdReportAction.reportActionID,
                },
            },
        });
        failureHoldTransactionActions.push({
            onyxMethod: Onyx.METHOD.MERGE,
            key: `${ONYXKEYS.COLLECTION.TRANSACTION}${transactionID}`,
            value: {
                comment: {
                    hold: null,
                },
            },
        });
        optimisticHoldActions.push({
            onyxMethod: Onyx.METHOD.MERGE,
            key: `${ONYXKEYS.COLLECTION.REPORT_ACTIONS}${transactionThreadReportID}`,
            value: {
                [createdReportAction.reportActionID]: createdReportAction,
            },
        });
        failureHoldActions.push({
            onyxMethod: Onyx.METHOD.MERGE,
            key: `${ONYXKEYS.COLLECTION.REPORT_ACTIONS}${transactionThreadReportID}`,
            value: {
                [createdReportAction.reportActionID]: {
                    errors: ErrorUtils.getMicroSecondOnyxErrorWithTranslationKey('iou.error.genericHoldExpenseFailureMessage'),
                },
            },
        });
    });

    const transactionThreadReportID = getIOUActionForTransactions([params.transactionID], params.reportID).at(0)?.childReportID;
    const optimisticReportAction = ReportUtils.buildOptimisticDismissedViolationReportAction({
        reason: 'manual',
        violationName: CONST.VIOLATIONS.DUPLICATED_TRANSACTION,
    });

    const optimisticReportActionData: OnyxUpdate = {
        onyxMethod: Onyx.METHOD.MERGE,
        key: `${ONYXKEYS.COLLECTION.REPORT_ACTIONS}${transactionThreadReportID}`,
        value: {
            [optimisticReportAction.reportActionID]: optimisticReportAction,
        },
    };

    const failureReportActionData: OnyxUpdate = {
        onyxMethod: Onyx.METHOD.MERGE,
        key: `${ONYXKEYS.COLLECTION.REPORT_ACTIONS}${transactionThreadReportID}`,
        value: {
            [optimisticReportAction.reportActionID]: null,
        },
    };

    const optimisticData: OnyxUpdate[] = [];
    const failureData: OnyxUpdate[] = [];

    optimisticData.push(optimisticTransactionData, ...optimisticTransactionViolations, ...optimisticHoldActions, ...optimisticHoldTransactionActions, optimisticReportActionData);
    failureData.push(failureTransactionData, ...failureTransactionViolations, ...failureHoldActions, ...failureHoldTransactionActions, failureReportActionData);
    const {reportID, transactionIDList, receiptID, ...otherParams} = params;

    const parameters: ResolveDuplicatesParams = {
        ...otherParams,
        reportActionIDList,
        transactionIDList: orderedTransactionIDList,
        dismissedViolationReportActionID: optimisticReportAction.reportActionID,
    };

    API.write(WRITE_COMMANDS.RESOLVE_DUPLICATES, parameters, {optimisticData, failureData});
}

export {
    adjustRemainingSplitShares,
    getNextApproverAccountID,
    approveMoneyRequest,
    canApproveIOU,
    cancelPayment,
    canIOUBePaid,
    cleanUpMoneyRequest,
    clearMoneyRequest,
    completeSplitBill,
    createDistanceRequest,
    createDraftTransaction,
    deleteMoneyRequest,
    deleteTrackExpense,
    detachReceipt,
    dismissHoldUseExplanation,
    getIOURequestPolicyID,
    initMoneyRequest,
    navigateToStartStepIfScanFileCannotBeRead,
    completePaymentOnboarding,
    payInvoice,
    payMoneyRequest,
    putOnHold,
    replaceReceipt,
    requestMoney,
    resetSplitShares,
    savePreferredPaymentMethod,
    sendInvoice,
    sendMoneyElsewhere,
    sendMoneyWithWallet,
    setCustomUnitRateID,
    setDraftSplitTransaction,
    setIndividualShare,
    setMoneyRequestAmount,
    setMoneyRequestAttendees,
    setMoneyRequestBillable,
    setMoneyRequestCategory,
    setMoneyRequestCreated,
    setMoneyRequestCurrency,
    setMoneyRequestDescription,
    setMoneyRequestDistanceRate,
    setMoneyRequestMerchant,
    setMoneyRequestParticipants,
    setMoneyRequestParticipantsFromReport,
    setMoneyRequestPendingFields,
    setMoneyRequestReceipt,
    setMoneyRequestTag,
    setMoneyRequestTaxAmount,
    setMoneyRequestTaxRate,
    setSplitPayer,
    setSplitShares,
    splitBill,
    splitBillAndOpenReport,
    startMoneyRequest,
    startSplitBill,
    submitReport,
    trackExpense,
    unapproveExpenseReport,
    unholdRequest,
    updateMoneyRequestAttendees,
    updateMoneyRequestAmountAndCurrency,
    updateMoneyRequestBillable,
    updateMoneyRequestCategory,
    updateMoneyRequestDate,
    updateMoneyRequestDescription,
    updateMoneyRequestDistance,
    updateMoneyRequestDistanceRate,
    updateMoneyRequestMerchant,
    updateMoneyRequestTag,
    updateMoneyRequestTaxAmount,
    updateMoneyRequestTaxRate,
    mergeDuplicates,
    updateLastLocationPermissionPrompt,
    resolveDuplicates,
    getIOUReportActionToApproveOrPay,
};
export type {GPSPoint as GpsPoint, IOURequestType};<|MERGE_RESOLUTION|>--- conflicted
+++ resolved
@@ -6832,13 +6832,9 @@
     const isApproved = ReportUtils.isReportApproved(iouReport);
     const iouSettled = ReportUtils.isSettled(iouReport?.reportID);
     const reportNameValuePairs = chatReportRNVP ?? ReportUtils.getReportNameValuePairs(iouReport?.reportID);
-<<<<<<< HEAD
     const isArchivedExpenseReport = ReportUtils.isArchivedExpenseReport(iouReport, reportNameValuePairs);
-=======
-    const isArchivedReport = ReportUtils.isArchivedRoom(iouReport, reportNameValuePairs);
     const allViolations = violations ?? allTransactionViolations;
     const hasViolations = ReportUtils.hasViolations(iouReport?.reportID ?? '-1', allViolations);
->>>>>>> 084a7118
     let isTransactionBeingScanned = false;
     const reportTransactions = TransactionUtils.getAllReportTransactions(iouReport?.reportID);
     for (const transaction of reportTransactions) {
@@ -6851,11 +6847,7 @@
         }
     }
 
-<<<<<<< HEAD
-    return isCurrentUserManager && !isOpenExpenseReport && !isApproved && !iouSettled && !isArchivedExpenseReport && !isTransactionBeingScanned;
-=======
-    return isCurrentUserManager && !isOpenExpenseReport && !isApproved && !iouSettled && !isArchivedReport && !isTransactionBeingScanned && !hasViolations;
->>>>>>> 084a7118
+    return isCurrentUserManager && !isOpenExpenseReport && !isApproved && !iouSettled && !isArchivedExpenseReport && !isTransactionBeingScanned && !hasViolations;
 }
 
 function canIOUBePaid(
