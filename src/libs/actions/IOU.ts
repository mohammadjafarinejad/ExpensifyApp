import {format} from 'date-fns';
import {fastMerge, Str} from 'expensify-common';
import {InteractionManager} from 'react-native';
import type {NullishDeep, OnyxCollection, OnyxEntry, OnyxInputValue, OnyxUpdate} from 'react-native-onyx';
import Onyx from 'react-native-onyx';
import type {PartialDeep, SetRequired, ValueOf} from 'type-fest';
import ReceiptGeneric from '@assets/images/receipt-generic.png';
import type {PaymentMethod} from '@components/KYCWall/types';
import * as API from '@libs/API';
import type {
    ApproveMoneyRequestParams,
    CategorizeTrackedExpenseParams as CategorizeTrackedExpenseApiParams,
    CompleteSplitBillParams,
    CreateDistanceRequestParams,
    CreatePerDiemRequestParams,
    CreateWorkspaceParams,
    DeleteMoneyRequestParams,
    DetachReceiptParams,
    MergeDuplicatesParams,
    PayInvoiceParams,
    PayMoneyRequestParams,
    ReopenReportParams,
    ReplaceReceiptParams,
    RequestMoneyParams,
    ResolveDuplicatesParams,
    SendInvoiceParams,
    SendMoneyParams,
    SetNameValuePairParams,
    ShareTrackedExpenseParams,
    SplitBillParams,
    StartSplitBillParams,
    SubmitReportParams,
    TrackExpenseParams,
    UnapproveExpenseReportParams,
    UpdateMoneyRequestParams,
} from '@libs/API/parameters';
import {WRITE_COMMANDS} from '@libs/API/types';
import {convertAmountToDisplayString, convertToDisplayString} from '@libs/CurrencyUtils';
import DateUtils from '@libs/DateUtils';
import DistanceRequestUtils from '@libs/DistanceRequestUtils';
import {getMicroSecondOnyxErrorObject, getMicroSecondOnyxErrorWithTranslationKey} from '@libs/ErrorUtils';
import {readFileAsync} from '@libs/fileDownload/FileUtils';
import GoogleTagManager from '@libs/GoogleTagManager';
import {
    calculateAmount as calculateIOUAmount,
    formatCurrentUserToAttendee,
    isMovingTransactionFromTrackExpense as isMovingTransactionFromTrackExpenseIOUUtils,
    navigateToStartMoneyRequestStep,
    updateIOUOwnerAndTotal,
} from '@libs/IOUUtils';
import isFileUploadable from '@libs/isFileUploadable';
import {formatPhoneNumber} from '@libs/LocalePhoneNumber';
import * as Localize from '@libs/Localize';
import Log from '@libs/Log';
import isSearchTopmostFullScreenRoute from '@libs/Navigation/helpers/isSearchTopmostFullScreenRoute';
import Navigation from '@libs/Navigation/Navigation';
import {buildNextStep} from '@libs/NextStepUtils';
import {rand64} from '@libs/NumberUtils';
import {getManagerMcTestParticipant, getPersonalDetailsForAccountIDs} from '@libs/OptionsListUtils';
import {getCustomUnitID} from '@libs/PerDiemRequestUtils';
import Performance from '@libs/Performance';
import Permissions from '@libs/Permissions';
import {getAccountIDsByLogins} from '@libs/PersonalDetailsUtils';
import {addSMSDomainIfPhoneNumber} from '@libs/PhoneNumber';
import {
    getMemberAccountIDsForWorkspace,
    getPerDiemCustomUnit,
    getPersonalPolicy,
    getPolicy,
    getSubmitToAccountID,
    hasDependentTags,
    isControlPolicy,
    isPaidGroupPolicy,
    isPolicyAdmin,
    isSubmitAndClose,
} from '@libs/PolicyUtils';
import {
    getAllReportActions,
    getIOUReportIDFromReportActionPreview,
    getLastVisibleAction,
    getLastVisibleMessage,
    getOriginalMessage,
    getReportAction,
    getReportActionHtml,
    getReportActionMessage,
    getReportActionText,
    getTrackExpenseActionableWhisper,
    isActionableTrackExpense,
    isCreatedAction,
    isMoneyRequestAction,
    isReportPreviewAction,
} from '@libs/ReportActionsUtils';
import type {OptimisticChatReport, OptimisticCreatedReportAction, OptimisticIOUReportAction, OptionData, TransactionDetails} from '@libs/ReportUtils';
import {
    buildOptimisticActionableTrackExpenseWhisper,
    buildOptimisticApprovedReportAction,
    buildOptimisticCancelPaymentReportAction,
    buildOptimisticChatReport,
    buildOptimisticCreatedReportAction,
    buildOptimisticDetachReceipt,
    buildOptimisticDismissedViolationReportAction,
    buildOptimisticExpenseReport,
    buildOptimisticHoldReportAction,
    buildOptimisticHoldReportActionComment,
    buildOptimisticInvoiceReport,
    buildOptimisticIOUReport,
    buildOptimisticIOUReportAction,
    buildOptimisticModifiedExpenseReportAction,
    buildOptimisticMoneyRequestEntities,
    buildOptimisticMovedTransactionAction,
    buildOptimisticReopenedReportAction,
    buildOptimisticReportPreview,
    buildOptimisticResolvedDuplicatesReportAction,
    buildOptimisticSubmittedReportAction,
    buildOptimisticUnapprovedReportAction,
    buildOptimisticUnHoldReportAction,
    canBeAutoReimbursed,
    canUserPerformWriteAction as canUserPerformWriteActionReportUtils,
    getAllHeldTransactions as getAllHeldTransactionsReportUtils,
    getAllPolicyReports,
    getApprovalChain,
    getChatByParticipants,
    getDisplayedReportID,
    getInvoiceChatByParticipants,
    getMoneyRequestSpendBreakdown,
    getOptimisticDataForParentReportAction,
    getOutstandingChildRequest,
    getParsedComment,
    getPersonalDetailsForAccountID,
    getReportNotificationPreference,
    getReportOrDraftReport,
    getReportTransactions,
    getTransactionDetails,
    hasHeldExpenses as hasHeldExpensesReportUtils,
    hasNonReimbursableTransactions as hasNonReimbursableTransactionsReportUtils,
    isArchivedReport,
    isClosedReport as isClosedReportUtil,
    isDraftReport,
    isExpenseReport,
    isIndividualInvoiceRoom,
    isInvoiceReport as isInvoiceReportReportUtils,
    isInvoiceRoom,
    isMoneyRequestReport as isMoneyRequestReportReportUtils,
    isOneOnOneChat,
    isOneTransactionThread,
    isOpenExpenseReport as isOpenExpenseReportReportUtils,
    isOpenInvoiceReport as isOpenInvoiceReportReportUtils,
    isOptimisticPersonalDetail,
    isPayAtEndExpenseReport as isPayAtEndExpenseReportReportUtils,
    isPayer as isPayerReportUtils,
    isPolicyExpenseChat as isPolicyExpenseChatReportUtil,
    isReportApproved,
    isReportManager,
    isSelectedManagerMcTest,
    isSelfDM,
    isSettled,
    isTestTransactionReport,
    isTrackExpenseReport,
    shouldCreateNewMoneyRequestReport as shouldCreateNewMoneyRequestReportReportUtils,
    updateReportPreview,
} from '@libs/ReportUtils';
import {getCurrentSearchQueryJSON} from '@libs/SearchQueryUtils';
import {getSession} from '@libs/SessionUtils';
import playSound, {SOUNDS} from '@libs/Sound';
import {shouldRestrictUserBillableActions} from '@libs/SubscriptionUtils';
import {
    allHavePendingRTERViolation,
    buildOptimisticTransaction,
    getAmount,
    getCategoryTaxCodeAndAmount,
    getCurrency,
    getDistanceInMeters,
    getMerchant,
    getTransaction,
    getUpdatedTransaction,
    hasAnyTransactionWithoutRTERViolation,
    hasDuplicateTransactions,
    hasReceipt as hasReceiptTransactionUtils,
    isAmountMissing,
    isCustomUnitRateIDForP2P,
    isDistanceRequest as isDistanceRequestTransactionUtils,
    isDuplicate,
    isExpensifyCardTransaction,
    isFetchingWaypointsFromServer,
    isOnHold,
    isPartialMerchant,
    isPending,
    isPendingCardOrScanningTransaction,
    isPerDiemRequest as isPerDiemRequestTransactionUtils,
    isReceiptBeingScanned as isReceiptBeingScannedTransactionUtils,
    isScanRequest as isScanRequestTransactionUtils,
    removeSettledAndApprovedTransactions,
} from '@libs/TransactionUtils';
import ViolationsUtils from '@libs/Violations/ViolationsUtils';
import type {IOUAction, IOUActionParams, IOUType} from '@src/CONST';
import CONST from '@src/CONST';
import ONYXKEYS from '@src/ONYXKEYS';
import ROUTES from '@src/ROUTES';
import type {Route} from '@src/ROUTES';
import type * as OnyxTypes from '@src/types/onyx';
import type {Accountant, Attendee, Participant, Split} from '@src/types/onyx/IOU';
import type {ErrorFields, Errors} from '@src/types/onyx/OnyxCommon';
import type {PaymentMethodType} from '@src/types/onyx/OriginalMessage';
import type {QuickActionName} from '@src/types/onyx/QuickAction';
import type {InvoiceReceiver, InvoiceReceiverType} from '@src/types/onyx/Report';
import type ReportAction from '@src/types/onyx/ReportAction';
import type {OnyxData} from '@src/types/onyx/Request';
import type {SearchDataTypes, SearchPolicy, SearchReport, SearchTransaction} from '@src/types/onyx/SearchResults';
import type {Comment, Receipt, ReceiptSource, Routes, SplitShares, TransactionChanges, TransactionCustomUnit, WaypointCollection} from '@src/types/onyx/Transaction';
import {isEmptyObject} from '@src/types/utils/EmptyObject';
import {clearByKey as clearPdfByOnyxKey} from './CachedPDFPaths';
import {buildOptimisticPolicyRecentlyUsedCategories} from './Policy/Category';
import {buildAddMembersToWorkspaceOnyxData, buildUpdateWorkspaceMembersRoleOnyxData} from './Policy/Member';
import {buildOptimisticPolicyRecentlyUsedDestinations} from './Policy/PerDiem';
import {buildOptimisticRecentlyUsedCurrencies, buildPolicyData, generatePolicyID} from './Policy/Policy';
import {buildOptimisticPolicyRecentlyUsedTags} from './Policy/Tag';
import {buildInviteToRoomOnyxData, completeOnboarding, getCurrentUserAccountID, notifyNewAction} from './Report';
import {clearAllRelatedReportActionErrors} from './ReportActions';
import {getRecentWaypoints, sanitizeRecentWaypoints} from './Transaction';
import {removeDraftTransaction} from './TransactionEdit';

type IOURequestType = ValueOf<typeof CONST.IOU.REQUEST_TYPE>;

type OneOnOneIOUReport = OnyxTypes.Report | undefined | null;

type BaseTransactionParams = {
    amount: number;
    currency: string;
    created: string;
    merchant: string;
    comment: string;
    category?: string;
    tag?: string;
    taxCode?: string;
    taxAmount?: number;
    billable?: boolean;
    reimbursable?: boolean;
    customUnitRateID?: string;
};

type MoneyRequestInformation = {
    payerAccountID: number;
    payerEmail: string;
    iouReport: OnyxTypes.Report;
    chatReport: OnyxTypes.Report;
    transaction: OnyxTypes.Transaction;
    iouAction: OptimisticIOUReportAction;
    createdChatReportActionID?: string;
    createdIOUReportActionID?: string;
    reportPreviewAction: OnyxTypes.ReportAction;
    transactionThreadReportID: string;
    createdReportActionIDForThread: string | undefined;
    onyxData: OnyxData;
    billable?: boolean;
    reimbursable?: boolean;
};

type TrackExpenseInformation = {
    createdWorkspaceParams?: CreateWorkspaceParams;
    iouReport?: OnyxTypes.Report;
    chatReport: OnyxTypes.Report;
    transaction: OnyxTypes.Transaction;
    iouAction: OptimisticIOUReportAction;
    createdChatReportActionID?: string;
    createdIOUReportActionID?: string;
    reportPreviewAction?: OnyxTypes.ReportAction;
    transactionThreadReportID: string;
    createdReportActionIDForThread: string | undefined;
    actionableWhisperReportActionIDParam?: string;
    onyxData: OnyxData;
};

type TrackedExpenseTransactionParams = Omit<BaseTransactionParams, 'taxCode' | 'taxAmount'> & {
    waypoints?: string;
    transactionID: string | undefined;
    receipt?: Receipt;
    taxCode: string;
    taxAmount: number;
    attendees?: Attendee[];
};

type TrackedExpensePolicyParams = {
    policyID: string | undefined;
    isDraftPolicy?: boolean;
};
type TrackedExpenseReportInformation = {
    moneyRequestPreviewReportActionID: string | undefined;
    moneyRequestReportID: string | undefined;
    moneyRequestCreatedReportActionID: string | undefined;
    actionableWhisperReportActionID: string | undefined;
    linkedTrackedExpenseReportAction: OnyxTypes.ReportAction;
    linkedTrackedExpenseReportID: string;
    transactionThreadReportID: string | undefined;
    reportPreviewReportActionID: string | undefined;
    chatReportID: string | undefined;
};
type TrackedExpenseParams = {
    onyxData?: OnyxData;
    reportInformation: TrackedExpenseReportInformation;
    transactionParams: TrackedExpenseTransactionParams;
    policyParams: TrackedExpensePolicyParams;
    createdWorkspaceParams?: CreateWorkspaceParams;
    accountantParams?: TrackExpenseAccountantParams;
};

type SendInvoiceInformation = {
    senderWorkspaceID: string | undefined;
    receiver: Partial<OnyxTypes.PersonalDetails>;
    invoiceRoom: OnyxTypes.Report;
    createdChatReportActionID: string;
    invoiceReportID: string;
    reportPreviewReportActionID: string;
    transactionID: string;
    transactionThreadReportID: string;
    createdIOUReportActionID: string;
    createdReportActionIDForThread: string | undefined;
    reportActionID: string;
    onyxData: OnyxData;
};

type SplitData = {
    chatReportID: string;
    transactionID: string;
    reportActionID: string;
    policyID?: string;
    createdReportActionID?: string;
    chatType?: string;
};

type SplitsAndOnyxData = {
    splitData: SplitData;
    splits: Split[];
    onyxData: OnyxData;
};

type UpdateMoneyRequestData = {
    params: UpdateMoneyRequestParams;
    onyxData: OnyxData;
};

type PayMoneyRequestData = {
    params: PayMoneyRequestParams & Partial<PayInvoiceParams>;
    optimisticData: OnyxUpdate[];
    successData: OnyxUpdate[];
    failureData: OnyxUpdate[];
};

type SendMoneyParamsData = {
    params: SendMoneyParams;
    optimisticData: OnyxUpdate[];
    successData: OnyxUpdate[];
    failureData: OnyxUpdate[];
};

type GPSPoint = {
    lat: number;
    long: number;
};

type RequestMoneyTransactionParams = Omit<BaseTransactionParams, 'comment'> & {
    attendees?: Attendee[];
    actionableWhisperReportActionID?: string;
    linkedTrackedExpenseReportAction?: OnyxTypes.ReportAction;
    linkedTrackedExpenseReportID?: string;
    receipt?: Receipt;
    waypoints?: WaypointCollection;
    comment?: string;
};

type PerDiemExpenseTransactionParams = Omit<BaseTransactionParams, 'amount' | 'merchant' | 'customUnitRateID' | 'taxAmount' | 'taxCode' | 'comment'> & {
    attendees?: Attendee[];
    customUnit: TransactionCustomUnit;
    comment?: string;
};

type BasePolicyParams = {
    policy?: OnyxEntry<OnyxTypes.Policy>;
    policyTagList?: OnyxEntry<OnyxTypes.PolicyTagLists>;
    policyCategories?: OnyxEntry<OnyxTypes.PolicyCategories>;
};

type RequestMoneyParticipantParams = {
    payeeEmail: string | undefined;
    payeeAccountID: number;
    participant: Participant;
};

type PerDiemExpenseInformation = {
    report: OnyxEntry<OnyxTypes.Report>;
    participantParams: RequestMoneyParticipantParams;
    policyParams?: BasePolicyParams;
    transactionParams: PerDiemExpenseTransactionParams;
};

type PerDiemExpenseInformationParams = {
    parentChatReport: OnyxEntry<OnyxTypes.Report>;
    transactionParams: PerDiemExpenseTransactionParams;
    participantParams: RequestMoneyParticipantParams;
    policyParams?: BasePolicyParams;
    moneyRequestReportID?: string;
};

type RequestMoneyInformation = {
    report: OnyxEntry<OnyxTypes.Report>;
    participantParams: RequestMoneyParticipantParams;
    policyParams?: BasePolicyParams;
    gpsPoints?: GPSPoint;
    action?: IOUAction;
    transactionParams: RequestMoneyTransactionParams;
    isRetry?: boolean;
    backToReport?: string;
};

type MoneyRequestInformationParams = {
    parentChatReport: OnyxEntry<OnyxTypes.Report>;
    transactionParams: RequestMoneyTransactionParams;
    participantParams: RequestMoneyParticipantParams;
    policyParams?: BasePolicyParams;
    moneyRequestReportID?: string;
    existingTransactionID?: string;
    existingTransaction?: OnyxEntry<OnyxTypes.Transaction>;
    retryParams?: StartSplitBilActionParams | CreateTrackExpenseParams | RequestMoneyInformation | ReplaceReceipt;
};

type MoneyRequestOptimisticParams = {
    chat: {
        report: OnyxTypes.OnyxInputOrEntry<OnyxTypes.Report>;
        createdAction: OptimisticCreatedReportAction;
        reportPreviewAction: ReportAction;
    };
    iou: {
        report: OnyxTypes.Report;
        createdAction: OptimisticCreatedReportAction;
        action: OptimisticIOUReportAction;
    };
    transactionParams: {
        transaction: OnyxTypes.Transaction;
        transactionThreadReport: OptimisticChatReport | null;
        transactionThreadCreatedReportAction: OptimisticCreatedReportAction | null;
    };
    policyRecentlyUsed: {
        categories?: string[];
        tags?: OnyxTypes.RecentlyUsedTags;
        currencies?: string[];
        destinations?: string[];
    };
    personalDetailListAction?: OnyxTypes.PersonalDetailsList;
    nextStep?: OnyxTypes.ReportNextStep | null;
};

type BuildOnyxDataForMoneyRequestParams = {
    isNewChatReport: boolean;
    shouldCreateNewMoneyRequestReport: boolean;
    isOneOnOneSplit?: boolean;
    existingTransactionThreadReportID?: string;
    policyParams?: BasePolicyParams;
    optimisticParams: MoneyRequestOptimisticParams;
    retryParams?: StartSplitBilActionParams | CreateTrackExpenseParams | RequestMoneyInformation | ReplaceReceipt;
    participant?: Participant;
};

type DistanceRequestTransactionParams = BaseTransactionParams & {
    attendees?: Attendee[];
    validWaypoints: WaypointCollection;
    splitShares?: SplitShares;
};

type CreateDistanceRequestInformation = {
    report: OnyxEntry<OnyxTypes.Report>;
    participants: Participant[];
    currentUserLogin?: string;
    currentUserAccountID?: number;
    iouType?: ValueOf<typeof CONST.IOU.TYPE>;
    existingTransaction?: OnyxEntry<OnyxTypes.Transaction>;
    transactionParams: DistanceRequestTransactionParams;
    policyParams?: BasePolicyParams;
    backToReport?: string;
};

type CreateSplitsTransactionParams = Omit<BaseTransactionParams, 'customUnitRateID'> & {
    splitShares: SplitShares;
    iouRequestType?: IOURequestType;
    attendees?: Attendee[];
};

type CreateSplitsAndOnyxDataParams = {
    participants: Participant[];
    currentUserLogin: string;
    currentUserAccountID: number;
    existingSplitChatReportID?: string;
    transactionParams: CreateSplitsTransactionParams;
};

type TrackExpenseTransactionParams = {
    amount: number;
    currency: string;
    created: string | undefined;
    merchant?: string;
    comment?: string;
    receipt?: Receipt;
    category?: string;
    tag?: string;
    taxCode?: string;
    taxAmount?: number;
    billable?: boolean;
    validWaypoints?: WaypointCollection;
    gpsPoints?: GPSPoint;
    actionableWhisperReportActionID?: string;
    linkedTrackedExpenseReportAction?: OnyxTypes.ReportAction;
    linkedTrackedExpenseReportID?: string;
    customUnitRateID?: string;
    attendees?: Attendee[];
};

type TrackExpenseAccountantParams = {
    accountant?: Accountant;
};

type CreateTrackExpenseParams = {
    report: OnyxTypes.Report;
    isDraftPolicy: boolean;
    action?: IOUAction;
    participantParams: RequestMoneyParticipantParams;
    policyParams?: BasePolicyParams;
    transactionParams: TrackExpenseTransactionParams;
    accountantParams?: TrackExpenseAccountantParams;
    isRetry?: boolean;
};

type BuildOnyxDataForInvoiceParams = {
    chat: {
        report: OnyxEntry<OnyxTypes.Report>;
        createdAction: OptimisticCreatedReportAction;
        reportPreviewAction: ReportAction;
        isNewReport: boolean;
    };
    iou: {
        createdAction: OptimisticCreatedReportAction;
        action: OptimisticIOUReportAction;
        report: OnyxTypes.Report;
    };
    transactionParams: {
        transaction: OnyxTypes.Transaction;
        threadReport: OptimisticChatReport;
        threadCreatedReportAction: OptimisticCreatedReportAction | null;
    };
    policyParams: BasePolicyParams;
    optimisticData: {
        recentlyUsedCurrencies?: string[];
        policyRecentlyUsedCategories: string[];
        policyRecentlyUsedTags: OnyxTypes.RecentlyUsedTags;
        personalDetailListAction: OnyxTypes.PersonalDetailsList;
    };
    companyName?: string;
    companyWebsite?: string;
    participant?: Participant;
};

type GetTrackExpenseInformationTransactionParams = {
    comment: string;
    amount: number;
    currency: string;
    created: string;
    merchant: string;
    receipt: OnyxEntry<Receipt>;
    category?: string;
    tag?: string;
    taxCode?: string;
    taxAmount?: number;
    billable?: boolean;
    linkedTrackedExpenseReportAction?: OnyxTypes.ReportAction;
    attendees?: Attendee[];
};

type GetTrackExpenseInformationParticipantParams = {
    payeeEmail?: string;
    payeeAccountID?: number;
    participant: Participant;
};

type GetTrackExpenseInformationParams = {
    parentChatReport: OnyxEntry<OnyxTypes.Report>;
    moneyRequestReportID?: string;
    existingTransactionID?: string;
    participantParams: GetTrackExpenseInformationParticipantParams;
    policyParams: BasePolicyParams;
    transactionParams: GetTrackExpenseInformationTransactionParams;
    retryParams?: StartSplitBilActionParams | CreateTrackExpenseParams | RequestMoneyInformation | ReplaceReceipt;
};

let allPersonalDetails: OnyxTypes.PersonalDetailsList = {};
Onyx.connect({
    key: ONYXKEYS.PERSONAL_DETAILS_LIST,
    callback: (value) => {
        allPersonalDetails = value ?? {};
    },
});

type StartSplitBilActionParams = {
    participants: Participant[];
    currentUserLogin: string;
    currentUserAccountID: number;
    comment: string;
    receipt: Receipt;
    existingSplitChatReportID?: string;
    billable?: boolean;
    reimbursable?: boolean;
    category: string | undefined;
    tag: string | undefined;
    currency: string;
    taxCode: string;
    taxAmount: number;
};

type ReplaceReceipt = {
    transactionID: string;
    file?: File;
    source: string;
};

type GetSearchOnyxUpdateParams = {
    transaction: OnyxTypes.Transaction;
    participant?: Participant;
};

let allTransactions: NonNullable<OnyxCollection<OnyxTypes.Transaction>> = {};
Onyx.connect({
    key: ONYXKEYS.COLLECTION.TRANSACTION,
    waitForCollectionCallback: true,
    callback: (value) => {
        if (!value) {
            allTransactions = {};
            return;
        }

        allTransactions = value;
    },
});

let allTransactionDrafts: NonNullable<OnyxCollection<OnyxTypes.Transaction>> = {};
Onyx.connect({
    key: ONYXKEYS.COLLECTION.TRANSACTION_DRAFT,
    waitForCollectionCallback: true,
    callback: (value) => {
        allTransactionDrafts = value ?? {};
    },
});

let allTransactionViolations: NonNullable<OnyxCollection<OnyxTypes.TransactionViolations>> = {};
Onyx.connect({
    key: ONYXKEYS.COLLECTION.TRANSACTION_VIOLATIONS,
    waitForCollectionCallback: true,
    callback: (value) => {
        if (!value) {
            allTransactionViolations = {};
            return;
        }

        allTransactionViolations = value;
    },
});

let allDraftSplitTransactions: NonNullable<OnyxCollection<OnyxTypes.Transaction>> = {};
Onyx.connect({
    key: ONYXKEYS.COLLECTION.SPLIT_TRANSACTION_DRAFT,
    waitForCollectionCallback: true,
    callback: (value) => {
        allDraftSplitTransactions = value ?? {};
    },
});

let allNextSteps: NonNullable<OnyxCollection<OnyxTypes.ReportNextStep>> = {};
Onyx.connect({
    key: ONYXKEYS.COLLECTION.NEXT_STEP,
    waitForCollectionCallback: true,
    callback: (value) => {
        allNextSteps = value ?? {};
    },
});

const allPolicies: OnyxCollection<OnyxTypes.Policy> = {};
Onyx.connect({
    key: ONYXKEYS.COLLECTION.POLICY,
    callback: (val, key) => {
        if (!key) {
            return;
        }
        if (val === null || val === undefined) {
            // If we are deleting a policy, we have to check every report linked to that policy
            // and unset the draft indicator (pencil icon) alongside removing any draft comments. Clearing these values will keep the newly archived chats from being displayed in the LHN.
            // More info: https://github.com/Expensify/App/issues/14260
            const policyID = key.replace(ONYXKEYS.COLLECTION.POLICY, '');
            const policyReports = getAllPolicyReports(policyID);
            const cleanUpMergeQueries: Record<`${typeof ONYXKEYS.COLLECTION.REPORT}${string}`, NullishDeep<Report>> = {};
            const cleanUpSetQueries: Record<`${typeof ONYXKEYS.COLLECTION.REPORT_DRAFT_COMMENT}${string}` | `${typeof ONYXKEYS.COLLECTION.REPORT_ACTIONS_DRAFTS}${string}`, null> = {};
            policyReports.forEach((policyReport) => {
                if (!policyReport) {
                    return;
                }
                const {reportID} = policyReport;
                cleanUpSetQueries[`${ONYXKEYS.COLLECTION.REPORT_DRAFT_COMMENT}${reportID}`] = null;
                cleanUpSetQueries[`${ONYXKEYS.COLLECTION.REPORT_ACTIONS_DRAFTS}${reportID}`] = null;
            });
            Onyx.mergeCollection(ONYXKEYS.COLLECTION.REPORT, cleanUpMergeQueries);
            Onyx.multiSet(cleanUpSetQueries);
            delete allPolicies[key];
            return;
        }

        allPolicies[key] = val;
    },
});

let allReports: OnyxCollection<OnyxTypes.Report>;
Onyx.connect({
    key: ONYXKEYS.COLLECTION.REPORT,
    waitForCollectionCallback: true,
    callback: (value) => {
        allReports = value;
    },
});

let allReportNameValuePairs: OnyxCollection<OnyxTypes.ReportNameValuePairs>;
Onyx.connect({
    key: ONYXKEYS.COLLECTION.REPORT_NAME_VALUE_PAIRS,
    waitForCollectionCallback: true,
    callback: (value) => {
        allReportNameValuePairs = value;
    },
});

let userAccountID = -1;
let currentUserEmail = '';
Onyx.connect({
    key: ONYXKEYS.SESSION,
    callback: (value) => {
        currentUserEmail = value?.email ?? '';
        userAccountID = value?.accountID ?? CONST.DEFAULT_NUMBER_ID;
    },
});

let currentUserPersonalDetails: OnyxEntry<OnyxTypes.PersonalDetails>;
Onyx.connect({
    key: ONYXKEYS.PERSONAL_DETAILS_LIST,
    callback: (value) => {
        currentUserPersonalDetails = value?.[userAccountID] ?? undefined;
    },
});

let currentDate: OnyxEntry<string> = '';
Onyx.connect({
    key: ONYXKEYS.CURRENT_DATE,
    callback: (value) => {
        currentDate = value;
    },
});

let quickAction: OnyxEntry<OnyxTypes.QuickAction> = {};
Onyx.connect({
    key: ONYXKEYS.NVP_QUICK_ACTION_GLOBAL_CREATE,
    callback: (value) => {
        quickAction = value;
    },
});

let allReportActions: OnyxCollection<OnyxTypes.ReportActions>;
Onyx.connect({
    key: ONYXKEYS.COLLECTION.REPORT_ACTIONS,
    waitForCollectionCallback: true,
    callback: (actions) => {
        if (!actions) {
            return;
        }
        allReportActions = actions;
    },
});

let activePolicyID: OnyxEntry<string>;
Onyx.connect({
    key: ONYXKEYS.NVP_ACTIVE_POLICY_ID,
    callback: (value) => (activePolicyID = value),
});

let introSelected: OnyxEntry<OnyxTypes.IntroSelected>;
Onyx.connect({
    key: ONYXKEYS.NVP_INTRO_SELECTED,
    callback: (value) => (introSelected = value),
});

let personalDetailsList: OnyxEntry<OnyxTypes.PersonalDetailsList>;
Onyx.connect({
    key: ONYXKEYS.PERSONAL_DETAILS_LIST,
    callback: (value) => (personalDetailsList = value),
});

let betas: OnyxEntry<OnyxTypes.Beta[]>;
Onyx.connect({
    key: ONYXKEYS.BETAS,
    callback: (value) => (betas = value),
});

/**
 * @private
 * After finishing the action in RHP from the Inbox tab, besides dismissing the modal, we should open the report.
 * It is a helper function used only in this file.
 */
function dismissModalAndOpenReportInInboxTab(reportID?: string) {
    if (isSearchTopmostFullScreenRoute() || !reportID) {
        Navigation.dismissModal();
        return;
    }
    Navigation.dismissModalWithReport({reportID});
}

/**
 * Find the report preview action from given chat report and iou report
 */
function getReportPreviewAction(chatReportID: string | undefined, iouReportID: string | undefined): OnyxInputValue<ReportAction<typeof CONST.REPORT.ACTIONS.TYPE.REPORT_PREVIEW>> {
    const reportActions = allReportActions?.[`${ONYXKEYS.COLLECTION.REPORT_ACTIONS}${chatReportID}`] ?? {};

    // Find the report preview action from the chat report
    return (
        Object.values(reportActions).find(
            (reportAction): reportAction is ReportAction<typeof CONST.REPORT.ACTIONS.TYPE.REPORT_PREVIEW> =>
                reportAction && isReportPreviewAction(reportAction) && getOriginalMessage(reportAction)?.linkedReportID === iouReportID,
        ) ?? null
    );
}

/**
 * Initialize expense info
 * @param reportID to attach the transaction to
 * @param policy
 * @param isFromGlobalCreate
 * @param iouRequestType one of manual/scan/distance
 */
function initMoneyRequest(
    reportID: string,
    policy: OnyxEntry<OnyxTypes.Policy>,
    isFromGlobalCreate: boolean,
    currentIouRequestType: IOURequestType | undefined,
    newIouRequestType: IOURequestType,
) {
    // Generate a brand new transactionID
    const personalPolicy = getPolicy(getPersonalPolicy()?.id);
    const newTransactionID = CONST.IOU.OPTIMISTIC_TRANSACTION_ID;
    const currency = policy?.outputCurrency ?? personalPolicy?.outputCurrency ?? CONST.CURRENCY.USD;

    // Disabling this line since currentDate can be an empty string
    // eslint-disable-next-line @typescript-eslint/prefer-nullish-coalescing
    const created = currentDate || format(new Date(), 'yyyy-MM-dd');

    // in case we have to re-init money request, but the IOU request type is the same with the old draft transaction,
    // we should keep most of the existing data by using the ONYX MERGE operation
    if (currentIouRequestType === newIouRequestType) {
        // so, we just need to update the reportID, isFromGlobalCreate, created, currency
        Onyx.merge(`${ONYXKEYS.COLLECTION.TRANSACTION_DRAFT}${newTransactionID}`, {
            reportID,
            isFromGlobalCreate,
            created,
            currency,
            transactionID: newTransactionID,
        });
        return;
    }

    const comment: Comment = {
        attendees: formatCurrentUserToAttendee(currentUserPersonalDetails, reportID),
    };
    let requestCategory: string | null = null;

    // Add initial empty waypoints when starting a distance expense
    if (newIouRequestType === CONST.IOU.REQUEST_TYPE.DISTANCE) {
        comment.waypoints = {
            waypoint0: {keyForList: 'start_waypoint'},
            waypoint1: {keyForList: 'stop_waypoint'},
        };
        if (!isFromGlobalCreate) {
            const customUnitRateID = DistanceRequestUtils.getCustomUnitRateID(reportID);
            comment.customUnit = {customUnitRateID};
        }
    }

    if (newIouRequestType === CONST.IOU.REQUEST_TYPE.PER_DIEM) {
        comment.customUnit = {
            attributes: {
                dates: {
                    start: DateUtils.getStartOfToday(),
                    end: DateUtils.getStartOfToday(),
                },
            },
        };
        if (!isFromGlobalCreate) {
            const {customUnitID, category} = getCustomUnitID(reportID);
            comment.customUnit = {...comment.customUnit, customUnitID};
            requestCategory = category ?? null;
        }
    }

    // Store the transaction in Onyx and mark it as not saved so it can be cleaned up later
    // Use set() here so that there is no way that data will be leaked between objects when it gets reset
    Onyx.set(`${ONYXKEYS.COLLECTION.TRANSACTION_DRAFT}${newTransactionID}`, {
        amount: 0,
        comment,
        created,
        currency,
        category: requestCategory,
        iouRequestType: newIouRequestType,
        reportID,
        transactionID: newTransactionID,
        isFromGlobalCreate,
        merchant: CONST.TRANSACTION.PARTIAL_TRANSACTION_MERCHANT,
        splitPayerAccountIDs: currentUserPersonalDetails ? [currentUserPersonalDetails.accountID] : undefined,
    });
}

function createDraftTransaction(transaction: OnyxTypes.Transaction) {
    if (!transaction) {
        return;
    }

    const newTransaction = {
        ...transaction,
    };

    Onyx.set(`${ONYXKEYS.COLLECTION.TRANSACTION_DRAFT}${transaction.transactionID}`, newTransaction);
}

function clearMoneyRequest(transactionID: string, skipConfirmation = false) {
    Onyx.set(`${ONYXKEYS.COLLECTION.SKIP_CONFIRMATION}${transactionID}`, skipConfirmation);
    Onyx.set(`${ONYXKEYS.COLLECTION.TRANSACTION_DRAFT}${transactionID}`, null);
}

function startMoneyRequest(iouType: ValueOf<typeof CONST.IOU.TYPE>, reportID: string, requestType?: IOURequestType, skipConfirmation = false, backToReport?: string) {
    Performance.markStart(CONST.TIMING.OPEN_CREATE_EXPENSE);
    clearMoneyRequest(CONST.IOU.OPTIMISTIC_TRANSACTION_ID, skipConfirmation);
    switch (requestType) {
        case CONST.IOU.REQUEST_TYPE.MANUAL:
            Navigation.navigate(ROUTES.MONEY_REQUEST_CREATE_TAB_MANUAL.getRoute(CONST.IOU.ACTION.CREATE, iouType, CONST.IOU.OPTIMISTIC_TRANSACTION_ID, reportID, backToReport));
            return;
        case CONST.IOU.REQUEST_TYPE.SCAN:
            Navigation.navigate(ROUTES.MONEY_REQUEST_CREATE_TAB_SCAN.getRoute(CONST.IOU.ACTION.CREATE, iouType, CONST.IOU.OPTIMISTIC_TRANSACTION_ID, reportID, backToReport));
            return;
        case CONST.IOU.REQUEST_TYPE.DISTANCE:
            Navigation.navigate(ROUTES.MONEY_REQUEST_CREATE_TAB_DISTANCE.getRoute(CONST.IOU.ACTION.CREATE, iouType, CONST.IOU.OPTIMISTIC_TRANSACTION_ID, reportID, backToReport));
            return;
        default:
            Navigation.navigate(ROUTES.MONEY_REQUEST_CREATE.getRoute(CONST.IOU.ACTION.CREATE, iouType, CONST.IOU.OPTIMISTIC_TRANSACTION_ID, reportID, backToReport));
    }
}

function setMoneyRequestAmount(transactionID: string, amount: number, currency: string, shouldShowOriginalAmount = false) {
    Onyx.merge(`${ONYXKEYS.COLLECTION.TRANSACTION_DRAFT}${transactionID}`, {amount, currency, shouldShowOriginalAmount});
}

function setMoneyRequestCreated(transactionID: string, created: string, isDraft: boolean) {
    Onyx.merge(`${isDraft ? ONYXKEYS.COLLECTION.TRANSACTION_DRAFT : ONYXKEYS.COLLECTION.TRANSACTION}${transactionID}`, {created});
}

function setMoneyRequestDateAttribute(transactionID: string, start: string, end: string) {
    Onyx.merge(`${ONYXKEYS.COLLECTION.TRANSACTION_DRAFT}${transactionID}`, {comment: {customUnit: {attributes: {dates: {start, end}}}}});
}

function setMoneyRequestCurrency(transactionID: string, currency: string, isEditing = false) {
    const fieldToUpdate = isEditing ? 'modifiedCurrency' : 'currency';
    Onyx.merge(`${ONYXKEYS.COLLECTION.TRANSACTION_DRAFT}${transactionID}`, {[fieldToUpdate]: currency});
}

function setMoneyRequestDescription(transactionID: string, comment: string, isDraft: boolean) {
    Onyx.merge(`${isDraft ? ONYXKEYS.COLLECTION.TRANSACTION_DRAFT : ONYXKEYS.COLLECTION.TRANSACTION}${transactionID}`, {comment: {comment: comment.trim()}});
}

function setMoneyRequestMerchant(transactionID: string, merchant: string, isDraft: boolean) {
    Onyx.merge(`${isDraft ? ONYXKEYS.COLLECTION.TRANSACTION_DRAFT : ONYXKEYS.COLLECTION.TRANSACTION}${transactionID}`, {merchant});
}

function setMoneyRequestAttendees(transactionID: string, attendees: Attendee[], isDraft: boolean) {
    Onyx.merge(`${isDraft ? ONYXKEYS.COLLECTION.TRANSACTION_DRAFT : ONYXKEYS.COLLECTION.TRANSACTION}${transactionID}`, {comment: {attendees}});
}

function setMoneyRequestAccountant(transactionID: string, accountant: Accountant, isDraft: boolean) {
    Onyx.merge(`${isDraft ? ONYXKEYS.COLLECTION.TRANSACTION_DRAFT : ONYXKEYS.COLLECTION.TRANSACTION}${transactionID}`, {accountant});
}

function setMoneyRequestPendingFields(transactionID: string, pendingFields: OnyxTypes.Transaction['pendingFields']) {
    Onyx.merge(`${ONYXKEYS.COLLECTION.TRANSACTION_DRAFT}${transactionID}`, {pendingFields});
}

function setMoneyRequestCategory(transactionID: string, category: string, policyID?: string) {
    Onyx.merge(`${ONYXKEYS.COLLECTION.TRANSACTION_DRAFT}${transactionID}`, {category});
    if (!policyID) {
        setMoneyRequestTaxRate(transactionID, '');
        setMoneyRequestTaxAmount(transactionID, null);
        return;
    }
    const transaction = allTransactionDrafts[`${ONYXKEYS.COLLECTION.TRANSACTION_DRAFT}${transactionID}`];
    const {categoryTaxCode, categoryTaxAmount} = getCategoryTaxCodeAndAmount(category, transaction, getPolicy(policyID));
    if (categoryTaxCode && categoryTaxAmount !== undefined) {
        setMoneyRequestTaxRate(transactionID, categoryTaxCode);
        setMoneyRequestTaxAmount(transactionID, categoryTaxAmount);
    }
}

function setMoneyRequestTag(transactionID: string, tag: string) {
    Onyx.merge(`${ONYXKEYS.COLLECTION.TRANSACTION_DRAFT}${transactionID}`, {tag});
}

function setMoneyRequestBillable(transactionID: string, billable: boolean) {
    Onyx.merge(`${ONYXKEYS.COLLECTION.TRANSACTION_DRAFT}${transactionID}`, {billable});
}

function setMoneyRequestReimbursable(transactionID: string, reimbursable: boolean) {
    Onyx.merge(`${ONYXKEYS.COLLECTION.TRANSACTION_DRAFT}${transactionID}`, {reimbursable});
}

function setMoneyRequestParticipants(transactionID: string, participants: Participant[] = [], isTestTransaction = false) {
    // We should change the reportID and isFromGlobalCreate of the test transaction since this flow can start inside an existing report
    return Onyx.merge(`${ONYXKEYS.COLLECTION.TRANSACTION_DRAFT}${transactionID}`, {
        participants,
        isFromGlobalCreate: isTestTransaction ? true : undefined,
        reportID: isTestTransaction ? participants?.at(0)?.reportID : undefined,
    });
}

function setSplitPayer(transactionID: string, payerAccountID: number) {
    Onyx.merge(`${ONYXKEYS.COLLECTION.TRANSACTION_DRAFT}${transactionID}`, {splitPayerAccountIDs: [payerAccountID]});
}

function setMoneyRequestReceipt(transactionID: string, source: string, filename: string, isDraft: boolean, type?: string, isTestReceipt = false) {
    Onyx.merge(`${isDraft ? ONYXKEYS.COLLECTION.TRANSACTION_DRAFT : ONYXKEYS.COLLECTION.TRANSACTION}${transactionID}`, {
        // isTestReceipt = false is being converted to null because we don't really need to store it in Onyx in that case
        receipt: {source, type: type ?? '', isTestReceipt: isTestReceipt ? true : null},
        filename,
    });
}

/**
 * Set custom unit rateID for the transaction draft
 */
function setCustomUnitRateID(transactionID: string, customUnitRateID: string | undefined) {
    const isFakeP2PRate = customUnitRateID === CONST.CUSTOM_UNITS.FAKE_P2P_ID;
    Onyx.merge(`${ONYXKEYS.COLLECTION.TRANSACTION_DRAFT}${transactionID}`, {
        comment: {
            customUnit: {
                customUnitRateID,
                ...(!isFakeP2PRate && {defaultP2PRate: null}),
            },
        },
    });
}

/**
 * Revert custom unit of the draft transaction to the original transaction's value
 */
function resetDraftTransactionsCustomUnit(transactionID: string | undefined) {
    if (!transactionID) {
        return;
    }

    const originalTransaction = allTransactions[`${ONYXKEYS.COLLECTION.TRANSACTION}${transactionID}`];
    if (!originalTransaction) {
        return;
    }

    Onyx.merge(`${ONYXKEYS.COLLECTION.TRANSACTION_DRAFT}${transactionID}`, {
        comment: {
            customUnit: originalTransaction.comment?.customUnit ?? {},
        },
    });
}

/**
 * Set custom unit ID for the transaction draft
 */
function setCustomUnitID(transactionID: string, customUnitID: string) {
    Onyx.merge(`${ONYXKEYS.COLLECTION.TRANSACTION_DRAFT}${transactionID}`, {comment: {customUnit: {customUnitID}}});
}

function removeSubrate(transaction: OnyxEntry<OnyxTypes.Transaction>, currentIndex: string) {
    // Index comes from the route params and is a string
    const index = Number(currentIndex);
    if (index === -1) {
        return;
    }
    const existingSubrates = transaction?.comment?.customUnit?.subRates ?? [];

    const newSubrates = [...existingSubrates];
    newSubrates.splice(index, 1);

    // Onyx.merge won't remove the null nested object values, this is a workaround
    // to remove nested keys while also preserving other object keys
    // Doing a deep clone of the transaction to avoid mutating the original object and running into a cache issue when using Onyx.set
    const newTransaction: OnyxTypes.Transaction = {
        // eslint-disable-next-line @typescript-eslint/non-nullable-type-assertion-style
        ...(transaction as OnyxTypes.Transaction),
        comment: {
            ...transaction?.comment,
            customUnit: {
                ...transaction?.comment?.customUnit,
                subRates: newSubrates,
                quantity: null,
            },
        },
    };

    Onyx.set(`${ONYXKEYS.COLLECTION.TRANSACTION_DRAFT}${transaction?.transactionID}`, newTransaction);
}

function updateSubrate(transaction: OnyxEntry<OnyxTypes.Transaction>, currentIndex: string, quantity: number, id: string, name: string, rate: number) {
    // Index comes from the route params and is a string
    const index = Number(currentIndex);
    if (index === -1) {
        return;
    }
    const existingSubrates = transaction?.comment?.customUnit?.subRates ?? [];

    if (index >= existingSubrates.length) {
        return;
    }

    const newSubrates = [...existingSubrates];
    newSubrates.splice(index, 1, {quantity, id, name, rate});

    // Onyx.merge won't remove the null nested object values, this is a workaround
    // to remove nested keys while also preserving other object keys
    // Doing a deep clone of the transaction to avoid mutating the original object and running into a cache issue when using Onyx.set
    const newTransaction: OnyxTypes.Transaction = {
        // eslint-disable-next-line @typescript-eslint/non-nullable-type-assertion-style
        ...(transaction as OnyxTypes.Transaction),
        comment: {
            ...transaction?.comment,
            customUnit: {
                ...transaction?.comment?.customUnit,
                subRates: newSubrates,
                quantity: null,
            },
        },
    };

    Onyx.set(`${ONYXKEYS.COLLECTION.TRANSACTION_DRAFT}${transaction?.transactionID}`, newTransaction);
}

function clearSubrates(transactionID: string) {
    Onyx.merge(`${ONYXKEYS.COLLECTION.TRANSACTION_DRAFT}${transactionID}`, {comment: {customUnit: {subRates: []}}});
}

function addSubrate(transaction: OnyxEntry<OnyxTypes.Transaction>, currentIndex: string, quantity: number, id: string, name: string, rate: number) {
    // Index comes from the route params and is a string
    const index = Number(currentIndex);
    if (index === -1) {
        return;
    }
    const existingSubrates = transaction?.comment?.customUnit?.subRates ?? [];

    if (index !== existingSubrates.length) {
        return;
    }

    const newSubrates = [...existingSubrates];
    newSubrates.push({quantity, id, name, rate});

    // Onyx.merge won't remove the null nested object values, this is a workaround
    // to remove nested keys while also preserving other object keys
    // Doing a deep clone of the transaction to avoid mutating the original object and running into a cache issue when using Onyx.set
    const newTransaction: OnyxTypes.Transaction = {
        // eslint-disable-next-line @typescript-eslint/non-nullable-type-assertion-style
        ...(transaction as OnyxTypes.Transaction),
        comment: {
            ...transaction?.comment,
            customUnit: {
                ...transaction?.comment?.customUnit,
                subRates: newSubrates,
                quantity: null,
            },
        },
    };

    Onyx.set(`${ONYXKEYS.COLLECTION.TRANSACTION_DRAFT}${transaction?.transactionID}`, newTransaction);
}

/**
 * Set the distance rate of a transaction.
 * Used when creating a new transaction or moving an existing one from Self DM
 */
function setMoneyRequestDistanceRate(transactionID: string, customUnitRateID: string, policy: OnyxEntry<OnyxTypes.Policy>, isDraft: boolean) {
    if (policy) {
        Onyx.merge(ONYXKEYS.NVP_LAST_SELECTED_DISTANCE_RATES, {[policy.id]: customUnitRateID});
    }

    const distanceRate = DistanceRequestUtils.getRateByCustomUnitRateID({policy, customUnitRateID});
    const transaction = isDraft ? allTransactionDrafts[`${ONYXKEYS.COLLECTION.TRANSACTION_DRAFT}${transactionID}`] : allTransactions[`${ONYXKEYS.COLLECTION.TRANSACTION}${transactionID}`];
    let newDistance;
    if (distanceRate?.unit && distanceRate?.unit !== transaction?.comment?.customUnit?.distanceUnit) {
        newDistance = DistanceRequestUtils.convertDistanceUnit(getDistanceInMeters(transaction, transaction?.comment?.customUnit?.distanceUnit), distanceRate.unit);
    }
    Onyx.merge(`${isDraft ? ONYXKEYS.COLLECTION.TRANSACTION_DRAFT : ONYXKEYS.COLLECTION.TRANSACTION}${transactionID}`, {
        comment: {
            customUnit: {
                customUnitRateID,
                ...(!!policy && {defaultP2PRate: null}),
                ...(distanceRate && {distanceUnit: distanceRate.unit}),
                ...(newDistance && {quantity: newDistance}),
            },
        },
    });
}

/** Helper function to get the receipt error for expenses, or the generic error if there's no receipt */
function getReceiptError(
    receipt: OnyxEntry<Receipt>,
    filename?: string,
    isScanRequest = true,
    errorKey?: number,
    action?: IOUActionParams,
    retryParams?: StartSplitBilActionParams | CreateTrackExpenseParams | RequestMoneyInformation | ReplaceReceipt,
): Errors | ErrorFields {
    const formattedRetryParams = typeof retryParams === 'string' ? retryParams : JSON.stringify(retryParams);

    return isEmptyObject(receipt) || !isScanRequest
        ? getMicroSecondOnyxErrorWithTranslationKey('iou.error.genericCreateFailureMessage', errorKey)
        : getMicroSecondOnyxErrorObject(
              {
                  error: CONST.IOU.RECEIPT_ERROR,
                  source: receipt.source?.toString() ?? '',
                  filename: filename ?? '',
                  action: action ?? '',
                  retryParams: formattedRetryParams,
              },
              errorKey,
          );
}

/** Helper function to get optimistic fields violations onyx data */
function getFieldViolationsOnyxData(iouReport: OnyxTypes.Report): SetRequired<OnyxData, 'optimisticData' | 'failureData'> {
    const missingFields: OnyxTypes.ReportFieldsViolations = {};
    const excludedFields = Object.values(CONST.REPORT_VIOLATIONS_EXCLUDED_FIELDS) as string[];

    Object.values(iouReport.fieldList ?? {}).forEach((field) => {
        if (excludedFields.includes(field.fieldID) || !!field.value || !!field.defaultValue) {
            return;
        }
        // in case of missing field violation the empty object is indicator.
        missingFields[field.fieldID] = {};
    });

    return {
        optimisticData: [
            {
                onyxMethod: Onyx.METHOD.SET,
                key: `${ONYXKEYS.COLLECTION.REPORT_VIOLATIONS}${iouReport.reportID}`,
                value: {
                    fieldRequired: missingFields,
                },
            },
        ],
        failureData: [
            {
                onyxMethod: Onyx.METHOD.SET,
                key: `${ONYXKEYS.COLLECTION.REPORT_VIOLATIONS}${iouReport.reportID}`,
                value: null,
            },
        ],
    };
}

/** Builds the Onyx data for an expense */
function buildOnyxDataForMoneyRequest(moneyRequestParams: BuildOnyxDataForMoneyRequestParams): [OnyxUpdate[], OnyxUpdate[], OnyxUpdate[]] {
    const {
        isNewChatReport,
        shouldCreateNewMoneyRequestReport,
        isOneOnOneSplit = false,
        existingTransactionThreadReportID,
        policyParams = {},
        optimisticParams,
        retryParams,
        participant,
    } = moneyRequestParams;
    const {policy, policyCategories, policyTagList} = policyParams;
    const {
        chat,
        iou,
        transactionParams: {transaction, transactionThreadReport, transactionThreadCreatedReportAction},
        policyRecentlyUsed,
        personalDetailListAction,
        nextStep,
    } = optimisticParams;

    const isScanRequest = isScanRequestTransactionUtils(transaction);
    const isPerDiemRequest = isPerDiemRequestTransactionUtils(transaction);
    const outstandingChildRequest = getOutstandingChildRequest(iou.report);
    const clearedPendingFields = Object.fromEntries(Object.keys(transaction.pendingFields ?? {}).map((key) => [key, null]));
    const isMoneyRequestToManagerMcTest = isTestTransactionReport(iou.report);

    const optimisticData: OnyxUpdate[] = [];
    const successData: OnyxUpdate[] = [];
    let newQuickAction: ValueOf<typeof CONST.QUICK_ACTIONS>;
    if (isScanRequest) {
        newQuickAction = CONST.QUICK_ACTIONS.REQUEST_SCAN;
    } else if (isPerDiemRequest) {
        newQuickAction = CONST.QUICK_ACTIONS.PER_DIEM;
    } else {
        newQuickAction = CONST.QUICK_ACTIONS.REQUEST_MANUAL;
    }

    if (isDistanceRequestTransactionUtils(transaction)) {
        newQuickAction = CONST.QUICK_ACTIONS.REQUEST_DISTANCE;
    }
    const existingTransactionThreadReport = allReports?.[`${ONYXKEYS.COLLECTION.REPORT}${existingTransactionThreadReportID}`] ?? null;

    if (chat.report) {
        optimisticData.push({
            // Use SET for new reports because it doesn't exist yet, is faster and we need the data to be available when we navigate to the chat page
            onyxMethod: isNewChatReport ? Onyx.METHOD.SET : Onyx.METHOD.MERGE,
            key: `${ONYXKEYS.COLLECTION.REPORT}${chat.report.reportID}`,
            value: {
                ...chat.report,
                lastReadTime: DateUtils.getDBTime(),
                ...(shouldCreateNewMoneyRequestReport ? {lastVisibleActionCreated: chat.reportPreviewAction.created} : {}),
                iouReportID: iou.report.reportID,
                ...outstandingChildRequest,
                ...(isNewChatReport ? {pendingFields: {createChat: CONST.RED_BRICK_ROAD_PENDING_ACTION.ADD}} : {}),
            },
        });
    }

    optimisticData.push(
        {
            onyxMethod: shouldCreateNewMoneyRequestReport ? Onyx.METHOD.SET : Onyx.METHOD.MERGE,
            key: `${ONYXKEYS.COLLECTION.REPORT}${iou.report.reportID}`,
            value: {
                ...iou.report,
                lastMessageText: getReportActionText(iou.action),
                lastMessageHtml: getReportActionHtml(iou.action),
                lastVisibleActionCreated: iou.action.created,
                pendingFields: {
                    ...(shouldCreateNewMoneyRequestReport ? {createChat: CONST.RED_BRICK_ROAD_PENDING_ACTION.ADD} : {preview: CONST.RED_BRICK_ROAD_PENDING_ACTION.UPDATE}),
                },
            },
        },
        {
            onyxMethod: Onyx.METHOD.SET,
            key: `${ONYXKEYS.COLLECTION.TRANSACTION}${transaction.transactionID}`,
            value: transaction,
        },
        isNewChatReport
            ? {
                  onyxMethod: Onyx.METHOD.SET,
                  key: `${ONYXKEYS.COLLECTION.REPORT_ACTIONS}${chat.report?.reportID}`,
                  value: {
                      [chat.createdAction.reportActionID]: chat.createdAction,
                      [chat.reportPreviewAction.reportActionID]: chat.reportPreviewAction,
                  },
              }
            : {
                  onyxMethod: Onyx.METHOD.MERGE,
                  key: `${ONYXKEYS.COLLECTION.REPORT_ACTIONS}${chat.report?.reportID}`,
                  value: {
                      [chat.reportPreviewAction.reportActionID]: chat.reportPreviewAction,
                  },
              },
        shouldCreateNewMoneyRequestReport
            ? {
                  onyxMethod: Onyx.METHOD.SET,
                  key: `${ONYXKEYS.COLLECTION.REPORT_ACTIONS}${iou.report.reportID}`,
                  value: {
                      [iou.createdAction.reportActionID]: iou.createdAction as OnyxTypes.ReportAction,
                      [iou.action.reportActionID]: iou.action as OnyxTypes.ReportAction,
                  },
              }
            : {
                  onyxMethod: Onyx.METHOD.MERGE,
                  key: `${ONYXKEYS.COLLECTION.REPORT_ACTIONS}${iou.report.reportID}`,
                  value: {
                      [iou.action.reportActionID]: iou.action as OnyxTypes.ReportAction,
                  },
              },
        {
            onyxMethod: Onyx.METHOD.MERGE,
            key: `${ONYXKEYS.COLLECTION.REPORT}${transactionThreadReport?.reportID}`,
            value: {
                ...transactionThreadReport,
                pendingFields: {createChat: CONST.RED_BRICK_ROAD_PENDING_ACTION.ADD},
            },
        },
        {
            onyxMethod: Onyx.METHOD.MERGE,
            key: `${ONYXKEYS.COLLECTION.REPORT_METADATA}${transactionThreadReport?.reportID}`,
            value: {
                isOptimisticReport: true,
            },
        },
    );

    if (isNewChatReport) {
        optimisticData.push({
            onyxMethod: Onyx.METHOD.MERGE,
            key: `${ONYXKEYS.COLLECTION.REPORT_METADATA}${chat.report?.reportID}`,
            value: {
                isOptimisticReport: true,
            },
        });
    }

    if (shouldCreateNewMoneyRequestReport) {
        optimisticData.push({
            onyxMethod: Onyx.METHOD.MERGE,
            key: `${ONYXKEYS.COLLECTION.REPORT_METADATA}${iou.report?.reportID}`,
            value: {
                isOptimisticReport: true,
            },
        });
    }

    if (!isEmptyObject(transactionThreadCreatedReportAction)) {
        optimisticData.push({
            onyxMethod: Onyx.METHOD.MERGE,
            key: `${ONYXKEYS.COLLECTION.REPORT_ACTIONS}${transactionThreadReport?.reportID}`,
            value: {
                [transactionThreadCreatedReportAction.reportActionID]: transactionThreadCreatedReportAction,
            },
        });
    }

    if (policyRecentlyUsed.categories?.length) {
        optimisticData.push({
            onyxMethod: Onyx.METHOD.SET,
            key: `${ONYXKEYS.COLLECTION.POLICY_RECENTLY_USED_CATEGORIES}${iou.report.policyID}`,
            value: policyRecentlyUsed.categories,
        });
    }

    if (policyRecentlyUsed.currencies?.length) {
        optimisticData.push({
            onyxMethod: Onyx.METHOD.SET,
            key: ONYXKEYS.RECENTLY_USED_CURRENCIES,
            value: policyRecentlyUsed.currencies,
        });
    }

    if (!isEmptyObject(policyRecentlyUsed.tags)) {
        optimisticData.push({
            onyxMethod: Onyx.METHOD.MERGE,
            key: `${ONYXKEYS.COLLECTION.POLICY_RECENTLY_USED_TAGS}${iou.report.policyID}`,
            value: policyRecentlyUsed.tags,
        });
    }

    if (policyRecentlyUsed.destinations?.length) {
        optimisticData.push({
            onyxMethod: Onyx.METHOD.SET,
            key: `${ONYXKEYS.COLLECTION.POLICY_RECENTLY_USED_DESTINATIONS}${iou.report.policyID}`,
            value: policyRecentlyUsed.destinations,
        });
    }

    if (isMoneyRequestToManagerMcTest) {
        const date = new Date();
        const isTestReceipt = transaction.receipt?.isTestReceipt ?? false;
        const managerMcTestParticipant = getManagerMcTestParticipant() ?? {};
        const optimisticIOUReportAction = buildOptimisticIOUReportAction({
            type: isScanRequest && !isTestReceipt ? CONST.IOU.REPORT_ACTION_TYPE.CREATE : CONST.IOU.REPORT_ACTION_TYPE.PAY,
            amount: iou.report?.total ?? 0,
            currency: iou.report?.currency ?? '',
            comment: '',
            participants: [managerMcTestParticipant],
            paymentType: isScanRequest && !isTestReceipt ? undefined : CONST.IOU.PAYMENT_TYPE.ELSEWHERE,
            iouReportID: iou.report.reportID,
            transactionID: transaction.transactionID,
        });

        optimisticData.push(
            {
                onyxMethod: Onyx.METHOD.MERGE,
                key: `${ONYXKEYS.NVP_DISMISSED_PRODUCT_TRAINING}`,
                value: {[CONST.PRODUCT_TRAINING_TOOLTIP_NAMES.SCAN_TEST_TOOLTIP]: DateUtils.getDBTime(date.valueOf())},
            },
            {
                onyxMethod: Onyx.METHOD.MERGE,
                key: `${ONYXKEYS.COLLECTION.REPORT}${iou.report.reportID}`,
                value: {
                    ...iou.report,
                    ...(!isScanRequest || isTestReceipt ? {lastActionType: CONST.REPORT.ACTIONS.TYPE.MARKED_REIMBURSED, statusNum: CONST.REPORT.STATUS_NUM.REIMBURSED} : undefined),
                    hasOutstandingChildRequest: false,
                    lastActorAccountID: currentUserPersonalDetails?.accountID,
                },
            },
            {
                onyxMethod: Onyx.METHOD.MERGE,
                key: `${ONYXKEYS.COLLECTION.REPORT_ACTIONS}${iou.report.reportID}`,
                value: {
                    [iou.action.reportActionID]: {
                        ...(optimisticIOUReportAction as OnyxTypes.ReportAction),
                    },
                },
            },
            {
                onyxMethod: Onyx.METHOD.MERGE,
                key: `${ONYXKEYS.COLLECTION.TRANSACTION}${transaction.transactionID}`,
                value: {
                    ...transaction,
                },
            },
        );
    }

    const redundantParticipants: Record<number, null> = {};
    if (!isEmptyObject(personalDetailListAction)) {
        const successPersonalDetailListAction: Record<number, null> = {};

        // BE will send different participants. We clear the optimistic ones to avoid duplicated entries
        Object.keys(personalDetailListAction).forEach((accountIDKey) => {
            const accountID = Number(accountIDKey);
            successPersonalDetailListAction[accountID] = null;
            redundantParticipants[accountID] = null;
        });

        optimisticData.push({
            onyxMethod: Onyx.METHOD.MERGE,
            key: ONYXKEYS.PERSONAL_DETAILS_LIST,
            value: personalDetailListAction,
        });
        successData.push({
            onyxMethod: Onyx.METHOD.MERGE,
            key: ONYXKEYS.PERSONAL_DETAILS_LIST,
            value: successPersonalDetailListAction,
        });
    }

    if (!isEmptyObject(nextStep)) {
        optimisticData.push({
            onyxMethod: Onyx.METHOD.MERGE,
            key: `${ONYXKEYS.COLLECTION.NEXT_STEP}${iou.report.reportID}`,
            value: nextStep,
        });
    }

    if (isNewChatReport) {
        successData.push(
            {
                onyxMethod: Onyx.METHOD.MERGE,
                key: `${ONYXKEYS.COLLECTION.REPORT}${chat.report?.reportID}`,
                value: {
                    participants: redundantParticipants,
                    pendingFields: null,
                    errorFields: null,
                },
            },
            {
                onyxMethod: Onyx.METHOD.MERGE,
                key: `${ONYXKEYS.COLLECTION.REPORT_METADATA}${chat.report?.reportID}`,
                value: {
                    isOptimisticReport: false,
                },
            },
        );
    }

    successData.push(
        {
            onyxMethod: Onyx.METHOD.MERGE,
            key: `${ONYXKEYS.COLLECTION.REPORT}${iou.report.reportID}`,
            value: {
                participants: redundantParticipants,
                pendingFields: null,
                errorFields: null,
            },
        },
        {
            onyxMethod: Onyx.METHOD.MERGE,
            key: `${ONYXKEYS.COLLECTION.REPORT_METADATA}${iou.report.reportID}`,
            value: {
                isOptimisticReport: false,
            },
        },
        {
            onyxMethod: Onyx.METHOD.MERGE,
            key: `${ONYXKEYS.COLLECTION.REPORT}${transactionThreadReport?.reportID}`,
            value: {
                participants: redundantParticipants,
                pendingFields: null,
                errorFields: null,
            },
        },
        {
            onyxMethod: Onyx.METHOD.MERGE,
            key: `${ONYXKEYS.COLLECTION.REPORT_METADATA}${transactionThreadReport?.reportID}`,
            value: {
                isOptimisticReport: false,
            },
        },
        {
            onyxMethod: Onyx.METHOD.MERGE,
            key: `${ONYXKEYS.COLLECTION.TRANSACTION}${transaction.transactionID}`,
            value: {
                pendingAction: null,
                pendingFields: clearedPendingFields,
                // The routes contains the distance in meters. Clearing the routes ensures we use the distance
                // in the correct unit stored under the transaction customUnit once the request is created.
                // The route is also not saved in the backend, so we can't rely on it.
                routes: null,
            },
        },

        {
            onyxMethod: Onyx.METHOD.MERGE,
            key: `${ONYXKEYS.COLLECTION.REPORT_ACTIONS}${chat.report?.reportID}`,
            value: {
                ...(isNewChatReport
                    ? {
                          [chat.createdAction.reportActionID]: {
                              pendingAction: null,
                              errors: null,
                          },
                      }
                    : {}),
                [chat.reportPreviewAction.reportActionID]: {
                    pendingAction: null,
                },
            },
        },
        {
            onyxMethod: Onyx.METHOD.MERGE,
            key: `${ONYXKEYS.COLLECTION.REPORT_ACTIONS}${iou.report.reportID}`,
            value: {
                ...(shouldCreateNewMoneyRequestReport
                    ? {
                          [iou.createdAction.reportActionID]: {
                              pendingAction: null,
                              errors: null,
                          },
                      }
                    : {}),
                [iou.action.reportActionID]: {
                    pendingAction: null,
                    errors: null,
                },
            },
        },
    );

    if (!isEmptyObject(transactionThreadCreatedReportAction)) {
        successData.push({
            onyxMethod: Onyx.METHOD.MERGE,
            key: `${ONYXKEYS.COLLECTION.REPORT_ACTIONS}${transactionThreadReport?.reportID}`,
            value: {
                [transactionThreadCreatedReportAction.reportActionID]: {
                    pendingAction: null,
                    errors: null,
                },
            },
        });
    }

    const errorKey = DateUtils.getMicroseconds();

    const failureData: OnyxUpdate[] = [
        {
            onyxMethod: Onyx.METHOD.MERGE,
            key: `${ONYXKEYS.COLLECTION.REPORT}${chat.report?.reportID}`,
            value: {
                iouReportID: chat.report?.iouReportID,
                lastReadTime: chat.report?.lastReadTime,
                lastVisibleActionCreated: chat.report?.lastVisibleActionCreated,
                pendingFields: null,
                hasOutstandingChildRequest: chat.report?.hasOutstandingChildRequest,
                ...(isNewChatReport
                    ? {
                          errorFields: {
                              createChat: getMicroSecondOnyxErrorWithTranslationKey('report.genericCreateReportFailureMessage'),
                          },
                      }
                    : {}),
            },
        },
        {
            onyxMethod: Onyx.METHOD.MERGE,
            key: `${ONYXKEYS.COLLECTION.REPORT}${iou.report.reportID}`,
            value: {
                pendingFields: null,
                errorFields: {
                    ...(shouldCreateNewMoneyRequestReport ? {createChat: getMicroSecondOnyxErrorWithTranslationKey('report.genericCreateReportFailureMessage')} : {}),
                },
            },
        },
        {
            onyxMethod: Onyx.METHOD.MERGE,
            key: `${ONYXKEYS.COLLECTION.REPORT}${transactionThreadReport?.reportID}`,
            value: {
                pendingFields: null,
                errorFields: existingTransactionThreadReport
                    ? null
                    : {
                          createChat: getMicroSecondOnyxErrorWithTranslationKey('report.genericCreateReportFailureMessage'),
                      },
            },
        },
        {
            onyxMethod: Onyx.METHOD.MERGE,
            key: `${ONYXKEYS.COLLECTION.TRANSACTION}${transaction.transactionID}`,
            value: {
                errors: getReceiptError(
                    transaction.receipt,
                    // Disabling this line since transaction.filename can be an empty string
                    // eslint-disable-next-line @typescript-eslint/prefer-nullish-coalescing
                    transaction.filename || transaction.receipt?.filename,
                    isScanRequest,
                    errorKey,
                    CONST.IOU.ACTION_PARAMS.MONEY_REQUEST,
                    retryParams,
                ),
                pendingFields: clearedPendingFields,
            },
        },
        {
            onyxMethod: Onyx.METHOD.MERGE,
            key: `${ONYXKEYS.COLLECTION.REPORT_ACTIONS}${iou.report.reportID}`,
            value: {
                ...(shouldCreateNewMoneyRequestReport
                    ? {
                          [iou.createdAction.reportActionID]: {
                              errors: getReceiptError(
                                  transaction.receipt,
                                  // Disabling this line since transaction.filename can be an empty string
                                  // eslint-disable-next-line @typescript-eslint/prefer-nullish-coalescing
                                  transaction.filename || transaction.receipt?.filename,
                                  isScanRequest,
                                  errorKey,
                                  CONST.IOU.ACTION_PARAMS.MONEY_REQUEST,
                                  retryParams,
                              ),
                          },
                          [iou.action.reportActionID]: {
                              errors: getMicroSecondOnyxErrorWithTranslationKey('iou.error.genericCreateFailureMessage'),
                          },
                      }
                    : {
                          [iou.action.reportActionID]: {
                              errors: getReceiptError(
                                  transaction.receipt,
                                  // Disabling this line since transaction.filename can be an empty string
                                  // eslint-disable-next-line @typescript-eslint/prefer-nullish-coalescing
                                  transaction.filename || transaction.receipt?.filename,
                                  isScanRequest,
                                  errorKey,
                                  CONST.IOU.ACTION_PARAMS.MONEY_REQUEST,
                                  retryParams,
                              ),
                          },
                      }),
            },
        },
    ];

    if (!isOneOnOneSplit) {
        optimisticData.push({
            onyxMethod: Onyx.METHOD.SET,
            key: ONYXKEYS.NVP_QUICK_ACTION_GLOBAL_CREATE,
            value: {
                action: newQuickAction,
                chatReportID: chat.report?.reportID,
                isFirstQuickAction: isEmptyObject(quickAction),
            },
        });
        failureData.push({
            onyxMethod: Onyx.METHOD.SET,
            key: ONYXKEYS.NVP_QUICK_ACTION_GLOBAL_CREATE,
            value: quickAction ?? null,
        });
    }

    if (!isEmptyObject(transactionThreadCreatedReportAction)) {
        failureData.push({
            onyxMethod: Onyx.METHOD.MERGE,
            key: `${ONYXKEYS.COLLECTION.REPORT_ACTIONS}${transactionThreadReport?.reportID}`,
            value: {
                [transactionThreadCreatedReportAction.reportActionID]: {
                    errors: getMicroSecondOnyxErrorWithTranslationKey('iou.error.genericCreateFailureMessage'),
                },
            },
        });
    }

    const searchUpdate = getSearchOnyxUpdate({
        transaction,
        participant,
    });

    if (searchUpdate) {
        optimisticData.push({...searchUpdate});
    }

    // We don't need to compute violations unless we're on a paid policy
    if (!policy || !isPaidGroupPolicy(policy)) {
        return [optimisticData, successData, failureData];
    }

    const violationsOnyxData = ViolationsUtils.getViolationsOnyxData(
        transaction,
        [],
        policy,
        policyTagList ?? {},
        policyCategories ?? {},
        hasDependentTags(policy, policyTagList ?? {}),
        false,
    );

    if (violationsOnyxData) {
        const shouldFixViolations = Array.isArray(violationsOnyxData.value) && violationsOnyxData.value.length > 0;

        optimisticData.push(violationsOnyxData, {
            key: `${ONYXKEYS.COLLECTION.NEXT_STEP}${iou.report.reportID}`,
            onyxMethod: Onyx.METHOD.SET,
            value: buildNextStep(iou.report, iou.report.statusNum ?? CONST.REPORT.STATE_NUM.OPEN, shouldFixViolations),
        });
        failureData.push({
            onyxMethod: Onyx.METHOD.SET,
            key: `${ONYXKEYS.COLLECTION.TRANSACTION_VIOLATIONS}${transaction.transactionID}`,
            value: [],
        });
    }

    return [optimisticData, successData, failureData];
}

/** Builds the Onyx data for an invoice */
function buildOnyxDataForInvoice(invoiceParams: BuildOnyxDataForInvoiceParams): [OnyxUpdate[], OnyxUpdate[], OnyxUpdate[]] {
    const {chat, iou, transactionParams, policyParams, optimisticData: optimisticDataParams, companyName, companyWebsite, participant} = invoiceParams;
    const transaction = transactionParams.transaction;

    const clearedPendingFields = Object.fromEntries(Object.keys(transactionParams.transaction.pendingFields ?? {}).map((key) => [key, null]));
    const optimisticData: OnyxUpdate[] = [
        {
            onyxMethod: Onyx.METHOD.SET,
            key: `${ONYXKEYS.COLLECTION.REPORT}${iou.report?.reportID}`,
            value: {
                ...iou.report,
                lastMessageText: getReportActionText(iou.action),
                lastMessageHtml: getReportActionHtml(iou.action),
                pendingFields: {
                    createChat: CONST.RED_BRICK_ROAD_PENDING_ACTION.ADD,
                },
            },
        },
        {
            onyxMethod: Onyx.METHOD.MERGE,
            key: `${ONYXKEYS.COLLECTION.REPORT_METADATA}${iou.report?.reportID}`,
            value: {
                isOptimisticReport: true,
            },
        },
        {
            onyxMethod: Onyx.METHOD.SET,
            key: `${ONYXKEYS.COLLECTION.TRANSACTION}${transactionParams.transaction.transactionID}`,
            value: transactionParams.transaction,
        },
        chat.isNewReport
            ? {
                  onyxMethod: Onyx.METHOD.SET,
                  key: `${ONYXKEYS.COLLECTION.REPORT_ACTIONS}${chat.report?.reportID}`,
                  value: {
                      [chat.createdAction.reportActionID]: chat.createdAction,
                      [chat.reportPreviewAction.reportActionID]: chat.reportPreviewAction,
                  },
              }
            : {
                  onyxMethod: Onyx.METHOD.MERGE,
                  key: `${ONYXKEYS.COLLECTION.REPORT_ACTIONS}${chat.report?.reportID}`,
                  value: {
                      [chat.reportPreviewAction.reportActionID]: chat.reportPreviewAction,
                  },
              },
        {
            onyxMethod: Onyx.METHOD.MERGE,
            key: `${ONYXKEYS.COLLECTION.REPORT_ACTIONS}${iou.report?.reportID}`,
            value: {
                [iou.createdAction.reportActionID]: iou.createdAction as OnyxTypes.ReportAction,
                [iou.action.reportActionID]: iou.action as OnyxTypes.ReportAction,
            },
        },
        {
            onyxMethod: Onyx.METHOD.MERGE,
            key: `${ONYXKEYS.COLLECTION.REPORT}${transactionParams.threadReport.reportID}`,
            value: transactionParams.threadReport,
        },
        {
            onyxMethod: Onyx.METHOD.MERGE,
            key: `${ONYXKEYS.COLLECTION.REPORT_METADATA}${transactionParams.threadReport?.reportID}`,
            value: {
                isOptimisticReport: true,
            },
        },
    ];

    if (transactionParams.threadCreatedReportAction?.reportActionID) {
        optimisticData.push({
            onyxMethod: Onyx.METHOD.MERGE,
            key: `${ONYXKEYS.COLLECTION.REPORT_ACTIONS}${transactionParams.threadReport.reportID}`,
            value: {
                [transactionParams.threadCreatedReportAction.reportActionID]: transactionParams.threadCreatedReportAction,
            },
        });
    }

    const successData: OnyxUpdate[] = [];

    if (chat.report) {
        optimisticData.push({
            // Use SET for new reports because it doesn't exist yet, is faster and we need the data to be available when we navigate to the chat page
            onyxMethod: chat.isNewReport ? Onyx.METHOD.SET : Onyx.METHOD.MERGE,
            key: `${ONYXKEYS.COLLECTION.REPORT}${chat.report.reportID}`,
            value: {
                ...chat.report,
                lastReadTime: DateUtils.getDBTime(),
                iouReportID: iou.report?.reportID,
                ...(chat.isNewReport ? {pendingFields: {createChat: CONST.RED_BRICK_ROAD_PENDING_ACTION.ADD}} : {}),
            },
        });

        if (chat.isNewReport) {
            optimisticData.push({
                onyxMethod: Onyx.METHOD.MERGE,
                key: `${ONYXKEYS.COLLECTION.REPORT_METADATA}${chat.report?.reportID}`,
                value: {
                    isOptimisticReport: true,
                },
            });
        }
    }

    if (optimisticDataParams.policyRecentlyUsedCategories.length) {
        optimisticData.push({
            onyxMethod: Onyx.METHOD.SET,
            key: `${ONYXKEYS.COLLECTION.POLICY_RECENTLY_USED_CATEGORIES}${iou.report?.policyID}`,
            value: optimisticDataParams.policyRecentlyUsedCategories,
        });
    }

    if (optimisticDataParams.recentlyUsedCurrencies?.length) {
        optimisticData.push({
            onyxMethod: Onyx.METHOD.SET,
            key: ONYXKEYS.RECENTLY_USED_CURRENCIES,
            value: optimisticDataParams.recentlyUsedCurrencies,
        });
    }

    if (!isEmptyObject(optimisticDataParams.policyRecentlyUsedTags)) {
        optimisticData.push({
            onyxMethod: Onyx.METHOD.MERGE,
            key: `${ONYXKEYS.COLLECTION.POLICY_RECENTLY_USED_TAGS}${iou.report?.policyID}`,
            value: optimisticDataParams.policyRecentlyUsedTags,
        });
    }

    const redundantParticipants: Record<number, null> = {};
    if (!isEmptyObject(optimisticDataParams.personalDetailListAction)) {
        const successPersonalDetailListAction: Record<number, null> = {};

        // BE will send different participants. We clear the optimistic ones to avoid duplicated entries
        Object.keys(optimisticDataParams.personalDetailListAction).forEach((accountIDKey) => {
            const accountID = Number(accountIDKey);
            successPersonalDetailListAction[accountID] = null;
            redundantParticipants[accountID] = null;
        });

        optimisticData.push({
            onyxMethod: Onyx.METHOD.MERGE,
            key: ONYXKEYS.PERSONAL_DETAILS_LIST,
            value: optimisticDataParams.personalDetailListAction,
        });
        successData.push({
            onyxMethod: Onyx.METHOD.MERGE,
            key: ONYXKEYS.PERSONAL_DETAILS_LIST,
            value: successPersonalDetailListAction,
        });
    }

    successData.push(
        {
            onyxMethod: Onyx.METHOD.MERGE,
            key: `${ONYXKEYS.COLLECTION.REPORT}${iou.report?.reportID}`,
            value: {
                participants: redundantParticipants,
                pendingFields: null,
                errorFields: null,
            },
        },
        {
            onyxMethod: Onyx.METHOD.MERGE,
            key: `${ONYXKEYS.COLLECTION.REPORT_METADATA}${iou.report?.reportID}`,
            value: {
                isOptimisticReport: false,
            },
        },
        {
            onyxMethod: Onyx.METHOD.MERGE,
            key: `${ONYXKEYS.COLLECTION.REPORT}${transactionParams.threadReport.reportID}`,
            value: {
                participants: redundantParticipants,
                pendingFields: null,
                errorFields: null,
            },
        },
        {
            onyxMethod: Onyx.METHOD.MERGE,
            key: `${ONYXKEYS.COLLECTION.REPORT_METADATA}${transactionParams.threadReport.reportID}`,
            value: {
                isOptimisticReport: false,
            },
        },
        {
            onyxMethod: Onyx.METHOD.MERGE,
            key: `${ONYXKEYS.COLLECTION.TRANSACTION}${transactionParams.transaction.transactionID}`,
            value: {
                pendingAction: null,
                pendingFields: clearedPendingFields,
            },
        },
        {
            onyxMethod: Onyx.METHOD.MERGE,
            key: `${ONYXKEYS.COLLECTION.REPORT_ACTIONS}${chat.report?.reportID}`,
            value: {
                ...(chat.isNewReport
                    ? {
                          [chat.createdAction.reportActionID]: {
                              pendingAction: null,
                              errors: null,
                          },
                      }
                    : {}),
                [chat.reportPreviewAction.reportActionID]: {
                    pendingAction: null,
                },
            },
        },
        {
            onyxMethod: Onyx.METHOD.MERGE,
            key: `${ONYXKEYS.COLLECTION.REPORT_ACTIONS}${iou.report?.reportID}`,
            value: {
                [iou.createdAction.reportActionID]: {
                    pendingAction: null,
                    errors: null,
                },
                [iou.action.reportActionID]: {
                    pendingAction: null,
                    errors: null,
                },
            },
        },
    );

    if (transactionParams.threadCreatedReportAction?.reportActionID) {
        successData.push({
            onyxMethod: Onyx.METHOD.MERGE,
            key: `${ONYXKEYS.COLLECTION.REPORT_ACTIONS}${transactionParams.threadReport.reportID}`,
            value: {
                [transactionParams.threadCreatedReportAction.reportActionID]: {
                    pendingAction: null,
                    errors: null,
                },
            },
        });
    }

    if (chat.isNewReport) {
        successData.push(
            {
                onyxMethod: Onyx.METHOD.MERGE,
                key: `${ONYXKEYS.COLLECTION.REPORT}${chat.report?.reportID}`,
                value: {
                    participants: redundantParticipants,
                    pendingFields: null,
                    errorFields: null,
                },
            },
            {
                onyxMethod: Onyx.METHOD.MERGE,
                key: `${ONYXKEYS.COLLECTION.REPORT_METADATA}${chat.report?.reportID}`,
                value: {
                    isOptimisticReport: false,
                },
            },
        );
    }

    const errorKey = DateUtils.getMicroseconds();

    const failureData: OnyxUpdate[] = [
        {
            onyxMethod: Onyx.METHOD.MERGE,
            key: `${ONYXKEYS.COLLECTION.REPORT}${chat.report?.reportID}`,
            value: {
                iouReportID: chat.report?.iouReportID,
                lastReadTime: chat.report?.lastReadTime,
                pendingFields: null,
                hasOutstandingChildRequest: chat.report?.hasOutstandingChildRequest,
                ...(chat.isNewReport
                    ? {
                          errorFields: {
                              createChat: getMicroSecondOnyxErrorWithTranslationKey('report.genericCreateReportFailureMessage'),
                          },
                      }
                    : {}),
            },
        },
        {
            onyxMethod: Onyx.METHOD.MERGE,
            key: `${ONYXKEYS.COLLECTION.REPORT}${iou.report?.reportID}`,
            value: {
                pendingFields: null,
                errorFields: {
                    createChat: getMicroSecondOnyxErrorWithTranslationKey('report.genericCreateReportFailureMessage'),
                },
            },
        },
        {
            onyxMethod: Onyx.METHOD.MERGE,
            key: `${ONYXKEYS.COLLECTION.REPORT}${transactionParams.threadReport.reportID}`,
            value: {
                errorFields: {
                    createChat: getMicroSecondOnyxErrorWithTranslationKey('report.genericCreateReportFailureMessage'),
                },
            },
        },
        {
            onyxMethod: Onyx.METHOD.MERGE,
            key: `${ONYXKEYS.COLLECTION.TRANSACTION}${transactionParams.transaction.transactionID}`,
            value: {
                errors: getMicroSecondOnyxErrorWithTranslationKey('iou.error.genericCreateInvoiceFailureMessage'),
                pendingFields: clearedPendingFields,
            },
        },
        {
            onyxMethod: Onyx.METHOD.MERGE,
            key: `${ONYXKEYS.COLLECTION.REPORT_ACTIONS}${iou.report?.reportID}`,
            value: {
                [iou.createdAction.reportActionID]: {
                    // Disabling this line since transactionParams.transaction.filename can be an empty string
                    errors: getReceiptError(
                        transactionParams.transaction.receipt,
                        // eslint-disable-next-line @typescript-eslint/prefer-nullish-coalescing
                        transactionParams.transaction?.filename || transactionParams.transaction.receipt?.filename,
                        false,
                        errorKey,
                    ),
                },
                [iou.action.reportActionID]: {
                    errors: getMicroSecondOnyxErrorWithTranslationKey('iou.error.genericCreateInvoiceFailureMessage'),
                },
            },
        },
    ];

    if (transactionParams.threadCreatedReportAction?.reportActionID) {
        failureData.push({
            onyxMethod: Onyx.METHOD.MERGE,
            key: `${ONYXKEYS.COLLECTION.REPORT_ACTIONS}${transactionParams.threadReport.reportID}`,
            value: {
                [transactionParams.threadCreatedReportAction.reportActionID]: {
                    errors: getMicroSecondOnyxErrorWithTranslationKey('iou.error.genericCreateInvoiceFailureMessage', errorKey),
                },
            },
        });
    }

    if (companyName && companyWebsite) {
        optimisticData.push({
            onyxMethod: Onyx.METHOD.MERGE,
            key: `${ONYXKEYS.COLLECTION.POLICY}${policyParams.policy?.id}`,
            value: {
                invoice: {
                    companyName,
                    companyWebsite,
                    pendingFields: {
                        companyName: CONST.RED_BRICK_ROAD_PENDING_ACTION.UPDATE,
                        companyWebsite: CONST.RED_BRICK_ROAD_PENDING_ACTION.UPDATE,
                    },
                },
            },
        });
        successData.push({
            onyxMethod: Onyx.METHOD.MERGE,
            key: `${ONYXKEYS.COLLECTION.POLICY}${policyParams.policy?.id}`,
            value: {
                invoice: {
                    pendingFields: {
                        companyName: null,
                        companyWebsite: null,
                    },
                },
            },
        });
        failureData.push({
            onyxMethod: Onyx.METHOD.MERGE,
            key: `${ONYXKEYS.COLLECTION.POLICY}${policyParams.policy?.id}`,
            value: {
                invoice: {
                    companyName: null,
                    companyWebsite: null,
                    pendingFields: {
                        companyName: null,
                        companyWebsite: null,
                    },
                },
            },
        });
    }

    const searchUpdate = getSearchOnyxUpdate({
        transaction,
        participant,
    });

    if (searchUpdate) {
        optimisticData.push({...searchUpdate});
    }

    // We don't need to compute violations unless we're on a paid policy
    if (!policyParams.policy || !isPaidGroupPolicy(policyParams.policy)) {
        return [optimisticData, successData, failureData];
    }

    const violationsOnyxData = ViolationsUtils.getViolationsOnyxData(
        transactionParams.transaction,
        [],
        policyParams.policy,
        policyParams.policyTagList ?? {},
        policyParams.policyCategories ?? {},
        hasDependentTags(policyParams.policy, policyParams.policyTagList ?? {}),
        true,
    );

    if (violationsOnyxData) {
        optimisticData.push(violationsOnyxData);
        failureData.push({
            onyxMethod: Onyx.METHOD.SET,
            key: `${ONYXKEYS.COLLECTION.TRANSACTION_VIOLATIONS}${transactionParams.transaction.transactionID}`,
            value: [],
        });
    }

    return [optimisticData, successData, failureData];
}

type BuildOnyxDataForTrackExpenseParams = {
    chat: {report: OnyxInputValue<OnyxTypes.Report>; previewAction: OnyxInputValue<ReportAction>};
    iou: {report: OnyxInputValue<OnyxTypes.Report>; createdAction: OptimisticCreatedReportAction; action: OptimisticIOUReportAction};
    transactionParams: {transaction: OnyxTypes.Transaction; threadReport: OptimisticChatReport | null; threadCreatedReportAction: OptimisticCreatedReportAction | null};
    policyParams: {policy?: OnyxInputValue<OnyxTypes.Policy>; tagList?: OnyxInputValue<OnyxTypes.PolicyTagLists>; categories?: OnyxInputValue<OnyxTypes.PolicyCategories>};
    shouldCreateNewMoneyRequestReport: boolean;
    existingTransactionThreadReportID?: string;
    actionableTrackExpenseWhisper?: OnyxInputValue<OnyxTypes.ReportAction>;
    retryParams?: StartSplitBilActionParams | CreateTrackExpenseParams | RequestMoneyInformation | ReplaceReceipt;
    participant?: Participant;
};

/** Builds the Onyx data for track expense */
function buildOnyxDataForTrackExpense({
    chat,
    iou,
    transactionParams,
    policyParams = {},
    shouldCreateNewMoneyRequestReport,
    existingTransactionThreadReportID,
    actionableTrackExpenseWhisper,
    retryParams,
    participant,
}: BuildOnyxDataForTrackExpenseParams): [OnyxUpdate[], OnyxUpdate[], OnyxUpdate[]] {
    const {report: chatReport, previewAction: reportPreviewAction} = chat;
    const {report: iouReport, createdAction: iouCreatedAction, action: iouAction} = iou;
    const {transaction, threadReport: transactionThreadReport, threadCreatedReportAction: transactionThreadCreatedReportAction} = transactionParams;
    const {policy, tagList: policyTagList, categories: policyCategories} = policyParams;

    const isScanRequest = isScanRequestTransactionUtils(transaction);
    const isDistanceRequest = isDistanceRequestTransactionUtils(transaction);
    const clearedPendingFields = Object.fromEntries(Object.keys(transaction.pendingFields ?? {}).map((key) => [key, null]));

    const optimisticData: OnyxUpdate[] = [];
    const successData: OnyxUpdate[] = [];
    const failureData: OnyxUpdate[] = [];

    const isSelfDMReport = isSelfDM(chatReport);
    let newQuickAction: QuickActionName = isSelfDMReport ? CONST.QUICK_ACTIONS.TRACK_MANUAL : CONST.QUICK_ACTIONS.REQUEST_MANUAL;
    if (isScanRequest) {
        newQuickAction = isSelfDMReport ? CONST.QUICK_ACTIONS.TRACK_SCAN : CONST.QUICK_ACTIONS.REQUEST_SCAN;
    } else if (isDistanceRequest) {
        newQuickAction = isSelfDMReport ? CONST.QUICK_ACTIONS.TRACK_DISTANCE : CONST.QUICK_ACTIONS.REQUEST_DISTANCE;
    }
    const existingTransactionThreadReport = allReports?.[`${ONYXKEYS.COLLECTION.REPORT}${existingTransactionThreadReportID}`] ?? null;

    if (chatReport) {
        optimisticData.push(
            {
                onyxMethod: Onyx.METHOD.MERGE,
                key: `${ONYXKEYS.COLLECTION.REPORT}${chatReport.reportID}`,
                value: {
                    ...chatReport,
                    lastMessageText: getReportActionText(iouAction),
                    lastMessageHtml: getReportActionHtml(iouAction),
                    lastReadTime: DateUtils.getDBTime(),
                    iouReportID: iouReport?.reportID,
                    lastVisibleActionCreated: shouldCreateNewMoneyRequestReport ? reportPreviewAction?.created : chatReport.lastVisibleActionCreated,
                },
            },
            {
                onyxMethod: Onyx.METHOD.SET,
                key: ONYXKEYS.NVP_QUICK_ACTION_GLOBAL_CREATE,
                value: {
                    action: newQuickAction,
                    chatReportID: chatReport.reportID,
                    isFirstQuickAction: isEmptyObject(quickAction),
                },
            },
        );

        if (actionableTrackExpenseWhisper && !iouReport) {
            optimisticData.push({
                onyxMethod: Onyx.METHOD.MERGE,
                key: `${ONYXKEYS.COLLECTION.REPORT_ACTIONS}${chatReport?.reportID}`,
                value: {
                    [actionableTrackExpenseWhisper.reportActionID]: actionableTrackExpenseWhisper,
                },
            });
            optimisticData.push({
                onyxMethod: Onyx.METHOD.MERGE,
                key: `${ONYXKEYS.COLLECTION.REPORT}${chatReport.reportID}`,
                value: {
                    lastVisibleActionCreated: actionableTrackExpenseWhisper.created,
                    lastMessageText: CONST.ACTIONABLE_TRACK_EXPENSE_WHISPER_MESSAGE,
                },
            });
            successData.push({
                onyxMethod: Onyx.METHOD.MERGE,
                key: `${ONYXKEYS.COLLECTION.REPORT_ACTIONS}${chatReport?.reportID}`,
                value: {
                    [actionableTrackExpenseWhisper.reportActionID]: {pendingAction: null, errors: null},
                },
            });
            failureData.push({
                onyxMethod: Onyx.METHOD.MERGE,
                key: `${ONYXKEYS.COLLECTION.REPORT_ACTIONS}${chatReport?.reportID}`,
                value: {[actionableTrackExpenseWhisper.reportActionID]: null},
            });
        }
    }

    if (iouReport) {
        optimisticData.push(
            {
                onyxMethod: shouldCreateNewMoneyRequestReport ? Onyx.METHOD.SET : Onyx.METHOD.MERGE,
                key: `${ONYXKEYS.COLLECTION.REPORT}${iouReport.reportID}`,
                value: {
                    ...iouReport,
                    lastMessageText: getReportActionText(iouAction),
                    lastMessageHtml: getReportActionHtml(iouAction),
                    pendingFields: {
                        ...(shouldCreateNewMoneyRequestReport ? {createChat: CONST.RED_BRICK_ROAD_PENDING_ACTION.ADD} : {preview: CONST.RED_BRICK_ROAD_PENDING_ACTION.UPDATE}),
                    },
                },
            },
            shouldCreateNewMoneyRequestReport
                ? {
                      onyxMethod: Onyx.METHOD.SET,
                      key: `${ONYXKEYS.COLLECTION.REPORT_ACTIONS}${iouReport.reportID}`,
                      value: {
                          [iouCreatedAction.reportActionID]: iouCreatedAction as OnyxTypes.ReportAction,
                          [iouAction.reportActionID]: iouAction as OnyxTypes.ReportAction,
                      },
                  }
                : {
                      onyxMethod: Onyx.METHOD.MERGE,
                      key: `${ONYXKEYS.COLLECTION.REPORT_ACTIONS}${iouReport.reportID}`,
                      value: {
                          [iouAction.reportActionID]: iouAction as OnyxTypes.ReportAction,
                      },
                  },
            {
                onyxMethod: Onyx.METHOD.MERGE,
                key: `${ONYXKEYS.COLLECTION.REPORT_ACTIONS}${chatReport?.reportID}`,
                value: {
                    ...(reportPreviewAction && {[reportPreviewAction.reportActionID]: reportPreviewAction}),
                },
            },
        );
        if (shouldCreateNewMoneyRequestReport) {
            optimisticData.push({
                onyxMethod: Onyx.METHOD.MERGE,
                key: `${ONYXKEYS.COLLECTION.REPORT_METADATA}${iouReport.reportID}`,
                value: {
                    isOptimisticReport: true,
                },
            });
        }
    } else {
        optimisticData.push({
            onyxMethod: Onyx.METHOD.MERGE,
            key: `${ONYXKEYS.COLLECTION.REPORT_ACTIONS}${chatReport?.reportID}`,
            value: {
                [iouAction.reportActionID]: iouAction as OnyxTypes.ReportAction,
            },
        });
    }

    optimisticData.push(
        {
            onyxMethod: Onyx.METHOD.SET,
            key: `${ONYXKEYS.COLLECTION.TRANSACTION}${transaction.transactionID}`,
            value: transaction,
        },
        {
            onyxMethod: Onyx.METHOD.MERGE,
            key: `${ONYXKEYS.COLLECTION.REPORT}${transactionThreadReport?.reportID}`,
            value: {
                ...transactionThreadReport,
                pendingFields: {createChat: CONST.RED_BRICK_ROAD_PENDING_ACTION.ADD},
            },
        },
        {
            onyxMethod: Onyx.METHOD.MERGE,
            key: `${ONYXKEYS.COLLECTION.REPORT_METADATA}${transactionThreadReport?.reportID}`,
            value: {
                isOptimisticReport: true,
            },
        },
    );

    if (!isEmptyObject(transactionThreadCreatedReportAction)) {
        optimisticData.push({
            onyxMethod: Onyx.METHOD.MERGE,
            key: `${ONYXKEYS.COLLECTION.REPORT_ACTIONS}${transactionThreadReport?.reportID}`,
            value: {
                [transactionThreadCreatedReportAction.reportActionID]: transactionThreadCreatedReportAction,
            },
        });
    }

    if (iouReport) {
        successData.push(
            {
                onyxMethod: Onyx.METHOD.MERGE,
                key: `${ONYXKEYS.COLLECTION.REPORT}${iouReport?.reportID}`,
                value: {
                    pendingFields: null,
                    errorFields: null,
                },
            },
            {
                onyxMethod: Onyx.METHOD.MERGE,
                key: `${ONYXKEYS.COLLECTION.REPORT_ACTIONS}${iouReport?.reportID}`,
                value: {
                    ...(shouldCreateNewMoneyRequestReport
                        ? {
                              [iouCreatedAction.reportActionID]: {
                                  pendingAction: null,
                                  errors: null,
                              },
                          }
                        : {}),
                    [iouAction.reportActionID]: {
                        pendingAction: null,
                        errors: null,
                    },
                },
            },
            {
                onyxMethod: Onyx.METHOD.MERGE,
                key: `${ONYXKEYS.COLLECTION.REPORT_ACTIONS}${chatReport?.reportID}`,
                value: {
                    ...(reportPreviewAction && {[reportPreviewAction.reportActionID]: {pendingAction: null}}),
                },
            },
        );
        if (shouldCreateNewMoneyRequestReport) {
            successData.push({
                onyxMethod: Onyx.METHOD.MERGE,
                key: `${ONYXKEYS.COLLECTION.REPORT_METADATA}${iouReport.reportID}`,
                value: {
                    isOptimisticReport: false,
                },
            });
        }
    } else {
        successData.push({
            onyxMethod: Onyx.METHOD.MERGE,
            key: `${ONYXKEYS.COLLECTION.REPORT_ACTIONS}${chatReport?.reportID}`,
            value: {
                [iouAction.reportActionID]: {
                    pendingAction: null,
                    errors: null,
                },
                ...(reportPreviewAction && {[reportPreviewAction.reportActionID]: {pendingAction: null}}),
            },
        });
    }

    successData.push(
        {
            onyxMethod: Onyx.METHOD.MERGE,
            key: `${ONYXKEYS.COLLECTION.REPORT}${transactionThreadReport?.reportID}`,
            value: {
                pendingFields: null,
                errorFields: null,
            },
        },
        {
            onyxMethod: Onyx.METHOD.MERGE,
            key: `${ONYXKEYS.COLLECTION.REPORT_METADATA}${transactionThreadReport?.reportID}`,
            value: {
                isOptimisticReport: false,
            },
        },
        {
            onyxMethod: Onyx.METHOD.MERGE,
            key: `${ONYXKEYS.COLLECTION.TRANSACTION}${transaction.transactionID}`,
            value: {
                pendingAction: null,
                pendingFields: clearedPendingFields,
                routes: null,
            },
        },
    );

    if (!isEmptyObject(transactionThreadCreatedReportAction)) {
        successData.push({
            onyxMethod: Onyx.METHOD.MERGE,
            key: `${ONYXKEYS.COLLECTION.REPORT_ACTIONS}${transactionThreadReport?.reportID}`,
            value: {
                [transactionThreadCreatedReportAction.reportActionID]: {
                    pendingAction: null,
                    errors: null,
                },
            },
        });
    }

    failureData.push({
        onyxMethod: Onyx.METHOD.SET,
        key: ONYXKEYS.NVP_QUICK_ACTION_GLOBAL_CREATE,
        value: quickAction ?? null,
    });

    if (iouReport) {
        failureData.push(
            {
                onyxMethod: Onyx.METHOD.MERGE,
                key: `${ONYXKEYS.COLLECTION.REPORT}${iouReport.reportID}`,
                value: {
                    pendingFields: null,
                    errorFields: {
                        ...(shouldCreateNewMoneyRequestReport ? {createChat: getMicroSecondOnyxErrorWithTranslationKey('report.genericCreateReportFailureMessage')} : {}),
                    },
                },
            },
            {
                onyxMethod: Onyx.METHOD.MERGE,
                key: `${ONYXKEYS.COLLECTION.REPORT_ACTIONS}${iouReport.reportID}`,
                value: {
                    ...(shouldCreateNewMoneyRequestReport
                        ? {
                              [iouCreatedAction.reportActionID]: {
                                  errors: getReceiptError(
                                      transaction.receipt,
                                      // Disabling this line since transaction.filename can be an empty string
                                      // eslint-disable-next-line @typescript-eslint/prefer-nullish-coalescing
                                      transaction.filename || transaction.receipt?.filename,
                                      isScanRequest,
                                      undefined,
                                      CONST.IOU.ACTION_PARAMS.TRACK_EXPENSE,
                                      retryParams,
                                  ),
                              },
                              [iouAction.reportActionID]: {
                                  errors: getMicroSecondOnyxErrorWithTranslationKey('iou.error.genericCreateFailureMessage'),
                              },
                          }
                        : {
                              [iouAction.reportActionID]: {
                                  errors: getReceiptError(
                                      transaction.receipt,
                                      // Disabling this line since transaction.filename can be an empty string
                                      // eslint-disable-next-line @typescript-eslint/prefer-nullish-coalescing
                                      transaction.filename || transaction.receipt?.filename,
                                      isScanRequest,
                                      undefined,
                                      CONST.IOU.ACTION_PARAMS.TRACK_EXPENSE,
                                      retryParams,
                                  ),
                              },
                          }),
                },
            },
        );
    } else {
        failureData.push({
            onyxMethod: Onyx.METHOD.MERGE,
            key: `${ONYXKEYS.COLLECTION.REPORT_ACTIONS}${chatReport?.reportID}`,
            value: {
                [iouAction.reportActionID]: {
                    errors: getReceiptError(
                        transaction.receipt,
                        // Disabling this line since transaction.filename can be an empty string
                        // eslint-disable-next-line @typescript-eslint/prefer-nullish-coalescing
                        transaction.filename || transaction.receipt?.filename,
                        isScanRequest,
                        undefined,
                        CONST.IOU.ACTION_PARAMS.TRACK_EXPENSE,
                        retryParams,
                    ),
                },
            },
        });
    }

    failureData.push(
        {
            onyxMethod: Onyx.METHOD.MERGE,
            key: `${ONYXKEYS.COLLECTION.REPORT}${chatReport?.reportID}`,
            value: {
                lastReadTime: chatReport?.lastReadTime,
                lastMessageText: chatReport?.lastMessageText,
                lastMessageHtml: chatReport?.lastMessageHtml,
            },
        },
        {
            onyxMethod: Onyx.METHOD.MERGE,
            key: `${ONYXKEYS.COLLECTION.REPORT}${transactionThreadReport?.reportID}`,
            value: {
                pendingFields: null,
                errorFields: existingTransactionThreadReport
                    ? null
                    : {
                          createChat: getMicroSecondOnyxErrorWithTranslationKey('report.genericCreateReportFailureMessage'),
                      },
            },
        },
        {
            onyxMethod: Onyx.METHOD.MERGE,
            key: `${ONYXKEYS.COLLECTION.TRANSACTION}${transaction.transactionID}`,
            value: {
                errors: getReceiptError(
                    transaction.receipt,
                    // Disabling this line since transaction.filename can be an empty string
                    // eslint-disable-next-line @typescript-eslint/prefer-nullish-coalescing
                    transaction.filename || transaction.receipt?.filename,
                    isScanRequest,
                    undefined,
                    CONST.IOU.ACTION_PARAMS.TRACK_EXPENSE,
                    retryParams,
                ),
                pendingFields: clearedPendingFields,
            },
        },
    );

    if (transactionThreadCreatedReportAction?.reportActionID) {
        failureData.push({
            onyxMethod: Onyx.METHOD.MERGE,
            key: `${ONYXKEYS.COLLECTION.REPORT_ACTIONS}${transactionThreadReport?.reportID}`,
            value: {
                [transactionThreadCreatedReportAction?.reportActionID]: {
                    errors: getMicroSecondOnyxErrorWithTranslationKey('iou.error.genericCreateFailureMessage'),
                },
            },
        });
    }

    const searchUpdate = getSearchOnyxUpdate({
        transaction,
        participant,
    });

    if (searchUpdate) {
        optimisticData.push({...searchUpdate});
    }

    // We don't need to compute violations unless we're on a paid policy
    if (!policy || !isPaidGroupPolicy(policy)) {
        return [optimisticData, successData, failureData];
    }

    const violationsOnyxData = ViolationsUtils.getViolationsOnyxData(
        transaction,
        [],
        policy,
        policyTagList ?? {},
        policyCategories ?? {},
        hasDependentTags(policy, policyTagList ?? {}),
        false,
    );

    if (violationsOnyxData) {
        optimisticData.push(violationsOnyxData);
        failureData.push({
            onyxMethod: Onyx.METHOD.SET,
            key: `${ONYXKEYS.COLLECTION.TRANSACTION_VIOLATIONS}${transaction.transactionID}`,
            value: [],
        });
    }

    // Show field violations only for control policies
    if (isControlPolicy(policy) && iouReport) {
        const {optimisticData: fieldViolationsOptimisticData, failureData: fieldViolationsFailureData} = getFieldViolationsOnyxData(iouReport);
        optimisticData.push(...fieldViolationsOptimisticData);
        failureData.push(...fieldViolationsFailureData);
    }

    return [optimisticData, successData, failureData];
}

function getDeleteTrackExpenseInformation(
    chatReportID: string,
    transactionID: string | undefined,
    reportAction: OnyxTypes.ReportAction,
    shouldDeleteTransactionFromOnyx = true,
    isMovingTransactionFromTrackExpense = false,
    actionableWhisperReportActionID = '',
    resolution = '',
) {
    // STEP 1: Get all collections we're updating
    const chatReport = allReports?.[`${ONYXKEYS.COLLECTION.REPORT}${chatReportID}`] ?? null;
    const transaction = allTransactions[`${ONYXKEYS.COLLECTION.TRANSACTION}${transactionID}`];
    const transactionViolations = allTransactionViolations[`${ONYXKEYS.COLLECTION.TRANSACTION_VIOLATIONS}${transactionID}`];
    const transactionThreadID = reportAction.childReportID;
    let transactionThread = null;
    if (transactionThreadID) {
        transactionThread = allReports?.[`${ONYXKEYS.COLLECTION.REPORT}${transactionThreadID}`] ?? null;
    }

    // STEP 2: Decide if we need to:
    // 1. Delete the transactionThread - delete if there are no visible comments in the thread and we're not moving the transaction
    // 2. Update the moneyRequestPreview to show [Deleted expense] - update if the transactionThread exists AND it isn't being deleted and we're not moving the transaction
    const shouldDeleteTransactionThread = !isMovingTransactionFromTrackExpense && (transactionThreadID ? (reportAction?.childVisibleActionCount ?? 0) === 0 : false);

    const shouldShowDeletedRequestMessage = !isMovingTransactionFromTrackExpense && !!transactionThreadID && !shouldDeleteTransactionThread;

    // STEP 3: Update the IOU reportAction.
    const updatedReportAction = {
        [reportAction.reportActionID]: {
            pendingAction: shouldShowDeletedRequestMessage ? CONST.RED_BRICK_ROAD_PENDING_ACTION.UPDATE : CONST.RED_BRICK_ROAD_PENDING_ACTION.DELETE,
            previousMessage: reportAction.message,
            message: [
                {
                    type: 'COMMENT',
                    html: '',
                    text: '',
                    isEdited: true,
                    isDeletedParentAction: shouldShowDeletedRequestMessage,
                },
            ],
            originalMessage: {
                IOUTransactionID: null,
            },
            errors: undefined,
        },
        ...(actionableWhisperReportActionID && {[actionableWhisperReportActionID]: {originalMessage: {resolution}}}),
    } as OnyxTypes.ReportActions;
    let canUserPerformWriteAction = true;
    if (chatReport) {
        canUserPerformWriteAction = !!canUserPerformWriteActionReportUtils(chatReport);
    }
    const lastVisibleAction = getLastVisibleAction(chatReportID, canUserPerformWriteAction, updatedReportAction);
    const {lastMessageText = '', lastMessageHtml = ''} = getLastVisibleMessage(chatReportID, canUserPerformWriteAction, updatedReportAction);

    // STEP 4: Build Onyx data
    const optimisticData: OnyxUpdate[] = [];

    if (shouldDeleteTransactionFromOnyx) {
        optimisticData.push({
            onyxMethod: Onyx.METHOD.SET,
            key: `${ONYXKEYS.COLLECTION.TRANSACTION}${transactionID}`,
            value: null,
        });
    }

    optimisticData.push({
        onyxMethod: Onyx.METHOD.SET,
        key: `${ONYXKEYS.COLLECTION.TRANSACTION_VIOLATIONS}${transactionID}`,
        value: null,
    });

    if (shouldDeleteTransactionThread) {
        optimisticData.push(
            // Use merge instead of set to avoid deleting the report too quickly, which could cause a brief "not found" page to appear.
            // The remaining parts of the report object will be removed after the API call is successful.
            {
                onyxMethod: Onyx.METHOD.MERGE,
                key: `${ONYXKEYS.COLLECTION.REPORT}${transactionThreadID}`,
                value: {
                    reportID: null,
                    stateNum: CONST.REPORT.STATE_NUM.APPROVED,
                    statusNum: CONST.REPORT.STATUS_NUM.CLOSED,
                    participants: {
                        [userAccountID]: {
                            notificationPreference: CONST.REPORT.NOTIFICATION_PREFERENCE.HIDDEN,
                        },
                    },
                },
            },
            {
                onyxMethod: Onyx.METHOD.SET,
                key: `${ONYXKEYS.COLLECTION.REPORT_ACTIONS}${transactionThreadID}`,
                value: null,
            },
        );
    }

    optimisticData.push(
        {
            onyxMethod: Onyx.METHOD.MERGE,
            key: `${ONYXKEYS.COLLECTION.REPORT_ACTIONS}${chatReport?.reportID}`,
            value: updatedReportAction,
        },
        {
            onyxMethod: Onyx.METHOD.MERGE,
            key: `${ONYXKEYS.COLLECTION.REPORT}${chatReport?.reportID}`,
            value: {
                lastMessageText,
                lastVisibleActionCreated: lastVisibleAction?.created,
                lastMessageHtml: !lastMessageHtml ? lastMessageText : lastMessageHtml,
            },
        },
    );

    const successData: OnyxUpdate[] = [
        {
            onyxMethod: Onyx.METHOD.MERGE,
            key: `${ONYXKEYS.COLLECTION.REPORT_ACTIONS}${chatReport?.reportID}`,
            value: {
                [reportAction.reportActionID]: {
                    pendingAction: null,
                    errors: null,
                },
            },
        },
    ];

    // Ensure that any remaining data is removed upon successful completion, even if the server sends a report removal response.
    // This is done to prevent the removal update from lingering in the applyHTTPSOnyxUpdates function.
    if (shouldDeleteTransactionThread && transactionThread) {
        successData.push({
            onyxMethod: Onyx.METHOD.MERGE,
            key: `${ONYXKEYS.COLLECTION.REPORT}${transactionThreadID}`,
            value: null,
        });
    }

    const failureData: OnyxUpdate[] = [];

    if (shouldDeleteTransactionFromOnyx) {
        failureData.push({
            onyxMethod: Onyx.METHOD.SET,
            key: `${ONYXKEYS.COLLECTION.TRANSACTION}${transactionID}`,
            value: transaction ?? null,
        });
    }

    failureData.push({
        onyxMethod: Onyx.METHOD.SET,
        key: `${ONYXKEYS.COLLECTION.TRANSACTION_VIOLATIONS}${transactionID}`,
        value: transactionViolations ?? null,
    });

    if (shouldDeleteTransactionThread) {
        failureData.push({
            onyxMethod: Onyx.METHOD.SET,
            key: `${ONYXKEYS.COLLECTION.REPORT}${transactionThreadID}`,
            value: transactionThread,
        });
    }

    if (actionableWhisperReportActionID) {
        const actionableWhisperReportAction = getReportAction(chatReportID, actionableWhisperReportActionID);
        failureData.push({
            onyxMethod: Onyx.METHOD.MERGE,
            key: `${ONYXKEYS.COLLECTION.REPORT_ACTIONS}${chatReport?.reportID}`,
            value: {
                [actionableWhisperReportActionID]: {
                    originalMessage: {
                        resolution: isActionableTrackExpense(actionableWhisperReportAction) ? getOriginalMessage(actionableWhisperReportAction)?.resolution ?? null : null,
                    },
                },
            },
        });
    }
    failureData.push(
        {
            onyxMethod: Onyx.METHOD.MERGE,
            key: `${ONYXKEYS.COLLECTION.REPORT_ACTIONS}${chatReport?.reportID}`,
            value: {
                [reportAction.reportActionID]: {
                    ...reportAction,
                    pendingAction: null,
                    errors: getMicroSecondOnyxErrorWithTranslationKey('iou.error.genericDeleteFailureMessage'),
                },
            },
        },
        {
            onyxMethod: Onyx.METHOD.MERGE,
            key: `${ONYXKEYS.COLLECTION.REPORT}${chatReport?.reportID}`,
            value: chatReport,
        },
    );

    const parameters: DeleteMoneyRequestParams = {
        transactionID,
        reportActionID: reportAction.reportActionID,
    };

    return {parameters, optimisticData, successData, failureData, shouldDeleteTransactionThread, chatReport};
}

/**
 * Get the invoice receiver type based on the receiver participant.
 * @param receiverParticipant The participant who will receive the invoice or the invoice receiver object directly.
 * @returns The invoice receiver type.
 */
function getReceiverType(receiverParticipant: Participant | InvoiceReceiver | undefined): InvoiceReceiverType {
    if (!receiverParticipant) {
        Log.warn('getReceiverType called with no receiverParticipant');
        return CONST.REPORT.INVOICE_RECEIVER_TYPE.INDIVIDUAL;
    }
    if ('type' in receiverParticipant && receiverParticipant.type) {
        return receiverParticipant.type;
    }
    if ('policyID' in receiverParticipant && receiverParticipant.policyID) {
        return CONST.REPORT.INVOICE_RECEIVER_TYPE.BUSINESS;
    }
    return CONST.REPORT.INVOICE_RECEIVER_TYPE.INDIVIDUAL;
}

/** Gathers all the data needed to create an invoice. */
function getSendInvoiceInformation(
    transaction: OnyxEntry<OnyxTypes.Transaction>,
    currentUserAccountID: number,
    invoiceChatReport?: OnyxEntry<OnyxTypes.Report>,
    receipt?: Receipt,
    policy?: OnyxEntry<OnyxTypes.Policy>,
    policyTagList?: OnyxEntry<OnyxTypes.PolicyTagLists>,
    policyCategories?: OnyxEntry<OnyxTypes.PolicyCategories>,
    companyName?: string,
    companyWebsite?: string,
): SendInvoiceInformation {
    const {amount = 0, currency = '', created = '', merchant = '', category = '', tag = '', taxCode = '', taxAmount = 0, billable, comment, participants} = transaction ?? {};
    const trimmedComment = (comment?.comment ?? '').trim();
    const senderWorkspaceID = participants?.find((participant) => participant?.isSender)?.policyID;
    const receiverParticipant: Participant | InvoiceReceiver | undefined = participants?.find((participant) => participant?.accountID) ?? invoiceChatReport?.invoiceReceiver;
    const receiverAccountID = receiverParticipant && 'accountID' in receiverParticipant && receiverParticipant.accountID ? receiverParticipant.accountID : CONST.DEFAULT_NUMBER_ID;
    let receiver = getPersonalDetailsForAccountID(receiverAccountID);
    let optimisticPersonalDetailListAction = {};
    const receiverType = getReceiverType(receiverParticipant);

    // STEP 1: Get existing chat report OR build a new optimistic one
    let isNewChatReport = false;
    let chatReport = !isEmptyObject(invoiceChatReport) && invoiceChatReport?.reportID ? invoiceChatReport : null;

    if (!chatReport) {
        chatReport = getInvoiceChatByParticipants(receiverAccountID, receiverType, senderWorkspaceID) ?? null;
    }

    if (!chatReport) {
        isNewChatReport = true;
        chatReport = buildOptimisticChatReport({
            participantList: [receiverAccountID, currentUserAccountID],
            chatType: CONST.REPORT.CHAT_TYPE.INVOICE,
            policyID: senderWorkspaceID,
        });
    }

    // STEP 2: Create a new optimistic invoice report.
    const optimisticInvoiceReport = buildOptimisticInvoiceReport(
        chatReport.reportID,
        senderWorkspaceID,
        receiverAccountID,
        receiver.displayName ?? (receiverParticipant as Participant)?.login ?? '',
        amount,
        currency,
    );

    // STEP 3: Build optimistic receipt and transaction
    const receiptObject: Receipt = {};
    let filename;
    if (receipt?.source) {
        receiptObject.source = receipt.source;
        receiptObject.state = receipt.state ?? CONST.IOU.RECEIPT_STATE.SCANREADY;
        filename = receipt.name;
    }
    const optimisticTransaction = buildOptimisticTransaction({
        transactionParams: {
            amount: amount * -1,
            currency,
            reportID: optimisticInvoiceReport.reportID,
            comment: trimmedComment,
            created,
            merchant,
            receipt: receiptObject,
            category,
            tag,
            taxCode,
            taxAmount,
            billable,
            filename,
        },
    });

    const optimisticPolicyRecentlyUsedCategories = buildOptimisticPolicyRecentlyUsedCategories(optimisticInvoiceReport.policyID, category);
    const optimisticPolicyRecentlyUsedTags = buildOptimisticPolicyRecentlyUsedTags(optimisticInvoiceReport.policyID, tag);
    const optimisticRecentlyUsedCurrencies = buildOptimisticRecentlyUsedCurrencies(currency);

    // STEP 4: Add optimistic personal details for participant
    const shouldCreateOptimisticPersonalDetails = isNewChatReport && !allPersonalDetails[receiverAccountID];
    if (shouldCreateOptimisticPersonalDetails) {
        const receiverLogin = receiverParticipant && 'login' in receiverParticipant && receiverParticipant.login ? receiverParticipant.login : '';
        receiver = {
            accountID: receiverAccountID,
            displayName: formatPhoneNumber(receiverLogin),
            login: receiverLogin,
            isOptimisticPersonalDetail: true,
        };

        optimisticPersonalDetailListAction = {[receiverAccountID]: receiver};
    }

    // STEP 5: Build optimistic reportActions.
    const reportPreviewAction = buildOptimisticReportPreview(chatReport, optimisticInvoiceReport, trimmedComment, optimisticTransaction);
    optimisticInvoiceReport.parentReportActionID = reportPreviewAction.reportActionID;
    chatReport.lastVisibleActionCreated = reportPreviewAction.created;
    const [optimisticCreatedActionForChat, optimisticCreatedActionForIOUReport, iouAction, optimisticTransactionThread, optimisticCreatedActionForTransactionThread] =
        buildOptimisticMoneyRequestEntities({
            iouReport: optimisticInvoiceReport,
            type: CONST.IOU.REPORT_ACTION_TYPE.CREATE,
            amount,
            currency,
            comment: trimmedComment,
            payeeEmail: receiver.login ?? '',
            participants: [receiver],
            transactionID: optimisticTransaction.transactionID,
        });

    // STEP 6: Build Onyx Data
    const [optimisticData, successData, failureData] = buildOnyxDataForInvoice({
        chat: {report: chatReport, createdAction: optimisticCreatedActionForChat, reportPreviewAction, isNewReport: isNewChatReport},
        iou: {createdAction: optimisticCreatedActionForIOUReport, action: iouAction, report: optimisticInvoiceReport},
        transactionParams: {
            transaction: optimisticTransaction,
            threadReport: optimisticTransactionThread,
            threadCreatedReportAction: optimisticCreatedActionForTransactionThread,
        },
        policyParams: {policy, policyTagList, policyCategories},
        optimisticData: {
            personalDetailListAction: optimisticPersonalDetailListAction,
            recentlyUsedCurrencies: optimisticRecentlyUsedCurrencies,
            policyRecentlyUsedCategories: optimisticPolicyRecentlyUsedCategories,
            policyRecentlyUsedTags: optimisticPolicyRecentlyUsedTags,
        },
        participant: receiver,
        companyName,
        companyWebsite,
    });

    return {
        createdIOUReportActionID: optimisticCreatedActionForIOUReport.reportActionID,
        createdReportActionIDForThread: optimisticCreatedActionForTransactionThread?.reportActionID,
        reportActionID: iouAction.reportActionID,
        senderWorkspaceID,
        receiver,
        invoiceRoom: chatReport,
        createdChatReportActionID: optimisticCreatedActionForChat.reportActionID,
        invoiceReportID: optimisticInvoiceReport.reportID,
        reportPreviewReportActionID: reportPreviewAction.reportActionID,
        transactionID: optimisticTransaction.transactionID,
        transactionThreadReportID: optimisticTransactionThread.reportID,
        onyxData: {
            optimisticData,
            successData,
            failureData,
        },
    };
}

/**
 * Gathers all the data needed to submit an expense. It attempts to find existing reports, iouReports, and receipts. If it doesn't find them, then
 * it creates optimistic versions of them and uses those instead
 */
function getMoneyRequestInformation(moneyRequestInformation: MoneyRequestInformationParams): MoneyRequestInformation {
    const {
        parentChatReport,
        transactionParams,
        participantParams,
        policyParams = {},
        existingTransaction,
        existingTransactionID,
        moneyRequestReportID = '',
        retryParams,
    } = moneyRequestInformation;
    const {payeeAccountID = userAccountID, payeeEmail = currentUserEmail, participant} = participantParams;
    const {policy, policyCategories, policyTagList} = policyParams;
    const {attendees, amount, comment = '', currency, created, merchant, receipt, category, tag, taxCode, taxAmount, billable, linkedTrackedExpenseReportAction} = transactionParams;

    const payerEmail = addSMSDomainIfPhoneNumber(participant.login ?? '');
    const payerAccountID = Number(participant.accountID);
    const isPolicyExpenseChat = participant.isPolicyExpenseChat;

    // STEP 1: Get existing chat report OR build a new optimistic one
    let isNewChatReport = false;
    let chatReport = !isEmptyObject(parentChatReport) && parentChatReport?.reportID ? parentChatReport : null;

    // If this is a policyExpenseChat, the chatReport must exist and we can get it from Onyx.
    // report is null if the flow is initiated from the global create menu. However, participant always stores the reportID if it exists, which is the case for policyExpenseChats
    if (!chatReport && isPolicyExpenseChat) {
        chatReport = allReports?.[`${ONYXKEYS.COLLECTION.REPORT}${participant.reportID}`] ?? null;
    }

    if (!chatReport) {
        chatReport = getChatByParticipants([payerAccountID, payeeAccountID]) ?? null;
    }

    // If we still don't have a report, it likely doens't exist and we need to build an optimistic one
    if (!chatReport) {
        isNewChatReport = true;
        chatReport = buildOptimisticChatReport({
            participantList: [payerAccountID, payeeAccountID],
        });
    }

    // STEP 2: Get the Expense/IOU report. If the moneyRequestReportID has been provided, we want to add the transaction to this specific report.
    // If no such reportID has been provided, let's use the chatReport.iouReportID property. In case that is not present, build a new optimistic Expense/IOU report.
    let iouReport: OnyxInputValue<OnyxTypes.Report> = null;
    if (moneyRequestReportID) {
        iouReport = allReports?.[`${ONYXKEYS.COLLECTION.REPORT}${moneyRequestReportID}`] ?? null;
    } else {
        iouReport = allReports?.[`${ONYXKEYS.COLLECTION.REPORT}${chatReport.iouReportID}`] ?? null;
    }

    const shouldCreateNewMoneyRequestReport = shouldCreateNewMoneyRequestReportReportUtils(iouReport, chatReport);

    if (!iouReport || shouldCreateNewMoneyRequestReport) {
        iouReport = isPolicyExpenseChat
            ? buildOptimisticExpenseReport(chatReport.reportID, chatReport.policyID, payeeAccountID, amount, currency)
            : buildOptimisticIOUReport(payeeAccountID, payerAccountID, amount, chatReport.reportID, currency);
    } else if (isPolicyExpenseChat) {
        iouReport = {...iouReport};
        // Because of the Expense reports are stored as negative values, we subtract the total from the amount
        if (iouReport?.currency === currency) {
            if (!Number.isNaN(iouReport.total) && iouReport.total !== undefined) {
                iouReport.total -= amount;
            }

            if (typeof iouReport.unheldTotal === 'number') {
                iouReport.unheldTotal -= amount;
            }
        }
    } else {
        iouReport = updateIOUOwnerAndTotal(iouReport, payeeAccountID, amount, currency);
    }

    // STEP 3: Build an optimistic transaction with the receipt
    const isDistanceRequest = existingTransaction && existingTransaction.iouRequestType === CONST.IOU.REQUEST_TYPE.DISTANCE;
    let optimisticTransaction = buildOptimisticTransaction({
        existingTransactionID,
        existingTransaction,
        policy,
        transactionParams: {
            amount: isExpenseReport(iouReport) ? -amount : amount,
            currency,
            reportID: iouReport.reportID,
            comment,
            attendees,
            created,
            merchant,
            receipt,
            category,
            tag,
            taxCode,
            taxAmount: isExpenseReport(iouReport) ? -(taxAmount ?? 0) : taxAmount,
            billable,
            pendingFields: isDistanceRequest ? {waypoints: CONST.RED_BRICK_ROAD_PENDING_ACTION.ADD} : undefined,
        },
    });

    const optimisticPolicyRecentlyUsedCategories = buildOptimisticPolicyRecentlyUsedCategories(iouReport.policyID, category);
    const optimisticPolicyRecentlyUsedTags = buildOptimisticPolicyRecentlyUsedTags(iouReport.policyID, tag);
    const optimisticPolicyRecentlyUsedCurrencies = buildOptimisticRecentlyUsedCurrencies(currency);

    // If there is an existing transaction (which is the case for distance requests), then the data from the existing transaction
    // needs to be manually merged into the optimistic transaction. This is because buildOnyxDataForMoneyRequest() uses `Onyx.set()` for the transaction
    // data. This is a big can of worms to change it to `Onyx.merge()` as explored in https://expensify.slack.com/archives/C05DWUDHVK7/p1692139468252109.
    // I want to clean this up at some point, but it's possible this will live in the code for a while so I've created https://github.com/Expensify/App/issues/25417
    // to remind me to do this.
    if (isDistanceRequest) {
        optimisticTransaction = fastMerge(existingTransaction, optimisticTransaction, false);
    }

    // STEP 4: Build optimistic reportActions. We need:
    // 1. CREATED action for the chatReport
    // 2. CREATED action for the iouReport
    // 3. IOU action for the iouReport
    // 4. The transaction thread, which requires the iouAction, and CREATED action for the transaction thread
    // 5. REPORT_PREVIEW action for the chatReport
    // Note: The CREATED action for the IOU report must be optimistically generated before the IOU action so there's no chance that it appears after the IOU action in the chat
    const [optimisticCreatedActionForChat, optimisticCreatedActionForIOUReport, iouAction, optimisticTransactionThread, optimisticCreatedActionForTransactionThread] =
        buildOptimisticMoneyRequestEntities({
            iouReport,
            type: CONST.IOU.REPORT_ACTION_TYPE.CREATE,
            amount,
            currency,
            comment,
            payeeEmail,
            participants: [participant],
            transactionID: optimisticTransaction.transactionID,
            paymentType: isSelectedManagerMcTest(participant.login) ? CONST.IOU.PAYMENT_TYPE.ELSEWHERE : undefined,
            existingTransactionThreadReportID: linkedTrackedExpenseReportAction?.childReportID,
            linkedTrackedExpenseReportAction,
        });

    let reportPreviewAction = shouldCreateNewMoneyRequestReport ? null : getReportPreviewAction(chatReport.reportID, iouReport.reportID);

    if (reportPreviewAction) {
        reportPreviewAction = updateReportPreview(iouReport, reportPreviewAction, false, comment, optimisticTransaction);
    } else {
        reportPreviewAction = buildOptimisticReportPreview(chatReport, iouReport, comment, optimisticTransaction);
        chatReport.lastVisibleActionCreated = reportPreviewAction.created;

        // Generated ReportPreview action is a parent report action of the iou report.
        // We are setting the iou report's parentReportActionID to display subtitle correctly in IOU page when offline.
        iouReport.parentReportActionID = reportPreviewAction.reportActionID;
    }

    const shouldCreateOptimisticPersonalDetails = isNewChatReport && !allPersonalDetails[payerAccountID];
    // Add optimistic personal details for participant
    const optimisticPersonalDetailListAction = shouldCreateOptimisticPersonalDetails
        ? {
              [payerAccountID]: {
                  accountID: payerAccountID,
                  // Disabling this line since participant.displayName can be an empty string
                  // eslint-disable-next-line @typescript-eslint/prefer-nullish-coalescing
                  displayName: formatPhoneNumber(participant.displayName || payerEmail),
                  login: participant.login,
                  isOptimisticPersonalDetail: true,
              },
          }
        : {};

    const predictedNextStatus = policy?.reimbursementChoice === CONST.POLICY.REIMBURSEMENT_CHOICES.REIMBURSEMENT_NO ? CONST.REPORT.STATUS_NUM.CLOSED : CONST.REPORT.STATUS_NUM.OPEN;
    const optimisticNextStep = buildNextStep(iouReport, predictedNextStatus);

    // STEP 5: Build Onyx Data
    const [optimisticData, successData, failureData] = buildOnyxDataForMoneyRequest({
        participant,
        isNewChatReport,
        shouldCreateNewMoneyRequestReport,
        policyParams: {
            policy,
            policyCategories,
            policyTagList,
        },
        optimisticParams: {
            chat: {
                report: chatReport,
                createdAction: optimisticCreatedActionForChat,
                reportPreviewAction,
            },
            iou: {
                report: iouReport,
                createdAction: optimisticCreatedActionForIOUReport,
                action: iouAction,
            },
            transactionParams: {
                transaction: optimisticTransaction,
                transactionThreadReport: optimisticTransactionThread,
                transactionThreadCreatedReportAction: optimisticCreatedActionForTransactionThread,
            },
            policyRecentlyUsed: {
                categories: optimisticPolicyRecentlyUsedCategories,
                tags: optimisticPolicyRecentlyUsedTags,
                currencies: optimisticPolicyRecentlyUsedCurrencies,
            },
            personalDetailListAction: optimisticPersonalDetailListAction,
            nextStep: optimisticNextStep,
        },
        retryParams,
    });

    return {
        payerAccountID,
        payerEmail,
        iouReport,
        chatReport,
        transaction: optimisticTransaction,
        iouAction,
        createdChatReportActionID: isNewChatReport ? optimisticCreatedActionForChat.reportActionID : undefined,
        createdIOUReportActionID: shouldCreateNewMoneyRequestReport ? optimisticCreatedActionForIOUReport.reportActionID : undefined,
        reportPreviewAction,
        transactionThreadReportID: optimisticTransactionThread?.reportID,
        createdReportActionIDForThread: optimisticCreatedActionForTransactionThread?.reportActionID,
        onyxData: {
            optimisticData,
            successData,
            failureData,
        },
    };
}

function computePerDiemExpenseAmount(customUnit: TransactionCustomUnit) {
    const subRates = customUnit.subRates ?? [];
    return subRates.reduce((total, subRate) => total + subRate.quantity * subRate.rate, 0);
}

function computePerDiemExpenseMerchant(customUnit: TransactionCustomUnit, policy: OnyxEntry<OnyxTypes.Policy>) {
    if (!customUnit.customUnitRateID) {
        return '';
    }
    const policyCustomUnit = getPerDiemCustomUnit(policy);
    const rate = policyCustomUnit?.rates?.[customUnit.customUnitRateID];
    const locationName = rate?.name ?? '';
    const startDate = customUnit.attributes?.dates.start;
    const endDate = customUnit.attributes?.dates.end;
    if (!startDate || !endDate) {
        return locationName;
    }
    const formattedTime = DateUtils.getFormattedDateRangeForPerDiem(new Date(startDate), new Date(endDate));
    return `${locationName}, ${formattedTime}`;
}

function computeDefaultPerDiemExpenseComment(customUnit: TransactionCustomUnit, currency: string) {
    const subRates = customUnit.subRates ?? [];
    const subRateComments = subRates.map((subRate) => {
        const rate = subRate.rate ?? 0;
        const rateComment = subRate.name ?? '';
        const quantity = subRate.quantity ?? 0;
        return `${quantity}x ${rateComment} @ ${convertAmountToDisplayString(rate, currency)}`;
    });
    return subRateComments.join(', ');
}

/**
 * Gathers all the data needed to submit a per diem expense. It attempts to find existing reports, iouReports, and receipts. If it doesn't find them, then
 * it creates optimistic versions of them and uses those instead
 */
function getPerDiemExpenseInformation(perDiemExpenseInformation: PerDiemExpenseInformationParams): MoneyRequestInformation {
    const {parentChatReport, transactionParams, participantParams, policyParams = {}, moneyRequestReportID = ''} = perDiemExpenseInformation;
    const {payeeAccountID = userAccountID, payeeEmail = currentUserEmail, participant} = participantParams;
    const {policy, policyCategories, policyTagList} = policyParams;
    const {comment = '', currency, created, category, tag, customUnit, billable, attendees, reimbursable} = transactionParams;

    const amount = computePerDiemExpenseAmount(customUnit);
    const merchant = computePerDiemExpenseMerchant(customUnit, policy);
    const defaultComment = computeDefaultPerDiemExpenseComment(customUnit, currency);
    const finalComment = comment || defaultComment;

    const payerEmail = addSMSDomainIfPhoneNumber(participant.login ?? '');
    const payerAccountID = Number(participant.accountID);
    const isPolicyExpenseChat = participant.isPolicyExpenseChat;

    // STEP 1: Get existing chat report OR build a new optimistic one
    let isNewChatReport = false;
    let chatReport = !isEmptyObject(parentChatReport) && parentChatReport?.reportID ? parentChatReport : null;

    // If this is a policyExpenseChat, the chatReport must exist and we can get it from Onyx.
    // report is null if the flow is initiated from the global create menu. However, participant always stores the reportID if it exists, which is the case for policyExpenseChats
    if (!chatReport && isPolicyExpenseChat) {
        chatReport = allReports?.[`${ONYXKEYS.COLLECTION.REPORT}${participant.reportID}`] ?? null;
    }

    if (!chatReport) {
        chatReport = getChatByParticipants([payerAccountID, payeeAccountID]) ?? null;
    }

    // If we still don't have a report, it likely doens't exist and we need to build an optimistic one
    if (!chatReport) {
        isNewChatReport = true;
        chatReport = buildOptimisticChatReport({
            participantList: [payerAccountID, payeeAccountID],
        });
    }

    // STEP 2: Get the Expense/IOU report. If the moneyRequestReportID has been provided, we want to add the transaction to this specific report.
    // If no such reportID has been provided, let's use the chatReport.iouReportID property. In case that is not present, build a new optimistic Expense/IOU report.
    let iouReport: OnyxInputValue<OnyxTypes.Report> = null;
    if (moneyRequestReportID) {
        iouReport = allReports?.[`${ONYXKEYS.COLLECTION.REPORT}${moneyRequestReportID}`] ?? null;
    } else {
        iouReport = allReports?.[`${ONYXKEYS.COLLECTION.REPORT}${chatReport.iouReportID}`] ?? null;
    }

    const shouldCreateNewMoneyRequestReport = shouldCreateNewMoneyRequestReportReportUtils(iouReport, chatReport);

    if (!iouReport || shouldCreateNewMoneyRequestReport) {
        iouReport = isPolicyExpenseChat
            ? buildOptimisticExpenseReport(chatReport.reportID, chatReport.policyID, payeeAccountID, amount, currency)
            : buildOptimisticIOUReport(payeeAccountID, payerAccountID, amount, chatReport.reportID, currency);
    } else if (isPolicyExpenseChat) {
        iouReport = {...iouReport};
        // Because of the Expense reports are stored as negative values, we subtract the total from the amount
        if (iouReport?.currency === currency) {
            if (!Number.isNaN(iouReport.total) && iouReport.total !== undefined) {
                iouReport.total -= amount;
            }

            if (typeof iouReport.unheldTotal === 'number') {
                iouReport.unheldTotal -= amount;
            }
        }
    } else {
        iouReport = updateIOUOwnerAndTotal(iouReport, payeeAccountID, amount, currency);
    }

    // STEP 3: Build an optimistic transaction
    const optimisticTransaction = buildOptimisticTransaction({
        policy,
        transactionParams: {
            amount: isExpenseReport(iouReport) ? -amount : amount,
            currency,
            reportID: iouReport.reportID,
            comment: finalComment,
            created,
            category,
            merchant,
            tag,
            customUnit,
            billable,
            reimbursable,
            pendingFields: {subRates: CONST.RED_BRICK_ROAD_PENDING_ACTION.ADD},
            attendees,
        },
    });
    // This is to differentiate between a normal expense and a per diem expense
    optimisticTransaction.iouRequestType = CONST.IOU.REQUEST_TYPE.PER_DIEM;
    optimisticTransaction.hasEReceipt = true;

    const optimisticPolicyRecentlyUsedCategories = buildOptimisticPolicyRecentlyUsedCategories(iouReport.policyID, category);
    const optimisticPolicyRecentlyUsedTags = buildOptimisticPolicyRecentlyUsedTags(iouReport.policyID, tag);
    const optimisticPolicyRecentlyUsedCurrencies = buildOptimisticRecentlyUsedCurrencies(currency);
    const optimisticPolicyRecentlyUsedDestinations = buildOptimisticPolicyRecentlyUsedDestinations(iouReport.policyID, customUnit.customUnitRateID);

    // STEP 4: Build optimistic reportActions. We need:
    // 1. CREATED action for the chatReport
    // 2. CREATED action for the iouReport
    // 3. IOU action for the iouReport
    // 4. The transaction thread, which requires the iouAction, and CREATED action for the transaction thread
    // 5. REPORT_PREVIEW action for the chatReport
    // Note: The CREATED action for the IOU report must be optimistically generated before the IOU action so there's no chance that it appears after the IOU action in the chat
    const [optimisticCreatedActionForChat, optimisticCreatedActionForIOUReport, iouAction, optimisticTransactionThread, optimisticCreatedActionForTransactionThread] =
        buildOptimisticMoneyRequestEntities({
            iouReport,
            type: CONST.IOU.REPORT_ACTION_TYPE.CREATE,
            amount,
            currency,
            comment,
            payeeEmail,
            participants: [participant],
            transactionID: optimisticTransaction.transactionID,
        });

    let reportPreviewAction = shouldCreateNewMoneyRequestReport ? null : getReportPreviewAction(chatReport.reportID, iouReport.reportID);

    if (reportPreviewAction) {
        reportPreviewAction = updateReportPreview(iouReport, reportPreviewAction, false, comment, optimisticTransaction);
    } else {
        reportPreviewAction = buildOptimisticReportPreview(chatReport, iouReport, comment, optimisticTransaction);
        chatReport.lastVisibleActionCreated = reportPreviewAction.created;

        // Generated ReportPreview action is a parent report action of the iou report.
        // We are setting the iou report's parentReportActionID to display subtitle correctly in IOU page when offline.
        iouReport.parentReportActionID = reportPreviewAction.reportActionID;
    }

    const shouldCreateOptimisticPersonalDetails = isNewChatReport && !allPersonalDetails[payerAccountID];
    // Add optimistic personal details for participant
    const optimisticPersonalDetailListAction = shouldCreateOptimisticPersonalDetails
        ? {
              [payerAccountID]: {
                  accountID: payerAccountID,
                  // Disabling this line since participant.displayName can be an empty string
                  // eslint-disable-next-line @typescript-eslint/prefer-nullish-coalescing
                  displayName: formatPhoneNumber(participant.displayName || payerEmail),
                  login: participant.login,
                  isOptimisticPersonalDetail: true,
              },
          }
        : {};

    const predictedNextStatus = policy?.reimbursementChoice === CONST.POLICY.REIMBURSEMENT_CHOICES.REIMBURSEMENT_NO ? CONST.REPORT.STATUS_NUM.CLOSED : CONST.REPORT.STATUS_NUM.OPEN;
    const optimisticNextStep = buildNextStep(iouReport, predictedNextStatus);

    // STEP 5: Build Onyx Data
    const [optimisticData, successData, failureData] = buildOnyxDataForMoneyRequest({
        isNewChatReport,
        shouldCreateNewMoneyRequestReport,
        policyParams: {
            policy,
            policyCategories,
            policyTagList,
        },
        optimisticParams: {
            chat: {
                report: chatReport,
                createdAction: optimisticCreatedActionForChat,
                reportPreviewAction,
            },
            iou: {
                report: iouReport,
                createdAction: optimisticCreatedActionForIOUReport,
                action: iouAction,
            },
            transactionParams: {
                transaction: optimisticTransaction,
                transactionThreadReport: optimisticTransactionThread,
                transactionThreadCreatedReportAction: optimisticCreatedActionForTransactionThread,
            },
            policyRecentlyUsed: {
                categories: optimisticPolicyRecentlyUsedCategories,
                tags: optimisticPolicyRecentlyUsedTags,
                currencies: optimisticPolicyRecentlyUsedCurrencies,
                destinations: optimisticPolicyRecentlyUsedDestinations,
            },
            personalDetailListAction: optimisticPersonalDetailListAction,
            nextStep: optimisticNextStep,
        },
    });

    return {
        payerAccountID,
        payerEmail,
        iouReport,
        chatReport,
        transaction: optimisticTransaction,
        iouAction,
        createdChatReportActionID: isNewChatReport ? optimisticCreatedActionForChat.reportActionID : undefined,
        createdIOUReportActionID: shouldCreateNewMoneyRequestReport ? optimisticCreatedActionForIOUReport.reportActionID : undefined,
        reportPreviewAction,
        transactionThreadReportID: optimisticTransactionThread?.reportID,
        createdReportActionIDForThread: optimisticCreatedActionForTransactionThread?.reportActionID,
        onyxData: {
            optimisticData,
            successData,
            failureData,
        },
        billable,
        reimbursable,
    };
}

/**
 * Gathers all the data needed to make an expense. It attempts to find existing reports, iouReports, and receipts. If it doesn't find them, then
 * it creates optimistic versions of them and uses those instead
 */
function getTrackExpenseInformation(params: GetTrackExpenseInformationParams): TrackExpenseInformation | null {
    const {parentChatReport, moneyRequestReportID = '', existingTransactionID, participantParams, policyParams, transactionParams, retryParams} = params;
    const {payeeAccountID = userAccountID, payeeEmail = currentUserEmail, participant} = participantParams;
    const {policy, policyCategories, policyTagList} = policyParams;
    const {comment, amount, currency, created, merchant, receipt, category, tag, taxCode, taxAmount, billable, linkedTrackedExpenseReportAction, attendees} = transactionParams;

    const optimisticData: OnyxUpdate[] = [];
    const successData: OnyxUpdate[] = [];
    const failureData: OnyxUpdate[] = [];

    const isPolicyExpenseChat = participant.isPolicyExpenseChat;

    // STEP 1: Get existing chat report
    let chatReport = !isEmptyObject(parentChatReport) && parentChatReport?.reportID ? parentChatReport : null;
    // The chatReport always exists, and we can get it from Onyx if chatReport is null.
    if (!chatReport) {
        chatReport = allReports?.[`${ONYXKEYS.COLLECTION.REPORT}${participant.reportID}`] ?? null;
    }

    // If we still don't have a report, it likely doesn't exist, and we will early return here as it should not happen
    // Maybe later, we can build an optimistic selfDM chat.
    if (!chatReport) {
        return null;
    }

    // Check if the report is a draft
    const isDraftReportLocal = isDraftReport(chatReport?.reportID);

    let createdWorkspaceParams: CreateWorkspaceParams | undefined;

    if (isDraftReportLocal) {
        const workspaceData = buildPolicyData(undefined, policy?.makeMeAdmin, policy?.name, policy?.id, chatReport?.reportID, CONST.ONBOARDING_CHOICES.TRACK_WORKSPACE);
        createdWorkspaceParams = workspaceData.params;
        optimisticData.push(...workspaceData.optimisticData);
        successData.push(...workspaceData.successData);
        failureData.push(...workspaceData.failureData);
    }

    // STEP 2: If not in the self-DM flow, we need to use the expense report.
    // For this, first use the chatReport.iouReportID property. Build a new optimistic expense report if needed.
    const shouldUseMoneyReport = !!isPolicyExpenseChat;

    let iouReport: OnyxInputValue<OnyxTypes.Report> = null;
    let shouldCreateNewMoneyRequestReport = false;

    if (shouldUseMoneyReport) {
        if (moneyRequestReportID) {
            iouReport = allReports?.[`${ONYXKEYS.COLLECTION.REPORT}${moneyRequestReportID}`] ?? null;
        } else {
            iouReport = allReports?.[`${ONYXKEYS.COLLECTION.REPORT}${chatReport.iouReportID}`] ?? null;
        }

        shouldCreateNewMoneyRequestReport = shouldCreateNewMoneyRequestReportReportUtils(iouReport, chatReport);
        if (!iouReport || shouldCreateNewMoneyRequestReport) {
            iouReport = buildOptimisticExpenseReport(chatReport.reportID, chatReport.policyID, payeeAccountID, amount, currency, amount);
        } else {
            iouReport = {...iouReport};
            // Because of the Expense reports are stored as negative values, we subtract the total from the amount
            if (iouReport?.currency === currency) {
                if (!Number.isNaN(iouReport.total) && iouReport.total !== undefined && typeof iouReport.nonReimbursableTotal === 'number') {
                    iouReport.total -= amount;
                    iouReport.nonReimbursableTotal -= amount;
                }

                if (typeof iouReport.unheldTotal === 'number' && typeof iouReport.unheldNonReimbursableTotal === 'number') {
                    iouReport.unheldTotal -= amount;
                    iouReport.unheldNonReimbursableTotal -= amount;
                }
            }
        }
    }

    // If shouldUseMoneyReport is true, the iouReport was defined.
    // But we'll use the `shouldUseMoneyReport && iouReport` check further instead of `shouldUseMoneyReport` to avoid TS errors.

    // STEP 3: Build optimistic receipt and transaction
    const receiptObject: Receipt = {};
    let filename;
    if (receipt?.source) {
        receiptObject.source = receipt.source;
        receiptObject.state = receipt.state ?? CONST.IOU.RECEIPT_STATE.SCANREADY;
        filename = receipt.name;
    }
    const existingTransaction = allTransactionDrafts[`${ONYXKEYS.COLLECTION.TRANSACTION_DRAFT}${existingTransactionID ?? CONST.IOU.OPTIMISTIC_TRANSACTION_ID}`];
    if (!filename) {
        filename = existingTransaction?.filename;
    }
    const isDistanceRequest = existingTransaction && isDistanceRequestTransactionUtils(existingTransaction);
    let optimisticTransaction = buildOptimisticTransaction({
        existingTransactionID,
        existingTransaction,
        policy,
        transactionParams: {
            amount: isExpenseReport(iouReport) ? -amount : amount,
            currency,
            reportID: shouldUseMoneyReport && iouReport ? iouReport.reportID : undefined,
            comment,
            created,
            merchant,
            receipt: receiptObject,
            category,
            tag,
            taxCode,
            taxAmount,
            billable,
            pendingFields: isDistanceRequest ? {waypoints: CONST.RED_BRICK_ROAD_PENDING_ACTION.ADD} : undefined,
            reimbursable: false,
            filename,
            attendees,
        },
    });

    // If there is an existing transaction (which is the case for distance requests), then the data from the existing transaction
    // needs to be manually merged into the optimistic transaction. This is because buildOnyxDataForMoneyRequest() uses `Onyx.set()` for the transaction
    // data. This is a big can of worms to change it to `Onyx.merge()` as explored in https://expensify.slack.com/archives/C05DWUDHVK7/p1692139468252109.
    // I want to clean this up at some point, but it's possible this will live in the code for a while so I've created https://github.com/Expensify/App/issues/25417
    // to remind me to do this.
    if (isDistanceRequest) {
        optimisticTransaction = fastMerge(existingTransaction, optimisticTransaction, false);
    }

    // STEP 4: Build optimistic reportActions. We need:
    // 1. CREATED action for the iouReport (if tracking in the Expense chat)
    // 2. IOU action for the iouReport (if tracking in the Expense chat), otherwise – for chatReport
    // 3. The transaction thread, which requires the iouAction, and CREATED action for the transaction thread
    // 4. REPORT_PREVIEW action for the chatReport (if tracking in the Expense chat)
    const [, optimisticCreatedActionForIOUReport, iouAction, optimisticTransactionThread, optimisticCreatedActionForTransactionThread] = buildOptimisticMoneyRequestEntities({
        iouReport: shouldUseMoneyReport && iouReport ? iouReport : chatReport,
        type: CONST.IOU.REPORT_ACTION_TYPE.TRACK,
        amount,
        currency,
        comment,
        payeeEmail,
        participants: [participant],
        transactionID: optimisticTransaction.transactionID,
        isPersonalTrackingExpense: !shouldUseMoneyReport,
        existingTransactionThreadReportID: linkedTrackedExpenseReportAction?.childReportID,
        linkedTrackedExpenseReportAction,
    });

    let reportPreviewAction: OnyxInputValue<OnyxTypes.ReportAction<typeof CONST.REPORT.ACTIONS.TYPE.REPORT_PREVIEW>> = null;
    if (shouldUseMoneyReport && iouReport) {
        reportPreviewAction = shouldCreateNewMoneyRequestReport ? null : getReportPreviewAction(chatReport.reportID, iouReport.reportID);

        if (reportPreviewAction) {
            reportPreviewAction = updateReportPreview(iouReport, reportPreviewAction, false, comment, optimisticTransaction);
        } else {
            reportPreviewAction = buildOptimisticReportPreview(chatReport, iouReport, comment, optimisticTransaction);
            // Generated ReportPreview action is a parent report action of the iou report.
            // We are setting the iou report's parentReportActionID to display subtitle correctly in IOU page when offline.
            iouReport.parentReportActionID = reportPreviewAction.reportActionID;
        }
    }

    let actionableTrackExpenseWhisper: OnyxInputValue<OnyxTypes.ReportAction> = null;
    if (!isPolicyExpenseChat) {
        actionableTrackExpenseWhisper = buildOptimisticActionableTrackExpenseWhisper(iouAction, optimisticTransaction.transactionID);
    }

    // STEP 5: Build Onyx Data
    const trackExpenseOnyxData = buildOnyxDataForTrackExpense({
        participant,
        chat: {report: chatReport, previewAction: reportPreviewAction},
        iou: {report: iouReport, action: iouAction, createdAction: optimisticCreatedActionForIOUReport},
        transactionParams: {
            transaction: optimisticTransaction,
            threadCreatedReportAction: optimisticCreatedActionForTransactionThread,
            threadReport: optimisticTransactionThread ?? {},
        },
        policyParams: {policy, tagList: policyTagList, categories: policyCategories},
        shouldCreateNewMoneyRequestReport,
        actionableTrackExpenseWhisper,
        retryParams,
    });

    return {
        createdWorkspaceParams,
        chatReport,
        iouReport: iouReport ?? undefined,
        transaction: optimisticTransaction,
        iouAction,
        createdIOUReportActionID: shouldCreateNewMoneyRequestReport ? optimisticCreatedActionForIOUReport.reportActionID : undefined,
        reportPreviewAction: reportPreviewAction ?? undefined,
        transactionThreadReportID: optimisticTransactionThread.reportID,
        createdReportActionIDForThread: optimisticCreatedActionForTransactionThread?.reportActionID,
        actionableWhisperReportActionIDParam: actionableTrackExpenseWhisper?.reportActionID,
        onyxData: {
            optimisticData: optimisticData.concat(trackExpenseOnyxData[0]),
            successData: successData.concat(trackExpenseOnyxData[1]),
            failureData: failureData.concat(trackExpenseOnyxData[2]),
        },
    };
}

/**
 * Compute the diff amount when we update the transaction
 */
function calculateDiffAmount(
    iouReport: OnyxTypes.OnyxInputOrEntry<OnyxTypes.Report>,
    updatedTransaction: OnyxTypes.OnyxInputOrEntry<OnyxTypes.Transaction>,
    transaction: OnyxEntry<OnyxTypes.Transaction>,
): number | null {
    if (!iouReport) {
        return 0;
    }
    const isExpenseReportLocal = isExpenseReport(iouReport);
    const updatedCurrency = getCurrency(updatedTransaction);
    const currentCurrency = getCurrency(transaction);

    const currentAmount = getAmount(transaction, isExpenseReportLocal);
    const updatedAmount = getAmount(updatedTransaction, isExpenseReportLocal);

    if (updatedCurrency === currentCurrency && currentAmount === updatedAmount) {
        return 0;
    }

    if (updatedCurrency === iouReport.currency && currentCurrency === iouReport.currency) {
        // Calculate the diff between the updated amount and the current amount if the currency of the updated and current transactions have the same currency as the report
        return updatedAmount - currentAmount;
    }

    return null;
}

/**
 * @param transactionID
 * @param transactionThreadReportID
 * @param transactionChanges
 * @param [transactionChanges.created] Present when updated the date field
 * @param policy  May be undefined, an empty object, or an object matching the Policy type (src/types/onyx/Policy.ts)
 * @param policyTagList
 * @param policyCategories
 */
function getUpdateMoneyRequestParams(
    transactionID: string | undefined,
    transactionThreadReportID: string | undefined,
    transactionChanges: TransactionChanges,
    policy: OnyxEntry<OnyxTypes.Policy>,
    policyTagList: OnyxTypes.OnyxInputOrEntry<OnyxTypes.PolicyTagLists>,
    policyCategories: OnyxTypes.OnyxInputOrEntry<OnyxTypes.PolicyCategories>,
    violations?: OnyxEntry<OnyxTypes.TransactionViolations>,
    hash?: number,
): UpdateMoneyRequestData {
    const optimisticData: OnyxUpdate[] = [];
    const successData: OnyxUpdate[] = [];
    const failureData: OnyxUpdate[] = [];

    // Step 1: Set any "pending fields" (ones updated while the user was offline) to have error messages in the failureData
    const pendingFields: OnyxTypes.Transaction['pendingFields'] = Object.fromEntries(Object.keys(transactionChanges).map((key) => [key, CONST.RED_BRICK_ROAD_PENDING_ACTION.UPDATE]));
    const clearedPendingFields = Object.fromEntries(Object.keys(transactionChanges).map((key) => [key, null]));
    const errorFields = Object.fromEntries(Object.keys(pendingFields).map((key) => [key, {[DateUtils.getMicroseconds()]: Localize.translateLocal('iou.error.genericEditFailureMessage')}]));

    // Step 2: Get all the collections being updated
    const transactionThread = allReports?.[`${ONYXKEYS.COLLECTION.REPORT}${transactionThreadReportID}`] ?? null;
    const transaction = allTransactions?.[`${ONYXKEYS.COLLECTION.TRANSACTION}${transactionID}`];
    const isTransactionOnHold = isOnHold(transaction);
    const iouReport = allReports?.[`${ONYXKEYS.COLLECTION.REPORT}${transactionThread?.parentReportID}`] ?? null;
    const isFromExpenseReport = isExpenseReport(iouReport);
    const isScanning = hasReceiptTransactionUtils(transaction) && isReceiptBeingScannedTransactionUtils(transaction);
    const updatedTransaction: OnyxEntry<OnyxTypes.Transaction> = transaction
        ? getUpdatedTransaction({
              transaction,
              transactionChanges,
              isFromExpenseReport,
              policy,
          })
        : undefined;
    const transactionDetails = getTransactionDetails(updatedTransaction);

    if (transactionDetails?.waypoints) {
        // This needs to be a JSON string since we're sending this to the MapBox API
        transactionDetails.waypoints = JSON.stringify(transactionDetails.waypoints);
    }

    const dataToIncludeInParams: Partial<TransactionDetails> = Object.fromEntries(Object.entries(transactionDetails ?? {}).filter(([key]) => Object.keys(transactionChanges).includes(key)));

    const params: UpdateMoneyRequestParams = {
        ...dataToIncludeInParams,
        reportID: iouReport?.reportID,
        transactionID,
    };

    const hasPendingWaypoints = 'waypoints' in transactionChanges;
    const hasModifiedDistanceRate = 'customUnitRateID' in transactionChanges;
    const hasModifiedCreated = 'created' in transactionChanges;
    const hasModifiedAmount = 'amount' in transactionChanges;
    if (transaction && updatedTransaction && (hasPendingWaypoints || hasModifiedDistanceRate)) {
        // Delete the draft transaction when editing waypoints when the server responds successfully and there are no errors
        successData.push({
            onyxMethod: Onyx.METHOD.SET,
            key: `${ONYXKEYS.COLLECTION.TRANSACTION_DRAFT}${transactionID}`,
            value: null,
        });

        // Revert the transaction's amount to the original value on failure.
        // The IOU Report will be fully reverted in the failureData further below.
        failureData.push({
            onyxMethod: Onyx.METHOD.MERGE,
            key: `${ONYXKEYS.COLLECTION.TRANSACTION}${transactionID}`,
            value: {
                amount: transaction.amount,
                modifiedAmount: transaction.modifiedAmount,
                modifiedMerchant: transaction.modifiedMerchant,
                modifiedCurrency: transaction.modifiedCurrency,
            },
        });
    }

    // Step 3: Build the modified expense report actions
    // We don't create a modified report action if:
    // - we're updating the waypoints
    // - we're updating the distance rate while the waypoints are still pending
    // In these cases, there isn't a valid optimistic mileage data we can use,
    // and the report action is created on the server with the distance-related response from the MapBox API
    const updatedReportAction = buildOptimisticModifiedExpenseReportAction(transactionThread, transaction, transactionChanges, isFromExpenseReport, policy, updatedTransaction);
    if (!hasPendingWaypoints && !(hasModifiedDistanceRate && isFetchingWaypointsFromServer(transaction))) {
        params.reportActionID = updatedReportAction.reportActionID;

        optimisticData.push({
            onyxMethod: Onyx.METHOD.MERGE,
            key: `${ONYXKEYS.COLLECTION.REPORT_ACTIONS}${transactionThread?.reportID}`,
            value: {
                [updatedReportAction.reportActionID]: updatedReportAction as OnyxTypes.ReportAction,
            },
        });
        optimisticData.push({
            onyxMethod: Onyx.METHOD.MERGE,
            key: `${ONYXKEYS.COLLECTION.REPORT}${transactionThread?.reportID}`,
            value: {
                lastVisibleActionCreated: updatedReportAction.created,
                lastReadTime: updatedReportAction.created,
            },
        });
        failureData.push({
            onyxMethod: Onyx.METHOD.MERGE,
            key: `${ONYXKEYS.COLLECTION.REPORT}${transactionThread?.reportID}`,
            value: {
                lastVisibleActionCreated: transactionThread?.lastVisibleActionCreated,
                lastReadTime: transactionThread?.lastReadTime,
            },
        });
        successData.push({
            onyxMethod: Onyx.METHOD.MERGE,
            key: `${ONYXKEYS.COLLECTION.REPORT_ACTIONS}${transactionThread?.reportID}`,
            value: {
                [updatedReportAction.reportActionID]: {pendingAction: null},
            },
        });
        failureData.push({
            onyxMethod: Onyx.METHOD.MERGE,
            key: `${ONYXKEYS.COLLECTION.REPORT_ACTIONS}${transactionThread?.reportID}`,
            value: {
                [updatedReportAction.reportActionID]: {
                    ...(updatedReportAction as OnyxTypes.ReportAction),
                    errors: getMicroSecondOnyxErrorWithTranslationKey('iou.error.genericEditFailureMessage'),
                },
            },
        });
    }

    // Step 4: Compute the IOU total and update the report preview message (and report header) so LHN amount owed is correct.
    const calculatedDiffAmount = calculateDiffAmount(iouReport, updatedTransaction, transaction);
    // If calculatedDiffAmount is null it means we cannot calculate the new iou report total from front-end due to currency differences.
    const isTotalIndeterministic = calculatedDiffAmount === null;
    const diff = calculatedDiffAmount ?? 0;

    let updatedMoneyRequestReport: OnyxTypes.OnyxInputOrEntry<OnyxTypes.Report>;
    if (!iouReport) {
        updatedMoneyRequestReport = null;
    } else if ((isExpenseReport(iouReport) || isInvoiceReportReportUtils(iouReport)) && !Number.isNaN(iouReport.total) && iouReport.total !== undefined) {
        // For expense report, the amount is negative, so we should subtract total from diff
        updatedMoneyRequestReport = {
            ...iouReport,
            total: iouReport.total - diff,
        };
        if (!transaction?.reimbursable && typeof updatedMoneyRequestReport.nonReimbursableTotal === 'number') {
            updatedMoneyRequestReport.nonReimbursableTotal -= diff;
        }
        if (!isTransactionOnHold) {
            if (typeof updatedMoneyRequestReport.unheldTotal === 'number') {
                updatedMoneyRequestReport.unheldTotal -= diff;
            }
            if (!transaction?.reimbursable && typeof updatedMoneyRequestReport.unheldNonReimbursableTotal === 'number') {
                updatedMoneyRequestReport.unheldNonReimbursableTotal -= diff;
            }
        }
    } else {
        updatedMoneyRequestReport = updateIOUOwnerAndTotal(
            iouReport,
            updatedReportAction.actorAccountID ?? CONST.DEFAULT_NUMBER_ID,
            diff,
            getCurrency(transaction),
            false,
            true,
            isTransactionOnHold,
        );
    }

    optimisticData.push(
        {
            onyxMethod: Onyx.METHOD.MERGE,
            key: `${ONYXKEYS.COLLECTION.REPORT}${iouReport?.reportID}`,
            value: {...updatedMoneyRequestReport, ...(isTotalIndeterministic && {pendingFields: {total: CONST.RED_BRICK_ROAD_PENDING_ACTION.UPDATE}})},
        },
        {
            onyxMethod: Onyx.METHOD.MERGE,
            key: `${ONYXKEYS.COLLECTION.REPORT}${iouReport?.parentReportID}`,
            value: getOutstandingChildRequest(updatedMoneyRequestReport),
        },
    );
    if (isOneTransactionThread(transactionThreadReportID, iouReport?.reportID, undefined)) {
        optimisticData.push({
            onyxMethod: Onyx.METHOD.MERGE,
            key: `${ONYXKEYS.COLLECTION.REPORT}${iouReport?.reportID}`,
            value: {
                lastReadTime: updatedReportAction.created,
            },
        });
    }
    successData.push({
        onyxMethod: Onyx.METHOD.MERGE,
        key: `${ONYXKEYS.COLLECTION.REPORT}${iouReport?.reportID}`,
        value: {pendingAction: null, ...(isTotalIndeterministic && {pendingFields: {total: null}})},
    });

    // Optimistically modify the transaction and the transaction thread
    optimisticData.push({
        onyxMethod: Onyx.METHOD.MERGE,
        key: `${ONYXKEYS.COLLECTION.TRANSACTION}${transactionID}`,
        value: {
            ...updatedTransaction,
            pendingFields,
            errorFields: null,
        },
    });

    optimisticData.push({
        onyxMethod: Onyx.METHOD.MERGE,
        key: `${ONYXKEYS.COLLECTION.REPORT}${transactionThreadReportID}`,
        value: {
            lastActorAccountID: updatedReportAction.actorAccountID,
        },
    });

    if (isScanning && ('amount' in transactionChanges || 'currency' in transactionChanges)) {
        if (transactionThread?.parentReportActionID) {
            optimisticData.push({
                onyxMethod: Onyx.METHOD.MERGE,
                key: `${ONYXKEYS.COLLECTION.REPORT_ACTIONS}${iouReport?.reportID}`,
                value: {
                    [transactionThread?.parentReportActionID]: {
                        originalMessage: {
                            whisperedTo: [],
                        },
                    },
                },
            });
        }

        if (iouReport?.parentReportActionID) {
            optimisticData.push({
                onyxMethod: Onyx.METHOD.MERGE,
                key: `${ONYXKEYS.COLLECTION.REPORT_ACTIONS}${iouReport?.parentReportID}`,
                value: {
                    [iouReport.parentReportActionID]: {
                        originalMessage: {
                            whisperedTo: [],
                        },
                    },
                },
            });
        }
    }

    // Update recently used categories if the category is changed
    const hasModifiedCategory = 'category' in transactionChanges;
    if (hasModifiedCategory) {
        const optimisticPolicyRecentlyUsedCategories = buildOptimisticPolicyRecentlyUsedCategories(iouReport?.policyID, transactionChanges.category);
        if (optimisticPolicyRecentlyUsedCategories.length) {
            optimisticData.push({
                onyxMethod: Onyx.METHOD.SET,
                key: `${ONYXKEYS.COLLECTION.POLICY_RECENTLY_USED_CATEGORIES}${iouReport?.policyID}`,
                value: optimisticPolicyRecentlyUsedCategories,
            });
        }
    }

    // Update recently used currencies if the currency is changed
    if ('currency' in transactionChanges) {
        const optimisticRecentlyUsedCurrencies = buildOptimisticRecentlyUsedCurrencies(transactionChanges.currency);
        if (optimisticRecentlyUsedCurrencies.length) {
            optimisticData.push({
                onyxMethod: Onyx.METHOD.SET,
                key: ONYXKEYS.RECENTLY_USED_CURRENCIES,
                value: optimisticRecentlyUsedCurrencies,
            });
        }
    }

    // Update recently used categories if the tag is changed
    const hasModifiedTag = 'tag' in transactionChanges;
    if (hasModifiedTag) {
        const optimisticPolicyRecentlyUsedTags = buildOptimisticPolicyRecentlyUsedTags(iouReport?.policyID, transactionChanges.tag);
        if (!isEmptyObject(optimisticPolicyRecentlyUsedTags)) {
            optimisticData.push({
                onyxMethod: Onyx.METHOD.MERGE,
                key: `${ONYXKEYS.COLLECTION.POLICY_RECENTLY_USED_TAGS}${iouReport?.policyID}`,
                value: optimisticPolicyRecentlyUsedTags,
            });
        }
    }

    const overLimitViolation = violations?.find((violation) => violation.name === 'overLimit');
    // Update violation limit, if we modify attendees. The given limit value is for a single attendee, if we have multiple attendees we should multpiply limit by attende count
    if ('attendees' in transactionChanges && !!overLimitViolation) {
        const limitForSingleAttendee = ViolationsUtils.getViolationAmountLimit(overLimitViolation);
        if (limitForSingleAttendee * (transactionChanges?.attendees?.length ?? 1) > Math.abs(getAmount(transaction))) {
            optimisticData.push({
                onyxMethod: Onyx.METHOD.MERGE,
                key: `${ONYXKEYS.COLLECTION.TRANSACTION_VIOLATIONS}${transactionID}`,
                value: violations?.filter((violation) => violation.name !== 'overLimit') ?? [],
            });
        }
    }

    if (Array.isArray(params?.attendees)) {
        params.attendees = JSON.stringify(params?.attendees);
    }

    // Clear out the error fields and loading states on success
    successData.push({
        onyxMethod: Onyx.METHOD.MERGE,
        key: `${ONYXKEYS.COLLECTION.TRANSACTION}${transactionID}`,
        value: {
            pendingFields: clearedPendingFields,
            isLoading: false,
            errorFields: null,
            routes: null,
        },
    });

    // Clear out loading states, pending fields, and add the error fields
    failureData.push({
        onyxMethod: Onyx.METHOD.MERGE,
        key: `${ONYXKEYS.COLLECTION.TRANSACTION}${transactionID}`,
        value: {
            ...transaction,
            pendingFields: clearedPendingFields,
            isLoading: false,
            errorFields,
        },
    });

    if (iouReport) {
        // Reset the iouReport to its original state
        failureData.push({
            onyxMethod: Onyx.METHOD.MERGE,
            key: `${ONYXKEYS.COLLECTION.REPORT}${iouReport.reportID}`,
            value: {...iouReport, ...(isTotalIndeterministic && {pendingFields: {total: null}})},
        });
    }

    if (policy && isPaidGroupPolicy(policy) && updatedTransaction && (hasModifiedTag || hasModifiedCategory || hasModifiedDistanceRate || hasModifiedAmount || hasModifiedCreated)) {
        const currentTransactionViolations = allTransactionViolations[`${ONYXKEYS.COLLECTION.TRANSACTION_VIOLATIONS}${transactionID}`] ?? [];
        const violationsOnyxData = ViolationsUtils.getViolationsOnyxData(
            updatedTransaction,
            currentTransactionViolations,
            policy,
            policyTagList ?? {},
            policyCategories ?? {},
            hasDependentTags(policy, policyTagList ?? {}),
            isInvoiceReportReportUtils(iouReport),
        );
        optimisticData.push(violationsOnyxData);
        failureData.push({
            onyxMethod: Onyx.METHOD.MERGE,
            key: `${ONYXKEYS.COLLECTION.TRANSACTION_VIOLATIONS}${transactionID}`,
            value: currentTransactionViolations,
        });
        if (hash) {
            optimisticData.push({
                onyxMethod: Onyx.METHOD.MERGE,
                key: `${ONYXKEYS.COLLECTION.SNAPSHOT}${hash}`,
                value: {
                    data: {
                        [`${ONYXKEYS.COLLECTION.TRANSACTION_VIOLATIONS}${transactionID}`]: violationsOnyxData.value,
                    },
                },
            });
            failureData.push({
                onyxMethod: Onyx.METHOD.MERGE,
                key: `${ONYXKEYS.COLLECTION.SNAPSHOT}${hash}`,
                value: {
                    data: {
                        [`${ONYXKEYS.COLLECTION.TRANSACTION_VIOLATIONS}${transactionID}`]: currentTransactionViolations,
                    },
                },
            });
        }
        if (violationsOnyxData) {
            const currentNextStep = allNextSteps[`${ONYXKEYS.COLLECTION.NEXT_STEP}${iouReport?.reportID}`] ?? {};
            const shouldFixViolations = Array.isArray(violationsOnyxData.value) && violationsOnyxData.value.length > 0;
            optimisticData.push({
                onyxMethod: Onyx.METHOD.MERGE,
                key: `${ONYXKEYS.COLLECTION.NEXT_STEP}${iouReport?.reportID}`,
                value: buildNextStep(iouReport ?? undefined, iouReport?.statusNum ?? CONST.REPORT.STATUS_NUM.OPEN, shouldFixViolations),
            });
            failureData.push({
                onyxMethod: Onyx.METHOD.MERGE,
                key: `${ONYXKEYS.COLLECTION.NEXT_STEP}${iouReport?.reportID}`,
                value: currentNextStep,
            });
        }
    }

    // Reset the transaction thread to its original state
    failureData.push({
        onyxMethod: Onyx.METHOD.MERGE,
        key: `${ONYXKEYS.COLLECTION.REPORT}${transactionThreadReportID}`,
        value: transactionThread,
    });

    return {
        params,
        onyxData: {optimisticData, successData, failureData},
    };
}

/**
 * @param transactionID
 * @param transactionThreadReportID
 * @param transactionChanges
 * @param [transactionChanges.created] Present when updated the date field
 * @param policy  May be undefined, an empty object, or an object matching the Policy type (src/types/onyx/Policy.ts)
 */
function getUpdateTrackExpenseParams(
    transactionID: string | undefined,
    transactionThreadReportID: string | undefined,
    transactionChanges: TransactionChanges,
    policy: OnyxEntry<OnyxTypes.Policy>,
): UpdateMoneyRequestData {
    const optimisticData: OnyxUpdate[] = [];
    const successData: OnyxUpdate[] = [];
    const failureData: OnyxUpdate[] = [];

    // Step 1: Set any "pending fields" (ones updated while the user was offline) to have error messages in the failureData
    const pendingFields = Object.fromEntries(Object.keys(transactionChanges).map((key) => [key, CONST.RED_BRICK_ROAD_PENDING_ACTION.UPDATE]));
    const clearedPendingFields = Object.fromEntries(Object.keys(transactionChanges).map((key) => [key, null]));
    const errorFields = Object.fromEntries(Object.keys(pendingFields).map((key) => [key, {[DateUtils.getMicroseconds()]: Localize.translateLocal('iou.error.genericEditFailureMessage')}]));

    // Step 2: Get all the collections being updated
    const transactionThread = allReports?.[`${ONYXKEYS.COLLECTION.REPORT}${transactionThreadReportID}`] ?? null;
    const transaction = allTransactions?.[`${ONYXKEYS.COLLECTION.TRANSACTION}${transactionID}`];
    const chatReport = allReports?.[`${ONYXKEYS.COLLECTION.REPORT}${transactionThread?.parentReportID}`] ?? null;
    const isScanning = hasReceiptTransactionUtils(transaction) && isReceiptBeingScannedTransactionUtils(transaction);
    const updatedTransaction = transaction
        ? getUpdatedTransaction({
              transaction,
              transactionChanges,
              isFromExpenseReport: false,
              policy,
          })
        : null;
    const transactionDetails = getTransactionDetails(updatedTransaction);

    if (transactionDetails?.waypoints) {
        // This needs to be a JSON string since we're sending this to the MapBox API
        transactionDetails.waypoints = JSON.stringify(transactionDetails.waypoints);
    }

    const dataToIncludeInParams: Partial<TransactionDetails> = Object.fromEntries(Object.entries(transactionDetails ?? {}).filter(([key]) => Object.keys(transactionChanges).includes(key)));

    const params: UpdateMoneyRequestParams = {
        ...dataToIncludeInParams,
        reportID: chatReport?.reportID,
        transactionID,
    };

    const hasPendingWaypoints = 'waypoints' in transactionChanges;
    const hasModifiedDistanceRate = 'customUnitRateID' in transactionChanges;
    if (transaction && updatedTransaction && (hasPendingWaypoints || hasModifiedDistanceRate)) {
        // Delete the draft transaction when editing waypoints when the server responds successfully and there are no errors
        successData.push({
            onyxMethod: Onyx.METHOD.SET,
            key: `${ONYXKEYS.COLLECTION.TRANSACTION_DRAFT}${transactionID}`,
            value: null,
        });

        // Revert the transaction's amount to the original value on failure.
        // The IOU Report will be fully reverted in the failureData further below.
        failureData.push({
            onyxMethod: Onyx.METHOD.MERGE,
            key: `${ONYXKEYS.COLLECTION.TRANSACTION}${transactionID}`,
            value: {
                amount: transaction.amount,
                modifiedAmount: transaction.modifiedAmount,
                modifiedMerchant: transaction.modifiedMerchant,
            },
        });
    }

    // Step 3: Build the modified expense report actions
    // We don't create a modified report action if:
    // - we're updating the waypoints
    // - we're updating the distance rate while the waypoints are still pending
    // In these cases, there isn't a valid optimistic mileage data we can use,
    // and the report action is created on the server with the distance-related response from the MapBox API
    const updatedReportAction = buildOptimisticModifiedExpenseReportAction(transactionThread, transaction, transactionChanges, false, policy, updatedTransaction);
    if (!hasPendingWaypoints && !(hasModifiedDistanceRate && isFetchingWaypointsFromServer(transaction))) {
        params.reportActionID = updatedReportAction.reportActionID;

        optimisticData.push({
            onyxMethod: Onyx.METHOD.MERGE,
            key: `${ONYXKEYS.COLLECTION.REPORT_ACTIONS}${transactionThread?.reportID}`,
            value: {
                [updatedReportAction.reportActionID]: updatedReportAction as OnyxTypes.ReportAction,
            },
        });
        successData.push({
            onyxMethod: Onyx.METHOD.MERGE,
            key: `${ONYXKEYS.COLLECTION.REPORT_ACTIONS}${transactionThread?.reportID}`,
            value: {
                [updatedReportAction.reportActionID]: {pendingAction: null},
            },
        });
        failureData.push({
            onyxMethod: Onyx.METHOD.MERGE,
            key: `${ONYXKEYS.COLLECTION.REPORT_ACTIONS}${transactionThread?.reportID}`,
            value: {
                [updatedReportAction.reportActionID]: {
                    ...(updatedReportAction as OnyxTypes.ReportAction),
                    errors: getMicroSecondOnyxErrorWithTranslationKey('iou.error.genericEditFailureMessage'),
                },
            },
        });
    }

    // Step 4: Update the report preview message (and report header) so LHN amount tracked is correct.
    // Optimistically modify the transaction and the transaction thread
    optimisticData.push({
        onyxMethod: Onyx.METHOD.MERGE,
        key: `${ONYXKEYS.COLLECTION.TRANSACTION}${transactionID}`,
        value: {
            ...updatedTransaction,
            pendingFields,
            errorFields: null,
        },
    });

    optimisticData.push({
        onyxMethod: Onyx.METHOD.MERGE,
        key: `${ONYXKEYS.COLLECTION.REPORT}${transactionThreadReportID}`,
        value: {
            lastActorAccountID: updatedReportAction.actorAccountID,
        },
    });

    if (isScanning && transactionThread?.parentReportActionID && ('amount' in transactionChanges || 'currency' in transactionChanges)) {
        optimisticData.push({
            onyxMethod: Onyx.METHOD.MERGE,
            key: `${ONYXKEYS.COLLECTION.REPORT_ACTIONS}${chatReport?.reportID}`,
            value: {[transactionThread.parentReportActionID]: {originalMessage: {whisperedTo: []}}},
        });
    }

    // Clear out the error fields and loading states on success
    successData.push({
        onyxMethod: Onyx.METHOD.MERGE,
        key: `${ONYXKEYS.COLLECTION.TRANSACTION}${transactionID}`,
        value: {
            pendingFields: clearedPendingFields,
            isLoading: false,
            errorFields: null,
            routes: null,
        },
    });

    // Clear out loading states, pending fields, and add the error fields
    failureData.push({
        onyxMethod: Onyx.METHOD.MERGE,
        key: `${ONYXKEYS.COLLECTION.TRANSACTION}${transactionID}`,
        value: {
            ...transaction,
            pendingFields: clearedPendingFields,
            isLoading: false,
            errorFields,
        },
    });

    // Reset the transaction thread to its original state
    failureData.push({
        onyxMethod: Onyx.METHOD.MERGE,
        key: `${ONYXKEYS.COLLECTION.REPORT}${transactionThreadReportID}`,
        value: transactionThread,
    });

    return {
        params,
        onyxData: {optimisticData, successData, failureData},
    };
}

/** Updates the created date of an expense */
function updateMoneyRequestDate(
    transactionID: string,
    transactionThreadReportID: string,
    value: string,
    policy: OnyxEntry<OnyxTypes.Policy>,
    policyTags: OnyxEntry<OnyxTypes.PolicyTagLists>,
    policyCategories: OnyxEntry<OnyxTypes.PolicyCategories>,
) {
    const transactionChanges: TransactionChanges = {
        created: value,
    };
    const transactionThreadReport = allReports?.[`${ONYXKEYS.COLLECTION.REPORT}${transactionThreadReportID}`] ?? null;
    const parentReport = allReports?.[`${ONYXKEYS.COLLECTION.REPORT}${transactionThreadReport?.parentReportID}`] ?? null;
    let data: UpdateMoneyRequestData;
    if (isTrackExpenseReport(transactionThreadReport) && isSelfDM(parentReport)) {
        data = getUpdateTrackExpenseParams(transactionID, transactionThreadReportID, transactionChanges, policy);
    } else {
        data = getUpdateMoneyRequestParams(transactionID, transactionThreadReportID, transactionChanges, policy, policyTags, policyCategories);
    }
    const {params, onyxData} = data;
    API.write(WRITE_COMMANDS.UPDATE_MONEY_REQUEST_DATE, params, onyxData);
}

/** Updates the billable field of an expense */
function updateMoneyRequestBillable(
    transactionID: string | undefined,
    transactionThreadReportID: string | undefined,
    value: boolean,
    policy: OnyxEntry<OnyxTypes.Policy>,
    policyTagList: OnyxEntry<OnyxTypes.PolicyTagLists>,
    policyCategories: OnyxEntry<OnyxTypes.PolicyCategories>,
) {
    if (!transactionID || !transactionThreadReportID) {
        return;
    }
    const transactionChanges: TransactionChanges = {
        billable: value,
    };
    const {params, onyxData} = getUpdateMoneyRequestParams(transactionID, transactionThreadReportID, transactionChanges, policy, policyTagList, policyCategories);
    API.write(WRITE_COMMANDS.UPDATE_MONEY_REQUEST_BILLABLE, params, onyxData);
}

function updateMoneyRequestReimbursable(
    transactionID: string | undefined,
    transactionThreadReportID: string | undefined,
    value: boolean,
    policy: OnyxEntry<OnyxTypes.Policy>,
    policyTagList: OnyxEntry<OnyxTypes.PolicyTagLists>,
    policyCategories: OnyxEntry<OnyxTypes.PolicyCategories>,
) {
    if (!transactionID || !transactionThreadReportID) {
        return;
    }
    const transactionChanges: TransactionChanges = {
        reimbursable: value,
    };
    const {params, onyxData} = getUpdateMoneyRequestParams(transactionID, transactionThreadReportID, transactionChanges, policy, policyTagList, policyCategories);
    API.write(WRITE_COMMANDS.UPDATE_MONEY_REQUEST_REIMBURSABLE, params, onyxData);
}

/** Updates the merchant field of an expense */
function updateMoneyRequestMerchant(
    transactionID: string,
    transactionThreadReportID: string,
    value: string,
    policy: OnyxEntry<OnyxTypes.Policy>,
    policyTagList: OnyxEntry<OnyxTypes.PolicyTagLists>,
    policyCategories: OnyxEntry<OnyxTypes.PolicyCategories>,
) {
    const transactionChanges: TransactionChanges = {
        merchant: value,
    };
    const transactionThreadReport = allReports?.[`${ONYXKEYS.COLLECTION.REPORT}${transactionThreadReportID}`] ?? null;
    const parentReport = allReports?.[`${ONYXKEYS.COLLECTION.REPORT}${transactionThreadReport?.parentReportID}`] ?? null;
    let data: UpdateMoneyRequestData;
    if (isTrackExpenseReport(transactionThreadReport) && isSelfDM(parentReport)) {
        data = getUpdateTrackExpenseParams(transactionID, transactionThreadReportID, transactionChanges, policy);
    } else {
        data = getUpdateMoneyRequestParams(transactionID, transactionThreadReportID, transactionChanges, policy, policyTagList, policyCategories);
    }
    const {params, onyxData} = data;
    API.write(WRITE_COMMANDS.UPDATE_MONEY_REQUEST_MERCHANT, params, onyxData);
}

/** Updates the attendees list of an expense */
function updateMoneyRequestAttendees(
    transactionID: string,
    transactionThreadReportID: string,
    attendees: Attendee[],
    policy: OnyxEntry<OnyxTypes.Policy>,
    policyTagList: OnyxEntry<OnyxTypes.PolicyTagLists>,
    policyCategories: OnyxEntry<OnyxTypes.PolicyCategories>,
    violations: OnyxEntry<OnyxTypes.TransactionViolations> | undefined,
) {
    const transactionChanges: TransactionChanges = {
        attendees,
    };
    const data = getUpdateMoneyRequestParams(transactionID, transactionThreadReportID, transactionChanges, policy, policyTagList, policyCategories, violations);
    const {params, onyxData} = data;
    API.write(WRITE_COMMANDS.UPDATE_MONEY_REQUEST_ATTENDEES, params, onyxData);
}

/** Updates the tag of an expense */
function updateMoneyRequestTag(
    transactionID: string,
    transactionThreadReportID: string | undefined,
    tag: string,
    policy: OnyxEntry<OnyxTypes.Policy>,
    policyTagList: OnyxEntry<OnyxTypes.PolicyTagLists>,
    policyCategories: OnyxEntry<OnyxTypes.PolicyCategories>,
    hash?: number,
) {
    const transactionChanges: TransactionChanges = {
        tag,
    };
    const {params, onyxData} = getUpdateMoneyRequestParams(transactionID, transactionThreadReportID, transactionChanges, policy, policyTagList, policyCategories, undefined, hash);
    API.write(WRITE_COMMANDS.UPDATE_MONEY_REQUEST_TAG, params, onyxData);
}

/** Updates the created tax amount of an expense */
function updateMoneyRequestTaxAmount(
    transactionID: string,
    optimisticReportActionID: string | undefined,
    taxAmount: number,
    policy: OnyxEntry<OnyxTypes.Policy>,
    policyTagList: OnyxEntry<OnyxTypes.PolicyTagLists>,
    policyCategories: OnyxEntry<OnyxTypes.PolicyCategories>,
) {
    const transactionChanges = {
        taxAmount,
    };
    const {params, onyxData} = getUpdateMoneyRequestParams(transactionID, optimisticReportActionID, transactionChanges, policy, policyTagList, policyCategories);
    API.write('UpdateMoneyRequestTaxAmount', params, onyxData);
}

type UpdateMoneyRequestTaxRateParams = {
    transactionID: string;
    optimisticReportActionID: string;
    taxCode: string;
    taxAmount: number;
    policy: OnyxEntry<OnyxTypes.Policy>;
    policyTagList: OnyxEntry<OnyxTypes.PolicyTagLists>;
    policyCategories: OnyxEntry<OnyxTypes.PolicyCategories>;
};

/** Updates the created tax rate of an expense */
function updateMoneyRequestTaxRate({transactionID, optimisticReportActionID, taxCode, taxAmount, policy, policyTagList, policyCategories}: UpdateMoneyRequestTaxRateParams) {
    const transactionChanges = {
        taxCode,
        taxAmount,
    };
    const {params, onyxData} = getUpdateMoneyRequestParams(transactionID, optimisticReportActionID, transactionChanges, policy, policyTagList, policyCategories);
    API.write('UpdateMoneyRequestTaxRate', params, onyxData);
}

type UpdateMoneyRequestDistanceParams = {
    transactionID: string | undefined;
    transactionThreadReportID: string | undefined;
    waypoints: WaypointCollection;
    routes?: Routes;
    policy?: OnyxEntry<OnyxTypes.Policy>;
    policyTagList?: OnyxEntry<OnyxTypes.PolicyTagLists>;
    policyCategories?: OnyxEntry<OnyxTypes.PolicyCategories>;
    transactionBackup: OnyxEntry<OnyxTypes.Transaction>;
};

/** Updates the waypoints of a distance expense */
function updateMoneyRequestDistance({
    transactionID,
    transactionThreadReportID,
    waypoints,
    routes = undefined,
    policy = {} as OnyxTypes.Policy,
    policyTagList = {},
    policyCategories = {},
    transactionBackup,
}: UpdateMoneyRequestDistanceParams) {
    const transactionChanges: TransactionChanges = {
        waypoints: sanitizeRecentWaypoints(waypoints),
        routes,
    };
    const transactionThreadReport = allReports?.[`${ONYXKEYS.COLLECTION.REPORT}${transactionThreadReportID}`] ?? null;
    const parentReport = allReports?.[`${ONYXKEYS.COLLECTION.REPORT}${transactionThreadReport?.parentReportID}`] ?? null;
    let data: UpdateMoneyRequestData;
    if (isTrackExpenseReport(transactionThreadReport) && isSelfDM(parentReport)) {
        data = getUpdateTrackExpenseParams(transactionID, transactionThreadReportID, transactionChanges, policy);
    } else {
        data = getUpdateMoneyRequestParams(transactionID, transactionThreadReportID, transactionChanges, policy, policyTagList, policyCategories);
    }
    const {params, onyxData} = data;

    const recentServerValidatedWaypoints = getRecentWaypoints().filter((item) => !item.pendingAction);
    onyxData?.failureData?.push({
        onyxMethod: Onyx.METHOD.SET,
        key: `${ONYXKEYS.NVP_RECENT_WAYPOINTS}`,
        value: recentServerValidatedWaypoints,
    });

    if (transactionBackup) {
        const transaction = allTransactions?.[`${ONYXKEYS.COLLECTION.TRANSACTION}${transactionID}`];

        // We need to include all keys of the optimisticData's waypoints in the failureData for onyx merge to properly reset
        // waypoint keys that do not exist in the failureData's waypoints. For instance, if the optimisticData waypoints had
        // three keys and the failureData waypoint had only 2 keys then the third key that doesn't exist in the failureData
        // waypoints should be explicitly reset otherwise onyx merge will leave it intact.
        const allWaypointKeys = [...new Set([...Object.keys(transactionBackup.comment?.waypoints ?? {}), ...Object.keys(transaction?.comment?.waypoints ?? {})])];
        const onyxWaypoints = allWaypointKeys.reduce((acc: NullishDeep<WaypointCollection>, key) => {
            acc[key] = transactionBackup.comment?.waypoints?.[key] ? {...transactionBackup.comment?.waypoints?.[key]} : null;
            return acc;
        }, {});
        const allModifiedWaypointsKeys = [...new Set([...Object.keys(waypoints ?? {}), ...Object.keys(transaction?.modifiedWaypoints ?? {})])];
        const onyxModifiedWaypoints = allModifiedWaypointsKeys.reduce((acc: NullishDeep<WaypointCollection>, key) => {
            acc[key] = transactionBackup.modifiedWaypoints?.[key] ? {...transactionBackup.modifiedWaypoints?.[key]} : null;
            return acc;
        }, {});
        onyxData?.failureData?.push({
            onyxMethod: Onyx.METHOD.MERGE,
            key: `${ONYXKEYS.COLLECTION.TRANSACTION}${transactionID}`,
            value: {
                comment: {
                    waypoints: onyxWaypoints,
                    customUnit: {
                        quantity: transactionBackup?.comment?.customUnit?.quantity,
                    },
                },
                modifiedWaypoints: onyxModifiedWaypoints,
                routes: null,
            },
        });
    }

    API.write(WRITE_COMMANDS.UPDATE_MONEY_REQUEST_DISTANCE, params, onyxData);
}

/** Updates the category of an expense */
function updateMoneyRequestCategory(
    transactionID: string,
    transactionThreadReportID: string,
    category: string,
    policy: OnyxEntry<OnyxTypes.Policy>,
    policyTagList: OnyxEntry<OnyxTypes.PolicyTagLists>,
    policyCategories: OnyxEntry<OnyxTypes.PolicyCategories>,
    hash?: number,
) {
    const transactionChanges: TransactionChanges = {
        category,
    };

    const {params, onyxData} = getUpdateMoneyRequestParams(transactionID, transactionThreadReportID, transactionChanges, policy, policyTagList, policyCategories, undefined, hash);
    API.write(WRITE_COMMANDS.UPDATE_MONEY_REQUEST_CATEGORY, params, onyxData);
}

/** Updates the description of an expense */
function updateMoneyRequestDescription(
    transactionID: string,
    transactionThreadReportID: string,
    comment: string,
    policy: OnyxEntry<OnyxTypes.Policy>,
    policyTagList: OnyxEntry<OnyxTypes.PolicyTagLists>,
    policyCategories: OnyxEntry<OnyxTypes.PolicyCategories>,
) {
    const parsedComment = getParsedComment(comment);
    const transactionChanges: TransactionChanges = {
        comment: parsedComment,
    };
    const transactionThreadReport = allReports?.[`${ONYXKEYS.COLLECTION.REPORT}${transactionThreadReportID}`] ?? null;
    const parentReport = allReports?.[`${ONYXKEYS.COLLECTION.REPORT}${transactionThreadReport?.parentReportID}`] ?? null;
    let data: UpdateMoneyRequestData;
    if (isTrackExpenseReport(transactionThreadReport) && isSelfDM(parentReport)) {
        data = getUpdateTrackExpenseParams(transactionID, transactionThreadReportID, transactionChanges, policy);
    } else {
        data = getUpdateMoneyRequestParams(transactionID, transactionThreadReportID, transactionChanges, policy, policyTagList, policyCategories);
    }
    const {params, onyxData} = data;
    params.description = parsedComment;
    API.write(WRITE_COMMANDS.UPDATE_MONEY_REQUEST_DESCRIPTION, params, onyxData);
}

/** Updates the distance rate of an expense */
function updateMoneyRequestDistanceRate(
    transactionID: string,
    transactionThreadReportID: string,
    rateID: string,
    policy: OnyxEntry<OnyxTypes.Policy>,
    policyTagList: OnyxEntry<OnyxTypes.PolicyTagLists>,
    policyCategories: OnyxEntry<OnyxTypes.PolicyCategories>,
    updatedTaxAmount?: number,
    updatedTaxCode?: string,
) {
    const transactionChanges: TransactionChanges = {
        customUnitRateID: rateID,
        ...(typeof updatedTaxAmount === 'number' ? {taxAmount: updatedTaxAmount} : {}),
        ...(updatedTaxCode ? {taxCode: updatedTaxCode} : {}),
    };
    const transactionThreadReport = allReports?.[`${ONYXKEYS.COLLECTION.REPORT}${transactionThreadReportID}`] ?? null;
    const parentReport = allReports?.[`${ONYXKEYS.COLLECTION.REPORT}${transactionThreadReport?.parentReportID}`] ?? null;

    const transaction = allTransactions?.[`${ONYXKEYS.COLLECTION.TRANSACTION}${transactionID}`];
    if (transaction) {
        const existingDistanceUnit = transaction?.comment?.customUnit?.distanceUnit;
        const newDistanceUnit = DistanceRequestUtils.getRateByCustomUnitRateID({customUnitRateID: rateID, policy})?.unit;

        // If the distanceUnit is set and the rate is changed to one that has a different unit, mark the merchant as modified to make the distance field pending
        if (existingDistanceUnit && newDistanceUnit && newDistanceUnit !== existingDistanceUnit) {
            transactionChanges.merchant = getMerchant(transaction);
        }
    }

    let data: UpdateMoneyRequestData;
    if (isTrackExpenseReport(transactionThreadReport) && isSelfDM(parentReport)) {
        data = getUpdateTrackExpenseParams(transactionID, transactionThreadReportID, transactionChanges, policy);
    } else {
        data = getUpdateMoneyRequestParams(transactionID, transactionThreadReportID, transactionChanges, policy, policyTagList, policyCategories);
    }
    const {params, onyxData} = data;
    // `taxAmount` & `taxCode` only needs to be updated in the optimistic data, so we need to remove them from the params
    const {taxAmount, taxCode, ...paramsWithoutTaxUpdated} = params;
    API.write(WRITE_COMMANDS.UPDATE_MONEY_REQUEST_DISTANCE_RATE, paramsWithoutTaxUpdated, onyxData);
}

const getConvertTrackedExpenseInformation = (
    transactionID: string | undefined,
    actionableWhisperReportActionID: string | undefined,
    moneyRequestReportID: string | undefined,
    linkedTrackedExpenseReportAction: OnyxTypes.ReportAction,
    linkedTrackedExpenseReportID: string,
    transactionThreadReportID: string | undefined,
    resolution: IOUAction,
) => {
    const optimisticData: OnyxUpdate[] = [];
    const successData: OnyxUpdate[] = [];
    const failureData: OnyxUpdate[] = [];

    // Delete the transaction from the track expense report
    const {
        optimisticData: deleteOptimisticData,
        successData: deleteSuccessData,
        failureData: deleteFailureData,
    } = getDeleteTrackExpenseInformation(linkedTrackedExpenseReportID, transactionID, linkedTrackedExpenseReportAction, false, true, actionableWhisperReportActionID, resolution);

    optimisticData?.push(...deleteOptimisticData);
    successData?.push(...deleteSuccessData);
    failureData?.push(...deleteFailureData);

    // Build modified expense report action with the transaction changes
    const modifiedExpenseReportAction = buildOptimisticMovedTransactionAction(transactionThreadReportID, moneyRequestReportID ?? CONST.REPORT.UNREPORTED_REPORT_ID);

    optimisticData?.push({
        onyxMethod: Onyx.METHOD.MERGE,
        key: `${ONYXKEYS.COLLECTION.REPORT_ACTIONS}${transactionThreadReportID}`,
        value: {
            [modifiedExpenseReportAction.reportActionID]: modifiedExpenseReportAction,
        },
    });
    successData?.push({
        onyxMethod: Onyx.METHOD.MERGE,
        key: `${ONYXKEYS.COLLECTION.REPORT_ACTIONS}${transactionThreadReportID}`,
        value: {
            [modifiedExpenseReportAction.reportActionID]: {pendingAction: null},
        },
    });
    failureData?.push({
        onyxMethod: Onyx.METHOD.MERGE,
        key: `${ONYXKEYS.COLLECTION.REPORT_ACTIONS}${transactionThreadReportID}`,
        value: {
            [modifiedExpenseReportAction.reportActionID]: {
                ...modifiedExpenseReportAction,
                errors: getMicroSecondOnyxErrorWithTranslationKey('iou.error.genericEditFailureMessage'),
            },
        },
    });

    return {optimisticData, successData, failureData, modifiedExpenseReportActionID: modifiedExpenseReportAction.reportActionID};
};

type ConvertTrackedWorkspaceParams = {
    category: string | undefined;
    tag: string | undefined;
    taxCode: string;
    taxAmount: number;
    billable: boolean | undefined;
    policyID: string;
    receipt: Receipt | undefined;
    waypoints?: string;
    customUnitRateID?: string;
    reimbursable?: boolean;
};

type AddTrackedExpenseToPolicyParam = {
    amount: number;
    currency: string;
    comment: string;
    created: string;
    merchant: string;
    transactionID: string;
    reimbursable: boolean;
    actionableWhisperReportActionID: string | undefined;
    moneyRequestReportID: string;
    reportPreviewReportActionID: string;
    modifiedExpenseReportActionID: string;
    moneyRequestCreatedReportActionID: string | undefined;
    moneyRequestPreviewReportActionID: string;
} & ConvertTrackedWorkspaceParams;

type ConvertTrackedExpenseToRequestParams = {
    payerParams: {
        accountID: number;
        email: string;
    };
    transactionParams: {
        transactionID: string;
        actionableWhisperReportActionID: string | undefined;
        linkedTrackedExpenseReportAction: OnyxTypes.ReportAction;
        linkedTrackedExpenseReportID: string;
        amount: number;
        currency: string;
        comment: string;
        merchant: string;
        created: string;
        attendees?: Attendee[];
        transactionThreadReportID: string;
    };
    chatParams: {
        reportID: string;
        createdReportActionID: string | undefined;
        reportPreviewReportActionID: string;
    };
    iouParams: {
        reportID: string;
        createdReportActionID: string | undefined;
        reportActionID: string;
    };
    onyxData: OnyxData;
    workspaceParams?: ConvertTrackedWorkspaceParams;
};

function addTrackedExpenseToPolicy(parameters: AddTrackedExpenseToPolicyParam, onyxData: OnyxData) {
    API.write(WRITE_COMMANDS.ADD_TRACKED_EXPENSE_TO_POLICY, parameters, onyxData);
}

function convertTrackedExpenseToRequest(convertTrackedExpenseParams: ConvertTrackedExpenseToRequestParams) {
    const {payerParams, transactionParams, chatParams, iouParams, onyxData, workspaceParams} = convertTrackedExpenseParams;
    const {accountID: payerAccountID, email: payerEmail} = payerParams;
    const {
        transactionID,
        actionableWhisperReportActionID,
        linkedTrackedExpenseReportAction,
        linkedTrackedExpenseReportID,
        amount,
        currency,
        comment,
        merchant,
        created,
        attendees,
        transactionThreadReportID,
    } = transactionParams;
    const {optimisticData: convertTransactionOptimisticData = [], successData: convertTransactionSuccessData = [], failureData: convertTransactionFailureData = []} = onyxData;

    const {optimisticData, successData, failureData, modifiedExpenseReportActionID} = getConvertTrackedExpenseInformation(
        transactionID,
        actionableWhisperReportActionID,
        iouParams.reportID,
        linkedTrackedExpenseReportAction,
        linkedTrackedExpenseReportID,
        transactionThreadReportID,
        CONST.IOU.ACTION.SUBMIT,
    );

    optimisticData?.push(...convertTransactionOptimisticData);
    successData?.push(...convertTransactionSuccessData);
    failureData?.push(...convertTransactionFailureData);

    if (workspaceParams) {
        const params = {
            amount,
            currency,
            comment,
            created,
            merchant,
            reimbursable: true,
            transactionID,
            actionableWhisperReportActionID,
            moneyRequestReportID: iouParams.reportID,
            moneyRequestCreatedReportActionID: iouParams.createdReportActionID,
            moneyRequestPreviewReportActionID: iouParams.reportActionID,
            modifiedExpenseReportActionID,
            reportPreviewReportActionID: chatParams.reportPreviewReportActionID,
            ...workspaceParams,
        };

        addTrackedExpenseToPolicy(params, {optimisticData, successData, failureData});
        return;
    }

    const parameters = {
        attendees,
        amount,
        currency,
        comment,
        created,
        merchant,
        payerAccountID,
        payerEmail,
        chatReportID: chatParams.reportID,
        transactionID,
        actionableWhisperReportActionID,
        createdChatReportActionID: chatParams.createdReportActionID,
        moneyRequestReportID: iouParams.reportID,
        moneyRequestCreatedReportActionID: iouParams.createdReportActionID,
        moneyRequestPreviewReportActionID: iouParams.reportActionID,
        transactionThreadReportID,
        modifiedExpenseReportActionID,
        reportPreviewReportActionID: chatParams.reportPreviewReportActionID,
    };
    API.write(WRITE_COMMANDS.CONVERT_TRACKED_EXPENSE_TO_REQUEST, parameters, {optimisticData, successData, failureData});
}

function categorizeTrackedExpense(trackedExpenseParams: TrackedExpenseParams) {
    const {onyxData, reportInformation, transactionParams, policyParams, createdWorkspaceParams} = trackedExpenseParams;
    const {optimisticData, successData, failureData} = onyxData ?? {};
    const {transactionID} = transactionParams;
    const {isDraftPolicy} = policyParams;
    const {actionableWhisperReportActionID, moneyRequestReportID, linkedTrackedExpenseReportAction, linkedTrackedExpenseReportID, transactionThreadReportID} = reportInformation;
    const {
        optimisticData: moveTransactionOptimisticData,
        successData: moveTransactionSuccessData,
        failureData: moveTransactionFailureData,
        modifiedExpenseReportActionID,
    } = getConvertTrackedExpenseInformation(
        transactionID,
        actionableWhisperReportActionID,
        moneyRequestReportID,
        linkedTrackedExpenseReportAction,
        linkedTrackedExpenseReportID,
        transactionThreadReportID,
        CONST.IOU.ACTION.CATEGORIZE,
    );

    optimisticData?.push(...moveTransactionOptimisticData);
    successData?.push(...moveTransactionSuccessData);
    failureData?.push(...moveTransactionFailureData);

    const parameters: CategorizeTrackedExpenseApiParams = {
        ...{
            ...reportInformation,
            linkedTrackedExpenseReportAction: undefined,
        },
        ...policyParams,
        ...transactionParams,
        modifiedExpenseReportActionID,
        policyExpenseChatReportID: createdWorkspaceParams?.expenseChatReportID,
        policyExpenseCreatedReportActionID: createdWorkspaceParams?.expenseCreatedReportActionID,
        adminsChatReportID: createdWorkspaceParams?.adminsChatReportID,
        adminsCreatedReportActionID: createdWorkspaceParams?.adminsCreatedReportActionID,
        engagementChoice: createdWorkspaceParams?.engagementChoice,
        guidedSetupData: createdWorkspaceParams?.guidedSetupData,
        description: transactionParams.comment,
        attendees: transactionParams.attendees ? JSON.stringify(transactionParams.attendees) : undefined,
    };

    API.write(WRITE_COMMANDS.CATEGORIZE_TRACKED_EXPENSE, parameters, {optimisticData, successData, failureData});

    // If a draft policy was used, then the CategorizeTrackedExpense command will create a real one
    // so let's track that conversion here
    if (isDraftPolicy) {
        GoogleTagManager.publishEvent(CONST.ANALYTICS.EVENT.WORKSPACE_CREATED, userAccountID);
    }
}

function shareTrackedExpense(trackedExpenseParams: TrackedExpenseParams) {
    const {onyxData, reportInformation, transactionParams, policyParams, createdWorkspaceParams, accountantParams} = trackedExpenseParams;

    const policyID = policyParams?.policyID;
    const chatReportID = reportInformation?.chatReportID;
    const accountantEmail = addSMSDomainIfPhoneNumber(accountantParams?.accountant?.login);
    const accountantAccountID = accountantParams?.accountant?.accountID;

    if (!policyID || !chatReportID || !accountantEmail || !accountantAccountID) {
        return;
    }

    const {optimisticData: shareTrackedExpenseOptimisticData = [], successData: shareTrackedExpenseSuccessData = [], failureData: shareTrackedExpenseFailureData = []} = onyxData ?? {};

    const {transactionID} = transactionParams;
    const {
        actionableWhisperReportActionID,
        moneyRequestPreviewReportActionID,
        moneyRequestCreatedReportActionID,
        reportPreviewReportActionID,
        moneyRequestReportID,
        linkedTrackedExpenseReportAction,
        linkedTrackedExpenseReportID,
        transactionThreadReportID,
    } = reportInformation;

    const {optimisticData, successData, failureData, modifiedExpenseReportActionID} = getConvertTrackedExpenseInformation(
        transactionID,
        actionableWhisperReportActionID,
        moneyRequestReportID,
        linkedTrackedExpenseReportAction,
        linkedTrackedExpenseReportID,
        transactionThreadReportID,
        CONST.IOU.ACTION.SHARE,
    );

    optimisticData?.push(...shareTrackedExpenseOptimisticData);
    successData?.push(...shareTrackedExpenseSuccessData);
    failureData?.push(...shareTrackedExpenseFailureData);

    const policyEmployeeList = allPolicies?.[`${ONYXKEYS.COLLECTION.POLICY}${policyParams?.policyID}`]?.employeeList;
    if (!policyEmployeeList?.[accountantEmail]) {
        const policyMemberAccountIDs = Object.values(getMemberAccountIDsForWorkspace(policyEmployeeList, false, false));
        const {
            optimisticData: addAccountantToWorkspaceOptimisticData,
            successData: addAccountantToWorkspaceSuccessData,
            failureData: addAccountantToWorkspaceFailureData,
        } = buildAddMembersToWorkspaceOnyxData({[accountantEmail]: accountantAccountID}, policyID, policyMemberAccountIDs, CONST.POLICY.ROLE.ADMIN);
        optimisticData?.push(...addAccountantToWorkspaceOptimisticData);
        successData?.push(...addAccountantToWorkspaceSuccessData);
        failureData?.push(...addAccountantToWorkspaceFailureData);
    } else if (policyEmployeeList?.[accountantEmail].role !== CONST.POLICY.ROLE.ADMIN) {
        const {
            optimisticData: addAccountantToWorkspaceOptimisticData,
            successData: addAccountantToWorkspaceSuccessData,
            failureData: addAccountantToWorkspaceFailureData,
        } = buildUpdateWorkspaceMembersRoleOnyxData(policyID, [accountantAccountID], CONST.POLICY.ROLE.ADMIN);
        optimisticData?.push(...addAccountantToWorkspaceOptimisticData);
        successData?.push(...addAccountantToWorkspaceSuccessData);
        failureData?.push(...addAccountantToWorkspaceFailureData);
    }

    const chatReportParticipants = allReports?.[`${ONYXKEYS.COLLECTION.REPORT}${chatReportID}`]?.participants;
    if (!chatReportParticipants?.[accountantAccountID]) {
        const {
            optimisticData: inviteAccountantToRoomOptimisticData,
            successData: inviteAccountantToRoomSuccessData,
            failureData: inviteAccountantToRoomFailureData,
        } = buildInviteToRoomOnyxData(chatReportID, {[accountantEmail]: accountantAccountID});
        optimisticData?.push(...inviteAccountantToRoomOptimisticData);
        successData?.push(...inviteAccountantToRoomSuccessData);
        failureData?.push(...inviteAccountantToRoomFailureData);
    }

    const parameters: ShareTrackedExpenseParams = {
        ...transactionParams,
        policyID,
        moneyRequestPreviewReportActionID,
        moneyRequestReportID,
        moneyRequestCreatedReportActionID,
        actionableWhisperReportActionID,
        modifiedExpenseReportActionID,
        reportPreviewReportActionID,
        policyExpenseChatReportID: createdWorkspaceParams?.expenseChatReportID,
        policyExpenseCreatedReportActionID: createdWorkspaceParams?.expenseCreatedReportActionID,
        adminsChatReportID: createdWorkspaceParams?.adminsChatReportID,
        adminsCreatedReportActionID: createdWorkspaceParams?.adminsCreatedReportActionID,
        engagementChoice: createdWorkspaceParams?.engagementChoice,
        guidedSetupData: createdWorkspaceParams?.guidedSetupData,
        policyName: createdWorkspaceParams?.policyName,
        description: transactionParams.comment,
        attendees: transactionParams.attendees ? JSON.stringify(transactionParams.attendees) : undefined,
        accountantEmail,
    };

    API.write(WRITE_COMMANDS.SHARE_TRACKED_EXPENSE, parameters, {optimisticData, successData, failureData});
}

/**
 * Submit expense to another user
 */
function requestMoney(requestMoneyInformation: RequestMoneyInformation) {
    const {report, participantParams, policyParams = {}, transactionParams, gpsPoints, action, backToReport} = requestMoneyInformation;
    const {payeeAccountID} = participantParams;
    const parsedComment = getParsedComment(transactionParams.comment ?? '');
    transactionParams.comment = parsedComment;
    const {
        amount,
        currency,
        merchant,
        comment = '',
        receipt,
        category,
        tag,
        taxCode = '',
        taxAmount = 0,
        billable,
        reimbursable,
        created,
        attendees,
        actionableWhisperReportActionID,
        linkedTrackedExpenseReportAction,
        linkedTrackedExpenseReportID,
        waypoints,
        customUnitRateID,
    } = transactionParams;

    const sanitizedWaypoints = waypoints ? JSON.stringify(sanitizeRecentWaypoints(waypoints)) : undefined;

    // If the report is iou or expense report, we should get the linked chat report to be passed to the getMoneyRequestInformation function
    const isMoneyRequestReport = isMoneyRequestReportReportUtils(report);
    const currentChatReport = isMoneyRequestReport ? getReportOrDraftReport(report?.chatReportID) : report;
    const moneyRequestReportID = isMoneyRequestReport ? report?.reportID : '';
    const isMovingTransactionFromTrackExpense = isMovingTransactionFromTrackExpenseIOUUtils(action);
    const existingTransactionID =
        isMovingTransactionFromTrackExpense && linkedTrackedExpenseReportAction && isMoneyRequestAction(linkedTrackedExpenseReportAction)
            ? getOriginalMessage(linkedTrackedExpenseReportAction)?.IOUTransactionID
            : undefined;
    const existingTransaction =
        action === CONST.IOU.ACTION.SUBMIT
            ? allTransactionDrafts[`${ONYXKEYS.COLLECTION.TRANSACTION_DRAFT}${existingTransactionID}`]
            : allTransactions[`${ONYXKEYS.COLLECTION.TRANSACTION}${existingTransactionID}`];

    const retryParams = {
        ...requestMoneyInformation,
        participantParams: {
            ...requestMoneyInformation.participantParams,
            participant: (({icons, ...rest}) => rest)(requestMoneyInformation.participantParams.participant),
        },
        transactionParams: {
            ...requestMoneyInformation.transactionParams,
            receipt: undefined,
        },
    };

    const {
        payerAccountID,
        payerEmail,
        iouReport,
        chatReport,
        transaction,
        iouAction,
        createdChatReportActionID,
        createdIOUReportActionID,
        reportPreviewAction,
        transactionThreadReportID,
        createdReportActionIDForThread,
        onyxData,
    } = getMoneyRequestInformation({
        parentChatReport: isMovingTransactionFromTrackExpense ? undefined : currentChatReport,
        participantParams,
        policyParams,
        transactionParams,
        moneyRequestReportID,
        existingTransactionID,
        existingTransaction: isDistanceRequestTransactionUtils(existingTransaction) ? existingTransaction : undefined,
        retryParams,
    });
    const activeReportID = isMoneyRequestReport ? report?.reportID : chatReport.reportID;

    switch (action) {
        case CONST.IOU.ACTION.SUBMIT: {
            if (!linkedTrackedExpenseReportAction || !linkedTrackedExpenseReportID) {
                return;
            }
            const workspaceParams =
                isPolicyExpenseChatReportUtil(chatReport) && chatReport.policyID
                    ? {
                          receipt: isFileUploadable(receipt) ? receipt : undefined,
                          category,
                          tag,
                          taxCode,
                          taxAmount,
                          billable,
                          policyID: chatReport.policyID,
                          waypoints: sanitizedWaypoints,
                          customUnitRateID,
                          reimbursable,
                      }
                    : undefined;
            convertTrackedExpenseToRequest({
                payerParams: {
                    accountID: payerAccountID,
                    email: payerEmail,
                },
                transactionParams: {
                    amount,
                    currency,
                    comment,
                    merchant,
                    created,
                    attendees,
                    transactionID: transaction.transactionID,
                    actionableWhisperReportActionID,
                    linkedTrackedExpenseReportAction,
                    linkedTrackedExpenseReportID,
                    transactionThreadReportID,
                },
                chatParams: {
                    reportID: chatReport.reportID,
                    createdReportActionID: createdChatReportActionID,
                    reportPreviewReportActionID: reportPreviewAction.reportActionID,
                },
                iouParams: {
                    reportID: iouReport.reportID,
                    createdReportActionID: createdIOUReportActionID,
                    reportActionID: iouAction.reportActionID,
                },
                onyxData,
                workspaceParams,
            });
            break;
        }
        default: {
            const parameters: RequestMoneyParams = {
                debtorEmail: payerEmail,
                debtorAccountID: payerAccountID,
                amount,
                currency,
                comment,
                created,
                merchant,
                iouReportID: iouReport.reportID,
                chatReportID: chatReport.reportID,
                transactionID: transaction.transactionID,
                reportActionID: iouAction.reportActionID,
                createdChatReportActionID,
                createdIOUReportActionID,
                reportPreviewReportActionID: reportPreviewAction.reportActionID,
                receipt: isFileUploadable(receipt) ? receipt : undefined,
                receiptState: receipt?.state,
                category,
                tag,
                taxCode,
                taxAmount,
                billable,
                // This needs to be a string of JSON because of limitations with the fetch() API and nested objects
                receiptGpsPoints: gpsPoints ? JSON.stringify(gpsPoints) : undefined,
<<<<<<< HEAD
                reimbursable,
=======
                transactionThreadReportID,
                createdReportActionIDForThread,
                reimbursible,
>>>>>>> 84d940bf
                description: parsedComment,
                attendees: attendees ? JSON.stringify(attendees) : undefined,
            };
            // eslint-disable-next-line rulesdir/no-multiple-api-calls
            API.write(WRITE_COMMANDS.REQUEST_MONEY, parameters, onyxData);
        }
    }

    InteractionManager.runAfterInteractions(() => removeDraftTransaction(CONST.IOU.OPTIMISTIC_TRANSACTION_ID));
    if (!requestMoneyInformation.isRetry) {
        dismissModalAndOpenReportInInboxTab(backToReport ?? activeReportID);
    }

    const trackReport = Navigation.getReportRouteByID(linkedTrackedExpenseReportAction?.childReportID);
    if (trackReport?.key) {
        Navigation.removeScreenByKey(trackReport.key);
    }

    if (activeReportID && (!isMoneyRequestReport || !Permissions.canUseTableReportView(betas))) {
        notifyNewAction(activeReportID, payeeAccountID);
    }
}

/**
 * Submit per diem expense to another user
 */
function submitPerDiemExpense(submitPerDiemExpenseInformation: PerDiemExpenseInformation) {
    const {report, participantParams, policyParams = {}, transactionParams} = submitPerDiemExpenseInformation;
    const {payeeAccountID} = participantParams;
    const {currency, comment = '', category, tag, created, customUnit, attendees} = transactionParams;

    if (
        isEmptyObject(policyParams.policy) ||
        isEmptyObject(customUnit) ||
        !customUnit.customUnitID ||
        !customUnit.customUnitRateID ||
        (customUnit.subRates ?? []).length === 0 ||
        isEmptyObject(customUnit.attributes)
    ) {
        return;
    }

    // If the report is iou or expense report, we should get the linked chat report to be passed to the getMoneyRequestInformation function
    const isMoneyRequestReport = isMoneyRequestReportReportUtils(report);
    const currentChatReport = isMoneyRequestReport ? getReportOrDraftReport(report?.chatReportID) : report;
    const moneyRequestReportID = isMoneyRequestReport ? report?.reportID : '';

    const {
        iouReport,
        chatReport,
        transaction,
        iouAction,
        createdChatReportActionID,
        createdIOUReportActionID,
        reportPreviewAction,
        transactionThreadReportID,
        createdReportActionIDForThread,
        onyxData,
        billable,
        reimbursable,
    } = getPerDiemExpenseInformation({
        parentChatReport: currentChatReport,
        participantParams,
        policyParams,
        transactionParams,
        moneyRequestReportID,
    });
    const activeReportID = isMoneyRequestReport ? report?.reportID : chatReport.reportID;

    const parameters: CreatePerDiemRequestParams = {
        policyID: policyParams.policy.id,
        customUnitID: customUnit.customUnitID,
        customUnitRateID: customUnit.customUnitRateID,
        subRates: JSON.stringify(customUnit.subRates),
        startDateTime: customUnit.attributes.dates.start,
        endDateTime: customUnit.attributes.dates.end,
        currency,
        description: comment,
        created,
        iouReportID: iouReport.reportID,
        chatReportID: chatReport.reportID,
        transactionID: transaction.transactionID,
        reportActionID: iouAction.reportActionID,
        createdChatReportActionID,
        createdIOUReportActionID,
        reportPreviewReportActionID: reportPreviewAction.reportActionID,
        category,
        tag,
        transactionThreadReportID,
        createdReportActionIDForThread,
        billable,
        reimbursable,
        attendees: attendees ? JSON.stringify(attendees) : undefined,
    };

    API.write(WRITE_COMMANDS.CREATE_PER_DIEM_REQUEST, parameters, onyxData);

    InteractionManager.runAfterInteractions(() => removeDraftTransaction(CONST.IOU.OPTIMISTIC_TRANSACTION_ID));
    dismissModalAndOpenReportInInboxTab(activeReportID);

    if (activeReportID) {
        notifyNewAction(activeReportID, payeeAccountID);
    }
}

function sendInvoice(
    currentUserAccountID: number,
    transaction: OnyxEntry<OnyxTypes.Transaction>,
    invoiceChatReport?: OnyxEntry<OnyxTypes.Report>,
    receiptFile?: Receipt,
    policy?: OnyxEntry<OnyxTypes.Policy>,
    policyTagList?: OnyxEntry<OnyxTypes.PolicyTagLists>,
    policyCategories?: OnyxEntry<OnyxTypes.PolicyCategories>,
    companyName?: string,
    companyWebsite?: string,
) {
    const parsedComment = getParsedComment(transaction?.comment?.comment?.trim() ?? '');
    if (transaction?.comment) {
        // eslint-disable-next-line no-param-reassign
        transaction.comment.comment = parsedComment;
    }
    const {
        senderWorkspaceID,
        receiver,
        invoiceRoom,
        createdChatReportActionID,
        invoiceReportID,
        reportPreviewReportActionID,
        transactionID,
        transactionThreadReportID,
        createdIOUReportActionID,
        createdReportActionIDForThread,
        reportActionID,
        onyxData,
    } = getSendInvoiceInformation(transaction, currentUserAccountID, invoiceChatReport, receiptFile, policy, policyTagList, policyCategories, companyName, companyWebsite);

    const parameters: SendInvoiceParams = {
        createdIOUReportActionID,
        createdReportActionIDForThread,
        reportActionID,
        senderWorkspaceID,
        accountID: currentUserAccountID,
        amount: transaction?.amount ?? 0,
        currency: transaction?.currency ?? '',
        comment: parsedComment,
        merchant: transaction?.merchant ?? '',
        category: transaction?.category,
        date: transaction?.created ?? '',
        invoiceRoomReportID: invoiceRoom.reportID,
        createdChatReportActionID,
        invoiceReportID,
        reportPreviewReportActionID,
        transactionID,
        transactionThreadReportID,
        companyName,
        companyWebsite,
        description: parsedComment,
        ...(invoiceChatReport?.reportID ? {receiverInvoiceRoomID: invoiceChatReport.reportID} : {receiverEmail: receiver.login ?? ''}),
    };

    API.write(WRITE_COMMANDS.SEND_INVOICE, parameters, onyxData);
    InteractionManager.runAfterInteractions(() => removeDraftTransaction(CONST.IOU.OPTIMISTIC_TRANSACTION_ID));

    if (isSearchTopmostFullScreenRoute()) {
        Navigation.dismissModal();
    } else {
        Navigation.dismissModalWithReport({report: invoiceRoom});
    }

    notifyNewAction(invoiceRoom.reportID, receiver.accountID);
}

/**
 * Track an expense
 */
function trackExpense(params: CreateTrackExpenseParams) {
    const {report, action, isDraftPolicy, participantParams, policyParams: policyData = {}, transactionParams: transactionData, accountantParams} = params;
    const {participant, payeeAccountID, payeeEmail} = participantParams;
    const {policy, policyCategories, policyTagList} = policyData;
    const parsedComment = getParsedComment(transactionData.comment ?? '');
    transactionData.comment = parsedComment;
    const {
        amount,
        currency,
        created = '',
        merchant = '',
        comment = '',
        receipt,
        category,
        tag,
        taxCode = '',
        taxAmount = 0,
        billable,
        gpsPoints,
        validWaypoints,
        actionableWhisperReportActionID,
        linkedTrackedExpenseReportAction,
        linkedTrackedExpenseReportID,
        customUnitRateID,
        attendees,
    } = transactionData;

    const isMoneyRequestReport = isMoneyRequestReportReportUtils(report);
    const currentChatReport = isMoneyRequestReport ? getReportOrDraftReport(report.chatReportID) : report;
    const moneyRequestReportID = isMoneyRequestReport ? report.reportID : '';
    const isMovingTransactionFromTrackExpense = isMovingTransactionFromTrackExpenseIOUUtils(action);

    // Pass an open receipt so the distance expense will show a map with the route optimistically
    const trackedReceipt = validWaypoints ? {source: ReceiptGeneric as ReceiptSource, state: CONST.IOU.RECEIPT_STATE.OPEN} : receipt;
    const sanitizedWaypoints = validWaypoints ? JSON.stringify(sanitizeRecentWaypoints(validWaypoints)) : undefined;

    const retryParams: CreateTrackExpenseParams = {
        report,
        isDraftPolicy,
        action,
        participantParams: {
            participant,
            payeeAccountID,
            payeeEmail,
        },
        transactionParams: {
            amount,
            currency,
            created,
            merchant,
            comment,
            receipt: undefined,
            category,
            tag,
            taxCode,
            taxAmount,
            billable,
            validWaypoints,
            gpsPoints,
            actionableWhisperReportActionID,
            linkedTrackedExpenseReportAction,
            linkedTrackedExpenseReportID,
            customUnitRateID,
        },
    };

    const {
        createdWorkspaceParams,
        iouReport,
        chatReport,
        transaction,
        iouAction,
        createdChatReportActionID,
        createdIOUReportActionID,
        reportPreviewAction,
        transactionThreadReportID,
        createdReportActionIDForThread,
        actionableWhisperReportActionIDParam,
        onyxData,
    } =
        getTrackExpenseInformation({
            parentChatReport: currentChatReport,
            moneyRequestReportID,
            existingTransactionID:
                isMovingTransactionFromTrackExpense && linkedTrackedExpenseReportAction && isMoneyRequestAction(linkedTrackedExpenseReportAction)
                    ? getOriginalMessage(linkedTrackedExpenseReportAction)?.IOUTransactionID
                    : undefined,
            participantParams: {
                participant,
                payeeAccountID,
                payeeEmail,
            },
            transactionParams: {
                comment,
                amount,
                currency,
                created,
                merchant,
                receipt: trackedReceipt,
                category,
                tag,
                taxCode,
                taxAmount,
                billable,
                linkedTrackedExpenseReportAction,
                attendees,
            },
            policyParams: {
                policy,
                policyCategories,
                policyTagList,
            },
            retryParams,
        }) ?? {};
    const activeReportID = isMoneyRequestReport ? report.reportID : chatReport?.reportID;

    const recentServerValidatedWaypoints = getRecentWaypoints().filter((item) => !item.pendingAction);
    onyxData?.failureData?.push({
        onyxMethod: Onyx.METHOD.SET,
        key: `${ONYXKEYS.NVP_RECENT_WAYPOINTS}`,
        value: recentServerValidatedWaypoints,
    });

    const mileageRate = isCustomUnitRateIDForP2P(transaction) ? undefined : customUnitRateID;

    switch (action) {
        case CONST.IOU.ACTION.CATEGORIZE: {
            if (!linkedTrackedExpenseReportAction || !linkedTrackedExpenseReportID) {
                return;
            }
            const transactionParams: TrackedExpenseTransactionParams = {
                transactionID: transaction?.transactionID,
                amount,
                currency,
                comment,
                merchant,
                created,
                taxCode,
                taxAmount,
                category,
                tag,
                billable,
                receipt: isFileUploadable(trackedReceipt) ? trackedReceipt : undefined,
                waypoints: sanitizedWaypoints,
                customUnitRateID: mileageRate,
                attendees,
            };
            const policyParams: TrackedExpensePolicyParams = {
                policyID: chatReport?.policyID,
                isDraftPolicy,
            };
            const reportInformation: TrackedExpenseReportInformation = {
                moneyRequestPreviewReportActionID: iouAction?.reportActionID,
                moneyRequestReportID: iouReport?.reportID,
                moneyRequestCreatedReportActionID: createdIOUReportActionID,
                actionableWhisperReportActionID,
                linkedTrackedExpenseReportAction,
                linkedTrackedExpenseReportID,
                transactionThreadReportID,
                reportPreviewReportActionID: reportPreviewAction?.reportActionID,
                chatReportID: chatReport?.reportID,
            };
            const trackedExpenseParams: TrackedExpenseParams = {
                onyxData,
                reportInformation,
                transactionParams,
                policyParams,
                createdWorkspaceParams,
            };

            categorizeTrackedExpense(trackedExpenseParams);
            break;
        }
        case CONST.IOU.ACTION.SHARE: {
            if (!linkedTrackedExpenseReportAction || !linkedTrackedExpenseReportID) {
                return;
            }
            const transactionParams: TrackedExpenseTransactionParams = {
                transactionID: transaction?.transactionID,
                amount,
                currency,
                comment,
                merchant,
                created,
                taxCode: taxCode ?? '',
                taxAmount: taxAmount ?? 0,
                category,
                tag,
                billable,
                receipt: isFileUploadable(trackedReceipt) ? trackedReceipt : undefined,
                waypoints: sanitizedWaypoints,
                customUnitRateID: mileageRate,
                attendees,
            };
            const policyParams: TrackedExpensePolicyParams = {
                policyID: chatReport?.policyID,
            };
            const reportInformation: TrackedExpenseReportInformation = {
                moneyRequestPreviewReportActionID: iouAction?.reportActionID,
                moneyRequestReportID: iouReport?.reportID,
                moneyRequestCreatedReportActionID: createdIOUReportActionID,
                actionableWhisperReportActionID,
                linkedTrackedExpenseReportAction,
                linkedTrackedExpenseReportID,
                transactionThreadReportID,
                reportPreviewReportActionID: reportPreviewAction?.reportActionID,
                chatReportID: chatReport?.reportID,
            };
            const trackedExpenseParams: TrackedExpenseParams = {
                onyxData,
                reportInformation,
                transactionParams,
                policyParams,
                createdWorkspaceParams,
                accountantParams,
            };
            shareTrackedExpense(trackedExpenseParams);
            break;
        }
        default: {
            const parameters: TrackExpenseParams = {
                amount,
                currency,
                comment,
                created,
                merchant,
                iouReportID: iouReport?.reportID,
                chatReportID: chatReport?.reportID,
                transactionID: transaction?.transactionID,
                reportActionID: iouAction?.reportActionID,
                createdChatReportActionID,
                createdIOUReportActionID,
                reportPreviewReportActionID: reportPreviewAction?.reportActionID,
                receipt: isFileUploadable(trackedReceipt) ? trackedReceipt : undefined,
                receiptState: trackedReceipt?.state,
                category,
                tag,
                taxCode,
                taxAmount,
                billable,
                // This needs to be a string of JSON because of limitations with the fetch() API and nested objects
                receiptGpsPoints: gpsPoints ? JSON.stringify(gpsPoints) : undefined,
                transactionThreadReportID,
                createdReportActionIDForThread,
                waypoints: sanitizedWaypoints,
                customUnitRateID,
                description: parsedComment,
            };
            if (actionableWhisperReportActionIDParam) {
                parameters.actionableWhisperReportActionID = actionableWhisperReportActionIDParam;
            }
            API.write(WRITE_COMMANDS.TRACK_EXPENSE, parameters, onyxData);
        }
    }
    InteractionManager.runAfterInteractions(() => removeDraftTransaction(CONST.IOU.OPTIMISTIC_TRANSACTION_ID));

    if (!params.isRetry) {
        dismissModalAndOpenReportInInboxTab(activeReportID);
    }

    notifyNewAction(activeReportID, payeeAccountID);
}

function getOrCreateOptimisticSplitChatReport(existingSplitChatReportID: string | undefined, participants: Participant[], participantAccountIDs: number[], currentUserAccountID: number) {
    // The existing chat report could be passed as reportID or exist on the sole "participant" (in this case a report option)
    const existingChatReportID = existingSplitChatReportID ?? participants.at(0)?.reportID;

    // Check if the report is available locally if we do have one
    const existingSplitChatOnyxData = allReports?.[`${ONYXKEYS.COLLECTION.REPORT}${existingChatReportID}`];
    let existingSplitChatReport = existingChatReportID && existingSplitChatOnyxData ? {...existingSplitChatOnyxData} : undefined;

    const allParticipantsAccountIDs = [...participantAccountIDs, currentUserAccountID];
    if (!existingSplitChatReport) {
        existingSplitChatReport = getChatByParticipants(allParticipantsAccountIDs, undefined, participantAccountIDs.length > 1);
    }

    // We found an existing chat report we are done...
    if (existingSplitChatReport) {
        // Yes, these are the same, but give the caller a way to identify if we created a new report or not
        return {existingSplitChatReport, splitChatReport: existingSplitChatReport};
    }

    // Create a Group Chat if we have multiple participants
    if (participants.length > 1) {
        const splitChatReport = buildOptimisticChatReport({
            participantList: allParticipantsAccountIDs,
            reportName: '',
            chatType: CONST.REPORT.CHAT_TYPE.GROUP,
            notificationPreference: CONST.REPORT.NOTIFICATION_PREFERENCE.ALWAYS,
        });

        return {existingSplitChatReport: null, splitChatReport};
    }

    // Otherwise, create a new 1:1 chat report
    const splitChatReport = buildOptimisticChatReport({
        participantList: participantAccountIDs,
    });
    return {existingSplitChatReport: null, splitChatReport};
}

/**
 * Build the Onyx data and IOU split necessary for splitting a bill with 3+ users.
 * 1. Build the optimistic Onyx data for the group chat, i.e. chatReport and iouReportAction creating the former if it doesn't yet exist.
 * 2. Loop over the group chat participant list, building optimistic or updating existing chatReports, iouReports and iouReportActions between the user and each participant.
 * We build both Onyx data and the IOU split that is sent as a request param and is used by Auth to create the chatReports, iouReports and iouReportActions in the database.
 * The IOU split has the following shape:
 *  [
 *      {email: 'currentUser', amount: 100},
 *      {email: 'user2', amount: 100, iouReportID: '100', chatReportID: '110', transactionID: '120', reportActionID: '130'},
 *      {email: 'user3', amount: 100, iouReportID: '200', chatReportID: '210', transactionID: '220', reportActionID: '230'}
 *  ]
 * @param amount - always in the smallest unit of the currency
 * @param existingSplitChatReportID - the report ID where the split expense happens, could be a group chat or a expense chat
 */
function createSplitsAndOnyxData({
    participants,
    currentUserLogin,
    currentUserAccountID,
    existingSplitChatReportID,
    transactionParams: {
        amount,
        comment,
        currency,
        merchant,
        created,
        category,
        tag,
        splitShares = {},
        billable = false,
        iouRequestType = CONST.IOU.REQUEST_TYPE.MANUAL,
        taxCode = '',
        taxAmount = 0,
        attendees,
    },
}: CreateSplitsAndOnyxDataParams): SplitsAndOnyxData {
    const currentUserEmailForIOUSplit = addSMSDomainIfPhoneNumber(currentUserLogin);
    const participantAccountIDs = participants.map((participant) => Number(participant.accountID));

    const {splitChatReport, existingSplitChatReport} = getOrCreateOptimisticSplitChatReport(existingSplitChatReportID, participants, participantAccountIDs, currentUserAccountID);
    const isOwnPolicyExpenseChat = !!splitChatReport.isOwnPolicyExpenseChat;

    // Pass an open receipt so the distance expense will show a map with the route optimistically
    const receipt: Receipt | undefined = iouRequestType === CONST.IOU.REQUEST_TYPE.DISTANCE ? {source: ReceiptGeneric as ReceiptSource, state: CONST.IOU.RECEIPT_STATE.OPEN} : undefined;

    const existingTransaction = allTransactionDrafts[`${ONYXKEYS.COLLECTION.TRANSACTION_DRAFT}${CONST.IOU.OPTIMISTIC_TRANSACTION_ID}`];
    const isDistanceRequest = existingTransaction && existingTransaction.iouRequestType === CONST.IOU.REQUEST_TYPE.DISTANCE;
    let splitTransaction = buildOptimisticTransaction({
        existingTransaction,
        transactionParams: {
            amount,
            currency,
            reportID: CONST.REPORT.SPLIT_REPORTID,
            comment,
            created,
            merchant: merchant || Localize.translateLocal('iou.expense'),
            receipt,
            category,
            tag,
            taxCode,
            taxAmount,
            billable,
            pendingFields: isDistanceRequest ? {waypoints: CONST.RED_BRICK_ROAD_PENDING_ACTION.ADD} : undefined,
            attendees,
        },
    });

    // Important data is set on the draft distance transaction, such as the iouRequestType marking it as a distance request, so merge it into the optimistic split transaction
    if (isDistanceRequest) {
        splitTransaction = fastMerge(existingTransaction, splitTransaction, false);
    }

    // Note: The created action must be optimistically generated before the IOU action so there's no chance that the created action appears after the IOU action in the chat
    const splitCreatedReportAction = buildOptimisticCreatedReportAction(currentUserEmailForIOUSplit);
    const splitIOUReportAction = buildOptimisticIOUReportAction({
        type: CONST.IOU.REPORT_ACTION_TYPE.SPLIT,
        amount,
        currency,
        comment,
        participants,
        transactionID: splitTransaction.transactionID,
        isOwnPolicyExpenseChat,
    });

    splitChatReport.lastReadTime = DateUtils.getDBTime();
    splitChatReport.lastMessageText = getReportActionText(splitIOUReportAction);
    splitChatReport.lastMessageHtml = getReportActionHtml(splitIOUReportAction);
    splitChatReport.lastActorAccountID = currentUserAccountID;
    splitChatReport.lastVisibleActionCreated = splitIOUReportAction.created;

    if (splitChatReport.participants && getReportNotificationPreference(splitChatReport) === CONST.REPORT.NOTIFICATION_PREFERENCE.HIDDEN) {
        splitChatReport.participants[currentUserAccountID] = {notificationPreference: CONST.REPORT.NOTIFICATION_PREFERENCE.ALWAYS};
    }

    // If we have an existing splitChatReport (group chat or workspace) use it's pending fields, otherwise indicate that we are adding a chat
    if (!existingSplitChatReport) {
        splitChatReport.pendingFields = {
            createChat: CONST.RED_BRICK_ROAD_PENDING_ACTION.ADD,
        };
    }

    const optimisticData: OnyxUpdate[] = [
        {
            // Use set for new reports because it doesn't exist yet, is faster,
            // and we need the data to be available when we navigate to the chat page
            onyxMethod: existingSplitChatReport ? Onyx.METHOD.MERGE : Onyx.METHOD.SET,
            key: `${ONYXKEYS.COLLECTION.REPORT}${splitChatReport.reportID}`,
            value: splitChatReport,
        },
        {
            onyxMethod: Onyx.METHOD.SET,
            key: ONYXKEYS.NVP_QUICK_ACTION_GLOBAL_CREATE,
            value: {
                action: iouRequestType === CONST.IOU.REQUEST_TYPE.DISTANCE ? CONST.QUICK_ACTIONS.SPLIT_DISTANCE : CONST.QUICK_ACTIONS.SPLIT_MANUAL,
                chatReportID: splitChatReport.reportID,
                isFirstQuickAction: isEmptyObject(quickAction),
            },
        },
        existingSplitChatReport
            ? {
                  onyxMethod: Onyx.METHOD.MERGE,
                  key: `${ONYXKEYS.COLLECTION.REPORT_ACTIONS}${splitChatReport.reportID}`,
                  value: {
                      [splitIOUReportAction.reportActionID]: splitIOUReportAction as OnyxTypes.ReportAction,
                  },
              }
            : {
                  onyxMethod: Onyx.METHOD.SET,
                  key: `${ONYXKEYS.COLLECTION.REPORT_ACTIONS}${splitChatReport.reportID}`,
                  value: {
                      [splitCreatedReportAction.reportActionID]: splitCreatedReportAction as OnyxTypes.ReportAction,
                      [splitIOUReportAction.reportActionID]: splitIOUReportAction as OnyxTypes.ReportAction,
                  },
              },
        {
            onyxMethod: Onyx.METHOD.SET,
            key: `${ONYXKEYS.COLLECTION.TRANSACTION}${splitTransaction.transactionID}`,
            value: splitTransaction,
        },
    ];

    if (!existingSplitChatReport) {
        optimisticData.push({
            onyxMethod: Onyx.METHOD.MERGE,
            key: `${ONYXKEYS.COLLECTION.REPORT_METADATA}${splitChatReport.reportID}`,
            value: {
                isOptimisticReport: true,
            },
        });
    }

    const successData: OnyxUpdate[] = [
        {
            onyxMethod: Onyx.METHOD.MERGE,
            key: `${ONYXKEYS.COLLECTION.REPORT_ACTIONS}${splitChatReport.reportID}`,
            value: {
                ...(existingSplitChatReport ? {} : {[splitCreatedReportAction.reportActionID]: {pendingAction: null}}),
                [splitIOUReportAction.reportActionID]: {pendingAction: null},
            },
        },
        {
            onyxMethod: Onyx.METHOD.MERGE,
            key: `${ONYXKEYS.COLLECTION.TRANSACTION}${splitTransaction.transactionID}`,
            value: {pendingAction: null, pendingFields: null},
        },
    ];

    if (!existingSplitChatReport) {
        successData.push({
            onyxMethod: Onyx.METHOD.MERGE,
            key: `${ONYXKEYS.COLLECTION.REPORT_METADATA}${splitChatReport.reportID}`,
            value: {
                isOptimisticReport: false,
            },
        });
    }

    const redundantParticipants: Record<number, null> = {};
    if (!existingSplitChatReport) {
        successData.push({
            onyxMethod: Onyx.METHOD.MERGE,
            key: `${ONYXKEYS.COLLECTION.REPORT}${splitChatReport.reportID}`,
            value: {pendingFields: {createChat: null}, participants: redundantParticipants},
        });
    }

    const failureData: OnyxUpdate[] = [
        {
            onyxMethod: Onyx.METHOD.MERGE,
            key: `${ONYXKEYS.COLLECTION.TRANSACTION}${splitTransaction.transactionID}`,
            value: {
                errors: getMicroSecondOnyxErrorWithTranslationKey('iou.error.genericCreateFailureMessage'),
                pendingAction: null,
                pendingFields: null,
            },
        },
        {
            onyxMethod: Onyx.METHOD.SET,
            key: ONYXKEYS.NVP_QUICK_ACTION_GLOBAL_CREATE,
            value: quickAction ?? null,
        },
    ];

    if (existingSplitChatReport) {
        failureData.push({
            onyxMethod: Onyx.METHOD.MERGE,
            key: `${ONYXKEYS.COLLECTION.REPORT_ACTIONS}${splitChatReport.reportID}`,
            value: {
                [splitIOUReportAction.reportActionID]: {
                    errors: getMicroSecondOnyxErrorWithTranslationKey('iou.error.genericCreateFailureMessage'),
                },
            },
        });
    } else {
        failureData.push(
            {
                onyxMethod: Onyx.METHOD.MERGE,
                key: `${ONYXKEYS.COLLECTION.REPORT}${splitChatReport.reportID}`,
                value: {
                    errorFields: {
                        createChat: getMicroSecondOnyxErrorWithTranslationKey('report.genericCreateReportFailureMessage'),
                    },
                },
            },
            {
                onyxMethod: Onyx.METHOD.MERGE,
                key: `${ONYXKEYS.COLLECTION.REPORT_ACTIONS}${splitChatReport.reportID}`,
                value: {
                    [splitIOUReportAction.reportActionID]: {
                        errors: getMicroSecondOnyxErrorWithTranslationKey('iou.error.genericCreateFailureMessage'),
                    },
                },
            },
        );
    }

    // Loop through participants creating individual chats, iouReports and reportActionIDs as needed
    const currentUserAmount = splitShares?.[currentUserAccountID]?.amount ?? calculateIOUAmount(participants.length, amount, currency, true);
    const currentUserTaxAmount = calculateIOUAmount(participants.length, taxAmount, currency, true);

    const splits: Split[] = [{email: currentUserEmailForIOUSplit, accountID: currentUserAccountID, amount: currentUserAmount, taxAmount: currentUserTaxAmount}];

    const hasMultipleParticipants = participants.length > 1;
    participants.forEach((participant) => {
        // In a case when a participant is a workspace, even when a current user is not an owner of the workspace
        const isPolicyExpenseChat = isPolicyExpenseChatReportUtil(participant);
        const splitAmount = splitShares?.[participant.accountID ?? CONST.DEFAULT_NUMBER_ID]?.amount ?? calculateIOUAmount(participants.length, amount, currency, false);
        const splitTaxAmount = calculateIOUAmount(participants.length, taxAmount, currency, false);

        // To exclude someone from a split, the amount can be 0. The scenario for this is when creating a split from a group chat, we have remove the option to deselect users to exclude them.
        // We can input '0' next to someone we want to exclude.
        if (splitAmount === 0) {
            return;
        }

        // In case the participant is a workspace, email & accountID should remain undefined and won't be used in the rest of this code
        // participant.login is undefined when the request is initiated from a group DM with an unknown user, so we need to add a default
        const email = isOwnPolicyExpenseChat || isPolicyExpenseChat ? '' : addSMSDomainIfPhoneNumber(participant.login ?? '').toLowerCase();
        const accountID = isOwnPolicyExpenseChat || isPolicyExpenseChat ? 0 : Number(participant.accountID);
        if (email === currentUserEmailForIOUSplit) {
            return;
        }

        // STEP 1: Get existing chat report OR build a new optimistic one
        // If we only have one participant and the request was initiated from the global create menu, i.e. !existingGroupChatReportID, the oneOnOneChatReport is the groupChatReport
        let oneOnOneChatReport: OnyxTypes.Report | OptimisticChatReport;
        let isNewOneOnOneChatReport = false;
        let shouldCreateOptimisticPersonalDetails = false;
        const personalDetailExists = accountID in allPersonalDetails;

        // If this is a split between two people only and the function
        // wasn't provided with an existing group chat report id
        // or, if the split is being made from the expense chat, then the oneOnOneChatReport is the same as the splitChatReport
        // in this case existingSplitChatReport will belong to the policy expense chat and we won't be
        // entering code that creates optimistic personal details
        if ((!hasMultipleParticipants && !existingSplitChatReportID) || isOwnPolicyExpenseChat || isOneOnOneChat(splitChatReport)) {
            oneOnOneChatReport = splitChatReport;
            shouldCreateOptimisticPersonalDetails = !existingSplitChatReport && !personalDetailExists;
        } else {
            const existingChatReport = getChatByParticipants([accountID, currentUserAccountID]);
            isNewOneOnOneChatReport = !existingChatReport;
            shouldCreateOptimisticPersonalDetails = isNewOneOnOneChatReport && !personalDetailExists;
            oneOnOneChatReport =
                existingChatReport ??
                buildOptimisticChatReport({
                    participantList: [accountID, currentUserAccountID],
                });
        }

        // STEP 2: Get existing IOU/Expense report and update its total OR build a new optimistic one
        let oneOnOneIOUReport: OneOnOneIOUReport = oneOnOneChatReport.iouReportID ? allReports?.[`${ONYXKEYS.COLLECTION.REPORT}${oneOnOneChatReport.iouReportID}`] : null;
        const shouldCreateNewOneOnOneIOUReport = shouldCreateNewMoneyRequestReportReportUtils(oneOnOneIOUReport, oneOnOneChatReport);

        if (!oneOnOneIOUReport || shouldCreateNewOneOnOneIOUReport) {
            oneOnOneIOUReport = isOwnPolicyExpenseChat
                ? buildOptimisticExpenseReport(oneOnOneChatReport.reportID, oneOnOneChatReport.policyID, currentUserAccountID, splitAmount, currency)
                : buildOptimisticIOUReport(currentUserAccountID, accountID, splitAmount, oneOnOneChatReport.reportID, currency);
        } else if (isOwnPolicyExpenseChat) {
            // Because of the Expense reports are stored as negative values, we subtract the total from the amount
            if (oneOnOneIOUReport?.currency === currency) {
                if (typeof oneOnOneIOUReport.total === 'number') {
                    oneOnOneIOUReport.total -= splitAmount;
                }

                if (typeof oneOnOneIOUReport.unheldTotal === 'number') {
                    oneOnOneIOUReport.unheldTotal -= splitAmount;
                }
            }
        } else {
            oneOnOneIOUReport = updateIOUOwnerAndTotal(oneOnOneIOUReport, currentUserAccountID, splitAmount, currency);
        }

        // STEP 3: Build optimistic transaction
        let oneOnOneTransaction = buildOptimisticTransaction({
            originalTransactionID: splitTransaction.transactionID,
            transactionParams: {
                amount: isExpenseReport(oneOnOneIOUReport) ? -splitAmount : splitAmount,
                currency,
                reportID: oneOnOneIOUReport.reportID,
                comment,
                created,
                merchant: merchant || Localize.translateLocal('iou.expense'),
                category,
                tag,
                taxCode,
                taxAmount: isExpenseReport(oneOnOneIOUReport) ? -splitTaxAmount : splitTaxAmount,
                billable,
                source: CONST.IOU.TYPE.SPLIT,
            },
        });

        if (isDistanceRequest) {
            oneOnOneTransaction = fastMerge(existingTransaction, oneOnOneTransaction, false);
        }

        // STEP 4: Build optimistic reportActions. We need:
        // 1. CREATED action for the chatReport
        // 2. CREATED action for the iouReport
        // 3. IOU action for the iouReport
        // 4. Transaction Thread and the CREATED action for it
        // 5. REPORT_PREVIEW action for the chatReport
        const [oneOnOneCreatedActionForChat, oneOnOneCreatedActionForIOU, oneOnOneIOUAction, optimisticTransactionThread, optimisticCreatedActionForTransactionThread] =
            buildOptimisticMoneyRequestEntities({
                iouReport: oneOnOneIOUReport,
                type: CONST.IOU.REPORT_ACTION_TYPE.CREATE,
                amount: splitAmount,
                currency,
                comment,
                payeeEmail: currentUserEmailForIOUSplit,
                participants: [participant],
                transactionID: oneOnOneTransaction.transactionID,
            });

        // Add optimistic personal details for new participants
        const oneOnOnePersonalDetailListAction: OnyxTypes.PersonalDetailsList = shouldCreateOptimisticPersonalDetails
            ? {
                  [accountID]: {
                      accountID,
                      // Disabling this line since participant.displayName can be an empty string
                      // eslint-disable-next-line @typescript-eslint/prefer-nullish-coalescing
                      displayName: formatPhoneNumber(participant.displayName || email),
                      login: participant.login,
                      isOptimisticPersonalDetail: true,
                  },
              }
            : {};

        if (shouldCreateOptimisticPersonalDetails) {
            // BE will send different participants. We clear the optimistic ones to avoid duplicated entries
            redundantParticipants[accountID] = null;
        }

        let oneOnOneReportPreviewAction = getReportPreviewAction(oneOnOneChatReport.reportID, oneOnOneIOUReport.reportID);
        if (oneOnOneReportPreviewAction) {
            oneOnOneReportPreviewAction = updateReportPreview(oneOnOneIOUReport, oneOnOneReportPreviewAction);
        } else {
            oneOnOneReportPreviewAction = buildOptimisticReportPreview(oneOnOneChatReport, oneOnOneIOUReport);
        }

        // Add category to optimistic policy recently used categories when a participant is a workspace
        const optimisticPolicyRecentlyUsedCategories = isPolicyExpenseChat ? buildOptimisticPolicyRecentlyUsedCategories(participant.policyID, category) : [];

        const optimisticRecentlyUsedCurrencies = buildOptimisticRecentlyUsedCurrencies(currency);

        // Add tag to optimistic policy recently used tags when a participant is a workspace
        const optimisticPolicyRecentlyUsedTags = isPolicyExpenseChat ? buildOptimisticPolicyRecentlyUsedTags(participant.policyID, tag) : {};

        // STEP 5: Build Onyx Data
        const [oneOnOneOptimisticData, oneOnOneSuccessData, oneOnOneFailureData] = buildOnyxDataForMoneyRequest({
            isNewChatReport: isNewOneOnOneChatReport,
            shouldCreateNewMoneyRequestReport: shouldCreateNewOneOnOneIOUReport,
            isOneOnOneSplit: true,
            optimisticParams: {
                chat: {
                    report: oneOnOneChatReport,
                    createdAction: oneOnOneCreatedActionForChat,
                    reportPreviewAction: oneOnOneReportPreviewAction,
                },
                iou: {
                    report: oneOnOneIOUReport,
                    createdAction: oneOnOneCreatedActionForIOU,
                    action: oneOnOneIOUAction,
                },
                transactionParams: {
                    transaction: oneOnOneTransaction,
                    transactionThreadReport: optimisticTransactionThread,
                    transactionThreadCreatedReportAction: optimisticCreatedActionForTransactionThread,
                },
                policyRecentlyUsed: {
                    categories: optimisticPolicyRecentlyUsedCategories,
                    tags: optimisticPolicyRecentlyUsedTags,
                    currencies: optimisticRecentlyUsedCurrencies,
                },
                personalDetailListAction: oneOnOnePersonalDetailListAction,
            },
        });

        const individualSplit = {
            email,
            accountID,
            isOptimisticAccount: isOptimisticPersonalDetail(accountID),
            amount: splitAmount,
            iouReportID: oneOnOneIOUReport.reportID,
            chatReportID: oneOnOneChatReport.reportID,
            transactionID: oneOnOneTransaction.transactionID,
            reportActionID: oneOnOneIOUAction.reportActionID,
            createdChatReportActionID: oneOnOneCreatedActionForChat.reportActionID,
            createdIOUReportActionID: oneOnOneCreatedActionForIOU.reportActionID,
            reportPreviewReportActionID: oneOnOneReportPreviewAction.reportActionID,
            transactionThreadReportID: optimisticTransactionThread.reportID,
            createdReportActionIDForThread: optimisticCreatedActionForTransactionThread?.reportActionID,
            taxAmount: splitTaxAmount,
        };

        splits.push(individualSplit);
        optimisticData.push(...oneOnOneOptimisticData);
        successData.push(...oneOnOneSuccessData);
        failureData.push(...oneOnOneFailureData);
    });

    optimisticData.push({
        onyxMethod: Onyx.METHOD.MERGE,
        key: `${ONYXKEYS.COLLECTION.TRANSACTION}${splitTransaction.transactionID}`,
        value: {
            comment: {
                splits: splits.map((split) => ({accountID: split.accountID, amount: split.amount})),
            },
        },
    });

    const splitData: SplitData = {
        chatReportID: splitChatReport.reportID,
        transactionID: splitTransaction.transactionID,
        reportActionID: splitIOUReportAction.reportActionID,
        policyID: splitChatReport.policyID,
        chatType: splitChatReport.chatType,
    };

    if (!existingSplitChatReport) {
        splitData.createdReportActionID = splitCreatedReportAction.reportActionID;
    }

    return {
        splitData,
        splits,
        onyxData: {optimisticData, successData, failureData},
    };
}

type SplitBillActionsParams = {
    participants: Participant[];
    currentUserLogin: string;
    currentUserAccountID: number;
    amount: number;
    comment: string;
    currency: string;
    merchant: string;
    created: string;
    category?: string;
    tag?: string;
    billable?: boolean;
    reimbursable?: boolean;
    iouRequestType?: IOURequestType;
    existingSplitChatReportID?: string;
    splitShares?: SplitShares;
    splitPayerAccountIDs?: number[];
    taxCode?: string;
    taxAmount?: number;
    isRetry?: boolean;
};

/**
 * @param amount - always in smallest currency unit
 * @param existingSplitChatReportID - Either a group DM or a expense chat
 */
function splitBill({
    participants,
    currentUserLogin,
    currentUserAccountID,
    amount,
    comment,
    currency,
    merchant,
    created,
    category = '',
    tag = '',
    billable = false,
    reimbursable = false,
    iouRequestType = CONST.IOU.REQUEST_TYPE.MANUAL,
    existingSplitChatReportID,
    splitShares = {},
    splitPayerAccountIDs = [],
    taxCode = '',
    taxAmount = 0,
}: SplitBillActionsParams) {
    const parsedComment = getParsedComment(comment);
    const {splitData, splits, onyxData} = createSplitsAndOnyxData({
        participants,
        currentUserLogin,
        currentUserAccountID,
        existingSplitChatReportID,
        transactionParams: {
            amount,
            comment: parsedComment,
            currency,
            merchant,
            created,
            category,
            tag,
            splitShares,
            billable,
            reimbursable,
            iouRequestType,
            taxCode,
            taxAmount,
        },
    });

    const parameters: SplitBillParams = {
        reportID: splitData.chatReportID,
        amount,
        splits: JSON.stringify(splits),
        currency,
        comment: parsedComment,
        category,
        merchant,
        created,
        tag,
        billable,
        reimbursable,
        transactionID: splitData.transactionID,
        reportActionID: splitData.reportActionID,
        createdReportActionID: splitData.createdReportActionID,
        policyID: splitData.policyID,
        chatType: splitData.chatType,
        splitPayerAccountIDs,
        taxCode,
        taxAmount,
        description: parsedComment,
    };

    API.write(WRITE_COMMANDS.SPLIT_BILL, parameters, onyxData);
    InteractionManager.runAfterInteractions(() => removeDraftTransaction(CONST.IOU.OPTIMISTIC_TRANSACTION_ID));

    dismissModalAndOpenReportInInboxTab(existingSplitChatReportID);

    notifyNewAction(splitData.chatReportID, currentUserAccountID);
}

/**
 * @param amount - always in the smallest currency unit
 */
function splitBillAndOpenReport({
    participants,
    currentUserLogin,
    currentUserAccountID,
    amount,
    comment,
    currency,
    merchant,
    created,
    category = '',
    tag = '',
    billable = false,
    reimbursable = false,
    iouRequestType = CONST.IOU.REQUEST_TYPE.MANUAL,
    splitShares = {},
    splitPayerAccountIDs = [],
    taxCode = '',
    taxAmount = 0,
    existingSplitChatReportID,
}: SplitBillActionsParams) {
    const parsedComment = getParsedComment(comment);
    const {splitData, splits, onyxData} = createSplitsAndOnyxData({
        participants,
        currentUserLogin,
        currentUserAccountID,
        existingSplitChatReportID,
        transactionParams: {
            amount,
            comment: parsedComment,
            currency,
            merchant,
            created,
            category,
            tag,
            splitShares,
            billable,
            reimbursable,
            iouRequestType,
            taxCode,
            taxAmount,
        },
    });

    const parameters: SplitBillParams = {
        reportID: splitData.chatReportID,
        amount,
        splits: JSON.stringify(splits),
        currency,
        merchant,
        created,
        comment: parsedComment,
        category,
        tag,
        billable,
        reimbursable,
        transactionID: splitData.transactionID,
        reportActionID: splitData.reportActionID,
        createdReportActionID: splitData.createdReportActionID,
        policyID: splitData.policyID,
        chatType: splitData.chatType,
        splitPayerAccountIDs,
        taxCode,
        taxAmount,
        description: parsedComment,
    };

    API.write(WRITE_COMMANDS.SPLIT_BILL_AND_OPEN_REPORT, parameters, onyxData);
    InteractionManager.runAfterInteractions(() => removeDraftTransaction(CONST.IOU.OPTIMISTIC_TRANSACTION_ID));

    dismissModalAndOpenReportInInboxTab(splitData.chatReportID);
    notifyNewAction(splitData.chatReportID, currentUserAccountID);
}

/** Used exclusively for starting a split expense request that contains a receipt, the split request will be completed once the receipt is scanned
 *  or user enters details manually.
 *
 * @param existingSplitChatReportID - Either a group DM or a expense chat
 */
function startSplitBill({
    participants,
    currentUserLogin,
    currentUserAccountID,
    comment,
    receipt,
    existingSplitChatReportID,
    billable = false,
    reimbursable = false,
    category = '',
    tag = '',
    currency,
    taxCode = '',
    taxAmount = 0,
}: StartSplitBilActionParams) {
    const currentUserEmailForIOUSplit = addSMSDomainIfPhoneNumber(currentUserLogin);
    const participantAccountIDs = participants.map((participant) => Number(participant.accountID));
    const {splitChatReport, existingSplitChatReport} = getOrCreateOptimisticSplitChatReport(existingSplitChatReportID, participants, participantAccountIDs, currentUserAccountID);
    const isOwnPolicyExpenseChat = !!splitChatReport.isOwnPolicyExpenseChat;
    const parsedComment = getParsedComment(comment);

    const {name: filename, source, state = CONST.IOU.RECEIPT_STATE.SCANREADY} = receipt;
    const receiptObject: Receipt = {state, source};

    // ReportID is -2 (aka "deleted") on the group transaction
    const splitTransaction = buildOptimisticTransaction({
        transactionParams: {
            amount: 0,
            currency,
            reportID: CONST.REPORT.SPLIT_REPORTID,
            comment: parsedComment,
            merchant: CONST.TRANSACTION.PARTIAL_TRANSACTION_MERCHANT,
            receipt: receiptObject,
            category,
            tag,
            taxCode,
            taxAmount,
            billable,
            reimbursable,
            filename,
        },
    });

    // Note: The created action must be optimistically generated before the IOU action so there's no chance that the created action appears after the IOU action in the chat
    const splitChatCreatedReportAction = buildOptimisticCreatedReportAction(currentUserEmailForIOUSplit);
    const splitIOUReportAction = buildOptimisticIOUReportAction({
        type: CONST.IOU.REPORT_ACTION_TYPE.SPLIT,
        amount: 0,
        currency: CONST.CURRENCY.USD,
        comment: parsedComment,
        participants,
        transactionID: splitTransaction.transactionID,
        isOwnPolicyExpenseChat,
    });

    splitChatReport.lastReadTime = DateUtils.getDBTime();
    splitChatReport.lastMessageText = getReportActionText(splitIOUReportAction);
    splitChatReport.lastMessageHtml = getReportActionHtml(splitIOUReportAction);

    // If we have an existing splitChatReport (group chat or workspace) use it's pending fields, otherwise indicate that we are adding a chat
    if (!existingSplitChatReport) {
        splitChatReport.pendingFields = {
            createChat: CONST.RED_BRICK_ROAD_PENDING_ACTION.ADD,
        };
    }

    const optimisticData: OnyxUpdate[] = [
        {
            // Use set for new reports because it doesn't exist yet, is faster,
            // and we need the data to be available when we navigate to the chat page
            onyxMethod: existingSplitChatReport ? Onyx.METHOD.MERGE : Onyx.METHOD.SET,
            key: `${ONYXKEYS.COLLECTION.REPORT}${splitChatReport.reportID}`,
            value: splitChatReport,
        },
        {
            onyxMethod: Onyx.METHOD.SET,
            key: ONYXKEYS.NVP_QUICK_ACTION_GLOBAL_CREATE,
            value: {
                action: CONST.QUICK_ACTIONS.SPLIT_SCAN,
                chatReportID: splitChatReport.reportID,
                isFirstQuickAction: isEmptyObject(quickAction),
            },
        },
        existingSplitChatReport
            ? {
                  onyxMethod: Onyx.METHOD.MERGE,
                  key: `${ONYXKEYS.COLLECTION.REPORT_ACTIONS}${splitChatReport.reportID}`,
                  value: {
                      [splitIOUReportAction.reportActionID]: splitIOUReportAction as OnyxTypes.ReportAction,
                  },
              }
            : {
                  onyxMethod: Onyx.METHOD.SET,
                  key: `${ONYXKEYS.COLLECTION.REPORT_ACTIONS}${splitChatReport.reportID}`,
                  value: {
                      [splitChatCreatedReportAction.reportActionID]: splitChatCreatedReportAction,
                      [splitIOUReportAction.reportActionID]: splitIOUReportAction as OnyxTypes.ReportAction,
                  },
              },
        {
            onyxMethod: Onyx.METHOD.SET,
            key: `${ONYXKEYS.COLLECTION.TRANSACTION}${splitTransaction.transactionID}`,
            value: splitTransaction,
        },
    ];

    if (!existingSplitChatReport) {
        optimisticData.push({
            onyxMethod: Onyx.METHOD.MERGE,
            key: `${ONYXKEYS.COLLECTION.REPORT_METADATA}${splitChatReport.reportID}`,
            value: {
                isOptimisticReport: true,
            },
        });
    }

    const successData: OnyxUpdate[] = [
        {
            onyxMethod: Onyx.METHOD.MERGE,
            key: `${ONYXKEYS.COLLECTION.REPORT_ACTIONS}${splitChatReport.reportID}`,
            value: {
                ...(existingSplitChatReport ? {} : {[splitChatCreatedReportAction.reportActionID]: {pendingAction: null}}),
                [splitIOUReportAction.reportActionID]: {pendingAction: null},
            },
        },
        {
            onyxMethod: Onyx.METHOD.MERGE,
            key: `${ONYXKEYS.COLLECTION.TRANSACTION}${splitTransaction.transactionID}`,
            value: {pendingAction: null},
        },
    ];

    if (!existingSplitChatReport) {
        successData.push({
            onyxMethod: Onyx.METHOD.MERGE,
            key: `${ONYXKEYS.COLLECTION.REPORT_METADATA}${splitChatReport.reportID}`,
            value: {
                isOptimisticReport: false,
            },
        });
    }

    const redundantParticipants: Record<number, null> = {};
    if (!existingSplitChatReport) {
        successData.push({
            onyxMethod: Onyx.METHOD.MERGE,
            key: `${ONYXKEYS.COLLECTION.REPORT}${splitChatReport.reportID}`,
            value: {pendingFields: {createChat: null}, participants: redundantParticipants},
        });
    }

    const failureData: OnyxUpdate[] = [
        {
            onyxMethod: Onyx.METHOD.MERGE,
            key: `${ONYXKEYS.COLLECTION.TRANSACTION}${splitTransaction.transactionID}`,
            value: {
                errors: getMicroSecondOnyxErrorWithTranslationKey('iou.error.genericCreateFailureMessage'),
            },
        },
        {
            onyxMethod: Onyx.METHOD.SET,
            key: ONYXKEYS.NVP_QUICK_ACTION_GLOBAL_CREATE,
            value: quickAction ?? null,
        },
    ];

    const retryParams = {
        participants: participants.map(({icons, ...rest}) => rest),
        currentUserLogin,
        currentUserAccountID,
        comment,
        receipt: receiptObject,
        existingSplitChatReportID,
        billable,
        reimbursable,
        category,
        tag,
        currency,
        taxCode,
        taxAmount,
    };

    if (existingSplitChatReport) {
        failureData.push({
            onyxMethod: Onyx.METHOD.MERGE,
            key: `${ONYXKEYS.COLLECTION.REPORT_ACTIONS}${splitChatReport.reportID}`,
            value: {
                [splitIOUReportAction.reportActionID]: {
                    errors: getReceiptError(receipt, filename, undefined, undefined, CONST.IOU.ACTION_PARAMS.START_SPLIT_BILL, retryParams),
                },
            },
        });
    } else {
        failureData.push(
            {
                onyxMethod: Onyx.METHOD.MERGE,
                key: `${ONYXKEYS.COLLECTION.REPORT}${splitChatReport.reportID}`,
                value: {
                    errorFields: {
                        createChat: getMicroSecondOnyxErrorWithTranslationKey('report.genericCreateReportFailureMessage'),
                    },
                },
            },
            {
                onyxMethod: Onyx.METHOD.MERGE,
                key: `${ONYXKEYS.COLLECTION.REPORT_ACTIONS}${splitChatReport.reportID}`,
                value: {
                    [splitChatCreatedReportAction.reportActionID]: {
                        errors: getMicroSecondOnyxErrorWithTranslationKey('report.genericCreateReportFailureMessage'),
                    },
                    [splitIOUReportAction.reportActionID]: {
                        errors: getReceiptError(receipt, filename, undefined, undefined, CONST.IOU.ACTION_PARAMS.START_SPLIT_BILL, retryParams),
                    },
                },
            },
        );
    }

    const splits: Split[] = [{email: currentUserEmailForIOUSplit, accountID: currentUserAccountID}];

    participants.forEach((participant) => {
        // Disabling this line since participant.login can be an empty string
        // eslint-disable-next-line @typescript-eslint/prefer-nullish-coalescing
        const email = participant.isOwnPolicyExpenseChat ? '' : addSMSDomainIfPhoneNumber(participant.login || participant.text || '').toLowerCase();
        const accountID = participant.isOwnPolicyExpenseChat ? 0 : Number(participant.accountID);
        if (email === currentUserEmailForIOUSplit) {
            return;
        }

        // When splitting with a expense chat, we only need to supply the policyID and the workspace reportID as it's needed so we can update the report preview
        if (participant.isOwnPolicyExpenseChat) {
            splits.push({
                policyID: participant.policyID,
                chatReportID: splitChatReport.reportID,
            });
            return;
        }

        const participantPersonalDetails = allPersonalDetails[participant?.accountID ?? CONST.DEFAULT_NUMBER_ID];
        if (!participantPersonalDetails) {
            optimisticData.push({
                onyxMethod: Onyx.METHOD.MERGE,
                key: ONYXKEYS.PERSONAL_DETAILS_LIST,
                value: {
                    [accountID]: {
                        accountID,
                        // Disabling this line since participant.displayName can be an empty string
                        // eslint-disable-next-line @typescript-eslint/prefer-nullish-coalescing
                        displayName: formatPhoneNumber(participant.displayName || email),
                        // Disabling this line since participant.login can be an empty string
                        // eslint-disable-next-line @typescript-eslint/prefer-nullish-coalescing
                        login: participant.login || participant.text,
                        isOptimisticPersonalDetail: true,
                    },
                },
            });
            // BE will send different participants. We clear the optimistic ones to avoid duplicated entries
            redundantParticipants[accountID] = null;
        }

        splits.push({
            email,
            accountID,
        });
    });

    participants.forEach((participant) => {
        const isPolicyExpenseChat = isPolicyExpenseChatReportUtil(participant);
        if (!isPolicyExpenseChat) {
            return;
        }

        const optimisticPolicyRecentlyUsedCategories = buildOptimisticPolicyRecentlyUsedCategories(participant.policyID, category);
        const optimisticPolicyRecentlyUsedTags = buildOptimisticPolicyRecentlyUsedTags(participant.policyID, tag);
        const optimisticRecentlyUsedCurrencies = buildOptimisticRecentlyUsedCurrencies(currency);

        if (optimisticPolicyRecentlyUsedCategories.length > 0) {
            optimisticData.push({
                onyxMethod: Onyx.METHOD.SET,
                key: `${ONYXKEYS.COLLECTION.POLICY_RECENTLY_USED_CATEGORIES}${participant.policyID}`,
                value: optimisticPolicyRecentlyUsedCategories,
            });
        }

        if (optimisticRecentlyUsedCurrencies.length > 0) {
            optimisticData.push({
                onyxMethod: Onyx.METHOD.SET,
                key: ONYXKEYS.RECENTLY_USED_CURRENCIES,
                value: optimisticRecentlyUsedCurrencies,
            });
        }

        if (!isEmptyObject(optimisticPolicyRecentlyUsedTags)) {
            optimisticData.push({
                onyxMethod: Onyx.METHOD.MERGE,
                key: `${ONYXKEYS.COLLECTION.POLICY_RECENTLY_USED_TAGS}${participant.policyID}`,
                value: optimisticPolicyRecentlyUsedTags,
            });
        }
    });

    // Save the new splits array into the transaction's comment in case the user calls CompleteSplitBill while offline
    optimisticData.push({
        onyxMethod: Onyx.METHOD.MERGE,
        key: `${ONYXKEYS.COLLECTION.TRANSACTION}${splitTransaction.transactionID}`,
        value: {
            comment: {
                splits,
            },
        },
    });

    const parameters: StartSplitBillParams = {
        chatReportID: splitChatReport.reportID,
        reportActionID: splitIOUReportAction.reportActionID,
        transactionID: splitTransaction.transactionID,
        splits: JSON.stringify(splits),
        receipt,
        comment: parsedComment,
        category,
        tag,
        currency,
        isFromGroupDM: !existingSplitChatReport,
        billable,
        reimbursable,
        ...(existingSplitChatReport ? {} : {createdReportActionID: splitChatCreatedReportAction.reportActionID}),
        chatType: splitChatReport?.chatType,
        taxCode,
        taxAmount,
        description: parsedComment,
    };

    API.write(WRITE_COMMANDS.START_SPLIT_BILL, parameters, {optimisticData, successData, failureData});

    Navigation.dismissModalWithReport({report: splitChatReport});
    notifyNewAction(splitChatReport.reportID, currentUserAccountID);
}

/** Used for editing a split expense while it's still scanning or when SmartScan fails, it completes a split expense started by startSplitBill above.
 *
 * @param chatReportID - The group chat or workspace reportID
 * @param reportAction - The split action that lives in the chatReport above
 * @param updatedTransaction - The updated **draft** split transaction
 * @param sessionAccountID - accountID of the current user
 * @param sessionEmail - email of the current user
 */
function completeSplitBill(
    chatReportID: string,
    reportAction: OnyxTypes.ReportAction,
    updatedTransaction: OnyxEntry<OnyxTypes.Transaction>,
    sessionAccountID: number,
    sessionEmail?: string,
) {
    const parsedComment = getParsedComment(updatedTransaction?.comment?.comment ?? '');
    if (updatedTransaction?.comment) {
        // eslint-disable-next-line no-param-reassign
        updatedTransaction.comment.comment = parsedComment;
    }
    const currentUserEmailForIOUSplit = addSMSDomainIfPhoneNumber(sessionEmail);
    const transactionID = updatedTransaction?.transactionID;
    const unmodifiedTransaction = allTransactions[`${ONYXKEYS.COLLECTION.TRANSACTION}${transactionID}`];

    // Save optimistic updated transaction and action
    const optimisticData: OnyxUpdate[] = [
        {
            onyxMethod: Onyx.METHOD.MERGE,
            key: `${ONYXKEYS.COLLECTION.TRANSACTION}${transactionID}`,
            value: {
                ...updatedTransaction,
                receipt: {
                    state: CONST.IOU.RECEIPT_STATE.OPEN,
                },
            },
        },
        {
            onyxMethod: Onyx.METHOD.MERGE,
            key: `${ONYXKEYS.COLLECTION.REPORT_ACTIONS}${chatReportID}`,
            value: {
                [reportAction.reportActionID]: {
                    lastModified: DateUtils.getDBTime(),
                    originalMessage: {
                        whisperedTo: [],
                    },
                },
            },
        },
    ];

    const successData: OnyxUpdate[] = [
        {
            onyxMethod: Onyx.METHOD.MERGE,
            key: `${ONYXKEYS.COLLECTION.TRANSACTION}${transactionID}`,
            value: {pendingAction: null},
        },
        {
            onyxMethod: Onyx.METHOD.MERGE,
            key: `${ONYXKEYS.COLLECTION.SPLIT_TRANSACTION_DRAFT}${transactionID}`,
            value: {pendingAction: null},
        },
    ];

    const failureData: OnyxUpdate[] = [
        {
            onyxMethod: Onyx.METHOD.MERGE,
            key: `${ONYXKEYS.COLLECTION.TRANSACTION}${transactionID}`,
            value: {
                ...unmodifiedTransaction,
                errors: getMicroSecondOnyxErrorWithTranslationKey('iou.error.genericCreateFailureMessage'),
            },
        },
        {
            onyxMethod: Onyx.METHOD.MERGE,
            key: `${ONYXKEYS.COLLECTION.REPORT_ACTIONS}${chatReportID}`,
            value: {
                [reportAction.reportActionID]: {
                    ...reportAction,
                    errors: getMicroSecondOnyxErrorWithTranslationKey('iou.error.genericCreateFailureMessage'),
                },
            },
        },
    ];

    const splitParticipants: Split[] = updatedTransaction?.comment?.splits ?? [];
    const amount = updatedTransaction?.modifiedAmount;
    const currency = updatedTransaction?.modifiedCurrency;

    // Exclude the current user when calculating the split amount, `calculateAmount` takes it into account
    const splitAmount = calculateIOUAmount(splitParticipants.length - 1, amount ?? 0, currency ?? '', false);
    const splitTaxAmount = calculateIOUAmount(splitParticipants.length - 1, updatedTransaction?.taxAmount ?? 0, currency ?? '', false);

    const splits: Split[] = [{email: currentUserEmailForIOUSplit}];
    splitParticipants.forEach((participant) => {
        // Skip creating the transaction for the current user
        if (participant.email === currentUserEmailForIOUSplit) {
            return;
        }
        const isPolicyExpenseChat = !!participant.policyID;

        if (!isPolicyExpenseChat) {
            // In case this is still the optimistic accountID saved in the splits array, return early as we cannot know
            // if there is an existing chat between the split creator and this participant
            // Instead, we will rely on Auth generating the report IDs and the user won't see any optimistic chats or reports created
            const participantPersonalDetails: OnyxTypes.PersonalDetails | null = allPersonalDetails[participant?.accountID ?? CONST.DEFAULT_NUMBER_ID];
            if (!participantPersonalDetails || participantPersonalDetails.isOptimisticPersonalDetail) {
                splits.push({
                    email: participant.email,
                });
                return;
            }
        }

        let oneOnOneChatReport: OnyxEntry<OnyxTypes.Report>;
        let isNewOneOnOneChatReport = false;
        if (isPolicyExpenseChat) {
            // The expense chat reportID is saved in the splits array when starting a split expense with a workspace
            oneOnOneChatReport = allReports?.[`${ONYXKEYS.COLLECTION.REPORT}${participant.chatReportID}`];
        } else {
            const existingChatReport = getChatByParticipants(participant.accountID ? [participant.accountID, sessionAccountID] : []);
            isNewOneOnOneChatReport = !existingChatReport;
            oneOnOneChatReport =
                existingChatReport ??
                buildOptimisticChatReport({
                    participantList: participant.accountID ? [participant.accountID, sessionAccountID] : [],
                });
        }

        let oneOnOneIOUReport: OneOnOneIOUReport = oneOnOneChatReport?.iouReportID ? allReports?.[`${ONYXKEYS.COLLECTION.REPORT}${oneOnOneChatReport.iouReportID}`] : null;
        const shouldCreateNewOneOnOneIOUReport = shouldCreateNewMoneyRequestReportReportUtils(oneOnOneIOUReport, oneOnOneChatReport);

        if (!oneOnOneIOUReport || shouldCreateNewOneOnOneIOUReport) {
            oneOnOneIOUReport = isPolicyExpenseChat
                ? buildOptimisticExpenseReport(oneOnOneChatReport?.reportID, participant.policyID, sessionAccountID, splitAmount, currency ?? '')
                : buildOptimisticIOUReport(sessionAccountID, participant.accountID ?? CONST.DEFAULT_NUMBER_ID, splitAmount, oneOnOneChatReport?.reportID, currency ?? '');
        } else if (isPolicyExpenseChat) {
            if (typeof oneOnOneIOUReport?.total === 'number') {
                // Because of the Expense reports are stored as negative values, we subtract the total from the amount
                oneOnOneIOUReport.total -= splitAmount;
            }
        } else {
            oneOnOneIOUReport = updateIOUOwnerAndTotal(oneOnOneIOUReport, sessionAccountID, splitAmount, currency ?? '');
        }

        const oneOnOneTransaction = buildOptimisticTransaction({
            originalTransactionID: transactionID,
            transactionParams: {
                amount: isPolicyExpenseChat ? -splitAmount : splitAmount,
                currency: currency ?? '',
                reportID: oneOnOneIOUReport?.reportID,
                comment: parsedComment,
                created: updatedTransaction?.modifiedCreated,
                merchant: updatedTransaction?.modifiedMerchant,
                receipt: {...updatedTransaction?.receipt, state: CONST.IOU.RECEIPT_STATE.OPEN},
                category: updatedTransaction?.category,
                tag: updatedTransaction?.tag,
                taxCode: updatedTransaction?.taxCode,
                taxAmount: isPolicyExpenseChat ? -splitTaxAmount : splitAmount,
                billable: updatedTransaction?.billable,
                source: CONST.IOU.TYPE.SPLIT,
                filename: updatedTransaction?.filename,
            },
        });

        const [oneOnOneCreatedActionForChat, oneOnOneCreatedActionForIOU, oneOnOneIOUAction, optimisticTransactionThread, optimisticCreatedActionForTransactionThread] =
            buildOptimisticMoneyRequestEntities({
                iouReport: oneOnOneIOUReport,
                type: CONST.IOU.REPORT_ACTION_TYPE.CREATE,
                amount: splitAmount,
                currency: currency ?? '',
                comment: parsedComment,
                payeeEmail: currentUserEmailForIOUSplit,
                participants: [participant],
                transactionID: oneOnOneTransaction.transactionID,
            });

        let oneOnOneReportPreviewAction = getReportPreviewAction(oneOnOneChatReport?.reportID, oneOnOneIOUReport?.reportID);
        if (oneOnOneReportPreviewAction) {
            oneOnOneReportPreviewAction = updateReportPreview(oneOnOneIOUReport, oneOnOneReportPreviewAction);
        } else {
            oneOnOneReportPreviewAction = buildOptimisticReportPreview(oneOnOneChatReport, oneOnOneIOUReport, '', oneOnOneTransaction);
        }

        const [oneOnOneOptimisticData, oneOnOneSuccessData, oneOnOneFailureData] = buildOnyxDataForMoneyRequest({
            isNewChatReport: isNewOneOnOneChatReport,
            isOneOnOneSplit: true,
            shouldCreateNewMoneyRequestReport: shouldCreateNewOneOnOneIOUReport,
            optimisticParams: {
                chat: {
                    report: oneOnOneChatReport,
                    createdAction: oneOnOneCreatedActionForChat,
                    reportPreviewAction: oneOnOneReportPreviewAction,
                },
                iou: {
                    report: oneOnOneIOUReport,
                    createdAction: oneOnOneCreatedActionForIOU,
                    action: oneOnOneIOUAction,
                },
                transactionParams: {
                    transaction: oneOnOneTransaction,
                    transactionThreadReport: optimisticTransactionThread,
                    transactionThreadCreatedReportAction: optimisticCreatedActionForTransactionThread,
                },
                policyRecentlyUsed: {},
            },
        });

        splits.push({
            email: participant.email,
            accountID: participant.accountID,
            policyID: participant.policyID,
            iouReportID: oneOnOneIOUReport?.reportID,
            chatReportID: oneOnOneChatReport?.reportID,
            transactionID: oneOnOneTransaction.transactionID,
            reportActionID: oneOnOneIOUAction.reportActionID,
            createdChatReportActionID: oneOnOneCreatedActionForChat.reportActionID,
            createdIOUReportActionID: oneOnOneCreatedActionForIOU.reportActionID,
            reportPreviewReportActionID: oneOnOneReportPreviewAction.reportActionID,
            transactionThreadReportID: optimisticTransactionThread.reportID,
            createdReportActionIDForThread: optimisticCreatedActionForTransactionThread?.reportActionID,
        });

        optimisticData.push(...oneOnOneOptimisticData);
        successData.push(...oneOnOneSuccessData);
        failureData.push(...oneOnOneFailureData);
    });

    const {
        amount: transactionAmount,
        currency: transactionCurrency,
        created: transactionCreated,
        merchant: transactionMerchant,
        comment: transactionComment,
        category: transactionCategory,
        tag: transactionTag,
        taxCode: transactionTaxCode,
        taxAmount: transactionTaxAmount,
        billable: transactionBillable,
    } = getTransactionDetails(updatedTransaction) ?? {};

    const parameters: CompleteSplitBillParams = {
        transactionID,
        amount: transactionAmount,
        currency: transactionCurrency,
        created: transactionCreated,
        merchant: transactionMerchant,
        comment: transactionComment,
        category: transactionCategory,
        tag: transactionTag,
        splits: JSON.stringify(splits),
        taxCode: transactionTaxCode,
        taxAmount: transactionTaxAmount,
        billable: transactionBillable,
        description: parsedComment,
    };

    API.write(WRITE_COMMANDS.COMPLETE_SPLIT_BILL, parameters, {optimisticData, successData, failureData});
    InteractionManager.runAfterInteractions(() => removeDraftTransaction(CONST.IOU.OPTIMISTIC_TRANSACTION_ID));
    dismissModalAndOpenReportInInboxTab(chatReportID);
    notifyNewAction(chatReportID, sessionAccountID);
}

function setDraftSplitTransaction(transactionID: string | undefined, transactionChanges: TransactionChanges = {}, policy?: OnyxEntry<OnyxTypes.Policy>) {
    if (!transactionID) {
        return undefined;
    }
    let draftSplitTransaction = allDraftSplitTransactions[`${ONYXKEYS.COLLECTION.SPLIT_TRANSACTION_DRAFT}${transactionID}`];

    if (!draftSplitTransaction) {
        draftSplitTransaction = allTransactions[`${ONYXKEYS.COLLECTION.TRANSACTION}${transactionID}`];
    }

    const updatedTransaction = draftSplitTransaction
        ? getUpdatedTransaction({
              transaction: draftSplitTransaction,
              transactionChanges,
              isFromExpenseReport: false,
              shouldUpdateReceiptState: false,
              policy,
          })
        : null;

    Onyx.merge(`${ONYXKEYS.COLLECTION.SPLIT_TRANSACTION_DRAFT}${transactionID}`, updatedTransaction);
}

/** Requests money based on a distance (e.g. mileage from a map) */
function createDistanceRequest(distanceRequestInformation: CreateDistanceRequestInformation) {
    const {
        report,
        participants,
        currentUserLogin = '',
        currentUserAccountID = -1,
        iouType = CONST.IOU.TYPE.SUBMIT,
        existingTransaction,
        transactionParams,
        policyParams = {},
        backToReport,
    } = distanceRequestInformation;
    const {policy, policyCategories, policyTagList} = policyParams;
    const parsedComment = getParsedComment(transactionParams.comment);
    transactionParams.comment = parsedComment;
    const {
        amount,
        comment,
        currency,
        created,
        category,
        tag,
        taxAmount,
        taxCode,
        merchant,
        billable,
        reimbursable,
        validWaypoints,
        customUnitRateID = '',
        splitShares = {},
        attendees,
    } = transactionParams;

    // If the report is an iou or expense report, we should get the linked chat report to be passed to the getMoneyRequestInformation function
    const isMoneyRequestReport = isMoneyRequestReportReportUtils(report);
    const currentChatReport = isMoneyRequestReport ? getReportOrDraftReport(report?.chatReportID) : report;
    const moneyRequestReportID = isMoneyRequestReport ? report?.reportID : '';

    const optimisticReceipt: Receipt = {
        source: ReceiptGeneric as ReceiptSource,
        state: CONST.IOU.RECEIPT_STATE.OPEN,
    };

    let parameters: CreateDistanceRequestParams;
    let onyxData: OnyxData;
    const sanitizedWaypoints = sanitizeRecentWaypoints(validWaypoints);
    if (iouType === CONST.IOU.TYPE.SPLIT) {
        const {
            splitData,
            splits,
            onyxData: splitOnyxData,
        } = createSplitsAndOnyxData({
            participants,
            currentUserLogin: currentUserLogin ?? '',
            currentUserAccountID,
            existingSplitChatReportID: report?.reportID,
            transactionParams: {
                amount,
                comment,
                currency,
                merchant,
                created,
                category: category ?? '',
                tag: tag ?? '',
                splitShares,
                billable,
                iouRequestType: CONST.IOU.REQUEST_TYPE.DISTANCE,
                taxCode,
                taxAmount,
                attendees,
            },
        });
        onyxData = splitOnyxData;

        // Splits don't use the IOU report param. The split transaction isn't linked to a report shown in the UI, it's linked to a special default reportID of -2.
        // Therefore, any params related to the IOU report are irrelevant and omitted below.
        parameters = {
            transactionID: splitData.transactionID,
            chatReportID: splitData.chatReportID,
            createdChatReportActionID: splitData.createdReportActionID,
            reportActionID: splitData.reportActionID,
            waypoints: JSON.stringify(sanitizedWaypoints),
            customUnitRateID,
            comment,
            created,
            category,
            tag,
            taxCode,
            taxAmount,
            billable,
            reimbursable,
            splits: JSON.stringify(splits),
            chatType: splitData.chatType,
            description: parsedComment,
            attendees: attendees ? JSON.stringify(attendees) : undefined,
        };
    } else {
        const participant = participants.at(0) ?? {};
        const {
            iouReport,
            chatReport,
            transaction,
            iouAction,
            createdChatReportActionID,
            createdIOUReportActionID,
            reportPreviewAction,
            transactionThreadReportID,
            createdReportActionIDForThread,
            payerEmail,
            onyxData: moneyRequestOnyxData,
        } = getMoneyRequestInformation({
            parentChatReport: currentChatReport,
            existingTransaction,
            moneyRequestReportID,
            participantParams: {
                participant,
                payeeAccountID: userAccountID,
                payeeEmail: currentUserEmail,
            },
            policyParams: {
                policy,
                policyCategories,
                policyTagList,
            },
            transactionParams: {
                amount,
                currency,
                comment,
                created,
                merchant,
                receipt: optimisticReceipt,
                category,
                tag,
                taxCode,
                taxAmount,
                billable,
                reimbursable,
                attendees,
            },
        });

        onyxData = moneyRequestOnyxData;

        parameters = {
            comment,
            iouReportID: iouReport.reportID,
            chatReportID: chatReport.reportID,
            transactionID: transaction.transactionID,
            reportActionID: iouAction.reportActionID,
            createdChatReportActionID,
            createdIOUReportActionID,
            reportPreviewReportActionID: reportPreviewAction.reportActionID,
            waypoints: JSON.stringify(sanitizedWaypoints),
            created,
            category,
            tag,
            taxCode,
            taxAmount,
            billable,
            reimbursable,
            transactionThreadReportID,
            createdReportActionIDForThread,
            payerEmail,
            customUnitRateID,
            description: parsedComment,
            attendees: attendees ? JSON.stringify(attendees) : undefined,
        };
    }

    const recentServerValidatedWaypoints = getRecentWaypoints().filter((item) => !item.pendingAction);
    onyxData?.failureData?.push({
        onyxMethod: Onyx.METHOD.SET,
        key: `${ONYXKEYS.NVP_RECENT_WAYPOINTS}`,
        value: recentServerValidatedWaypoints,
    });

    API.write(WRITE_COMMANDS.CREATE_DISTANCE_REQUEST, parameters, onyxData);
    InteractionManager.runAfterInteractions(() => removeDraftTransaction(CONST.IOU.OPTIMISTIC_TRANSACTION_ID));
    const activeReportID = isMoneyRequestReport && report?.reportID ? report.reportID : parameters.chatReportID;
    dismissModalAndOpenReportInInboxTab(backToReport ?? activeReportID);

    if (!isMoneyRequestReport || !Permissions.canUseTableReportView(betas)) {
        notifyNewAction(activeReportID, userAccountID);
    }
}

type UpdateMoneyRequestAmountAndCurrencyParams = {
    transactionID: string;
    transactionThreadReportID: string;
    currency: string;
    amount: number;
    taxAmount: number;
    policy?: OnyxEntry<OnyxTypes.Policy>;
    policyTagList?: OnyxEntry<OnyxTypes.PolicyTagLists>;
    policyCategories?: OnyxEntry<OnyxTypes.PolicyCategories>;
    taxCode: string;
};

/** Updates the amount and currency fields of an expense */
function updateMoneyRequestAmountAndCurrency({
    transactionID,
    transactionThreadReportID,
    currency,
    amount,
    taxAmount,
    policy,
    policyTagList,
    policyCategories,
    taxCode,
}: UpdateMoneyRequestAmountAndCurrencyParams) {
    const transactionChanges = {
        amount,
        currency,
        taxCode,
        taxAmount,
    };
    const transactionThreadReport = allReports?.[`${ONYXKEYS.COLLECTION.REPORT}${transactionThreadReportID}`] ?? null;
    const parentReport = allReports?.[`${ONYXKEYS.COLLECTION.REPORT}${transactionThreadReport?.parentReportID}`] ?? null;
    let data: UpdateMoneyRequestData;
    if (isTrackExpenseReport(transactionThreadReport) && isSelfDM(parentReport)) {
        data = getUpdateTrackExpenseParams(transactionID, transactionThreadReportID, transactionChanges, policy);
    } else {
        data = getUpdateMoneyRequestParams(transactionID, transactionThreadReportID, transactionChanges, policy, policyTagList ?? null, policyCategories ?? null);
    }
    const {params, onyxData} = data;
    API.write(WRITE_COMMANDS.UPDATE_MONEY_REQUEST_AMOUNT_AND_CURRENCY, params, onyxData);
}

/**
 *
 * @param transactionID  - The transactionID of IOU
 * @param reportAction - The reportAction of the transaction in the IOU report
 * @return the url to navigate back once the money request is deleted
 */
function prepareToCleanUpMoneyRequest(transactionID: string, reportAction: OnyxTypes.ReportAction, shouldKeepIOUTransactionID = false) {
    // STEP 1: Get all collections we're updating
    const iouReportID = isMoneyRequestAction(reportAction) ? getOriginalMessage(reportAction)?.IOUReportID : undefined;
    const iouReport = allReports?.[`${ONYXKEYS.COLLECTION.REPORT}${iouReportID}`] ?? null;
    const chatReport = allReports?.[`${ONYXKEYS.COLLECTION.REPORT}${iouReport?.chatReportID}`];
    const reportPreviewAction = getReportPreviewAction(iouReport?.chatReportID, iouReport?.reportID);
    const transaction = allTransactions[`${ONYXKEYS.COLLECTION.TRANSACTION}${transactionID}`];
    const isTransactionOnHold = isOnHold(transaction);
    const transactionViolations = allTransactionViolations[`${ONYXKEYS.COLLECTION.TRANSACTION_VIOLATIONS}${transactionID}`];
    const transactionThreadID = reportAction.childReportID;
    let transactionThread = null;
    if (transactionThreadID) {
        transactionThread = allReports?.[`${ONYXKEYS.COLLECTION.REPORT}${transactionThreadID}`] ?? null;
    }

    // STEP 2: Decide if we need to:
    // 1. Delete the transactionThread - delete if there are no visible comments in the thread
    // 2. Update the moneyRequestPreview to show [Deleted expense] - update if the transactionThread exists AND it isn't being deleted
    // The current state is that we want to get rid of the [Deleted expense] breadcrumb,
    // so we never want to display it if transactionThreadID is present.
    const shouldDeleteTransactionThread = !!transactionThreadID;

    // STEP 3: Update the IOU reportAction and decide if the iouReport should be deleted. We delete the iouReport if there are no visible comments left in the report.
    const updatedReportAction = {
        [reportAction.reportActionID]: {
            pendingAction: CONST.RED_BRICK_ROAD_PENDING_ACTION.DELETE,
            previousMessage: reportAction.message,
            message: [
                {
                    type: 'COMMENT',
                    html: '',
                    text: '',
                    isEdited: true,
                    isDeletedParentAction: shouldDeleteTransactionThread,
                },
            ],
            originalMessage: {
                IOUTransactionID: shouldKeepIOUTransactionID ? transactionID : null,
            },
            errors: null,
        },
    } as Record<string, NullishDeep<OnyxTypes.ReportAction>>;

    let canUserPerformWriteAction = true;
    if (chatReport) {
        canUserPerformWriteAction = !!canUserPerformWriteActionReportUtils(chatReport);
    }
    // If we are deleting the last transaction on a report, then delete the report too
    const shouldDeleteIOUReport = getReportTransactions(iouReportID).length === 1;

    // STEP 4: Update the iouReport and reportPreview with new totals and messages if it wasn't deleted
    let updatedIOUReport: OnyxInputValue<OnyxTypes.Report>;
    const currency = getCurrency(transaction);
    const updatedReportPreviewAction: Partial<OnyxTypes.ReportAction<typeof CONST.REPORT.ACTIONS.TYPE.REPORT_PREVIEW>> = {...reportPreviewAction};
    updatedReportPreviewAction.pendingAction = shouldDeleteIOUReport ? CONST.RED_BRICK_ROAD_PENDING_ACTION.DELETE : CONST.RED_BRICK_ROAD_PENDING_ACTION.UPDATE;
    if (iouReport && isExpenseReport(iouReport)) {
        updatedIOUReport = {...iouReport};

        if (typeof updatedIOUReport.total === 'number' && currency === iouReport?.currency) {
            // Because of the Expense reports are stored as negative values, we add the total from the amount
            const amountDiff = getAmount(transaction, true);
            updatedIOUReport.total += amountDiff;

            if (!transaction?.reimbursable && typeof updatedIOUReport.nonReimbursableTotal === 'number') {
                updatedIOUReport.nonReimbursableTotal += amountDiff;
            }

            if (!isTransactionOnHold) {
                if (typeof updatedIOUReport.unheldTotal === 'number') {
                    updatedIOUReport.unheldTotal += amountDiff;
                }

                if (!transaction?.reimbursable && typeof updatedIOUReport.unheldNonReimbursableTotal === 'number') {
                    updatedIOUReport.unheldNonReimbursableTotal += amountDiff;
                }
            }
        }
    } else {
        updatedIOUReport = updateIOUOwnerAndTotal(
            iouReport,
            reportAction.actorAccountID ?? CONST.DEFAULT_NUMBER_ID,
            getAmount(transaction, false),
            currency,
            true,
            false,
            isTransactionOnHold,
        );
    }

    if (updatedIOUReport) {
        const lastVisibleAction = getLastVisibleAction(iouReport?.reportID, canUserPerformWriteAction, updatedReportAction);
        const iouReportLastMessageText = getLastVisibleMessage(iouReport?.reportID, canUserPerformWriteAction, updatedReportAction).lastMessageText;
        updatedIOUReport.lastMessageText = iouReportLastMessageText;
        updatedIOUReport.lastVisibleActionCreated = lastVisibleAction?.created;
    }

    const hasNonReimbursableTransactions = hasNonReimbursableTransactionsReportUtils(iouReport?.reportID);
    const messageText = Localize.translateLocal(hasNonReimbursableTransactions ? 'iou.payerSpentAmount' : 'iou.payerOwesAmount', {
        payer: getPersonalDetailsForAccountID(updatedIOUReport?.managerID ?? CONST.DEFAULT_NUMBER_ID).login ?? '',
        amount: convertToDisplayString(updatedIOUReport?.total, updatedIOUReport?.currency),
    });

    if (getReportActionMessage(updatedReportPreviewAction)) {
        if (Array.isArray(updatedReportPreviewAction?.message)) {
            const message = updatedReportPreviewAction.message.at(0);
            if (message) {
                message.text = messageText;
                message.html = messageText;
                message.deleted = shouldDeleteIOUReport ? DateUtils.getDBTime() : '';
            }
        } else if (!Array.isArray(updatedReportPreviewAction.message) && updatedReportPreviewAction.message) {
            updatedReportPreviewAction.message.text = messageText;
            updatedReportPreviewAction.message.deleted = shouldDeleteIOUReport ? DateUtils.getDBTime() : '';
        }
    }

    if (updatedReportPreviewAction && reportPreviewAction?.childMoneyRequestCount && reportPreviewAction?.childMoneyRequestCount > 0) {
        updatedReportPreviewAction.childMoneyRequestCount = reportPreviewAction.childMoneyRequestCount - 1;
    }

    return {
        shouldDeleteTransactionThread,
        shouldDeleteIOUReport,
        updatedReportAction,
        updatedIOUReport,
        updatedReportPreviewAction,
        transactionThreadID,
        transactionThread,
        chatReport,
        transaction,
        transactionViolations,
        reportPreviewAction,
        iouReport,
    };
}

/**
 * Calculate the URL to navigate to after a money request deletion
 * @param transactionID - The ID of the money request being deleted
 * @param reportAction - The report action associated with the money request
 * @param isSingleTransactionView - whether we are in the transaction thread report
 * @returns The URL to navigate to
 */
function getNavigationUrlOnMoneyRequestDelete(transactionID: string | undefined, reportAction: OnyxTypes.ReportAction, isSingleTransactionView = false): Route | undefined {
    if (!transactionID) {
        return undefined;
    }

    const {shouldDeleteTransactionThread, shouldDeleteIOUReport, iouReport} = prepareToCleanUpMoneyRequest(transactionID, reportAction);

    // Determine which report to navigate back to
    if (iouReport && isSingleTransactionView && shouldDeleteTransactionThread && !shouldDeleteIOUReport) {
        return ROUTES.REPORT_WITH_ID.getRoute(iouReport.reportID);
    }

    if (iouReport?.chatReportID && shouldDeleteIOUReport) {
        return ROUTES.REPORT_WITH_ID.getRoute(iouReport.chatReportID);
    }

    return undefined;
}

/**
 * Calculate the URL to navigate to after a track expense deletion
 * @param chatReportID - The ID of the chat report containing the track expense
 * @param transactionID - The ID of the track expense being deleted
 * @param reportAction - The report action associated with the track expense
 * @param isSingleTransactionView - Whether we're in single transaction view
 * @returns The URL to navigate to
 */
function getNavigationUrlAfterTrackExpenseDelete(
    chatReportID: string | undefined,
    transactionID: string | undefined,
    reportAction: OnyxTypes.ReportAction,
    isSingleTransactionView = false,
): Route | undefined {
    if (!chatReportID || !transactionID) {
        return undefined;
    }

    const chatReport = allReports?.[`${ONYXKEYS.COLLECTION.REPORT}${chatReportID}`] ?? null;

    // If not a self DM, handle it as a regular money request
    if (!isSelfDM(chatReport)) {
        return getNavigationUrlOnMoneyRequestDelete(transactionID, reportAction, isSingleTransactionView);
    }

    const transactionThreadID = reportAction.childReportID;
    const shouldDeleteTransactionThread = transactionThreadID ? (reportAction?.childVisibleActionCount ?? 0) === 0 : false;

    // Only navigate if in single transaction view and the thread will be deleted
    if (isSingleTransactionView && shouldDeleteTransactionThread && chatReport?.reportID) {
        // Pop the deleted report screen before navigating. This prevents navigating to the Concierge chat due to the missing report.
        return ROUTES.REPORT_WITH_ID.getRoute(chatReport.reportID);
    }

    return undefined;
}

/**
 *
 * @param transactionID  - The transactionID of IOU
 * @param reportAction - The reportAction of the transaction in the IOU report
 * @param isSingleTransactionView - whether we are in the transaction thread report
 * @return the url to navigate back once the money request is deleted
 */
function cleanUpMoneyRequest(transactionID: string, reportAction: OnyxTypes.ReportAction, reportID: string, isSingleTransactionView = false) {
    const {
        shouldDeleteTransactionThread,
        shouldDeleteIOUReport,
        updatedReportAction,
        updatedIOUReport,
        updatedReportPreviewAction,
        transactionThreadID,
        chatReport,
        iouReport,
        reportPreviewAction,
    } = prepareToCleanUpMoneyRequest(transactionID, reportAction, Permissions.canUseTableReportView(betas));

    const urlToNavigateBack = getNavigationUrlOnMoneyRequestDelete(transactionID, reportAction, isSingleTransactionView);
    // build Onyx data

    // Onyx operations to delete the transaction, update the IOU report action and chat report action
    const reportActionsOnyxUpdates: OnyxUpdate[] = [];
    const onyxUpdates: OnyxUpdate[] = [
        {
            onyxMethod: Onyx.METHOD.SET,
            key: `${ONYXKEYS.COLLECTION.TRANSACTION}${transactionID}`,
            value: null,
        },
    ];
    reportActionsOnyxUpdates.push({
        onyxMethod: Onyx.METHOD.MERGE,
        key: `${ONYXKEYS.COLLECTION.REPORT_ACTIONS}${iouReport?.reportID}`,
        value: {
            [reportAction.reportActionID]: shouldDeleteIOUReport
                ? null
                : {
                      pendingAction: null,
                  },
        },
    });

    if (reportPreviewAction?.reportActionID) {
        reportActionsOnyxUpdates.push({
            onyxMethod: Onyx.METHOD.MERGE,
            key: `${ONYXKEYS.COLLECTION.REPORT_ACTIONS}${chatReport?.reportID}`,
            value: {
                [reportPreviewAction.reportActionID]: {
                    ...updatedReportPreviewAction,
                    pendingAction: null,
                    errors: null,
                },
            },
        });
    }

    // added the operation to delete associated transaction violations
    onyxUpdates.push({
        onyxMethod: Onyx.METHOD.SET,
        key: `${ONYXKEYS.COLLECTION.TRANSACTION_VIOLATIONS}${transactionID}`,
        value: null,
    });

    // added the operation to delete transaction thread
    if (shouldDeleteTransactionThread) {
        onyxUpdates.push(
            {
                onyxMethod: Onyx.METHOD.SET,
                key: `${ONYXKEYS.COLLECTION.REPORT}${transactionThreadID}`,
                value: null,
            },
            {
                onyxMethod: Onyx.METHOD.SET,
                key: `${ONYXKEYS.COLLECTION.REPORT_ACTIONS}${transactionThreadID}`,
                value: null,
            },
        );
    }

    // added operations to update IOU report and chat report
    reportActionsOnyxUpdates.push({
        onyxMethod: Onyx.METHOD.MERGE,
        key: `${ONYXKEYS.COLLECTION.REPORT_ACTIONS}${iouReport?.reportID}`,
        value: updatedReportAction,
    });
    onyxUpdates.push(
        {
            onyxMethod: Onyx.METHOD.MERGE,
            key: `${ONYXKEYS.COLLECTION.REPORT}${iouReport?.reportID}`,
            value: updatedIOUReport,
        },
        {
            onyxMethod: Onyx.METHOD.MERGE,
            key: `${ONYXKEYS.COLLECTION.REPORT}${chatReport?.reportID}`,
            value: getOutstandingChildRequest(updatedIOUReport),
        },
    );

    if (!shouldDeleteIOUReport && updatedReportPreviewAction.childMoneyRequestCount === 0) {
        onyxUpdates.push({
            onyxMethod: Onyx.METHOD.MERGE,
            key: `${ONYXKEYS.COLLECTION.REPORT}${chatReport?.reportID}`,
            value: {
                hasOutstandingChildRequest: false,
            },
        });
    }

    if (shouldDeleteIOUReport) {
        let canUserPerformWriteAction = true;
        if (chatReport) {
            canUserPerformWriteAction = !!canUserPerformWriteActionReportUtils(chatReport);
        }

        const lastMessageText = getLastVisibleMessage(
            iouReport?.chatReportID,
            canUserPerformWriteAction,
            reportPreviewAction?.reportActionID ? {[reportPreviewAction.reportActionID]: null} : {},
        )?.lastMessageText;
        const lastVisibleActionCreated = getLastVisibleAction(
            iouReport?.chatReportID,
            canUserPerformWriteAction,
            reportPreviewAction?.reportActionID ? {[reportPreviewAction.reportActionID]: null} : {},
        )?.created;

        onyxUpdates.push(
            {
                onyxMethod: Onyx.METHOD.MERGE,
                key: `${ONYXKEYS.COLLECTION.REPORT}${chatReport?.reportID}`,
                value: {
                    hasOutstandingChildRequest: false,
                    iouReportID: null,
                    lastMessageText,
                    lastVisibleActionCreated,
                },
            },
            {
                onyxMethod: Onyx.METHOD.SET,
                key: `${ONYXKEYS.COLLECTION.REPORT}${iouReport?.reportID}`,
                value: null,
            },
        );
    }

    clearAllRelatedReportActionErrors(reportID, reportAction);

    // First, update the reportActions to ensure related actions are not displayed.
    Onyx.update(reportActionsOnyxUpdates).then(() => {
        Navigation.goBack(urlToNavigateBack);
        InteractionManager.runAfterInteractions(() => {
            // After navigation, update the remaining data.
            Onyx.update(onyxUpdates);
        });
    });
}

/**
 *
 * @param transactionID  - The transactionID of IOU
 * @param reportAction - The reportAction of the transaction in the IOU report
 * @param isSingleTransactionView - whether we are in the transaction thread report
 * @return the url to navigate back once the money request is deleted
 */
function deleteMoneyRequest(transactionID: string | undefined, reportAction: OnyxTypes.ReportAction, isSingleTransactionView = false, shouldRemoveIOUTransactionID = true) {
    if (!transactionID) {
        return;
    }

    // STEP 1: Calculate and prepare the data
    const {
        shouldDeleteTransactionThread,
        shouldDeleteIOUReport,
        updatedReportAction,
        updatedIOUReport,
        updatedReportPreviewAction,
        transactionThreadID,
        transactionThread,
        chatReport,
        transaction,
        transactionViolations,
        iouReport,
        reportPreviewAction,
    } = prepareToCleanUpMoneyRequest(transactionID, reportAction, shouldRemoveIOUTransactionID);

    const urlToNavigateBack = getNavigationUrlOnMoneyRequestDelete(transactionID, reportAction, isSingleTransactionView);

    // STEP 2: Build Onyx data
    // The logic mostly resembles the cleanUpMoneyRequest function
    const optimisticData: OnyxUpdate[] = [
        {
            onyxMethod: Onyx.METHOD.SET,
            key: `${ONYXKEYS.COLLECTION.TRANSACTION}${transactionID}`,
            value: {...transaction, pendingAction: CONST.RED_BRICK_ROAD_PENDING_ACTION.DELETE},
        },
    ];

    optimisticData.push({
        onyxMethod: Onyx.METHOD.SET,
        key: `${ONYXKEYS.COLLECTION.TRANSACTION_VIOLATIONS}${transactionID}`,
        value: null,
    });

    const failureData: OnyxUpdate[] = [
        {
            onyxMethod: Onyx.METHOD.SET,
            key: `${ONYXKEYS.COLLECTION.TRANSACTION}${transactionID}`,
            value: {...transaction, pendingAction: null},
        },
    ];

    if (transactionViolations) {
        removeSettledAndApprovedTransactions(
            transactionViolations.filter((violation) => violation?.name === CONST.VIOLATIONS.DUPLICATED_TRANSACTION).flatMap((violation) => violation?.data?.duplicates ?? []),
        ).forEach((duplicateID) => {
            const duplicateTransactionsViolations = allTransactionViolations[`${ONYXKEYS.COLLECTION.TRANSACTION_VIOLATIONS}${duplicateID}`];
            if (!duplicateTransactionsViolations) {
                return;
            }

            const duplicateViolation = duplicateTransactionsViolations.find((violation) => violation.name === CONST.VIOLATIONS.DUPLICATED_TRANSACTION);
            if (!duplicateViolation?.data?.duplicates) {
                return;
            }

            const duplicateTransactionIDs = duplicateViolation.data.duplicates.filter((duplicateTransactionID) => duplicateTransactionID !== transactionID);

            const optimisticViolations: OnyxTypes.TransactionViolations = duplicateTransactionsViolations.filter((violation) => violation.name !== CONST.VIOLATIONS.DUPLICATED_TRANSACTION);

            if (duplicateTransactionIDs.length > 0) {
                optimisticViolations.push({
                    ...duplicateViolation,
                    data: {
                        ...duplicateViolation.data,
                        duplicates: duplicateTransactionIDs,
                    },
                });
            }

            optimisticData.push({
                onyxMethod: Onyx.METHOD.SET,
                key: `${ONYXKEYS.COLLECTION.TRANSACTION_VIOLATIONS}${duplicateID}`,
                value: optimisticViolations.length > 0 ? optimisticViolations : null,
            });

            failureData.push({
                onyxMethod: Onyx.METHOD.SET,
                key: `${ONYXKEYS.COLLECTION.TRANSACTION_VIOLATIONS}${duplicateID}`,
                value: duplicateTransactionsViolations,
            });
        });
    }

    if (shouldDeleteTransactionThread) {
        optimisticData.push(
            // Use merge instead of set to avoid deleting the report too quickly, which could cause a brief "not found" page to appear.
            // The remaining parts of the report object will be removed after the API call is successful.
            {
                onyxMethod: Onyx.METHOD.MERGE,
                key: `${ONYXKEYS.COLLECTION.REPORT}${transactionThreadID}`,
                value: {
                    reportID: null,
                    stateNum: CONST.REPORT.STATE_NUM.APPROVED,
                    statusNum: CONST.REPORT.STATUS_NUM.CLOSED,
                    participants: {
                        [userAccountID]: {
                            notificationPreference: CONST.REPORT.NOTIFICATION_PREFERENCE.HIDDEN,
                        },
                    },
                },
            },
            {
                onyxMethod: Onyx.METHOD.SET,
                key: `${ONYXKEYS.COLLECTION.REPORT_ACTIONS}${transactionThreadID}`,
                value: null,
            },
        );
    }

    optimisticData.push(
        {
            onyxMethod: Onyx.METHOD.MERGE,
            key: `${ONYXKEYS.COLLECTION.REPORT_ACTIONS}${iouReport?.reportID}`,
            value: updatedReportAction,
        },
        {
            onyxMethod: Onyx.METHOD.MERGE,
            key: `${ONYXKEYS.COLLECTION.REPORT}${iouReport?.reportID}`,
            value: updatedIOUReport,
        },
        {
            onyxMethod: Onyx.METHOD.MERGE,
            key: `${ONYXKEYS.COLLECTION.REPORT}${chatReport?.reportID}`,
            value: getOutstandingChildRequest(updatedIOUReport),
        },
    );

    if (reportPreviewAction?.reportActionID) {
        optimisticData.push({
            onyxMethod: Onyx.METHOD.MERGE,
            key: `${ONYXKEYS.COLLECTION.REPORT_ACTIONS}${chatReport?.reportID}`,
            value: {[reportPreviewAction.reportActionID]: updatedReportPreviewAction},
        });
    }

    if (!shouldDeleteIOUReport && updatedReportPreviewAction?.childMoneyRequestCount === 0) {
        optimisticData.push({
            onyxMethod: Onyx.METHOD.MERGE,
            key: `${ONYXKEYS.COLLECTION.REPORT}${chatReport?.reportID}`,
            value: {
                hasOutstandingChildRequest: false,
            },
        });
    }

    if (shouldDeleteIOUReport) {
        let canUserPerformWriteAction = true;
        if (chatReport) {
            canUserPerformWriteAction = !!canUserPerformWriteActionReportUtils(chatReport);
        }

        const lastMessageText = getLastVisibleMessage(
            iouReport?.chatReportID,
            canUserPerformWriteAction,
            reportPreviewAction?.reportActionID ? {[reportPreviewAction.reportActionID]: null} : {},
        )?.lastMessageText;
        const lastVisibleActionCreated = getLastVisibleAction(
            iouReport?.chatReportID,
            canUserPerformWriteAction,
            reportPreviewAction?.reportActionID ? {[reportPreviewAction.reportActionID]: null} : {},
        )?.created;

        optimisticData.push({
            onyxMethod: Onyx.METHOD.MERGE,
            key: `${ONYXKEYS.COLLECTION.REPORT}${chatReport?.reportID}`,
            value: {
                hasOutstandingChildRequest: false,
                iouReportID: null,
                lastMessageText,
                lastVisibleActionCreated,
            },
        });
        optimisticData.push({
            onyxMethod: Onyx.METHOD.MERGE,
            key: `${ONYXKEYS.COLLECTION.REPORT}${iouReport?.reportID}`,
            value: {
                pendingFields: {
                    preview: CONST.RED_BRICK_ROAD_PENDING_ACTION.DELETE,
                },
            },
        });
    }

    const successData: OnyxUpdate[] = [
        {
            onyxMethod: Onyx.METHOD.MERGE,
            key: `${ONYXKEYS.COLLECTION.REPORT_ACTIONS}${iouReport?.reportID}`,
            value: {
                [reportAction.reportActionID]: shouldDeleteIOUReport
                    ? null
                    : {
                          pendingAction: null,
                      },
            },
        },
    ];

    if (reportPreviewAction?.reportActionID) {
        successData.push({
            onyxMethod: Onyx.METHOD.MERGE,
            key: `${ONYXKEYS.COLLECTION.REPORT_ACTIONS}${chatReport?.reportID}`,
            value: {
                [reportPreviewAction.reportActionID]: {
                    pendingAction: null,
                    errors: null,
                },
            },
        });
    }

    // Ensure that any remaining data is removed upon successful completion, even if the server sends a report removal response.
    // This is done to prevent the removal update from lingering in the applyHTTPSOnyxUpdates function.
    if (shouldDeleteTransactionThread && transactionThread) {
        successData.push({
            onyxMethod: Onyx.METHOD.MERGE,
            key: `${ONYXKEYS.COLLECTION.REPORT}${transactionThreadID}`,
            value: null,
        });
    }

    if (shouldDeleteIOUReport) {
        successData.push({
            onyxMethod: Onyx.METHOD.SET,
            key: `${ONYXKEYS.COLLECTION.REPORT}${iouReport?.reportID}`,
            value: null,
        });
    }

    successData.push({
        onyxMethod: Onyx.METHOD.SET,
        key: `${ONYXKEYS.COLLECTION.TRANSACTION}${transactionID}`,
        value: null,
    });

    failureData.push({
        onyxMethod: Onyx.METHOD.SET,
        key: `${ONYXKEYS.COLLECTION.TRANSACTION_VIOLATIONS}${transactionID}`,
        value: transactionViolations ?? null,
    });

    if (shouldDeleteTransactionThread) {
        failureData.push({
            onyxMethod: Onyx.METHOD.SET,
            key: `${ONYXKEYS.COLLECTION.REPORT}${transactionThreadID}`,
            value: transactionThread,
        });
    }

    const errorKey = DateUtils.getMicroseconds();

    failureData.push(
        {
            onyxMethod: Onyx.METHOD.MERGE,
            key: `${ONYXKEYS.COLLECTION.REPORT_ACTIONS}${iouReport?.reportID}`,
            value: {
                [reportAction.reportActionID]: {
                    ...reportAction,
                    pendingAction: null,
                    errors: {
                        [errorKey]: Localize.translateLocal('iou.error.genericDeleteFailureMessage'),
                    },
                },
            },
        },
        shouldDeleteIOUReport
            ? {
                  onyxMethod: Onyx.METHOD.SET,
                  key: `${ONYXKEYS.COLLECTION.REPORT}${iouReport?.reportID}`,
                  value: iouReport,
              }
            : {
                  onyxMethod: Onyx.METHOD.MERGE,
                  key: `${ONYXKEYS.COLLECTION.REPORT}${iouReport?.reportID}`,
                  value: iouReport,
              },
    );

    if (reportPreviewAction?.reportActionID) {
        failureData.push({
            onyxMethod: Onyx.METHOD.MERGE,
            key: `${ONYXKEYS.COLLECTION.REPORT_ACTIONS}${chatReport?.reportID}`,
            value: {
                [reportPreviewAction.reportActionID]: {
                    ...reportPreviewAction,
                    pendingAction: null,
                    errors: {
                        [errorKey]: Localize.translateLocal('iou.error.genericDeleteFailureMessage'),
                    },
                },
            },
        });
    }

    if (chatReport && shouldDeleteIOUReport) {
        failureData.push({
            onyxMethod: Onyx.METHOD.MERGE,
            key: `${ONYXKEYS.COLLECTION.REPORT}${chatReport.reportID}`,
            value: chatReport,
        });
    }

    if (!shouldDeleteIOUReport && updatedReportPreviewAction?.childMoneyRequestCount === 0) {
        failureData.push({
            onyxMethod: Onyx.METHOD.MERGE,
            key: `${ONYXKEYS.COLLECTION.REPORT}${chatReport?.reportID}`,
            value: {
                hasOutstandingChildRequest: true,
            },
        });
    }

    const parameters: DeleteMoneyRequestParams = {
        transactionID,
        reportActionID: reportAction.reportActionID,
    };

    // STEP 3: Make the API request
    API.write(WRITE_COMMANDS.DELETE_MONEY_REQUEST, parameters, {optimisticData, successData, failureData});
    clearPdfByOnyxKey(transactionID);

    return urlToNavigateBack;
}

function deleteTrackExpense(chatReportID: string | undefined, transactionID: string | undefined, reportAction: OnyxTypes.ReportAction, isSingleTransactionView = false) {
    if (!chatReportID || !transactionID) {
        return;
    }

    const urlToNavigateBack = getNavigationUrlAfterTrackExpenseDelete(chatReportID, transactionID, reportAction, isSingleTransactionView);

    // STEP 1: Get all collections we're updating
    const chatReport = allReports?.[`${ONYXKEYS.COLLECTION.REPORT}${chatReportID}`] ?? null;
    if (!isSelfDM(chatReport)) {
        deleteMoneyRequest(transactionID, reportAction, isSingleTransactionView);
        return urlToNavigateBack;
    }

    const whisperAction = getTrackExpenseActionableWhisper(transactionID, chatReportID);
    const actionableWhisperReportActionID = whisperAction?.reportActionID;
    const {parameters, optimisticData, successData, failureData} = getDeleteTrackExpenseInformation(
        chatReportID,
        transactionID,
        reportAction,
        undefined,
        undefined,
        actionableWhisperReportActionID,
        CONST.REPORT.ACTIONABLE_TRACK_EXPENSE_WHISPER_RESOLUTION.NOTHING,
    );

    // STEP 6: Make the API request
    API.write(WRITE_COMMANDS.DELETE_MONEY_REQUEST, parameters, {optimisticData, successData, failureData});
    clearPdfByOnyxKey(transactionID);

    // STEP 7: Navigate the user depending on which page they are on and which resources were deleted
    return urlToNavigateBack;
}

/**
 * @param managerID - Account ID of the person sending the money
 * @param recipient - The user receiving the money
 */
function getSendMoneyParams(
    report: OnyxEntry<OnyxTypes.Report>,
    amount: number,
    currency: string,
    comment: string,
    paymentMethodType: PaymentMethodType,
    managerID: number,
    recipient: Participant,
): SendMoneyParamsData {
    const recipientEmail = addSMSDomainIfPhoneNumber(recipient.login ?? '');
    const recipientAccountID = Number(recipient.accountID);
    const newIOUReportDetails = JSON.stringify({
        amount,
        currency,
        requestorEmail: recipientEmail,
        requestorAccountID: recipientAccountID,
        comment,
        idempotencyKey: Str.guid(),
    });

    let chatReport = !isEmptyObject(report) && report?.reportID ? report : getChatByParticipants([recipientAccountID, managerID]);
    let isNewChat = false;
    if (!chatReport) {
        chatReport = buildOptimisticChatReport({
            participantList: [recipientAccountID, managerID],
        });
        isNewChat = true;
    }
    const optimisticIOUReport = buildOptimisticIOUReport(recipientAccountID, managerID, amount, chatReport.reportID, currency, true);

    const optimisticTransaction = buildOptimisticTransaction({
        transactionParams: {
            amount,
            currency,
            reportID: optimisticIOUReport.reportID,
            comment,
        },
    });
    const optimisticTransactionData: OnyxUpdate = {
        onyxMethod: Onyx.METHOD.SET,
        key: `${ONYXKEYS.COLLECTION.TRANSACTION}${optimisticTransaction.transactionID}`,
        value: optimisticTransaction,
    };

    const [optimisticCreatedActionForChat, optimisticCreatedActionForIOUReport, optimisticIOUReportAction, optimisticTransactionThread, optimisticCreatedActionForTransactionThread] =
        buildOptimisticMoneyRequestEntities({
            iouReport: optimisticIOUReport,
            type: CONST.IOU.REPORT_ACTION_TYPE.PAY,
            amount,
            currency,
            comment,
            payeeEmail: recipientEmail,
            participants: [recipient],
            transactionID: optimisticTransaction.transactionID,
            paymentType: paymentMethodType,
            isSendMoneyFlow: true,
        });

    const reportPreviewAction = buildOptimisticReportPreview(chatReport, optimisticIOUReport);

    // Change the method to set for new reports because it doesn't exist yet, is faster,
    // and we need the data to be available when we navigate to the chat page
    const optimisticChatReportData: OnyxUpdate = isNewChat
        ? {
              onyxMethod: Onyx.METHOD.SET,
              key: `${ONYXKEYS.COLLECTION.REPORT}${chatReport.reportID}`,
              value: {
                  ...chatReport,
                  // Set and clear pending fields on the chat report
                  pendingFields: {createChat: CONST.RED_BRICK_ROAD_PENDING_ACTION.ADD},
                  lastReadTime: DateUtils.getDBTime(),
                  lastVisibleActionCreated: reportPreviewAction.created,
              },
          }
        : {
              onyxMethod: Onyx.METHOD.MERGE,
              key: `${ONYXKEYS.COLLECTION.REPORT}${chatReport.reportID}`,
              value: {
                  ...chatReport,
                  lastReadTime: DateUtils.getDBTime(),
                  lastVisibleActionCreated: reportPreviewAction.created,
              },
          };
    const optimisticQuickActionData: OnyxUpdate = {
        onyxMethod: Onyx.METHOD.SET,
        key: ONYXKEYS.NVP_QUICK_ACTION_GLOBAL_CREATE,
        value: {
            action: CONST.QUICK_ACTIONS.SEND_MONEY,
            chatReportID: chatReport.reportID,
            isFirstQuickAction: isEmptyObject(quickAction),
        },
    };
    const optimisticIOUReportData: OnyxUpdate = {
        onyxMethod: Onyx.METHOD.SET,
        key: `${ONYXKEYS.COLLECTION.REPORT}${optimisticIOUReport.reportID}`,
        value: {
            ...optimisticIOUReport,
            lastMessageText: getReportActionText(optimisticIOUReportAction),
            lastMessageHtml: getReportActionHtml(optimisticIOUReportAction),
        },
    };
    const optimisticTransactionThreadData: OnyxUpdate = {
        onyxMethod: Onyx.METHOD.SET,
        key: `${ONYXKEYS.COLLECTION.REPORT}${optimisticTransactionThread.reportID}`,
        value: optimisticTransactionThread,
    };
    const optimisticIOUReportActionsData: OnyxUpdate = {
        onyxMethod: Onyx.METHOD.MERGE,
        key: `${ONYXKEYS.COLLECTION.REPORT_ACTIONS}${optimisticIOUReport.reportID}`,
        value: {
            [optimisticCreatedActionForIOUReport.reportActionID]: optimisticCreatedActionForIOUReport,
            [optimisticIOUReportAction.reportActionID]: {
                ...(optimisticIOUReportAction as OnyxTypes.ReportAction),
                pendingAction: CONST.RED_BRICK_ROAD_PENDING_ACTION.ADD,
            },
        },
    };
    const optimisticChatReportActionsData: OnyxUpdate = {
        onyxMethod: Onyx.METHOD.MERGE,
        key: `${ONYXKEYS.COLLECTION.REPORT_ACTIONS}${chatReport.reportID}`,
        value: {
            [reportPreviewAction.reportActionID]: reportPreviewAction,
        },
    };
    const optimisticTransactionThreadReportActionsData: OnyxUpdate | undefined = optimisticCreatedActionForTransactionThread
        ? {
              onyxMethod: Onyx.METHOD.MERGE,
              key: `${ONYXKEYS.COLLECTION.REPORT_ACTIONS}${optimisticTransactionThread.reportID}`,
              value: {[optimisticCreatedActionForTransactionThread?.reportActionID]: optimisticCreatedActionForTransactionThread},
          }
        : undefined;

    const optimisticMetaData: OnyxUpdate[] = [
        {
            onyxMethod: Onyx.METHOD.MERGE,
            key: `${ONYXKEYS.COLLECTION.REPORT_METADATA}${chatReport.reportID}`,
            value: {
                isOptimisticReport: true,
            },
        },
        {
            onyxMethod: Onyx.METHOD.MERGE,
            key: `${ONYXKEYS.COLLECTION.REPORT_METADATA}${optimisticTransactionThread.reportID}`,
            value: {
                isOptimisticReport: true,
            },
        },
    ];

    const successData: OnyxUpdate[] = [];

    // Add optimistic personal details for recipient
    let optimisticPersonalDetailListData: OnyxUpdate | null = null;
    const optimisticPersonalDetailListAction = isNewChat
        ? {
              [recipientAccountID]: {
                  accountID: recipientAccountID,
                  // Disabling this line since participant.displayName can be an empty string
                  // eslint-disable-next-line @typescript-eslint/prefer-nullish-coalescing
                  displayName: recipient.displayName || recipient.login,
                  login: recipient.login,
              },
          }
        : {};

    const redundantParticipants: Record<number, null> = {};
    if (!isEmptyObject(optimisticPersonalDetailListAction)) {
        const successPersonalDetailListAction: Record<number, null> = {};

        // BE will send different participants. We clear the optimistic ones to avoid duplicated entries
        Object.keys(optimisticPersonalDetailListAction).forEach((accountIDKey) => {
            const accountID = Number(accountIDKey);
            successPersonalDetailListAction[accountID] = null;
            redundantParticipants[accountID] = null;
        });

        optimisticPersonalDetailListData = {
            onyxMethod: Onyx.METHOD.MERGE,
            key: ONYXKEYS.PERSONAL_DETAILS_LIST,
            value: optimisticPersonalDetailListAction,
        };
        successData.push({
            onyxMethod: Onyx.METHOD.MERGE,
            key: ONYXKEYS.PERSONAL_DETAILS_LIST,
            value: successPersonalDetailListAction,
        });
    }

    successData.push(
        {
            onyxMethod: Onyx.METHOD.MERGE,
            key: `${ONYXKEYS.COLLECTION.REPORT}${optimisticIOUReport.reportID}`,
            value: {
                participants: redundantParticipants,
            },
        },
        {
            onyxMethod: Onyx.METHOD.MERGE,
            key: `${ONYXKEYS.COLLECTION.REPORT}${optimisticTransactionThread.reportID}`,
            value: {
                participants: redundantParticipants,
            },
        },
        {
            onyxMethod: Onyx.METHOD.MERGE,
            key: `${ONYXKEYS.COLLECTION.REPORT_METADATA}${optimisticTransactionThread.reportID}`,
            value: {
                isOptimisticReport: false,
            },
        },
        {
            onyxMethod: Onyx.METHOD.MERGE,
            key: `${ONYXKEYS.COLLECTION.REPORT_ACTIONS}${optimisticIOUReport.reportID}`,
            value: {
                [optimisticIOUReportAction.reportActionID]: {
                    pendingAction: null,
                },
            },
        },
        {
            onyxMethod: Onyx.METHOD.MERGE,
            key: `${ONYXKEYS.COLLECTION.TRANSACTION}${optimisticTransaction.transactionID}`,
            value: {pendingAction: null},
        },
        {
            onyxMethod: Onyx.METHOD.MERGE,
            key: `${ONYXKEYS.COLLECTION.REPORT_METADATA}${chatReport.reportID}`,
            value: {
                isOptimisticReport: false,
            },
        },
        {
            onyxMethod: Onyx.METHOD.MERGE,
            key: `${ONYXKEYS.COLLECTION.REPORT_ACTIONS}${chatReport.reportID}`,
            value: {
                [reportPreviewAction.reportActionID]: {
                    pendingAction: null,
                    childLastActorAccountID: reportPreviewAction.childLastActorAccountID,
                },
            },
        },
    );

    const failureData: OnyxUpdate[] = [
        {
            onyxMethod: Onyx.METHOD.MERGE,
            key: `${ONYXKEYS.COLLECTION.TRANSACTION}${optimisticTransaction.transactionID}`,
            value: {
                errors: getMicroSecondOnyxErrorWithTranslationKey('iou.error.other'),
            },
        },
        {
            onyxMethod: Onyx.METHOD.MERGE,
            key: `${ONYXKEYS.COLLECTION.REPORT}${optimisticTransactionThread.reportID}`,
            value: {
                errorFields: {
                    createChat: getMicroSecondOnyxErrorWithTranslationKey('report.genericCreateReportFailureMessage'),
                },
            },
        },
        {
            onyxMethod: Onyx.METHOD.SET,
            key: ONYXKEYS.NVP_QUICK_ACTION_GLOBAL_CREATE,
            value: quickAction ?? null,
        },
    ];

    if (optimisticCreatedActionForTransactionThread?.reportActionID) {
        successData.push({
            onyxMethod: Onyx.METHOD.MERGE,
            key: `${ONYXKEYS.COLLECTION.REPORT_ACTIONS}${optimisticTransactionThread.reportID}`,
            value: {[optimisticCreatedActionForTransactionThread?.reportActionID]: {pendingAction: null}},
        });
        failureData.push({
            onyxMethod: Onyx.METHOD.MERGE,
            key: `${ONYXKEYS.COLLECTION.REPORT_ACTIONS}${optimisticTransactionThread.reportID}`,
            value: {[optimisticCreatedActionForTransactionThread?.reportActionID]: {errors: getMicroSecondOnyxErrorWithTranslationKey('iou.error.genericCreateFailureMessage')}},
        });
    }

    // Now, let's add the data we need just when we are creating a new chat report
    if (isNewChat) {
        successData.push({
            onyxMethod: Onyx.METHOD.MERGE,
            key: `${ONYXKEYS.COLLECTION.REPORT}${chatReport.reportID}`,
            value: {pendingFields: null, participants: redundantParticipants},
        });
        failureData.push(
            {
                onyxMethod: Onyx.METHOD.MERGE,
                key: `${ONYXKEYS.COLLECTION.REPORT}${chatReport.reportID}`,
                value: {
                    errorFields: {
                        createChat: getMicroSecondOnyxErrorWithTranslationKey('report.genericCreateReportFailureMessage'),
                    },
                },
            },
            {
                onyxMethod: Onyx.METHOD.MERGE,
                key: `${ONYXKEYS.COLLECTION.REPORT_ACTIONS}${optimisticIOUReport.reportID}`,
                value: {
                    [optimisticIOUReportAction.reportActionID]: {
                        errors: getMicroSecondOnyxErrorWithTranslationKey('iou.error.genericCreateFailureMessage'),
                    },
                },
            },
        );

        const optimisticChatReportActionsValue = optimisticChatReportActionsData.value as Record<string, OnyxTypes.ReportAction>;

        if (optimisticChatReportActionsValue) {
            // Add an optimistic created action to the optimistic chat reportActions data
            optimisticChatReportActionsValue[optimisticCreatedActionForChat.reportActionID] = optimisticCreatedActionForChat;
        }
    } else {
        failureData.push({
            onyxMethod: Onyx.METHOD.MERGE,
            key: `${ONYXKEYS.COLLECTION.REPORT_ACTIONS}${optimisticIOUReport.reportID}`,
            value: {
                [optimisticIOUReportAction.reportActionID]: {
                    errors: getMicroSecondOnyxErrorWithTranslationKey('iou.error.other'),
                },
            },
        });
    }

    const optimisticData: OnyxUpdate[] = [
        optimisticChatReportData,
        optimisticQuickActionData,
        optimisticIOUReportData,
        optimisticChatReportActionsData,
        optimisticIOUReportActionsData,
        optimisticTransactionData,
        optimisticTransactionThreadData,
        ...optimisticMetaData,
    ];

    if (optimisticTransactionThreadReportActionsData) {
        optimisticData.push(optimisticTransactionThreadReportActionsData);
    }
    if (!isEmptyObject(optimisticPersonalDetailListData)) {
        optimisticData.push(optimisticPersonalDetailListData);
    }

    return {
        params: {
            iouReportID: optimisticIOUReport.reportID,
            chatReportID: chatReport.reportID,
            reportActionID: optimisticIOUReportAction.reportActionID,
            paymentMethodType,
            transactionID: optimisticTransaction.transactionID,
            newIOUReportDetails,
            createdReportActionID: isNewChat ? optimisticCreatedActionForChat.reportActionID : undefined,
            reportPreviewReportActionID: reportPreviewAction.reportActionID,
            createdIOUReportActionID: optimisticCreatedActionForIOUReport.reportActionID,
            transactionThreadReportID: optimisticTransactionThread.reportID,
            createdReportActionIDForThread: optimisticCreatedActionForTransactionThread?.reportActionID,
        },
        optimisticData,
        successData,
        failureData,
    };
}

type OptimisticHoldReportExpenseActionID = {
    optimisticReportActionID: string;
    oldReportActionID: string;
};

function getHoldReportActionsAndTransactions(reportID: string | undefined) {
    const iouReportActions = getAllReportActions(reportID);
    const holdReportActions: Array<OnyxTypes.ReportAction<typeof CONST.REPORT.ACTIONS.TYPE.IOU>> = [];
    const holdTransactions: OnyxTypes.Transaction[] = [];

    Object.values(iouReportActions).forEach((action) => {
        const transactionID = isMoneyRequestAction(action) ? getOriginalMessage(action)?.IOUTransactionID : undefined;
        const transaction = getTransaction(transactionID);

        if (transaction?.comment?.hold) {
            holdReportActions.push(action as OnyxTypes.ReportAction<typeof CONST.REPORT.ACTIONS.TYPE.IOU>);
            holdTransactions.push(transaction);
        }
    });

    return {holdReportActions, holdTransactions};
}

function getReportFromHoldRequestsOnyxData(
    chatReport: OnyxTypes.Report,
    iouReport: OnyxEntry<OnyxTypes.Report>,
    recipient: Participant,
): {
    optimisticHoldReportID: string;
    optimisticHoldActionID: string;
    optimisticHoldReportExpenseActionIDs: OptimisticHoldReportExpenseActionID[];
    optimisticData: OnyxUpdate[];
    successData: OnyxUpdate[];
    failureData: OnyxUpdate[];
} {
    const {holdReportActions, holdTransactions} = getHoldReportActionsAndTransactions(iouReport?.reportID);
    const firstHoldTransaction = holdTransactions.at(0);
    const newParentReportActionID = rand64();

    const coefficient = isExpenseReport(iouReport) ? -1 : 1;
    const isPolicyExpenseChat = isPolicyExpenseChatReportUtil(chatReport);
    const holdAmount = ((iouReport?.total ?? 0) - (iouReport?.unheldTotal ?? 0)) * coefficient;
    const holdNonReimbursableAmount = ((iouReport?.nonReimbursableTotal ?? 0) - (iouReport?.unheldNonReimbursableTotal ?? 0)) * coefficient;
    const optimisticExpenseReport = isPolicyExpenseChat
        ? buildOptimisticExpenseReport(
              chatReport.reportID,
              chatReport.policyID ?? iouReport?.policyID,
              recipient.accountID ?? 1,
              holdAmount,
              iouReport?.currency ?? '',
              holdNonReimbursableAmount,
              newParentReportActionID,
          )
        : buildOptimisticIOUReport(
              iouReport?.ownerAccountID ?? CONST.DEFAULT_NUMBER_ID,
              iouReport?.managerID ?? CONST.DEFAULT_NUMBER_ID,
              holdAmount,
              chatReport.reportID,
              iouReport?.currency ?? '',
              false,
              newParentReportActionID,
          );

    const optimisticExpenseReportPreview = buildOptimisticReportPreview(
        chatReport,
        optimisticExpenseReport,
        '',
        firstHoldTransaction,
        optimisticExpenseReport.reportID,
        newParentReportActionID,
    );

    const updateHeldReports: Record<string, Pick<OnyxTypes.Report, 'parentReportActionID' | 'parentReportID' | 'chatReportID'>> = {};
    const addHoldReportActions: OnyxTypes.ReportActions = {};
    const addHoldReportActionsSuccess: OnyxCollection<NullishDeep<ReportAction>> = {};
    const deleteHoldReportActions: Record<string, Pick<OnyxTypes.ReportAction, 'message'>> = {};
    const optimisticHoldReportExpenseActionIDs: OptimisticHoldReportExpenseActionID[] = [];

    holdReportActions.forEach((holdReportAction) => {
        const originalMessage = getOriginalMessage(holdReportAction);

        deleteHoldReportActions[holdReportAction.reportActionID] = {
            message: [
                {
                    deleted: DateUtils.getDBTime(),
                    type: CONST.REPORT.MESSAGE.TYPE.TEXT,
                    text: '',
                },
            ],
        };

        const reportActionID = rand64();
        addHoldReportActions[reportActionID] = {
            ...holdReportAction,
            reportActionID,
            originalMessage: {
                ...originalMessage,
                IOUReportID: optimisticExpenseReport.reportID,
            },
            pendingAction: CONST.RED_BRICK_ROAD_PENDING_ACTION.ADD,
        };
        addHoldReportActionsSuccess[reportActionID] = {
            pendingAction: null,
        };

        const heldReport = getReportOrDraftReport(holdReportAction.childReportID);
        if (heldReport) {
            optimisticHoldReportExpenseActionIDs.push({optimisticReportActionID: reportActionID, oldReportActionID: holdReportAction.reportActionID});

            updateHeldReports[`${ONYXKEYS.COLLECTION.REPORT}${heldReport.reportID}`] = {
                parentReportActionID: reportActionID,
                parentReportID: optimisticExpenseReport.reportID,
                chatReportID: optimisticExpenseReport.reportID,
            };
        }
    });

    const updateHeldTransactions: Record<string, Pick<OnyxTypes.Transaction, 'reportID'>> = {};
    holdTransactions.forEach((transaction) => {
        updateHeldTransactions[`${ONYXKEYS.COLLECTION.TRANSACTION}${transaction.transactionID}`] = {
            reportID: optimisticExpenseReport.reportID,
        };
    });

    const optimisticData: OnyxUpdate[] = [
        {
            onyxMethod: Onyx.METHOD.MERGE,
            key: `${ONYXKEYS.COLLECTION.REPORT}${chatReport.reportID}`,
            value: {
                iouReportID: optimisticExpenseReport.reportID,
                lastVisibleActionCreated: optimisticExpenseReportPreview.created,
            },
        },
        // add new optimistic expense report
        {
            onyxMethod: Onyx.METHOD.MERGE,
            key: `${ONYXKEYS.COLLECTION.REPORT}${optimisticExpenseReport.reportID}`,
            value: {
                ...optimisticExpenseReport,
                unheldTotal: 0,
                unheldNonReimbursableTotal: 0,
            },
        },
        // add preview report action to main chat
        {
            onyxMethod: Onyx.METHOD.MERGE,
            key: `${ONYXKEYS.COLLECTION.REPORT_ACTIONS}${chatReport.reportID}`,
            value: {
                [optimisticExpenseReportPreview.reportActionID]: optimisticExpenseReportPreview,
            },
        },
        // remove hold report actions from old iou report
        {
            onyxMethod: Onyx.METHOD.MERGE,
            key: `${ONYXKEYS.COLLECTION.REPORT_ACTIONS}${iouReport?.reportID}`,
            value: deleteHoldReportActions,
        },
        // add hold report actions to new iou report
        {
            onyxMethod: Onyx.METHOD.MERGE,
            key: `${ONYXKEYS.COLLECTION.REPORT_ACTIONS}${optimisticExpenseReport.reportID}`,
            value: addHoldReportActions,
        },
        // update held reports with new parentReportActionID
        {
            onyxMethod: Onyx.METHOD.MERGE_COLLECTION,
            key: `${ONYXKEYS.COLLECTION.REPORT}`,
            value: updateHeldReports,
        },
        // update transactions with new iouReportID
        {
            onyxMethod: Onyx.METHOD.MERGE_COLLECTION,
            key: `${ONYXKEYS.COLLECTION.TRANSACTION}`,
            value: updateHeldTransactions,
        },
    ];

    const bringReportActionsBack: Record<string, OnyxTypes.ReportAction> = {};
    holdReportActions.forEach((reportAction) => {
        bringReportActionsBack[reportAction.reportActionID] = reportAction;
    });

    const bringHeldTransactionsBack: Record<string, OnyxTypes.Transaction> = {};
    holdTransactions.forEach((transaction) => {
        bringHeldTransactionsBack[`${ONYXKEYS.COLLECTION.TRANSACTION}${transaction.transactionID}`] = transaction;
    });

    const successData: OnyxUpdate[] = [
        {
            onyxMethod: Onyx.METHOD.MERGE,
            key: `${ONYXKEYS.COLLECTION.REPORT_ACTIONS}${chatReport.reportID}`,
            value: {
                [optimisticExpenseReportPreview.reportActionID]: {
                    pendingAction: null,
                },
            },
        },
        {
            onyxMethod: Onyx.METHOD.MERGE,
            key: `${ONYXKEYS.COLLECTION.REPORT_ACTIONS}${optimisticExpenseReport.reportID}`,
            value: addHoldReportActionsSuccess,
        },
    ];

    const failureData: OnyxUpdate[] = [
        {
            onyxMethod: Onyx.METHOD.MERGE,
            key: `${ONYXKEYS.COLLECTION.REPORT}${chatReport.reportID}`,
            value: {
                iouReportID: chatReport.iouReportID,
                lastVisibleActionCreated: chatReport.lastVisibleActionCreated,
            },
        },
        // remove added optimistic expense report
        {
            onyxMethod: Onyx.METHOD.MERGE,
            key: `${ONYXKEYS.COLLECTION.REPORT}${optimisticExpenseReport.reportID}`,
            value: null,
        },
        // remove preview report action from the main chat
        {
            onyxMethod: Onyx.METHOD.MERGE,
            key: `${ONYXKEYS.COLLECTION.REPORT_ACTIONS}${chatReport.reportID}`,
            value: {
                [optimisticExpenseReportPreview.reportActionID]: null,
            },
        },
        // add hold report actions back to old iou report
        {
            onyxMethod: Onyx.METHOD.MERGE,
            key: `${ONYXKEYS.COLLECTION.REPORT_ACTIONS}${iouReport?.reportID}`,
            value: bringReportActionsBack,
        },
        // remove hold report actions from the new iou report
        {
            onyxMethod: Onyx.METHOD.MERGE,
            key: `${ONYXKEYS.COLLECTION.REPORT_ACTIONS}${optimisticExpenseReport.reportID}`,
            value: null,
        },
        // add hold transactions back to old iou report
        {
            onyxMethod: Onyx.METHOD.MERGE_COLLECTION,
            key: `${ONYXKEYS.COLLECTION.TRANSACTION}`,
            value: bringHeldTransactionsBack,
        },
    ];

    return {
        optimisticData,
        optimisticHoldActionID: optimisticExpenseReportPreview.reportActionID,
        failureData,
        successData,
        optimisticHoldReportID: optimisticExpenseReport.reportID,
        optimisticHoldReportExpenseActionIDs,
    };
}

function hasOutstandingChildRequest(chatReport: OnyxTypes.Report, excludedIOUReport: OnyxEntry<OnyxTypes.Report>, policyId?: string) {
    const policy = getPolicy(policyId);
    if (!policy?.achAccount?.bankAccountID) {
        return false;
    }
    const reportActions = getAllReportActions(chatReport.reportID);
    return !!Object.values(reportActions).find((action) => {
        const iouReportID = getIOUReportIDFromReportActionPreview(action);
        if (iouReportID === excludedIOUReport?.reportID) {
            return false;
        }
        const iouReport = getReportOrDraftReport(iouReportID);
        const transactions = getReportTransactions(iouReportID);
        return canIOUBePaid(iouReport, chatReport, policy, transactions) || canIOUBePaid(iouReport, chatReport, policy, transactions, true);
    });
}

function getPayMoneyRequestParams(
    initialChatReport: OnyxTypes.Report,
    iouReport: OnyxEntry<OnyxTypes.Report>,
    recipient: Participant,
    paymentMethodType: PaymentMethodType,
    full: boolean,
    payAsBusiness?: boolean,
): PayMoneyRequestData {
    const isInvoiceReport = isInvoiceReportReportUtils(iouReport);
    const activePolicy = getPolicy(activePolicyID);
    let payerPolicyID = activePolicyID;
    let chatReport = initialChatReport;
    let policyParams = {};
    const optimisticData: OnyxUpdate[] = [];
    const successData: OnyxUpdate[] = [];
    const failureData: OnyxUpdate[] = [];
    const shouldCreatePolicy = !activePolicy || !isPolicyAdmin(activePolicy) || !isPaidGroupPolicy(activePolicy);

    if (isIndividualInvoiceRoom(chatReport) && payAsBusiness && shouldCreatePolicy) {
        payerPolicyID = generatePolicyID();
        const {
            optimisticData: policyOptimisticData,
            failureData: policyFailureData,
            successData: policySuccessData,
            params,
        } = buildPolicyData(currentUserEmail, true, undefined, payerPolicyID);
        const {adminsChatReportID, adminsCreatedReportActionID, expenseChatReportID, expenseCreatedReportActionID, customUnitRateID, customUnitID, ownerEmail, policyName} = params;

        policyParams = {
            policyID: payerPolicyID,
            adminsChatReportID,
            adminsCreatedReportActionID,
            expenseChatReportID,
            expenseCreatedReportActionID,
            customUnitRateID,
            customUnitID,
            ownerEmail,
            policyName,
        };

        optimisticData.push(...policyOptimisticData, {onyxMethod: Onyx.METHOD.MERGE, key: ONYXKEYS.NVP_ACTIVE_POLICY_ID, value: payerPolicyID});
        successData.push(...policySuccessData);
        failureData.push(...policyFailureData, {onyxMethod: Onyx.METHOD.MERGE, key: ONYXKEYS.NVP_ACTIVE_POLICY_ID, value: activePolicyID ?? null});
    }

    if (isIndividualInvoiceRoom(chatReport) && payAsBusiness && activePolicyID) {
        const existingB2BInvoiceRoom = getInvoiceChatByParticipants(activePolicyID, CONST.REPORT.INVOICE_RECEIVER_TYPE.BUSINESS, chatReport.policyID);
        if (existingB2BInvoiceRoom) {
            chatReport = existingB2BInvoiceRoom;
        }
    }

    let total = (iouReport?.total ?? 0) - (iouReport?.nonReimbursableTotal ?? 0);
    if (hasHeldExpensesReportUtils(iouReport?.reportID) && !full && !!iouReport?.unheldTotal) {
        total = iouReport.unheldTotal - (iouReport?.unheldNonReimbursableTotal ?? 0);
    }

    const optimisticIOUReportAction = buildOptimisticIOUReportAction({
        type: CONST.IOU.REPORT_ACTION_TYPE.PAY,
        amount: isExpenseReport(iouReport) ? -total : total,
        currency: iouReport?.currency ?? '',
        comment: '',
        participants: [recipient],
        transactionID: '',
        paymentType: paymentMethodType,
        iouReportID: iouReport?.reportID,
        isSettlingUp: true,
    });

    // In some instances, the report preview action might not be available to the payer (only whispered to the requestor)
    // hence we need to make the updates to the action safely.
    let optimisticReportPreviewAction = null;
    const reportPreviewAction = getReportPreviewAction(chatReport.reportID, iouReport?.reportID);
    if (reportPreviewAction) {
        optimisticReportPreviewAction = updateReportPreview(iouReport, reportPreviewAction, true);
    }
    let currentNextStep = null;
    let optimisticNextStep = null;
    if (!isInvoiceReport) {
        currentNextStep = allNextSteps[`${ONYXKEYS.COLLECTION.NEXT_STEP}${iouReport?.reportID}`] ?? null;
        optimisticNextStep = buildNextStep(iouReport, CONST.REPORT.STATUS_NUM.REIMBURSED);
    }

    const optimisticChatReport = {
        ...chatReport,
        lastReadTime: DateUtils.getDBTime(),
        hasOutstandingChildRequest: hasOutstandingChildRequest(chatReport, iouReport, iouReport?.policyID),
        iouReportID: null,
        lastMessageText: getReportActionText(optimisticIOUReportAction),
        lastMessageHtml: getReportActionHtml(optimisticIOUReportAction),
    };
    if (isIndividualInvoiceRoom(chatReport) && payAsBusiness && payerPolicyID) {
        optimisticChatReport.invoiceReceiver = {
            type: CONST.REPORT.INVOICE_RECEIVER_TYPE.BUSINESS,
            policyID: payerPolicyID,
        };
    }

    optimisticData.push(
        {
            onyxMethod: Onyx.METHOD.MERGE,
            key: `${ONYXKEYS.COLLECTION.REPORT}${chatReport.reportID}`,
            value: optimisticChatReport,
        },
        {
            onyxMethod: Onyx.METHOD.MERGE,
            key: `${ONYXKEYS.COLLECTION.REPORT_ACTIONS}${iouReport?.reportID}`,
            value: {
                [optimisticIOUReportAction.reportActionID]: {
                    ...(optimisticIOUReportAction as OnyxTypes.ReportAction),
                    pendingAction: CONST.RED_BRICK_ROAD_PENDING_ACTION.ADD,
                },
            },
        },
        {
            onyxMethod: Onyx.METHOD.MERGE,
            key: `${ONYXKEYS.COLLECTION.REPORT}${iouReport?.reportID}`,
            value: {
                ...iouReport,
                lastMessageText: getReportActionText(optimisticIOUReportAction),
                lastMessageHtml: getReportActionHtml(optimisticIOUReportAction),
                lastVisibleActionCreated: optimisticIOUReportAction.created,
                hasOutstandingChildRequest: false,
                statusNum: CONST.REPORT.STATUS_NUM.REIMBURSED,
                pendingFields: {
                    preview: CONST.RED_BRICK_ROAD_PENDING_ACTION.UPDATE,
                    reimbursed: CONST.RED_BRICK_ROAD_PENDING_ACTION.UPDATE,
                    partial: full ? null : CONST.RED_BRICK_ROAD_PENDING_ACTION.UPDATE,
                },
                errors: null,
            },
        },
        {
            onyxMethod: Onyx.METHOD.MERGE,
            key: `${ONYXKEYS.COLLECTION.NEXT_STEP}${iouReport?.reportID}`,
            value: optimisticNextStep,
        },
    );

    if (iouReport?.policyID) {
        optimisticData.push({
            onyxMethod: Onyx.METHOD.MERGE,
            key: ONYXKEYS.NVP_LAST_PAYMENT_METHOD,
            value: {
                [iouReport.policyID]: paymentMethodType,
            },
        });
    }

    successData.push(
        {
            onyxMethod: Onyx.METHOD.MERGE,
            key: `${ONYXKEYS.COLLECTION.REPORT}${iouReport?.reportID}`,
            value: {
                pendingFields: {
                    preview: null,
                    reimbursed: null,
                    partial: null,
                },
                errors: null,
            },
        },
        {
            onyxMethod: Onyx.METHOD.MERGE,
            key: `${ONYXKEYS.COLLECTION.REPORT_ACTIONS}${iouReport?.reportID}`,
            value: {
                [optimisticIOUReportAction.reportActionID]: {
                    pendingAction: null,
                },
            },
        },
    );

    failureData.push(
        {
            onyxMethod: Onyx.METHOD.MERGE,
            key: `${ONYXKEYS.COLLECTION.REPORT_ACTIONS}${iouReport?.reportID}`,
            value: {
                [optimisticIOUReportAction.reportActionID]: {
                    errors: getMicroSecondOnyxErrorWithTranslationKey('iou.error.other'),
                },
            },
        },
        {
            onyxMethod: Onyx.METHOD.MERGE,
            key: `${ONYXKEYS.COLLECTION.REPORT}${iouReport?.reportID}`,
            value: {
                ...iouReport,
            },
        },
        {
            onyxMethod: Onyx.METHOD.MERGE,
            key: `${ONYXKEYS.COLLECTION.REPORT}${chatReport.reportID}`,
            value: chatReport,
        },
        {
            onyxMethod: Onyx.METHOD.MERGE,
            key: `${ONYXKEYS.COLLECTION.NEXT_STEP}${iouReport?.reportID}`,
            value: currentNextStep,
        },
    );

    // In case the report preview action is loaded locally, let's update it.
    if (optimisticReportPreviewAction) {
        optimisticData.push({
            onyxMethod: Onyx.METHOD.MERGE,
            key: `${ONYXKEYS.COLLECTION.REPORT_ACTIONS}${chatReport.reportID}`,
            value: {
                [optimisticReportPreviewAction.reportActionID]: optimisticReportPreviewAction,
            },
        });
        failureData.push({
            onyxMethod: Onyx.METHOD.MERGE,
            key: `${ONYXKEYS.COLLECTION.REPORT_ACTIONS}${chatReport.reportID}`,
            value: {
                [optimisticReportPreviewAction.reportActionID]: {
                    created: optimisticReportPreviewAction.created,
                },
            },
        });
    }

    // Optimistically unhold all transactions if we pay all requests
    if (full) {
        const reportTransactions = getReportTransactions(iouReport?.reportID);
        for (const transaction of reportTransactions) {
            optimisticData.push({
                onyxMethod: Onyx.METHOD.MERGE,
                key: `${ONYXKEYS.COLLECTION.TRANSACTION}${transaction.transactionID}`,
                value: {
                    comment: {
                        hold: null,
                    },
                },
            });
            failureData.push({
                onyxMethod: Onyx.METHOD.MERGE,
                key: `${ONYXKEYS.COLLECTION.TRANSACTION}${transaction.transactionID}`,
                value: {
                    comment: {
                        hold: transaction.comment?.hold,
                    },
                },
            });
        }

        const optimisticTransactionViolations: OnyxUpdate[] = reportTransactions.map(({transactionID}) => {
            return {
                onyxMethod: Onyx.METHOD.MERGE,
                key: `${ONYXKEYS.COLLECTION.TRANSACTION_VIOLATIONS}${transactionID}`,
                value: null,
            };
        });
        optimisticData.push(...optimisticTransactionViolations);

        const failureTransactionViolations: OnyxUpdate[] = reportTransactions.map(({transactionID}) => {
            const violations = allTransactionViolations[`${ONYXKEYS.COLLECTION.TRANSACTION_VIOLATIONS}${transactionID}`] ?? [];
            return {
                onyxMethod: Onyx.METHOD.MERGE,
                key: `${ONYXKEYS.COLLECTION.TRANSACTION_VIOLATIONS}${transactionID}`,
                value: violations,
            };
        });
        failureData.push(...failureTransactionViolations);
    }

    let optimisticHoldReportID;
    let optimisticHoldActionID;
    let optimisticHoldReportExpenseActionIDs;
    if (!full) {
        const holdReportOnyxData = getReportFromHoldRequestsOnyxData(chatReport, iouReport, recipient);

        optimisticData.push(...holdReportOnyxData.optimisticData);
        successData.push(...holdReportOnyxData.successData);
        failureData.push(...holdReportOnyxData.failureData);
        optimisticHoldReportID = holdReportOnyxData.optimisticHoldReportID;
        optimisticHoldActionID = holdReportOnyxData.optimisticHoldActionID;
        optimisticHoldReportExpenseActionIDs = JSON.stringify(holdReportOnyxData.optimisticHoldReportExpenseActionIDs);
    }

    return {
        params: {
            iouReportID: iouReport?.reportID,
            chatReportID: chatReport.reportID,
            reportActionID: optimisticIOUReportAction.reportActionID,
            paymentMethodType,
            full,
            amount: Math.abs(total),
            optimisticHoldReportID,
            optimisticHoldActionID,
            optimisticHoldReportExpenseActionIDs,
            ...policyParams,
        },
        optimisticData,
        successData,
        failureData,
    };
}

/**
 * @param managerID - Account ID of the person sending the money
 * @param recipient - The user receiving the money
 */
function sendMoneyElsewhere(report: OnyxEntry<OnyxTypes.Report>, amount: number, currency: string, comment: string, managerID: number, recipient: Participant) {
    const {params, optimisticData, successData, failureData} = getSendMoneyParams(report, amount, currency, comment, CONST.IOU.PAYMENT_TYPE.ELSEWHERE, managerID, recipient);

    API.write(WRITE_COMMANDS.SEND_MONEY_ELSEWHERE, params, {optimisticData, successData, failureData});

    dismissModalAndOpenReportInInboxTab(params.chatReportID);
    notifyNewAction(params.chatReportID, managerID);
}

/**
 * @param managerID - Account ID of the person sending the money
 * @param recipient - The user receiving the money
 */
function sendMoneyWithWallet(report: OnyxEntry<OnyxTypes.Report>, amount: number, currency: string, comment: string, managerID: number, recipient: Participant | OptionData) {
    const {params, optimisticData, successData, failureData} = getSendMoneyParams(report, amount, currency, comment, CONST.IOU.PAYMENT_TYPE.EXPENSIFY, managerID, recipient);

    API.write(WRITE_COMMANDS.SEND_MONEY_WITH_WALLET, params, {optimisticData, successData, failureData});

    dismissModalAndOpenReportInInboxTab(params.chatReportID);
    notifyNewAction(params.chatReportID, managerID);
}

function canApproveIOU(
    iouReport: OnyxTypes.OnyxInputOrEntry<OnyxTypes.Report> | SearchReport,
    policy: OnyxTypes.OnyxInputOrEntry<OnyxTypes.Policy> | SearchPolicy,
    iouTransactions?: OnyxTypes.Transaction[],
) {
    // Only expense reports can be approved
    if (!isExpenseReport(iouReport) || !(policy && isPaidGroupPolicy(policy))) {
        return false;
    }

    const isOnSubmitAndClosePolicy = isSubmitAndClose(policy);
    if (isOnSubmitAndClosePolicy) {
        return false;
    }

    const managerID = iouReport?.managerID ?? CONST.DEFAULT_NUMBER_ID;
    const isCurrentUserManager = managerID === userAccountID;
    const isOpenExpenseReport = isOpenExpenseReportReportUtils(iouReport);
    const isApproved = isReportApproved({report: iouReport});
    const iouSettled = isSettled(iouReport);
    const reportNameValuePairs = allReportNameValuePairs?.[`${ONYXKEYS.COLLECTION.REPORT_NAME_VALUE_PAIRS}${iouReport?.reportID}`];
    const isArchivedExpenseReport = isArchivedReport(reportNameValuePairs);
    const reportTransactions = iouTransactions ?? getReportTransactions(iouReport?.reportID);
    const hasOnlyPendingCardOrScanningTransactions = reportTransactions.length > 0 && reportTransactions.every(isPendingCardOrScanningTransaction);
    if (hasOnlyPendingCardOrScanningTransactions) {
        return false;
    }
    const isPayAtEndExpenseReport = isPayAtEndExpenseReportReportUtils(iouReport?.reportID, reportTransactions);
    const isClosedReport = isClosedReportUtil(iouReport);
    return (
        reportTransactions.length > 0 && isCurrentUserManager && !isOpenExpenseReport && !isApproved && !iouSettled && !isArchivedExpenseReport && !isPayAtEndExpenseReport && !isClosedReport
    );
}

function canUnapproveIOU(iouReport: OnyxEntry<OnyxTypes.Report>, policy: OnyxEntry<OnyxTypes.Policy>) {
    return (
        isExpenseReport(iouReport) &&
        (isReportManager(iouReport) || isPolicyAdmin(policy)) &&
        isReportApproved({report: iouReport}) &&
        !isSubmitAndClose(policy) &&
        !iouReport?.isWaitingOnBankAccount
    );
}

function canIOUBePaid(
    iouReport: OnyxTypes.OnyxInputOrEntry<OnyxTypes.Report> | SearchReport,
    chatReport: OnyxTypes.OnyxInputOrEntry<OnyxTypes.Report> | SearchReport,
    policy: OnyxTypes.OnyxInputOrEntry<OnyxTypes.Policy> | SearchPolicy,
    transactions?: OnyxTypes.Transaction[] | SearchTransaction[],
    onlyShowPayElsewhere = false,
    chatReportRNVP?: OnyxTypes.ReportNameValuePairs,
    invoiceReceiverPolicy?: SearchPolicy,
    shouldCheckApprovedState = true,
) {
    const isPolicyExpenseChat = isPolicyExpenseChatReportUtil(chatReport);
    const reportNameValuePairs = chatReportRNVP ?? allReportNameValuePairs?.[`${ONYXKEYS.COLLECTION.REPORT_NAME_VALUE_PAIRS}${chatReport?.reportID}`];
    const isChatReportArchived = isArchivedReport(reportNameValuePairs);
    const iouSettled = isSettled(iouReport);

    if (isEmptyObject(iouReport)) {
        return false;
    }

    if (policy?.reimbursementChoice === CONST.POLICY.REIMBURSEMENT_CHOICES.REIMBURSEMENT_NO) {
        if (!onlyShowPayElsewhere) {
            return false;
        }
        if (iouReport?.statusNum !== CONST.REPORT.STATUS_NUM.SUBMITTED) {
            return false;
        }
    }

    if (isInvoiceReportReportUtils(iouReport)) {
        if (isChatReportArchived || iouSettled || isOpenInvoiceReportReportUtils(iouReport)) {
            return false;
        }
        if (chatReport?.invoiceReceiver?.type === CONST.REPORT.INVOICE_RECEIVER_TYPE.INDIVIDUAL) {
            return chatReport?.invoiceReceiver?.accountID === userAccountID;
        }
        return (invoiceReceiverPolicy ?? getPolicy(chatReport?.invoiceReceiver?.policyID))?.role === CONST.POLICY.ROLE.ADMIN;
    }

    const isPayer = isPayerReportUtils(
        {
            email: currentUserEmail,
            accountID: userAccountID,
        },
        iouReport,
        onlyShowPayElsewhere,
        policy,
    );

    const isOpenExpenseReport = isPolicyExpenseChat && isOpenExpenseReportReportUtils(iouReport);

    const {reimbursableSpend} = getMoneyRequestSpendBreakdown(iouReport);
    const isAutoReimbursable = policy?.reimbursementChoice === CONST.POLICY.REIMBURSEMENT_CHOICES.REIMBURSEMENT_YES ? false : canBeAutoReimbursed(iouReport, policy);
    const shouldBeApproved = canApproveIOU(iouReport, policy);

    const isPayAtEndExpenseReport = isPayAtEndExpenseReportReportUtils(iouReport?.reportID, transactions);
    return (
        isPayer &&
        !isOpenExpenseReport &&
        !iouSettled &&
        !iouReport?.isWaitingOnBankAccount &&
        reimbursableSpend > 0 &&
        !isChatReportArchived &&
        !isAutoReimbursable &&
        (!shouldBeApproved || !shouldCheckApprovedState) &&
        !isPayAtEndExpenseReport
    );
}

function canCancelPayment(iouReport: OnyxEntry<OnyxTypes.Report>, session: OnyxEntry<OnyxTypes.Session>) {
    return isPayerReportUtils(session, iouReport) && (isSettled(iouReport) || iouReport?.isWaitingOnBankAccount) && isExpenseReport(iouReport);
}

function canSubmitReport(
    report: OnyxEntry<OnyxTypes.Report> | SearchReport,
    policy: OnyxEntry<OnyxTypes.Policy> | SearchPolicy,
    transactions: OnyxTypes.Transaction[] | SearchTransaction[],
    allViolations: OnyxCollection<OnyxTypes.TransactionViolations> | undefined,
    isReportArchived = false,
) {
    const currentUserAccountID = getCurrentUserAccountID();
    const isOpenExpenseReport = isOpenExpenseReportReportUtils(report);
    const isAdmin = policy?.role === CONST.POLICY.ROLE.ADMIN;
    const transactionIDList = transactions.map((transaction) => transaction.transactionID);
    const hasAllPendingRTERViolations = allHavePendingRTERViolation(transactionIDList, allViolations);
    const hasTransactionWithoutRTERViolation = hasAnyTransactionWithoutRTERViolation(transactionIDList, allViolations);
    const hasOnlyPendingCardOrScanFailTransactions =
        transactions.length > 0 &&
        transactions.every((t) => (isExpensifyCardTransaction(t) && isPending(t)) || (isPartialMerchant(getMerchant(t)) && isAmountMissing(t)) || isReceiptBeingScannedTransactionUtils(t));

    return (
        transactions.length > 0 &&
        isOpenExpenseReport &&
        !isReportArchived &&
        !hasOnlyPendingCardOrScanFailTransactions &&
        !hasAllPendingRTERViolations &&
        hasTransactionWithoutRTERViolation &&
        (report?.ownerAccountID === currentUserAccountID || isAdmin || report?.managerID === currentUserAccountID)
    );
}

function getIOUReportActionToApproveOrPay(chatReport: OnyxEntry<OnyxTypes.Report>, excludedIOUReportID: string | undefined): OnyxEntry<ReportAction> {
    const chatReportActions = allReportActions?.[`${ONYXKEYS.COLLECTION.REPORT_ACTIONS}${chatReport?.reportID}`] ?? {};

    return Object.values(chatReportActions).find((action) => {
        if (!action) {
            return false;
        }
        const iouReport = getReportOrDraftReport(action.childReportID);
        const policy = getPolicy(iouReport?.policyID);
        const shouldShowSettlementButton = canIOUBePaid(iouReport, chatReport, policy) || canApproveIOU(iouReport, policy);
        return action.childReportID?.toString() !== excludedIOUReportID && action.actionName === CONST.REPORT.ACTIONS.TYPE.REPORT_PREVIEW && shouldShowSettlementButton;
    });
}

function hasIOUToApproveOrPay(chatReport: OnyxEntry<OnyxTypes.Report>, excludedIOUReportID: string | undefined): boolean {
    return !!getIOUReportActionToApproveOrPay(chatReport, excludedIOUReportID);
}

function isLastApprover(approvalChain: string[]): boolean {
    if (approvalChain.length === 0) {
        return true;
    }
    return approvalChain.at(-1) === currentUserEmail;
}

function getNextApproverAccountID(report: OnyxEntry<OnyxTypes.Report>, isUnapproved = false) {
    const policy = getPolicy(report?.policyID);
    const approvalChain = getApprovalChain(policy, report);
    const submitToAccountID = getSubmitToAccountID(policy, report);

    if (isUnapproved) {
        if (approvalChain.includes(currentUserEmail)) {
            return userAccountID;
        }

        return report?.managerID;
    }

    if (approvalChain.length === 0) {
        return submitToAccountID;
    }

    const nextApproverEmail = approvalChain.length === 1 ? approvalChain.at(0) : approvalChain.at(approvalChain.indexOf(currentUserEmail) + 1);
    if (!nextApproverEmail) {
        return submitToAccountID;
    }

    return getAccountIDsByLogins([nextApproverEmail]).at(0);
}

function approveMoneyRequest(expenseReport: OnyxEntry<OnyxTypes.Report>, full?: boolean) {
    if (!expenseReport) {
        return;
    }

    if (expenseReport.policyID && shouldRestrictUserBillableActions(expenseReport.policyID)) {
        Navigation.navigate(ROUTES.RESTRICTED_ACTION.getRoute(expenseReport.policyID));
        return;
    }

    const currentNextStep = allNextSteps[`${ONYXKEYS.COLLECTION.NEXT_STEP}${expenseReport.reportID}`] ?? null;
    let total = expenseReport.total ?? 0;
    const hasHeldExpenses = hasHeldExpensesReportUtils(expenseReport.reportID);
    const hasDuplicates = hasDuplicateTransactions(expenseReport.reportID);
    if (hasHeldExpenses && !full && !!expenseReport.unheldTotal) {
        total = expenseReport.unheldTotal;
    }
    const optimisticApprovedReportAction = buildOptimisticApprovedReportAction(total, expenseReport.currency ?? '', expenseReport.reportID);

    const approvalChain = getApprovalChain(getPolicy(expenseReport.policyID), expenseReport);

    const predictedNextStatus = isLastApprover(approvalChain) ? CONST.REPORT.STATUS_NUM.APPROVED : CONST.REPORT.STATUS_NUM.SUBMITTED;
    const predictedNextState = isLastApprover(approvalChain) ? CONST.REPORT.STATE_NUM.APPROVED : CONST.REPORT.STATE_NUM.SUBMITTED;
    const managerID = isLastApprover(approvalChain) ? expenseReport.managerID : getNextApproverAccountID(expenseReport);

    const optimisticNextStep = buildNextStep(expenseReport, predictedNextStatus);
    const chatReport = getReportOrDraftReport(expenseReport.chatReportID);

    const optimisticReportActionsData: OnyxUpdate = {
        onyxMethod: Onyx.METHOD.MERGE,
        key: `${ONYXKEYS.COLLECTION.REPORT_ACTIONS}${expenseReport.reportID}`,
        value: {
            [optimisticApprovedReportAction.reportActionID]: {
                ...(optimisticApprovedReportAction as OnyxTypes.ReportAction),
                pendingAction: CONST.RED_BRICK_ROAD_PENDING_ACTION.ADD,
            },
        },
    };
    const optimisticIOUReportData: OnyxUpdate = {
        onyxMethod: Onyx.METHOD.MERGE,
        key: `${ONYXKEYS.COLLECTION.REPORT}${expenseReport.reportID}`,
        value: {
            ...expenseReport,
            lastMessageText: getReportActionText(optimisticApprovedReportAction),
            lastMessageHtml: getReportActionHtml(optimisticApprovedReportAction),
            stateNum: predictedNextState,
            statusNum: predictedNextStatus,
            managerID,
            pendingFields: {
                partial: full ? null : CONST.RED_BRICK_ROAD_PENDING_ACTION.UPDATE,
            },
        },
    };

    const optimisticChatReportData: OnyxUpdate = {
        onyxMethod: Onyx.METHOD.MERGE,
        key: `${ONYXKEYS.COLLECTION.REPORT}${expenseReport.chatReportID}`,
        value: {
            hasOutstandingChildRequest: hasIOUToApproveOrPay(chatReport, expenseReport.reportID),
        },
    };

    const optimisticNextStepData: OnyxUpdate = {
        onyxMethod: Onyx.METHOD.MERGE,
        key: `${ONYXKEYS.COLLECTION.NEXT_STEP}${expenseReport.reportID}`,
        value: optimisticNextStep,
    };
    const optimisticData: OnyxUpdate[] = [optimisticIOUReportData, optimisticReportActionsData, optimisticNextStepData, optimisticChatReportData];

    const successData: OnyxUpdate[] = [
        {
            onyxMethod: Onyx.METHOD.MERGE,
            key: `${ONYXKEYS.COLLECTION.REPORT_ACTIONS}${expenseReport.reportID}`,
            value: {
                [optimisticApprovedReportAction.reportActionID]: {
                    pendingAction: null,
                },
            },
        },
        {
            onyxMethod: Onyx.METHOD.MERGE,
            key: `${ONYXKEYS.COLLECTION.REPORT}${expenseReport.reportID}`,
            value: {
                pendingFields: {
                    partial: null,
                },
            },
        },
    ];

    const failureData: OnyxUpdate[] = [
        {
            onyxMethod: Onyx.METHOD.MERGE,
            key: `${ONYXKEYS.COLLECTION.REPORT_ACTIONS}${expenseReport.reportID}`,
            value: {
                [optimisticApprovedReportAction.reportActionID]: {
                    errors: getMicroSecondOnyxErrorWithTranslationKey('iou.error.other'),
                },
            },
        },
        {
            onyxMethod: Onyx.METHOD.MERGE,
            key: `${ONYXKEYS.COLLECTION.REPORT}${expenseReport.chatReportID}`,
            value: {
                hasOutstandingChildRequest: chatReport?.hasOutstandingChildRequest,
                pendingFields: {
                    partial: null,
                },
            },
        },
        {
            onyxMethod: Onyx.METHOD.MERGE,
            key: `${ONYXKEYS.COLLECTION.NEXT_STEP}${expenseReport.reportID}`,
            value: currentNextStep,
        },
    ];

    // Clear hold reason of all transactions if we approve all requests
    if (full && hasHeldExpenses) {
        const heldTransactions = getAllHeldTransactionsReportUtils(expenseReport.reportID);
        heldTransactions.forEach((heldTransaction) => {
            optimisticData.push({
                onyxMethod: Onyx.METHOD.MERGE,
                key: `${ONYXKEYS.COLLECTION.TRANSACTION}${heldTransaction.transactionID}`,
                value: {
                    comment: {
                        hold: '',
                    },
                },
            });
            failureData.push({
                onyxMethod: Onyx.METHOD.MERGE,
                key: `${ONYXKEYS.COLLECTION.TRANSACTION}${heldTransaction.transactionID}`,
                value: {
                    comment: {
                        hold: heldTransaction.comment?.hold,
                    },
                },
            });
        });
    }

    let optimisticHoldReportID;
    let optimisticHoldActionID;
    let optimisticHoldReportExpenseActionIDs;
    if (!full && !!chatReport && !!expenseReport) {
        const holdReportOnyxData = getReportFromHoldRequestsOnyxData(chatReport, expenseReport, {accountID: expenseReport.ownerAccountID});

        optimisticData.push(...holdReportOnyxData.optimisticData);
        successData.push(...holdReportOnyxData.successData);
        failureData.push(...holdReportOnyxData.failureData);
        optimisticHoldReportID = holdReportOnyxData.optimisticHoldReportID;
        optimisticHoldActionID = holdReportOnyxData.optimisticHoldActionID;
        optimisticHoldReportExpenseActionIDs = JSON.stringify(holdReportOnyxData.optimisticHoldReportExpenseActionIDs);
    }

    // Remove duplicates violations if we approve the report
    if (hasDuplicates) {
        const transactions = getReportTransactions(expenseReport.reportID).filter((transaction) => isDuplicate(transaction.transactionID, true));
        if (!full) {
            transactions.filter((transaction) => !isOnHold(transaction));
        }

        transactions.forEach((transaction) => {
            const transactionViolations = allTransactionViolations?.[`${ONYXKEYS.COLLECTION.TRANSACTION_VIOLATIONS}${transaction.transactionID}`] ?? [];
            const newTransactionViolations = transactionViolations.filter((violation) => violation.name !== CONST.VIOLATIONS.DUPLICATED_TRANSACTION);
            optimisticData.push({
                onyxMethod: Onyx.METHOD.MERGE,
                key: `${ONYXKEYS.COLLECTION.TRANSACTION_VIOLATIONS}${transaction.transactionID}`,
                value: newTransactionViolations,
            });

            failureData.push({
                onyxMethod: Onyx.METHOD.MERGE,
                key: `${ONYXKEYS.COLLECTION.TRANSACTION_VIOLATIONS}${transaction.transactionID}`,
                value: transactionViolations,
            });
        });
    }

    const parameters: ApproveMoneyRequestParams = {
        reportID: expenseReport.reportID,
        approvedReportActionID: optimisticApprovedReportAction.reportActionID,
        full,
        optimisticHoldReportID,
        optimisticHoldActionID,
        optimisticHoldReportExpenseActionIDs,
    };

    playSound(SOUNDS.SUCCESS);
    API.write(WRITE_COMMANDS.APPROVE_MONEY_REQUEST, parameters, {optimisticData, successData, failureData});
}

function reopenReport(expenseReport: OnyxEntry<OnyxTypes.Report>) {
    if (!expenseReport) {
        return;
    }

    const currentNextStep = allNextSteps[`${ONYXKEYS.COLLECTION.NEXT_STEP}${expenseReport.reportID}`] ?? null;
    const optimisticReopenedReportAction = buildOptimisticReopenedReportAction();
    const predictedNextState = CONST.REPORT.STATE_NUM.OPEN;
    const predictedNextStatus = CONST.REPORT.STATUS_NUM.OPEN;

    const optimisticNextStep = buildNextStep(expenseReport, predictedNextStatus);
    const optimisticReportActionsData: OnyxUpdate = {
        onyxMethod: Onyx.METHOD.MERGE,
        key: `${ONYXKEYS.COLLECTION.REPORT_ACTIONS}${expenseReport.reportID}`,
        value: {
            [optimisticReopenedReportAction.reportActionID]: {
                ...(optimisticReopenedReportAction as OnyxTypes.ReportAction),
                pendingAction: CONST.RED_BRICK_ROAD_PENDING_ACTION.ADD,
            },
        },
    };
    const optimisticIOUReportData: OnyxUpdate = {
        onyxMethod: Onyx.METHOD.MERGE,
        key: `${ONYXKEYS.COLLECTION.REPORT}${expenseReport.reportID}`,
        value: {
            ...expenseReport,
            lastMessageText: getReportActionText(optimisticReopenedReportAction),
            lastMessageHtml: getReportActionHtml(optimisticReopenedReportAction),
            stateNum: predictedNextState,
            statusNum: predictedNextStatus,
            pendingFields: {
                partial: CONST.RED_BRICK_ROAD_PENDING_ACTION.UPDATE,
            },
        },
    };

    const optimisticNextStepData: OnyxUpdate = {
        onyxMethod: Onyx.METHOD.MERGE,
        key: `${ONYXKEYS.COLLECTION.NEXT_STEP}${expenseReport.reportID}`,
        value: optimisticNextStep,
    };

    const optimisticData: OnyxUpdate[] = [optimisticIOUReportData, optimisticReportActionsData, optimisticNextStepData];

    const successData: OnyxUpdate[] = [
        {
            onyxMethod: Onyx.METHOD.MERGE,
            key: `${ONYXKEYS.COLLECTION.REPORT_ACTIONS}${expenseReport.reportID}`,
            value: {
                [optimisticReopenedReportAction.reportActionID]: {
                    pendingAction: null,
                },
            },
        },
        {
            onyxMethod: Onyx.METHOD.MERGE,
            key: `${ONYXKEYS.COLLECTION.REPORT}${expenseReport.reportID}`,
            value: {
                pendingFields: {
                    partial: null,
                },
            },
        },
    ];

    const failureData: OnyxUpdate[] = [
        {
            onyxMethod: Onyx.METHOD.MERGE,
            key: `${ONYXKEYS.COLLECTION.REPORT_ACTIONS}${expenseReport.reportID}`,
            value: {
                [optimisticReopenedReportAction.reportActionID]: {
                    pendingAction: null,
                    errors: getMicroSecondOnyxErrorWithTranslationKey('iou.error.other'),
                },
            },
        },
        {
            onyxMethod: Onyx.METHOD.MERGE,
            key: `${ONYXKEYS.COLLECTION.NEXT_STEP}${expenseReport.reportID}`,
            value: currentNextStep,
        },
        {
            onyxMethod: Onyx.METHOD.MERGE,
            key: `${ONYXKEYS.COLLECTION.REPORT}${expenseReport.reportID}`,
            value: {
                stateNum: expenseReport.stateNum,
                statusNum: expenseReport.statusNum,
            },
        },
    ];

    if (expenseReport.parentReportID && expenseReport.parentReportActionID) {
        optimisticData.push({
            onyxMethod: Onyx.METHOD.MERGE,
            key: `${ONYXKEYS.COLLECTION.REPORT_ACTIONS}${expenseReport.parentReportID}`,
            value: {
                [expenseReport.parentReportActionID]: {
                    childStateNum: predictedNextState,
                    childStatusNum: predictedNextStatus,
                },
            },
        });

        failureData.push({
            onyxMethod: Onyx.METHOD.MERGE,
            key: `${ONYXKEYS.COLLECTION.REPORT_ACTIONS}${expenseReport.parentReportID}`,
            value: {
                [expenseReport.parentReportActionID]: {
                    childStateNum: expenseReport.stateNum,
                    childStatusNum: expenseReport.statusNum,
                },
            },
        });
    }

    const parameters: ReopenReportParams = {
        reportID: expenseReport.reportID,
        reportActionID: optimisticReopenedReportAction.reportActionID,
    };

    API.write(WRITE_COMMANDS.REOPEN_REPORT, parameters, {optimisticData, successData, failureData});
}

function unapproveExpenseReport(expenseReport: OnyxEntry<OnyxTypes.Report>) {
    if (isEmptyObject(expenseReport)) {
        return;
    }

    const currentNextStep = allNextSteps[`${ONYXKEYS.COLLECTION.NEXT_STEP}${expenseReport.reportID}`] ?? null;

    const optimisticUnapprovedReportAction = buildOptimisticUnapprovedReportAction(expenseReport.total ?? 0, expenseReport.currency ?? '', expenseReport.reportID);
    const optimisticNextStep = buildNextStep(expenseReport, CONST.REPORT.STATUS_NUM.SUBMITTED, false, true);

    const optimisticReportActionData: OnyxUpdate = {
        onyxMethod: Onyx.METHOD.MERGE,
        key: `${ONYXKEYS.COLLECTION.REPORT_ACTIONS}${expenseReport.reportID}`,
        value: {
            [optimisticUnapprovedReportAction.reportActionID]: {
                ...(optimisticUnapprovedReportAction as OnyxTypes.ReportAction),
                pendingAction: CONST.RED_BRICK_ROAD_PENDING_ACTION.ADD,
            },
        },
    };
    const optimisticIOUReportData: OnyxUpdate = {
        onyxMethod: Onyx.METHOD.MERGE,
        key: `${ONYXKEYS.COLLECTION.REPORT}${expenseReport.reportID}`,
        value: {
            ...expenseReport,
            lastMessageText: getReportActionText(optimisticUnapprovedReportAction),
            lastMessageHtml: getReportActionHtml(optimisticUnapprovedReportAction),
            stateNum: CONST.REPORT.STATE_NUM.SUBMITTED,
            statusNum: CONST.REPORT.STATUS_NUM.SUBMITTED,
            pendingFields: {
                partial: CONST.RED_BRICK_ROAD_PENDING_ACTION.UPDATE,
            },
            isCancelledIOU: false,
        },
    };

    const optimisticNextStepData: OnyxUpdate = {
        onyxMethod: Onyx.METHOD.MERGE,
        key: `${ONYXKEYS.COLLECTION.NEXT_STEP}${expenseReport.reportID}`,
        value: optimisticNextStep,
    };

    const optimisticData: OnyxUpdate[] = [optimisticIOUReportData, optimisticReportActionData, optimisticNextStepData];

    const successData: OnyxUpdate[] = [
        {
            onyxMethod: Onyx.METHOD.MERGE,
            key: `${ONYXKEYS.COLLECTION.REPORT_ACTIONS}${expenseReport.reportID}`,
            value: {
                [optimisticUnapprovedReportAction.reportActionID]: {
                    pendingAction: null,
                },
            },
        },
        {
            onyxMethod: Onyx.METHOD.MERGE,
            key: `${ONYXKEYS.COLLECTION.REPORT}${expenseReport.reportID}`,
            value: {
                pendingFields: {
                    partial: null,
                },
            },
        },
    ];

    const failureData: OnyxUpdate[] = [
        {
            onyxMethod: Onyx.METHOD.MERGE,
            key: `${ONYXKEYS.COLLECTION.REPORT_ACTIONS}${expenseReport.reportID}`,
            value: {
                [optimisticUnapprovedReportAction.reportActionID]: {
                    errors: getMicroSecondOnyxErrorWithTranslationKey('iou.error.other'),
                },
            },
        },
        {
            onyxMethod: Onyx.METHOD.MERGE,
            key: `${ONYXKEYS.COLLECTION.NEXT_STEP}${expenseReport.reportID}`,
            value: currentNextStep,
        },
        {
            onyxMethod: Onyx.METHOD.MERGE,
            key: `${ONYXKEYS.COLLECTION.REPORT}${expenseReport.reportID}`,
            value: {
                pendingFields: {
                    partial: null,
                },
                isCancelledIOU: true,
            },
        },
    ];

    if (expenseReport.parentReportID && expenseReport.parentReportActionID) {
        optimisticData.push({
            onyxMethod: Onyx.METHOD.MERGE,
            key: `${ONYXKEYS.COLLECTION.REPORT_ACTIONS}${expenseReport.parentReportID}`,
            value: {
                [expenseReport.parentReportActionID]: {
                    childStateNum: CONST.REPORT.STATE_NUM.SUBMITTED,
                    childStatusNum: CONST.REPORT.STATUS_NUM.SUBMITTED,
                },
            },
        });

        failureData.push({
            onyxMethod: Onyx.METHOD.MERGE,
            key: `${ONYXKEYS.COLLECTION.REPORT_ACTIONS}${expenseReport.parentReportID}`,
            value: {
                [expenseReport.parentReportActionID]: {
                    childStateNum: expenseReport.stateNum,
                    childStatusNum: expenseReport.statusNum,
                },
            },
        });
    }

    const parameters: UnapproveExpenseReportParams = {
        reportID: expenseReport.reportID,
        reportActionID: optimisticUnapprovedReportAction.reportActionID,
    };

    API.write(WRITE_COMMANDS.UNAPPROVE_EXPENSE_REPORT, parameters, {optimisticData, successData, failureData});
}

function submitReport(expenseReport?: OnyxTypes.Report) {
    if (!expenseReport) {
        return;
    }
    if (expenseReport.policyID && shouldRestrictUserBillableActions(expenseReport.policyID)) {
        Navigation.navigate(ROUTES.RESTRICTED_ACTION.getRoute(expenseReport.policyID));
        return;
    }

    const currentNextStep = allNextSteps[`${ONYXKEYS.COLLECTION.NEXT_STEP}${expenseReport.reportID}`] ?? null;
    const parentReport = getReportOrDraftReport(expenseReport.parentReportID);
    const policy = getPolicy(expenseReport.policyID);
    const isCurrentUserManager = currentUserPersonalDetails?.accountID === expenseReport.managerID;
    const isSubmitAndClosePolicy = isSubmitAndClose(policy);
    const adminAccountID = policy?.role === CONST.POLICY.ROLE.ADMIN ? currentUserPersonalDetails?.accountID : undefined;
    const optimisticSubmittedReportAction = buildOptimisticSubmittedReportAction(expenseReport?.total ?? 0, expenseReport.currency ?? '', expenseReport.reportID, adminAccountID);
    const optimisticNextStep = buildNextStep(expenseReport, isSubmitAndClosePolicy ? CONST.REPORT.STATUS_NUM.CLOSED : CONST.REPORT.STATUS_NUM.SUBMITTED);
    const approvalChain = getApprovalChain(policy, expenseReport);
    const managerID = getAccountIDsByLogins(approvalChain).at(0);

    const optimisticData: OnyxUpdate[] = !isSubmitAndClosePolicy
        ? [
              {
                  onyxMethod: Onyx.METHOD.MERGE,
                  key: `${ONYXKEYS.COLLECTION.REPORT_ACTIONS}${expenseReport.reportID}`,
                  value: {
                      [optimisticSubmittedReportAction.reportActionID]: {
                          ...(optimisticSubmittedReportAction as OnyxTypes.ReportAction),
                          pendingAction: CONST.RED_BRICK_ROAD_PENDING_ACTION.ADD,
                      },
                  },
              },
              {
                  onyxMethod: Onyx.METHOD.MERGE,
                  key: `${ONYXKEYS.COLLECTION.REPORT}${expenseReport.reportID}`,
                  value: {
                      ...expenseReport,
                      managerID,
                      lastMessageText: getReportActionText(optimisticSubmittedReportAction),
                      lastMessageHtml: getReportActionHtml(optimisticSubmittedReportAction),
                      stateNum: CONST.REPORT.STATE_NUM.SUBMITTED,
                      statusNum: CONST.REPORT.STATUS_NUM.SUBMITTED,
                  },
              },
          ]
        : [
              {
                  onyxMethod: Onyx.METHOD.MERGE,
                  key: `${ONYXKEYS.COLLECTION.REPORT}${expenseReport.reportID}`,
                  value: {
                      ...expenseReport,
                      stateNum: CONST.REPORT.STATE_NUM.APPROVED,
                      statusNum: CONST.REPORT.STATUS_NUM.CLOSED,
                  },
              },
          ];

    optimisticData.push({
        onyxMethod: Onyx.METHOD.MERGE,
        key: `${ONYXKEYS.COLLECTION.NEXT_STEP}${expenseReport.reportID}`,
        value: optimisticNextStep,
    });

    if (parentReport?.reportID) {
        optimisticData.push({
            onyxMethod: Onyx.METHOD.MERGE,
            key: `${ONYXKEYS.COLLECTION.REPORT}${parentReport.reportID}`,
            value: {
                ...parentReport,
                // In case its a manager who force submitted the report, they are the next user who needs to take an action
                hasOutstandingChildRequest: isCurrentUserManager,
                iouReportID: null,
            },
        });
    }

    const successData: OnyxUpdate[] = [];
    if (!isSubmitAndClosePolicy) {
        successData.push({
            onyxMethod: Onyx.METHOD.MERGE,
            key: `${ONYXKEYS.COLLECTION.REPORT_ACTIONS}${expenseReport.reportID}`,
            value: {
                [optimisticSubmittedReportAction.reportActionID]: {
                    pendingAction: null,
                },
            },
        });
    }

    const failureData: OnyxUpdate[] = [
        {
            onyxMethod: Onyx.METHOD.MERGE,
            key: `${ONYXKEYS.COLLECTION.REPORT}${expenseReport.reportID}`,
            value: {
                statusNum: CONST.REPORT.STATUS_NUM.OPEN,
                stateNum: CONST.REPORT.STATE_NUM.OPEN,
            },
        },
        {
            onyxMethod: Onyx.METHOD.MERGE,
            key: `${ONYXKEYS.COLLECTION.NEXT_STEP}${expenseReport.reportID}`,
            value: currentNextStep,
        },
    ];
    if (!isSubmitAndClosePolicy) {
        failureData.push({
            onyxMethod: Onyx.METHOD.MERGE,
            key: `${ONYXKEYS.COLLECTION.REPORT_ACTIONS}${expenseReport.reportID}`,
            value: {
                [optimisticSubmittedReportAction.reportActionID]: {
                    errors: getMicroSecondOnyxErrorWithTranslationKey('iou.error.other'),
                },
            },
        });
    }

    if (parentReport?.reportID) {
        failureData.push({
            onyxMethod: Onyx.METHOD.MERGE,
            key: `${ONYXKEYS.COLLECTION.REPORT}${parentReport.reportID}`,
            value: {
                hasOutstandingChildRequest: parentReport.hasOutstandingChildRequest,
                iouReportID: expenseReport.reportID,
            },
        });
    }

    const parameters: SubmitReportParams = {
        reportID: expenseReport.reportID,
        managerAccountID: getSubmitToAccountID(policy, expenseReport) ?? expenseReport.managerID,
        reportActionID: optimisticSubmittedReportAction.reportActionID,
    };

    API.write(WRITE_COMMANDS.SUBMIT_REPORT, parameters, {optimisticData, successData, failureData});
}

function cancelPayment(expenseReport: OnyxEntry<OnyxTypes.Report>, chatReport: OnyxTypes.Report) {
    if (isEmptyObject(expenseReport)) {
        return;
    }

    const optimisticReportAction = buildOptimisticCancelPaymentReportAction(
        expenseReport.reportID,
        -((expenseReport.total ?? 0) - (expenseReport?.nonReimbursableTotal ?? 0)),
        expenseReport.currency ?? '',
    );
    const policy = getPolicy(chatReport.policyID);
    const approvalMode = policy?.approvalMode ?? CONST.POLICY.APPROVAL_MODE.BASIC;
    const stateNum: ValueOf<typeof CONST.REPORT.STATE_NUM> = approvalMode === CONST.POLICY.APPROVAL_MODE.OPTIONAL ? CONST.REPORT.STATE_NUM.SUBMITTED : CONST.REPORT.STATE_NUM.APPROVED;
    const statusNum: ValueOf<typeof CONST.REPORT.STATUS_NUM> = approvalMode === CONST.POLICY.APPROVAL_MODE.OPTIONAL ? CONST.REPORT.STATUS_NUM.SUBMITTED : CONST.REPORT.STATUS_NUM.APPROVED;
    const optimisticNextStep = buildNextStep(expenseReport, statusNum);
    const iouReportActions = getAllReportActions(chatReport.iouReportID);
    const expenseReportActions = getAllReportActions(expenseReport.reportID);
    const iouCreatedAction = Object.values(iouReportActions).find((action) => isCreatedAction(action));
    const expenseCreatedAction = Object.values(expenseReportActions).find((action) => isCreatedAction(action));
    const optimisticData: OnyxUpdate[] = [
        {
            onyxMethod: Onyx.METHOD.MERGE,
            key: `${ONYXKEYS.COLLECTION.REPORT_ACTIONS}${expenseReport.reportID}`,
            value: {
                [optimisticReportAction.reportActionID]: {
                    ...(optimisticReportAction as OnyxTypes.ReportAction),
                    pendingAction: CONST.RED_BRICK_ROAD_PENDING_ACTION.ADD,
                },
            },
        },
        {
            onyxMethod: Onyx.METHOD.MERGE,
            key: `${ONYXKEYS.COLLECTION.REPORT}${chatReport.reportID}`,
            value: {
                // The report created later will become the iouReportID of the chat report
                iouReportID: (iouCreatedAction?.created ?? '') > (expenseCreatedAction?.created ?? '') ? chatReport?.iouReportID : expenseReport.reportID,
            },
        },
        {
            onyxMethod: Onyx.METHOD.MERGE,
            key: `${ONYXKEYS.COLLECTION.REPORT}${expenseReport.reportID}`,
            value: {
                ...expenseReport,
                isWaitingOnBankAccount: false,
                lastVisibleActionCreated: optimisticReportAction?.created,
                lastMessageText: getReportActionText(optimisticReportAction),
                lastMessageHtml: getReportActionHtml(optimisticReportAction),
                stateNum,
                statusNum,
                isCancelledIOU: true,
            },
        },
    ];

    optimisticData.push({
        onyxMethod: Onyx.METHOD.MERGE,
        key: `${ONYXKEYS.COLLECTION.NEXT_STEP}${expenseReport.reportID}`,
        value: optimisticNextStep,
    });

    const successData: OnyxUpdate[] = [
        {
            onyxMethod: Onyx.METHOD.MERGE,
            key: `${ONYXKEYS.COLLECTION.REPORT_ACTIONS}${expenseReport.reportID}`,
            value: {
                [optimisticReportAction.reportActionID]: {
                    pendingAction: null,
                },
            },
        },
    ];

    const failureData: OnyxUpdate[] = [
        {
            onyxMethod: Onyx.METHOD.MERGE,
            key: `${ONYXKEYS.COLLECTION.REPORT_ACTIONS}${expenseReport.reportID}`,
            value: {
                [optimisticReportAction.reportActionID]: {
                    errors: getMicroSecondOnyxErrorWithTranslationKey('iou.error.other'),
                },
            },
        },
        {
            onyxMethod: Onyx.METHOD.MERGE,
            key: `${ONYXKEYS.COLLECTION.REPORT}${expenseReport.reportID}`,
            value: {
                statusNum: CONST.REPORT.STATUS_NUM.REIMBURSED,
                isWaitingOnBankAccount: expenseReport.isWaitingOnBankAccount,
                isCancelledIOU: false,
            },
        },
    ];

    if (expenseReport.parentReportID && expenseReport.parentReportActionID) {
        optimisticData.push({
            onyxMethod: Onyx.METHOD.MERGE,
            key: `${ONYXKEYS.COLLECTION.REPORT_ACTIONS}${expenseReport.parentReportID}`,
            value: {
                [expenseReport.parentReportActionID]: {
                    childStateNum: stateNum,
                    childStatusNum: statusNum,
                },
            },
        });

        failureData.push({
            onyxMethod: Onyx.METHOD.MERGE,
            key: `${ONYXKEYS.COLLECTION.REPORT_ACTIONS}${expenseReport.parentReportID}`,
            value: {
                [expenseReport.parentReportActionID]: {
                    childStateNum: expenseReport.stateNum,
                    childStatusNum: expenseReport.statusNum,
                },
            },
        });
    }

    if (chatReport?.reportID) {
        optimisticData.push({
            onyxMethod: Onyx.METHOD.MERGE,
            key: `${ONYXKEYS.COLLECTION.REPORT}${chatReport.reportID}`,
            value: {
                iouReportID: expenseReport.reportID,
            },
        });
        failureData.push({
            onyxMethod: Onyx.METHOD.MERGE,
            key: `${ONYXKEYS.COLLECTION.REPORT}${chatReport.reportID}`,
            value: {
                hasOutstandingChildRequest: chatReport.hasOutstandingChildRequest,
                iouReportID: chatReport.iouReportID,
            },
        });
    }
    failureData.push({
        onyxMethod: Onyx.METHOD.MERGE,
        key: `${ONYXKEYS.COLLECTION.NEXT_STEP}${expenseReport.reportID}`,
        value: buildNextStep(expenseReport, CONST.REPORT.STATUS_NUM.REIMBURSED),
    });

    API.write(
        WRITE_COMMANDS.CANCEL_PAYMENT,
        {
            iouReportID: expenseReport.reportID,
            chatReportID: chatReport.reportID,
            managerAccountID: expenseReport.managerID ?? CONST.DEFAULT_NUMBER_ID,
            reportActionID: optimisticReportAction.reportActionID,
        },
        {optimisticData, successData, failureData},
    );
    notifyNewAction(expenseReport.reportID, userAccountID);
}

/**
 * Completes onboarding for invite link flow based on the selected payment option
 *
 * @param paymentSelected based on which we choose the onboarding choice and concierge message
 */
function completePaymentOnboarding(paymentSelected: ValueOf<typeof CONST.PAYMENT_SELECTED>, adminsChatReportID?: string, onboardingPolicyID?: string) {
    const isInviteOnboardingComplete = introSelected?.isInviteOnboardingComplete ?? false;

    if (isInviteOnboardingComplete || !introSelected?.choice || !introSelected?.inviteType) {
        return;
    }

    const session = getSession();

    const personalDetailsListValues = Object.values(getPersonalDetailsForAccountIDs(session?.accountID ? [session.accountID] : [], personalDetailsList));
    const personalDetails = personalDetailsListValues.at(0);

    let onboardingPurpose = introSelected?.choice;
    if (introSelected?.inviteType === CONST.ONBOARDING_INVITE_TYPES.IOU && paymentSelected === CONST.IOU.PAYMENT_SELECTED.BBA) {
        onboardingPurpose = CONST.ONBOARDING_CHOICES.MANAGE_TEAM;
    }

    if (introSelected?.inviteType === CONST.ONBOARDING_INVITE_TYPES.INVOICE && paymentSelected !== CONST.IOU.PAYMENT_SELECTED.BBA) {
        onboardingPurpose = CONST.ONBOARDING_CHOICES.CHAT_SPLIT;
    }

    completeOnboarding({
        engagementChoice: onboardingPurpose,
        onboardingMessage: CONST.ONBOARDING_MESSAGES[onboardingPurpose],
        firstName: personalDetails?.firstName,
        lastName: personalDetails?.lastName,
        adminsChatReportID,
        onboardingPolicyID,
        paymentSelected,
        wasInvited: true,
    });
}
function payMoneyRequest(paymentType: PaymentMethodType, chatReport: OnyxTypes.Report, iouReport: OnyxEntry<OnyxTypes.Report>, full = true) {
    if (chatReport.policyID && shouldRestrictUserBillableActions(chatReport.policyID)) {
        Navigation.navigate(ROUTES.RESTRICTED_ACTION.getRoute(chatReport.policyID));
        return;
    }

    const paymentSelected = paymentType === CONST.IOU.PAYMENT_TYPE.VBBA ? CONST.IOU.PAYMENT_SELECTED.BBA : CONST.IOU.PAYMENT_SELECTED.PBA;
    completePaymentOnboarding(paymentSelected);

    const recipient = {accountID: iouReport?.ownerAccountID ?? CONST.DEFAULT_NUMBER_ID};
    const {params, optimisticData, successData, failureData} = getPayMoneyRequestParams(chatReport, iouReport, recipient, paymentType, full);

    // For now, we need to call the PayMoneyRequestWithWallet API since PayMoneyRequest was not updated to work with
    // Expensify Wallets.
    const apiCommand = paymentType === CONST.IOU.PAYMENT_TYPE.EXPENSIFY ? WRITE_COMMANDS.PAY_MONEY_REQUEST_WITH_WALLET : WRITE_COMMANDS.PAY_MONEY_REQUEST;

    playSound(SOUNDS.SUCCESS);
    API.write(apiCommand, params, {optimisticData, successData, failureData});
    notifyNewAction(Navigation.getTopmostReportId() ?? iouReport?.reportID, userAccountID);
}

function payInvoice(
    paymentMethodType: PaymentMethodType,
    chatReport: OnyxTypes.Report,
    invoiceReport: OnyxEntry<OnyxTypes.Report>,
    payAsBusiness = false,
    methodID?: number,
    paymentMethod?: PaymentMethod,
) {
    const recipient = {accountID: invoiceReport?.ownerAccountID ?? CONST.DEFAULT_NUMBER_ID};
    const {
        optimisticData,
        successData,
        failureData,
        params: {
            reportActionID,
            policyID,
            adminsChatReportID,
            adminsCreatedReportActionID,
            expenseChatReportID,
            expenseCreatedReportActionID,
            customUnitRateID,
            customUnitID,
            ownerEmail,
            policyName,
        },
    } = getPayMoneyRequestParams(chatReport, invoiceReport, recipient, paymentMethodType, true, payAsBusiness);

    const paymentSelected = paymentMethodType === CONST.IOU.PAYMENT_TYPE.VBBA ? CONST.IOU.PAYMENT_SELECTED.BBA : CONST.IOU.PAYMENT_SELECTED.PBA;
    completePaymentOnboarding(paymentSelected);

    let params: PayInvoiceParams = {
        reportID: invoiceReport?.reportID,
        reportActionID,
        paymentMethodType,
        payAsBusiness,
    };

    if (paymentMethod === CONST.PAYMENT_METHODS.PERSONAL_BANK_ACCOUNT) {
        params.bankAccountID = methodID;
    }

    if (paymentMethod === CONST.PAYMENT_METHODS.DEBIT_CARD) {
        params.fundID = methodID;
    }

    if (policyID) {
        params = {
            ...params,
            policyID,
            adminsChatReportID,
            adminsCreatedReportActionID,
            expenseChatReportID,
            expenseCreatedReportActionID,
            customUnitRateID,
            customUnitID,
            ownerEmail,
            policyName,
        };
    }

    playSound(SOUNDS.SUCCESS);
    API.write(WRITE_COMMANDS.PAY_INVOICE, params, {optimisticData, successData, failureData});
}

function detachReceipt(transactionID: string | undefined) {
    if (!transactionID) {
        return;
    }
    const transaction = allTransactions[`${ONYXKEYS.COLLECTION.TRANSACTION}${transactionID}`];
    const newTransaction = transaction
        ? {
              ...transaction,
              filename: '',
              receipt: {
                  source: '',
              },
          }
        : null;

    const optimisticData: OnyxUpdate[] = [
        {
            onyxMethod: Onyx.METHOD.SET,
            key: `${ONYXKEYS.COLLECTION.TRANSACTION}${transactionID}`,
            value: {
                ...newTransaction,
                pendingFields: {
                    receipt: CONST.RED_BRICK_ROAD_PENDING_ACTION.UPDATE,
                },
            },
        },
    ];

    const successData: OnyxUpdate[] = [
        {
            onyxMethod: Onyx.METHOD.MERGE,
            key: `${ONYXKEYS.COLLECTION.TRANSACTION}${transactionID}`,
            value: {
                pendingFields: {
                    receipt: null,
                },
            },
        },
    ];
    const failureData: OnyxUpdate[] = [
        {
            onyxMethod: Onyx.METHOD.MERGE,
            key: `${ONYXKEYS.COLLECTION.TRANSACTION}${transactionID}`,
            value: {
                ...(transaction ?? null),
                errors: getMicroSecondOnyxErrorWithTranslationKey('iou.error.receiptDeleteFailureError'),
                pendingFields: {
                    receipt: null,
                },
            },
        },
    ];
    const expenseReport = allReports?.[`${ONYXKEYS.COLLECTION.REPORT}${transaction?.reportID}`] ?? null;
    const updatedReportAction = buildOptimisticDetachReceipt(expenseReport?.reportID, transactionID, transaction?.merchant);

    optimisticData.push({
        onyxMethod: Onyx.METHOD.MERGE,
        key: `${ONYXKEYS.COLLECTION.REPORT_ACTIONS}${updatedReportAction?.reportID}`,
        value: {
            [updatedReportAction.reportActionID]: updatedReportAction as OnyxTypes.ReportAction,
        },
    });
    optimisticData.push({
        onyxMethod: Onyx.METHOD.MERGE,
        key: `${ONYXKEYS.COLLECTION.REPORT}${updatedReportAction?.reportID}`,
        value: {
            lastVisibleActionCreated: updatedReportAction.created,
            lastReadTime: updatedReportAction.created,
        },
    });
    failureData.push({
        onyxMethod: Onyx.METHOD.MERGE,
        key: `${ONYXKEYS.COLLECTION.REPORT}${updatedReportAction?.reportID}`,
        value: {
            lastVisibleActionCreated: expenseReport?.lastVisibleActionCreated,
            lastReadTime: expenseReport?.lastReadTime,
        },
    });
    successData.push({
        onyxMethod: Onyx.METHOD.MERGE,
        key: `${ONYXKEYS.COLLECTION.REPORT_ACTIONS}${expenseReport?.reportID}`,
        value: {
            [updatedReportAction.reportActionID]: {pendingAction: null},
        },
    });
    failureData.push({
        onyxMethod: Onyx.METHOD.MERGE,
        key: `${ONYXKEYS.COLLECTION.REPORT_ACTIONS}${expenseReport?.reportID}`,
        value: {
            [updatedReportAction.reportActionID]: {
                ...(updatedReportAction as OnyxTypes.ReportAction),
                errors: getMicroSecondOnyxErrorWithTranslationKey('iou.error.genericEditFailureMessage'),
            },
        },
    });

    const parameters: DetachReceiptParams = {transactionID, reportActionID: updatedReportAction.reportActionID};

    API.write(WRITE_COMMANDS.DETACH_RECEIPT, parameters, {optimisticData, successData, failureData});
}

function replaceReceipt({transactionID, file, source}: ReplaceReceipt) {
    if (!file) {
        return;
    }

    const transaction = allTransactions[`${ONYXKEYS.COLLECTION.TRANSACTION}${transactionID}`];
    const oldReceipt = transaction?.receipt ?? {};
    const receiptOptimistic = {
        source,
        state: CONST.IOU.RECEIPT_STATE.OPEN,
    };

    const retryParams = {transactionID, file: undefined, source};

    const optimisticData: OnyxUpdate[] = [
        {
            onyxMethod: Onyx.METHOD.MERGE,
            key: `${ONYXKEYS.COLLECTION.TRANSACTION}${transactionID}`,
            value: {
                receipt: receiptOptimistic,
                filename: file.name,
                pendingFields: {
                    receipt: CONST.RED_BRICK_ROAD_PENDING_ACTION.UPDATE,
                },
                errors: null,
            },
        },
    ];

    const successData: OnyxUpdate[] = [
        {
            onyxMethod: Onyx.METHOD.MERGE,
            key: `${ONYXKEYS.COLLECTION.TRANSACTION}${transactionID}`,
            value: {
                pendingFields: {
                    receipt: null,
                },
            },
        },
    ];

    const failureData: OnyxUpdate[] = [
        {
            onyxMethod: Onyx.METHOD.MERGE,
            key: `${ONYXKEYS.COLLECTION.TRANSACTION}${transactionID}`,
            value: {
                receipt: !isEmptyObject(oldReceipt) ? oldReceipt : null,
                filename: transaction?.filename,
                errors: getReceiptError(receiptOptimistic, file.name, undefined, undefined, CONST.IOU.ACTION_PARAMS.REPLACE_RECEIPT, retryParams),
                pendingFields: {
                    receipt: null,
                },
            },
        },
    ];

    const parameters: ReplaceReceiptParams = {
        transactionID,
        receipt: file,
    };

    API.write(WRITE_COMMANDS.REPLACE_RECEIPT, parameters, {optimisticData, successData, failureData});
}

/**
 * Finds the participants for an IOU based on the attached report
 * @param transactionID of the transaction to set the participants of
 * @param report attached to the transaction
 */
function getMoneyRequestParticipantsFromReport(report: OnyxEntry<OnyxTypes.Report>): Participant[] {
    // If the report is iou or expense report, we should get the chat report to set participant for request money
    const chatReport = isMoneyRequestReportReportUtils(report) ? getReportOrDraftReport(report?.chatReportID) : report;
    const currentUserAccountID = currentUserPersonalDetails?.accountID;
    const shouldAddAsReport = !isEmptyObject(chatReport) && isSelfDM(chatReport);
    let participants: Participant[] = [];

    if (isPolicyExpenseChatReportUtil(chatReport) || shouldAddAsReport) {
        participants = [{accountID: 0, reportID: chatReport?.reportID, isPolicyExpenseChat: isPolicyExpenseChatReportUtil(chatReport), selected: true}];
    } else if (isInvoiceRoom(chatReport)) {
        participants = [
            {reportID: chatReport?.reportID, selected: true},
            {
                policyID: chatReport?.policyID,
                isSender: true,
                selected: false,
            },
        ];
    } else {
        const chatReportOtherParticipants = Object.keys(chatReport?.participants ?? {})
            .map(Number)
            .filter((accountID) => accountID !== currentUserAccountID);
        participants = chatReportOtherParticipants.map((accountID) => ({accountID, selected: true}));
    }

    return participants;
}

/**
 * Sets the participants for an IOU based on the attached report
 * @param transactionID of the transaction to set the participants of
 * @param report attached to the transaction
 */
function setMoneyRequestParticipantsFromReport(transactionID: string, report: OnyxEntry<OnyxTypes.Report>) {
    const participants = getMoneyRequestParticipantsFromReport(report);
    return Onyx.merge(`${ONYXKEYS.COLLECTION.TRANSACTION_DRAFT}${transactionID}`, {participants, participantsAutoAssigned: true});
}

function setMoneyRequestTaxRate(transactionID: string, taxCode: string | null) {
    Onyx.merge(`${ONYXKEYS.COLLECTION.TRANSACTION_DRAFT}${transactionID}`, {taxCode});
}

function setMoneyRequestTaxAmount(transactionID: string, taxAmount: number | null) {
    Onyx.merge(`${ONYXKEYS.COLLECTION.TRANSACTION_DRAFT}${transactionID}`, {taxAmount});
}

function dismissHoldUseExplanation() {
    const parameters: SetNameValuePairParams = {
        name: ONYXKEYS.NVP_DISMISSED_HOLD_USE_EXPLANATION,
        value: true,
    };

    const optimisticData: OnyxUpdate[] = [
        {
            onyxMethod: Onyx.METHOD.MERGE,
            key: ONYXKEYS.NVP_DISMISSED_HOLD_USE_EXPLANATION,
            value: true,
        },
    ];

    API.write(WRITE_COMMANDS.SET_NAME_VALUE_PAIR, parameters, {
        optimisticData,
    });
}

/**
 * Sets the `splitShares` map that holds individual shares of a split bill
 */
function setSplitShares(transaction: OnyxEntry<OnyxTypes.Transaction>, amount: number, currency: string, newAccountIDs: number[]) {
    if (!transaction) {
        return;
    }
    const oldAccountIDs = Object.keys(transaction.splitShares ?? {}).map((key) => Number(key));

    // Create an array containing unique IDs of the current transaction participants and the new ones
    // The current userAccountID might not be included in newAccountIDs if this is called from the participants step using Global Create
    // If this is called from an existing group chat, it'll be included. So we manually add them to account for both cases.
    const accountIDs = [...new Set<number>([userAccountID, ...newAccountIDs, ...oldAccountIDs])];

    const splitShares: SplitShares = accountIDs.reduce((acc: SplitShares, accountID): SplitShares => {
        // We want to replace the contents of splitShares to contain only `newAccountIDs` entries
        // In the case of going back to the participants page and removing a participant
        // a simple merge will have the previous participant still present in the splitshares object
        // So we manually set their entry to null
        if (!newAccountIDs.includes(accountID) && accountID !== userAccountID) {
            acc[accountID] = null;
            return acc;
        }

        const isPayer = accountID === userAccountID;
        const participantsLength = newAccountIDs.includes(userAccountID) ? newAccountIDs.length - 1 : newAccountIDs.length;
        const splitAmount = calculateIOUAmount(participantsLength, amount, currency, isPayer);
        acc[accountID] = {
            amount: splitAmount,
            isModified: false,
        };
        return acc;
    }, {});

    Onyx.merge(`${ONYXKEYS.COLLECTION.TRANSACTION_DRAFT}${transaction.transactionID}`, {splitShares});
}

function resetSplitShares(transaction: OnyxEntry<OnyxTypes.Transaction>, newAmount?: number, currency?: string) {
    if (!transaction) {
        return;
    }
    const accountIDs = Object.keys(transaction.splitShares ?? {}).map((key) => Number(key));
    if (!accountIDs) {
        return;
    }
    setSplitShares(transaction, newAmount ?? transaction.amount, currency ?? transaction.currency, accountIDs);
}

/**
 * Sets an individual split share of the participant accountID supplied
 */
function setIndividualShare(transactionID: string, participantAccountID: number, participantShare: number) {
    Onyx.merge(`${ONYXKEYS.COLLECTION.TRANSACTION_DRAFT}${transactionID}`, {
        splitShares: {
            [participantAccountID]: {amount: participantShare, isModified: true},
        },
    });
}

/**
 * Adjusts remaining unmodified shares when another share is modified
 * E.g. if total bill is $100 and split between 3 participants, when the user changes the first share to $50, the remaining unmodified shares will become $25 each.
 */
function adjustRemainingSplitShares(transaction: NonNullable<OnyxTypes.Transaction>) {
    const modifiedShares = Object.keys(transaction.splitShares ?? {}).filter((key: string) => transaction?.splitShares?.[Number(key)]?.isModified);

    if (!modifiedShares.length) {
        return;
    }

    const sumOfManualShares = modifiedShares
        .map((key: string): number => transaction?.splitShares?.[Number(key)]?.amount ?? 0)
        .reduce((prev: number, current: number): number => prev + current, 0);

    const unmodifiedSharesAccountIDs = Object.keys(transaction.splitShares ?? {})
        .filter((key: string) => !transaction?.splitShares?.[Number(key)]?.isModified)
        .map((key: string) => Number(key));

    const remainingTotal = transaction.amount - sumOfManualShares;
    if (remainingTotal < 0) {
        return;
    }

    const splitShares: SplitShares = unmodifiedSharesAccountIDs.reduce((acc: SplitShares, accountID: number, index: number): SplitShares => {
        const splitAmount = calculateIOUAmount(unmodifiedSharesAccountIDs.length - 1, remainingTotal, transaction.currency, index === 0);
        acc[accountID] = {
            amount: splitAmount,
        };
        return acc;
    }, {});

    Onyx.merge(`${ONYXKEYS.COLLECTION.TRANSACTION_DRAFT}${transaction.transactionID}`, {splitShares});
}

/**
 * Put expense on HOLD
 */
function putOnHold(transactionID: string, comment: string, reportID: string, searchHash?: number) {
    const currentTime = DateUtils.getDBTime();
    const createdReportAction = buildOptimisticHoldReportAction(currentTime);
    const createdReportActionComment = buildOptimisticHoldReportActionComment(comment, DateUtils.addMillisecondsFromDateTime(currentTime, 1));
    const newViolation = {name: CONST.VIOLATIONS.HOLD, type: CONST.VIOLATION_TYPES.VIOLATION, showInReview: true};
    const transactionViolations = allTransactionViolations[`${ONYXKEYS.COLLECTION.TRANSACTION_VIOLATIONS}${transactionID}`] ?? [];
    const updatedViolations = [...transactionViolations, newViolation];
    const parentReportActionOptimistic = getOptimisticDataForParentReportAction(reportID, createdReportActionComment.created, CONST.RED_BRICK_ROAD_PENDING_ACTION.ADD);
    const transaction = allTransactions[`${ONYXKEYS.COLLECTION.TRANSACTION}${transactionID}`];
    const iouReport = allReports?.[`${ONYXKEYS.COLLECTION.REPORT}${transaction?.reportID}`];
    const report = allReports?.[`${ONYXKEYS.COLLECTION.REPORT}${reportID}`];

    const optimisticData: OnyxUpdate[] = [
        {
            onyxMethod: Onyx.METHOD.MERGE,
            key: `${ONYXKEYS.COLLECTION.REPORT_ACTIONS}${reportID}`,
            value: {
                [createdReportAction.reportActionID]: createdReportAction as ReportAction,
                [createdReportActionComment.reportActionID]: createdReportActionComment as ReportAction,
            },
        },
        {
            onyxMethod: Onyx.METHOD.MERGE,
            key: `${ONYXKEYS.COLLECTION.TRANSACTION}${transactionID}`,
            value: {
                pendingAction: CONST.RED_BRICK_ROAD_PENDING_ACTION.UPDATE,
                comment: {
                    hold: createdReportAction.reportActionID,
                },
            },
        },
        {
            onyxMethod: Onyx.METHOD.MERGE,
            key: `${ONYXKEYS.COLLECTION.TRANSACTION_VIOLATIONS}${transactionID}`,
            value: updatedViolations,
        },
        {
            onyxMethod: Onyx.METHOD.MERGE,
            key: `${ONYXKEYS.COLLECTION.REPORT}${reportID}`,
            value: {
                lastVisibleActionCreated: createdReportActionComment.created,
            },
        },
    ];

    if (iouReport && iouReport.currency === transaction?.currency) {
        const isExpenseReportLocal = isExpenseReport(iouReport);
        const coefficient = isExpenseReportLocal ? -1 : 1;
        const transactionAmount = getAmount(transaction, isExpenseReportLocal) * coefficient;
        optimisticData.push({
            onyxMethod: Onyx.METHOD.MERGE,
            key: `${ONYXKEYS.COLLECTION.REPORT}${iouReport.reportID}`,
            value: {
                unheldTotal: (iouReport.unheldTotal ?? 0) - transactionAmount,
                unheldNonReimbursableTotal: !transaction?.reimbursable ? (iouReport.unheldNonReimbursableTotal ?? 0) - transactionAmount : iouReport.unheldNonReimbursableTotal,
            },
        });
    }

    parentReportActionOptimistic.forEach((parentActionData) => {
        if (!parentActionData) {
            return;
        }
        optimisticData.push(parentActionData);
    });

    const successData: OnyxUpdate[] = [
        {
            onyxMethod: Onyx.METHOD.MERGE,
            key: `${ONYXKEYS.COLLECTION.TRANSACTION}${transactionID}`,
            value: {
                pendingAction: null,
            },
        },
    ];

    const failureData: OnyxUpdate[] = [
        {
            onyxMethod: Onyx.METHOD.MERGE,
            key: `${ONYXKEYS.COLLECTION.TRANSACTION}${transactionID}`,
            value: {
                pendingAction: null,
                comment: {
                    hold: null,
                },
                errors: getMicroSecondOnyxErrorWithTranslationKey('iou.error.genericHoldExpenseFailureMessage'),
            },
        },
        {
            onyxMethod: Onyx.METHOD.MERGE,
            key: `${ONYXKEYS.COLLECTION.REPORT_ACTIONS}${reportID}`,
            value: {
                [createdReportAction.reportActionID]: null,
                [createdReportActionComment.reportActionID]: null,
            },
        },
        {
            onyxMethod: Onyx.METHOD.MERGE,
            key: `${ONYXKEYS.COLLECTION.REPORT}${reportID}`,
            value: {
                lastVisibleActionCreated: report?.lastVisibleActionCreated,
            },
        },
    ];

    // If we are holding from the search page, we optimistically update the snapshot data that search uses so that it is kept in sync
    if (searchHash) {
        optimisticData.push({
            onyxMethod: Onyx.METHOD.MERGE,
            key: `${ONYXKEYS.COLLECTION.SNAPSHOT}${searchHash}`,
            value: {
                data: {
                    [`${ONYXKEYS.COLLECTION.TRANSACTION}${transactionID}`]: {
                        canHold: false,
                        canUnhold: true,
                    },
                },
            } as Record<string, Record<string, Partial<SearchTransaction>>>,
        });
        failureData.push({
            onyxMethod: Onyx.METHOD.MERGE,
            key: `${ONYXKEYS.COLLECTION.SNAPSHOT}${searchHash}`,
            value: {
                data: {
                    [`${ONYXKEYS.COLLECTION.TRANSACTION}${transactionID}`]: {
                        canHold: true,
                        canUnhold: false,
                    },
                },
            } as Record<string, Record<string, Partial<SearchTransaction>>>,
        });
    }

    API.write(
        'HoldRequest',
        {
            transactionID,
            comment,
            reportActionID: createdReportAction.reportActionID,
            commentReportActionID: createdReportActionComment.reportActionID,
        },
        {optimisticData, successData, failureData},
    );

    const currentReportID = getDisplayedReportID(reportID);
    Navigation.setNavigationActionToMicrotaskQueue(() => notifyNewAction(currentReportID, userAccountID));
}

/**
 * Remove expense from HOLD
 */
function unholdRequest(transactionID: string, reportID: string, searchHash?: number) {
    const createdReportAction = buildOptimisticUnHoldReportAction();
    const transactionViolations = allTransactionViolations[`${ONYXKEYS.COLLECTION.TRANSACTION_VIOLATIONS}${transactionID}`];
    const transaction = allTransactions[`${ONYXKEYS.COLLECTION.TRANSACTION}${transactionID}`];
    const iouReport = allReports?.[`${ONYXKEYS.COLLECTION.REPORT}${transaction?.reportID}`];
    const report = allReports?.[`${ONYXKEYS.COLLECTION.REPORT}${reportID}`];

    const optimisticData: OnyxUpdate[] = [
        {
            onyxMethod: Onyx.METHOD.MERGE,
            key: `${ONYXKEYS.COLLECTION.REPORT_ACTIONS}${reportID}`,
            value: {
                [createdReportAction.reportActionID]: createdReportAction as ReportAction,
            },
        },
        {
            onyxMethod: Onyx.METHOD.MERGE,
            key: `${ONYXKEYS.COLLECTION.TRANSACTION}${transactionID}`,
            value: {
                pendingAction: CONST.RED_BRICK_ROAD_PENDING_ACTION.UPDATE,
                comment: {
                    hold: null,
                },
            },
        },
        {
            onyxMethod: Onyx.METHOD.SET,
            key: `${ONYXKEYS.COLLECTION.TRANSACTION_VIOLATIONS}${transactionID}`,
            value: transactionViolations?.filter((violation) => violation.name !== CONST.VIOLATIONS.HOLD) ?? [],
        },
        {
            onyxMethod: Onyx.METHOD.MERGE,
            key: `${ONYXKEYS.COLLECTION.REPORT}${reportID}`,
            value: {
                lastVisibleActionCreated: createdReportAction.created,
            },
        },
    ];

    if (iouReport && iouReport.currency === transaction?.currency) {
        const isExpenseReportLocal = isExpenseReport(iouReport);
        const coefficient = isExpenseReportLocal ? -1 : 1;
        const transactionAmount = getAmount(transaction, isExpenseReportLocal) * coefficient;
        optimisticData.push({
            onyxMethod: Onyx.METHOD.MERGE,
            key: `${ONYXKEYS.COLLECTION.REPORT}${iouReport.reportID}`,
            value: {
                unheldTotal: (iouReport.unheldTotal ?? 0) + transactionAmount,
                unheldNonReimbursableTotal: !transaction?.reimbursable ? (iouReport.unheldNonReimbursableTotal ?? 0) + transactionAmount : iouReport.unheldNonReimbursableTotal,
            },
        });
    }

    const successData: OnyxUpdate[] = [
        {
            onyxMethod: Onyx.METHOD.MERGE,
            key: `${ONYXKEYS.COLLECTION.TRANSACTION}${transactionID}`,
            value: {
                pendingAction: null,
                comment: {
                    hold: null,
                },
            },
        },
    ];

    const failureData: OnyxUpdate[] = [
        {
            onyxMethod: Onyx.METHOD.MERGE,
            key: `${ONYXKEYS.COLLECTION.REPORT_ACTIONS}${reportID}`,
            value: {
                [createdReportAction.reportActionID]: null,
            },
        },
        {
            onyxMethod: Onyx.METHOD.MERGE,
            key: `${ONYXKEYS.COLLECTION.TRANSACTION}${transactionID}`,
            value: {
                pendingAction: null,
                errors: getMicroSecondOnyxErrorWithTranslationKey('iou.error.genericUnholdExpenseFailureMessage'),
            },
        },
        {
            onyxMethod: Onyx.METHOD.SET,
            key: `${ONYXKEYS.COLLECTION.TRANSACTION_VIOLATIONS}${transactionID}`,
            value: transactionViolations ?? null,
        },
        {
            onyxMethod: Onyx.METHOD.MERGE,
            key: `${ONYXKEYS.COLLECTION.REPORT}${reportID}`,
            value: {
                lastVisibleActionCreated: report?.lastVisibleActionCreated,
            },
        },
    ];

    // If we are unholding from the search page, we optimistically update the snapshot data that search uses so that it is kept in sync
    if (searchHash) {
        optimisticData.push({
            onyxMethod: Onyx.METHOD.MERGE,
            key: `${ONYXKEYS.COLLECTION.SNAPSHOT}${searchHash}`,
            value: {
                data: {
                    [`${ONYXKEYS.COLLECTION.TRANSACTION}${transactionID}`]: {
                        canHold: true,
                        canUnhold: false,
                    },
                },
            } as Record<string, Record<string, Partial<SearchTransaction>>>,
        });
        failureData.push({
            onyxMethod: Onyx.METHOD.MERGE,
            key: `${ONYXKEYS.COLLECTION.SNAPSHOT}${searchHash}`,
            value: {
                data: {
                    [`${ONYXKEYS.COLLECTION.TRANSACTION}${transactionID}`]: {
                        canHold: false,
                        canUnhold: true,
                    },
                },
            } as Record<string, Record<string, Partial<SearchTransaction>>>,
        });
    }

    API.write(
        'UnHoldRequest',
        {
            transactionID,
            reportActionID: createdReportAction.reportActionID,
        },
        {optimisticData, successData, failureData},
    );

    const currentReportID = getDisplayedReportID(reportID);
    notifyNewAction(currentReportID, userAccountID);
}
// eslint-disable-next-line rulesdir/no-negated-variables
function navigateToStartStepIfScanFileCannotBeRead(
    receiptFilename: string | undefined,
    receiptPath: ReceiptSource | undefined,
    onSuccess: (file: File) => void,
    requestType: IOURequestType,
    iouType: IOUType,
    transactionID: string,
    reportID: string,
    receiptType: string | undefined,
    onFailureCallback?: () => void,
) {
    if (!receiptFilename || !receiptPath) {
        return;
    }

    const onFailure = () => {
        setMoneyRequestReceipt(transactionID, '', '', true);
        if (requestType === CONST.IOU.REQUEST_TYPE.MANUAL) {
            if (onFailureCallback) {
                onFailureCallback();
                return;
            }
            Navigation.navigate(ROUTES.MONEY_REQUEST_STEP_SCAN.getRoute(CONST.IOU.ACTION.CREATE, iouType, transactionID, reportID, Navigation.getActiveRouteWithoutParams()));
            return;
        }
        navigateToStartMoneyRequestStep(requestType, iouType, transactionID, reportID);
    };
    readFileAsync(receiptPath.toString(), receiptFilename, onSuccess, onFailure, receiptType);
}

/** Save the preferred payment method for a policy */
function savePreferredPaymentMethod(policyID: string, paymentMethod: PaymentMethodType, type: ValueOf<typeof CONST.LAST_PAYMENT_METHOD> | undefined) {
    Onyx.merge(`${ONYXKEYS.NVP_LAST_PAYMENT_METHOD}`, {[policyID]: type ? {[type]: paymentMethod, [CONST.LAST_PAYMENT_METHOD.LAST_USED]: paymentMethod} : paymentMethod});
}

/** Get report policy id of IOU request */
function getIOURequestPolicyID(transaction: OnyxEntry<OnyxTypes.Transaction>, report: OnyxEntry<OnyxTypes.Report>): string | undefined {
    // Workspace sender will exist for invoices
    const workspaceSender = transaction?.participants?.find((participant) => participant.isSender);
    return workspaceSender?.policyID ?? report?.policyID;
}

function getIOUActionForTransactions(transactionIDList: Array<string | undefined>, iouReportID: string | undefined): Array<ReportAction<typeof CONST.REPORT.ACTIONS.TYPE.IOU>> {
    return Object.values(allReportActions?.[`${ONYXKEYS.COLLECTION.REPORT_ACTIONS}${iouReportID}`] ?? {})?.filter(
        (reportAction): reportAction is ReportAction<typeof CONST.REPORT.ACTIONS.TYPE.IOU> => {
            if (!isMoneyRequestAction(reportAction)) {
                return false;
            }
            const message = getOriginalMessage(reportAction);
            if (!message?.IOUTransactionID) {
                return false;
            }
            return transactionIDList.includes(message.IOUTransactionID);
        },
    );
}

/** Merge several transactions into one by updating the fields of the one we want to keep and deleting the rest */
function mergeDuplicates(params: MergeDuplicatesParams) {
    const originalSelectedTransaction = allTransactions[`${ONYXKEYS.COLLECTION.TRANSACTION}${params.transactionID}`];

    const optimisticTransactionData: OnyxUpdate = {
        onyxMethod: Onyx.METHOD.MERGE,
        key: `${ONYXKEYS.COLLECTION.TRANSACTION}${params.transactionID}`,
        value: {
            ...originalSelectedTransaction,
            billable: params.billable,
            comment: {
                comment: params.comment,
            },
            category: params.category,
            created: params.created,
            currency: params.currency,
            modifiedMerchant: params.merchant,
            reimbursable: params.reimbursable,
            tag: params.tag,
        },
    };

    const failureTransactionData: OnyxUpdate = {
        onyxMethod: Onyx.METHOD.MERGE,
        key: `${ONYXKEYS.COLLECTION.TRANSACTION}${params.transactionID}`,
        // eslint-disable-next-line @typescript-eslint/non-nullable-type-assertion-style
        value: originalSelectedTransaction as OnyxTypes.Transaction,
    };

    const optimisticTransactionDuplicatesData: OnyxUpdate[] = params.transactionIDList.map((id) => ({
        onyxMethod: Onyx.METHOD.SET,
        key: `${ONYXKEYS.COLLECTION.TRANSACTION}${id}`,
        value: null,
    }));

    const failureTransactionDuplicatesData: OnyxUpdate[] = params.transactionIDList.map((id) => ({
        onyxMethod: Onyx.METHOD.MERGE,
        key: `${ONYXKEYS.COLLECTION.TRANSACTION}${id}`,
        // eslint-disable-next-line @typescript-eslint/non-nullable-type-assertion-style
        value: allTransactions[`${ONYXKEYS.COLLECTION.TRANSACTION}${id}`] as OnyxTypes.Transaction,
    }));

    const optimisticTransactionViolations: OnyxUpdate[] = [...params.transactionIDList, params.transactionID].map((id) => {
        const violations = allTransactionViolations[`${ONYXKEYS.COLLECTION.TRANSACTION_VIOLATIONS}${id}`] ?? [];
        return {
            onyxMethod: Onyx.METHOD.MERGE,
            key: `${ONYXKEYS.COLLECTION.TRANSACTION_VIOLATIONS}${id}`,
            value: violations.filter((violation) => violation.name !== CONST.VIOLATIONS.DUPLICATED_TRANSACTION),
        };
    });

    const failureTransactionViolations: OnyxUpdate[] = [...params.transactionIDList, params.transactionID].map((id) => {
        const violations = allTransactionViolations[`${ONYXKEYS.COLLECTION.TRANSACTION_VIOLATIONS}${id}`] ?? [];
        return {
            onyxMethod: Onyx.METHOD.MERGE,
            key: `${ONYXKEYS.COLLECTION.TRANSACTION_VIOLATIONS}${id}`,
            value: violations,
        };
    });

    const duplicateTransactionTotals = params.transactionIDList.reduce((total, id) => {
        const duplicateTransaction = allTransactions[`${ONYXKEYS.COLLECTION.TRANSACTION}${id}`];
        if (!duplicateTransaction) {
            return total;
        }
        return total + duplicateTransaction.amount;
    }, 0);

    const expenseReport = allReports?.[`${ONYXKEYS.COLLECTION.REPORT}${params.reportID}`];
    const expenseReportOptimisticData: OnyxUpdate = {
        onyxMethod: Onyx.METHOD.MERGE,
        key: `${ONYXKEYS.COLLECTION.REPORT}${params.reportID}`,
        value: {
            total: (expenseReport?.total ?? 0) - duplicateTransactionTotals,
        },
    };
    const expenseReportFailureData: OnyxUpdate = {
        onyxMethod: Onyx.METHOD.MERGE,
        key: `${ONYXKEYS.COLLECTION.REPORT}${params.reportID}`,
        value: {
            total: expenseReport?.total,
        },
    };

    const iouActionsToDelete = params.reportID ? getIOUActionForTransactions(params.transactionIDList, params.reportID) : [];

    const deletedTime = DateUtils.getDBTime();
    const expenseReportActionsOptimisticData: OnyxUpdate = {
        onyxMethod: Onyx.METHOD.MERGE,
        key: `${ONYXKEYS.COLLECTION.REPORT_ACTIONS}${params.reportID}`,
        value: iouActionsToDelete.reduce<Record<string, PartialDeep<ReportAction<typeof CONST.REPORT.ACTIONS.TYPE.IOU>>>>((val, reportAction) => {
            const firstMessage = Array.isArray(reportAction.message) ? reportAction.message.at(0) : null;
            // eslint-disable-next-line no-param-reassign
            val[reportAction.reportActionID] = {
                originalMessage: {
                    deleted: deletedTime,
                },
                ...(firstMessage && {
                    message: [
                        {
                            ...firstMessage,
                            deleted: deletedTime,
                        },
                        ...(Array.isArray(reportAction.message) ? reportAction.message.slice(1) : []),
                    ],
                }),
                ...(!Array.isArray(reportAction.message) && {
                    message: {
                        deleted: deletedTime,
                    },
                }),
            };
            return val;
        }, {}),
    };
    const expenseReportActionsFailureData: OnyxUpdate = {
        onyxMethod: Onyx.METHOD.MERGE,
        key: `${ONYXKEYS.COLLECTION.REPORT_ACTIONS}${params.reportID}`,
        value: iouActionsToDelete.reduce<Record<string, NullishDeep<PartialDeep<ReportAction<typeof CONST.REPORT.ACTIONS.TYPE.IOU>>>>>((val, reportAction) => {
            // eslint-disable-next-line no-param-reassign
            val[reportAction.reportActionID] = {
                originalMessage: {
                    deleted: null,
                },
                message: reportAction.message,
            };
            return val;
        }, {}),
    };

    const optimisticReportAction = buildOptimisticResolvedDuplicatesReportAction();

    const transactionThreadReportID = params.reportID ? getIOUActionForTransactions([params.transactionID], params.reportID).at(0)?.childReportID : undefined;
    const optimisticReportActionData: OnyxUpdate = {
        onyxMethod: Onyx.METHOD.MERGE,
        key: `${ONYXKEYS.COLLECTION.REPORT_ACTIONS}${transactionThreadReportID}`,
        value: {
            [optimisticReportAction.reportActionID]: optimisticReportAction,
        },
    };

    const failureReportActionData: OnyxUpdate = {
        onyxMethod: Onyx.METHOD.MERGE,
        key: `${ONYXKEYS.COLLECTION.REPORT_ACTIONS}${transactionThreadReportID}`,
        value: {
            [optimisticReportAction.reportActionID]: null,
        },
    };

    const optimisticData: OnyxUpdate[] = [];
    const failureData: OnyxUpdate[] = [];

    optimisticData.push(
        optimisticTransactionData,
        ...optimisticTransactionDuplicatesData,
        ...optimisticTransactionViolations,
        expenseReportOptimisticData,
        expenseReportActionsOptimisticData,
        optimisticReportActionData,
    );
    failureData.push(
        failureTransactionData,
        ...failureTransactionDuplicatesData,
        ...failureTransactionViolations,
        expenseReportFailureData,
        expenseReportActionsFailureData,
        failureReportActionData,
    );

    API.write(WRITE_COMMANDS.MERGE_DUPLICATES, {...params, reportActionID: optimisticReportAction.reportActionID}, {optimisticData, failureData});
}

function updateLastLocationPermissionPrompt() {
    Onyx.set(ONYXKEYS.NVP_LAST_LOCATION_PERMISSION_PROMPT, new Date().toISOString());
}

/** Instead of merging the duplicates, it updates the transaction we want to keep and puts the others on hold without deleting them */
function resolveDuplicates(params: MergeDuplicatesParams) {
    if (!params.transactionID) {
        return;
    }

    const originalSelectedTransaction = allTransactions[`${ONYXKEYS.COLLECTION.TRANSACTION}${params.transactionID}`];

    const optimisticTransactionData: OnyxUpdate = {
        onyxMethod: Onyx.METHOD.MERGE,
        key: `${ONYXKEYS.COLLECTION.TRANSACTION}${params.transactionID}`,
        value: {
            ...originalSelectedTransaction,
            billable: params.billable,
            comment: {
                comment: params.comment,
            },
            category: params.category,
            created: params.created,
            currency: params.currency,
            modifiedMerchant: params.merchant,
            reimbursable: params.reimbursable,
            tag: params.tag,
        },
    };

    const failureTransactionData: OnyxUpdate = {
        onyxMethod: Onyx.METHOD.MERGE,
        key: `${ONYXKEYS.COLLECTION.TRANSACTION}${params.transactionID}`,
        // eslint-disable-next-line @typescript-eslint/non-nullable-type-assertion-style
        value: originalSelectedTransaction as OnyxTypes.Transaction,
    };

    const optimisticTransactionViolations: OnyxUpdate[] = [...params.transactionIDList, params.transactionID].map((id) => {
        const violations = allTransactionViolations[`${ONYXKEYS.COLLECTION.TRANSACTION_VIOLATIONS}${id}`] ?? [];
        const newViolation = {name: CONST.VIOLATIONS.HOLD, type: CONST.VIOLATION_TYPES.VIOLATION};
        const updatedViolations = id === params.transactionID ? violations : [...violations, newViolation];
        return {
            onyxMethod: Onyx.METHOD.MERGE,
            key: `${ONYXKEYS.COLLECTION.TRANSACTION_VIOLATIONS}${id}`,
            value: updatedViolations.filter((violation) => violation.name !== CONST.VIOLATIONS.DUPLICATED_TRANSACTION),
        };
    });

    const failureTransactionViolations: OnyxUpdate[] = [...params.transactionIDList, params.transactionID].map((id) => {
        const violations = allTransactionViolations[`${ONYXKEYS.COLLECTION.TRANSACTION_VIOLATIONS}${id}`] ?? [];
        return {
            onyxMethod: Onyx.METHOD.MERGE,
            key: `${ONYXKEYS.COLLECTION.TRANSACTION_VIOLATIONS}${id}`,
            value: violations,
        };
    });

    const iouActionList = params.reportID ? getIOUActionForTransactions(params.transactionIDList, params.reportID) : [];
    const orderedTransactionIDList = iouActionList
        .map((action) => {
            const message = getOriginalMessage(action);
            return message?.IOUTransactionID;
        })
        .filter((id): id is string => !!id);

    const optimisticHoldActions: OnyxUpdate[] = [];
    const failureHoldActions: OnyxUpdate[] = [];
    const reportActionIDList: string[] = [];
    const optimisticHoldTransactionActions: OnyxUpdate[] = [];
    const failureHoldTransactionActions: OnyxUpdate[] = [];
    iouActionList.forEach((action) => {
        const transactionThreadReportID = action?.childReportID;
        const createdReportAction = buildOptimisticHoldReportAction();
        reportActionIDList.push(createdReportAction.reportActionID);
        const transactionID = isMoneyRequestAction(action) ? getOriginalMessage(action)?.IOUTransactionID ?? CONST.DEFAULT_NUMBER_ID : CONST.DEFAULT_NUMBER_ID;
        optimisticHoldTransactionActions.push({
            onyxMethod: Onyx.METHOD.MERGE,
            key: `${ONYXKEYS.COLLECTION.TRANSACTION}${transactionID}`,
            value: {
                comment: {
                    hold: createdReportAction.reportActionID,
                },
            },
        });
        failureHoldTransactionActions.push({
            onyxMethod: Onyx.METHOD.MERGE,
            key: `${ONYXKEYS.COLLECTION.TRANSACTION}${transactionID}`,
            value: {
                comment: {
                    hold: null,
                },
            },
        });
        optimisticHoldActions.push({
            onyxMethod: Onyx.METHOD.MERGE,
            key: `${ONYXKEYS.COLLECTION.REPORT_ACTIONS}${transactionThreadReportID}`,
            value: {
                [createdReportAction.reportActionID]: createdReportAction,
            },
        });
        failureHoldActions.push({
            onyxMethod: Onyx.METHOD.MERGE,
            key: `${ONYXKEYS.COLLECTION.REPORT_ACTIONS}${transactionThreadReportID}`,
            value: {
                [createdReportAction.reportActionID]: {
                    errors: getMicroSecondOnyxErrorWithTranslationKey('iou.error.genericHoldExpenseFailureMessage'),
                },
            },
        });
    });

    const transactionThreadReportID = params.reportID ? getIOUActionForTransactions([params.transactionID], params.reportID).at(0)?.childReportID : undefined;
    const optimisticReportAction = buildOptimisticDismissedViolationReportAction({
        reason: 'manual',
        violationName: CONST.VIOLATIONS.DUPLICATED_TRANSACTION,
    });

    const optimisticReportActionData: OnyxUpdate = {
        onyxMethod: Onyx.METHOD.MERGE,
        key: `${ONYXKEYS.COLLECTION.REPORT_ACTIONS}${transactionThreadReportID}`,
        value: {
            [optimisticReportAction.reportActionID]: optimisticReportAction,
        },
    };

    const failureReportActionData: OnyxUpdate = {
        onyxMethod: Onyx.METHOD.MERGE,
        key: `${ONYXKEYS.COLLECTION.REPORT_ACTIONS}${transactionThreadReportID}`,
        value: {
            [optimisticReportAction.reportActionID]: null,
        },
    };

    const optimisticData: OnyxUpdate[] = [];
    const failureData: OnyxUpdate[] = [];

    optimisticData.push(optimisticTransactionData, ...optimisticTransactionViolations, ...optimisticHoldActions, ...optimisticHoldTransactionActions, optimisticReportActionData);
    failureData.push(failureTransactionData, ...failureTransactionViolations, ...failureHoldActions, ...failureHoldTransactionActions, failureReportActionData);
    const {reportID, transactionIDList, receiptID, ...otherParams} = params;

    const parameters: ResolveDuplicatesParams = {
        ...otherParams,
        transactionID: params.transactionID,
        reportActionIDList,
        transactionIDList: orderedTransactionIDList,
        dismissedViolationReportActionID: optimisticReportAction.reportActionID,
    };

    API.write(WRITE_COMMANDS.RESOLVE_DUPLICATES, parameters, {optimisticData, failureData});
}

function getSearchOnyxUpdate({participant, transaction}: GetSearchOnyxUpdateParams) {
    const toAccountID = participant?.accountID;
    const fromAccountID = currentUserPersonalDetails?.accountID;
    const currentSearchQueryJSON = getCurrentSearchQueryJSON();

    if (currentSearchQueryJSON && toAccountID != null && fromAccountID != null) {
        const validSearchTypes: SearchDataTypes[] = [CONST.SEARCH.DATA_TYPES.EXPENSE, CONST.SEARCH.DATA_TYPES.INVOICE];
        const shouldOptimisticallyUpdate =
            currentSearchQueryJSON.status === CONST.SEARCH.STATUS.EXPENSE.ALL && validSearchTypes.includes(currentSearchQueryJSON.type) && currentSearchQueryJSON.flatFilters.length === 0;

        if (shouldOptimisticallyUpdate) {
            return {
                onyxMethod: Onyx.METHOD.MERGE,
                key: `${ONYXKEYS.COLLECTION.SNAPSHOT}${currentSearchQueryJSON.hash}` as const,
                value: {
                    data: {
                        [ONYXKEYS.PERSONAL_DETAILS_LIST]: {
                            [toAccountID]: {
                                accountID: toAccountID,
                                displayName: participant?.displayName,
                                login: participant?.login,
                            },
                            [fromAccountID]: {
                                accountID: fromAccountID,
                                avatar: currentUserPersonalDetails?.avatar,
                                displayName: currentUserPersonalDetails?.displayName,
                                login: currentUserPersonalDetails?.login,
                            },
                        },
                        [`${ONYXKEYS.COLLECTION.TRANSACTION}${transaction.transactionID}`]: {
                            accountID: fromAccountID,
                            managerID: toAccountID,
                            ...transaction,
                        },
                    },
                },
            };
        }
    }
}

export {
    adjustRemainingSplitShares,
    getNextApproverAccountID,
    approveMoneyRequest,
    reopenReport,
    canApproveIOU,
    canUnapproveIOU,
    cancelPayment,
    canIOUBePaid,
    canCancelPayment,
    cleanUpMoneyRequest,
    clearMoneyRequest,
    completeSplitBill,
    createDistanceRequest,
    createDraftTransaction,
    deleteMoneyRequest,
    deleteTrackExpense,
    detachReceipt,
    dismissHoldUseExplanation,
    getIOURequestPolicyID,
    initMoneyRequest,
    navigateToStartStepIfScanFileCannotBeRead,
    completePaymentOnboarding,
    payInvoice,
    payMoneyRequest,
    putOnHold,
    replaceReceipt,
    requestMoney,
    resetSplitShares,
    resetDraftTransactionsCustomUnit,
    savePreferredPaymentMethod,
    sendInvoice,
    sendMoneyElsewhere,
    sendMoneyWithWallet,
    setCustomUnitRateID,
    setCustomUnitID,
    removeSubrate,
    addSubrate,
    updateSubrate,
    clearSubrates,
    setDraftSplitTransaction,
    setIndividualShare,
    setMoneyRequestAmount,
    setMoneyRequestAttendees,
    setMoneyRequestAccountant,
    setMoneyRequestBillable,
    setMoneyRequestCategory,
    setMoneyRequestCreated,
    setMoneyRequestDateAttribute,
    setMoneyRequestCurrency,
    setMoneyRequestDescription,
    setMoneyRequestDistanceRate,
    setMoneyRequestMerchant,
    setMoneyRequestParticipants,
    setMoneyRequestParticipantsFromReport,
    getMoneyRequestParticipantsFromReport,
    setMoneyRequestPendingFields,
    setMoneyRequestReceipt,
    setMoneyRequestTag,
    setMoneyRequestTaxAmount,
    setMoneyRequestTaxRate,
    setSplitPayer,
    setSplitShares,
    splitBill,
    splitBillAndOpenReport,
    startMoneyRequest,
    startSplitBill,
    submitReport,
    trackExpense,
    unapproveExpenseReport,
    unholdRequest,
    updateMoneyRequestAttendees,
    updateMoneyRequestAmountAndCurrency,
    updateMoneyRequestReimbursable,
    updateMoneyRequestBillable,
    updateMoneyRequestCategory,
    updateMoneyRequestDate,
    updateMoneyRequestDescription,
    updateMoneyRequestDistance,
    updateMoneyRequestDistanceRate,
    updateMoneyRequestMerchant,
    updateMoneyRequestTag,
    updateMoneyRequestTaxAmount,
    updateMoneyRequestTaxRate,
    mergeDuplicates,
    updateLastLocationPermissionPrompt,
    resolveDuplicates,
    getIOUReportActionToApproveOrPay,
    getNavigationUrlOnMoneyRequestDelete,
    getNavigationUrlAfterTrackExpenseDelete,
    canSubmitReport,
    submitPerDiemExpense,
    calculateDiffAmount,
    setMoneyRequestReimbursable,
};
export type {GPSPoint as GpsPoint, IOURequestType, StartSplitBilActionParams, CreateTrackExpenseParams, RequestMoneyInformation, ReplaceReceipt};<|MERGE_RESOLUTION|>--- conflicted
+++ resolved
@@ -5173,13 +5173,9 @@
                 billable,
                 // This needs to be a string of JSON because of limitations with the fetch() API and nested objects
                 receiptGpsPoints: gpsPoints ? JSON.stringify(gpsPoints) : undefined,
-<<<<<<< HEAD
-                reimbursable,
-=======
                 transactionThreadReportID,
                 createdReportActionIDForThread,
-                reimbursible,
->>>>>>> 84d940bf
+                reimbursable,
                 description: parsedComment,
                 attendees: attendees ? JSON.stringify(attendees) : undefined,
             };
