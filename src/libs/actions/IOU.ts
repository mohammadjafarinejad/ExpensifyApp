import {format} from 'date-fns';
import {fastMerge, Str} from 'expensify-common';
import {InteractionManager} from 'react-native';
import type {NullishDeep, OnyxCollection, OnyxEntry, OnyxInputValue, OnyxUpdate} from 'react-native-onyx';
import Onyx from 'react-native-onyx';
import type {PartialDeep, SetRequired, ValueOf} from 'type-fest';
import ReceiptGeneric from '@assets/images/receipt-generic.png';
import type {PaymentMethod} from '@components/KYCWall/types';
import * as API from '@libs/API';
import type {
    ApproveMoneyRequestParams,
    CategorizeTrackedExpenseParams as CategorizeTrackedExpenseApiParams,
    CompleteSplitBillParams,
    CreateDistanceRequestParams,
    CreatePerDiemRequestParams,
    CreateWorkspaceParams,
    DeleteMoneyRequestParams,
    DetachReceiptParams,
    PayInvoiceParams,
    PayMoneyRequestParams,
    ReplaceReceiptParams,
    RequestMoneyParams,
    ResolveDuplicatesParams,
    SendInvoiceParams,
    SendMoneyParams,
    SetNameValuePairParams,
    ShareTrackedExpenseParams,
    SplitBillParams,
    StartSplitBillParams,
    SubmitReportParams,
    TrackExpenseParams,
    TransactionMergeParams,
    UnapproveExpenseReportParams,
    UpdateMoneyRequestParams,
} from '@libs/API/parameters';
import {WRITE_COMMANDS} from '@libs/API/types';
import {convertAmountToDisplayString, convertToDisplayString} from '@libs/CurrencyUtils';
import DateUtils from '@libs/DateUtils';
import DistanceRequestUtils from '@libs/DistanceRequestUtils';
import {getMicroSecondOnyxErrorObject, getMicroSecondOnyxErrorWithTranslationKey} from '@libs/ErrorUtils';
import {readFileAsync} from '@libs/fileDownload/FileUtils';
import GoogleTagManager from '@libs/GoogleTagManager';
import {
    calculateAmount as calculateIOUAmount,
    formatCurrentUserToAttendee,
    isMovingTransactionFromTrackExpense as isMovingTransactionFromTrackExpenseIOUUtils,
    navigateToStartMoneyRequestStep,
    updateIOUOwnerAndTotal,
} from '@libs/IOUUtils';
import isFileUploadable from '@libs/isFileUploadable';
import {formatPhoneNumber} from '@libs/LocalePhoneNumber';
import * as Localize from '@libs/Localize';
import Log from '@libs/Log';
import isSearchTopmostFullScreenRoute from '@libs/Navigation/helpers/isSearchTopmostFullScreenRoute';
import Navigation from '@libs/Navigation/Navigation';
import {buildNextStep} from '@libs/NextStepUtils';
import {rand64} from '@libs/NumberUtils';
import {getManagerMcTestParticipant, getPersonalDetailsForAccountIDs} from '@libs/OptionsListUtils';
import {getCustomUnitID} from '@libs/PerDiemRequestUtils';
import {getAccountIDsByLogins} from '@libs/PersonalDetailsUtils';
import {addSMSDomainIfPhoneNumber} from '@libs/PhoneNumber';
import {getPerDiemCustomUnit, getPolicy, getSubmitToAccountID, hasDependentTags, isControlPolicy, isPaidGroupPolicy, isPolicyAdmin, isSubmitAndClose} from '@libs/PolicyUtils';
import {
    getAllReportActions,
    getIOUReportIDFromReportActionPreview,
    getLastVisibleAction,
    getLastVisibleMessage,
    getOriginalMessage,
    getReportAction,
    getReportActionHtml,
    getReportActionMessage,
    getReportActionText,
    getTrackExpenseActionableWhisper,
    isActionableTrackExpense,
    isCreatedAction,
    isDeletedParentAction,
    isMoneyRequestAction,
    isReportPreviewAction,
} from '@libs/ReportActionsUtils';
import type {OptimisticChatReport, OptimisticCreatedReportAction, OptimisticIOUReportAction, OptionData, TransactionDetails} from '@libs/ReportUtils';
import {
    buildOptimisticActionableTrackExpenseWhisper,
    buildOptimisticApprovedReportAction,
    buildOptimisticCancelPaymentReportAction,
    buildOptimisticChatReport,
    buildOptimisticCreatedReportAction,
    buildOptimisticDetachReceipt,
    buildOptimisticDismissedViolationReportAction,
    buildOptimisticExpenseReport,
    buildOptimisticHoldReportAction,
    buildOptimisticHoldReportActionComment,
    buildOptimisticInvoiceReport,
    buildOptimisticIOUReport,
    buildOptimisticIOUReportAction,
    buildOptimisticModifiedExpenseReportAction,
    buildOptimisticMoneyRequestEntities,
    buildOptimisticMovedTrackedExpenseModifiedReportAction,
    buildOptimisticReportPreview,
    buildOptimisticSubmittedReportAction,
    buildOptimisticUnapprovedReportAction,
    buildOptimisticUnHoldReportAction,
    canBeAutoReimbursed,
    canUserPerformWriteAction as canUserPerformWriteActionReportUtils,
    getAllHeldTransactions as getAllHeldTransactionsReportUtils,
    getApprovalChain,
    getChatByParticipants,
    getDisplayedReportID,
    getInvoiceChatByParticipants,
    getMoneyRequestSpendBreakdown,
    getOptimisticDataForParentReportAction,
    getOutstandingChildRequest,
    getParsedComment,
    getPersonalDetailsForAccountID,
    getReportNameValuePairs,
    getReportOrDraftReport,
    getReportTransactions,
    getTransactionDetails,
    hasHeldExpenses as hasHeldExpensesReportUtils,
    hasNonReimbursableTransactions as hasNonReimbursableTransactionsReportUtils,
    isArchivedReport,
    isArchivedReportWithID,
    isDraftReport,
    isExpenseReport,
    isIndividualInvoiceRoom,
    isInvoiceReport as isInvoiceReportReportUtils,
    isInvoiceRoom,
    isMoneyRequestReport as isMoneyRequestReportReportUtils,
    isOneOnOneChat,
    isOneTransactionThread,
    isOpenExpenseReport as isOpenExpenseReportReportUtils,
    isOpenInvoiceReport as isOpenInvoiceReportReportUtils,
    isOptimisticPersonalDetail,
    isPayAtEndExpenseReport as isPayAtEndExpenseReportReportUtils,
    isPayer as isPayerReportUtils,
    isPolicyExpenseChat as isPolicyExpenseChatReportUtil,
    isReportApproved,
    isReportManager,
    isSelectedManagerMcTest,
    isSelfDM,
    isSettled,
    isTestTransactionReport,
    isTrackExpenseReport,
    shouldCreateNewMoneyRequestReport as shouldCreateNewMoneyRequestReportReportUtils,
    updateReportPreview,
} from '@libs/ReportUtils';
import {getSession} from '@libs/SessionUtils';
import playSound, {SOUNDS} from '@libs/Sound';
import {shouldRestrictUserBillableActions} from '@libs/SubscriptionUtils';
import {
    allHavePendingRTERViolation,
    buildOptimisticTransaction,
    getAmount,
    getCategoryTaxCodeAndAmount,
    getCurrency,
    getDistanceInMeters,
    getMerchant,
    getTransaction,
    getUpdatedTransaction,
    hasReceipt as hasReceiptTransactionUtils,
    isAmountMissing,
    isCustomUnitRateIDForP2P,
    isDistanceRequest as isDistanceRequestTransactionUtils,
    isExpensifyCardTransaction,
    isFetchingWaypointsFromServer,
    isOnHold,
    isPartialMerchant,
    isPending,
    isPendingCardOrScanningTransaction,
    isPerDiemRequest as isPerDiemRequestTransactionUtils,
    isReceiptBeingScanned as isReceiptBeingScannedTransactionUtils,
    isScanRequest as isScanRequestTransactionUtils,
    removeSettledAndApprovedTransactions,
    shouldShowBrokenConnectionViolationForMultipleTransactions,
} from '@libs/TransactionUtils';
import ViolationsUtils from '@libs/Violations/ViolationsUtils';
import type {IOUAction, IOUActionParams, IOUType} from '@src/CONST';
import CONST from '@src/CONST';
import ONYXKEYS from '@src/ONYXKEYS';
import ROUTES from '@src/ROUTES';
import type {Route} from '@src/ROUTES';
import type * as OnyxTypes from '@src/types/onyx';
import type {Attendee, Participant, Split} from '@src/types/onyx/IOU';
import type {ErrorFields, Errors} from '@src/types/onyx/OnyxCommon';
import type {PaymentMethodType} from '@src/types/onyx/OriginalMessage';
import type {QuickActionName} from '@src/types/onyx/QuickAction';
import type {InvoiceReceiver, InvoiceReceiverType} from '@src/types/onyx/Report';
import type ReportAction from '@src/types/onyx/ReportAction';
import type {OnyxData} from '@src/types/onyx/Request';
import type {SearchPolicy, SearchReport, SearchTransaction} from '@src/types/onyx/SearchResults';
import type {Comment, Receipt, ReceiptSource, Routes, SplitShares, TransactionChanges, TransactionCustomUnit, WaypointCollection} from '@src/types/onyx/Transaction';
import {isEmptyObject} from '@src/types/utils/EmptyObject';
import {clearByKey as clearPdfByOnyxKey} from './CachedPDFPaths';
import {buildOptimisticPolicyRecentlyUsedCategories} from './Policy/Category';
import {buildOptimisticPolicyRecentlyUsedDestinations} from './Policy/PerDiem';
import {buildOptimisticRecentlyUsedCurrencies, buildPolicyData, generatePolicyID} from './Policy/Policy';
import {buildOptimisticPolicyRecentlyUsedTags} from './Policy/Tag';
import {completeOnboarding, getCurrentUserAccountID, notifyNewAction} from './Report';
import {clearAllRelatedReportActionErrors} from './ReportActions';
import {getRecentWaypoints, sanitizeRecentWaypoints} from './Transaction';
import {removeDraftTransaction} from './TransactionEdit';

type IOURequestType = ValueOf<typeof CONST.IOU.REQUEST_TYPE>;

type OneOnOneIOUReport = OnyxTypes.Report | undefined | null;

type BaseTransactionParams = {
    amount: number;
    currency: string;
    created: string;
    merchant: string;
    comment: string;
    category?: string;
    tag?: string;
    taxCode?: string;
    taxAmount?: number;
    billable?: boolean;
    customUnitRateID?: string;
};

type MoneyRequestInformation = {
    payerAccountID: number;
    payerEmail: string;
    iouReport: OnyxTypes.Report;
    chatReport: OnyxTypes.Report;
    transaction: OnyxTypes.Transaction;
    iouAction: OptimisticIOUReportAction;
    createdChatReportActionID?: string;
    createdIOUReportActionID?: string;
    reportPreviewAction: OnyxTypes.ReportAction;
    transactionThreadReportID?: string;
    createdReportActionIDForThread: string | undefined;
    onyxData: OnyxData;
    billable?: boolean;
};

type TrackExpenseInformation = {
    createdWorkspaceParams?: CreateWorkspaceParams;
    iouReport?: OnyxTypes.Report;
    chatReport: OnyxTypes.Report;
    transaction: OnyxTypes.Transaction;
    iouAction: OptimisticIOUReportAction;
    createdChatReportActionID?: string;
    createdIOUReportActionID?: string;
    reportPreviewAction?: OnyxTypes.ReportAction;
    transactionThreadReportID: string;
    createdReportActionIDForThread: string | undefined;
    actionableWhisperReportActionIDParam?: string;
    onyxData: OnyxData;
};

type TrackedExpenseTransactionParams = Omit<BaseTransactionParams, 'taxCode' | 'taxAmount'> & {
    waypoints?: string;
    transactionID: string | undefined;
    receipt?: Receipt;
    taxCode: string;
    taxAmount: number;
};

type TrackedExpensePolicyParams = {
    policyID: string | undefined;
    isDraftPolicy?: boolean;
};
type TrackedExpenseReportInformation = {
    moneyRequestPreviewReportActionID: string | undefined;
    moneyRequestReportID: string | undefined;
    moneyRequestCreatedReportActionID: string | undefined;
    actionableWhisperReportActionID: string | undefined;
    linkedTrackedExpenseReportAction: OnyxTypes.ReportAction;
    linkedTrackedExpenseReportID: string;
    transactionThreadReportID: string | undefined;
    reportPreviewReportActionID: string | undefined;
};
type TrackedExpenseParams = {
    onyxData?: OnyxData;
    reportInformation: TrackedExpenseReportInformation;
    transactionParams: TrackedExpenseTransactionParams;
    policyParams: TrackedExpensePolicyParams;
    createdWorkspaceParams?: CreateWorkspaceParams;
};

type SendInvoiceInformation = {
    senderWorkspaceID: string | undefined;
    receiver: Partial<OnyxTypes.PersonalDetails>;
    invoiceRoom: OnyxTypes.Report;
    createdChatReportActionID: string;
    invoiceReportID: string;
    reportPreviewReportActionID: string;
    transactionID: string;
    transactionThreadReportID: string;
    createdIOUReportActionID: string;
    createdReportActionIDForThread: string | undefined;
    reportActionID: string;
    onyxData: OnyxData;
};

type SplitData = {
    chatReportID: string;
    transactionID: string;
    reportActionID: string;
    policyID?: string;
    createdReportActionID?: string;
    chatType?: string;
};

type SplitsAndOnyxData = {
    splitData: SplitData;
    splits: Split[];
    onyxData: OnyxData;
};

type UpdateMoneyRequestData = {
    params: UpdateMoneyRequestParams;
    onyxData: OnyxData;
};

type PayMoneyRequestData = {
    params: PayMoneyRequestParams & Partial<PayInvoiceParams>;
    optimisticData: OnyxUpdate[];
    successData: OnyxUpdate[];
    failureData: OnyxUpdate[];
};

type SendMoneyParamsData = {
    params: SendMoneyParams;
    optimisticData: OnyxUpdate[];
    successData: OnyxUpdate[];
    failureData: OnyxUpdate[];
};

type GPSPoint = {
    lat: number;
    long: number;
};

type RequestMoneyTransactionParams = Omit<BaseTransactionParams, 'comment'> & {
    attendees?: Attendee[];
    actionableWhisperReportActionID?: string;
    linkedTrackedExpenseReportAction?: OnyxTypes.ReportAction;
    linkedTrackedExpenseReportID?: string;
    receipt?: Receipt;
    waypoints?: WaypointCollection;
    comment?: string;
};

type PerDiemExpenseTransactionParams = Omit<BaseTransactionParams, 'amount' | 'merchant' | 'customUnitRateID' | 'taxAmount' | 'taxCode' | 'comment'> & {
    customUnit: TransactionCustomUnit;
    comment?: string;
};

type BasePolicyParams = {
    policy?: OnyxEntry<OnyxTypes.Policy>;
    policyTagList?: OnyxEntry<OnyxTypes.PolicyTagLists>;
    policyCategories?: OnyxEntry<OnyxTypes.PolicyCategories>;
};

type RequestMoneyParticipantParams = {
    payeeEmail: string | undefined;
    payeeAccountID: number;
    participant: Participant;
};

type PerDiemExpenseInformation = {
    report: OnyxEntry<OnyxTypes.Report>;
    participantParams: RequestMoneyParticipantParams;
    policyParams?: BasePolicyParams;
    transactionParams: PerDiemExpenseTransactionParams;
};

type PerDiemExpenseInformationParams = {
    parentChatReport: OnyxEntry<OnyxTypes.Report>;
    transactionParams: PerDiemExpenseTransactionParams;
    participantParams: RequestMoneyParticipantParams;
    policyParams?: BasePolicyParams;
    moneyRequestReportID?: string;
};

type RequestMoneyInformation = {
    report: OnyxEntry<OnyxTypes.Report>;
    participantParams: RequestMoneyParticipantParams;
    policyParams?: BasePolicyParams;
    gpsPoints?: GPSPoint;
    action?: IOUAction;
    reimbursible?: boolean;
    transactionParams: RequestMoneyTransactionParams;
    isRetry?: boolean;
};

type MoneyRequestInformationParams = {
    parentChatReport: OnyxEntry<OnyxTypes.Report>;
    transactionParams: RequestMoneyTransactionParams;
    participantParams: RequestMoneyParticipantParams;
    policyParams?: BasePolicyParams;
    moneyRequestReportID?: string;
    existingTransactionID?: string;
    existingTransaction?: OnyxEntry<OnyxTypes.Transaction>;
    retryParams?: StartSplitBilActionParams | CreateTrackExpenseParams | RequestMoneyInformation | ReplaceReceipt;
};

type MoneyRequestOptimisticParams = {
    chat: {
        report: OnyxTypes.OnyxInputOrEntry<OnyxTypes.Report>;
        createdAction: OptimisticCreatedReportAction;
        reportPreviewAction: ReportAction;
    };
    iou: {
        report: OnyxTypes.Report;
        createdAction: OptimisticCreatedReportAction;
        action: OptimisticIOUReportAction;
    };
    transactionParams: {
        transaction: OnyxTypes.Transaction;
        transactionThreadReport?: OptimisticChatReport | null;
        transactionThreadCreatedReportAction?: OptimisticCreatedReportAction | null;
    };
    policyRecentlyUsed: {
        categories?: string[];
        tags?: OnyxTypes.RecentlyUsedTags;
        currencies?: string[];
        destinations?: string[];
    };
    personalDetailListAction?: OnyxTypes.PersonalDetailsList;
    nextStep?: OnyxTypes.ReportNextStep | null;
};

type BuildOnyxDataForMoneyRequestParams = {
    isNewChatReport: boolean;
    shouldCreateNewMoneyRequestReport: boolean;
    isOneOnOneSplit?: boolean;
    existingTransactionThreadReportID?: string;
    policyParams?: BasePolicyParams;
    optimisticParams: MoneyRequestOptimisticParams;
    retryParams?: StartSplitBilActionParams | CreateTrackExpenseParams | RequestMoneyInformation | ReplaceReceipt;
};

type DistanceRequestTransactionParams = BaseTransactionParams & {
    validWaypoints: WaypointCollection;
    splitShares?: SplitShares;
};

type CreateDistanceRequestInformation = {
    report: OnyxEntry<OnyxTypes.Report>;
    participants: Participant[];
    currentUserLogin?: string;
    currentUserAccountID?: number;
    iouType?: ValueOf<typeof CONST.IOU.TYPE>;
    existingTransaction?: OnyxEntry<OnyxTypes.Transaction>;
    transactionParams: DistanceRequestTransactionParams;
    policyParams?: BasePolicyParams;
};

type CreateSplitsTransactionParams = Omit<BaseTransactionParams, 'customUnitRateID'> & {
    splitShares: SplitShares;
    iouRequestType?: IOURequestType;
};

type CreateSplitsAndOnyxDataParams = {
    participants: Participant[];
    currentUserLogin: string;
    currentUserAccountID: number;
    existingSplitChatReportID?: string;
    transactionParams: CreateSplitsTransactionParams;
};

type TrackExpenseTransactionParams = {
    amount: number;
    currency: string;
    created: string | undefined;
    merchant?: string;
    comment?: string;
    receipt?: Receipt;
    category?: string;
    tag?: string;
    taxCode?: string;
    taxAmount?: number;
    billable?: boolean;
    validWaypoints?: WaypointCollection;
    gpsPoints?: GPSPoint;
    actionableWhisperReportActionID?: string;
    linkedTrackedExpenseReportAction?: OnyxTypes.ReportAction;
    linkedTrackedExpenseReportID?: string;
    customUnitRateID?: string;
};

type CreateTrackExpenseParams = {
    report: OnyxTypes.Report;
    isDraftPolicy: boolean;
    action?: IOUAction;
    participantParams: RequestMoneyParticipantParams;
    policyParams?: BasePolicyParams;
    transactionParams: TrackExpenseTransactionParams;
    isRetry?: boolean;
};

type BuildOnyxDataForInvoiceParams = {
    chat: {
        report: OnyxEntry<OnyxTypes.Report>;
        createdAction: OptimisticCreatedReportAction;
        reportPreviewAction: ReportAction;
        isNewReport: boolean;
    };
    iou: {
        createdAction: OptimisticCreatedReportAction;
        action: OptimisticIOUReportAction;
        report: OnyxTypes.Report;
    };
    transactionParams: {
        transaction: OnyxTypes.Transaction;
        threadReport: OptimisticChatReport;
        threadCreatedReportAction: OptimisticCreatedReportAction | null;
    };
    policyParams: BasePolicyParams;
    optimisticData: {
        recentlyUsedCurrencies?: string[];
        policyRecentlyUsedCategories: string[];
        policyRecentlyUsedTags: OnyxTypes.RecentlyUsedTags;
        personalDetailListAction: OnyxTypes.PersonalDetailsList;
    };
    companyName?: string;
    companyWebsite?: string;
};

type GetTrackExpenseInformationTransactionParams = {
    comment: string;
    amount: number;
    currency: string;
    created: string;
    merchant: string;
    receipt: OnyxEntry<Receipt>;
    category?: string;
    tag?: string;
    taxCode?: string;
    taxAmount?: number;
    billable?: boolean;
    linkedTrackedExpenseReportAction?: OnyxTypes.ReportAction;
};

type GetTrackExpenseInformationParticipantParams = {
    payeeEmail?: string;
    payeeAccountID?: number;
    participant: Participant;
};

type GetTrackExpenseInformationParams = {
    parentChatReport: OnyxEntry<OnyxTypes.Report>;
    moneyRequestReportID?: string;
    existingTransactionID?: string;
    participantParams: GetTrackExpenseInformationParticipantParams;
    policyParams: BasePolicyParams;
    transactionParams: GetTrackExpenseInformationTransactionParams;
    retryParams?: StartSplitBilActionParams | CreateTrackExpenseParams | RequestMoneyInformation | ReplaceReceipt;
};

let allPersonalDetails: OnyxTypes.PersonalDetailsList = {};
Onyx.connect({
    key: ONYXKEYS.PERSONAL_DETAILS_LIST,
    callback: (value) => {
        allPersonalDetails = value ?? {};
    },
});

type StartSplitBilActionParams = {
    participants: Participant[];
    currentUserLogin: string;
    currentUserAccountID: number;
    comment: string;
    receipt: Receipt;
    existingSplitChatReportID?: string;
    billable?: boolean;
    category: string | undefined;
    tag: string | undefined;
    currency: string;
    taxCode: string;
    taxAmount: number;
};

type ReplaceReceipt = {
    transactionID: string;
    file?: File;
    source: string;
};

let allTransactions: NonNullable<OnyxCollection<OnyxTypes.Transaction>> = {};
Onyx.connect({
    key: ONYXKEYS.COLLECTION.TRANSACTION,
    waitForCollectionCallback: true,
    callback: (value) => {
        if (!value) {
            allTransactions = {};
            return;
        }

        allTransactions = value;
    },
});

let allTransactionDrafts: NonNullable<OnyxCollection<OnyxTypes.Transaction>> = {};
Onyx.connect({
    key: ONYXKEYS.COLLECTION.TRANSACTION_DRAFT,
    waitForCollectionCallback: true,
    callback: (value) => {
        allTransactionDrafts = value ?? {};
    },
});

let allTransactionViolations: NonNullable<OnyxCollection<OnyxTypes.TransactionViolations>> = {};
Onyx.connect({
    key: ONYXKEYS.COLLECTION.TRANSACTION_VIOLATIONS,
    waitForCollectionCallback: true,
    callback: (value) => {
        if (!value) {
            allTransactionViolations = {};
            return;
        }

        allTransactionViolations = value;
    },
});

let allDraftSplitTransactions: NonNullable<OnyxCollection<OnyxTypes.Transaction>> = {};
Onyx.connect({
    key: ONYXKEYS.COLLECTION.SPLIT_TRANSACTION_DRAFT,
    waitForCollectionCallback: true,
    callback: (value) => {
        allDraftSplitTransactions = value ?? {};
    },
});

let allNextSteps: NonNullable<OnyxCollection<OnyxTypes.ReportNextStep>> = {};
Onyx.connect({
    key: ONYXKEYS.COLLECTION.NEXT_STEP,
    waitForCollectionCallback: true,
    callback: (value) => {
        allNextSteps = value ?? {};
    },
});

let allReports: OnyxCollection<OnyxTypes.Report>;
Onyx.connect({
    key: ONYXKEYS.COLLECTION.REPORT,
    waitForCollectionCallback: true,
    callback: (value) => {
        allReports = value;
    },
});

let userAccountID = -1;
let currentUserEmail = '';
Onyx.connect({
    key: ONYXKEYS.SESSION,
    callback: (value) => {
        currentUserEmail = value?.email ?? '';
        userAccountID = value?.accountID ?? CONST.DEFAULT_NUMBER_ID;
    },
});

let currentUserPersonalDetails: OnyxEntry<OnyxTypes.PersonalDetails>;
Onyx.connect({
    key: ONYXKEYS.PERSONAL_DETAILS_LIST,
    callback: (value) => {
        currentUserPersonalDetails = value?.[userAccountID] ?? undefined;
    },
});

let currentDate: OnyxEntry<string> = '';
Onyx.connect({
    key: ONYXKEYS.CURRENT_DATE,
    callback: (value) => {
        currentDate = value;
    },
});

let quickAction: OnyxEntry<OnyxTypes.QuickAction> = {};
Onyx.connect({
    key: ONYXKEYS.NVP_QUICK_ACTION_GLOBAL_CREATE,
    callback: (value) => {
        quickAction = value;
    },
});

let allReportActions: OnyxCollection<OnyxTypes.ReportActions>;
Onyx.connect({
    key: ONYXKEYS.COLLECTION.REPORT_ACTIONS,
    waitForCollectionCallback: true,
    callback: (actions) => {
        if (!actions) {
            return;
        }
        allReportActions = actions;
    },
});

let activePolicyID: OnyxEntry<string>;
Onyx.connect({
    key: ONYXKEYS.NVP_ACTIVE_POLICY_ID,
    callback: (value) => (activePolicyID = value),
});

let introSelected: OnyxEntry<OnyxTypes.IntroSelected>;
Onyx.connect({
    key: ONYXKEYS.NVP_INTRO_SELECTED,
    callback: (value) => (introSelected = value),
});

let personalDetailsList: OnyxEntry<OnyxTypes.PersonalDetailsList>;
Onyx.connect({
    key: ONYXKEYS.PERSONAL_DETAILS_LIST,
    callback: (value) => (personalDetailsList = value),
});

/**
 * @private
 * After finishing the action in RHP from the Inbox tab, besides dismissing the modal, we should open the report.
 * It is a helper function used only in this file.
 */
function dismissModalAndOpenReportInInboxTab(reportID?: string) {
    if (isSearchTopmostFullScreenRoute() || !reportID) {
        Navigation.dismissModal();
        return;
    }
    Navigation.dismissModalWithReport({reportID});
}

/**
 * Find the report preview action from given chat report and iou report
 */
function getReportPreviewAction(chatReportID: string | undefined, iouReportID: string | undefined): OnyxInputValue<ReportAction<typeof CONST.REPORT.ACTIONS.TYPE.REPORT_PREVIEW>> {
    const reportActions = allReportActions?.[`${ONYXKEYS.COLLECTION.REPORT_ACTIONS}${chatReportID}`] ?? {};

    // Find the report preview action from the chat report
    return (
        Object.values(reportActions).find(
            (reportAction): reportAction is ReportAction<typeof CONST.REPORT.ACTIONS.TYPE.REPORT_PREVIEW> =>
                reportAction && isReportPreviewAction(reportAction) && getOriginalMessage(reportAction)?.linkedReportID === iouReportID,
        ) ?? null
    );
}

/**
 * Initialize expense info
 * @param reportID to attach the transaction to
 * @param policy
 * @param isFromGlobalCreate
 * @param iouRequestType one of manual/scan/distance
 */
function initMoneyRequest(
    reportID: string,
    policy: OnyxEntry<OnyxTypes.Policy>,
    isFromGlobalCreate: boolean,
    currentIouRequestType: IOURequestType | undefined,
    newIouRequestType: IOURequestType,
) {
    // Generate a brand new transactionID
    const newTransactionID = CONST.IOU.OPTIMISTIC_TRANSACTION_ID;
    const currency = policy?.outputCurrency ?? currentUserPersonalDetails?.localCurrencyCode ?? CONST.CURRENCY.USD;
    // Disabling this line since currentDate can be an empty string
    // eslint-disable-next-line @typescript-eslint/prefer-nullish-coalescing
    const created = currentDate || format(new Date(), 'yyyy-MM-dd');

    // in case we have to re-init money request, but the IOU request type is the same with the old draft transaction,
    // we should keep most of the existing data by using the ONYX MERGE operation
    if (currentIouRequestType === newIouRequestType) {
        // so, we just need to update the reportID, isFromGlobalCreate, created, currency
        Onyx.merge(`${ONYXKEYS.COLLECTION.TRANSACTION_DRAFT}${newTransactionID}`, {
            reportID,
            isFromGlobalCreate,
            created,
            currency,
            transactionID: newTransactionID,
        });
        return;
    }

    const comment: Comment = {};
    let requestCategory: string | null = null;

    // Add initial empty waypoints when starting a distance expense
    if (newIouRequestType === CONST.IOU.REQUEST_TYPE.DISTANCE) {
        comment.waypoints = {
            waypoint0: {keyForList: 'start_waypoint'},
            waypoint1: {keyForList: 'stop_waypoint'},
        };
        if (!isFromGlobalCreate) {
            const customUnitRateID = DistanceRequestUtils.getCustomUnitRateID(reportID);
            comment.customUnit = {customUnitRateID};
        }
    }

    if (newIouRequestType === CONST.IOU.REQUEST_TYPE.PER_DIEM) {
        comment.customUnit = {
            attributes: {
                dates: {
                    start: DateUtils.getStartOfToday(),
                    end: DateUtils.getStartOfToday(),
                },
            },
        };
        if (!isFromGlobalCreate) {
            const {customUnitID, category} = getCustomUnitID(reportID);
            comment.customUnit = {...comment.customUnit, customUnitID};
            requestCategory = category ?? null;
        }
    }

    // Store the transaction in Onyx and mark it as not saved so it can be cleaned up later
    // Use set() here so that there is no way that data will be leaked between objects when it gets reset
    Onyx.set(`${ONYXKEYS.COLLECTION.TRANSACTION_DRAFT}${newTransactionID}`, {
        amount: 0,
        attendees: formatCurrentUserToAttendee(currentUserPersonalDetails, reportID),
        comment,
        created,
        currency,
        category: requestCategory,
        iouRequestType: newIouRequestType,
        reportID,
        transactionID: newTransactionID,
        isFromGlobalCreate,
        merchant: CONST.TRANSACTION.PARTIAL_TRANSACTION_MERCHANT,
        splitPayerAccountIDs: currentUserPersonalDetails ? [currentUserPersonalDetails.accountID] : undefined,
    });
}

function createDraftTransaction(transaction: OnyxTypes.Transaction) {
    if (!transaction) {
        return;
    }

    const newTransaction = {
        ...transaction,
    };

    Onyx.set(`${ONYXKEYS.COLLECTION.TRANSACTION_DRAFT}${transaction.transactionID}`, newTransaction);
}

function clearMoneyRequest(transactionID: string, skipConfirmation = false) {
    Onyx.set(`${ONYXKEYS.COLLECTION.SKIP_CONFIRMATION}${transactionID}`, skipConfirmation);
    Onyx.set(`${ONYXKEYS.COLLECTION.TRANSACTION_DRAFT}${transactionID}`, null);
}

function startMoneyRequest(iouType: ValueOf<typeof CONST.IOU.TYPE>, reportID: string, requestType?: IOURequestType, skipConfirmation = false) {
    clearMoneyRequest(CONST.IOU.OPTIMISTIC_TRANSACTION_ID, skipConfirmation);
    switch (requestType) {
        case CONST.IOU.REQUEST_TYPE.MANUAL:
            Navigation.navigate(ROUTES.MONEY_REQUEST_CREATE_TAB_MANUAL.getRoute(CONST.IOU.ACTION.CREATE, iouType, CONST.IOU.OPTIMISTIC_TRANSACTION_ID, reportID));
            return;
        case CONST.IOU.REQUEST_TYPE.SCAN:
            Navigation.navigate(ROUTES.MONEY_REQUEST_CREATE_TAB_SCAN.getRoute(CONST.IOU.ACTION.CREATE, iouType, CONST.IOU.OPTIMISTIC_TRANSACTION_ID, reportID));
            return;
        case CONST.IOU.REQUEST_TYPE.DISTANCE:
            Navigation.navigate(ROUTES.MONEY_REQUEST_CREATE_TAB_DISTANCE.getRoute(CONST.IOU.ACTION.CREATE, iouType, CONST.IOU.OPTIMISTIC_TRANSACTION_ID, reportID));
            return;
        default:
            Navigation.navigate(ROUTES.MONEY_REQUEST_CREATE.getRoute(CONST.IOU.ACTION.CREATE, iouType, CONST.IOU.OPTIMISTIC_TRANSACTION_ID, reportID));
    }
}

function setMoneyRequestAmount(transactionID: string, amount: number, currency: string, shouldShowOriginalAmount = false) {
    Onyx.merge(`${ONYXKEYS.COLLECTION.TRANSACTION_DRAFT}${transactionID}`, {amount, currency, shouldShowOriginalAmount});
}

function setMoneyRequestCreated(transactionID: string, created: string, isDraft: boolean) {
    Onyx.merge(`${isDraft ? ONYXKEYS.COLLECTION.TRANSACTION_DRAFT : ONYXKEYS.COLLECTION.TRANSACTION}${transactionID}`, {created});
}

function setMoneyRequestDateAttribute(transactionID: string, start: string, end: string) {
    Onyx.merge(`${ONYXKEYS.COLLECTION.TRANSACTION_DRAFT}${transactionID}`, {comment: {customUnit: {attributes: {dates: {start, end}}}}});
}

function setMoneyRequestCurrency(transactionID: string, currency: string, isEditing = false) {
    const fieldToUpdate = isEditing ? 'modifiedCurrency' : 'currency';
    Onyx.merge(`${ONYXKEYS.COLLECTION.TRANSACTION_DRAFT}${transactionID}`, {[fieldToUpdate]: currency});
}

function setMoneyRequestDescription(transactionID: string, comment: string, isDraft: boolean) {
    Onyx.merge(`${isDraft ? ONYXKEYS.COLLECTION.TRANSACTION_DRAFT : ONYXKEYS.COLLECTION.TRANSACTION}${transactionID}`, {comment: {comment: comment.trim()}});
}

function setMoneyRequestMerchant(transactionID: string, merchant: string, isDraft: boolean) {
    Onyx.merge(`${isDraft ? ONYXKEYS.COLLECTION.TRANSACTION_DRAFT : ONYXKEYS.COLLECTION.TRANSACTION}${transactionID}`, {merchant});
}

function setMoneyRequestAttendees(transactionID: string, attendees: Attendee[], isDraft: boolean) {
    Onyx.merge(`${isDraft ? ONYXKEYS.COLLECTION.TRANSACTION_DRAFT : ONYXKEYS.COLLECTION.TRANSACTION}${transactionID}`, {attendees});
}

function setMoneyRequestPendingFields(transactionID: string, pendingFields: OnyxTypes.Transaction['pendingFields']) {
    Onyx.merge(`${ONYXKEYS.COLLECTION.TRANSACTION_DRAFT}${transactionID}`, {pendingFields});
}

function setMoneyRequestCategory(transactionID: string, category: string, policyID?: string) {
    Onyx.merge(`${ONYXKEYS.COLLECTION.TRANSACTION_DRAFT}${transactionID}`, {category});
    if (!policyID) {
        setMoneyRequestTaxRate(transactionID, '');
        setMoneyRequestTaxAmount(transactionID, null);
        return;
    }
    const transaction = allTransactionDrafts[`${ONYXKEYS.COLLECTION.TRANSACTION_DRAFT}${transactionID}`];
    const {categoryTaxCode, categoryTaxAmount} = getCategoryTaxCodeAndAmount(category, transaction, getPolicy(policyID));
    if (categoryTaxCode && categoryTaxAmount !== undefined) {
        setMoneyRequestTaxRate(transactionID, categoryTaxCode);
        setMoneyRequestTaxAmount(transactionID, categoryTaxAmount);
    }
}

function setMoneyRequestTag(transactionID: string, tag: string) {
    Onyx.merge(`${ONYXKEYS.COLLECTION.TRANSACTION_DRAFT}${transactionID}`, {tag});
}

function setMoneyRequestBillable(transactionID: string, billable: boolean) {
    Onyx.merge(`${ONYXKEYS.COLLECTION.TRANSACTION_DRAFT}${transactionID}`, {billable});
}

function setMoneyRequestParticipants(transactionID: string, participants: Participant[] = []) {
    Onyx.merge(`${ONYXKEYS.COLLECTION.TRANSACTION_DRAFT}${transactionID}`, {participants});
}

function setSplitPayer(transactionID: string, payerAccountID: number) {
    Onyx.merge(`${ONYXKEYS.COLLECTION.TRANSACTION_DRAFT}${transactionID}`, {splitPayerAccountIDs: [payerAccountID]});
}

function setMoneyRequestReceipt(transactionID: string, source: string, filename: string, isDraft: boolean, type?: string) {
    Onyx.merge(`${isDraft ? ONYXKEYS.COLLECTION.TRANSACTION_DRAFT : ONYXKEYS.COLLECTION.TRANSACTION}${transactionID}`, {
        receipt: {source, type: type ?? ''},
        filename,
    });
}

/**
 * Set custom unit rateID for the transaction draft
 */
function setCustomUnitRateID(transactionID: string, customUnitRateID: string | undefined) {
    const isFakeP2PRate = customUnitRateID === CONST.CUSTOM_UNITS.FAKE_P2P_ID;
    Onyx.merge(`${ONYXKEYS.COLLECTION.TRANSACTION_DRAFT}${transactionID}`, {
        comment: {
            customUnit: {
                customUnitRateID,
                ...(!isFakeP2PRate && {defaultP2PRate: null}),
            },
        },
    });
}

/**
 * Revert custom unit of the draft transaction to the original transaction's value
 */
function resetDraftTransactionsCustomUnit(transactionID: string | undefined) {
    if (!transactionID) {
        return;
    }

    const originalTransaction = allTransactions[`${ONYXKEYS.COLLECTION.TRANSACTION}${transactionID}`];
    if (!originalTransaction) {
        return;
    }

    Onyx.merge(`${ONYXKEYS.COLLECTION.TRANSACTION_DRAFT}${transactionID}`, {
        comment: {
            customUnit: originalTransaction.comment?.customUnit ?? {},
        },
    });
}

/**
 * Set custom unit ID for the transaction draft
 */
function setCustomUnitID(transactionID: string, customUnitID: string) {
    Onyx.merge(`${ONYXKEYS.COLLECTION.TRANSACTION_DRAFT}${transactionID}`, {comment: {customUnit: {customUnitID}}});
}

function removeSubrate(transaction: OnyxEntry<OnyxTypes.Transaction>, currentIndex: string) {
    // Index comes from the route params and is a string
    const index = Number(currentIndex);
    if (index === -1) {
        return;
    }
    const existingSubrates = transaction?.comment?.customUnit?.subRates ?? [];

    const newSubrates = [...existingSubrates];
    newSubrates.splice(index, 1);

    // Onyx.merge won't remove the null nested object values, this is a workaround
    // to remove nested keys while also preserving other object keys
    // Doing a deep clone of the transaction to avoid mutating the original object and running into a cache issue when using Onyx.set
    const newTransaction: OnyxTypes.Transaction = {
        // eslint-disable-next-line @typescript-eslint/non-nullable-type-assertion-style
        ...(transaction as OnyxTypes.Transaction),
        comment: {
            ...transaction?.comment,
            customUnit: {
                ...transaction?.comment?.customUnit,
                subRates: newSubrates,
                quantity: null,
            },
        },
    };

    Onyx.set(`${ONYXKEYS.COLLECTION.TRANSACTION_DRAFT}${transaction?.transactionID}`, newTransaction);
}

function updateSubrate(transaction: OnyxEntry<OnyxTypes.Transaction>, currentIndex: string, quantity: number, id: string, name: string, rate: number) {
    // Index comes from the route params and is a string
    const index = Number(currentIndex);
    if (index === -1) {
        return;
    }
    const existingSubrates = transaction?.comment?.customUnit?.subRates ?? [];

    if (index >= existingSubrates.length) {
        return;
    }

    const newSubrates = [...existingSubrates];
    newSubrates.splice(index, 1, {quantity, id, name, rate});

    // Onyx.merge won't remove the null nested object values, this is a workaround
    // to remove nested keys while also preserving other object keys
    // Doing a deep clone of the transaction to avoid mutating the original object and running into a cache issue when using Onyx.set
    const newTransaction: OnyxTypes.Transaction = {
        // eslint-disable-next-line @typescript-eslint/non-nullable-type-assertion-style
        ...(transaction as OnyxTypes.Transaction),
        comment: {
            ...transaction?.comment,
            customUnit: {
                ...transaction?.comment?.customUnit,
                subRates: newSubrates,
                quantity: null,
            },
        },
    };

    Onyx.set(`${ONYXKEYS.COLLECTION.TRANSACTION_DRAFT}${transaction?.transactionID}`, newTransaction);
}

function clearSubrates(transactionID: string) {
    Onyx.merge(`${ONYXKEYS.COLLECTION.TRANSACTION_DRAFT}${transactionID}`, {comment: {customUnit: {subRates: []}}});
}

function addSubrate(transaction: OnyxEntry<OnyxTypes.Transaction>, currentIndex: string, quantity: number, id: string, name: string, rate: number) {
    // Index comes from the route params and is a string
    const index = Number(currentIndex);
    if (index === -1) {
        return;
    }
    const existingSubrates = transaction?.comment?.customUnit?.subRates ?? [];

    if (index !== existingSubrates.length) {
        return;
    }

    const newSubrates = [...existingSubrates];
    newSubrates.push({quantity, id, name, rate});

    // Onyx.merge won't remove the null nested object values, this is a workaround
    // to remove nested keys while also preserving other object keys
    // Doing a deep clone of the transaction to avoid mutating the original object and running into a cache issue when using Onyx.set
    const newTransaction: OnyxTypes.Transaction = {
        // eslint-disable-next-line @typescript-eslint/non-nullable-type-assertion-style
        ...(transaction as OnyxTypes.Transaction),
        comment: {
            ...transaction?.comment,
            customUnit: {
                ...transaction?.comment?.customUnit,
                subRates: newSubrates,
                quantity: null,
            },
        },
    };

    Onyx.set(`${ONYXKEYS.COLLECTION.TRANSACTION_DRAFT}${transaction?.transactionID}`, newTransaction);
}

/**
 * Set the distance rate of a transaction.
 * Used when creating a new transaction or moving an existing one from Self DM
 */
function setMoneyRequestDistanceRate(transactionID: string, customUnitRateID: string, policy: OnyxEntry<OnyxTypes.Policy>, isDraft: boolean) {
    if (policy) {
        Onyx.merge(ONYXKEYS.NVP_LAST_SELECTED_DISTANCE_RATES, {[policy.id]: customUnitRateID});
    }

    const distanceRate = DistanceRequestUtils.getRateByCustomUnitRateID({policy, customUnitRateID});
    const transaction = isDraft ? allTransactionDrafts[`${ONYXKEYS.COLLECTION.TRANSACTION_DRAFT}${transactionID}`] : allTransactions[`${ONYXKEYS.COLLECTION.TRANSACTION}${transactionID}`];
    let newDistance;
    if (distanceRate?.unit && distanceRate?.unit !== transaction?.comment?.customUnit?.distanceUnit) {
        newDistance = DistanceRequestUtils.convertDistanceUnit(getDistanceInMeters(transaction, transaction?.comment?.customUnit?.distanceUnit), distanceRate.unit);
    }
    Onyx.merge(`${isDraft ? ONYXKEYS.COLLECTION.TRANSACTION_DRAFT : ONYXKEYS.COLLECTION.TRANSACTION}${transactionID}`, {
        comment: {
            customUnit: {
                customUnitRateID,
                ...(!!policy && {defaultP2PRate: null}),
                ...(distanceRate && {distanceUnit: distanceRate.unit}),
                ...(newDistance && {quantity: newDistance}),
            },
        },
    });
}

/** Helper function to get the receipt error for expenses, or the generic error if there's no receipt */
function getReceiptError(
    receipt: OnyxEntry<Receipt>,
    filename?: string,
    isScanRequest = true,
    errorKey?: number,
    action?: IOUActionParams,
    retryParams?: StartSplitBilActionParams | CreateTrackExpenseParams | RequestMoneyInformation | ReplaceReceipt,
): Errors | ErrorFields {
    const formattedRetryParams = typeof retryParams === 'string' ? retryParams : JSON.stringify(retryParams);

    return isEmptyObject(receipt) || !isScanRequest
        ? getMicroSecondOnyxErrorWithTranslationKey('iou.error.genericCreateFailureMessage', errorKey)
        : getMicroSecondOnyxErrorObject(
              {
                  error: CONST.IOU.RECEIPT_ERROR,
                  source: receipt.source?.toString() ?? '',
                  filename: filename ?? '',
                  action: action ?? '',
                  retryParams: formattedRetryParams,
              },
              errorKey,
          );
}

/** Helper function to get optimistic fields violations onyx data */
function getFieldViolationsOnyxData(iouReport: OnyxTypes.Report): SetRequired<OnyxData, 'optimisticData' | 'failureData'> {
    const missingFields: OnyxTypes.ReportFieldsViolations = {};
    const excludedFields = Object.values(CONST.REPORT_VIOLATIONS_EXCLUDED_FIELDS) as string[];

    Object.values(iouReport.fieldList ?? {}).forEach((field) => {
        if (excludedFields.includes(field.fieldID) || !!field.value || !!field.defaultValue) {
            return;
        }
        // in case of missing field violation the empty object is indicator.
        missingFields[field.fieldID] = {};
    });

    return {
        optimisticData: [
            {
                onyxMethod: Onyx.METHOD.SET,
                key: `${ONYXKEYS.COLLECTION.REPORT_VIOLATIONS}${iouReport.reportID}`,
                value: {
                    fieldRequired: missingFields,
                },
            },
        ],
        failureData: [
            {
                onyxMethod: Onyx.METHOD.SET,
                key: `${ONYXKEYS.COLLECTION.REPORT_VIOLATIONS}${iouReport.reportID}`,
                value: null,
            },
        ],
    };
}

/** Builds the Onyx data for an expense */
function buildOnyxDataForMoneyRequest(moneyRequestParams: BuildOnyxDataForMoneyRequestParams): [OnyxUpdate[], OnyxUpdate[], OnyxUpdate[]] {
    const {
        isNewChatReport,
        shouldCreateNewMoneyRequestReport,
        isOneOnOneSplit = false,
        existingTransactionThreadReportID,
        policyParams = {},
        optimisticParams,
        retryParams,
    } = moneyRequestParams;
    const {policy, policyCategories, policyTagList} = policyParams;
    const {
        chat,
        iou,
        transactionParams: {transaction, transactionThreadReport, transactionThreadCreatedReportAction},
        policyRecentlyUsed,
        personalDetailListAction,
        nextStep,
    } = optimisticParams;

    const isScanRequest = isScanRequestTransactionUtils(transaction);
    const isPerDiemRequest = isPerDiemRequestTransactionUtils(transaction);
    const outstandingChildRequest = getOutstandingChildRequest(iou.report);
    const clearedPendingFields = Object.fromEntries(Object.keys(transaction.pendingFields ?? {}).map((key) => [key, null]));
    const isMoneyRequestToManagerMcTest = isTestTransactionReport(iou.report);
    const optimisticData: OnyxUpdate[] = [];
    const successData: OnyxUpdate[] = [];
    let newQuickAction: ValueOf<typeof CONST.QUICK_ACTIONS>;
    if (isScanRequest) {
        newQuickAction = CONST.QUICK_ACTIONS.REQUEST_SCAN;
    } else if (isPerDiemRequest) {
        newQuickAction = CONST.QUICK_ACTIONS.PER_DIEM;
    } else {
        newQuickAction = CONST.QUICK_ACTIONS.REQUEST_MANUAL;
    }

    if (isDistanceRequestTransactionUtils(transaction)) {
        newQuickAction = CONST.QUICK_ACTIONS.REQUEST_DISTANCE;
    }
    const existingTransactionThreadReport = allReports?.[`${ONYXKEYS.COLLECTION.REPORT}${existingTransactionThreadReportID}`] ?? null;

    if (chat.report) {
        optimisticData.push({
            // Use SET for new reports because it doesn't exist yet, is faster and we need the data to be available when we navigate to the chat page
            onyxMethod: isNewChatReport ? Onyx.METHOD.SET : Onyx.METHOD.MERGE,
            key: `${ONYXKEYS.COLLECTION.REPORT}${chat.report.reportID}`,
            value: {
                ...chat.report,
                lastReadTime: DateUtils.getDBTime(),
                ...(shouldCreateNewMoneyRequestReport ? {lastVisibleActionCreated: chat.reportPreviewAction.created} : {}),
                iouReportID: iou.report.reportID,
                ...outstandingChildRequest,
                ...(isNewChatReport ? {pendingFields: {createChat: CONST.RED_BRICK_ROAD_PENDING_ACTION.ADD}} : {}),
            },
        });
    }

    optimisticData.push(
        {
            onyxMethod: shouldCreateNewMoneyRequestReport ? Onyx.METHOD.SET : Onyx.METHOD.MERGE,
            key: `${ONYXKEYS.COLLECTION.REPORT}${iou.report.reportID}`,
            value: {
                ...iou.report,
                lastMessageText: getReportActionText(iou.action),
                lastMessageHtml: getReportActionHtml(iou.action),
                lastVisibleActionCreated: iou.action.created,
                pendingFields: {
                    ...(shouldCreateNewMoneyRequestReport ? {createChat: CONST.RED_BRICK_ROAD_PENDING_ACTION.ADD} : {preview: CONST.RED_BRICK_ROAD_PENDING_ACTION.UPDATE}),
                },
            },
        },
        {
            onyxMethod: Onyx.METHOD.SET,
            key: `${ONYXKEYS.COLLECTION.TRANSACTION}${transaction.transactionID}`,
            value: transaction,
        },
        isNewChatReport
            ? {
                  onyxMethod: Onyx.METHOD.SET,
                  key: `${ONYXKEYS.COLLECTION.REPORT_ACTIONS}${chat.report?.reportID}`,
                  value: {
                      [chat.createdAction.reportActionID]: chat.createdAction,
                      [chat.reportPreviewAction.reportActionID]: chat.reportPreviewAction,
                  },
              }
            : {
                  onyxMethod: Onyx.METHOD.MERGE,
                  key: `${ONYXKEYS.COLLECTION.REPORT_ACTIONS}${chat.report?.reportID}`,
                  value: {
                      [chat.reportPreviewAction.reportActionID]: chat.reportPreviewAction,
                  },
              },
        shouldCreateNewMoneyRequestReport
            ? {
                  onyxMethod: Onyx.METHOD.SET,
                  key: `${ONYXKEYS.COLLECTION.REPORT_ACTIONS}${iou.report.reportID}`,
                  value: {
                      [iou.createdAction.reportActionID]: iou.createdAction as OnyxTypes.ReportAction,
                      [iou.action.reportActionID]: iou.action as OnyxTypes.ReportAction,
                  },
              }
            : {
                  onyxMethod: Onyx.METHOD.MERGE,
                  key: `${ONYXKEYS.COLLECTION.REPORT_ACTIONS}${iou.report.reportID}`,
                  value: {
                      [iou.action.reportActionID]: iou.action as OnyxTypes.ReportAction,
                  },
              },
        {
            onyxMethod: Onyx.METHOD.MERGE,
            key: `${ONYXKEYS.COLLECTION.REPORT}${transactionThreadReport?.reportID}`,
            value: {
                ...transactionThreadReport,
                pendingFields: {createChat: CONST.RED_BRICK_ROAD_PENDING_ACTION.ADD},
            },
        },
    );

    if (!isEmptyObject(transactionThreadCreatedReportAction)) {
        optimisticData.push({
            onyxMethod: Onyx.METHOD.MERGE,
            key: `${ONYXKEYS.COLLECTION.REPORT_ACTIONS}${transactionThreadReport?.reportID}`,
            value: {
                [transactionThreadCreatedReportAction.reportActionID]: transactionThreadCreatedReportAction,
            },
        });
    }

    if (policyRecentlyUsed.categories?.length) {
        optimisticData.push({
            onyxMethod: Onyx.METHOD.SET,
            key: `${ONYXKEYS.COLLECTION.POLICY_RECENTLY_USED_CATEGORIES}${iou.report.policyID}`,
            value: policyRecentlyUsed.categories,
        });
    }

    if (policyRecentlyUsed.currencies?.length) {
        optimisticData.push({
            onyxMethod: Onyx.METHOD.SET,
            key: ONYXKEYS.RECENTLY_USED_CURRENCIES,
            value: policyRecentlyUsed.currencies,
        });
    }

    if (!isEmptyObject(policyRecentlyUsed.tags)) {
        optimisticData.push({
            onyxMethod: Onyx.METHOD.MERGE,
            key: `${ONYXKEYS.COLLECTION.POLICY_RECENTLY_USED_TAGS}${iou.report.policyID}`,
            value: policyRecentlyUsed.tags,
        });
    }

    if (policyRecentlyUsed.destinations?.length) {
        optimisticData.push({
            onyxMethod: Onyx.METHOD.SET,
            key: `${ONYXKEYS.COLLECTION.POLICY_RECENTLY_USED_DESTINATIONS}${iou.report.policyID}`,
            value: policyRecentlyUsed.destinations,
        });
    }

    if (isMoneyRequestToManagerMcTest) {
        const date = new Date();
        const isTestReceipt = transaction.filename?.includes(CONST.TEST_RECEIPT.FILENAME) && isScanRequest;
        const managerMcTestParticipant = getManagerMcTestParticipant() ?? {};
        const optimisticIOUReportAction = buildOptimisticIOUReportAction({
            type: CONST.IOU.REPORT_ACTION_TYPE.PAY,
            amount: isTestReceipt ? CONST.TEST_RECEIPT.AMOUNT : iou.report?.total ?? 0,
            currency: isTestReceipt ? CONST.TEST_RECEIPT.CURRENCY : iou.report?.currency ?? '',
            comment: '',
            participants: [managerMcTestParticipant],
            paymentType: CONST.IOU.PAYMENT_TYPE.ELSEWHERE,
            iouReportID: iou.report.reportID,
            transactionID: transaction.transactionID,
        });

        optimisticData.push(
            {
                onyxMethod: Onyx.METHOD.MERGE,
                key: `${ONYXKEYS.NVP_DISMISSED_PRODUCT_TRAINING}`,
                value: {[CONST.PRODUCT_TRAINING_TOOLTIP_NAMES.SCAN_TEST_TOOLTIP]: DateUtils.getDBTime(date.valueOf())},
            },
            {
                onyxMethod: Onyx.METHOD.MERGE,
                key: `${ONYXKEYS.COLLECTION.REPORT}${iou.report.reportID}`,
                value: {
                    ...iou.report,
                    total: isTestReceipt ? CONST.TEST_RECEIPT.AMOUNT : iou.report?.total,
                    currency: isTestReceipt ? CONST.TEST_RECEIPT.CURRENCY : iou.report?.currency,
                    lastActionType: CONST.REPORT.ACTIONS.TYPE.MARKED_REIMBURSED,
                    statusNum: CONST.REPORT.STATUS_NUM.REIMBURSED,
                    hasOutstandingChildRequest: false,
                    pendingFields: {
                        preview: CONST.RED_BRICK_ROAD_PENDING_ACTION.UPDATE,
                        reimbursed: CONST.RED_BRICK_ROAD_PENDING_ACTION.UPDATE,
                    },
                },
            },
            {
                onyxMethod: Onyx.METHOD.MERGE,
                key: `${ONYXKEYS.COLLECTION.REPORT_ACTIONS}${iou.report.reportID}`,
                value: {
                    [optimisticIOUReportAction.reportActionID]: {
                        ...(optimisticIOUReportAction as OnyxTypes.ReportAction),
                    },
                },
            },
            {
                onyxMethod: Onyx.METHOD.MERGE,
                key: `${ONYXKEYS.COLLECTION.TRANSACTION}${transaction.transactionID}`,
                value: {
                    ...transaction,
                    amount: isTestReceipt ? CONST.TEST_RECEIPT.AMOUNT : transaction.amount,
                    currency: isTestReceipt ? CONST.TEST_RECEIPT.CURRENCY : transaction.currency,
                    receipt: {...transaction.receipt, state: CONST.IOU.RECEIPT_STATE.SCANCOMPLETE},
                },
            },
        );
    }

    const redundantParticipants: Record<number, null> = {};
    if (!isEmptyObject(personalDetailListAction)) {
        const successPersonalDetailListAction: Record<number, null> = {};

        // BE will send different participants. We clear the optimistic ones to avoid duplicated entries
        Object.keys(personalDetailListAction).forEach((accountIDKey) => {
            const accountID = Number(accountIDKey);
            successPersonalDetailListAction[accountID] = null;
            redundantParticipants[accountID] = null;
        });

        optimisticData.push({
            onyxMethod: Onyx.METHOD.MERGE,
            key: ONYXKEYS.PERSONAL_DETAILS_LIST,
            value: personalDetailListAction,
        });
        successData.push({
            onyxMethod: Onyx.METHOD.MERGE,
            key: ONYXKEYS.PERSONAL_DETAILS_LIST,
            value: successPersonalDetailListAction,
        });
    }

    if (!isEmptyObject(nextStep)) {
        optimisticData.push({
            onyxMethod: Onyx.METHOD.MERGE,
            key: `${ONYXKEYS.COLLECTION.NEXT_STEP}${iou.report.reportID}`,
            value: nextStep,
        });
    }

    if (isNewChatReport) {
        successData.push(
            {
                onyxMethod: Onyx.METHOD.MERGE,
                key: `${ONYXKEYS.COLLECTION.REPORT}${chat.report?.reportID}`,
                value: {
                    participants: redundantParticipants,
                    pendingFields: null,
                    errorFields: null,
                },
            },
            {
                onyxMethod: Onyx.METHOD.MERGE,
                key: `${ONYXKEYS.COLLECTION.REPORT_METADATA}${chat.report?.reportID}`,
                value: {
                    isOptimisticReport: false,
                },
            },
        );
    }

    successData.push(
        {
            onyxMethod: Onyx.METHOD.MERGE,
            key: `${ONYXKEYS.COLLECTION.REPORT}${iou.report.reportID}`,
            value: {
                participants: redundantParticipants,
                pendingFields: null,
                errorFields: null,
            },
        },
        {
            onyxMethod: Onyx.METHOD.MERGE,
            key: `${ONYXKEYS.COLLECTION.REPORT_METADATA}${iou.report.reportID}`,
            value: {
                isOptimisticReport: false,
            },
        },
        {
            onyxMethod: Onyx.METHOD.MERGE,
            key: `${ONYXKEYS.COLLECTION.REPORT}${transactionThreadReport?.reportID}`,
            value: {
                participants: redundantParticipants,
                pendingFields: null,
                errorFields: null,
            },
        },
        {
            onyxMethod: Onyx.METHOD.MERGE,
            key: `${ONYXKEYS.COLLECTION.REPORT_METADATA}${transactionThreadReport?.reportID}`,
            value: {
                isOptimisticReport: false,
            },
        },
        {
            onyxMethod: Onyx.METHOD.MERGE,
            key: `${ONYXKEYS.COLLECTION.TRANSACTION}${transaction.transactionID}`,
            value: {
                pendingAction: null,
                pendingFields: clearedPendingFields,
                // The routes contains the distance in meters. Clearing the routes ensures we use the distance
                // in the correct unit stored under the transaction customUnit once the request is created.
                // The route is also not saved in the backend, so we can't rely on it.
                routes: null,
            },
        },

        {
            onyxMethod: Onyx.METHOD.MERGE,
            key: `${ONYXKEYS.COLLECTION.REPORT_ACTIONS}${chat.report?.reportID}`,
            value: {
                ...(isNewChatReport
                    ? {
                          [chat.createdAction.reportActionID]: {
                              pendingAction: null,
                              errors: null,
                          },
                      }
                    : {}),
                [chat.reportPreviewAction.reportActionID]: {
                    pendingAction: null,
                },
            },
        },
        {
            onyxMethod: Onyx.METHOD.MERGE,
            key: `${ONYXKEYS.COLLECTION.REPORT_ACTIONS}${iou.report.reportID}`,
            value: {
                ...(shouldCreateNewMoneyRequestReport
                    ? {
                          [iou.createdAction.reportActionID]: {
                              pendingAction: null,
                              errors: null,
                          },
                      }
                    : {}),
                [iou.action.reportActionID]: {
                    pendingAction: null,
                    errors: null,
                },
            },
        },
    );

    if (!isEmptyObject(transactionThreadCreatedReportAction)) {
        successData.push({
            onyxMethod: Onyx.METHOD.MERGE,
            key: `${ONYXKEYS.COLLECTION.REPORT_ACTIONS}${transactionThreadReport?.reportID}`,
            value: {
                [transactionThreadCreatedReportAction.reportActionID]: {
                    pendingAction: null,
                    errors: null,
                },
            },
        });
    }

    const errorKey = DateUtils.getMicroseconds();

    const failureData: OnyxUpdate[] = [
        {
            onyxMethod: Onyx.METHOD.MERGE,
            key: `${ONYXKEYS.COLLECTION.REPORT}${chat.report?.reportID}`,
            value: {
                iouReportID: chat.report?.iouReportID,
                lastReadTime: chat.report?.lastReadTime,
                lastVisibleActionCreated: chat.report?.lastVisibleActionCreated,
                pendingFields: null,
                hasOutstandingChildRequest: chat.report?.hasOutstandingChildRequest,
                ...(isNewChatReport
                    ? {
                          errorFields: {
                              createChat: getMicroSecondOnyxErrorWithTranslationKey('report.genericCreateReportFailureMessage'),
                          },
                      }
                    : {}),
            },
        },
        {
            onyxMethod: Onyx.METHOD.MERGE,
            key: `${ONYXKEYS.COLLECTION.REPORT}${iou.report.reportID}`,
            value: {
                pendingFields: null,
                errorFields: {
                    ...(shouldCreateNewMoneyRequestReport ? {createChat: getMicroSecondOnyxErrorWithTranslationKey('report.genericCreateReportFailureMessage')} : {}),
                },
            },
        },
        {
            onyxMethod: Onyx.METHOD.MERGE,
            key: `${ONYXKEYS.COLLECTION.REPORT}${transactionThreadReport?.reportID}`,
            value: {
                pendingFields: null,
                errorFields: existingTransactionThreadReport
                    ? null
                    : {
                          createChat: getMicroSecondOnyxErrorWithTranslationKey('report.genericCreateReportFailureMessage'),
                      },
            },
        },
        {
            onyxMethod: Onyx.METHOD.MERGE,
            key: `${ONYXKEYS.COLLECTION.TRANSACTION}${transaction.transactionID}`,
            value: {
                errors: getReceiptError(
                    transaction.receipt,
                    // Disabling this line since transaction.filename can be an empty string
                    // eslint-disable-next-line @typescript-eslint/prefer-nullish-coalescing
                    transaction.filename || transaction.receipt?.filename,
                    isScanRequest,
                    errorKey,
                    CONST.IOU.ACTION_PARAMS.MONEY_REQUEST,
                    retryParams,
                ),
                pendingFields: clearedPendingFields,
            },
        },
        {
            onyxMethod: Onyx.METHOD.MERGE,
            key: `${ONYXKEYS.COLLECTION.REPORT_ACTIONS}${iou.report.reportID}`,
            value: {
                ...(shouldCreateNewMoneyRequestReport
                    ? {
                          [iou.createdAction.reportActionID]: {
                              errors: getReceiptError(
                                  transaction.receipt,
                                  // Disabling this line since transaction.filename can be an empty string
                                  // eslint-disable-next-line @typescript-eslint/prefer-nullish-coalescing
                                  transaction.filename || transaction.receipt?.filename,
                                  isScanRequest,
                                  errorKey,
                                  CONST.IOU.ACTION_PARAMS.MONEY_REQUEST,
                                  retryParams,
                              ),
                          },
                          [iou.action.reportActionID]: {
                              errors: getMicroSecondOnyxErrorWithTranslationKey('iou.error.genericCreateFailureMessage'),
                          },
                      }
                    : {
                          [iou.action.reportActionID]: {
                              errors: getReceiptError(
                                  transaction.receipt,
                                  // Disabling this line since transaction.filename can be an empty string
                                  // eslint-disable-next-line @typescript-eslint/prefer-nullish-coalescing
                                  transaction.filename || transaction.receipt?.filename,
                                  isScanRequest,
                                  errorKey,
                                  CONST.IOU.ACTION_PARAMS.MONEY_REQUEST,
                                  retryParams,
                              ),
                          },
                      }),
            },
        },
    ];

    if (!isOneOnOneSplit) {
        optimisticData.push({
            onyxMethod: Onyx.METHOD.SET,
            key: ONYXKEYS.NVP_QUICK_ACTION_GLOBAL_CREATE,
            value: {
                action: newQuickAction,
                chatReportID: chat.report?.reportID,
                isFirstQuickAction: isEmptyObject(quickAction),
            },
        });
        failureData.push({
            onyxMethod: Onyx.METHOD.SET,
            key: ONYXKEYS.NVP_QUICK_ACTION_GLOBAL_CREATE,
            value: quickAction ?? null,
        });
    }

    if (!isEmptyObject(transactionThreadCreatedReportAction)) {
        failureData.push({
            onyxMethod: Onyx.METHOD.MERGE,
            key: `${ONYXKEYS.COLLECTION.REPORT_ACTIONS}${transactionThreadReport?.reportID}`,
            value: {
                [transactionThreadCreatedReportAction.reportActionID]: {
                    errors: getMicroSecondOnyxErrorWithTranslationKey('iou.error.genericCreateFailureMessage'),
                },
            },
        });
    }

    // We don't need to compute violations unless we're on a paid policy
    if (!policy || !isPaidGroupPolicy(policy)) {
        return [optimisticData, successData, failureData];
    }

    const violationsOnyxData = ViolationsUtils.getViolationsOnyxData(
        transaction,
        [],
        policy,
        policyTagList ?? {},
        policyCategories ?? {},
        hasDependentTags(policy, policyTagList ?? {}),
        false,
    );

    if (violationsOnyxData) {
        optimisticData.push(violationsOnyxData, {
            key: `${ONYXKEYS.COLLECTION.NEXT_STEP}${iou.report.reportID}`,
            onyxMethod: Onyx.METHOD.SET,
            value: buildNextStep(iou.report, iou.report.statusNum ?? CONST.REPORT.STATE_NUM.OPEN, true),
        });
        failureData.push({
            onyxMethod: Onyx.METHOD.SET,
            key: `${ONYXKEYS.COLLECTION.TRANSACTION_VIOLATIONS}${transaction.transactionID}`,
            value: [],
        });
    }

    return [optimisticData, successData, failureData];
}

/** Builds the Onyx data for an invoice */
function buildOnyxDataForInvoice(invoiceParams: BuildOnyxDataForInvoiceParams): [OnyxUpdate[], OnyxUpdate[], OnyxUpdate[]] {
    const {chat, iou, transactionParams, policyParams, optimisticData: optimisticDataParams, companyName, companyWebsite} = invoiceParams;

    const clearedPendingFields = Object.fromEntries(Object.keys(transactionParams.transaction.pendingFields ?? {}).map((key) => [key, null]));
    const optimisticData: OnyxUpdate[] = [
        {
            onyxMethod: Onyx.METHOD.SET,
            key: `${ONYXKEYS.COLLECTION.REPORT}${iou.report?.reportID}`,
            value: {
                ...iou.report,
                lastMessageText: getReportActionText(iou.action),
                lastMessageHtml: getReportActionHtml(iou.action),
                pendingFields: {
                    createChat: CONST.RED_BRICK_ROAD_PENDING_ACTION.ADD,
                },
            },
        },
        {
            onyxMethod: Onyx.METHOD.SET,
            key: `${ONYXKEYS.COLLECTION.TRANSACTION}${transactionParams.transaction.transactionID}`,
            value: transactionParams.transaction,
        },
        chat.isNewReport
            ? {
                  onyxMethod: Onyx.METHOD.SET,
                  key: `${ONYXKEYS.COLLECTION.REPORT_ACTIONS}${chat.report?.reportID}`,
                  value: {
                      [chat.createdAction.reportActionID]: chat.createdAction,
                      [chat.reportPreviewAction.reportActionID]: chat.reportPreviewAction,
                  },
              }
            : {
                  onyxMethod: Onyx.METHOD.MERGE,
                  key: `${ONYXKEYS.COLLECTION.REPORT_ACTIONS}${chat.report?.reportID}`,
                  value: {
                      [chat.reportPreviewAction.reportActionID]: chat.reportPreviewAction,
                  },
              },
        {
            onyxMethod: Onyx.METHOD.MERGE,
            key: `${ONYXKEYS.COLLECTION.REPORT_ACTIONS}${iou.report?.reportID}`,
            value: {
                [iou.createdAction.reportActionID]: iou.createdAction as OnyxTypes.ReportAction,
                [iou.action.reportActionID]: iou.action as OnyxTypes.ReportAction,
            },
        },
        {
            onyxMethod: Onyx.METHOD.MERGE,
            key: `${ONYXKEYS.COLLECTION.REPORT}${transactionParams.threadReport.reportID}`,
            value: transactionParams.threadReport,
        },
    ];

    if (transactionParams.threadCreatedReportAction?.reportActionID) {
        optimisticData.push({
            onyxMethod: Onyx.METHOD.MERGE,
            key: `${ONYXKEYS.COLLECTION.REPORT_ACTIONS}${transactionParams.threadReport.reportID}`,
            value: {
                [transactionParams.threadCreatedReportAction.reportActionID]: transactionParams.threadCreatedReportAction,
            },
        });
    }

    const successData: OnyxUpdate[] = [];

    if (chat.report) {
        optimisticData.push({
            // Use SET for new reports because it doesn't exist yet, is faster and we need the data to be available when we navigate to the chat page
            onyxMethod: chat.isNewReport ? Onyx.METHOD.SET : Onyx.METHOD.MERGE,
            key: `${ONYXKEYS.COLLECTION.REPORT}${chat.report.reportID}`,
            value: {
                ...chat.report,
                lastReadTime: DateUtils.getDBTime(),
                iouReportID: iou.report?.reportID,
                ...(chat.isNewReport ? {pendingFields: {createChat: CONST.RED_BRICK_ROAD_PENDING_ACTION.ADD}} : {}),
            },
        });
    }

    if (optimisticDataParams.policyRecentlyUsedCategories.length) {
        optimisticData.push({
            onyxMethod: Onyx.METHOD.SET,
            key: `${ONYXKEYS.COLLECTION.POLICY_RECENTLY_USED_CATEGORIES}${iou.report?.policyID}`,
            value: optimisticDataParams.policyRecentlyUsedCategories,
        });
    }

    if (optimisticDataParams.recentlyUsedCurrencies?.length) {
        optimisticData.push({
            onyxMethod: Onyx.METHOD.SET,
            key: ONYXKEYS.RECENTLY_USED_CURRENCIES,
            value: optimisticDataParams.recentlyUsedCurrencies,
        });
    }

    if (!isEmptyObject(optimisticDataParams.policyRecentlyUsedTags)) {
        optimisticData.push({
            onyxMethod: Onyx.METHOD.MERGE,
            key: `${ONYXKEYS.COLLECTION.POLICY_RECENTLY_USED_TAGS}${iou.report?.policyID}`,
            value: optimisticDataParams.policyRecentlyUsedTags,
        });
    }

    const redundantParticipants: Record<number, null> = {};
    if (!isEmptyObject(optimisticDataParams.personalDetailListAction)) {
        const successPersonalDetailListAction: Record<number, null> = {};

        // BE will send different participants. We clear the optimistic ones to avoid duplicated entries
        Object.keys(optimisticDataParams.personalDetailListAction).forEach((accountIDKey) => {
            const accountID = Number(accountIDKey);
            successPersonalDetailListAction[accountID] = null;
            redundantParticipants[accountID] = null;
        });

        optimisticData.push({
            onyxMethod: Onyx.METHOD.MERGE,
            key: ONYXKEYS.PERSONAL_DETAILS_LIST,
            value: optimisticDataParams.personalDetailListAction,
        });
        successData.push({
            onyxMethod: Onyx.METHOD.MERGE,
            key: ONYXKEYS.PERSONAL_DETAILS_LIST,
            value: successPersonalDetailListAction,
        });
    }

    successData.push(
        {
            onyxMethod: Onyx.METHOD.MERGE,
            key: `${ONYXKEYS.COLLECTION.REPORT}${iou.report?.reportID}`,
            value: {
                participants: redundantParticipants,
                pendingFields: null,
                errorFields: null,
            },
        },
        {
            onyxMethod: Onyx.METHOD.MERGE,
            key: `${ONYXKEYS.COLLECTION.REPORT_METADATA}${iou.report?.reportID}`,
            value: {
                isOptimisticReport: false,
            },
        },
        {
            onyxMethod: Onyx.METHOD.MERGE,
            key: `${ONYXKEYS.COLLECTION.REPORT}${transactionParams.threadReport.reportID}`,
            value: {
                participants: redundantParticipants,
                pendingFields: null,
                errorFields: null,
            },
        },
        {
            onyxMethod: Onyx.METHOD.MERGE,
            key: `${ONYXKEYS.COLLECTION.REPORT_METADATA}${transactionParams.threadReport.reportID}`,
            value: {
                isOptimisticReport: false,
            },
        },
        {
            onyxMethod: Onyx.METHOD.MERGE,
            key: `${ONYXKEYS.COLLECTION.TRANSACTION}${transactionParams.transaction.transactionID}`,
            value: {
                pendingAction: null,
                pendingFields: clearedPendingFields,
            },
        },
        {
            onyxMethod: Onyx.METHOD.MERGE,
            key: `${ONYXKEYS.COLLECTION.REPORT_ACTIONS}${chat.report?.reportID}`,
            value: {
                ...(chat.isNewReport
                    ? {
                          [chat.createdAction.reportActionID]: {
                              pendingAction: null,
                              errors: null,
                          },
                      }
                    : {}),
                [chat.reportPreviewAction.reportActionID]: {
                    pendingAction: null,
                },
            },
        },
        {
            onyxMethod: Onyx.METHOD.MERGE,
            key: `${ONYXKEYS.COLLECTION.REPORT_ACTIONS}${iou.report?.reportID}`,
            value: {
                [iou.createdAction.reportActionID]: {
                    pendingAction: null,
                    errors: null,
                },
                [iou.action.reportActionID]: {
                    pendingAction: null,
                    errors: null,
                },
            },
        },
    );

    if (transactionParams.threadCreatedReportAction?.reportActionID) {
        successData.push({
            onyxMethod: Onyx.METHOD.MERGE,
            key: `${ONYXKEYS.COLLECTION.REPORT_ACTIONS}${transactionParams.threadReport.reportID}`,
            value: {
                [transactionParams.threadCreatedReportAction.reportActionID]: {
                    pendingAction: null,
                    errors: null,
                },
            },
        });
    }

    if (chat.isNewReport) {
        successData.push(
            {
                onyxMethod: Onyx.METHOD.MERGE,
                key: `${ONYXKEYS.COLLECTION.REPORT}${chat.report?.reportID}`,
                value: {
                    participants: redundantParticipants,
                    pendingFields: null,
                    errorFields: null,
                },
            },
            {
                onyxMethod: Onyx.METHOD.MERGE,
                key: `${ONYXKEYS.COLLECTION.REPORT_METADATA}${chat.report?.reportID}`,
                value: {
                    isOptimisticReport: false,
                },
            },
        );
    }

    const errorKey = DateUtils.getMicroseconds();

    const failureData: OnyxUpdate[] = [
        {
            onyxMethod: Onyx.METHOD.MERGE,
            key: `${ONYXKEYS.COLLECTION.REPORT}${chat.report?.reportID}`,
            value: {
                iouReportID: chat.report?.iouReportID,
                lastReadTime: chat.report?.lastReadTime,
                pendingFields: null,
                hasOutstandingChildRequest: chat.report?.hasOutstandingChildRequest,
                ...(chat.isNewReport
                    ? {
                          errorFields: {
                              createChat: getMicroSecondOnyxErrorWithTranslationKey('report.genericCreateReportFailureMessage'),
                          },
                      }
                    : {}),
            },
        },
        {
            onyxMethod: Onyx.METHOD.MERGE,
            key: `${ONYXKEYS.COLLECTION.REPORT}${iou.report?.reportID}`,
            value: {
                pendingFields: null,
                errorFields: {
                    createChat: getMicroSecondOnyxErrorWithTranslationKey('report.genericCreateReportFailureMessage'),
                },
            },
        },
        {
            onyxMethod: Onyx.METHOD.MERGE,
            key: `${ONYXKEYS.COLLECTION.REPORT}${transactionParams.threadReport.reportID}`,
            value: {
                errorFields: {
                    createChat: getMicroSecondOnyxErrorWithTranslationKey('report.genericCreateReportFailureMessage'),
                },
            },
        },
        {
            onyxMethod: Onyx.METHOD.MERGE,
            key: `${ONYXKEYS.COLLECTION.TRANSACTION}${transactionParams.transaction.transactionID}`,
            value: {
                errors: getMicroSecondOnyxErrorWithTranslationKey('iou.error.genericCreateInvoiceFailureMessage'),
                pendingFields: clearedPendingFields,
            },
        },
        {
            onyxMethod: Onyx.METHOD.MERGE,
            key: `${ONYXKEYS.COLLECTION.REPORT_ACTIONS}${iou.report?.reportID}`,
            value: {
                [iou.createdAction.reportActionID]: {
                    // Disabling this line since transactionParams.transaction.filename can be an empty string
                    errors: getReceiptError(
                        transactionParams.transaction.receipt,
                        // eslint-disable-next-line @typescript-eslint/prefer-nullish-coalescing
                        transactionParams.transaction?.filename || transactionParams.transaction.receipt?.filename,
                        false,
                        errorKey,
                    ),
                },
                [iou.action.reportActionID]: {
                    errors: getMicroSecondOnyxErrorWithTranslationKey('iou.error.genericCreateInvoiceFailureMessage'),
                },
            },
        },
    ];

    if (transactionParams.threadCreatedReportAction?.reportActionID) {
        failureData.push({
            onyxMethod: Onyx.METHOD.MERGE,
            key: `${ONYXKEYS.COLLECTION.REPORT_ACTIONS}${transactionParams.threadReport.reportID}`,
            value: {
                [transactionParams.threadCreatedReportAction.reportActionID]: {
                    errors: getMicroSecondOnyxErrorWithTranslationKey('iou.error.genericCreateInvoiceFailureMessage', errorKey),
                },
            },
        });
    }

    if (companyName && companyWebsite) {
        optimisticData.push({
            onyxMethod: Onyx.METHOD.MERGE,
            key: `${ONYXKEYS.COLLECTION.POLICY}${policyParams.policy?.id}`,
            value: {
                invoice: {
                    companyName,
                    companyWebsite,
                    pendingFields: {
                        companyName: CONST.RED_BRICK_ROAD_PENDING_ACTION.UPDATE,
                        companyWebsite: CONST.RED_BRICK_ROAD_PENDING_ACTION.UPDATE,
                    },
                },
            },
        });
        successData.push({
            onyxMethod: Onyx.METHOD.MERGE,
            key: `${ONYXKEYS.COLLECTION.POLICY}${policyParams.policy?.id}`,
            value: {
                invoice: {
                    pendingFields: {
                        companyName: null,
                        companyWebsite: null,
                    },
                },
            },
        });
        failureData.push({
            onyxMethod: Onyx.METHOD.MERGE,
            key: `${ONYXKEYS.COLLECTION.POLICY}${policyParams.policy?.id}`,
            value: {
                invoice: {
                    companyName: null,
                    companyWebsite: null,
                    pendingFields: {
                        companyName: null,
                        companyWebsite: null,
                    },
                },
            },
        });
    }

    // We don't need to compute violations unless we're on a paid policy
    if (!policyParams.policy || !isPaidGroupPolicy(policyParams.policy)) {
        return [optimisticData, successData, failureData];
    }

    const violationsOnyxData = ViolationsUtils.getViolationsOnyxData(
        transactionParams.transaction,
        [],
        policyParams.policy,
        policyParams.policyTagList ?? {},
        policyParams.policyCategories ?? {},
        hasDependentTags(policyParams.policy, policyParams.policyTagList ?? {}),
        true,
    );

    if (violationsOnyxData) {
        optimisticData.push(violationsOnyxData);
        failureData.push({
            onyxMethod: Onyx.METHOD.SET,
            key: `${ONYXKEYS.COLLECTION.TRANSACTION_VIOLATIONS}${transactionParams.transaction.transactionID}`,
            value: [],
        });
    }

    return [optimisticData, successData, failureData];
}

type BuildOnyxDataForTrackExpenseParams = {
    chat: {report: OnyxInputValue<OnyxTypes.Report>; previewAction: OnyxInputValue<ReportAction>};
    iou: {report: OnyxInputValue<OnyxTypes.Report>; createdAction: OptimisticCreatedReportAction; action: OptimisticIOUReportAction};
    transactionParams: {transaction: OnyxTypes.Transaction; threadReport: OptimisticChatReport | null; threadCreatedReportAction: OptimisticCreatedReportAction | null};
    policyParams: {policy?: OnyxInputValue<OnyxTypes.Policy>; tagList?: OnyxInputValue<OnyxTypes.PolicyTagLists>; categories?: OnyxInputValue<OnyxTypes.PolicyCategories>};
    shouldCreateNewMoneyRequestReport: boolean;
    existingTransactionThreadReportID?: string;
    actionableTrackExpenseWhisper?: OnyxInputValue<OnyxTypes.ReportAction>;
    retryParams?: StartSplitBilActionParams | CreateTrackExpenseParams | RequestMoneyInformation | ReplaceReceipt;
};

/** Builds the Onyx data for track expense */
function buildOnyxDataForTrackExpense({
    chat,
    iou,
    transactionParams,
    policyParams = {},
    shouldCreateNewMoneyRequestReport,
    existingTransactionThreadReportID,
    actionableTrackExpenseWhisper,
    retryParams,
}: BuildOnyxDataForTrackExpenseParams): [OnyxUpdate[], OnyxUpdate[], OnyxUpdate[]] {
    const {report: chatReport, previewAction: reportPreviewAction} = chat;
    const {report: iouReport, createdAction: iouCreatedAction, action: iouAction} = iou;
    const {transaction, threadReport: transactionThreadReport, threadCreatedReportAction: transactionThreadCreatedReportAction} = transactionParams;
    const {policy, tagList: policyTagList, categories: policyCategories} = policyParams;

    const isScanRequest = isScanRequestTransactionUtils(transaction);
    const isDistanceRequest = isDistanceRequestTransactionUtils(transaction);
    const clearedPendingFields = Object.fromEntries(Object.keys(transaction.pendingFields ?? {}).map((key) => [key, null]));
    const optimisticData: OnyxUpdate[] = [];
    const successData: OnyxUpdate[] = [];
    const failureData: OnyxUpdate[] = [];

    const isSelfDMReport = isSelfDM(chatReport);
    let newQuickAction: QuickActionName = isSelfDMReport ? CONST.QUICK_ACTIONS.TRACK_MANUAL : CONST.QUICK_ACTIONS.REQUEST_MANUAL;
    if (isScanRequest) {
        newQuickAction = isSelfDMReport ? CONST.QUICK_ACTIONS.TRACK_SCAN : CONST.QUICK_ACTIONS.REQUEST_SCAN;
    } else if (isDistanceRequest) {
        newQuickAction = isSelfDMReport ? CONST.QUICK_ACTIONS.TRACK_DISTANCE : CONST.QUICK_ACTIONS.REQUEST_DISTANCE;
    }
    const existingTransactionThreadReport = allReports?.[`${ONYXKEYS.COLLECTION.REPORT}${existingTransactionThreadReportID}`] ?? null;

    if (chatReport) {
        optimisticData.push(
            {
                onyxMethod: Onyx.METHOD.MERGE,
                key: `${ONYXKEYS.COLLECTION.REPORT}${chatReport.reportID}`,
                value: {
                    ...chatReport,
                    lastMessageText: getReportActionText(iouAction),
                    lastMessageHtml: getReportActionHtml(iouAction),
                    lastReadTime: DateUtils.getDBTime(),
                    iouReportID: iouReport?.reportID,
                    lastVisibleActionCreated: shouldCreateNewMoneyRequestReport ? reportPreviewAction?.created : chatReport.lastVisibleActionCreated,
                },
            },
            {
                onyxMethod: Onyx.METHOD.SET,
                key: ONYXKEYS.NVP_QUICK_ACTION_GLOBAL_CREATE,
                value: {
                    action: newQuickAction,
                    chatReportID: chatReport.reportID,
                    isFirstQuickAction: isEmptyObject(quickAction),
                },
            },
        );

        if (actionableTrackExpenseWhisper && !iouReport) {
            optimisticData.push({
                onyxMethod: Onyx.METHOD.MERGE,
                key: `${ONYXKEYS.COLLECTION.REPORT_ACTIONS}${chatReport?.reportID}`,
                value: {
                    [actionableTrackExpenseWhisper.reportActionID]: actionableTrackExpenseWhisper,
                },
            });
            optimisticData.push({
                onyxMethod: Onyx.METHOD.MERGE,
                key: `${ONYXKEYS.COLLECTION.REPORT}${chatReport.reportID}`,
                value: {
                    lastVisibleActionCreated: actionableTrackExpenseWhisper.created,
                    lastMessageText: CONST.ACTIONABLE_TRACK_EXPENSE_WHISPER_MESSAGE,
                },
            });
            successData.push({
                onyxMethod: Onyx.METHOD.MERGE,
                key: `${ONYXKEYS.COLLECTION.REPORT_ACTIONS}${chatReport?.reportID}`,
                value: {
                    [actionableTrackExpenseWhisper.reportActionID]: {pendingAction: null, errors: null},
                },
            });
            failureData.push({
                onyxMethod: Onyx.METHOD.MERGE,
                key: `${ONYXKEYS.COLLECTION.REPORT_ACTIONS}${chatReport?.reportID}`,
                value: {[actionableTrackExpenseWhisper.reportActionID]: null},
            });
        }
    }

    if (iouReport) {
        optimisticData.push(
            {
                onyxMethod: shouldCreateNewMoneyRequestReport ? Onyx.METHOD.SET : Onyx.METHOD.MERGE,
                key: `${ONYXKEYS.COLLECTION.REPORT}${iouReport.reportID}`,
                value: {
                    ...iouReport,
                    lastMessageText: getReportActionText(iouAction),
                    lastMessageHtml: getReportActionHtml(iouAction),
                    pendingFields: {
                        ...(shouldCreateNewMoneyRequestReport ? {createChat: CONST.RED_BRICK_ROAD_PENDING_ACTION.ADD} : {preview: CONST.RED_BRICK_ROAD_PENDING_ACTION.UPDATE}),
                    },
                },
            },
            shouldCreateNewMoneyRequestReport
                ? {
                      onyxMethod: Onyx.METHOD.SET,
                      key: `${ONYXKEYS.COLLECTION.REPORT_ACTIONS}${iouReport.reportID}`,
                      value: {
                          [iouCreatedAction.reportActionID]: iouCreatedAction as OnyxTypes.ReportAction,
                          [iouAction.reportActionID]: iouAction as OnyxTypes.ReportAction,
                      },
                  }
                : {
                      onyxMethod: Onyx.METHOD.MERGE,
                      key: `${ONYXKEYS.COLLECTION.REPORT_ACTIONS}${iouReport.reportID}`,
                      value: {
                          [iouAction.reportActionID]: iouAction as OnyxTypes.ReportAction,
                      },
                  },
            {
                onyxMethod: Onyx.METHOD.MERGE,
                key: `${ONYXKEYS.COLLECTION.REPORT_ACTIONS}${chatReport?.reportID}`,
                value: {
                    ...(reportPreviewAction && {[reportPreviewAction.reportActionID]: reportPreviewAction}),
                },
            },
        );
    } else {
        optimisticData.push({
            onyxMethod: Onyx.METHOD.MERGE,
            key: `${ONYXKEYS.COLLECTION.REPORT_ACTIONS}${chatReport?.reportID}`,
            value: {
                [iouAction.reportActionID]: iouAction as OnyxTypes.ReportAction,
            },
        });
    }

    optimisticData.push(
        {
            onyxMethod: Onyx.METHOD.SET,
            key: `${ONYXKEYS.COLLECTION.TRANSACTION}${transaction.transactionID}`,
            value: transaction,
        },
        {
            onyxMethod: Onyx.METHOD.MERGE,
            key: `${ONYXKEYS.COLLECTION.REPORT}${transactionThreadReport?.reportID}`,
            value: {
                ...transactionThreadReport,
                pendingFields: {createChat: CONST.RED_BRICK_ROAD_PENDING_ACTION.ADD},
            },
        },
    );

    if (!isEmptyObject(transactionThreadCreatedReportAction)) {
        optimisticData.push({
            onyxMethod: Onyx.METHOD.MERGE,
            key: `${ONYXKEYS.COLLECTION.REPORT_ACTIONS}${transactionThreadReport?.reportID}`,
            value: {
                [transactionThreadCreatedReportAction.reportActionID]: transactionThreadCreatedReportAction,
            },
        });
    }

    if (iouReport) {
        successData.push(
            {
                onyxMethod: Onyx.METHOD.MERGE,
                key: `${ONYXKEYS.COLLECTION.REPORT}${iouReport?.reportID}`,
                value: {
                    pendingFields: null,
                    errorFields: null,
                },
            },
            {
                onyxMethod: Onyx.METHOD.MERGE,
                key: `${ONYXKEYS.COLLECTION.REPORT_ACTIONS}${iouReport?.reportID}`,
                value: {
                    ...(shouldCreateNewMoneyRequestReport
                        ? {
                              [iouCreatedAction.reportActionID]: {
                                  pendingAction: null,
                                  errors: null,
                              },
                          }
                        : {}),
                    [iouAction.reportActionID]: {
                        pendingAction: null,
                        errors: null,
                    },
                },
            },
            {
                onyxMethod: Onyx.METHOD.MERGE,
                key: `${ONYXKEYS.COLLECTION.REPORT_ACTIONS}${chatReport?.reportID}`,
                value: {
                    ...(reportPreviewAction && {[reportPreviewAction.reportActionID]: {pendingAction: null}}),
                },
            },
        );
    } else {
        successData.push({
            onyxMethod: Onyx.METHOD.MERGE,
            key: `${ONYXKEYS.COLLECTION.REPORT_ACTIONS}${chatReport?.reportID}`,
            value: {
                [iouAction.reportActionID]: {
                    pendingAction: null,
                    errors: null,
                },
                ...(reportPreviewAction && {[reportPreviewAction.reportActionID]: {pendingAction: null}}),
            },
        });
    }

    successData.push(
        {
            onyxMethod: Onyx.METHOD.MERGE,
            key: `${ONYXKEYS.COLLECTION.REPORT}${transactionThreadReport?.reportID}`,
            value: {
                pendingFields: null,
                errorFields: null,
            },
        },
        {
            onyxMethod: Onyx.METHOD.MERGE,
            key: `${ONYXKEYS.COLLECTION.REPORT_METADATA}${transactionThreadReport?.reportID}`,
            value: {
                isOptimisticReport: false,
            },
        },
        {
            onyxMethod: Onyx.METHOD.MERGE,
            key: `${ONYXKEYS.COLLECTION.TRANSACTION}${transaction.transactionID}`,
            value: {
                pendingAction: null,
                pendingFields: clearedPendingFields,
                routes: null,
            },
        },
    );

    if (!isEmptyObject(transactionThreadCreatedReportAction)) {
        successData.push({
            onyxMethod: Onyx.METHOD.MERGE,
            key: `${ONYXKEYS.COLLECTION.REPORT_ACTIONS}${transactionThreadReport?.reportID}`,
            value: {
                [transactionThreadCreatedReportAction.reportActionID]: {
                    pendingAction: null,
                    errors: null,
                },
            },
        });
    }

    failureData.push({
        onyxMethod: Onyx.METHOD.SET,
        key: ONYXKEYS.NVP_QUICK_ACTION_GLOBAL_CREATE,
        value: quickAction ?? null,
    });

    if (iouReport) {
        failureData.push(
            {
                onyxMethod: Onyx.METHOD.MERGE,
                key: `${ONYXKEYS.COLLECTION.REPORT}${iouReport.reportID}`,
                value: {
                    pendingFields: null,
                    errorFields: {
                        ...(shouldCreateNewMoneyRequestReport ? {createChat: getMicroSecondOnyxErrorWithTranslationKey('report.genericCreateReportFailureMessage')} : {}),
                    },
                },
            },
            {
                onyxMethod: Onyx.METHOD.MERGE,
                key: `${ONYXKEYS.COLLECTION.REPORT_ACTIONS}${iouReport.reportID}`,
                value: {
                    ...(shouldCreateNewMoneyRequestReport
                        ? {
                              [iouCreatedAction.reportActionID]: {
                                  errors: getReceiptError(
                                      transaction.receipt,
                                      // Disabling this line since transaction.filename can be an empty string
                                      // eslint-disable-next-line @typescript-eslint/prefer-nullish-coalescing
                                      transaction.filename || transaction.receipt?.filename,
                                      isScanRequest,
                                      undefined,
                                      CONST.IOU.ACTION_PARAMS.TRACK_EXPENSE,
                                      retryParams,
                                  ),
                              },
                              [iouAction.reportActionID]: {
                                  errors: getMicroSecondOnyxErrorWithTranslationKey('iou.error.genericCreateFailureMessage'),
                              },
                          }
                        : {
                              [iouAction.reportActionID]: {
                                  errors: getReceiptError(
                                      transaction.receipt,
                                      // Disabling this line since transaction.filename can be an empty string
                                      // eslint-disable-next-line @typescript-eslint/prefer-nullish-coalescing
                                      transaction.filename || transaction.receipt?.filename,
                                      isScanRequest,
                                      undefined,
                                      CONST.IOU.ACTION_PARAMS.TRACK_EXPENSE,
                                      retryParams,
                                  ),
                              },
                          }),
                },
            },
        );
    } else {
        failureData.push({
            onyxMethod: Onyx.METHOD.MERGE,
            key: `${ONYXKEYS.COLLECTION.REPORT_ACTIONS}${chatReport?.reportID}`,
            value: {
                [iouAction.reportActionID]: {
                    errors: getReceiptError(
                        transaction.receipt,
                        // Disabling this line since transaction.filename can be an empty string
                        // eslint-disable-next-line @typescript-eslint/prefer-nullish-coalescing
                        transaction.filename || transaction.receipt?.filename,
                        isScanRequest,
                        undefined,
                        CONST.IOU.ACTION_PARAMS.TRACK_EXPENSE,
                        retryParams,
                    ),
                },
            },
        });
    }

    failureData.push(
        {
            onyxMethod: Onyx.METHOD.MERGE,
            key: `${ONYXKEYS.COLLECTION.REPORT}${chatReport?.reportID}`,
            value: {
                lastReadTime: chatReport?.lastReadTime,
                lastMessageText: chatReport?.lastMessageText,
                lastMessageHtml: chatReport?.lastMessageHtml,
            },
        },
        {
            onyxMethod: Onyx.METHOD.MERGE,
            key: `${ONYXKEYS.COLLECTION.REPORT}${transactionThreadReport?.reportID}`,
            value: {
                pendingFields: null,
                errorFields: existingTransactionThreadReport
                    ? null
                    : {
                          createChat: getMicroSecondOnyxErrorWithTranslationKey('report.genericCreateReportFailureMessage'),
                      },
            },
        },
        {
            onyxMethod: Onyx.METHOD.MERGE,
            key: `${ONYXKEYS.COLLECTION.TRANSACTION}${transaction.transactionID}`,
            value: {
                errors: getReceiptError(
                    transaction.receipt,
                    // Disabling this line since transaction.filename can be an empty string
                    // eslint-disable-next-line @typescript-eslint/prefer-nullish-coalescing
                    transaction.filename || transaction.receipt?.filename,
                    isScanRequest,
                    undefined,
                    CONST.IOU.ACTION_PARAMS.TRACK_EXPENSE,
                    retryParams,
                ),
                pendingFields: clearedPendingFields,
            },
        },
    );

    if (transactionThreadCreatedReportAction?.reportActionID) {
        failureData.push({
            onyxMethod: Onyx.METHOD.MERGE,
            key: `${ONYXKEYS.COLLECTION.REPORT_ACTIONS}${transactionThreadReport?.reportID}`,
            value: {
                [transactionThreadCreatedReportAction?.reportActionID]: {
                    errors: getMicroSecondOnyxErrorWithTranslationKey('iou.error.genericCreateFailureMessage'),
                },
            },
        });
    }

    // We don't need to compute violations unless we're on a paid policy
    if (!policy || !isPaidGroupPolicy(policy)) {
        return [optimisticData, successData, failureData];
    }

    const violationsOnyxData = ViolationsUtils.getViolationsOnyxData(
        transaction,
        [],
        policy,
        policyTagList ?? {},
        policyCategories ?? {},
        hasDependentTags(policy, policyTagList ?? {}),
        false,
    );

    if (violationsOnyxData) {
        optimisticData.push(violationsOnyxData);
        failureData.push({
            onyxMethod: Onyx.METHOD.SET,
            key: `${ONYXKEYS.COLLECTION.TRANSACTION_VIOLATIONS}${transaction.transactionID}`,
            value: [],
        });
    }

    // Show field violations only for control policies
    if (isControlPolicy(policy) && iouReport) {
        const {optimisticData: fieldViolationsOptimisticData, failureData: fieldViolationsFailureData} = getFieldViolationsOnyxData(iouReport);
        optimisticData.push(...fieldViolationsOptimisticData);
        failureData.push(...fieldViolationsFailureData);
    }

    return [optimisticData, successData, failureData];
}

function getDeleteTrackExpenseInformation(
    chatReportID: string,
    transactionID: string | undefined,
    reportAction: OnyxTypes.ReportAction,
    shouldDeleteTransactionFromOnyx = true,
    isMovingTransactionFromTrackExpense = false,
    actionableWhisperReportActionID = '',
    resolution = '',
) {
    // STEP 1: Get all collections we're updating
    const chatReport = allReports?.[`${ONYXKEYS.COLLECTION.REPORT}${chatReportID}`] ?? null;
    const transaction = allTransactions[`${ONYXKEYS.COLLECTION.TRANSACTION}${transactionID}`];
    const transactionViolations = allTransactionViolations[`${ONYXKEYS.COLLECTION.TRANSACTION_VIOLATIONS}${transactionID}`];
    const transactionThreadID = reportAction.childReportID;
    let transactionThread = null;
    if (transactionThreadID) {
        transactionThread = allReports?.[`${ONYXKEYS.COLLECTION.REPORT}${transactionThreadID}`] ?? null;
    }

    // STEP 2: Decide if we need to:
    // 1. Delete the transactionThread - delete if there are no visible comments in the thread and we're not moving the transaction
    // 2. Update the moneyRequestPreview to show [Deleted expense] - update if the transactionThread exists AND it isn't being deleted and we're not moving the transaction
    const shouldDeleteTransactionThread = !isMovingTransactionFromTrackExpense && (transactionThreadID ? (reportAction?.childVisibleActionCount ?? 0) === 0 : false);

    const shouldShowDeletedRequestMessage = !isMovingTransactionFromTrackExpense && !!transactionThreadID && !shouldDeleteTransactionThread;

    // STEP 3: Update the IOU reportAction.
    const updatedReportAction = {
        [reportAction.reportActionID]: {
            pendingAction: shouldShowDeletedRequestMessage ? CONST.RED_BRICK_ROAD_PENDING_ACTION.UPDATE : CONST.RED_BRICK_ROAD_PENDING_ACTION.DELETE,
            previousMessage: reportAction.message,
            message: [
                {
                    type: 'COMMENT',
                    html: '',
                    text: '',
                    isEdited: true,
                    isDeletedParentAction: shouldShowDeletedRequestMessage,
                },
            ],
            originalMessage: {
                IOUTransactionID: null,
            },
            errors: undefined,
        },
        ...(actionableWhisperReportActionID && {[actionableWhisperReportActionID]: {originalMessage: {resolution}}}),
    } as OnyxTypes.ReportActions;
    let canUserPerformWriteAction = true;
    if (chatReport) {
        canUserPerformWriteAction = !!canUserPerformWriteActionReportUtils(chatReport);
    }
    const lastVisibleAction = getLastVisibleAction(chatReportID, canUserPerformWriteAction, updatedReportAction);
    const {lastMessageText = '', lastMessageHtml = ''} = getLastVisibleMessage(chatReportID, canUserPerformWriteAction, updatedReportAction);

    // STEP 4: Build Onyx data
    const optimisticData: OnyxUpdate[] = [];

    if (shouldDeleteTransactionFromOnyx) {
        optimisticData.push({
            onyxMethod: Onyx.METHOD.SET,
            key: `${ONYXKEYS.COLLECTION.TRANSACTION}${transactionID}`,
            value: null,
        });
    }

    optimisticData.push({
        onyxMethod: Onyx.METHOD.SET,
        key: `${ONYXKEYS.COLLECTION.TRANSACTION_VIOLATIONS}${transactionID}`,
        value: null,
    });

    if (shouldDeleteTransactionThread) {
        optimisticData.push(
            // Use merge instead of set to avoid deleting the report too quickly, which could cause a brief "not found" page to appear.
            // The remaining parts of the report object will be removed after the API call is successful.
            {
                onyxMethod: Onyx.METHOD.MERGE,
                key: `${ONYXKEYS.COLLECTION.REPORT}${transactionThreadID}`,
                value: {
                    reportID: null,
                    stateNum: CONST.REPORT.STATE_NUM.APPROVED,
                    statusNum: CONST.REPORT.STATUS_NUM.CLOSED,
                    participants: {
                        [userAccountID]: {
                            notificationPreference: CONST.REPORT.NOTIFICATION_PREFERENCE.HIDDEN,
                        },
                    },
                },
            },
            {
                onyxMethod: Onyx.METHOD.SET,
                key: `${ONYXKEYS.COLLECTION.REPORT_ACTIONS}${transactionThreadID}`,
                value: null,
            },
        );
    }

    optimisticData.push(
        {
            onyxMethod: Onyx.METHOD.MERGE,
            key: `${ONYXKEYS.COLLECTION.REPORT_ACTIONS}${chatReport?.reportID}`,
            value: updatedReportAction,
        },
        {
            onyxMethod: Onyx.METHOD.MERGE,
            key: `${ONYXKEYS.COLLECTION.REPORT}${chatReport?.reportID}`,
            value: {
                lastMessageText,
                lastVisibleActionCreated: lastVisibleAction?.created,
                lastMessageHtml: !lastMessageHtml ? lastMessageText : lastMessageHtml,
            },
        },
    );

    const successData: OnyxUpdate[] = [
        {
            onyxMethod: Onyx.METHOD.MERGE,
            key: `${ONYXKEYS.COLLECTION.REPORT_ACTIONS}${chatReport?.reportID}`,
            value: {
                [reportAction.reportActionID]: {
                    pendingAction: null,
                    errors: null,
                },
            },
        },
    ];

    // Ensure that any remaining data is removed upon successful completion, even if the server sends a report removal response.
    // This is done to prevent the removal update from lingering in the applyHTTPSOnyxUpdates function.
    if (shouldDeleteTransactionThread && transactionThread) {
        successData.push({
            onyxMethod: Onyx.METHOD.MERGE,
            key: `${ONYXKEYS.COLLECTION.REPORT}${transactionThreadID}`,
            value: null,
        });
    }

    const failureData: OnyxUpdate[] = [];

    if (shouldDeleteTransactionFromOnyx) {
        failureData.push({
            onyxMethod: Onyx.METHOD.SET,
            key: `${ONYXKEYS.COLLECTION.TRANSACTION}${transactionID}`,
            value: transaction ?? null,
        });
    }

    failureData.push({
        onyxMethod: Onyx.METHOD.SET,
        key: `${ONYXKEYS.COLLECTION.TRANSACTION_VIOLATIONS}${transactionID}`,
        value: transactionViolations ?? null,
    });

    if (shouldDeleteTransactionThread) {
        failureData.push({
            onyxMethod: Onyx.METHOD.SET,
            key: `${ONYXKEYS.COLLECTION.REPORT}${transactionThreadID}`,
            value: transactionThread,
        });
    }

    if (actionableWhisperReportActionID) {
        const actionableWhisperReportAction = getReportAction(chatReportID, actionableWhisperReportActionID);
        failureData.push({
            onyxMethod: Onyx.METHOD.MERGE,
            key: `${ONYXKEYS.COLLECTION.REPORT_ACTIONS}${chatReport?.reportID}`,
            value: {
                [actionableWhisperReportActionID]: {
                    originalMessage: {
                        resolution: isActionableTrackExpense(actionableWhisperReportAction) ? getOriginalMessage(actionableWhisperReportAction)?.resolution ?? null : null,
                    },
                },
            },
        });
    }
    failureData.push(
        {
            onyxMethod: Onyx.METHOD.MERGE,
            key: `${ONYXKEYS.COLLECTION.REPORT_ACTIONS}${chatReport?.reportID}`,
            value: {
                [reportAction.reportActionID]: {
                    ...reportAction,
                    pendingAction: null,
                    errors: getMicroSecondOnyxErrorWithTranslationKey('iou.error.genericDeleteFailureMessage'),
                },
            },
        },
        {
            onyxMethod: Onyx.METHOD.MERGE,
            key: `${ONYXKEYS.COLLECTION.REPORT}${chatReport?.reportID}`,
            value: chatReport,
        },
    );

    const parameters: DeleteMoneyRequestParams = {
        transactionID,
        reportActionID: reportAction.reportActionID,
    };

    return {parameters, optimisticData, successData, failureData, shouldDeleteTransactionThread, chatReport};
}

/**
 * Get the invoice receiver type based on the receiver participant.
 * @param receiverParticipant The participant who will receive the invoice or the invoice receiver object directly.
 * @returns The invoice receiver type.
 */
function getReceiverType(receiverParticipant: Participant | InvoiceReceiver | undefined): InvoiceReceiverType {
    if (!receiverParticipant) {
        Log.warn('getReceiverType called with no receiverParticipant');
        return CONST.REPORT.INVOICE_RECEIVER_TYPE.INDIVIDUAL;
    }
    if ('type' in receiverParticipant && receiverParticipant.type) {
        return receiverParticipant.type;
    }
    if ('policyID' in receiverParticipant && receiverParticipant.policyID) {
        return CONST.REPORT.INVOICE_RECEIVER_TYPE.BUSINESS;
    }
    return CONST.REPORT.INVOICE_RECEIVER_TYPE.INDIVIDUAL;
}

/** Gathers all the data needed to create an invoice. */
function getSendInvoiceInformation(
    transaction: OnyxEntry<OnyxTypes.Transaction>,
    currentUserAccountID: number,
    invoiceChatReport?: OnyxEntry<OnyxTypes.Report>,
    receipt?: Receipt,
    policy?: OnyxEntry<OnyxTypes.Policy>,
    policyTagList?: OnyxEntry<OnyxTypes.PolicyTagLists>,
    policyCategories?: OnyxEntry<OnyxTypes.PolicyCategories>,
    companyName?: string,
    companyWebsite?: string,
): SendInvoiceInformation {
    const {amount = 0, currency = '', created = '', merchant = '', category = '', tag = '', taxCode = '', taxAmount = 0, billable, comment, participants} = transaction ?? {};
    const trimmedComment = (comment?.comment ?? '').trim();
    const senderWorkspaceID = participants?.find((participant) => participant?.isSender)?.policyID;
    const receiverParticipant: Participant | InvoiceReceiver | undefined = participants?.find((participant) => participant?.accountID) ?? invoiceChatReport?.invoiceReceiver;
    const receiverAccountID = receiverParticipant && 'accountID' in receiverParticipant && receiverParticipant.accountID ? receiverParticipant.accountID : CONST.DEFAULT_NUMBER_ID;
    let receiver = getPersonalDetailsForAccountID(receiverAccountID);
    let optimisticPersonalDetailListAction = {};
    const receiverType = getReceiverType(receiverParticipant);

    // STEP 1: Get existing chat report OR build a new optimistic one
    let isNewChatReport = false;
    let chatReport = !isEmptyObject(invoiceChatReport) && invoiceChatReport?.reportID ? invoiceChatReport : null;

    if (!chatReport) {
        chatReport = getInvoiceChatByParticipants(receiverAccountID, receiverType, senderWorkspaceID) ?? null;
    }

    if (!chatReport) {
        isNewChatReport = true;
        chatReport = buildOptimisticChatReport({
            participantList: [receiverAccountID, currentUserAccountID],
            chatType: CONST.REPORT.CHAT_TYPE.INVOICE,
            policyID: senderWorkspaceID,
        });
    }

    // STEP 2: Create a new optimistic invoice report.
    const optimisticInvoiceReport = buildOptimisticInvoiceReport(
        chatReport.reportID,
        senderWorkspaceID,
        receiverAccountID,
        receiver.displayName ?? (receiverParticipant as Participant)?.login ?? '',
        amount,
        currency,
    );

    // STEP 3: Build optimistic receipt and transaction
    const receiptObject: Receipt = {};
    let filename;
    if (receipt?.source) {
        receiptObject.source = receipt.source;
        receiptObject.state = receipt.state ?? CONST.IOU.RECEIPT_STATE.SCANREADY;
        filename = receipt.name;
    }
    const optimisticTransaction = buildOptimisticTransaction({
        transactionParams: {
            amount,
            currency,
            reportID: optimisticInvoiceReport.reportID,
            comment: trimmedComment,
            created,
            merchant,
            receipt: receiptObject,
            category,
            tag,
            taxCode,
            taxAmount,
            billable,
            filename,
        },
    });

    const optimisticPolicyRecentlyUsedCategories = buildOptimisticPolicyRecentlyUsedCategories(optimisticInvoiceReport.policyID, category);
    const optimisticPolicyRecentlyUsedTags = buildOptimisticPolicyRecentlyUsedTags(optimisticInvoiceReport.policyID, tag);
    const optimisticRecentlyUsedCurrencies = buildOptimisticRecentlyUsedCurrencies(currency);

    // STEP 4: Add optimistic personal details for participant
    const shouldCreateOptimisticPersonalDetails = isNewChatReport && !allPersonalDetails[receiverAccountID];
    if (shouldCreateOptimisticPersonalDetails) {
        const receiverLogin = receiverParticipant && 'login' in receiverParticipant && receiverParticipant.login ? receiverParticipant.login : '';
        receiver = {
            accountID: receiverAccountID,
            displayName: formatPhoneNumber(receiverLogin),
            login: receiverLogin,
            isOptimisticPersonalDetail: true,
        };

        optimisticPersonalDetailListAction = {[receiverAccountID]: receiver};
    }

    // STEP 5: Build optimistic reportActions.
    const reportPreviewAction = buildOptimisticReportPreview(chatReport, optimisticInvoiceReport, trimmedComment, optimisticTransaction);
    optimisticInvoiceReport.parentReportActionID = reportPreviewAction.reportActionID;
    chatReport.lastVisibleActionCreated = reportPreviewAction.created;
    const [optimisticCreatedActionForChat, optimisticCreatedActionForIOUReport, iouAction, optimisticTransactionThread, optimisticCreatedActionForTransactionThread] =
        buildOptimisticMoneyRequestEntities({
            iouReport: optimisticInvoiceReport,
            type: CONST.IOU.REPORT_ACTION_TYPE.CREATE,
            amount,
            currency,
            comment: trimmedComment,
            payeeEmail: receiver.login ?? '',
            participants: [receiver],
            transactionID: optimisticTransaction.transactionID,
        });

    // STEP 6: Build Onyx Data
    const [optimisticData, successData, failureData] = buildOnyxDataForInvoice({
        chat: {report: chatReport, createdAction: optimisticCreatedActionForChat, reportPreviewAction, isNewReport: isNewChatReport},
        iou: {createdAction: optimisticCreatedActionForIOUReport, action: iouAction, report: optimisticInvoiceReport},
        transactionParams: {
            transaction: optimisticTransaction,
            threadReport: optimisticTransactionThread,
            threadCreatedReportAction: optimisticCreatedActionForTransactionThread,
        },
        policyParams: {policy, policyTagList, policyCategories},
        optimisticData: {
            personalDetailListAction: optimisticPersonalDetailListAction,
            recentlyUsedCurrencies: optimisticRecentlyUsedCurrencies,
            policyRecentlyUsedCategories: optimisticPolicyRecentlyUsedCategories,
            policyRecentlyUsedTags: optimisticPolicyRecentlyUsedTags,
        },
        companyName,
        companyWebsite,
    });

    return {
        createdIOUReportActionID: optimisticCreatedActionForIOUReport.reportActionID,
        createdReportActionIDForThread: optimisticCreatedActionForTransactionThread?.reportActionID,
        reportActionID: iouAction.reportActionID,
        senderWorkspaceID,
        receiver,
        invoiceRoom: chatReport,
        createdChatReportActionID: optimisticCreatedActionForChat.reportActionID,
        invoiceReportID: optimisticInvoiceReport.reportID,
        reportPreviewReportActionID: reportPreviewAction.reportActionID,
        transactionID: optimisticTransaction.transactionID,
        transactionThreadReportID: optimisticTransactionThread.reportID,
        onyxData: {
            optimisticData,
            successData,
            failureData,
        },
    };
}

/**
 * Gathers all the data needed to submit an expense. It attempts to find existing reports, iouReports, and receipts. If it doesn't find them, then
 * it creates optimistic versions of them and uses those instead
 */
<<<<<<< HEAD
function getMoneyRequestInformation(moneyRequestInformation: MoneyRequestInformationParams, shouldGenerateOptimisticTransactionThread = true): MoneyRequestInformation {
    const {parentChatReport, transactionParams, participantParams, policyParams = {}, existingTransaction, existingTransactionID, moneyRequestReportID = ''} = moneyRequestInformation;
=======
function getMoneyRequestInformation(moneyRequestInformation: MoneyRequestInformationParams): MoneyRequestInformation {
    const {
        parentChatReport,
        transactionParams,
        participantParams,
        policyParams = {},
        existingTransaction,
        existingTransactionID,
        moneyRequestReportID = '',
        retryParams,
    } = moneyRequestInformation;
>>>>>>> 58b8887a
    const {payeeAccountID = userAccountID, payeeEmail = currentUserEmail, participant} = participantParams;
    const {policy, policyCategories, policyTagList} = policyParams;
    const {attendees, amount, comment = '', currency, created, merchant, receipt, category, tag, taxCode, taxAmount, billable, linkedTrackedExpenseReportAction} = transactionParams;

    const payerEmail = addSMSDomainIfPhoneNumber(participant.login ?? '');
    const payerAccountID = Number(participant.accountID);
    const isPolicyExpenseChat = participant.isPolicyExpenseChat;

    // STEP 1: Get existing chat report OR build a new optimistic one
    let isNewChatReport = false;
    let chatReport = !isEmptyObject(parentChatReport) && parentChatReport?.reportID ? parentChatReport : null;

    // If this is a policyExpenseChat, the chatReport must exist and we can get it from Onyx.
    // report is null if the flow is initiated from the global create menu. However, participant always stores the reportID if it exists, which is the case for policyExpenseChats
    if (!chatReport && isPolicyExpenseChat) {
        chatReport = allReports?.[`${ONYXKEYS.COLLECTION.REPORT}${participant.reportID}`] ?? null;
    }

    if (!chatReport) {
        chatReport = getChatByParticipants([payerAccountID, payeeAccountID]) ?? null;
    }

    // If we still don't have a report, it likely doens't exist and we need to build an optimistic one
    if (!chatReport) {
        isNewChatReport = true;
        chatReport = buildOptimisticChatReport({
            participantList: [payerAccountID, payeeAccountID],
        });
    }

    // STEP 2: Get the Expense/IOU report. If the moneyRequestReportID has been provided, we want to add the transaction to this specific report.
    // If no such reportID has been provided, let's use the chatReport.iouReportID property. In case that is not present, build a new optimistic Expense/IOU report.
    let iouReport: OnyxInputValue<OnyxTypes.Report> = null;
    if (moneyRequestReportID) {
        iouReport = allReports?.[`${ONYXKEYS.COLLECTION.REPORT}${moneyRequestReportID}`] ?? null;
    } else {
        iouReport = allReports?.[`${ONYXKEYS.COLLECTION.REPORT}${chatReport.iouReportID}`] ?? null;
    }

    const shouldCreateNewMoneyRequestReport = shouldCreateNewMoneyRequestReportReportUtils(iouReport, chatReport);

    if (!iouReport || shouldCreateNewMoneyRequestReport) {
        iouReport = isPolicyExpenseChat
            ? buildOptimisticExpenseReport(chatReport.reportID, chatReport.policyID, payeeAccountID, amount, currency)
            : buildOptimisticIOUReport(payeeAccountID, payerAccountID, amount, chatReport.reportID, currency);
    } else if (isPolicyExpenseChat) {
        iouReport = {...iouReport};
        // Because of the Expense reports are stored as negative values, we subtract the total from the amount
        if (iouReport?.currency === currency) {
            if (typeof iouReport.total === 'number') {
                iouReport.total -= amount;
            }

            if (typeof iouReport.unheldTotal === 'number') {
                iouReport.unheldTotal -= amount;
            }
        }
    } else {
        iouReport = updateIOUOwnerAndTotal(iouReport, payeeAccountID, amount, currency);
    }

    // STEP 3: Build an optimistic transaction with the receipt
    const isDistanceRequest = existingTransaction && existingTransaction.iouRequestType === CONST.IOU.REQUEST_TYPE.DISTANCE;
    let optimisticTransaction = buildOptimisticTransaction({
        existingTransactionID,
        existingTransaction,
        policy,
        transactionParams: {
            amount: isExpenseReport(iouReport) ? -amount : amount,
            currency,
            reportID: iouReport.reportID,
            comment,
            attendees,
            created,
            merchant,
            receipt,
            category,
            tag,
            taxCode,
            taxAmount: isExpenseReport(iouReport) ? -(taxAmount ?? 0) : taxAmount,
            billable,
            pendingFields: isDistanceRequest ? {waypoints: CONST.RED_BRICK_ROAD_PENDING_ACTION.ADD} : undefined,
        },
    });

    const optimisticPolicyRecentlyUsedCategories = buildOptimisticPolicyRecentlyUsedCategories(iouReport.policyID, category);
    const optimisticPolicyRecentlyUsedTags = buildOptimisticPolicyRecentlyUsedTags(iouReport.policyID, tag);
    const optimisticPolicyRecentlyUsedCurrencies = buildOptimisticRecentlyUsedCurrencies(currency);

    // If there is an existing transaction (which is the case for distance requests), then the data from the existing transaction
    // needs to be manually merged into the optimistic transaction. This is because buildOnyxDataForMoneyRequest() uses `Onyx.set()` for the transaction
    // data. This is a big can of worms to change it to `Onyx.merge()` as explored in https://expensify.slack.com/archives/C05DWUDHVK7/p1692139468252109.
    // I want to clean this up at some point, but it's possible this will live in the code for a while so I've created https://github.com/Expensify/App/issues/25417
    // to remind me to do this.
    if (isDistanceRequest) {
        optimisticTransaction = fastMerge(existingTransaction, optimisticTransaction, false);
    }

    // STEP 4: Build optimistic reportActions. We need:
    // 1. CREATED action for the chatReport
    // 2. CREATED action for the iouReport
    // 3. IOU action for the iouReport
    // 4. The transaction thread, which requires the iouAction, and CREATED action for the transaction thread
    // 5. REPORT_PREVIEW action for the chatReport
    // Note: The CREATED action for the IOU report must be optimistically generated before the IOU action so there's no chance that it appears after the IOU action in the chat
    const [optimisticCreatedActionForChat, optimisticCreatedActionForIOUReport, iouAction, optimisticTransactionThread, optimisticCreatedActionForTransactionThread] =
        buildOptimisticMoneyRequestEntities(
            {
                iouReport,
                type: CONST.IOU.REPORT_ACTION_TYPE.CREATE,
                amount,
                currency,
                comment,
                payeeEmail,
                participants: [participant],
                transactionID: optimisticTransaction.transactionID,
                paymentType: isSelectedManagerMcTest(participant.login) ? CONST.IOU.PAYMENT_TYPE.ELSEWHERE : undefined,
                existingTransactionThreadReportID: linkedTrackedExpenseReportAction?.childReportID,
                linkedTrackedExpenseReportAction,
            },
            shouldGenerateOptimisticTransactionThread,
        );

    let reportPreviewAction = shouldCreateNewMoneyRequestReport ? null : getReportPreviewAction(chatReport.reportID, iouReport.reportID);

    if (reportPreviewAction) {
        reportPreviewAction = updateReportPreview(iouReport, reportPreviewAction, false, comment, optimisticTransaction);
    } else {
        reportPreviewAction = buildOptimisticReportPreview(chatReport, iouReport, comment, optimisticTransaction);
        chatReport.lastVisibleActionCreated = reportPreviewAction.created;

        // Generated ReportPreview action is a parent report action of the iou report.
        // We are setting the iou report's parentReportActionID to display subtitle correctly in IOU page when offline.
        iouReport.parentReportActionID = reportPreviewAction.reportActionID;
    }

    const shouldCreateOptimisticPersonalDetails = isNewChatReport && !allPersonalDetails[payerAccountID];
    // Add optimistic personal details for participant
    const optimisticPersonalDetailListAction = shouldCreateOptimisticPersonalDetails
        ? {
              [payerAccountID]: {
                  accountID: payerAccountID,
                  // Disabling this line since participant.displayName can be an empty string
                  // eslint-disable-next-line @typescript-eslint/prefer-nullish-coalescing
                  displayName: formatPhoneNumber(participant.displayName || payerEmail),
                  login: participant.login,
                  isOptimisticPersonalDetail: true,
              },
          }
        : {};

    const predictedNextStatus = policy?.reimbursementChoice === CONST.POLICY.REIMBURSEMENT_CHOICES.REIMBURSEMENT_NO ? CONST.REPORT.STATUS_NUM.CLOSED : CONST.REPORT.STATUS_NUM.OPEN;
    const optimisticNextStep = buildNextStep(iouReport, predictedNextStatus);

    // STEP 5: Build Onyx Data
    const [optimisticData, successData, failureData] = buildOnyxDataForMoneyRequest({
        isNewChatReport,
        shouldCreateNewMoneyRequestReport,
        policyParams: {
            policy,
            policyCategories,
            policyTagList,
        },
        optimisticParams: {
            chat: {
                report: chatReport,
                createdAction: optimisticCreatedActionForChat,
                reportPreviewAction,
            },
            iou: {
                report: iouReport,
                createdAction: optimisticCreatedActionForIOUReport,
                action: iouAction,
            },
            transactionParams: {
                transaction: optimisticTransaction,
                transactionThreadReport: optimisticTransactionThread,
                transactionThreadCreatedReportAction: optimisticCreatedActionForTransactionThread,
            },
            policyRecentlyUsed: {
                categories: optimisticPolicyRecentlyUsedCategories,
                tags: optimisticPolicyRecentlyUsedTags,
                currencies: optimisticPolicyRecentlyUsedCurrencies,
            },
            personalDetailListAction: optimisticPersonalDetailListAction,
            nextStep: optimisticNextStep,
        },
        retryParams,
    });

    return {
        payerAccountID,
        payerEmail,
        iouReport,
        chatReport,
        transaction: optimisticTransaction,
        iouAction,
        createdChatReportActionID: isNewChatReport ? optimisticCreatedActionForChat.reportActionID : undefined,
        createdIOUReportActionID: shouldCreateNewMoneyRequestReport ? optimisticCreatedActionForIOUReport.reportActionID : undefined,
        reportPreviewAction,
        transactionThreadReportID: optimisticTransactionThread?.reportID,
        createdReportActionIDForThread: optimisticCreatedActionForTransactionThread?.reportActionID,
        onyxData: {
            optimisticData,
            successData,
            failureData,
        },
    };
}

function computePerDiemExpenseAmount(customUnit: TransactionCustomUnit) {
    const subRates = customUnit.subRates ?? [];
    return subRates.reduce((total, subRate) => total + subRate.quantity * subRate.rate, 0);
}

function computePerDiemExpenseMerchant(customUnit: TransactionCustomUnit, policy: OnyxEntry<OnyxTypes.Policy>) {
    if (!customUnit.customUnitRateID) {
        return '';
    }
    const policyCustomUnit = getPerDiemCustomUnit(policy);
    const rate = policyCustomUnit?.rates?.[customUnit.customUnitRateID];
    const locationName = rate?.name ?? '';
    const startDate = customUnit.attributes?.dates.start;
    const endDate = customUnit.attributes?.dates.end;
    if (!startDate || !endDate) {
        return locationName;
    }
    const formattedTime = DateUtils.getFormattedDateRangeForPerDiem(new Date(startDate), new Date(endDate));
    return `${locationName}, ${formattedTime}`;
}

function computeDefaultPerDiemExpenseComment(customUnit: TransactionCustomUnit, currency: string) {
    const subRates = customUnit.subRates ?? [];
    const subRateComments = subRates.map((subRate) => {
        const rate = subRate.rate ?? 0;
        const rateComment = subRate.name ?? '';
        const quantity = subRate.quantity ?? 0;
        return `${quantity}x ${rateComment} @ ${convertAmountToDisplayString(rate, currency)}`;
    });
    return subRateComments.join(', ');
}

/**
 * Gathers all the data needed to submit a per diem expense. It attempts to find existing reports, iouReports, and receipts. If it doesn't find them, then
 * it creates optimistic versions of them and uses those instead
 */
function getPerDiemExpenseInformation(perDiemExpenseInformation: PerDiemExpenseInformationParams): MoneyRequestInformation {
    const {parentChatReport, transactionParams, participantParams, policyParams = {}, moneyRequestReportID = ''} = perDiemExpenseInformation;
    const {payeeAccountID = userAccountID, payeeEmail = currentUserEmail, participant} = participantParams;
    const {policy, policyCategories, policyTagList} = policyParams;
    const {comment = '', currency, created, category, tag, customUnit, billable} = transactionParams;

    const amount = computePerDiemExpenseAmount(customUnit);
    const merchant = computePerDiemExpenseMerchant(customUnit, policy);
    const defaultComment = computeDefaultPerDiemExpenseComment(customUnit, currency);
    const finalComment = comment || defaultComment;

    const payerEmail = addSMSDomainIfPhoneNumber(participant.login ?? '');
    const payerAccountID = Number(participant.accountID);
    const isPolicyExpenseChat = participant.isPolicyExpenseChat;

    // STEP 1: Get existing chat report OR build a new optimistic one
    let isNewChatReport = false;
    let chatReport = !isEmptyObject(parentChatReport) && parentChatReport?.reportID ? parentChatReport : null;

    // If this is a policyExpenseChat, the chatReport must exist and we can get it from Onyx.
    // report is null if the flow is initiated from the global create menu. However, participant always stores the reportID if it exists, which is the case for policyExpenseChats
    if (!chatReport && isPolicyExpenseChat) {
        chatReport = allReports?.[`${ONYXKEYS.COLLECTION.REPORT}${participant.reportID}`] ?? null;
    }

    if (!chatReport) {
        chatReport = getChatByParticipants([payerAccountID, payeeAccountID]) ?? null;
    }

    // If we still don't have a report, it likely doens't exist and we need to build an optimistic one
    if (!chatReport) {
        isNewChatReport = true;
        chatReport = buildOptimisticChatReport({
            participantList: [payerAccountID, payeeAccountID],
        });
    }

    // STEP 2: Get the Expense/IOU report. If the moneyRequestReportID has been provided, we want to add the transaction to this specific report.
    // If no such reportID has been provided, let's use the chatReport.iouReportID property. In case that is not present, build a new optimistic Expense/IOU report.
    let iouReport: OnyxInputValue<OnyxTypes.Report> = null;
    if (moneyRequestReportID) {
        iouReport = allReports?.[`${ONYXKEYS.COLLECTION.REPORT}${moneyRequestReportID}`] ?? null;
    } else {
        iouReport = allReports?.[`${ONYXKEYS.COLLECTION.REPORT}${chatReport.iouReportID}`] ?? null;
    }

    const shouldCreateNewMoneyRequestReport = shouldCreateNewMoneyRequestReportReportUtils(iouReport, chatReport);

    if (!iouReport || shouldCreateNewMoneyRequestReport) {
        iouReport = isPolicyExpenseChat
            ? buildOptimisticExpenseReport(chatReport.reportID, chatReport.policyID, payeeAccountID, amount, currency)
            : buildOptimisticIOUReport(payeeAccountID, payerAccountID, amount, chatReport.reportID, currency);
    } else if (isPolicyExpenseChat) {
        iouReport = {...iouReport};
        // Because of the Expense reports are stored as negative values, we subtract the total from the amount
        if (iouReport?.currency === currency) {
            if (typeof iouReport.total === 'number') {
                iouReport.total -= amount;
            }

            if (typeof iouReport.unheldTotal === 'number') {
                iouReport.unheldTotal -= amount;
            }
        }
    } else {
        iouReport = updateIOUOwnerAndTotal(iouReport, payeeAccountID, amount, currency);
    }

    // STEP 3: Build an optimistic transaction
    const optimisticTransaction = buildOptimisticTransaction({
        policy,
        transactionParams: {
            amount: isExpenseReport(iouReport) ? -amount : amount,
            currency,
            reportID: iouReport.reportID,
            comment: finalComment,
            created,
            category,
            merchant,
            tag,
            customUnit,
            billable,
            pendingFields: {subRates: CONST.RED_BRICK_ROAD_PENDING_ACTION.ADD},
        },
    });
    // This is to differentiate between a normal expense and a per diem expense
    optimisticTransaction.iouRequestType = CONST.IOU.REQUEST_TYPE.PER_DIEM;
    optimisticTransaction.hasEReceipt = true;

    const optimisticPolicyRecentlyUsedCategories = buildOptimisticPolicyRecentlyUsedCategories(iouReport.policyID, category);
    const optimisticPolicyRecentlyUsedTags = buildOptimisticPolicyRecentlyUsedTags(iouReport.policyID, tag);
    const optimisticPolicyRecentlyUsedCurrencies = buildOptimisticRecentlyUsedCurrencies(currency);
    const optimisticPolicyRecentlyUsedDestinations = buildOptimisticPolicyRecentlyUsedDestinations(iouReport.policyID, customUnit.customUnitRateID);

    // STEP 4: Build optimistic reportActions. We need:
    // 1. CREATED action for the chatReport
    // 2. CREATED action for the iouReport
    // 3. IOU action for the iouReport
    // 4. The transaction thread, which requires the iouAction, and CREATED action for the transaction thread
    // 5. REPORT_PREVIEW action for the chatReport
    // Note: The CREATED action for the IOU report must be optimistically generated before the IOU action so there's no chance that it appears after the IOU action in the chat
    const [optimisticCreatedActionForChat, optimisticCreatedActionForIOUReport, iouAction, optimisticTransactionThread, optimisticCreatedActionForTransactionThread] =
        buildOptimisticMoneyRequestEntities({
            iouReport,
            type: CONST.IOU.REPORT_ACTION_TYPE.CREATE,
            amount,
            currency,
            comment,
            payeeEmail,
            participants: [participant],
            transactionID: optimisticTransaction.transactionID,
        });

    let reportPreviewAction = shouldCreateNewMoneyRequestReport ? null : getReportPreviewAction(chatReport.reportID, iouReport.reportID);

    if (reportPreviewAction) {
        reportPreviewAction = updateReportPreview(iouReport, reportPreviewAction, false, comment, optimisticTransaction);
    } else {
        reportPreviewAction = buildOptimisticReportPreview(chatReport, iouReport, comment, optimisticTransaction);
        chatReport.lastVisibleActionCreated = reportPreviewAction.created;

        // Generated ReportPreview action is a parent report action of the iou report.
        // We are setting the iou report's parentReportActionID to display subtitle correctly in IOU page when offline.
        iouReport.parentReportActionID = reportPreviewAction.reportActionID;
    }

    const shouldCreateOptimisticPersonalDetails = isNewChatReport && !allPersonalDetails[payerAccountID];
    // Add optimistic personal details for participant
    const optimisticPersonalDetailListAction = shouldCreateOptimisticPersonalDetails
        ? {
              [payerAccountID]: {
                  accountID: payerAccountID,
                  // Disabling this line since participant.displayName can be an empty string
                  // eslint-disable-next-line @typescript-eslint/prefer-nullish-coalescing
                  displayName: formatPhoneNumber(participant.displayName || payerEmail),
                  login: participant.login,
                  isOptimisticPersonalDetail: true,
              },
          }
        : {};

    const predictedNextStatus = policy?.reimbursementChoice === CONST.POLICY.REIMBURSEMENT_CHOICES.REIMBURSEMENT_NO ? CONST.REPORT.STATUS_NUM.CLOSED : CONST.REPORT.STATUS_NUM.OPEN;
    const optimisticNextStep = buildNextStep(iouReport, predictedNextStatus);

    // STEP 5: Build Onyx Data
    const [optimisticData, successData, failureData] = buildOnyxDataForMoneyRequest({
        isNewChatReport,
        shouldCreateNewMoneyRequestReport,
        policyParams: {
            policy,
            policyCategories,
            policyTagList,
        },
        optimisticParams: {
            chat: {
                report: chatReport,
                createdAction: optimisticCreatedActionForChat,
                reportPreviewAction,
            },
            iou: {
                report: iouReport,
                createdAction: optimisticCreatedActionForIOUReport,
                action: iouAction,
            },
            transactionParams: {
                transaction: optimisticTransaction,
                transactionThreadReport: optimisticTransactionThread,
                transactionThreadCreatedReportAction: optimisticCreatedActionForTransactionThread,
            },
            policyRecentlyUsed: {
                categories: optimisticPolicyRecentlyUsedCategories,
                tags: optimisticPolicyRecentlyUsedTags,
                currencies: optimisticPolicyRecentlyUsedCurrencies,
                destinations: optimisticPolicyRecentlyUsedDestinations,
            },
            personalDetailListAction: optimisticPersonalDetailListAction,
            nextStep: optimisticNextStep,
        },
    });

    return {
        payerAccountID,
        payerEmail,
        iouReport,
        chatReport,
        transaction: optimisticTransaction,
        iouAction,
        createdChatReportActionID: isNewChatReport ? optimisticCreatedActionForChat.reportActionID : undefined,
        createdIOUReportActionID: shouldCreateNewMoneyRequestReport ? optimisticCreatedActionForIOUReport.reportActionID : undefined,
        reportPreviewAction,
        transactionThreadReportID: optimisticTransactionThread?.reportID,
        createdReportActionIDForThread: optimisticCreatedActionForTransactionThread?.reportActionID,
        onyxData: {
            optimisticData,
            successData,
            failureData,
        },
        billable,
    };
}

/**
 * Gathers all the data needed to make an expense. It attempts to find existing reports, iouReports, and receipts. If it doesn't find them, then
 * it creates optimistic versions of them and uses those instead
 */
function getTrackExpenseInformation(params: GetTrackExpenseInformationParams): TrackExpenseInformation | null {
    const {parentChatReport, moneyRequestReportID = '', existingTransactionID, participantParams, policyParams, transactionParams, retryParams} = params;
    const {payeeAccountID = userAccountID, payeeEmail = currentUserEmail, participant} = participantParams;
    const {policy, policyCategories, policyTagList} = policyParams;
    const {comment, amount, currency, created, merchant, receipt, category, tag, taxCode, taxAmount, billable, linkedTrackedExpenseReportAction} = transactionParams;

    const optimisticData: OnyxUpdate[] = [];
    const successData: OnyxUpdate[] = [];
    const failureData: OnyxUpdate[] = [];

    const isPolicyExpenseChat = participant.isPolicyExpenseChat;

    // STEP 1: Get existing chat report
    let chatReport = !isEmptyObject(parentChatReport) && parentChatReport?.reportID ? parentChatReport : null;
    // The chatReport always exists, and we can get it from Onyx if chatReport is null.
    if (!chatReport) {
        chatReport = allReports?.[`${ONYXKEYS.COLLECTION.REPORT}${participant.reportID}`] ?? null;
    }

    // If we still don't have a report, it likely doesn't exist, and we will early return here as it should not happen
    // Maybe later, we can build an optimistic selfDM chat.
    if (!chatReport) {
        return null;
    }

    // Check if the report is a draft
    const isDraftReportLocal = isDraftReport(chatReport?.reportID);

    let createdWorkspaceParams: CreateWorkspaceParams | undefined;

    if (isDraftReportLocal) {
        const workspaceData = buildPolicyData(undefined, policy?.makeMeAdmin, policy?.name, policy?.id, chatReport?.reportID, CONST.ONBOARDING_CHOICES.TRACK_WORKSPACE);
        createdWorkspaceParams = workspaceData.params;
        optimisticData.push(...workspaceData.optimisticData);
        successData.push(...workspaceData.successData);
        failureData.push(...workspaceData.failureData);
    }

    // STEP 2: If not in the self-DM flow, we need to use the expense report.
    // For this, first use the chatReport.iouReportID property. Build a new optimistic expense report if needed.
    const shouldUseMoneyReport = !!isPolicyExpenseChat;

    let iouReport: OnyxInputValue<OnyxTypes.Report> = null;
    let shouldCreateNewMoneyRequestReport = false;

    if (shouldUseMoneyReport) {
        if (moneyRequestReportID) {
            iouReport = allReports?.[`${ONYXKEYS.COLLECTION.REPORT}${moneyRequestReportID}`] ?? null;
        } else {
            iouReport = allReports?.[`${ONYXKEYS.COLLECTION.REPORT}${chatReport.iouReportID}`] ?? null;
        }

        shouldCreateNewMoneyRequestReport = shouldCreateNewMoneyRequestReportReportUtils(iouReport, chatReport);
        if (!iouReport || shouldCreateNewMoneyRequestReport) {
            iouReport = buildOptimisticExpenseReport(chatReport.reportID, chatReport.policyID, payeeAccountID, amount, currency, amount);
        } else {
            iouReport = {...iouReport};
            // Because of the Expense reports are stored as negative values, we subtract the total from the amount
            if (iouReport?.currency === currency) {
                if (typeof iouReport.total === 'number' && typeof iouReport.nonReimbursableTotal === 'number') {
                    iouReport.total -= amount;
                    iouReport.nonReimbursableTotal -= amount;
                }

                if (typeof iouReport.unheldTotal === 'number' && typeof iouReport.unheldNonReimbursableTotal === 'number') {
                    iouReport.unheldTotal -= amount;
                    iouReport.unheldNonReimbursableTotal -= amount;
                }
            }
        }
    }

    // If shouldUseMoneyReport is true, the iouReport was defined.
    // But we'll use the `shouldUseMoneyReport && iouReport` check further instead of `shouldUseMoneyReport` to avoid TS errors.

    // STEP 3: Build optimistic receipt and transaction
    const receiptObject: Receipt = {};
    let filename;
    if (receipt?.source) {
        receiptObject.source = receipt.source;
        receiptObject.state = receipt.state ?? CONST.IOU.RECEIPT_STATE.SCANREADY;
        filename = receipt.name;
    }
    const existingTransaction = allTransactionDrafts[`${ONYXKEYS.COLLECTION.TRANSACTION_DRAFT}${existingTransactionID ?? CONST.IOU.OPTIMISTIC_TRANSACTION_ID}`];
    if (!filename) {
        filename = existingTransaction?.filename;
    }
    const isDistanceRequest = existingTransaction && isDistanceRequestTransactionUtils(existingTransaction);
    let optimisticTransaction = buildOptimisticTransaction({
        existingTransactionID,
        existingTransaction,
        policy,
        transactionParams: {
            amount: isExpenseReport(iouReport) ? -amount : amount,
            currency,
            reportID: shouldUseMoneyReport && iouReport ? iouReport.reportID : undefined,
            comment,
            created,
            merchant,
            receipt: receiptObject,
            category,
            tag,
            taxCode,
            taxAmount,
            billable,
            pendingFields: isDistanceRequest ? {waypoints: CONST.RED_BRICK_ROAD_PENDING_ACTION.ADD} : undefined,
            reimbursable: false,
            filename,
        },
    });

    // If there is an existing transaction (which is the case for distance requests), then the data from the existing transaction
    // needs to be manually merged into the optimistic transaction. This is because buildOnyxDataForMoneyRequest() uses `Onyx.set()` for the transaction
    // data. This is a big can of worms to change it to `Onyx.merge()` as explored in https://expensify.slack.com/archives/C05DWUDHVK7/p1692139468252109.
    // I want to clean this up at some point, but it's possible this will live in the code for a while so I've created https://github.com/Expensify/App/issues/25417
    // to remind me to do this.
    if (isDistanceRequest) {
        optimisticTransaction = fastMerge(existingTransaction, optimisticTransaction, false);
    }

    // STEP 4: Build optimistic reportActions. We need:
    // 1. CREATED action for the iouReport (if tracking in the Expense chat)
    // 2. IOU action for the iouReport (if tracking in the Expense chat), otherwise – for chatReport
    // 3. The transaction thread, which requires the iouAction, and CREATED action for the transaction thread
    // 4. REPORT_PREVIEW action for the chatReport (if tracking in the Expense chat)
    const [, optimisticCreatedActionForIOUReport, iouAction, optimisticTransactionThread, optimisticCreatedActionForTransactionThread] = buildOptimisticMoneyRequestEntities({
        iouReport: shouldUseMoneyReport && iouReport ? iouReport : chatReport,
        type: CONST.IOU.REPORT_ACTION_TYPE.TRACK,
        amount,
        currency,
        comment,
        payeeEmail,
        participants: [participant],
        transactionID: optimisticTransaction.transactionID,
        isPersonalTrackingExpense: !shouldUseMoneyReport,
        existingTransactionThreadReportID: linkedTrackedExpenseReportAction?.childReportID,
        linkedTrackedExpenseReportAction,
    });

    let reportPreviewAction: OnyxInputValue<OnyxTypes.ReportAction<typeof CONST.REPORT.ACTIONS.TYPE.REPORT_PREVIEW>> = null;
    if (shouldUseMoneyReport && iouReport) {
        reportPreviewAction = shouldCreateNewMoneyRequestReport ? null : getReportPreviewAction(chatReport.reportID, iouReport.reportID);

        if (reportPreviewAction) {
            reportPreviewAction = updateReportPreview(iouReport, reportPreviewAction, false, comment, optimisticTransaction);
        } else {
            reportPreviewAction = buildOptimisticReportPreview(chatReport, iouReport, comment, optimisticTransaction);
            // Generated ReportPreview action is a parent report action of the iou report.
            // We are setting the iou report's parentReportActionID to display subtitle correctly in IOU page when offline.
            iouReport.parentReportActionID = reportPreviewAction.reportActionID;
        }
    }

    let actionableTrackExpenseWhisper: OnyxInputValue<OnyxTypes.ReportAction> = null;
    if (!isPolicyExpenseChat) {
        actionableTrackExpenseWhisper = buildOptimisticActionableTrackExpenseWhisper(iouAction, optimisticTransaction.transactionID);
    }

    // STEP 5: Build Onyx Data
    const trackExpenseOnyxData = buildOnyxDataForTrackExpense({
        chat: {report: chatReport, previewAction: reportPreviewAction},
        iou: {report: iouReport, action: iouAction, createdAction: optimisticCreatedActionForIOUReport},
        transactionParams: {
            transaction: optimisticTransaction,
            threadCreatedReportAction: optimisticCreatedActionForTransactionThread,
            threadReport: optimisticTransactionThread ?? {},
        },
        policyParams: {policy, tagList: policyTagList, categories: policyCategories},
        shouldCreateNewMoneyRequestReport,
        actionableTrackExpenseWhisper,
        retryParams,
    });

    return {
        createdWorkspaceParams,
        chatReport,
        iouReport: iouReport ?? undefined,
        transaction: optimisticTransaction,
        iouAction,
        createdIOUReportActionID: shouldCreateNewMoneyRequestReport ? optimisticCreatedActionForIOUReport.reportActionID : undefined,
        reportPreviewAction: reportPreviewAction ?? undefined,
        transactionThreadReportID: optimisticTransactionThread.reportID,
        createdReportActionIDForThread: optimisticCreatedActionForTransactionThread?.reportActionID,
        actionableWhisperReportActionIDParam: actionableTrackExpenseWhisper?.reportActionID,
        onyxData: {
            optimisticData: optimisticData.concat(trackExpenseOnyxData[0]),
            successData: successData.concat(trackExpenseOnyxData[1]),
            failureData: failureData.concat(trackExpenseOnyxData[2]),
        },
    };
}

/**
 * Compute the diff amount when we update the transaction
 */
function calculateDiffAmount(
    iouReport: OnyxTypes.OnyxInputOrEntry<OnyxTypes.Report>,
    updatedTransaction: OnyxTypes.OnyxInputOrEntry<OnyxTypes.Transaction>,
    transaction: OnyxEntry<OnyxTypes.Transaction>,
): number | null {
    if (!iouReport) {
        return 0;
    }
    const isExpenseReportLocal = isExpenseReport(iouReport);
    const updatedCurrency = getCurrency(updatedTransaction);
    const currentCurrency = getCurrency(transaction);

    const currentAmount = getAmount(transaction, isExpenseReportLocal);
    const updatedAmount = getAmount(updatedTransaction, isExpenseReportLocal);

    if (updatedCurrency === currentCurrency && currentAmount === updatedAmount) {
        return 0;
    }

    if (updatedCurrency === iouReport.currency && currentCurrency === iouReport.currency) {
        // Calculate the diff between the updated amount and the current amount if the currency of the updated and current transactions have the same currency as the report
        return updatedAmount - currentAmount;
    }

    return null;
}

/**
 * @param transactionID
 * @param transactionThreadReportID
 * @param transactionChanges
 * @param [transactionChanges.created] Present when updated the date field
 * @param policy  May be undefined, an empty object, or an object matching the Policy type (src/types/onyx/Policy.ts)
 * @param policyTagList
 * @param policyCategories
 */
function getUpdateMoneyRequestParams(
    transactionID: string | undefined,
    transactionThreadReportID: string | undefined,
    transactionChanges: TransactionChanges,
    policy: OnyxEntry<OnyxTypes.Policy>,
    policyTagList: OnyxTypes.OnyxInputOrEntry<OnyxTypes.PolicyTagLists>,
    policyCategories: OnyxTypes.OnyxInputOrEntry<OnyxTypes.PolicyCategories>,
    violations?: OnyxEntry<OnyxTypes.TransactionViolations>,
    hash?: number,
): UpdateMoneyRequestData {
    const optimisticData: OnyxUpdate[] = [];
    const successData: OnyxUpdate[] = [];
    const failureData: OnyxUpdate[] = [];

    // Step 1: Set any "pending fields" (ones updated while the user was offline) to have error messages in the failureData
    const pendingFields: OnyxTypes.Transaction['pendingFields'] = Object.fromEntries(Object.keys(transactionChanges).map((key) => [key, CONST.RED_BRICK_ROAD_PENDING_ACTION.UPDATE]));
    const clearedPendingFields = Object.fromEntries(Object.keys(transactionChanges).map((key) => [key, null]));
    const errorFields = Object.fromEntries(Object.keys(pendingFields).map((key) => [key, {[DateUtils.getMicroseconds()]: Localize.translateLocal('iou.error.genericEditFailureMessage')}]));

    // Step 2: Get all the collections being updated
    const transactionThread = allReports?.[`${ONYXKEYS.COLLECTION.REPORT}${transactionThreadReportID}`] ?? null;
    const transaction = allTransactions?.[`${ONYXKEYS.COLLECTION.TRANSACTION}${transactionID}`];
    const isTransactionOnHold = isOnHold(transaction);
    const iouReport = allReports?.[`${ONYXKEYS.COLLECTION.REPORT}${transactionThread?.parentReportID}`] ?? null;
    const isFromExpenseReport = isExpenseReport(iouReport);
    const isScanning = hasReceiptTransactionUtils(transaction) && isReceiptBeingScannedTransactionUtils(transaction);
    const updatedTransaction: OnyxEntry<OnyxTypes.Transaction> = transaction
        ? getUpdatedTransaction({
              transaction,
              transactionChanges,
              isFromExpenseReport,
              policy,
          })
        : undefined;
    const transactionDetails = getTransactionDetails(updatedTransaction);

    if (transactionDetails?.waypoints) {
        // This needs to be a JSON string since we're sending this to the MapBox API
        transactionDetails.waypoints = JSON.stringify(transactionDetails.waypoints);
    }

    const dataToIncludeInParams: Partial<TransactionDetails> = Object.fromEntries(Object.entries(transactionDetails ?? {}).filter(([key]) => Object.keys(transactionChanges).includes(key)));

    const params: UpdateMoneyRequestParams = {
        ...dataToIncludeInParams,
        reportID: iouReport?.reportID,
        transactionID,
    };

    const hasPendingWaypoints = 'waypoints' in transactionChanges;
    const hasModifiedDistanceRate = 'customUnitRateID' in transactionChanges;
    const hasModifiedCreated = 'created' in transactionChanges;
    const hasModifiedAmount = 'amount' in transactionChanges;
    if (transaction && updatedTransaction && (hasPendingWaypoints || hasModifiedDistanceRate)) {
        // Delete the draft transaction when editing waypoints when the server responds successfully and there are no errors
        successData.push({
            onyxMethod: Onyx.METHOD.SET,
            key: `${ONYXKEYS.COLLECTION.TRANSACTION_DRAFT}${transactionID}`,
            value: null,
        });

        // Revert the transaction's amount to the original value on failure.
        // The IOU Report will be fully reverted in the failureData further below.
        failureData.push({
            onyxMethod: Onyx.METHOD.MERGE,
            key: `${ONYXKEYS.COLLECTION.TRANSACTION}${transactionID}`,
            value: {
                amount: transaction.amount,
                modifiedAmount: transaction.modifiedAmount,
                modifiedMerchant: transaction.modifiedMerchant,
                modifiedCurrency: transaction.modifiedCurrency,
            },
        });
    }

    // Step 3: Build the modified expense report actions
    // We don't create a modified report action if:
    // - we're updating the waypoints
    // - we're updating the distance rate while the waypoints are still pending
    // In these cases, there isn't a valid optimistic mileage data we can use,
    // and the report action is created on the server with the distance-related response from the MapBox API
    const updatedReportAction = buildOptimisticModifiedExpenseReportAction(transactionThread, transaction, transactionChanges, isFromExpenseReport, policy, updatedTransaction);
    if (!hasPendingWaypoints && !(hasModifiedDistanceRate && isFetchingWaypointsFromServer(transaction))) {
        params.reportActionID = updatedReportAction.reportActionID;

        optimisticData.push({
            onyxMethod: Onyx.METHOD.MERGE,
            key: `${ONYXKEYS.COLLECTION.REPORT_ACTIONS}${transactionThread?.reportID}`,
            value: {
                [updatedReportAction.reportActionID]: updatedReportAction as OnyxTypes.ReportAction,
            },
        });
        optimisticData.push({
            onyxMethod: Onyx.METHOD.MERGE,
            key: `${ONYXKEYS.COLLECTION.REPORT}${transactionThread?.reportID}`,
            value: {
                lastVisibleActionCreated: updatedReportAction.created,
                lastReadTime: updatedReportAction.created,
            },
        });
        failureData.push({
            onyxMethod: Onyx.METHOD.MERGE,
            key: `${ONYXKEYS.COLLECTION.REPORT}${transactionThread?.reportID}`,
            value: {
                lastVisibleActionCreated: transactionThread?.lastVisibleActionCreated,
                lastReadTime: transactionThread?.lastReadTime,
            },
        });
        successData.push({
            onyxMethod: Onyx.METHOD.MERGE,
            key: `${ONYXKEYS.COLLECTION.REPORT_ACTIONS}${transactionThread?.reportID}`,
            value: {
                [updatedReportAction.reportActionID]: {pendingAction: null},
            },
        });
        failureData.push({
            onyxMethod: Onyx.METHOD.MERGE,
            key: `${ONYXKEYS.COLLECTION.REPORT_ACTIONS}${transactionThread?.reportID}`,
            value: {
                [updatedReportAction.reportActionID]: {
                    ...(updatedReportAction as OnyxTypes.ReportAction),
                    errors: getMicroSecondOnyxErrorWithTranslationKey('iou.error.genericEditFailureMessage'),
                },
            },
        });
    }

    // Step 4: Compute the IOU total and update the report preview message (and report header) so LHN amount owed is correct.
    const calculatedDiffAmount = calculateDiffAmount(iouReport, updatedTransaction, transaction);
    // If calculatedDiffAmount is null it means we cannot calculate the new iou report total from front-end due to currency differences.
    const isTotalIndeterministic = calculatedDiffAmount === null;
    const diff = calculatedDiffAmount ?? 0;

    let updatedMoneyRequestReport: OnyxTypes.OnyxInputOrEntry<OnyxTypes.Report>;
    if (!iouReport) {
        updatedMoneyRequestReport = null;
    } else if ((isExpenseReport(iouReport) || isInvoiceReportReportUtils(iouReport)) && typeof iouReport.total === 'number') {
        // For expense report, the amount is negative, so we should subtract total from diff
        updatedMoneyRequestReport = {
            ...iouReport,
            total: iouReport.total - diff,
        };
        if (!transaction?.reimbursable && typeof updatedMoneyRequestReport.nonReimbursableTotal === 'number') {
            updatedMoneyRequestReport.nonReimbursableTotal -= diff;
        }
        if (!isTransactionOnHold) {
            if (typeof updatedMoneyRequestReport.unheldTotal === 'number') {
                updatedMoneyRequestReport.unheldTotal -= diff;
            }
            if (!transaction?.reimbursable && typeof updatedMoneyRequestReport.unheldNonReimbursableTotal === 'number') {
                updatedMoneyRequestReport.unheldNonReimbursableTotal -= diff;
            }
        }
    } else {
        updatedMoneyRequestReport = updateIOUOwnerAndTotal(
            iouReport,
            updatedReportAction.actorAccountID ?? CONST.DEFAULT_NUMBER_ID,
            diff,
            getCurrency(transaction),
            false,
            true,
            isTransactionOnHold,
        );
    }

    optimisticData.push(
        {
            onyxMethod: Onyx.METHOD.MERGE,
            key: `${ONYXKEYS.COLLECTION.REPORT}${iouReport?.reportID}`,
            value: {...updatedMoneyRequestReport, ...(isTotalIndeterministic && {pendingFields: {total: CONST.RED_BRICK_ROAD_PENDING_ACTION.UPDATE}})},
        },
        {
            onyxMethod: Onyx.METHOD.MERGE,
            key: `${ONYXKEYS.COLLECTION.REPORT}${iouReport?.parentReportID}`,
            value: getOutstandingChildRequest(updatedMoneyRequestReport),
        },
    );
    if (isOneTransactionThread(transactionThreadReportID, iouReport?.reportID, undefined)) {
        optimisticData.push({
            onyxMethod: Onyx.METHOD.MERGE,
            key: `${ONYXKEYS.COLLECTION.REPORT}${iouReport?.reportID}`,
            value: {
                lastReadTime: updatedReportAction.created,
            },
        });
    }
    successData.push({
        onyxMethod: Onyx.METHOD.MERGE,
        key: `${ONYXKEYS.COLLECTION.REPORT}${iouReport?.reportID}`,
        value: {pendingAction: null, ...(isTotalIndeterministic && {pendingFields: {total: null}})},
    });

    // Optimistically modify the transaction and the transaction thread
    optimisticData.push({
        onyxMethod: Onyx.METHOD.MERGE,
        key: `${ONYXKEYS.COLLECTION.TRANSACTION}${transactionID}`,
        value: {
            ...updatedTransaction,
            pendingFields,
            errorFields: null,
        },
    });

    optimisticData.push({
        onyxMethod: Onyx.METHOD.MERGE,
        key: `${ONYXKEYS.COLLECTION.REPORT}${transactionThreadReportID}`,
        value: {
            lastActorAccountID: updatedReportAction.actorAccountID,
        },
    });

    if (isScanning && ('amount' in transactionChanges || 'currency' in transactionChanges)) {
        if (transactionThread?.parentReportActionID) {
            optimisticData.push({
                onyxMethod: Onyx.METHOD.MERGE,
                key: `${ONYXKEYS.COLLECTION.REPORT_ACTIONS}${iouReport?.reportID}`,
                value: {
                    [transactionThread?.parentReportActionID]: {
                        originalMessage: {
                            whisperedTo: [],
                        },
                    },
                },
            });
        }

        if (iouReport?.parentReportActionID) {
            optimisticData.push({
                onyxMethod: Onyx.METHOD.MERGE,
                key: `${ONYXKEYS.COLLECTION.REPORT_ACTIONS}${iouReport?.parentReportID}`,
                value: {
                    [iouReport.parentReportActionID]: {
                        originalMessage: {
                            whisperedTo: [],
                        },
                    },
                },
            });
        }
    }

    // Update recently used categories if the category is changed
    const hasModifiedCategory = 'category' in transactionChanges;
    if (hasModifiedCategory) {
        const optimisticPolicyRecentlyUsedCategories = buildOptimisticPolicyRecentlyUsedCategories(iouReport?.policyID, transactionChanges.category);
        if (optimisticPolicyRecentlyUsedCategories.length) {
            optimisticData.push({
                onyxMethod: Onyx.METHOD.SET,
                key: `${ONYXKEYS.COLLECTION.POLICY_RECENTLY_USED_CATEGORIES}${iouReport?.policyID}`,
                value: optimisticPolicyRecentlyUsedCategories,
            });
        }
    }

    // Update recently used currencies if the currency is changed
    if ('currency' in transactionChanges) {
        const optimisticRecentlyUsedCurrencies = buildOptimisticRecentlyUsedCurrencies(transactionChanges.currency);
        if (optimisticRecentlyUsedCurrencies.length) {
            optimisticData.push({
                onyxMethod: Onyx.METHOD.SET,
                key: ONYXKEYS.RECENTLY_USED_CURRENCIES,
                value: optimisticRecentlyUsedCurrencies,
            });
        }
    }

    // Update recently used categories if the tag is changed
    const hasModifiedTag = 'tag' in transactionChanges;
    if (hasModifiedTag) {
        const optimisticPolicyRecentlyUsedTags = buildOptimisticPolicyRecentlyUsedTags(iouReport?.policyID, transactionChanges.tag);
        if (!isEmptyObject(optimisticPolicyRecentlyUsedTags)) {
            optimisticData.push({
                onyxMethod: Onyx.METHOD.MERGE,
                key: `${ONYXKEYS.COLLECTION.POLICY_RECENTLY_USED_TAGS}${iouReport?.policyID}`,
                value: optimisticPolicyRecentlyUsedTags,
            });
        }
    }

    const overLimitViolation = violations?.find((violation) => violation.name === 'overLimit');
    // Update violation limit, if we modify attendees. The given limit value is for a single attendee, if we have multiple attendees we should multpiply limit by attende count
    if ('attendees' in transactionChanges && !!overLimitViolation) {
        const limitForSingleAttendee = ViolationsUtils.getViolationAmountLimit(overLimitViolation);
        if (limitForSingleAttendee * (transactionChanges?.attendees?.length ?? 1) > Math.abs(getAmount(transaction))) {
            optimisticData.push({
                onyxMethod: Onyx.METHOD.MERGE,
                key: `${ONYXKEYS.COLLECTION.TRANSACTION_VIOLATIONS}${transactionID}`,
                value: violations?.filter((violation) => violation.name !== 'overLimit') ?? [],
            });
        }
    }

    // Clear out the error fields and loading states on success
    successData.push({
        onyxMethod: Onyx.METHOD.MERGE,
        key: `${ONYXKEYS.COLLECTION.TRANSACTION}${transactionID}`,
        value: {
            pendingFields: clearedPendingFields,
            isLoading: false,
            errorFields: null,
            routes: null,
        },
    });

    // Clear out loading states, pending fields, and add the error fields
    failureData.push({
        onyxMethod: Onyx.METHOD.MERGE,
        key: `${ONYXKEYS.COLLECTION.TRANSACTION}${transactionID}`,
        value: {
            pendingFields: clearedPendingFields,
            isLoading: false,
            errorFields,
        },
    });

    if (iouReport) {
        // Reset the iouReport to its original state
        failureData.push({
            onyxMethod: Onyx.METHOD.MERGE,
            key: `${ONYXKEYS.COLLECTION.REPORT}${iouReport.reportID}`,
            value: {...iouReport, ...(isTotalIndeterministic && {pendingFields: {total: null}})},
        });
    }

    if (policy && isPaidGroupPolicy(policy) && updatedTransaction && (hasModifiedTag || hasModifiedCategory || hasModifiedDistanceRate || hasModifiedAmount || hasModifiedCreated)) {
        const currentTransactionViolations = allTransactionViolations[`${ONYXKEYS.COLLECTION.TRANSACTION_VIOLATIONS}${transactionID}`] ?? [];
        const violationsOnyxData = ViolationsUtils.getViolationsOnyxData(
            updatedTransaction,
            currentTransactionViolations,
            policy,
            policyTagList ?? {},
            policyCategories ?? {},
            hasDependentTags(policy, policyTagList ?? {}),
            isInvoiceReportReportUtils(iouReport),
        );
        optimisticData.push(violationsOnyxData);
        failureData.push({
            onyxMethod: Onyx.METHOD.MERGE,
            key: `${ONYXKEYS.COLLECTION.TRANSACTION_VIOLATIONS}${transactionID}`,
            value: currentTransactionViolations,
        });
        if (hash) {
            optimisticData.push({
                onyxMethod: Onyx.METHOD.MERGE,
                key: `${ONYXKEYS.COLLECTION.SNAPSHOT}${hash}`,
                value: {
                    data: {
                        [`${ONYXKEYS.COLLECTION.TRANSACTION_VIOLATIONS}${transactionID}`]: violationsOnyxData.value,
                    },
                },
            });
            failureData.push({
                onyxMethod: Onyx.METHOD.MERGE,
                key: `${ONYXKEYS.COLLECTION.SNAPSHOT}${hash}`,
                value: {
                    data: {
                        [`${ONYXKEYS.COLLECTION.TRANSACTION_VIOLATIONS}${transactionID}`]: currentTransactionViolations,
                    },
                },
            });
        }
        if (violationsOnyxData) {
            const currentNextStep = allNextSteps[`${ONYXKEYS.COLLECTION.NEXT_STEP}${iouReport?.reportID}`] ?? {};
            const shouldFixViolations = Array.isArray(violationsOnyxData.value) && violationsOnyxData.value.length > 0;
            optimisticData.push({
                onyxMethod: Onyx.METHOD.MERGE,
                key: `${ONYXKEYS.COLLECTION.NEXT_STEP}${iouReport?.reportID}`,
                value: buildNextStep(iouReport ?? undefined, iouReport?.statusNum ?? CONST.REPORT.STATUS_NUM.OPEN, shouldFixViolations),
            });
            failureData.push({
                onyxMethod: Onyx.METHOD.MERGE,
                key: `${ONYXKEYS.COLLECTION.NEXT_STEP}${iouReport?.reportID}`,
                value: currentNextStep,
            });
        }
    }

    // Reset the transaction thread to its original state
    failureData.push({
        onyxMethod: Onyx.METHOD.MERGE,
        key: `${ONYXKEYS.COLLECTION.REPORT}${transactionThreadReportID}`,
        value: transactionThread,
    });

    return {
        params,
        onyxData: {optimisticData, successData, failureData},
    };
}

/**
 * @param transactionID
 * @param transactionThreadReportID
 * @param transactionChanges
 * @param [transactionChanges.created] Present when updated the date field
 * @param policy  May be undefined, an empty object, or an object matching the Policy type (src/types/onyx/Policy.ts)
 */
function getUpdateTrackExpenseParams(
    transactionID: string | undefined,
    transactionThreadReportID: string | undefined,
    transactionChanges: TransactionChanges,
    policy: OnyxEntry<OnyxTypes.Policy>,
): UpdateMoneyRequestData {
    const optimisticData: OnyxUpdate[] = [];
    const successData: OnyxUpdate[] = [];
    const failureData: OnyxUpdate[] = [];

    // Step 1: Set any "pending fields" (ones updated while the user was offline) to have error messages in the failureData
    const pendingFields = Object.fromEntries(Object.keys(transactionChanges).map((key) => [key, CONST.RED_BRICK_ROAD_PENDING_ACTION.UPDATE]));
    const clearedPendingFields = Object.fromEntries(Object.keys(transactionChanges).map((key) => [key, null]));
    const errorFields = Object.fromEntries(Object.keys(pendingFields).map((key) => [key, {[DateUtils.getMicroseconds()]: Localize.translateLocal('iou.error.genericEditFailureMessage')}]));

    // Step 2: Get all the collections being updated
    const transactionThread = allReports?.[`${ONYXKEYS.COLLECTION.REPORT}${transactionThreadReportID}`] ?? null;
    const transaction = allTransactions?.[`${ONYXKEYS.COLLECTION.TRANSACTION}${transactionID}`];
    const chatReport = allReports?.[`${ONYXKEYS.COLLECTION.REPORT}${transactionThread?.parentReportID}`] ?? null;
    const isScanning = hasReceiptTransactionUtils(transaction) && isReceiptBeingScannedTransactionUtils(transaction);
    const updatedTransaction = transaction
        ? getUpdatedTransaction({
              transaction,
              transactionChanges,
              isFromExpenseReport: false,
              policy,
          })
        : null;
    const transactionDetails = getTransactionDetails(updatedTransaction);

    if (transactionDetails?.waypoints) {
        // This needs to be a JSON string since we're sending this to the MapBox API
        transactionDetails.waypoints = JSON.stringify(transactionDetails.waypoints);
    }

    const dataToIncludeInParams: Partial<TransactionDetails> = Object.fromEntries(Object.entries(transactionDetails ?? {}).filter(([key]) => Object.keys(transactionChanges).includes(key)));

    const params: UpdateMoneyRequestParams = {
        ...dataToIncludeInParams,
        reportID: chatReport?.reportID,
        transactionID,
    };

    const hasPendingWaypoints = 'waypoints' in transactionChanges;
    const hasModifiedDistanceRate = 'customUnitRateID' in transactionChanges;
    if (transaction && updatedTransaction && (hasPendingWaypoints || hasModifiedDistanceRate)) {
        // Delete the draft transaction when editing waypoints when the server responds successfully and there are no errors
        successData.push({
            onyxMethod: Onyx.METHOD.SET,
            key: `${ONYXKEYS.COLLECTION.TRANSACTION_DRAFT}${transactionID}`,
            value: null,
        });

        // Revert the transaction's amount to the original value on failure.
        // The IOU Report will be fully reverted in the failureData further below.
        failureData.push({
            onyxMethod: Onyx.METHOD.MERGE,
            key: `${ONYXKEYS.COLLECTION.TRANSACTION}${transactionID}`,
            value: {
                amount: transaction.amount,
                modifiedAmount: transaction.modifiedAmount,
                modifiedMerchant: transaction.modifiedMerchant,
            },
        });
    }

    // Step 3: Build the modified expense report actions
    // We don't create a modified report action if:
    // - we're updating the waypoints
    // - we're updating the distance rate while the waypoints are still pending
    // In these cases, there isn't a valid optimistic mileage data we can use,
    // and the report action is created on the server with the distance-related response from the MapBox API
    const updatedReportAction = buildOptimisticModifiedExpenseReportAction(transactionThread, transaction, transactionChanges, false, policy, updatedTransaction);
    if (!hasPendingWaypoints && !(hasModifiedDistanceRate && isFetchingWaypointsFromServer(transaction))) {
        params.reportActionID = updatedReportAction.reportActionID;

        optimisticData.push({
            onyxMethod: Onyx.METHOD.MERGE,
            key: `${ONYXKEYS.COLLECTION.REPORT_ACTIONS}${transactionThread?.reportID}`,
            value: {
                [updatedReportAction.reportActionID]: updatedReportAction as OnyxTypes.ReportAction,
            },
        });
        successData.push({
            onyxMethod: Onyx.METHOD.MERGE,
            key: `${ONYXKEYS.COLLECTION.REPORT_ACTIONS}${transactionThread?.reportID}`,
            value: {
                [updatedReportAction.reportActionID]: {pendingAction: null},
            },
        });
        failureData.push({
            onyxMethod: Onyx.METHOD.MERGE,
            key: `${ONYXKEYS.COLLECTION.REPORT_ACTIONS}${transactionThread?.reportID}`,
            value: {
                [updatedReportAction.reportActionID]: {
                    ...(updatedReportAction as OnyxTypes.ReportAction),
                    errors: getMicroSecondOnyxErrorWithTranslationKey('iou.error.genericEditFailureMessage'),
                },
            },
        });
    }

    // Step 4: Update the report preview message (and report header) so LHN amount tracked is correct.
    // Optimistically modify the transaction and the transaction thread
    optimisticData.push({
        onyxMethod: Onyx.METHOD.MERGE,
        key: `${ONYXKEYS.COLLECTION.TRANSACTION}${transactionID}`,
        value: {
            ...updatedTransaction,
            pendingFields,
            errorFields: null,
        },
    });

    optimisticData.push({
        onyxMethod: Onyx.METHOD.MERGE,
        key: `${ONYXKEYS.COLLECTION.REPORT}${transactionThreadReportID}`,
        value: {
            lastActorAccountID: updatedReportAction.actorAccountID,
        },
    });

    if (isScanning && transactionThread?.parentReportActionID && ('amount' in transactionChanges || 'currency' in transactionChanges)) {
        optimisticData.push({
            onyxMethod: Onyx.METHOD.MERGE,
            key: `${ONYXKEYS.COLLECTION.REPORT_ACTIONS}${chatReport?.reportID}`,
            value: {[transactionThread.parentReportActionID]: {originalMessage: {whisperedTo: []}}},
        });
    }

    // Clear out the error fields and loading states on success
    successData.push({
        onyxMethod: Onyx.METHOD.MERGE,
        key: `${ONYXKEYS.COLLECTION.TRANSACTION}${transactionID}`,
        value: {
            pendingFields: clearedPendingFields,
            isLoading: false,
            errorFields: null,
            routes: null,
        },
    });

    // Clear out loading states, pending fields, and add the error fields
    failureData.push({
        onyxMethod: Onyx.METHOD.MERGE,
        key: `${ONYXKEYS.COLLECTION.TRANSACTION}${transactionID}`,
        value: {
            pendingFields: clearedPendingFields,
            isLoading: false,
            errorFields,
        },
    });

    // Reset the transaction thread to its original state
    failureData.push({
        onyxMethod: Onyx.METHOD.MERGE,
        key: `${ONYXKEYS.COLLECTION.REPORT}${transactionThreadReportID}`,
        value: transactionThread,
    });

    return {
        params,
        onyxData: {optimisticData, successData, failureData},
    };
}

/** Updates the created date of an expense */
function updateMoneyRequestDate(
    transactionID: string,
    transactionThreadReportID: string,
    value: string,
    policy: OnyxEntry<OnyxTypes.Policy>,
    policyTags: OnyxEntry<OnyxTypes.PolicyTagLists>,
    policyCategories: OnyxEntry<OnyxTypes.PolicyCategories>,
) {
    const transactionChanges: TransactionChanges = {
        created: value,
    };
    const transactionThreadReport = allReports?.[`${ONYXKEYS.COLLECTION.REPORT}${transactionThreadReportID}`] ?? null;
    const parentReport = allReports?.[`${ONYXKEYS.COLLECTION.REPORT}${transactionThreadReport?.parentReportID}`] ?? null;
    let data: UpdateMoneyRequestData;
    if (isTrackExpenseReport(transactionThreadReport) && isSelfDM(parentReport)) {
        data = getUpdateTrackExpenseParams(transactionID, transactionThreadReportID, transactionChanges, policy);
    } else {
        data = getUpdateMoneyRequestParams(transactionID, transactionThreadReportID, transactionChanges, policy, policyTags, policyCategories);
    }
    const {params, onyxData} = data;
    API.write(WRITE_COMMANDS.UPDATE_MONEY_REQUEST_DATE, params, onyxData);
}

/** Updates the billable field of an expense */
function updateMoneyRequestBillable(
    transactionID: string | undefined,
    transactionThreadReportID: string | undefined,
    value: boolean,
    policy: OnyxEntry<OnyxTypes.Policy>,
    policyTagList: OnyxEntry<OnyxTypes.PolicyTagLists>,
    policyCategories: OnyxEntry<OnyxTypes.PolicyCategories>,
) {
    if (!transactionID || !transactionThreadReportID) {
        return;
    }
    const transactionChanges: TransactionChanges = {
        billable: value,
    };
    const {params, onyxData} = getUpdateMoneyRequestParams(transactionID, transactionThreadReportID, transactionChanges, policy, policyTagList, policyCategories);
    API.write(WRITE_COMMANDS.UPDATE_MONEY_REQUEST_BILLABLE, params, onyxData);
}

/** Updates the merchant field of an expense */
function updateMoneyRequestMerchant(
    transactionID: string,
    transactionThreadReportID: string,
    value: string,
    policy: OnyxEntry<OnyxTypes.Policy>,
    policyTagList: OnyxEntry<OnyxTypes.PolicyTagLists>,
    policyCategories: OnyxEntry<OnyxTypes.PolicyCategories>,
) {
    const transactionChanges: TransactionChanges = {
        merchant: value,
    };
    const transactionThreadReport = allReports?.[`${ONYXKEYS.COLLECTION.REPORT}${transactionThreadReportID}`] ?? null;
    const parentReport = allReports?.[`${ONYXKEYS.COLLECTION.REPORT}${transactionThreadReport?.parentReportID}`] ?? null;
    let data: UpdateMoneyRequestData;
    if (isTrackExpenseReport(transactionThreadReport) && isSelfDM(parentReport)) {
        data = getUpdateTrackExpenseParams(transactionID, transactionThreadReportID, transactionChanges, policy);
    } else {
        data = getUpdateMoneyRequestParams(transactionID, transactionThreadReportID, transactionChanges, policy, policyTagList, policyCategories);
    }
    const {params, onyxData} = data;
    API.write(WRITE_COMMANDS.UPDATE_MONEY_REQUEST_MERCHANT, params, onyxData);
}

/** Updates the attendees list of an expense */
function updateMoneyRequestAttendees(
    transactionID: string,
    transactionThreadReportID: string,
    attendees: Attendee[],
    policy: OnyxEntry<OnyxTypes.Policy>,
    policyTagList: OnyxEntry<OnyxTypes.PolicyTagLists>,
    policyCategories: OnyxEntry<OnyxTypes.PolicyCategories>,
    violations: OnyxEntry<OnyxTypes.TransactionViolations> | undefined,
) {
    const transactionChanges: TransactionChanges = {
        attendees,
    };
    const data = getUpdateMoneyRequestParams(transactionID, transactionThreadReportID, transactionChanges, policy, policyTagList, policyCategories, violations);
    const {params, onyxData} = data;
    API.write(WRITE_COMMANDS.UPDATE_MONEY_REQUEST_ATTENDEES, params, onyxData);
}

/** Updates the tag of an expense */
function updateMoneyRequestTag(
    transactionID: string,
    transactionThreadReportID: string | undefined,
    tag: string,
    policy: OnyxEntry<OnyxTypes.Policy>,
    policyTagList: OnyxEntry<OnyxTypes.PolicyTagLists>,
    policyCategories: OnyxEntry<OnyxTypes.PolicyCategories>,
    hash?: number,
) {
    const transactionChanges: TransactionChanges = {
        tag,
    };
    const {params, onyxData} = getUpdateMoneyRequestParams(transactionID, transactionThreadReportID, transactionChanges, policy, policyTagList, policyCategories, undefined, hash);
    API.write(WRITE_COMMANDS.UPDATE_MONEY_REQUEST_TAG, params, onyxData);
}

/** Updates the created tax amount of an expense */
function updateMoneyRequestTaxAmount(
    transactionID: string,
    optimisticReportActionID: string,
    taxAmount: number,
    policy: OnyxEntry<OnyxTypes.Policy>,
    policyTagList: OnyxEntry<OnyxTypes.PolicyTagLists>,
    policyCategories: OnyxEntry<OnyxTypes.PolicyCategories>,
) {
    const transactionChanges = {
        taxAmount,
    };
    const {params, onyxData} = getUpdateMoneyRequestParams(transactionID, optimisticReportActionID, transactionChanges, policy, policyTagList, policyCategories);
    API.write('UpdateMoneyRequestTaxAmount', params, onyxData);
}

type UpdateMoneyRequestTaxRateParams = {
    transactionID: string;
    optimisticReportActionID: string;
    taxCode: string;
    taxAmount: number;
    policy: OnyxEntry<OnyxTypes.Policy>;
    policyTagList: OnyxEntry<OnyxTypes.PolicyTagLists>;
    policyCategories: OnyxEntry<OnyxTypes.PolicyCategories>;
};

/** Updates the created tax rate of an expense */
function updateMoneyRequestTaxRate({transactionID, optimisticReportActionID, taxCode, taxAmount, policy, policyTagList, policyCategories}: UpdateMoneyRequestTaxRateParams) {
    const transactionChanges = {
        taxCode,
        taxAmount,
    };
    const {params, onyxData} = getUpdateMoneyRequestParams(transactionID, optimisticReportActionID, transactionChanges, policy, policyTagList, policyCategories);
    API.write('UpdateMoneyRequestTaxRate', params, onyxData);
}

type UpdateMoneyRequestDistanceParams = {
    transactionID: string | undefined;
    transactionThreadReportID: string | undefined;
    waypoints: WaypointCollection;
    routes?: Routes;
    policy?: OnyxEntry<OnyxTypes.Policy>;
    policyTagList?: OnyxEntry<OnyxTypes.PolicyTagLists>;
    policyCategories?: OnyxEntry<OnyxTypes.PolicyCategories>;
    transactionBackup: OnyxEntry<OnyxTypes.Transaction>;
};

/** Updates the waypoints of a distance expense */
function updateMoneyRequestDistance({
    transactionID,
    transactionThreadReportID,
    waypoints,
    routes = undefined,
    policy = {} as OnyxTypes.Policy,
    policyTagList = {},
    policyCategories = {},
    transactionBackup,
}: UpdateMoneyRequestDistanceParams) {
    const transactionChanges: TransactionChanges = {
        waypoints: sanitizeRecentWaypoints(waypoints),
        routes,
    };
    const transactionThreadReport = allReports?.[`${ONYXKEYS.COLLECTION.REPORT}${transactionThreadReportID}`] ?? null;
    const parentReport = allReports?.[`${ONYXKEYS.COLLECTION.REPORT}${transactionThreadReport?.parentReportID}`] ?? null;
    let data: UpdateMoneyRequestData;
    if (isTrackExpenseReport(transactionThreadReport) && isSelfDM(parentReport)) {
        data = getUpdateTrackExpenseParams(transactionID, transactionThreadReportID, transactionChanges, policy);
    } else {
        data = getUpdateMoneyRequestParams(transactionID, transactionThreadReportID, transactionChanges, policy, policyTagList, policyCategories);
    }
    const {params, onyxData} = data;

    const recentServerValidatedWaypoints = getRecentWaypoints().filter((item) => !item.pendingAction);
    onyxData?.failureData?.push({
        onyxMethod: Onyx.METHOD.SET,
        key: `${ONYXKEYS.NVP_RECENT_WAYPOINTS}`,
        value: recentServerValidatedWaypoints,
    });

    if (transactionBackup) {
        const transaction = allTransactions?.[`${ONYXKEYS.COLLECTION.TRANSACTION}${transactionID}`];

        // We need to include all keys of the optimisticData's waypoints in the failureData for onyx merge to properly reset
        // waypoint keys that do not exist in the failureData's waypoints. For instance, if the optimisticData waypoints had
        // three keys and the failureData waypoint had only 2 keys then the third key that doesn't exist in the failureData
        // waypoints should be explicitly reset otherwise onyx merge will leave it intact.
        const allWaypointKeys = [...new Set([...Object.keys(transactionBackup.comment?.waypoints ?? {}), ...Object.keys(transaction?.comment?.waypoints ?? {})])];
        const onyxWaypoints = allWaypointKeys.reduce((acc: NullishDeep<WaypointCollection>, key) => {
            acc[key] = transactionBackup.comment?.waypoints?.[key] ? {...transactionBackup.comment?.waypoints?.[key]} : null;
            return acc;
        }, {});
        const allModifiedWaypointsKeys = [...new Set([...Object.keys(waypoints ?? {}), ...Object.keys(transaction?.modifiedWaypoints ?? {})])];
        const onyxModifiedWaypoints = allModifiedWaypointsKeys.reduce((acc: NullishDeep<WaypointCollection>, key) => {
            acc[key] = transactionBackup.modifiedWaypoints?.[key] ? {...transactionBackup.modifiedWaypoints?.[key]} : null;
            return acc;
        }, {});
        onyxData?.failureData?.push({
            onyxMethod: Onyx.METHOD.MERGE,
            key: `${ONYXKEYS.COLLECTION.TRANSACTION}${transactionID}`,
            value: {
                comment: {
                    waypoints: onyxWaypoints,
                    customUnit: {
                        quantity: transactionBackup?.comment?.customUnit?.quantity,
                    },
                },
                modifiedWaypoints: onyxModifiedWaypoints,
                routes: null,
            },
        });
    }

    API.write(WRITE_COMMANDS.UPDATE_MONEY_REQUEST_DISTANCE, params, onyxData);
}

/** Updates the category of an expense */
function updateMoneyRequestCategory(
    transactionID: string,
    transactionThreadReportID: string,
    category: string,
    policy: OnyxEntry<OnyxTypes.Policy>,
    policyTagList: OnyxEntry<OnyxTypes.PolicyTagLists>,
    policyCategories: OnyxEntry<OnyxTypes.PolicyCategories>,
    hash?: number,
) {
    const transactionChanges: TransactionChanges = {
        category,
    };

    const {params, onyxData} = getUpdateMoneyRequestParams(transactionID, transactionThreadReportID, transactionChanges, policy, policyTagList, policyCategories, undefined, hash);
    API.write(WRITE_COMMANDS.UPDATE_MONEY_REQUEST_CATEGORY, params, onyxData);
}

/** Updates the description of an expense */
function updateMoneyRequestDescription(
    transactionID: string,
    transactionThreadReportID: string,
    comment: string,
    policy: OnyxEntry<OnyxTypes.Policy>,
    policyTagList: OnyxEntry<OnyxTypes.PolicyTagLists>,
    policyCategories: OnyxEntry<OnyxTypes.PolicyCategories>,
) {
    const parsedComment = getParsedComment(comment);
    const transactionChanges: TransactionChanges = {
        comment: parsedComment,
    };
    const transactionThreadReport = allReports?.[`${ONYXKEYS.COLLECTION.REPORT}${transactionThreadReportID}`] ?? null;
    const parentReport = allReports?.[`${ONYXKEYS.COLLECTION.REPORT}${transactionThreadReport?.parentReportID}`] ?? null;
    let data: UpdateMoneyRequestData;
    if (isTrackExpenseReport(transactionThreadReport) && isSelfDM(parentReport)) {
        data = getUpdateTrackExpenseParams(transactionID, transactionThreadReportID, transactionChanges, policy);
    } else {
        data = getUpdateMoneyRequestParams(transactionID, transactionThreadReportID, transactionChanges, policy, policyTagList, policyCategories);
    }
    const {params, onyxData} = data;
    params.description = parsedComment;
    API.write(WRITE_COMMANDS.UPDATE_MONEY_REQUEST_DESCRIPTION, params, onyxData);
}

/** Updates the distance rate of an expense */
function updateMoneyRequestDistanceRate(
    transactionID: string,
    transactionThreadReportID: string,
    rateID: string,
    policy: OnyxEntry<OnyxTypes.Policy>,
    policyTagList: OnyxEntry<OnyxTypes.PolicyTagLists>,
    policyCategories: OnyxEntry<OnyxTypes.PolicyCategories>,
    updatedTaxAmount?: number,
    updatedTaxCode?: string,
) {
    const transactionChanges: TransactionChanges = {
        customUnitRateID: rateID,
        ...(typeof updatedTaxAmount === 'number' ? {taxAmount: updatedTaxAmount} : {}),
        ...(updatedTaxCode ? {taxCode: updatedTaxCode} : {}),
    };
    const transactionThreadReport = allReports?.[`${ONYXKEYS.COLLECTION.REPORT}${transactionThreadReportID}`] ?? null;
    const parentReport = allReports?.[`${ONYXKEYS.COLLECTION.REPORT}${transactionThreadReport?.parentReportID}`] ?? null;

    const transaction = allTransactions?.[`${ONYXKEYS.COLLECTION.TRANSACTION}${transactionID}`];
    if (transaction) {
        const existingDistanceUnit = transaction?.comment?.customUnit?.distanceUnit;
        const newDistanceUnit = DistanceRequestUtils.getRateByCustomUnitRateID({customUnitRateID: rateID, policy})?.unit;

        // If the distanceUnit is set and the rate is changed to one that has a different unit, mark the merchant as modified to make the distance field pending
        if (existingDistanceUnit && newDistanceUnit && newDistanceUnit !== existingDistanceUnit) {
            transactionChanges.merchant = getMerchant(transaction);
        }
    }

    let data: UpdateMoneyRequestData;
    if (isTrackExpenseReport(transactionThreadReport) && isSelfDM(parentReport)) {
        data = getUpdateTrackExpenseParams(transactionID, transactionThreadReportID, transactionChanges, policy);
    } else {
        data = getUpdateMoneyRequestParams(transactionID, transactionThreadReportID, transactionChanges, policy, policyTagList, policyCategories);
    }
    const {params, onyxData} = data;
    // `taxAmount` & `taxCode` only needs to be updated in the optimistic data, so we need to remove them from the params
    const {taxAmount, taxCode, ...paramsWithoutTaxUpdated} = params;
    API.write(WRITE_COMMANDS.UPDATE_MONEY_REQUEST_DISTANCE_RATE, paramsWithoutTaxUpdated, onyxData);
}

const getConvertTrackedExpenseInformation = (
    transactionID: string | undefined,
    actionableWhisperReportActionID: string | undefined,
    moneyRequestReportID: string | undefined,
    linkedTrackedExpenseReportAction: OnyxTypes.ReportAction,
    linkedTrackedExpenseReportID: string,
    transactionThreadReportID: string | undefined,
    resolution: IOUAction,
) => {
    const optimisticData: OnyxUpdate[] = [];
    const successData: OnyxUpdate[] = [];
    const failureData: OnyxUpdate[] = [];

    // Delete the transaction from the track expense report
    const {
        optimisticData: deleteOptimisticData,
        successData: deleteSuccessData,
        failureData: deleteFailureData,
    } = getDeleteTrackExpenseInformation(linkedTrackedExpenseReportID, transactionID, linkedTrackedExpenseReportAction, false, true, actionableWhisperReportActionID, resolution);

    optimisticData?.push(...deleteOptimisticData);
    successData?.push(...deleteSuccessData);
    failureData?.push(...deleteFailureData);

    // Build modified expense report action with the transaction changes
    const modifiedExpenseReportAction = buildOptimisticMovedTrackedExpenseModifiedReportAction(transactionThreadReportID, moneyRequestReportID);

    if (transactionThreadReportID) {
        optimisticData?.push({
            onyxMethod: Onyx.METHOD.MERGE,
            key: `${ONYXKEYS.COLLECTION.REPORT_ACTIONS}${transactionThreadReportID}`,
            value: {
                [modifiedExpenseReportAction.reportActionID]: modifiedExpenseReportAction as OnyxTypes.ReportAction,
            },
        });
        successData?.push({
            onyxMethod: Onyx.METHOD.MERGE,
            key: `${ONYXKEYS.COLLECTION.REPORT_ACTIONS}${transactionThreadReportID}`,
            value: {
                [modifiedExpenseReportAction.reportActionID]: {pendingAction: null},
            },
        });
        failureData?.push({
            onyxMethod: Onyx.METHOD.MERGE,
            key: `${ONYXKEYS.COLLECTION.REPORT_ACTIONS}${transactionThreadReportID}`,
            value: {
                [modifiedExpenseReportAction.reportActionID]: {
                    ...(modifiedExpenseReportAction as OnyxTypes.ReportAction),
                    errors: getMicroSecondOnyxErrorWithTranslationKey('iou.error.genericEditFailureMessage'),
                },
            },
        });
    }

    return {optimisticData, successData, failureData, modifiedExpenseReportActionID: modifiedExpenseReportAction.reportActionID};
};

type ConvertTrackedWorkspaceParams = {
    category: string | undefined;
    tag: string | undefined;
    taxCode: string;
    taxAmount: number;
    billable: boolean | undefined;
    policyID: string;
    receipt: Receipt | undefined;
    waypoints?: string;
    customUnitRateID?: string;
};

type AddTrackedExpenseToPolicyParam = {
    amount: number;
    currency: string;
    comment: string;
    created: string;
    merchant: string;
    transactionID: string;
    reimbursable: boolean;
    actionableWhisperReportActionID: string | undefined;
    moneyRequestReportID: string;
    reportPreviewReportActionID: string;
    modifiedExpenseReportActionID: string;
    moneyRequestCreatedReportActionID: string | undefined;
    moneyRequestPreviewReportActionID: string;
} & ConvertTrackedWorkspaceParams;

type ConvertTrackedExpenseToRequestParams = {
    payerParams: {
        accountID: number;
        email: string;
    };
    transactionParams: {
        transactionID: string;
        actionableWhisperReportActionID: string | undefined;
        linkedTrackedExpenseReportAction: OnyxTypes.ReportAction;
        linkedTrackedExpenseReportID: string;
        amount: number;
        currency: string;
        comment: string;
        merchant: string;
        created: string;
        attendees?: Attendee[];
        transactionThreadReportID?: string;
    };
    chatParams: {
        reportID: string;
        createdReportActionID: string | undefined;
        reportPreviewReportActionID: string;
    };
    iouParams: {
        reportID: string;
        createdReportActionID: string | undefined;
        reportActionID: string;
    };
    onyxData: OnyxData;
    workspaceParams?: ConvertTrackedWorkspaceParams;
};

function addTrackedExpenseToPolicy(parameters: AddTrackedExpenseToPolicyParam, onyxData: OnyxData) {
    API.write(WRITE_COMMANDS.ADD_TRACKED_EXPENSE_TO_POLICY, parameters, onyxData);
}

function convertTrackedExpenseToRequest(convertTrackedExpenseParams: ConvertTrackedExpenseToRequestParams) {
    const {payerParams, transactionParams, chatParams, iouParams, onyxData, workspaceParams} = convertTrackedExpenseParams;
    const {accountID: payerAccountID, email: payerEmail} = payerParams;
    const {
        transactionID,
        actionableWhisperReportActionID,
        linkedTrackedExpenseReportAction,
        linkedTrackedExpenseReportID,
        amount,
        currency,
        comment,
        merchant,
        created,
        attendees,
        transactionThreadReportID,
    } = transactionParams;
    const {optimisticData, successData, failureData} = onyxData;

    const {
        optimisticData: moveTransactionOptimisticData,
        successData: moveTransactionSuccessData,
        failureData: moveTransactionFailureData,
        modifiedExpenseReportActionID,
    } = getConvertTrackedExpenseInformation(
        transactionID,
        actionableWhisperReportActionID,
        iouParams.reportID,
        linkedTrackedExpenseReportAction,
        linkedTrackedExpenseReportID,
        transactionThreadReportID,
        CONST.IOU.ACTION.SUBMIT,
    );

    optimisticData?.push(...moveTransactionOptimisticData);
    successData?.push(...moveTransactionSuccessData);
    failureData?.push(...moveTransactionFailureData);

    if (workspaceParams) {
        const params = {
            amount,
            currency,
            comment,
            created,
            merchant,
            reimbursable: true,
            transactionID,
            actionableWhisperReportActionID,
            moneyRequestReportID: iouParams.reportID,
            moneyRequestCreatedReportActionID: iouParams.createdReportActionID,
            moneyRequestPreviewReportActionID: iouParams.reportActionID,
            modifiedExpenseReportActionID,
            reportPreviewReportActionID: chatParams.reportPreviewReportActionID,
            ...workspaceParams,
        };

        addTrackedExpenseToPolicy(params, {optimisticData, successData, failureData});
        return;
    }

    const parameters = {
        attendees,
        amount,
        currency,
        comment,
        created,
        merchant,
        payerAccountID,
        payerEmail,
        chatReportID: chatParams.reportID,
        transactionID,
        actionableWhisperReportActionID,
        createdChatReportActionID: chatParams.createdReportActionID,
        moneyRequestReportID: iouParams.reportID,
        moneyRequestCreatedReportActionID: iouParams.createdReportActionID,
        moneyRequestPreviewReportActionID: iouParams.reportActionID,
        transactionThreadReportID,
        modifiedExpenseReportActionID,
        reportPreviewReportActionID: chatParams.reportPreviewReportActionID,
    };
    API.write(WRITE_COMMANDS.CONVERT_TRACKED_EXPENSE_TO_REQUEST, parameters, {optimisticData, successData, failureData});
}

function categorizeTrackedExpense(trackedExpenseParams: TrackedExpenseParams) {
    const {onyxData, reportInformation, transactionParams, policyParams, createdWorkspaceParams} = trackedExpenseParams;
    const {optimisticData, successData, failureData} = onyxData ?? {};
    const {transactionID} = transactionParams;
    const {isDraftPolicy} = policyParams;
    const {actionableWhisperReportActionID, moneyRequestReportID, linkedTrackedExpenseReportAction, linkedTrackedExpenseReportID, transactionThreadReportID} = reportInformation;
    const {
        optimisticData: moveTransactionOptimisticData,
        successData: moveTransactionSuccessData,
        failureData: moveTransactionFailureData,
        modifiedExpenseReportActionID,
    } = getConvertTrackedExpenseInformation(
        transactionID,
        actionableWhisperReportActionID,
        moneyRequestReportID,
        linkedTrackedExpenseReportAction,
        linkedTrackedExpenseReportID,
        transactionThreadReportID,
        CONST.IOU.ACTION.CATEGORIZE,
    );

    optimisticData?.push(...moveTransactionOptimisticData);
    successData?.push(...moveTransactionSuccessData);
    failureData?.push(...moveTransactionFailureData);

    const parameters: CategorizeTrackedExpenseApiParams = {
        ...{
            ...reportInformation,
            linkedTrackedExpenseReportAction: undefined,
        },
        ...policyParams,
        ...transactionParams,
        modifiedExpenseReportActionID,
        policyExpenseChatReportID: createdWorkspaceParams?.expenseChatReportID,
        policyExpenseCreatedReportActionID: createdWorkspaceParams?.expenseCreatedReportActionID,
        adminsChatReportID: createdWorkspaceParams?.adminsChatReportID,
        adminsCreatedReportActionID: createdWorkspaceParams?.adminsCreatedReportActionID,
        engagementChoice: createdWorkspaceParams?.engagementChoice,
        guidedSetupData: createdWorkspaceParams?.guidedSetupData,
        description: transactionParams.comment,
    };

    API.write(WRITE_COMMANDS.CATEGORIZE_TRACKED_EXPENSE, parameters, {optimisticData, successData, failureData});

    // If a draft policy was used, then the CategorizeTrackedExpense command will create a real one
    // so let's track that conversion here
    if (isDraftPolicy) {
        GoogleTagManager.publishEvent(CONST.ANALYTICS.EVENT.WORKSPACE_CREATED, userAccountID);
    }
}

function shareTrackedExpense(trackedExpenseParams: TrackedExpenseParams) {
    const {onyxData, reportInformation, transactionParams, policyParams, createdWorkspaceParams} = trackedExpenseParams;
    const {optimisticData, successData, failureData} = onyxData ?? {};
    const {transactionID} = transactionParams;
    const {
        actionableWhisperReportActionID,
        moneyRequestPreviewReportActionID,
        moneyRequestCreatedReportActionID,
        reportPreviewReportActionID,
        moneyRequestReportID,
        linkedTrackedExpenseReportAction,
        linkedTrackedExpenseReportID,
        transactionThreadReportID,
    } = reportInformation;

    const {
        optimisticData: moveTransactionOptimisticData,
        successData: moveTransactionSuccessData,
        failureData: moveTransactionFailureData,
        modifiedExpenseReportActionID,
    } = getConvertTrackedExpenseInformation(
        transactionID,
        actionableWhisperReportActionID,
        moneyRequestReportID,
        linkedTrackedExpenseReportAction,
        linkedTrackedExpenseReportID,
        transactionThreadReportID,
        CONST.IOU.ACTION.SHARE,
    );

    optimisticData?.push(...moveTransactionOptimisticData);
    successData?.push(...moveTransactionSuccessData);
    failureData?.push(...moveTransactionFailureData);

    const parameters: ShareTrackedExpenseParams = {
        ...transactionParams,
        policyID: policyParams?.policyID,
        moneyRequestPreviewReportActionID,
        moneyRequestReportID,
        moneyRequestCreatedReportActionID,
        actionableWhisperReportActionID,
        modifiedExpenseReportActionID,
        reportPreviewReportActionID,
        policyExpenseChatReportID: createdWorkspaceParams?.expenseChatReportID,
        policyExpenseCreatedReportActionID: createdWorkspaceParams?.expenseCreatedReportActionID,
        adminsChatReportID: createdWorkspaceParams?.adminsChatReportID,
        adminsCreatedReportActionID: createdWorkspaceParams?.adminsCreatedReportActionID,
        engagementChoice: createdWorkspaceParams?.engagementChoice,
        guidedSetupData: createdWorkspaceParams?.guidedSetupData,
        policyName: createdWorkspaceParams?.policyName,
        description: transactionParams.comment,
    };

    API.write(WRITE_COMMANDS.SHARE_TRACKED_EXPENSE, parameters, {optimisticData, successData, failureData});
}

/**
 * Submit expense to another user
 */
function requestMoney(requestMoneyInformation: RequestMoneyInformation) {
    const {report, participantParams, policyParams = {}, transactionParams, gpsPoints, action, reimbursible} = requestMoneyInformation;
    const {payeeAccountID} = participantParams;
    const parsedComment = getParsedComment(transactionParams.comment ?? '');
    transactionParams.comment = parsedComment;
    const {
        amount,
        currency,
        merchant,
        comment = '',
        receipt,
        category,
        tag,
        taxCode = '',
        taxAmount = 0,
        billable,
        created,
        attendees,
        actionableWhisperReportActionID,
        linkedTrackedExpenseReportAction,
        linkedTrackedExpenseReportID,
        waypoints,
        customUnitRateID,
    } = transactionParams;

    const sanitizedWaypoints = waypoints ? JSON.stringify(sanitizeRecentWaypoints(waypoints)) : undefined;

    // If the report is iou or expense report, we should get the linked chat report to be passed to the getMoneyRequestInformation function
    const isMoneyRequestReport = isMoneyRequestReportReportUtils(report);
    const currentChatReport = isMoneyRequestReport ? getReportOrDraftReport(report?.chatReportID) : report;
    const moneyRequestReportID = isMoneyRequestReport ? report?.reportID : '';
    const isMovingTransactionFromTrackExpense = isMovingTransactionFromTrackExpenseIOUUtils(action);
    const existingTransactionID =
        isMovingTransactionFromTrackExpense && linkedTrackedExpenseReportAction && isMoneyRequestAction(linkedTrackedExpenseReportAction)
            ? getOriginalMessage(linkedTrackedExpenseReportAction)?.IOUTransactionID
            : undefined;
    const existingTransaction =
        action === CONST.IOU.ACTION.SUBMIT
            ? allTransactionDrafts[`${ONYXKEYS.COLLECTION.TRANSACTION_DRAFT}${existingTransactionID}`]
            : allTransactions[`${ONYXKEYS.COLLECTION.TRANSACTION}${existingTransactionID}`];

<<<<<<< HEAD
    const {payerAccountID, payerEmail, iouReport, chatReport, transaction, iouAction, createdChatReportActionID, createdIOUReportActionID, reportPreviewAction, onyxData} =
        getMoneyRequestInformation(
            {
                parentChatReport: isMovingTransactionFromTrackExpense ? undefined : currentChatReport,
                participantParams,
                policyParams,
                transactionParams,
                moneyRequestReportID,
                existingTransactionID,
                existingTransaction: isDistanceRequestTransactionUtils(existingTransaction) ? existingTransaction : undefined,
            },
            false,
        );
=======
    const retryParams = {
        ...requestMoneyInformation,
        participantParams: {
            ...requestMoneyInformation.participantParams,
            participant: (({icons, ...rest}) => rest)(requestMoneyInformation.participantParams.participant),
        },
        transactionParams: {
            ...requestMoneyInformation.transactionParams,
            receipt: undefined,
        },
    };

    const {
        payerAccountID,
        payerEmail,
        iouReport,
        chatReport,
        transaction,
        iouAction,
        createdChatReportActionID,
        createdIOUReportActionID,
        reportPreviewAction,
        transactionThreadReportID,
        createdReportActionIDForThread,
        onyxData,
    } = getMoneyRequestInformation({
        parentChatReport: isMovingTransactionFromTrackExpense ? undefined : currentChatReport,
        participantParams,
        policyParams,
        transactionParams,
        moneyRequestReportID,
        existingTransactionID,
        existingTransaction: isDistanceRequestTransactionUtils(existingTransaction) ? existingTransaction : undefined,
        retryParams,
    });
>>>>>>> 58b8887a
    const activeReportID = isMoneyRequestReport ? report?.reportID : chatReport.reportID;

    switch (action) {
        case CONST.IOU.ACTION.SUBMIT: {
            if (!linkedTrackedExpenseReportAction || !linkedTrackedExpenseReportID) {
                return;
            }
            const workspaceParams =
                isPolicyExpenseChatReportUtil(chatReport) && chatReport.policyID
                    ? {
                          receipt: isFileUploadable(receipt) ? receipt : undefined,
                          category,
                          tag,
                          taxCode,
                          taxAmount,
                          billable,
                          policyID: chatReport.policyID,
                          waypoints: sanitizedWaypoints,
                          customUnitRateID,
                      }
                    : undefined;
            convertTrackedExpenseToRequest({
                payerParams: {
                    accountID: payerAccountID,
                    email: payerEmail,
                },
                transactionParams: {
                    amount,
                    currency,
                    comment,
                    merchant,
                    created,
                    attendees,
                    transactionID: transaction.transactionID,
                    actionableWhisperReportActionID,
                    linkedTrackedExpenseReportAction,
                    linkedTrackedExpenseReportID,
                },
                chatParams: {
                    reportID: chatReport.reportID,
                    createdReportActionID: createdChatReportActionID,
                    reportPreviewReportActionID: reportPreviewAction.reportActionID,
                },
                iouParams: {
                    reportID: iouReport.reportID,
                    createdReportActionID: createdIOUReportActionID,
                    reportActionID: iouAction.reportActionID,
                },
                onyxData,
                workspaceParams,
            });
            break;
        }
        default: {
            const parameters: RequestMoneyParams = {
                debtorEmail: payerEmail,
                debtorAccountID: payerAccountID,
                amount,
                currency,
                comment,
                created,
                merchant,
                iouReportID: iouReport.reportID,
                chatReportID: chatReport.reportID,
                transactionID: transaction.transactionID,
                reportActionID: iouAction.reportActionID,
                createdChatReportActionID,
                createdIOUReportActionID,
                reportPreviewReportActionID: reportPreviewAction.reportActionID,
                receipt: isFileUploadable(receipt) ? receipt : undefined,
                receiptState: receipt?.state,
                category,
                tag,
                taxCode,
                taxAmount,
                billable,
                // This needs to be a string of JSON because of limitations with the fetch() API and nested objects
                receiptGpsPoints: gpsPoints ? JSON.stringify(gpsPoints) : undefined,
                reimbursible,
                description: parsedComment,
            };
            // eslint-disable-next-line rulesdir/no-multiple-api-calls
            API.write(WRITE_COMMANDS.REQUEST_MONEY, parameters, onyxData);
        }
    }

    InteractionManager.runAfterInteractions(() => removeDraftTransaction(CONST.IOU.OPTIMISTIC_TRANSACTION_ID));
    if (!requestMoneyInformation.isRetry) {
        dismissModalAndOpenReportInInboxTab(activeReportID);
    }

    const trackReport = Navigation.getReportRouteByID(linkedTrackedExpenseReportAction?.childReportID);
    if (trackReport?.key) {
        Navigation.removeScreenByKey(trackReport.key);
    }

    if (activeReportID) {
        notifyNewAction(activeReportID, payeeAccountID);
    }
}

/**
 * Submit per diem expense to another user
 */
function submitPerDiemExpense(submitPerDiemExpenseInformation: PerDiemExpenseInformation) {
    const {report, participantParams, policyParams = {}, transactionParams} = submitPerDiemExpenseInformation;
    const {payeeAccountID} = participantParams;
    const {currency, comment = '', category, tag, created, customUnit} = transactionParams;

    if (
        isEmptyObject(policyParams.policy) ||
        isEmptyObject(customUnit) ||
        !customUnit.customUnitID ||
        !customUnit.customUnitRateID ||
        (customUnit.subRates ?? []).length === 0 ||
        isEmptyObject(customUnit.attributes)
    ) {
        return;
    }

    // If the report is iou or expense report, we should get the linked chat report to be passed to the getMoneyRequestInformation function
    const isMoneyRequestReport = isMoneyRequestReportReportUtils(report);
    const currentChatReport = isMoneyRequestReport ? getReportOrDraftReport(report?.chatReportID) : report;
    const moneyRequestReportID = isMoneyRequestReport ? report?.reportID : '';

    const {
        iouReport,
        chatReport,
        transaction,
        iouAction,
        createdChatReportActionID,
        createdIOUReportActionID,
        reportPreviewAction,
        transactionThreadReportID,
        createdReportActionIDForThread,
        onyxData,
        billable,
    } = getPerDiemExpenseInformation({
        parentChatReport: currentChatReport,
        participantParams,
        policyParams,
        transactionParams,
        moneyRequestReportID,
    });
    const activeReportID = isMoneyRequestReport ? report?.reportID : chatReport.reportID;

    const parameters: CreatePerDiemRequestParams = {
        policyID: policyParams.policy.id,
        customUnitID: customUnit.customUnitID,
        customUnitRateID: customUnit.customUnitRateID,
        subRates: JSON.stringify(customUnit.subRates),
        startDateTime: customUnit.attributes.dates.start,
        endDateTime: customUnit.attributes.dates.end,
        currency,
        description: comment,
        created,
        iouReportID: iouReport.reportID,
        chatReportID: chatReport.reportID,
        transactionID: transaction.transactionID,
        reportActionID: iouAction.reportActionID,
        createdChatReportActionID,
        createdIOUReportActionID,
        reportPreviewReportActionID: reportPreviewAction.reportActionID,
        category,
        tag,
        transactionThreadReportID,
        createdReportActionIDForThread,
        billable,
    };

    API.write(WRITE_COMMANDS.CREATE_PER_DIEM_REQUEST, parameters, onyxData);

    InteractionManager.runAfterInteractions(() => removeDraftTransaction(CONST.IOU.OPTIMISTIC_TRANSACTION_ID));
    dismissModalAndOpenReportInInboxTab(activeReportID);

    if (activeReportID) {
        notifyNewAction(activeReportID, payeeAccountID);
    }
}

function sendInvoice(
    currentUserAccountID: number,
    transaction: OnyxEntry<OnyxTypes.Transaction>,
    invoiceChatReport?: OnyxEntry<OnyxTypes.Report>,
    receiptFile?: Receipt,
    policy?: OnyxEntry<OnyxTypes.Policy>,
    policyTagList?: OnyxEntry<OnyxTypes.PolicyTagLists>,
    policyCategories?: OnyxEntry<OnyxTypes.PolicyCategories>,
    companyName?: string,
    companyWebsite?: string,
) {
    const parsedComment = getParsedComment(transaction?.comment?.comment?.trim() ?? '');
    if (transaction?.comment) {
        // eslint-disable-next-line no-param-reassign
        transaction.comment.comment = parsedComment;
    }
    const {
        senderWorkspaceID,
        receiver,
        invoiceRoom,
        createdChatReportActionID,
        invoiceReportID,
        reportPreviewReportActionID,
        transactionID,
        transactionThreadReportID,
        createdIOUReportActionID,
        createdReportActionIDForThread,
        reportActionID,
        onyxData,
    } = getSendInvoiceInformation(transaction, currentUserAccountID, invoiceChatReport, receiptFile, policy, policyTagList, policyCategories, companyName, companyWebsite);

    const parameters: SendInvoiceParams = {
        createdIOUReportActionID,
        createdReportActionIDForThread,
        reportActionID,
        senderWorkspaceID,
        accountID: currentUserAccountID,
        amount: transaction?.amount ?? 0,
        currency: transaction?.currency ?? '',
        comment: parsedComment,
        merchant: transaction?.merchant ?? '',
        category: transaction?.category,
        date: transaction?.created ?? '',
        invoiceRoomReportID: invoiceRoom.reportID,
        createdChatReportActionID,
        invoiceReportID,
        reportPreviewReportActionID,
        transactionID,
        transactionThreadReportID,
        companyName,
        companyWebsite,
        description: parsedComment,
        ...(invoiceChatReport?.reportID ? {receiverInvoiceRoomID: invoiceChatReport.reportID} : {receiverEmail: receiver.login ?? ''}),
    };

    API.write(WRITE_COMMANDS.SEND_INVOICE, parameters, onyxData);
    InteractionManager.runAfterInteractions(() => removeDraftTransaction(CONST.IOU.OPTIMISTIC_TRANSACTION_ID));

    if (isSearchTopmostFullScreenRoute()) {
        Navigation.dismissModal();
    } else {
        Navigation.dismissModalWithReport({report: invoiceRoom});
    }

    notifyNewAction(invoiceRoom.reportID, receiver.accountID);
}

/**
 * Track an expense
 */
function trackExpense(params: CreateTrackExpenseParams) {
    const {report, action, isDraftPolicy, participantParams, policyParams: policyData = {}, transactionParams: transactionData} = params;
    const {participant, payeeAccountID, payeeEmail} = participantParams;
    const {policy, policyCategories, policyTagList} = policyData;
    const parsedComment = getParsedComment(transactionData.comment ?? '');
    transactionData.comment = parsedComment;
    const {
        amount,
        currency,
        created = '',
        merchant = '',
        comment = '',
        receipt,
        category,
        tag,
        taxCode = '',
        taxAmount = 0,
        billable,
        gpsPoints,
        validWaypoints,
        actionableWhisperReportActionID,
        linkedTrackedExpenseReportAction,
        linkedTrackedExpenseReportID,
        customUnitRateID,
    } = transactionData;

    const isMoneyRequestReport = isMoneyRequestReportReportUtils(report);
    const currentChatReport = isMoneyRequestReport ? getReportOrDraftReport(report.chatReportID) : report;
    const moneyRequestReportID = isMoneyRequestReport ? report.reportID : '';
    const isMovingTransactionFromTrackExpense = isMovingTransactionFromTrackExpenseIOUUtils(action);

    // Pass an open receipt so the distance expense will show a map with the route optimistically
    const trackedReceipt = validWaypoints ? {source: ReceiptGeneric as ReceiptSource, state: CONST.IOU.RECEIPT_STATE.OPEN} : receipt;
    const sanitizedWaypoints = validWaypoints ? JSON.stringify(sanitizeRecentWaypoints(validWaypoints)) : undefined;

    const retryParams: CreateTrackExpenseParams = {
        report,
        isDraftPolicy,
        action,
        participantParams: {
            participant,
            payeeAccountID,
            payeeEmail,
        },
        transactionParams: {
            amount,
            currency,
            created,
            merchant,
            comment,
            receipt: undefined,
            category,
            tag,
            taxCode,
            taxAmount,
            billable,
            validWaypoints,
            gpsPoints,
            actionableWhisperReportActionID,
            linkedTrackedExpenseReportAction,
            linkedTrackedExpenseReportID,
            customUnitRateID,
        },
    };

    const {
        createdWorkspaceParams,
        iouReport,
        chatReport,
        transaction,
        iouAction,
        createdChatReportActionID,
        createdIOUReportActionID,
        reportPreviewAction,
        transactionThreadReportID,
        createdReportActionIDForThread,
        actionableWhisperReportActionIDParam,
        onyxData,
    } =
        getTrackExpenseInformation({
            parentChatReport: currentChatReport,
            moneyRequestReportID,
            existingTransactionID:
                isMovingTransactionFromTrackExpense && linkedTrackedExpenseReportAction && isMoneyRequestAction(linkedTrackedExpenseReportAction)
                    ? getOriginalMessage(linkedTrackedExpenseReportAction)?.IOUTransactionID
                    : undefined,
            participantParams: {
                participant,
                payeeAccountID,
                payeeEmail,
            },
            transactionParams: {
                comment,
                amount,
                currency,
                created,
                merchant,
                receipt: trackedReceipt,
                category,
                tag,
                taxCode,
                taxAmount,
                billable,
                linkedTrackedExpenseReportAction,
            },
            policyParams: {
                policy,
                policyCategories,
                policyTagList,
            },
            retryParams,
        }) ?? {};
    const activeReportID = isMoneyRequestReport ? report.reportID : chatReport?.reportID;

    const recentServerValidatedWaypoints = getRecentWaypoints().filter((item) => !item.pendingAction);
    onyxData?.failureData?.push({
        onyxMethod: Onyx.METHOD.SET,
        key: `${ONYXKEYS.NVP_RECENT_WAYPOINTS}`,
        value: recentServerValidatedWaypoints,
    });

    const mileageRate = isCustomUnitRateIDForP2P(transaction) ? undefined : customUnitRateID;

    switch (action) {
        case CONST.IOU.ACTION.CATEGORIZE: {
            if (!linkedTrackedExpenseReportAction || !linkedTrackedExpenseReportID) {
                return;
            }
            const transactionParams: TrackedExpenseTransactionParams = {
                transactionID: transaction?.transactionID,
                amount,
                currency,
                comment,
                merchant,
                created,
                taxCode,
                taxAmount,
                category,
                tag,
                billable,
                receipt: isFileUploadable(trackedReceipt) ? trackedReceipt : undefined,
                waypoints: sanitizedWaypoints,
                customUnitRateID: mileageRate,
            };
            const policyParams: TrackedExpensePolicyParams = {
                policyID: chatReport?.policyID,
                isDraftPolicy,
            };
            const reportInformation: TrackedExpenseReportInformation = {
                moneyRequestPreviewReportActionID: iouAction?.reportActionID,
                moneyRequestReportID: iouReport?.reportID,
                moneyRequestCreatedReportActionID: createdIOUReportActionID,
                actionableWhisperReportActionID,
                linkedTrackedExpenseReportAction,
                linkedTrackedExpenseReportID,
                transactionThreadReportID,
                reportPreviewReportActionID: reportPreviewAction?.reportActionID,
            };
            const trackedExpenseParams: TrackedExpenseParams = {
                onyxData,
                reportInformation,
                transactionParams,
                policyParams,
                createdWorkspaceParams,
            };

            categorizeTrackedExpense(trackedExpenseParams);
            break;
        }
        case CONST.IOU.ACTION.SHARE: {
            if (!linkedTrackedExpenseReportAction || !linkedTrackedExpenseReportID) {
                return;
            }
            const transactionParams: TrackedExpenseTransactionParams = {
                transactionID: transaction?.transactionID,
                amount,
                currency,
                comment,
                merchant,
                created,
                taxCode: taxCode ?? '',
                taxAmount: taxAmount ?? 0,
                category,
                tag,
                billable,
                receipt: isFileUploadable(trackedReceipt) ? trackedReceipt : undefined,
                waypoints: sanitizedWaypoints,
                customUnitRateID: mileageRate,
            };
            const policyParams: TrackedExpensePolicyParams = {
                policyID: chatReport?.policyID,
            };
            const reportInformation: TrackedExpenseReportInformation = {
                moneyRequestPreviewReportActionID: iouAction?.reportActionID,
                moneyRequestReportID: iouReport?.reportID,
                moneyRequestCreatedReportActionID: createdIOUReportActionID,
                actionableWhisperReportActionID,
                linkedTrackedExpenseReportAction,
                linkedTrackedExpenseReportID,
                transactionThreadReportID,
                reportPreviewReportActionID: reportPreviewAction?.reportActionID,
            };
            const trackedExpenseParams: TrackedExpenseParams = {
                onyxData,
                reportInformation,
                transactionParams,
                policyParams,
                createdWorkspaceParams,
            };
            shareTrackedExpense(trackedExpenseParams);
            break;
        }
        default: {
            const parameters: TrackExpenseParams = {
                amount,
                currency,
                comment,
                created,
                merchant,
                iouReportID: iouReport?.reportID,
                chatReportID: chatReport?.reportID,
                transactionID: transaction?.transactionID,
                reportActionID: iouAction?.reportActionID,
                createdChatReportActionID,
                createdIOUReportActionID,
                reportPreviewReportActionID: reportPreviewAction?.reportActionID,
                receipt: isFileUploadable(trackedReceipt) ? trackedReceipt : undefined,
                receiptState: trackedReceipt?.state,
                category,
                tag,
                taxCode,
                taxAmount,
                billable,
                // This needs to be a string of JSON because of limitations with the fetch() API and nested objects
                receiptGpsPoints: gpsPoints ? JSON.stringify(gpsPoints) : undefined,
                transactionThreadReportID,
                createdReportActionIDForThread,
                waypoints: sanitizedWaypoints,
                customUnitRateID,
                description: parsedComment,
            };
            if (actionableWhisperReportActionIDParam) {
                parameters.actionableWhisperReportActionID = actionableWhisperReportActionIDParam;
            }
            API.write(WRITE_COMMANDS.TRACK_EXPENSE, parameters, onyxData);
        }
    }
    InteractionManager.runAfterInteractions(() => removeDraftTransaction(CONST.IOU.OPTIMISTIC_TRANSACTION_ID));
    if (!params.isRetry) {
        dismissModalAndOpenReportInInboxTab(activeReportID);
    }

    if (action === CONST.IOU.ACTION.SHARE) {
        if (isSearchTopmostFullScreenRoute() && activeReportID) {
            Navigation.setNavigationActionToMicrotaskQueue(() => {
                Navigation.navigate(ROUTES.REPORT_WITH_ID.getRoute(activeReportID), {forceReplace: true});
            });
        }
        Navigation.setNavigationActionToMicrotaskQueue(() => Navigation.navigate(ROUTES.ROOM_INVITE.getRoute(activeReportID, CONST.IOU.SHARE.ROLE.ACCOUNTANT)));
    }

    notifyNewAction(activeReportID, payeeAccountID);
}

function getOrCreateOptimisticSplitChatReport(existingSplitChatReportID: string | undefined, participants: Participant[], participantAccountIDs: number[], currentUserAccountID: number) {
    // The existing chat report could be passed as reportID or exist on the sole "participant" (in this case a report option)
    const existingChatReportID = existingSplitChatReportID ?? participants.at(0)?.reportID;

    // Check if the report is available locally if we do have one
    const existingSplitChatOnyxData = allReports?.[`${ONYXKEYS.COLLECTION.REPORT}${existingChatReportID}`];
    let existingSplitChatReport = existingChatReportID && existingSplitChatOnyxData ? {...existingSplitChatOnyxData} : undefined;

    const allParticipantsAccountIDs = [...participantAccountIDs, currentUserAccountID];
    if (!existingSplitChatReport) {
        existingSplitChatReport = getChatByParticipants(allParticipantsAccountIDs, undefined, participantAccountIDs.length > 1);
    }

    // We found an existing chat report we are done...
    if (existingSplitChatReport) {
        // Yes, these are the same, but give the caller a way to identify if we created a new report or not
        return {existingSplitChatReport, splitChatReport: existingSplitChatReport};
    }

    // Create a Group Chat if we have multiple participants
    if (participants.length > 1) {
        const splitChatReport = buildOptimisticChatReport({
            participantList: allParticipantsAccountIDs,
            reportName: '',
            chatType: CONST.REPORT.CHAT_TYPE.GROUP,
            notificationPreference: CONST.REPORT.NOTIFICATION_PREFERENCE.ALWAYS,
        });

        return {existingSplitChatReport: null, splitChatReport};
    }

    // Otherwise, create a new 1:1 chat report
    const splitChatReport = buildOptimisticChatReport({
        participantList: participantAccountIDs,
    });
    return {existingSplitChatReport: null, splitChatReport};
}

/**
 * Build the Onyx data and IOU split necessary for splitting a bill with 3+ users.
 * 1. Build the optimistic Onyx data for the group chat, i.e. chatReport and iouReportAction creating the former if it doesn't yet exist.
 * 2. Loop over the group chat participant list, building optimistic or updating existing chatReports, iouReports and iouReportActions between the user and each participant.
 * We build both Onyx data and the IOU split that is sent as a request param and is used by Auth to create the chatReports, iouReports and iouReportActions in the database.
 * The IOU split has the following shape:
 *  [
 *      {email: 'currentUser', amount: 100},
 *      {email: 'user2', amount: 100, iouReportID: '100', chatReportID: '110', transactionID: '120', reportActionID: '130'},
 *      {email: 'user3', amount: 100, iouReportID: '200', chatReportID: '210', transactionID: '220', reportActionID: '230'}
 *  ]
 * @param amount - always in the smallest unit of the currency
 * @param existingSplitChatReportID - the report ID where the split expense happens, could be a group chat or a workspace chat
 */
function createSplitsAndOnyxData({
    participants,
    currentUserLogin,
    currentUserAccountID,
    existingSplitChatReportID,
    transactionParams: {
        amount,
        comment,
        currency,
        merchant,
        created,
        category,
        tag,
        splitShares = {},
        billable = false,
        iouRequestType = CONST.IOU.REQUEST_TYPE.MANUAL,
        taxCode = '',
        taxAmount = 0,
    },
}: CreateSplitsAndOnyxDataParams): SplitsAndOnyxData {
    const currentUserEmailForIOUSplit = addSMSDomainIfPhoneNumber(currentUserLogin);
    const participantAccountIDs = participants.map((participant) => Number(participant.accountID));

    const {splitChatReport, existingSplitChatReport} = getOrCreateOptimisticSplitChatReport(existingSplitChatReportID, participants, participantAccountIDs, currentUserAccountID);
    const isOwnPolicyExpenseChat = !!splitChatReport.isOwnPolicyExpenseChat;

    // Pass an open receipt so the distance expense will show a map with the route optimistically
    const receipt: Receipt | undefined = iouRequestType === CONST.IOU.REQUEST_TYPE.DISTANCE ? {source: ReceiptGeneric as ReceiptSource, state: CONST.IOU.RECEIPT_STATE.OPEN} : undefined;

    const existingTransaction = allTransactionDrafts[`${ONYXKEYS.COLLECTION.TRANSACTION_DRAFT}${CONST.IOU.OPTIMISTIC_TRANSACTION_ID}`];
    const isDistanceRequest = existingTransaction && existingTransaction.iouRequestType === CONST.IOU.REQUEST_TYPE.DISTANCE;
    let splitTransaction = buildOptimisticTransaction({
        existingTransaction,
        transactionParams: {
            amount,
            currency,
            reportID: CONST.REPORT.SPLIT_REPORTID,
            comment,
            created,
            merchant: merchant || Localize.translateLocal('iou.expense'),
            receipt,
            category,
            tag,
            taxCode,
            taxAmount,
            billable,
            pendingFields: isDistanceRequest ? {waypoints: CONST.RED_BRICK_ROAD_PENDING_ACTION.ADD} : undefined,
        },
    });

    // Important data is set on the draft distance transaction, such as the iouRequestType marking it as a distance request, so merge it into the optimistic split transaction
    if (isDistanceRequest) {
        splitTransaction = fastMerge(existingTransaction, splitTransaction, false);
    }

    // Note: The created action must be optimistically generated before the IOU action so there's no chance that the created action appears after the IOU action in the chat
    const splitCreatedReportAction = buildOptimisticCreatedReportAction(currentUserEmailForIOUSplit);
    const splitIOUReportAction = buildOptimisticIOUReportAction({
        type: CONST.IOU.REPORT_ACTION_TYPE.SPLIT,
        amount,
        currency,
        comment,
        participants,
        transactionID: splitTransaction.transactionID,
        isOwnPolicyExpenseChat,
    });

    splitChatReport.lastReadTime = DateUtils.getDBTime();
    splitChatReport.lastMessageText = getReportActionText(splitIOUReportAction);
    splitChatReport.lastMessageHtml = getReportActionHtml(splitIOUReportAction);
    splitChatReport.lastActorAccountID = currentUserAccountID;
    splitChatReport.lastVisibleActionCreated = splitIOUReportAction.created;

    // If we have an existing splitChatReport (group chat or workspace) use it's pending fields, otherwise indicate that we are adding a chat
    if (!existingSplitChatReport) {
        splitChatReport.pendingFields = {
            createChat: CONST.RED_BRICK_ROAD_PENDING_ACTION.ADD,
        };
    }

    const optimisticData: OnyxUpdate[] = [
        {
            // Use set for new reports because it doesn't exist yet, is faster,
            // and we need the data to be available when we navigate to the chat page
            onyxMethod: existingSplitChatReport ? Onyx.METHOD.MERGE : Onyx.METHOD.SET,
            key: `${ONYXKEYS.COLLECTION.REPORT}${splitChatReport.reportID}`,
            value: splitChatReport,
        },
        {
            onyxMethod: Onyx.METHOD.SET,
            key: ONYXKEYS.NVP_QUICK_ACTION_GLOBAL_CREATE,
            value: {
                action: iouRequestType === CONST.IOU.REQUEST_TYPE.DISTANCE ? CONST.QUICK_ACTIONS.SPLIT_DISTANCE : CONST.QUICK_ACTIONS.SPLIT_MANUAL,
                chatReportID: splitChatReport.reportID,
                isFirstQuickAction: isEmptyObject(quickAction),
            },
        },
        existingSplitChatReport
            ? {
                  onyxMethod: Onyx.METHOD.MERGE,
                  key: `${ONYXKEYS.COLLECTION.REPORT_ACTIONS}${splitChatReport.reportID}`,
                  value: {
                      [splitIOUReportAction.reportActionID]: splitIOUReportAction as OnyxTypes.ReportAction,
                  },
              }
            : {
                  onyxMethod: Onyx.METHOD.SET,
                  key: `${ONYXKEYS.COLLECTION.REPORT_ACTIONS}${splitChatReport.reportID}`,
                  value: {
                      [splitCreatedReportAction.reportActionID]: splitCreatedReportAction as OnyxTypes.ReportAction,
                      [splitIOUReportAction.reportActionID]: splitIOUReportAction as OnyxTypes.ReportAction,
                  },
              },
        {
            onyxMethod: Onyx.METHOD.SET,
            key: `${ONYXKEYS.COLLECTION.TRANSACTION}${splitTransaction.transactionID}`,
            value: splitTransaction,
        },
    ];
    const successData: OnyxUpdate[] = [
        {
            onyxMethod: Onyx.METHOD.MERGE,
            key: `${ONYXKEYS.COLLECTION.REPORT_ACTIONS}${splitChatReport.reportID}`,
            value: {
                ...(existingSplitChatReport ? {} : {[splitCreatedReportAction.reportActionID]: {pendingAction: null}}),
                [splitIOUReportAction.reportActionID]: {pendingAction: null},
            },
        },
        {
            onyxMethod: Onyx.METHOD.MERGE,
            key: `${ONYXKEYS.COLLECTION.TRANSACTION}${splitTransaction.transactionID}`,
            value: {pendingAction: null, pendingFields: null},
        },
    ];

    const redundantParticipants: Record<number, null> = {};
    if (!existingSplitChatReport) {
        successData.push({
            onyxMethod: Onyx.METHOD.MERGE,
            key: `${ONYXKEYS.COLLECTION.REPORT}${splitChatReport.reportID}`,
            value: {pendingFields: {createChat: null}, participants: redundantParticipants},
        });
    }

    const failureData: OnyxUpdate[] = [
        {
            onyxMethod: Onyx.METHOD.MERGE,
            key: `${ONYXKEYS.COLLECTION.TRANSACTION}${splitTransaction.transactionID}`,
            value: {
                errors: getMicroSecondOnyxErrorWithTranslationKey('iou.error.genericCreateFailureMessage'),
                pendingAction: null,
                pendingFields: null,
            },
        },
        {
            onyxMethod: Onyx.METHOD.SET,
            key: ONYXKEYS.NVP_QUICK_ACTION_GLOBAL_CREATE,
            value: quickAction ?? null,
        },
    ];

    if (existingSplitChatReport) {
        failureData.push({
            onyxMethod: Onyx.METHOD.MERGE,
            key: `${ONYXKEYS.COLLECTION.REPORT_ACTIONS}${splitChatReport.reportID}`,
            value: {
                [splitIOUReportAction.reportActionID]: {
                    errors: getMicroSecondOnyxErrorWithTranslationKey('iou.error.genericCreateFailureMessage'),
                },
            },
        });
    } else {
        failureData.push(
            {
                onyxMethod: Onyx.METHOD.MERGE,
                key: `${ONYXKEYS.COLLECTION.REPORT}${splitChatReport.reportID}`,
                value: {
                    errorFields: {
                        createChat: getMicroSecondOnyxErrorWithTranslationKey('report.genericCreateReportFailureMessage'),
                    },
                },
            },
            {
                onyxMethod: Onyx.METHOD.MERGE,
                key: `${ONYXKEYS.COLLECTION.REPORT_ACTIONS}${splitChatReport.reportID}`,
                value: {
                    [splitIOUReportAction.reportActionID]: {
                        errors: getMicroSecondOnyxErrorWithTranslationKey('iou.error.genericCreateFailureMessage'),
                    },
                },
            },
        );
    }

    // Loop through participants creating individual chats, iouReports and reportActionIDs as needed
    const currentUserAmount = splitShares?.[currentUserAccountID]?.amount ?? calculateIOUAmount(participants.length, amount, currency, true);
    const currentUserTaxAmount = calculateIOUAmount(participants.length, taxAmount, currency, true);

    const splits: Split[] = [{email: currentUserEmailForIOUSplit, accountID: currentUserAccountID, amount: currentUserAmount, taxAmount: currentUserTaxAmount}];

    const hasMultipleParticipants = participants.length > 1;
    participants.forEach((participant) => {
        // In a case when a participant is a workspace, even when a current user is not an owner of the workspace
        const isPolicyExpenseChat = isPolicyExpenseChatReportUtil(participant);
        const splitAmount = splitShares?.[participant.accountID ?? CONST.DEFAULT_NUMBER_ID]?.amount ?? calculateIOUAmount(participants.length, amount, currency, false);
        const splitTaxAmount = calculateIOUAmount(participants.length, taxAmount, currency, false);

        // To exclude someone from a split, the amount can be 0. The scenario for this is when creating a split from a group chat, we have remove the option to deselect users to exclude them.
        // We can input '0' next to someone we want to exclude.
        if (splitAmount === 0) {
            return;
        }

        // In case the participant is a workspace, email & accountID should remain undefined and won't be used in the rest of this code
        // participant.login is undefined when the request is initiated from a group DM with an unknown user, so we need to add a default
        const email = isOwnPolicyExpenseChat || isPolicyExpenseChat ? '' : addSMSDomainIfPhoneNumber(participant.login ?? '').toLowerCase();
        const accountID = isOwnPolicyExpenseChat || isPolicyExpenseChat ? 0 : Number(participant.accountID);
        if (email === currentUserEmailForIOUSplit) {
            return;
        }

        // STEP 1: Get existing chat report OR build a new optimistic one
        // If we only have one participant and the request was initiated from the global create menu, i.e. !existingGroupChatReportID, the oneOnOneChatReport is the groupChatReport
        let oneOnOneChatReport: OnyxTypes.Report | OptimisticChatReport;
        let isNewOneOnOneChatReport = false;
        let shouldCreateOptimisticPersonalDetails = false;
        const personalDetailExists = accountID in allPersonalDetails;

        // If this is a split between two people only and the function
        // wasn't provided with an existing group chat report id
        // or, if the split is being made from the workspace chat, then the oneOnOneChatReport is the same as the splitChatReport
        // in this case existingSplitChatReport will belong to the policy expense chat and we won't be
        // entering code that creates optimistic personal details
        if ((!hasMultipleParticipants && !existingSplitChatReportID) || isOwnPolicyExpenseChat || isOneOnOneChat(splitChatReport)) {
            oneOnOneChatReport = splitChatReport;
            shouldCreateOptimisticPersonalDetails = !existingSplitChatReport && !personalDetailExists;
        } else {
            const existingChatReport = getChatByParticipants([accountID, currentUserAccountID]);
            isNewOneOnOneChatReport = !existingChatReport;
            shouldCreateOptimisticPersonalDetails = isNewOneOnOneChatReport && !personalDetailExists;
            oneOnOneChatReport =
                existingChatReport ??
                buildOptimisticChatReport({
                    participantList: [accountID, currentUserAccountID],
                });
        }

        // STEP 2: Get existing IOU/Expense report and update its total OR build a new optimistic one
        let oneOnOneIOUReport: OneOnOneIOUReport = oneOnOneChatReport.iouReportID ? allReports?.[`${ONYXKEYS.COLLECTION.REPORT}${oneOnOneChatReport.iouReportID}`] : null;
        const shouldCreateNewOneOnOneIOUReport = shouldCreateNewMoneyRequestReportReportUtils(oneOnOneIOUReport, oneOnOneChatReport);

        if (!oneOnOneIOUReport || shouldCreateNewOneOnOneIOUReport) {
            oneOnOneIOUReport = isOwnPolicyExpenseChat
                ? buildOptimisticExpenseReport(oneOnOneChatReport.reportID, oneOnOneChatReport.policyID, currentUserAccountID, splitAmount, currency)
                : buildOptimisticIOUReport(currentUserAccountID, accountID, splitAmount, oneOnOneChatReport.reportID, currency);
        } else if (isOwnPolicyExpenseChat) {
            // Because of the Expense reports are stored as negative values, we subtract the total from the amount
            if (oneOnOneIOUReport?.currency === currency) {
                if (typeof oneOnOneIOUReport.total === 'number') {
                    oneOnOneIOUReport.total -= splitAmount;
                }

                if (typeof oneOnOneIOUReport.unheldTotal === 'number') {
                    oneOnOneIOUReport.unheldTotal -= splitAmount;
                }
            }
        } else {
            oneOnOneIOUReport = updateIOUOwnerAndTotal(oneOnOneIOUReport, currentUserAccountID, splitAmount, currency);
        }

        // STEP 3: Build optimistic transaction
        let oneOnOneTransaction = buildOptimisticTransaction({
            originalTransactionID: splitTransaction.transactionID,
            transactionParams: {
                amount: isExpenseReport(oneOnOneIOUReport) ? -splitAmount : splitAmount,
                currency,
                reportID: oneOnOneIOUReport.reportID,
                comment,
                created,
                merchant: merchant || Localize.translateLocal('iou.expense'),
                category,
                tag,
                taxCode,
                taxAmount: isExpenseReport(oneOnOneIOUReport) ? -splitTaxAmount : splitTaxAmount,
                billable,
                source: CONST.IOU.TYPE.SPLIT,
            },
        });

        if (isDistanceRequest) {
            oneOnOneTransaction = fastMerge(existingTransaction, oneOnOneTransaction, false);
        }

        // STEP 4: Build optimistic reportActions. We need:
        // 1. CREATED action for the chatReport
        // 2. CREATED action for the iouReport
        // 3. IOU action for the iouReport
        // 4. Transaction Thread and the CREATED action for it
        // 5. REPORT_PREVIEW action for the chatReport
        const [oneOnOneCreatedActionForChat, oneOnOneCreatedActionForIOU, oneOnOneIOUAction, optimisticTransactionThread, optimisticCreatedActionForTransactionThread] =
            buildOptimisticMoneyRequestEntities({
                iouReport: oneOnOneIOUReport,
                type: CONST.IOU.REPORT_ACTION_TYPE.CREATE,
                amount: splitAmount,
                currency,
                comment,
                payeeEmail: currentUserEmailForIOUSplit,
                participants: [participant],
                transactionID: oneOnOneTransaction.transactionID,
            });

        // Add optimistic personal details for new participants
        const oneOnOnePersonalDetailListAction: OnyxTypes.PersonalDetailsList = shouldCreateOptimisticPersonalDetails
            ? {
                  [accountID]: {
                      accountID,
                      // Disabling this line since participant.displayName can be an empty string
                      // eslint-disable-next-line @typescript-eslint/prefer-nullish-coalescing
                      displayName: formatPhoneNumber(participant.displayName || email),
                      login: participant.login,
                      isOptimisticPersonalDetail: true,
                  },
              }
            : {};

        if (shouldCreateOptimisticPersonalDetails) {
            // BE will send different participants. We clear the optimistic ones to avoid duplicated entries
            redundantParticipants[accountID] = null;
        }

        let oneOnOneReportPreviewAction = getReportPreviewAction(oneOnOneChatReport.reportID, oneOnOneIOUReport.reportID);
        if (oneOnOneReportPreviewAction) {
            oneOnOneReportPreviewAction = updateReportPreview(oneOnOneIOUReport, oneOnOneReportPreviewAction);
        } else {
            oneOnOneReportPreviewAction = buildOptimisticReportPreview(oneOnOneChatReport, oneOnOneIOUReport);
        }

        // Add category to optimistic policy recently used categories when a participant is a workspace
        const optimisticPolicyRecentlyUsedCategories = isPolicyExpenseChat ? buildOptimisticPolicyRecentlyUsedCategories(participant.policyID, category) : [];

        const optimisticRecentlyUsedCurrencies = buildOptimisticRecentlyUsedCurrencies(currency);

        // Add tag to optimistic policy recently used tags when a participant is a workspace
        const optimisticPolicyRecentlyUsedTags = isPolicyExpenseChat ? buildOptimisticPolicyRecentlyUsedTags(participant.policyID, tag) : {};

        // STEP 5: Build Onyx Data
        const [oneOnOneOptimisticData, oneOnOneSuccessData, oneOnOneFailureData] = buildOnyxDataForMoneyRequest({
            isNewChatReport: isNewOneOnOneChatReport,
            shouldCreateNewMoneyRequestReport: shouldCreateNewOneOnOneIOUReport,
            isOneOnOneSplit: true,
            optimisticParams: {
                chat: {
                    report: oneOnOneChatReport,
                    createdAction: oneOnOneCreatedActionForChat,
                    reportPreviewAction: oneOnOneReportPreviewAction,
                },
                iou: {
                    report: oneOnOneIOUReport,
                    createdAction: oneOnOneCreatedActionForIOU,
                    action: oneOnOneIOUAction,
                },
                transactionParams: {
                    transaction: oneOnOneTransaction,
                    transactionThreadReport: optimisticTransactionThread,
                    transactionThreadCreatedReportAction: optimisticCreatedActionForTransactionThread,
                },
                policyRecentlyUsed: {
                    categories: optimisticPolicyRecentlyUsedCategories,
                    tags: optimisticPolicyRecentlyUsedTags,
                    currencies: optimisticRecentlyUsedCurrencies,
                },
                personalDetailListAction: oneOnOnePersonalDetailListAction,
            },
        });

        const individualSplit = {
            email,
            accountID,
            isOptimisticAccount: isOptimisticPersonalDetail(accountID),
            amount: splitAmount,
            iouReportID: oneOnOneIOUReport.reportID,
            chatReportID: oneOnOneChatReport.reportID,
            transactionID: oneOnOneTransaction.transactionID,
            reportActionID: oneOnOneIOUAction.reportActionID,
            createdChatReportActionID: oneOnOneCreatedActionForChat.reportActionID,
            createdIOUReportActionID: oneOnOneCreatedActionForIOU.reportActionID,
            reportPreviewReportActionID: oneOnOneReportPreviewAction.reportActionID,
            transactionThreadReportID: optimisticTransactionThread.reportID,
            createdReportActionIDForThread: optimisticCreatedActionForTransactionThread?.reportActionID,
            taxAmount: splitTaxAmount,
        };

        splits.push(individualSplit);
        optimisticData.push(...oneOnOneOptimisticData);
        successData.push(...oneOnOneSuccessData);
        failureData.push(...oneOnOneFailureData);
    });

    optimisticData.push({
        onyxMethod: Onyx.METHOD.MERGE,
        key: `${ONYXKEYS.COLLECTION.TRANSACTION}${splitTransaction.transactionID}`,
        value: {
            comment: {
                splits: splits.map((split) => ({accountID: split.accountID, amount: split.amount})),
            },
        },
    });

    const splitData: SplitData = {
        chatReportID: splitChatReport.reportID,
        transactionID: splitTransaction.transactionID,
        reportActionID: splitIOUReportAction.reportActionID,
        policyID: splitChatReport.policyID,
        chatType: splitChatReport.chatType,
    };

    if (!existingSplitChatReport) {
        splitData.createdReportActionID = splitCreatedReportAction.reportActionID;
    }

    return {
        splitData,
        splits,
        onyxData: {optimisticData, successData, failureData},
    };
}

type SplitBillActionsParams = {
    participants: Participant[];
    currentUserLogin: string;
    currentUserAccountID: number;
    amount: number;
    comment: string;
    currency: string;
    merchant: string;
    created: string;
    category?: string;
    tag?: string;
    billable?: boolean;
    iouRequestType?: IOURequestType;
    existingSplitChatReportID?: string;
    splitShares?: SplitShares;
    splitPayerAccountIDs?: number[];
    taxCode?: string;
    taxAmount?: number;
    isRetry?: boolean;
};

/**
 * @param amount - always in smallest currency unit
 * @param existingSplitChatReportID - Either a group DM or a workspace chat
 */
function splitBill({
    participants,
    currentUserLogin,
    currentUserAccountID,
    amount,
    comment,
    currency,
    merchant,
    created,
    category = '',
    tag = '',
    billable = false,
    iouRequestType = CONST.IOU.REQUEST_TYPE.MANUAL,
    existingSplitChatReportID,
    splitShares = {},
    splitPayerAccountIDs = [],
    taxCode = '',
    taxAmount = 0,
}: SplitBillActionsParams) {
    const parsedComment = getParsedComment(comment);
    const {splitData, splits, onyxData} = createSplitsAndOnyxData({
        participants,
        currentUserLogin,
        currentUserAccountID,
        existingSplitChatReportID,
        transactionParams: {
            amount,
            comment: parsedComment,
            currency,
            merchant,
            created,
            category,
            tag,
            splitShares,
            billable,
            iouRequestType,
            taxCode,
            taxAmount,
        },
    });

    const parameters: SplitBillParams = {
        reportID: splitData.chatReportID,
        amount,
        splits: JSON.stringify(splits),
        currency,
        comment: parsedComment,
        category,
        merchant,
        created,
        tag,
        billable,
        transactionID: splitData.transactionID,
        reportActionID: splitData.reportActionID,
        createdReportActionID: splitData.createdReportActionID,
        policyID: splitData.policyID,
        chatType: splitData.chatType,
        splitPayerAccountIDs,
        taxCode,
        taxAmount,
        description: parsedComment,
    };

    API.write(WRITE_COMMANDS.SPLIT_BILL, parameters, onyxData);
    InteractionManager.runAfterInteractions(() => removeDraftTransaction(CONST.IOU.OPTIMISTIC_TRANSACTION_ID));

    dismissModalAndOpenReportInInboxTab(existingSplitChatReportID);

    notifyNewAction(splitData.chatReportID, currentUserAccountID);
}

/**
 * @param amount - always in the smallest currency unit
 */
function splitBillAndOpenReport({
    participants,
    currentUserLogin,
    currentUserAccountID,
    amount,
    comment,
    currency,
    merchant,
    created,
    category = '',
    tag = '',
    billable = false,
    iouRequestType = CONST.IOU.REQUEST_TYPE.MANUAL,
    splitShares = {},
    splitPayerAccountIDs = [],
    taxCode = '',
    taxAmount = 0,
    existingSplitChatReportID,
}: SplitBillActionsParams) {
    const parsedComment = getParsedComment(comment);
    const {splitData, splits, onyxData} = createSplitsAndOnyxData({
        participants,
        currentUserLogin,
        currentUserAccountID,
        existingSplitChatReportID,
        transactionParams: {
            amount,
            comment: parsedComment,
            currency,
            merchant,
            created,
            category,
            tag,
            splitShares,
            billable,
            iouRequestType,
            taxCode,
            taxAmount,
        },
    });

    const parameters: SplitBillParams = {
        reportID: splitData.chatReportID,
        amount,
        splits: JSON.stringify(splits),
        currency,
        merchant,
        created,
        comment: parsedComment,
        category,
        tag,
        billable,
        transactionID: splitData.transactionID,
        reportActionID: splitData.reportActionID,
        createdReportActionID: splitData.createdReportActionID,
        policyID: splitData.policyID,
        chatType: splitData.chatType,
        splitPayerAccountIDs,
        taxCode,
        taxAmount,
        description: parsedComment,
    };

    API.write(WRITE_COMMANDS.SPLIT_BILL_AND_OPEN_REPORT, parameters, onyxData);
    InteractionManager.runAfterInteractions(() => removeDraftTransaction(CONST.IOU.OPTIMISTIC_TRANSACTION_ID));

    dismissModalAndOpenReportInInboxTab(splitData.chatReportID);
    notifyNewAction(splitData.chatReportID, currentUserAccountID);
}

/** Used exclusively for starting a split expense request that contains a receipt, the split request will be completed once the receipt is scanned
 *  or user enters details manually.
 *
 * @param existingSplitChatReportID - Either a group DM or a workspace chat
 */
function startSplitBill({
    participants,
    currentUserLogin,
    currentUserAccountID,
    comment,
    receipt,
    existingSplitChatReportID,
    billable = false,
    category = '',
    tag = '',
    currency,
    taxCode = '',
    taxAmount = 0,
}: StartSplitBilActionParams) {
    const currentUserEmailForIOUSplit = addSMSDomainIfPhoneNumber(currentUserLogin);
    const participantAccountIDs = participants.map((participant) => Number(participant.accountID));
    const {splitChatReport, existingSplitChatReport} = getOrCreateOptimisticSplitChatReport(existingSplitChatReportID, participants, participantAccountIDs, currentUserAccountID);
    const isOwnPolicyExpenseChat = !!splitChatReport.isOwnPolicyExpenseChat;
    const parsedComment = getParsedComment(comment);

    const {name: filename, source, state = CONST.IOU.RECEIPT_STATE.SCANREADY} = receipt;
    const receiptObject: Receipt = {state, source};

    // ReportID is -2 (aka "deleted") on the group transaction
    const splitTransaction = buildOptimisticTransaction({
        transactionParams: {
            amount: 0,
            currency,
            reportID: CONST.REPORT.SPLIT_REPORTID,
            comment: parsedComment,
            merchant: CONST.TRANSACTION.PARTIAL_TRANSACTION_MERCHANT,
            receipt: receiptObject,
            category,
            tag,
            taxCode,
            taxAmount,
            billable,
            filename,
        },
    });

    // Note: The created action must be optimistically generated before the IOU action so there's no chance that the created action appears after the IOU action in the chat
    const splitChatCreatedReportAction = buildOptimisticCreatedReportAction(currentUserEmailForIOUSplit);
    const splitIOUReportAction = buildOptimisticIOUReportAction({
        type: CONST.IOU.REPORT_ACTION_TYPE.SPLIT,
        amount: 0,
        currency: CONST.CURRENCY.USD,
        comment: parsedComment,
        participants,
        transactionID: splitTransaction.transactionID,
        isOwnPolicyExpenseChat,
    });

    splitChatReport.lastReadTime = DateUtils.getDBTime();
    splitChatReport.lastMessageText = getReportActionText(splitIOUReportAction);
    splitChatReport.lastMessageHtml = getReportActionHtml(splitIOUReportAction);

    // If we have an existing splitChatReport (group chat or workspace) use it's pending fields, otherwise indicate that we are adding a chat
    if (!existingSplitChatReport) {
        splitChatReport.pendingFields = {
            createChat: CONST.RED_BRICK_ROAD_PENDING_ACTION.ADD,
        };
    }

    const optimisticData: OnyxUpdate[] = [
        {
            // Use set for new reports because it doesn't exist yet, is faster,
            // and we need the data to be available when we navigate to the chat page
            onyxMethod: existingSplitChatReport ? Onyx.METHOD.MERGE : Onyx.METHOD.SET,
            key: `${ONYXKEYS.COLLECTION.REPORT}${splitChatReport.reportID}`,
            value: splitChatReport,
        },
        {
            onyxMethod: Onyx.METHOD.SET,
            key: ONYXKEYS.NVP_QUICK_ACTION_GLOBAL_CREATE,
            value: {
                action: CONST.QUICK_ACTIONS.SPLIT_SCAN,
                chatReportID: splitChatReport.reportID,
                isFirstQuickAction: isEmptyObject(quickAction),
            },
        },
        existingSplitChatReport
            ? {
                  onyxMethod: Onyx.METHOD.MERGE,
                  key: `${ONYXKEYS.COLLECTION.REPORT_ACTIONS}${splitChatReport.reportID}`,
                  value: {
                      [splitIOUReportAction.reportActionID]: splitIOUReportAction as OnyxTypes.ReportAction,
                  },
              }
            : {
                  onyxMethod: Onyx.METHOD.SET,
                  key: `${ONYXKEYS.COLLECTION.REPORT_ACTIONS}${splitChatReport.reportID}`,
                  value: {
                      [splitChatCreatedReportAction.reportActionID]: splitChatCreatedReportAction,
                      [splitIOUReportAction.reportActionID]: splitIOUReportAction as OnyxTypes.ReportAction,
                  },
              },
        {
            onyxMethod: Onyx.METHOD.SET,
            key: `${ONYXKEYS.COLLECTION.TRANSACTION}${splitTransaction.transactionID}`,
            value: splitTransaction,
        },
    ];

    const successData: OnyxUpdate[] = [
        {
            onyxMethod: Onyx.METHOD.MERGE,
            key: `${ONYXKEYS.COLLECTION.REPORT_ACTIONS}${splitChatReport.reportID}`,
            value: {
                ...(existingSplitChatReport ? {} : {[splitChatCreatedReportAction.reportActionID]: {pendingAction: null}}),
                [splitIOUReportAction.reportActionID]: {pendingAction: null},
            },
        },
        {
            onyxMethod: Onyx.METHOD.MERGE,
            key: `${ONYXKEYS.COLLECTION.TRANSACTION}${splitTransaction.transactionID}`,
            value: {pendingAction: null},
        },
    ];

    const redundantParticipants: Record<number, null> = {};
    if (!existingSplitChatReport) {
        successData.push({
            onyxMethod: Onyx.METHOD.MERGE,
            key: `${ONYXKEYS.COLLECTION.REPORT}${splitChatReport.reportID}`,
            value: {pendingFields: {createChat: null}, participants: redundantParticipants},
        });
    }

    const failureData: OnyxUpdate[] = [
        {
            onyxMethod: Onyx.METHOD.MERGE,
            key: `${ONYXKEYS.COLLECTION.TRANSACTION}${splitTransaction.transactionID}`,
            value: {
                errors: getMicroSecondOnyxErrorWithTranslationKey('iou.error.genericCreateFailureMessage'),
            },
        },
        {
            onyxMethod: Onyx.METHOD.SET,
            key: ONYXKEYS.NVP_QUICK_ACTION_GLOBAL_CREATE,
            value: quickAction ?? null,
        },
    ];

    const retryParams = {
        participants: participants.map(({icons, ...rest}) => rest),
        currentUserLogin,
        currentUserAccountID,
        comment,
        receipt: receiptObject,
        existingSplitChatReportID,
        billable,
        category,
        tag,
        currency,
        taxCode,
        taxAmount,
    };

    if (existingSplitChatReport) {
        failureData.push({
            onyxMethod: Onyx.METHOD.MERGE,
            key: `${ONYXKEYS.COLLECTION.REPORT_ACTIONS}${splitChatReport.reportID}`,
            value: {
                [splitIOUReportAction.reportActionID]: {
                    errors: getReceiptError(receipt, filename, undefined, undefined, CONST.IOU.ACTION_PARAMS.START_SPLIT_BILL, retryParams),
                },
            },
        });
    } else {
        failureData.push(
            {
                onyxMethod: Onyx.METHOD.MERGE,
                key: `${ONYXKEYS.COLLECTION.REPORT}${splitChatReport.reportID}`,
                value: {
                    errorFields: {
                        createChat: getMicroSecondOnyxErrorWithTranslationKey('report.genericCreateReportFailureMessage'),
                    },
                },
            },
            {
                onyxMethod: Onyx.METHOD.MERGE,
                key: `${ONYXKEYS.COLLECTION.REPORT_ACTIONS}${splitChatReport.reportID}`,
                value: {
                    [splitChatCreatedReportAction.reportActionID]: {
                        errors: getMicroSecondOnyxErrorWithTranslationKey('report.genericCreateReportFailureMessage'),
                    },
                    [splitIOUReportAction.reportActionID]: {
                        errors: getReceiptError(receipt, filename, undefined, undefined, CONST.IOU.ACTION_PARAMS.START_SPLIT_BILL, retryParams),
                    },
                },
            },
        );
    }

    const splits: Split[] = [{email: currentUserEmailForIOUSplit, accountID: currentUserAccountID}];

    participants.forEach((participant) => {
        // Disabling this line since participant.login can be an empty string
        // eslint-disable-next-line @typescript-eslint/prefer-nullish-coalescing
        const email = participant.isOwnPolicyExpenseChat ? '' : addSMSDomainIfPhoneNumber(participant.login || participant.text || '').toLowerCase();
        const accountID = participant.isOwnPolicyExpenseChat ? 0 : Number(participant.accountID);
        if (email === currentUserEmailForIOUSplit) {
            return;
        }

        // When splitting with a workspace chat, we only need to supply the policyID and the workspace reportID as it's needed so we can update the report preview
        if (participant.isOwnPolicyExpenseChat) {
            splits.push({
                policyID: participant.policyID,
                chatReportID: splitChatReport.reportID,
            });
            return;
        }

        const participantPersonalDetails = allPersonalDetails[participant?.accountID ?? CONST.DEFAULT_NUMBER_ID];
        if (!participantPersonalDetails) {
            optimisticData.push({
                onyxMethod: Onyx.METHOD.MERGE,
                key: ONYXKEYS.PERSONAL_DETAILS_LIST,
                value: {
                    [accountID]: {
                        accountID,
                        // Disabling this line since participant.displayName can be an empty string
                        // eslint-disable-next-line @typescript-eslint/prefer-nullish-coalescing
                        displayName: formatPhoneNumber(participant.displayName || email),
                        // Disabling this line since participant.login can be an empty string
                        // eslint-disable-next-line @typescript-eslint/prefer-nullish-coalescing
                        login: participant.login || participant.text,
                        isOptimisticPersonalDetail: true,
                    },
                },
            });
            // BE will send different participants. We clear the optimistic ones to avoid duplicated entries
            redundantParticipants[accountID] = null;
        }

        splits.push({
            email,
            accountID,
        });
    });

    participants.forEach((participant) => {
        const isPolicyExpenseChat = isPolicyExpenseChatReportUtil(participant);
        if (!isPolicyExpenseChat) {
            return;
        }

        const optimisticPolicyRecentlyUsedCategories = buildOptimisticPolicyRecentlyUsedCategories(participant.policyID, category);
        const optimisticPolicyRecentlyUsedTags = buildOptimisticPolicyRecentlyUsedTags(participant.policyID, tag);
        const optimisticRecentlyUsedCurrencies = buildOptimisticRecentlyUsedCurrencies(currency);

        if (optimisticPolicyRecentlyUsedCategories.length > 0) {
            optimisticData.push({
                onyxMethod: Onyx.METHOD.SET,
                key: `${ONYXKEYS.COLLECTION.POLICY_RECENTLY_USED_CATEGORIES}${participant.policyID}`,
                value: optimisticPolicyRecentlyUsedCategories,
            });
        }

        if (optimisticRecentlyUsedCurrencies.length > 0) {
            optimisticData.push({
                onyxMethod: Onyx.METHOD.SET,
                key: ONYXKEYS.RECENTLY_USED_CURRENCIES,
                value: optimisticRecentlyUsedCurrencies,
            });
        }

        if (!isEmptyObject(optimisticPolicyRecentlyUsedTags)) {
            optimisticData.push({
                onyxMethod: Onyx.METHOD.MERGE,
                key: `${ONYXKEYS.COLLECTION.POLICY_RECENTLY_USED_TAGS}${participant.policyID}`,
                value: optimisticPolicyRecentlyUsedTags,
            });
        }
    });

    // Save the new splits array into the transaction's comment in case the user calls CompleteSplitBill while offline
    optimisticData.push({
        onyxMethod: Onyx.METHOD.MERGE,
        key: `${ONYXKEYS.COLLECTION.TRANSACTION}${splitTransaction.transactionID}`,
        value: {
            comment: {
                splits,
            },
        },
    });

    const parameters: StartSplitBillParams = {
        chatReportID: splitChatReport.reportID,
        reportActionID: splitIOUReportAction.reportActionID,
        transactionID: splitTransaction.transactionID,
        splits: JSON.stringify(splits),
        receipt,
        comment: parsedComment,
        category,
        tag,
        currency,
        isFromGroupDM: !existingSplitChatReport,
        billable,
        ...(existingSplitChatReport ? {} : {createdReportActionID: splitChatCreatedReportAction.reportActionID}),
        chatType: splitChatReport?.chatType,
        taxCode,
        taxAmount,
        description: parsedComment,
    };

    API.write(WRITE_COMMANDS.START_SPLIT_BILL, parameters, {optimisticData, successData, failureData});

    Navigation.dismissModalWithReport({report: splitChatReport});
    notifyNewAction(splitChatReport.reportID, currentUserAccountID);
}

/** Used for editing a split expense while it's still scanning or when SmartScan fails, it completes a split expense started by startSplitBill above.
 *
 * @param chatReportID - The group chat or workspace reportID
 * @param reportAction - The split action that lives in the chatReport above
 * @param updatedTransaction - The updated **draft** split transaction
 * @param sessionAccountID - accountID of the current user
 * @param sessionEmail - email of the current user
 */
function completeSplitBill(
    chatReportID: string,
    reportAction: OnyxTypes.ReportAction,
    updatedTransaction: OnyxEntry<OnyxTypes.Transaction>,
    sessionAccountID: number,
    sessionEmail?: string,
) {
    const parsedComment = getParsedComment(updatedTransaction?.comment?.comment ?? '');
    if (updatedTransaction?.comment) {
        // eslint-disable-next-line no-param-reassign
        updatedTransaction.comment.comment = parsedComment;
    }
    const currentUserEmailForIOUSplit = addSMSDomainIfPhoneNumber(sessionEmail);
    const transactionID = updatedTransaction?.transactionID;
    const unmodifiedTransaction = allTransactions[`${ONYXKEYS.COLLECTION.TRANSACTION}${transactionID}`];

    // Save optimistic updated transaction and action
    const optimisticData: OnyxUpdate[] = [
        {
            onyxMethod: Onyx.METHOD.MERGE,
            key: `${ONYXKEYS.COLLECTION.TRANSACTION}${transactionID}`,
            value: {
                ...updatedTransaction,
                receipt: {
                    state: CONST.IOU.RECEIPT_STATE.OPEN,
                },
            },
        },
        {
            onyxMethod: Onyx.METHOD.MERGE,
            key: `${ONYXKEYS.COLLECTION.REPORT_ACTIONS}${chatReportID}`,
            value: {
                [reportAction.reportActionID]: {
                    lastModified: DateUtils.getDBTime(),
                    originalMessage: {
                        whisperedTo: [],
                    },
                },
            },
        },
    ];

    const successData: OnyxUpdate[] = [
        {
            onyxMethod: Onyx.METHOD.MERGE,
            key: `${ONYXKEYS.COLLECTION.TRANSACTION}${transactionID}`,
            value: {pendingAction: null},
        },
        {
            onyxMethod: Onyx.METHOD.MERGE,
            key: `${ONYXKEYS.COLLECTION.SPLIT_TRANSACTION_DRAFT}${transactionID}`,
            value: {pendingAction: null},
        },
    ];

    const failureData: OnyxUpdate[] = [
        {
            onyxMethod: Onyx.METHOD.MERGE,
            key: `${ONYXKEYS.COLLECTION.TRANSACTION}${transactionID}`,
            value: {
                ...unmodifiedTransaction,
                errors: getMicroSecondOnyxErrorWithTranslationKey('iou.error.genericCreateFailureMessage'),
            },
        },
        {
            onyxMethod: Onyx.METHOD.MERGE,
            key: `${ONYXKEYS.COLLECTION.REPORT_ACTIONS}${chatReportID}`,
            value: {
                [reportAction.reportActionID]: {
                    ...reportAction,
                    errors: getMicroSecondOnyxErrorWithTranslationKey('iou.error.genericCreateFailureMessage'),
                },
            },
        },
    ];

    const splitParticipants: Split[] = updatedTransaction?.comment?.splits ?? [];
    const amount = updatedTransaction?.modifiedAmount;
    const currency = updatedTransaction?.modifiedCurrency;

    // Exclude the current user when calculating the split amount, `calculateAmount` takes it into account
    const splitAmount = calculateIOUAmount(splitParticipants.length - 1, amount ?? 0, currency ?? '', false);
    const splitTaxAmount = calculateIOUAmount(splitParticipants.length - 1, updatedTransaction?.taxAmount ?? 0, currency ?? '', false);

    const splits: Split[] = [{email: currentUserEmailForIOUSplit}];
    splitParticipants.forEach((participant) => {
        // Skip creating the transaction for the current user
        if (participant.email === currentUserEmailForIOUSplit) {
            return;
        }
        const isPolicyExpenseChat = !!participant.policyID;

        if (!isPolicyExpenseChat) {
            // In case this is still the optimistic accountID saved in the splits array, return early as we cannot know
            // if there is an existing chat between the split creator and this participant
            // Instead, we will rely on Auth generating the report IDs and the user won't see any optimistic chats or reports created
            const participantPersonalDetails: OnyxTypes.PersonalDetails | null = allPersonalDetails[participant?.accountID ?? CONST.DEFAULT_NUMBER_ID];
            if (!participantPersonalDetails || participantPersonalDetails.isOptimisticPersonalDetail) {
                splits.push({
                    email: participant.email,
                });
                return;
            }
        }

        let oneOnOneChatReport: OnyxEntry<OnyxTypes.Report>;
        let isNewOneOnOneChatReport = false;
        if (isPolicyExpenseChat) {
            // The workspace chat reportID is saved in the splits array when starting a split expense with a workspace
            oneOnOneChatReport = allReports?.[`${ONYXKEYS.COLLECTION.REPORT}${participant.chatReportID}`];
        } else {
            const existingChatReport = getChatByParticipants(participant.accountID ? [participant.accountID, sessionAccountID] : []);
            isNewOneOnOneChatReport = !existingChatReport;
            oneOnOneChatReport =
                existingChatReport ??
                buildOptimisticChatReport({
                    participantList: participant.accountID ? [participant.accountID, sessionAccountID] : [],
                });
        }

        let oneOnOneIOUReport: OneOnOneIOUReport = oneOnOneChatReport?.iouReportID ? allReports?.[`${ONYXKEYS.COLLECTION.REPORT}${oneOnOneChatReport.iouReportID}`] : null;
        const shouldCreateNewOneOnOneIOUReport = shouldCreateNewMoneyRequestReportReportUtils(oneOnOneIOUReport, oneOnOneChatReport);

        if (!oneOnOneIOUReport || shouldCreateNewOneOnOneIOUReport) {
            oneOnOneIOUReport = isPolicyExpenseChat
                ? buildOptimisticExpenseReport(oneOnOneChatReport?.reportID, participant.policyID, sessionAccountID, splitAmount, currency ?? '')
                : buildOptimisticIOUReport(sessionAccountID, participant.accountID ?? CONST.DEFAULT_NUMBER_ID, splitAmount, oneOnOneChatReport?.reportID, currency ?? '');
        } else if (isPolicyExpenseChat) {
            if (typeof oneOnOneIOUReport?.total === 'number') {
                // Because of the Expense reports are stored as negative values, we subtract the total from the amount
                oneOnOneIOUReport.total -= splitAmount;
            }
        } else {
            oneOnOneIOUReport = updateIOUOwnerAndTotal(oneOnOneIOUReport, sessionAccountID, splitAmount, currency ?? '');
        }

        const oneOnOneTransaction = buildOptimisticTransaction({
            originalTransactionID: transactionID,
            transactionParams: {
                amount: isPolicyExpenseChat ? -splitAmount : splitAmount,
                currency: currency ?? '',
                reportID: oneOnOneIOUReport?.reportID,
                comment: parsedComment,
                created: updatedTransaction?.modifiedCreated,
                merchant: updatedTransaction?.modifiedMerchant,
                receipt: {...updatedTransaction?.receipt, state: CONST.IOU.RECEIPT_STATE.OPEN},
                category: updatedTransaction?.category,
                tag: updatedTransaction?.tag,
                taxCode: updatedTransaction?.taxCode,
                taxAmount: isPolicyExpenseChat ? -splitTaxAmount : splitAmount,
                billable: updatedTransaction?.billable,
                source: CONST.IOU.TYPE.SPLIT,
                filename: updatedTransaction?.filename,
            },
        });

        const [oneOnOneCreatedActionForChat, oneOnOneCreatedActionForIOU, oneOnOneIOUAction, optimisticTransactionThread, optimisticCreatedActionForTransactionThread] =
            buildOptimisticMoneyRequestEntities({
                iouReport: oneOnOneIOUReport,
                type: CONST.IOU.REPORT_ACTION_TYPE.CREATE,
                amount: splitAmount,
                currency: currency ?? '',
                comment: parsedComment,
                payeeEmail: currentUserEmailForIOUSplit,
                participants: [participant],
                transactionID: oneOnOneTransaction.transactionID,
            });

        let oneOnOneReportPreviewAction = getReportPreviewAction(oneOnOneChatReport?.reportID, oneOnOneIOUReport?.reportID);
        if (oneOnOneReportPreviewAction) {
            oneOnOneReportPreviewAction = updateReportPreview(oneOnOneIOUReport, oneOnOneReportPreviewAction);
        } else {
            oneOnOneReportPreviewAction = buildOptimisticReportPreview(oneOnOneChatReport, oneOnOneIOUReport, '', oneOnOneTransaction);
        }

        const [oneOnOneOptimisticData, oneOnOneSuccessData, oneOnOneFailureData] = buildOnyxDataForMoneyRequest({
            isNewChatReport: isNewOneOnOneChatReport,
            isOneOnOneSplit: true,
            shouldCreateNewMoneyRequestReport: shouldCreateNewOneOnOneIOUReport,
            optimisticParams: {
                chat: {
                    report: oneOnOneChatReport,
                    createdAction: oneOnOneCreatedActionForChat,
                    reportPreviewAction: oneOnOneReportPreviewAction,
                },
                iou: {
                    report: oneOnOneIOUReport,
                    createdAction: oneOnOneCreatedActionForIOU,
                    action: oneOnOneIOUAction,
                },
                transactionParams: {
                    transaction: oneOnOneTransaction,
                    transactionThreadReport: optimisticTransactionThread,
                    transactionThreadCreatedReportAction: optimisticCreatedActionForTransactionThread,
                },
                policyRecentlyUsed: {},
            },
        });

        splits.push({
            email: participant.email,
            accountID: participant.accountID,
            policyID: participant.policyID,
            iouReportID: oneOnOneIOUReport?.reportID,
            chatReportID: oneOnOneChatReport?.reportID,
            transactionID: oneOnOneTransaction.transactionID,
            reportActionID: oneOnOneIOUAction.reportActionID,
            createdChatReportActionID: oneOnOneCreatedActionForChat.reportActionID,
            createdIOUReportActionID: oneOnOneCreatedActionForIOU.reportActionID,
            reportPreviewReportActionID: oneOnOneReportPreviewAction.reportActionID,
            transactionThreadReportID: optimisticTransactionThread.reportID,
            createdReportActionIDForThread: optimisticCreatedActionForTransactionThread?.reportActionID,
        });

        optimisticData.push(...oneOnOneOptimisticData);
        successData.push(...oneOnOneSuccessData);
        failureData.push(...oneOnOneFailureData);
    });

    const {
        amount: transactionAmount,
        currency: transactionCurrency,
        created: transactionCreated,
        merchant: transactionMerchant,
        comment: transactionComment,
        category: transactionCategory,
        tag: transactionTag,
        taxCode: transactionTaxCode,
        taxAmount: transactionTaxAmount,
        billable: transactionBillable,
    } = getTransactionDetails(updatedTransaction) ?? {};

    const parameters: CompleteSplitBillParams = {
        transactionID,
        amount: transactionAmount,
        currency: transactionCurrency,
        created: transactionCreated,
        merchant: transactionMerchant,
        comment: transactionComment,
        category: transactionCategory,
        tag: transactionTag,
        splits: JSON.stringify(splits),
        taxCode: transactionTaxCode,
        taxAmount: transactionTaxAmount,
        billable: transactionBillable,
        description: parsedComment,
    };

    API.write(WRITE_COMMANDS.COMPLETE_SPLIT_BILL, parameters, {optimisticData, successData, failureData});
    InteractionManager.runAfterInteractions(() => removeDraftTransaction(CONST.IOU.OPTIMISTIC_TRANSACTION_ID));
    dismissModalAndOpenReportInInboxTab(chatReportID);
    notifyNewAction(chatReportID, sessionAccountID);
}

function setDraftSplitTransaction(transactionID: string | undefined, transactionChanges: TransactionChanges = {}, policy?: OnyxEntry<OnyxTypes.Policy>) {
    if (!transactionID) {
        return undefined;
    }
    let draftSplitTransaction = allDraftSplitTransactions[`${ONYXKEYS.COLLECTION.SPLIT_TRANSACTION_DRAFT}${transactionID}`];

    if (!draftSplitTransaction) {
        draftSplitTransaction = allTransactions[`${ONYXKEYS.COLLECTION.TRANSACTION}${transactionID}`];
    }

    const updatedTransaction = draftSplitTransaction
        ? getUpdatedTransaction({
              transaction: draftSplitTransaction,
              transactionChanges,
              isFromExpenseReport: false,
              shouldUpdateReceiptState: false,
              policy,
          })
        : null;

    Onyx.merge(`${ONYXKEYS.COLLECTION.SPLIT_TRANSACTION_DRAFT}${transactionID}`, updatedTransaction);
}

/** Requests money based on a distance (e.g. mileage from a map) */
function createDistanceRequest(distanceRequestInformation: CreateDistanceRequestInformation) {
    const {
        report,
        participants,
        currentUserLogin = '',
        currentUserAccountID = -1,
        iouType = CONST.IOU.TYPE.SUBMIT,
        existingTransaction,
        transactionParams,
        policyParams = {},
    } = distanceRequestInformation;
    const {policy, policyCategories, policyTagList} = policyParams;
    const parsedComment = getParsedComment(transactionParams.comment);
    transactionParams.comment = parsedComment;
    const {amount, comment, currency, created, category, tag, taxAmount, taxCode, merchant, billable, validWaypoints, customUnitRateID = '', splitShares = {}} = transactionParams;

    // If the report is an iou or expense report, we should get the linked chat report to be passed to the getMoneyRequestInformation function
    const isMoneyRequestReport = isMoneyRequestReportReportUtils(report);
    const currentChatReport = isMoneyRequestReport ? getReportOrDraftReport(report?.chatReportID) : report;
    const moneyRequestReportID = isMoneyRequestReport ? report?.reportID : '';

    const optimisticReceipt: Receipt = {
        source: ReceiptGeneric as ReceiptSource,
        state: CONST.IOU.RECEIPT_STATE.OPEN,
    };

    let parameters: CreateDistanceRequestParams;
    let onyxData: OnyxData;
    const sanitizedWaypoints = sanitizeRecentWaypoints(validWaypoints);
    if (iouType === CONST.IOU.TYPE.SPLIT) {
        const {
            splitData,
            splits,
            onyxData: splitOnyxData,
        } = createSplitsAndOnyxData({
            participants,
            currentUserLogin: currentUserLogin ?? '',
            currentUserAccountID,
            existingSplitChatReportID: report?.reportID,
            transactionParams: {
                amount,
                comment,
                currency,
                merchant,
                created,
                category: category ?? '',
                tag: tag ?? '',
                splitShares,
                billable,
                iouRequestType: CONST.IOU.REQUEST_TYPE.DISTANCE,
                taxCode,
                taxAmount,
            },
        });
        onyxData = splitOnyxData;

        // Splits don't use the IOU report param. The split transaction isn't linked to a report shown in the UI, it's linked to a special default reportID of -2.
        // Therefore, any params related to the IOU report are irrelevant and omitted below.
        parameters = {
            transactionID: splitData.transactionID,
            chatReportID: splitData.chatReportID,
            createdChatReportActionID: splitData.createdReportActionID,
            reportActionID: splitData.reportActionID,
            waypoints: JSON.stringify(sanitizedWaypoints),
            customUnitRateID,
            comment,
            created,
            category,
            tag,
            taxCode,
            taxAmount,
            billable,
            splits: JSON.stringify(splits),
            chatType: splitData.chatType,
            description: parsedComment,
        };
    } else {
        const participant = participants.at(0) ?? {};
        const {
            iouReport,
            chatReport,
            transaction,
            iouAction,
            createdChatReportActionID,
            createdIOUReportActionID,
            reportPreviewAction,
            transactionThreadReportID,
            createdReportActionIDForThread,
            payerEmail,
            onyxData: moneyRequestOnyxData,
        } = getMoneyRequestInformation({
            parentChatReport: currentChatReport,
            existingTransaction,
            moneyRequestReportID,
            participantParams: {
                participant,
                payeeAccountID: userAccountID,
                payeeEmail: currentUserEmail,
            },
            policyParams: {
                policy,
                policyCategories,
                policyTagList,
            },
            transactionParams: {
                amount,
                currency,
                comment,
                created,
                merchant,
                receipt: optimisticReceipt,
                category,
                tag,
                taxCode,
                taxAmount,
                billable,
            },
        });

        onyxData = moneyRequestOnyxData;

        parameters = {
            comment,
            iouReportID: iouReport.reportID,
            chatReportID: chatReport.reportID,
            transactionID: transaction.transactionID,
            reportActionID: iouAction.reportActionID,
            createdChatReportActionID,
            createdIOUReportActionID,
            reportPreviewReportActionID: reportPreviewAction.reportActionID,
            waypoints: JSON.stringify(sanitizedWaypoints),
            created,
            category,
            tag,
            taxCode,
            taxAmount,
            billable,
            transactionThreadReportID,
            createdReportActionIDForThread,
            payerEmail,
            customUnitRateID,
            description: parsedComment,
        };
    }

    const recentServerValidatedWaypoints = getRecentWaypoints().filter((item) => !item.pendingAction);
    onyxData?.failureData?.push({
        onyxMethod: Onyx.METHOD.SET,
        key: `${ONYXKEYS.NVP_RECENT_WAYPOINTS}`,
        value: recentServerValidatedWaypoints,
    });

    API.write(WRITE_COMMANDS.CREATE_DISTANCE_REQUEST, parameters, onyxData);
    InteractionManager.runAfterInteractions(() => removeDraftTransaction(CONST.IOU.OPTIMISTIC_TRANSACTION_ID));
    const activeReportID = isMoneyRequestReport && report?.reportID ? report.reportID : parameters.chatReportID;
    dismissModalAndOpenReportInInboxTab(activeReportID);
    notifyNewAction(activeReportID, userAccountID);
}

type UpdateMoneyRequestAmountAndCurrencyParams = {
    transactionID: string;
    transactionThreadReportID: string;
    currency: string;
    amount: number;
    taxAmount: number;
    policy?: OnyxEntry<OnyxTypes.Policy>;
    policyTagList?: OnyxEntry<OnyxTypes.PolicyTagLists>;
    policyCategories?: OnyxEntry<OnyxTypes.PolicyCategories>;
    taxCode: string;
};

/** Updates the amount and currency fields of an expense */
function updateMoneyRequestAmountAndCurrency({
    transactionID,
    transactionThreadReportID,
    currency,
    amount,
    taxAmount,
    policy,
    policyTagList,
    policyCategories,
    taxCode,
}: UpdateMoneyRequestAmountAndCurrencyParams) {
    const transactionChanges = {
        amount,
        currency,
        taxCode,
        taxAmount,
    };
    const transactionThreadReport = allReports?.[`${ONYXKEYS.COLLECTION.REPORT}${transactionThreadReportID}`] ?? null;
    const parentReport = allReports?.[`${ONYXKEYS.COLLECTION.REPORT}${transactionThreadReport?.parentReportID}`] ?? null;
    let data: UpdateMoneyRequestData;
    if (isTrackExpenseReport(transactionThreadReport) && isSelfDM(parentReport)) {
        data = getUpdateTrackExpenseParams(transactionID, transactionThreadReportID, transactionChanges, policy);
    } else {
        data = getUpdateMoneyRequestParams(transactionID, transactionThreadReportID, transactionChanges, policy, policyTagList ?? null, policyCategories ?? null);
    }
    const {params, onyxData} = data;
    API.write(WRITE_COMMANDS.UPDATE_MONEY_REQUEST_AMOUNT_AND_CURRENCY, params, onyxData);
}

/**
 *
 * @param transactionID  - The transactionID of IOU
 * @param reportAction - The reportAction of the transaction in the IOU report
 * @return the url to navigate back once the money request is deleted
 */
function prepareToCleanUpMoneyRequest(transactionID: string, reportAction: OnyxTypes.ReportAction) {
    // STEP 1: Get all collections we're updating
    const iouReportID = isMoneyRequestAction(reportAction) ? getOriginalMessage(reportAction)?.IOUReportID : undefined;
    const iouReport = allReports?.[`${ONYXKEYS.COLLECTION.REPORT}${iouReportID}`] ?? null;
    const chatReport = allReports?.[`${ONYXKEYS.COLLECTION.REPORT}${iouReport?.chatReportID}`];
    const reportPreviewAction = getReportPreviewAction(iouReport?.chatReportID, iouReport?.reportID);
    const transaction = allTransactions[`${ONYXKEYS.COLLECTION.TRANSACTION}${transactionID}`];
    const isTransactionOnHold = isOnHold(transaction);
    const transactionViolations = allTransactionViolations[`${ONYXKEYS.COLLECTION.TRANSACTION_VIOLATIONS}${transactionID}`];
    const transactionThreadID = reportAction.childReportID;
    let transactionThread = null;
    if (transactionThreadID) {
        transactionThread = allReports?.[`${ONYXKEYS.COLLECTION.REPORT}${transactionThreadID}`] ?? null;
    }

    // STEP 2: Decide if we need to:
    // 1. Delete the transactionThread - delete if there are no visible comments in the thread
    // 2. Update the moneyRequestPreview to show [Deleted expense] - update if the transactionThread exists AND it isn't being deleted
    const shouldDeleteTransactionThread = transactionThreadID ? (reportAction?.childVisibleActionCount ?? 0) === 0 : false;
    const shouldShowDeletedRequestMessage = !!transactionThreadID && !shouldDeleteTransactionThread;

    // STEP 3: Update the IOU reportAction and decide if the iouReport should be deleted. We delete the iouReport if there are no visible comments left in the report.
    const updatedReportAction = {
        [reportAction.reportActionID]: {
            pendingAction: shouldShowDeletedRequestMessage ? CONST.RED_BRICK_ROAD_PENDING_ACTION.UPDATE : CONST.RED_BRICK_ROAD_PENDING_ACTION.DELETE,
            previousMessage: reportAction.message,
            message: [
                {
                    type: 'COMMENT',
                    html: '',
                    text: '',
                    isEdited: true,
                    isDeletedParentAction: shouldShowDeletedRequestMessage,
                },
            ],
            originalMessage: {
                IOUTransactionID: null,
            },
            errors: null,
        },
    } as Record<string, NullishDeep<OnyxTypes.ReportAction>>;

    let canUserPerformWriteAction = true;
    if (chatReport) {
        canUserPerformWriteAction = !!canUserPerformWriteActionReportUtils(chatReport);
    }
    const lastVisibleAction = getLastVisibleAction(iouReport?.reportID, canUserPerformWriteAction, updatedReportAction);
    const iouReportLastMessageText = getLastVisibleMessage(iouReport?.reportID, canUserPerformWriteAction, updatedReportAction).lastMessageText;
    const shouldDeleteIOUReport = iouReportLastMessageText.length === 0 && !isDeletedParentAction(lastVisibleAction) && (!transactionThreadID || shouldDeleteTransactionThread);

    // STEP 4: Update the iouReport and reportPreview with new totals and messages if it wasn't deleted
    let updatedIOUReport: OnyxInputValue<OnyxTypes.Report>;
    const currency = getCurrency(transaction);
    const updatedReportPreviewAction: Partial<OnyxTypes.ReportAction<typeof CONST.REPORT.ACTIONS.TYPE.REPORT_PREVIEW>> = {...reportPreviewAction};
    updatedReportPreviewAction.pendingAction = shouldDeleteIOUReport ? CONST.RED_BRICK_ROAD_PENDING_ACTION.DELETE : CONST.RED_BRICK_ROAD_PENDING_ACTION.UPDATE;
    if (iouReport && isExpenseReport(iouReport)) {
        updatedIOUReport = {...iouReport};

        if (typeof updatedIOUReport.total === 'number' && currency === iouReport?.currency) {
            // Because of the Expense reports are stored as negative values, we add the total from the amount
            const amountDiff = getAmount(transaction, true);
            updatedIOUReport.total += amountDiff;

            if (!transaction?.reimbursable && typeof updatedIOUReport.nonReimbursableTotal === 'number') {
                updatedIOUReport.nonReimbursableTotal += amountDiff;
            }

            if (!isTransactionOnHold) {
                if (typeof updatedIOUReport.unheldTotal === 'number') {
                    updatedIOUReport.unheldTotal += amountDiff;
                }

                if (!transaction?.reimbursable && typeof updatedIOUReport.unheldNonReimbursableTotal === 'number') {
                    updatedIOUReport.unheldNonReimbursableTotal += amountDiff;
                }
            }
        }
    } else {
        updatedIOUReport = updateIOUOwnerAndTotal(
            iouReport,
            reportAction.actorAccountID ?? CONST.DEFAULT_NUMBER_ID,
            getAmount(transaction, false),
            currency,
            true,
            false,
            isTransactionOnHold,
        );
    }

    if (updatedIOUReport) {
        updatedIOUReport.lastMessageText = iouReportLastMessageText;
        updatedIOUReport.lastVisibleActionCreated = lastVisibleAction?.created;
    }

    const hasNonReimbursableTransactions = hasNonReimbursableTransactionsReportUtils(iouReport?.reportID);
    const messageText = Localize.translateLocal(hasNonReimbursableTransactions ? 'iou.payerSpentAmount' : 'iou.payerOwesAmount', {
        payer: getPersonalDetailsForAccountID(updatedIOUReport?.managerID ?? CONST.DEFAULT_NUMBER_ID).login ?? '',
        amount: convertToDisplayString(updatedIOUReport?.total, updatedIOUReport?.currency),
    });

    if (getReportActionMessage(updatedReportPreviewAction)) {
        if (Array.isArray(updatedReportPreviewAction?.message)) {
            const message = updatedReportPreviewAction.message.at(0);
            if (message) {
                message.text = messageText;
                message.html = messageText;
                message.deleted = shouldDeleteIOUReport ? DateUtils.getDBTime() : '';
            }
        } else if (!Array.isArray(updatedReportPreviewAction.message) && updatedReportPreviewAction.message) {
            updatedReportPreviewAction.message.text = messageText;
            updatedReportPreviewAction.message.deleted = shouldDeleteIOUReport ? DateUtils.getDBTime() : '';
        }
    }

    if (updatedReportPreviewAction && reportPreviewAction?.childMoneyRequestCount && reportPreviewAction?.childMoneyRequestCount > 0) {
        updatedReportPreviewAction.childMoneyRequestCount = reportPreviewAction.childMoneyRequestCount - 1;
    }

    return {
        shouldDeleteTransactionThread,
        shouldDeleteIOUReport,
        updatedReportAction,
        updatedIOUReport,
        updatedReportPreviewAction,
        transactionThreadID,
        transactionThread,
        chatReport,
        transaction,
        transactionViolations,
        reportPreviewAction,
        iouReport,
    };
}

/**
 * Calculate the URL to navigate to after a money request deletion
 * @param transactionID - The ID of the money request being deleted
 * @param reportAction - The report action associated with the money request
 * @param isSingleTransactionView - whether we are in the transaction thread report
 * @returns The URL to navigate to
 */
function getNavigationUrlOnMoneyRequestDelete(transactionID: string | undefined, reportAction: OnyxTypes.ReportAction, isSingleTransactionView = false): Route | undefined {
    if (!transactionID) {
        return undefined;
    }

    const {shouldDeleteTransactionThread, shouldDeleteIOUReport, iouReport} = prepareToCleanUpMoneyRequest(transactionID, reportAction);

    // Determine which report to navigate back to
    if (iouReport && isSingleTransactionView && shouldDeleteTransactionThread && !shouldDeleteIOUReport) {
        return ROUTES.REPORT_WITH_ID.getRoute(iouReport.reportID);
    }

    if (iouReport?.chatReportID && shouldDeleteIOUReport) {
        return ROUTES.REPORT_WITH_ID.getRoute(iouReport.chatReportID);
    }

    return undefined;
}

/**
 * Calculate the URL to navigate to after a track expense deletion
 * @param chatReportID - The ID of the chat report containing the track expense
 * @param transactionID - The ID of the track expense being deleted
 * @param reportAction - The report action associated with the track expense
 * @param isSingleTransactionView - Whether we're in single transaction view
 * @returns The URL to navigate to
 */
function getNavigationUrlAfterTrackExpenseDelete(
    chatReportID: string | undefined,
    transactionID: string | undefined,
    reportAction: OnyxTypes.ReportAction,
    isSingleTransactionView = false,
): Route | undefined {
    if (!chatReportID || !transactionID) {
        return undefined;
    }

    const chatReport = allReports?.[`${ONYXKEYS.COLLECTION.REPORT}${chatReportID}`] ?? null;

    // If not a self DM, handle it as a regular money request
    if (!isSelfDM(chatReport)) {
        return getNavigationUrlOnMoneyRequestDelete(transactionID, reportAction, isSingleTransactionView);
    }

    const transactionThreadID = reportAction.childReportID;
    const shouldDeleteTransactionThread = transactionThreadID ? (reportAction?.childVisibleActionCount ?? 0) === 0 : false;

    // Only navigate if in single transaction view and the thread will be deleted
    if (isSingleTransactionView && shouldDeleteTransactionThread && chatReport?.reportID) {
        // Pop the deleted report screen before navigating. This prevents navigating to the Concierge chat due to the missing report.
        return ROUTES.REPORT_WITH_ID.getRoute(chatReport.reportID);
    }

    return undefined;
}

/**
 *
 * @param transactionID  - The transactionID of IOU
 * @param reportAction - The reportAction of the transaction in the IOU report
 * @param isSingleTransactionView - whether we are in the transaction thread report
 * @return the url to navigate back once the money request is deleted
 */
function cleanUpMoneyRequest(transactionID: string, reportAction: OnyxTypes.ReportAction, reportID: string, isSingleTransactionView = false) {
    const {
        shouldDeleteTransactionThread,
        shouldDeleteIOUReport,
        updatedReportAction,
        updatedIOUReport,
        updatedReportPreviewAction,
        transactionThreadID,
        chatReport,
        iouReport,
        reportPreviewAction,
    } = prepareToCleanUpMoneyRequest(transactionID, reportAction);

    const urlToNavigateBack = getNavigationUrlOnMoneyRequestDelete(transactionID, reportAction, isSingleTransactionView);
    // build Onyx data

    // Onyx operations to delete the transaction, update the IOU report action and chat report action
    const reportActionsOnyxUpdates: OnyxUpdate[] = [];
    const onyxUpdates: OnyxUpdate[] = [
        {
            onyxMethod: Onyx.METHOD.SET,
            key: `${ONYXKEYS.COLLECTION.TRANSACTION}${transactionID}`,
            value: null,
        },
    ];
    reportActionsOnyxUpdates.push({
        onyxMethod: Onyx.METHOD.MERGE,
        key: `${ONYXKEYS.COLLECTION.REPORT_ACTIONS}${iouReport?.reportID}`,
        value: {
            [reportAction.reportActionID]: shouldDeleteIOUReport
                ? null
                : {
                      pendingAction: null,
                  },
        },
    });

    if (reportPreviewAction?.reportActionID) {
        reportActionsOnyxUpdates.push({
            onyxMethod: Onyx.METHOD.MERGE,
            key: `${ONYXKEYS.COLLECTION.REPORT_ACTIONS}${chatReport?.reportID}`,
            value: {
                [reportPreviewAction.reportActionID]: {
                    ...updatedReportPreviewAction,
                    pendingAction: null,
                    errors: null,
                },
            },
        });
    }

    // added the operation to delete associated transaction violations
    onyxUpdates.push({
        onyxMethod: Onyx.METHOD.SET,
        key: `${ONYXKEYS.COLLECTION.TRANSACTION_VIOLATIONS}${transactionID}`,
        value: null,
    });

    // added the operation to delete transaction thread
    if (shouldDeleteTransactionThread) {
        onyxUpdates.push(
            {
                onyxMethod: Onyx.METHOD.SET,
                key: `${ONYXKEYS.COLLECTION.REPORT}${transactionThreadID}`,
                value: null,
            },
            {
                onyxMethod: Onyx.METHOD.SET,
                key: `${ONYXKEYS.COLLECTION.REPORT_ACTIONS}${transactionThreadID}`,
                value: null,
            },
        );
    }

    // added operations to update IOU report and chat report
    reportActionsOnyxUpdates.push({
        onyxMethod: Onyx.METHOD.MERGE,
        key: `${ONYXKEYS.COLLECTION.REPORT_ACTIONS}${iouReport?.reportID}`,
        value: updatedReportAction,
    });
    onyxUpdates.push(
        {
            onyxMethod: Onyx.METHOD.MERGE,
            key: `${ONYXKEYS.COLLECTION.REPORT}${iouReport?.reportID}`,
            value: updatedIOUReport,
        },
        {
            onyxMethod: Onyx.METHOD.MERGE,
            key: `${ONYXKEYS.COLLECTION.REPORT}${chatReport?.reportID}`,
            value: getOutstandingChildRequest(updatedIOUReport),
        },
    );

    if (!shouldDeleteIOUReport && updatedReportPreviewAction.childMoneyRequestCount === 0) {
        onyxUpdates.push({
            onyxMethod: Onyx.METHOD.MERGE,
            key: `${ONYXKEYS.COLLECTION.REPORT}${chatReport?.reportID}`,
            value: {
                hasOutstandingChildRequest: false,
            },
        });
    }

    if (shouldDeleteIOUReport) {
        let canUserPerformWriteAction = true;
        if (chatReport) {
            canUserPerformWriteAction = !!canUserPerformWriteActionReportUtils(chatReport);
        }

        const lastMessageText = getLastVisibleMessage(
            iouReport?.chatReportID,
            canUserPerformWriteAction,
            reportPreviewAction?.reportActionID ? {[reportPreviewAction.reportActionID]: null} : {},
        )?.lastMessageText;
        const lastVisibleActionCreated = getLastVisibleAction(
            iouReport?.chatReportID,
            canUserPerformWriteAction,
            reportPreviewAction?.reportActionID ? {[reportPreviewAction.reportActionID]: null} : {},
        )?.created;

        onyxUpdates.push(
            {
                onyxMethod: Onyx.METHOD.MERGE,
                key: `${ONYXKEYS.COLLECTION.REPORT}${chatReport?.reportID}`,
                value: {
                    hasOutstandingChildRequest: false,
                    iouReportID: null,
                    lastMessageText,
                    lastVisibleActionCreated,
                },
            },
            {
                onyxMethod: Onyx.METHOD.SET,
                key: `${ONYXKEYS.COLLECTION.REPORT}${iouReport?.reportID}`,
                value: null,
            },
        );
    }

    clearAllRelatedReportActionErrors(reportID, reportAction);

    // First, update the reportActions to ensure related actions are not displayed.
    Onyx.update(reportActionsOnyxUpdates).then(() => {
        Navigation.goBack(urlToNavigateBack);
        InteractionManager.runAfterInteractions(() => {
            // After navigation, update the remaining data.
            Onyx.update(onyxUpdates);
        });
    });
}

/**
 *
 * @param transactionID  - The transactionID of IOU
 * @param reportAction - The reportAction of the transaction in the IOU report
 * @param isSingleTransactionView - whether we are in the transaction thread report
 * @return the url to navigate back once the money request is deleted
 */
function deleteMoneyRequest(transactionID: string | undefined, reportAction: OnyxTypes.ReportAction, isSingleTransactionView = false) {
    if (!transactionID) {
        return;
    }

    // STEP 1: Calculate and prepare the data
    const {
        shouldDeleteTransactionThread,
        shouldDeleteIOUReport,
        updatedReportAction,
        updatedIOUReport,
        updatedReportPreviewAction,
        transactionThreadID,
        transactionThread,
        chatReport,
        transaction,
        transactionViolations,
        iouReport,
        reportPreviewAction,
    } = prepareToCleanUpMoneyRequest(transactionID, reportAction);

    const urlToNavigateBack = getNavigationUrlOnMoneyRequestDelete(transactionID, reportAction, isSingleTransactionView);

    // STEP 2: Build Onyx data
    // The logic mostly resembles the cleanUpMoneyRequest function
    const optimisticData: OnyxUpdate[] = [
        {
            onyxMethod: Onyx.METHOD.SET,
            key: `${ONYXKEYS.COLLECTION.TRANSACTION}${transactionID}`,
            value: null,
        },
    ];

    optimisticData.push({
        onyxMethod: Onyx.METHOD.SET,
        key: `${ONYXKEYS.COLLECTION.TRANSACTION_VIOLATIONS}${transactionID}`,
        value: null,
    });

    const failureData: OnyxUpdate[] = [
        {
            onyxMethod: Onyx.METHOD.SET,
            key: `${ONYXKEYS.COLLECTION.TRANSACTION}${transactionID}`,
            value: transaction ?? null,
        },
    ];

    if (transactionViolations) {
        removeSettledAndApprovedTransactions(
            transactionViolations.filter((violation) => violation?.name === CONST.VIOLATIONS.DUPLICATED_TRANSACTION).flatMap((violation) => violation?.data?.duplicates ?? []),
        ).forEach((duplicateID) => {
            const duplicateTransactionsViolations = allTransactionViolations[`${ONYXKEYS.COLLECTION.TRANSACTION_VIOLATIONS}${duplicateID}`];
            if (!duplicateTransactionsViolations) {
                return;
            }

            const duplicateViolation = duplicateTransactionsViolations.find((violation) => violation.name === CONST.VIOLATIONS.DUPLICATED_TRANSACTION);
            if (!duplicateViolation?.data?.duplicates) {
                return;
            }

            const duplicateTransactionIDs = duplicateViolation.data.duplicates.filter((duplicateTransactionID) => duplicateTransactionID !== transactionID);

            const optimisticViolations: OnyxTypes.TransactionViolations = duplicateTransactionsViolations.filter((violation) => violation.name !== CONST.VIOLATIONS.DUPLICATED_TRANSACTION);

            if (duplicateTransactionIDs.length > 0) {
                optimisticViolations.push({
                    ...duplicateViolation,
                    data: {
                        ...duplicateViolation.data,
                        duplicates: duplicateTransactionIDs,
                    },
                });
            }

            optimisticData.push({
                onyxMethod: Onyx.METHOD.SET,
                key: `${ONYXKEYS.COLLECTION.TRANSACTION_VIOLATIONS}${duplicateID}`,
                value: optimisticViolations.length > 0 ? optimisticViolations : null,
            });

            failureData.push({
                onyxMethod: Onyx.METHOD.SET,
                key: `${ONYXKEYS.COLLECTION.TRANSACTION_VIOLATIONS}${duplicateID}`,
                value: duplicateTransactionsViolations,
            });
        });
    }

    if (shouldDeleteTransactionThread) {
        optimisticData.push(
            // Use merge instead of set to avoid deleting the report too quickly, which could cause a brief "not found" page to appear.
            // The remaining parts of the report object will be removed after the API call is successful.
            {
                onyxMethod: Onyx.METHOD.MERGE,
                key: `${ONYXKEYS.COLLECTION.REPORT}${transactionThreadID}`,
                value: {
                    reportID: null,
                    stateNum: CONST.REPORT.STATE_NUM.APPROVED,
                    statusNum: CONST.REPORT.STATUS_NUM.CLOSED,
                    participants: {
                        [userAccountID]: {
                            notificationPreference: CONST.REPORT.NOTIFICATION_PREFERENCE.HIDDEN,
                        },
                    },
                },
            },
            {
                onyxMethod: Onyx.METHOD.SET,
                key: `${ONYXKEYS.COLLECTION.REPORT_ACTIONS}${transactionThreadID}`,
                value: null,
            },
        );
    }

    optimisticData.push(
        {
            onyxMethod: Onyx.METHOD.MERGE,
            key: `${ONYXKEYS.COLLECTION.REPORT_ACTIONS}${iouReport?.reportID}`,
            value: updatedReportAction,
        },
        {
            onyxMethod: Onyx.METHOD.MERGE,
            key: `${ONYXKEYS.COLLECTION.REPORT}${iouReport?.reportID}`,
            value: updatedIOUReport,
        },
        {
            onyxMethod: Onyx.METHOD.MERGE,
            key: `${ONYXKEYS.COLLECTION.REPORT}${chatReport?.reportID}`,
            value: getOutstandingChildRequest(updatedIOUReport),
        },
    );

    if (reportPreviewAction?.reportActionID) {
        optimisticData.push({
            onyxMethod: Onyx.METHOD.MERGE,
            key: `${ONYXKEYS.COLLECTION.REPORT_ACTIONS}${chatReport?.reportID}`,
            value: {[reportPreviewAction.reportActionID]: updatedReportPreviewAction},
        });
    }

    if (!shouldDeleteIOUReport && updatedReportPreviewAction?.childMoneyRequestCount === 0) {
        optimisticData.push({
            onyxMethod: Onyx.METHOD.MERGE,
            key: `${ONYXKEYS.COLLECTION.REPORT}${chatReport?.reportID}`,
            value: {
                hasOutstandingChildRequest: false,
            },
        });
    }

    if (shouldDeleteIOUReport) {
        let canUserPerformWriteAction = true;
        if (chatReport) {
            canUserPerformWriteAction = !!canUserPerformWriteActionReportUtils(chatReport);
        }

        const lastMessageText = getLastVisibleMessage(
            iouReport?.chatReportID,
            canUserPerformWriteAction,
            reportPreviewAction?.reportActionID ? {[reportPreviewAction.reportActionID]: null} : {},
        )?.lastMessageText;
        const lastVisibleActionCreated = getLastVisibleAction(
            iouReport?.chatReportID,
            canUserPerformWriteAction,
            reportPreviewAction?.reportActionID ? {[reportPreviewAction.reportActionID]: null} : {},
        )?.created;

        optimisticData.push({
            onyxMethod: Onyx.METHOD.MERGE,
            key: `${ONYXKEYS.COLLECTION.REPORT}${chatReport?.reportID}`,
            value: {
                hasOutstandingChildRequest: false,
                iouReportID: null,
                lastMessageText,
                lastVisibleActionCreated,
            },
        });
        optimisticData.push({
            onyxMethod: Onyx.METHOD.MERGE,
            key: `${ONYXKEYS.COLLECTION.REPORT}${iouReport?.reportID}`,
            value: {
                pendingFields: {
                    preview: CONST.RED_BRICK_ROAD_PENDING_ACTION.DELETE,
                },
            },
        });
    }

    const successData: OnyxUpdate[] = [
        {
            onyxMethod: Onyx.METHOD.MERGE,
            key: `${ONYXKEYS.COLLECTION.REPORT_ACTIONS}${iouReport?.reportID}`,
            value: {
                [reportAction.reportActionID]: shouldDeleteIOUReport
                    ? null
                    : {
                          pendingAction: null,
                      },
            },
        },
    ];

    if (reportPreviewAction?.reportActionID) {
        successData.push({
            onyxMethod: Onyx.METHOD.MERGE,
            key: `${ONYXKEYS.COLLECTION.REPORT_ACTIONS}${chatReport?.reportID}`,
            value: {
                [reportPreviewAction.reportActionID]: {
                    pendingAction: null,
                    errors: null,
                },
            },
        });
    }

    // Ensure that any remaining data is removed upon successful completion, even if the server sends a report removal response.
    // This is done to prevent the removal update from lingering in the applyHTTPSOnyxUpdates function.
    if (shouldDeleteTransactionThread && transactionThread) {
        successData.push({
            onyxMethod: Onyx.METHOD.MERGE,
            key: `${ONYXKEYS.COLLECTION.REPORT}${transactionThreadID}`,
            value: null,
        });
    }

    if (shouldDeleteIOUReport) {
        successData.push({
            onyxMethod: Onyx.METHOD.SET,
            key: `${ONYXKEYS.COLLECTION.REPORT}${iouReport?.reportID}`,
            value: null,
        });
    }

    failureData.push({
        onyxMethod: Onyx.METHOD.SET,
        key: `${ONYXKEYS.COLLECTION.TRANSACTION_VIOLATIONS}${transactionID}`,
        value: transactionViolations ?? null,
    });

    if (shouldDeleteTransactionThread) {
        failureData.push({
            onyxMethod: Onyx.METHOD.SET,
            key: `${ONYXKEYS.COLLECTION.REPORT}${transactionThreadID}`,
            value: transactionThread,
        });
    }

    const errorKey = DateUtils.getMicroseconds();

    failureData.push(
        {
            onyxMethod: Onyx.METHOD.MERGE,
            key: `${ONYXKEYS.COLLECTION.REPORT_ACTIONS}${iouReport?.reportID}`,
            value: {
                [reportAction.reportActionID]: {
                    ...reportAction,
                    pendingAction: null,
                    errors: {
                        [errorKey]: Localize.translateLocal('iou.error.genericDeleteFailureMessage'),
                    },
                },
            },
        },
        shouldDeleteIOUReport
            ? {
                  onyxMethod: Onyx.METHOD.SET,
                  key: `${ONYXKEYS.COLLECTION.REPORT}${iouReport?.reportID}`,
                  value: iouReport,
              }
            : {
                  onyxMethod: Onyx.METHOD.MERGE,
                  key: `${ONYXKEYS.COLLECTION.REPORT}${iouReport?.reportID}`,
                  value: iouReport,
              },
    );

    if (reportPreviewAction?.reportActionID) {
        failureData.push({
            onyxMethod: Onyx.METHOD.MERGE,
            key: `${ONYXKEYS.COLLECTION.REPORT_ACTIONS}${chatReport?.reportID}`,
            value: {
                [reportPreviewAction.reportActionID]: {
                    ...reportPreviewAction,
                    pendingAction: null,
                    errors: {
                        [errorKey]: Localize.translateLocal('iou.error.genericDeleteFailureMessage'),
                    },
                },
            },
        });
    }

    if (chatReport && shouldDeleteIOUReport) {
        failureData.push({
            onyxMethod: Onyx.METHOD.MERGE,
            key: `${ONYXKEYS.COLLECTION.REPORT}${chatReport.reportID}`,
            value: chatReport,
        });
    }

    if (!shouldDeleteIOUReport && updatedReportPreviewAction?.childMoneyRequestCount === 0) {
        failureData.push({
            onyxMethod: Onyx.METHOD.MERGE,
            key: `${ONYXKEYS.COLLECTION.REPORT}${chatReport?.reportID}`,
            value: {
                hasOutstandingChildRequest: true,
            },
        });
    }

    const parameters: DeleteMoneyRequestParams = {
        transactionID,
        reportActionID: reportAction.reportActionID,
    };

    // STEP 3: Make the API request
    API.write(WRITE_COMMANDS.DELETE_MONEY_REQUEST, parameters, {optimisticData, successData, failureData});
    clearPdfByOnyxKey(transactionID);

    return urlToNavigateBack;
}

function deleteTrackExpense(chatReportID: string | undefined, transactionID: string | undefined, reportAction: OnyxTypes.ReportAction, isSingleTransactionView = false) {
    if (!chatReportID || !transactionID) {
        return;
    }

    const urlToNavigateBack = getNavigationUrlAfterTrackExpenseDelete(chatReportID, transactionID, reportAction, isSingleTransactionView);

    // STEP 1: Get all collections we're updating
    const chatReport = allReports?.[`${ONYXKEYS.COLLECTION.REPORT}${chatReportID}`] ?? null;
    if (!isSelfDM(chatReport)) {
        deleteMoneyRequest(transactionID, reportAction, isSingleTransactionView);
        return urlToNavigateBack;
    }

    const whisperAction = getTrackExpenseActionableWhisper(transactionID, chatReportID);
    const actionableWhisperReportActionID = whisperAction?.reportActionID;
    const {parameters, optimisticData, successData, failureData} = getDeleteTrackExpenseInformation(
        chatReportID,
        transactionID,
        reportAction,
        undefined,
        undefined,
        actionableWhisperReportActionID,
        CONST.REPORT.ACTIONABLE_TRACK_EXPENSE_WHISPER_RESOLUTION.NOTHING,
    );

    // STEP 6: Make the API request
    API.write(WRITE_COMMANDS.DELETE_MONEY_REQUEST, parameters, {optimisticData, successData, failureData});
    clearPdfByOnyxKey(transactionID);

    // STEP 7: Navigate the user depending on which page they are on and which resources were deleted
    return urlToNavigateBack;
}

/**
 * @param managerID - Account ID of the person sending the money
 * @param recipient - The user receiving the money
 */
function getSendMoneyParams(
    report: OnyxEntry<OnyxTypes.Report>,
    amount: number,
    currency: string,
    comment: string,
    paymentMethodType: PaymentMethodType,
    managerID: number,
    recipient: Participant,
): SendMoneyParamsData {
    const recipientEmail = addSMSDomainIfPhoneNumber(recipient.login ?? '');
    const recipientAccountID = Number(recipient.accountID);
    const newIOUReportDetails = JSON.stringify({
        amount,
        currency,
        requestorEmail: recipientEmail,
        requestorAccountID: recipientAccountID,
        comment,
        idempotencyKey: Str.guid(),
    });

    let chatReport = !isEmptyObject(report) && report?.reportID ? report : getChatByParticipants([recipientAccountID, managerID]);
    let isNewChat = false;
    if (!chatReport) {
        chatReport = buildOptimisticChatReport({
            participantList: [recipientAccountID, managerID],
        });
        isNewChat = true;
    }
    const optimisticIOUReport = buildOptimisticIOUReport(recipientAccountID, managerID, amount, chatReport.reportID, currency, true);

    const optimisticTransaction = buildOptimisticTransaction({
        transactionParams: {
            amount,
            currency,
            reportID: optimisticIOUReport.reportID,
            comment,
        },
    });
    const optimisticTransactionData: OnyxUpdate = {
        onyxMethod: Onyx.METHOD.SET,
        key: `${ONYXKEYS.COLLECTION.TRANSACTION}${optimisticTransaction.transactionID}`,
        value: optimisticTransaction,
    };

    const [optimisticCreatedActionForChat, optimisticCreatedActionForIOUReport, optimisticIOUReportAction, optimisticTransactionThread, optimisticCreatedActionForTransactionThread] =
        buildOptimisticMoneyRequestEntities({
            iouReport: optimisticIOUReport,
            type: CONST.IOU.REPORT_ACTION_TYPE.PAY,
            amount,
            currency,
            comment,
            payeeEmail: recipientEmail,
            participants: [recipient],
            transactionID: optimisticTransaction.transactionID,
            paymentType: paymentMethodType,
            isSendMoneyFlow: true,
        });

    const reportPreviewAction = buildOptimisticReportPreview(chatReport, optimisticIOUReport);

    // Change the method to set for new reports because it doesn't exist yet, is faster,
    // and we need the data to be available when we navigate to the chat page
    const optimisticChatReportData: OnyxUpdate = isNewChat
        ? {
              onyxMethod: Onyx.METHOD.SET,
              key: `${ONYXKEYS.COLLECTION.REPORT}${chatReport.reportID}`,
              value: {
                  ...chatReport,
                  // Set and clear pending fields on the chat report
                  pendingFields: {createChat: CONST.RED_BRICK_ROAD_PENDING_ACTION.ADD},
                  lastReadTime: DateUtils.getDBTime(),
                  lastVisibleActionCreated: reportPreviewAction.created,
              },
          }
        : {
              onyxMethod: Onyx.METHOD.MERGE,
              key: `${ONYXKEYS.COLLECTION.REPORT}${chatReport.reportID}`,
              value: {
                  ...chatReport,
                  lastReadTime: DateUtils.getDBTime(),
                  lastVisibleActionCreated: reportPreviewAction.created,
              },
          };
    const optimisticQuickActionData: OnyxUpdate = {
        onyxMethod: Onyx.METHOD.SET,
        key: ONYXKEYS.NVP_QUICK_ACTION_GLOBAL_CREATE,
        value: {
            action: CONST.QUICK_ACTIONS.SEND_MONEY,
            chatReportID: chatReport.reportID,
            isFirstQuickAction: isEmptyObject(quickAction),
        },
    };
    const optimisticIOUReportData: OnyxUpdate = {
        onyxMethod: Onyx.METHOD.SET,
        key: `${ONYXKEYS.COLLECTION.REPORT}${optimisticIOUReport.reportID}`,
        value: {
            ...optimisticIOUReport,
            lastMessageText: getReportActionText(optimisticIOUReportAction),
            lastMessageHtml: getReportActionHtml(optimisticIOUReportAction),
        },
    };
    const optimisticTransactionThreadData: OnyxUpdate = {
        onyxMethod: Onyx.METHOD.SET,
        key: `${ONYXKEYS.COLLECTION.REPORT}${optimisticTransactionThread.reportID}`,
        value: optimisticTransactionThread,
    };
    const optimisticIOUReportActionsData: OnyxUpdate = {
        onyxMethod: Onyx.METHOD.MERGE,
        key: `${ONYXKEYS.COLLECTION.REPORT_ACTIONS}${optimisticIOUReport.reportID}`,
        value: {
            [optimisticCreatedActionForIOUReport.reportActionID]: optimisticCreatedActionForIOUReport,
            [optimisticIOUReportAction.reportActionID]: {
                ...(optimisticIOUReportAction as OnyxTypes.ReportAction),
                pendingAction: CONST.RED_BRICK_ROAD_PENDING_ACTION.ADD,
            },
        },
    };
    const optimisticChatReportActionsData: OnyxUpdate = {
        onyxMethod: Onyx.METHOD.MERGE,
        key: `${ONYXKEYS.COLLECTION.REPORT_ACTIONS}${chatReport.reportID}`,
        value: {
            [reportPreviewAction.reportActionID]: reportPreviewAction,
        },
    };
    const optimisticTransactionThreadReportActionsData: OnyxUpdate | undefined = optimisticCreatedActionForTransactionThread
        ? {
              onyxMethod: Onyx.METHOD.MERGE,
              key: `${ONYXKEYS.COLLECTION.REPORT_ACTIONS}${optimisticTransactionThread.reportID}`,
              value: {[optimisticCreatedActionForTransactionThread?.reportActionID]: optimisticCreatedActionForTransactionThread},
          }
        : undefined;

    const successData: OnyxUpdate[] = [];

    // Add optimistic personal details for recipient
    let optimisticPersonalDetailListData: OnyxUpdate | null = null;
    const optimisticPersonalDetailListAction = isNewChat
        ? {
              [recipientAccountID]: {
                  accountID: recipientAccountID,
                  // Disabling this line since participant.displayName can be an empty string
                  // eslint-disable-next-line @typescript-eslint/prefer-nullish-coalescing
                  displayName: recipient.displayName || recipient.login,
                  login: recipient.login,
              },
          }
        : {};

    const redundantParticipants: Record<number, null> = {};
    if (!isEmptyObject(optimisticPersonalDetailListAction)) {
        const successPersonalDetailListAction: Record<number, null> = {};

        // BE will send different participants. We clear the optimistic ones to avoid duplicated entries
        Object.keys(optimisticPersonalDetailListAction).forEach((accountIDKey) => {
            const accountID = Number(accountIDKey);
            successPersonalDetailListAction[accountID] = null;
            redundantParticipants[accountID] = null;
        });

        optimisticPersonalDetailListData = {
            onyxMethod: Onyx.METHOD.MERGE,
            key: ONYXKEYS.PERSONAL_DETAILS_LIST,
            value: optimisticPersonalDetailListAction,
        };
        successData.push({
            onyxMethod: Onyx.METHOD.MERGE,
            key: ONYXKEYS.PERSONAL_DETAILS_LIST,
            value: successPersonalDetailListAction,
        });
    }

    successData.push(
        {
            onyxMethod: Onyx.METHOD.MERGE,
            key: `${ONYXKEYS.COLLECTION.REPORT}${optimisticIOUReport.reportID}`,
            value: {
                participants: redundantParticipants,
            },
        },
        {
            onyxMethod: Onyx.METHOD.MERGE,
            key: `${ONYXKEYS.COLLECTION.REPORT}${optimisticTransactionThread.reportID}`,
            value: {
                participants: redundantParticipants,
            },
        },
        {
            onyxMethod: Onyx.METHOD.MERGE,
            key: `${ONYXKEYS.COLLECTION.REPORT_METADATA}${optimisticTransactionThread.reportID}`,
            value: {
                isOptimisticReport: false,
            },
        },
        {
            onyxMethod: Onyx.METHOD.MERGE,
            key: `${ONYXKEYS.COLLECTION.REPORT_ACTIONS}${optimisticIOUReport.reportID}`,
            value: {
                [optimisticIOUReportAction.reportActionID]: {
                    pendingAction: null,
                },
            },
        },
        {
            onyxMethod: Onyx.METHOD.MERGE,
            key: `${ONYXKEYS.COLLECTION.TRANSACTION}${optimisticTransaction.transactionID}`,
            value: {pendingAction: null},
        },
        {
            onyxMethod: Onyx.METHOD.MERGE,
            key: `${ONYXKEYS.COLLECTION.REPORT_METADATA}${chatReport.reportID}`,
            value: {
                isOptimisticReport: false,
            },
        },
        {
            onyxMethod: Onyx.METHOD.MERGE,
            key: `${ONYXKEYS.COLLECTION.REPORT_ACTIONS}${chatReport.reportID}`,
            value: {
                [reportPreviewAction.reportActionID]: {
                    pendingAction: null,
                },
            },
        },
    );

    const failureData: OnyxUpdate[] = [
        {
            onyxMethod: Onyx.METHOD.MERGE,
            key: `${ONYXKEYS.COLLECTION.TRANSACTION}${optimisticTransaction.transactionID}`,
            value: {
                errors: getMicroSecondOnyxErrorWithTranslationKey('iou.error.other'),
            },
        },
        {
            onyxMethod: Onyx.METHOD.MERGE,
            key: `${ONYXKEYS.COLLECTION.REPORT}${optimisticTransactionThread.reportID}`,
            value: {
                errorFields: {
                    createChat: getMicroSecondOnyxErrorWithTranslationKey('report.genericCreateReportFailureMessage'),
                },
            },
        },
        {
            onyxMethod: Onyx.METHOD.SET,
            key: ONYXKEYS.NVP_QUICK_ACTION_GLOBAL_CREATE,
            value: quickAction ?? null,
        },
    ];

    if (optimisticCreatedActionForTransactionThread?.reportActionID) {
        successData.push({
            onyxMethod: Onyx.METHOD.MERGE,
            key: `${ONYXKEYS.COLLECTION.REPORT_ACTIONS}${optimisticTransactionThread.reportID}`,
            value: {[optimisticCreatedActionForTransactionThread?.reportActionID]: {pendingAction: null}},
        });
        failureData.push({
            onyxMethod: Onyx.METHOD.MERGE,
            key: `${ONYXKEYS.COLLECTION.REPORT_ACTIONS}${optimisticTransactionThread.reportID}`,
            value: {[optimisticCreatedActionForTransactionThread?.reportActionID]: {errors: getMicroSecondOnyxErrorWithTranslationKey('iou.error.genericCreateFailureMessage')}},
        });
    }

    // Now, let's add the data we need just when we are creating a new chat report
    if (isNewChat) {
        successData.push({
            onyxMethod: Onyx.METHOD.MERGE,
            key: `${ONYXKEYS.COLLECTION.REPORT}${chatReport.reportID}`,
            value: {pendingFields: null, participants: redundantParticipants},
        });
        failureData.push(
            {
                onyxMethod: Onyx.METHOD.MERGE,
                key: `${ONYXKEYS.COLLECTION.REPORT}${chatReport.reportID}`,
                value: {
                    errorFields: {
                        createChat: getMicroSecondOnyxErrorWithTranslationKey('report.genericCreateReportFailureMessage'),
                    },
                },
            },
            {
                onyxMethod: Onyx.METHOD.MERGE,
                key: `${ONYXKEYS.COLLECTION.REPORT_ACTIONS}${optimisticIOUReport.reportID}`,
                value: {
                    [optimisticIOUReportAction.reportActionID]: {
                        errors: getMicroSecondOnyxErrorWithTranslationKey('iou.error.genericCreateFailureMessage'),
                    },
                },
            },
        );

        const optimisticChatReportActionsValue = optimisticChatReportActionsData.value as Record<string, OnyxTypes.ReportAction>;

        if (optimisticChatReportActionsValue) {
            // Add an optimistic created action to the optimistic chat reportActions data
            optimisticChatReportActionsValue[optimisticCreatedActionForChat.reportActionID] = optimisticCreatedActionForChat;
        }
    } else {
        failureData.push({
            onyxMethod: Onyx.METHOD.MERGE,
            key: `${ONYXKEYS.COLLECTION.REPORT_ACTIONS}${optimisticIOUReport.reportID}`,
            value: {
                [optimisticIOUReportAction.reportActionID]: {
                    errors: getMicroSecondOnyxErrorWithTranslationKey('iou.error.other'),
                },
            },
        });
    }

    const optimisticData: OnyxUpdate[] = [
        optimisticChatReportData,
        optimisticQuickActionData,
        optimisticIOUReportData,
        optimisticChatReportActionsData,
        optimisticIOUReportActionsData,
        optimisticTransactionData,
        optimisticTransactionThreadData,
    ];

    if (optimisticTransactionThreadReportActionsData) {
        optimisticData.push(optimisticTransactionThreadReportActionsData);
    }
    if (!isEmptyObject(optimisticPersonalDetailListData)) {
        optimisticData.push(optimisticPersonalDetailListData);
    }

    return {
        params: {
            iouReportID: optimisticIOUReport.reportID,
            chatReportID: chatReport.reportID,
            reportActionID: optimisticIOUReportAction.reportActionID,
            paymentMethodType,
            transactionID: optimisticTransaction.transactionID,
            newIOUReportDetails,
            createdReportActionID: isNewChat ? optimisticCreatedActionForChat.reportActionID : undefined,
            reportPreviewReportActionID: reportPreviewAction.reportActionID,
            createdIOUReportActionID: optimisticCreatedActionForIOUReport.reportActionID,
            transactionThreadReportID: optimisticTransactionThread.reportID,
            createdReportActionIDForThread: optimisticCreatedActionForTransactionThread?.reportActionID,
        },
        optimisticData,
        successData,
        failureData,
    };
}

type OptimisticHoldReportExpenseActionID = {
    optimisticReportActionID: string;
    oldReportActionID: string;
};

function getHoldReportActionsAndTransactions(reportID: string | undefined) {
    const iouReportActions = getAllReportActions(reportID);
    const holdReportActions: Array<OnyxTypes.ReportAction<typeof CONST.REPORT.ACTIONS.TYPE.IOU>> = [];
    const holdTransactions: OnyxTypes.Transaction[] = [];

    Object.values(iouReportActions).forEach((action) => {
        const transactionID = isMoneyRequestAction(action) ? getOriginalMessage(action)?.IOUTransactionID : undefined;
        const transaction = getTransaction(transactionID);

        if (transaction?.comment?.hold) {
            holdReportActions.push(action as OnyxTypes.ReportAction<typeof CONST.REPORT.ACTIONS.TYPE.IOU>);
            holdTransactions.push(transaction);
        }
    });

    return {holdReportActions, holdTransactions};
}

function getReportFromHoldRequestsOnyxData(
    chatReport: OnyxTypes.Report,
    iouReport: OnyxEntry<OnyxTypes.Report>,
    recipient: Participant,
): {
    optimisticHoldReportID: string;
    optimisticHoldActionID: string;
    optimisticHoldReportExpenseActionIDs: OptimisticHoldReportExpenseActionID[];
    optimisticData: OnyxUpdate[];
    successData: OnyxUpdate[];
    failureData: OnyxUpdate[];
} {
    const {holdReportActions, holdTransactions} = getHoldReportActionsAndTransactions(iouReport?.reportID);
    const firstHoldTransaction = holdTransactions.at(0);
    const newParentReportActionID = rand64();

    const coefficient = isExpenseReport(iouReport) ? -1 : 1;
    const isPolicyExpenseChat = isPolicyExpenseChatReportUtil(chatReport);
    const holdAmount = ((iouReport?.total ?? 0) - (iouReport?.unheldTotal ?? 0)) * coefficient;
    const holdNonReimbursableAmount = ((iouReport?.nonReimbursableTotal ?? 0) - (iouReport?.unheldNonReimbursableTotal ?? 0)) * coefficient;
    const optimisticExpenseReport = isPolicyExpenseChat
        ? buildOptimisticExpenseReport(
              chatReport.reportID,
              chatReport.policyID ?? iouReport?.policyID,
              recipient.accountID ?? 1,
              holdAmount,
              iouReport?.currency ?? '',
              holdNonReimbursableAmount,
              newParentReportActionID,
          )
        : buildOptimisticIOUReport(
              iouReport?.ownerAccountID ?? CONST.DEFAULT_NUMBER_ID,
              iouReport?.managerID ?? CONST.DEFAULT_NUMBER_ID,
              holdAmount,
              chatReport.reportID,
              iouReport?.currency ?? '',
              false,
              newParentReportActionID,
          );

    const optimisticExpenseReportPreview = buildOptimisticReportPreview(
        chatReport,
        optimisticExpenseReport,
        '',
        firstHoldTransaction,
        optimisticExpenseReport.reportID,
        newParentReportActionID,
    );

    const updateHeldReports: Record<string, Pick<OnyxTypes.Report, 'parentReportActionID' | 'parentReportID' | 'chatReportID'>> = {};
    const addHoldReportActions: OnyxTypes.ReportActions = {};
    const addHoldReportActionsSuccess: OnyxCollection<NullishDeep<ReportAction>> = {};
    const deleteHoldReportActions: Record<string, Pick<OnyxTypes.ReportAction, 'message'>> = {};
    const optimisticHoldReportExpenseActionIDs: OptimisticHoldReportExpenseActionID[] = [];

    holdReportActions.forEach((holdReportAction) => {
        const originalMessage = getOriginalMessage(holdReportAction);

        deleteHoldReportActions[holdReportAction.reportActionID] = {
            message: [
                {
                    deleted: DateUtils.getDBTime(),
                    type: CONST.REPORT.MESSAGE.TYPE.TEXT,
                    text: '',
                },
            ],
        };

        const reportActionID = rand64();
        addHoldReportActions[reportActionID] = {
            ...holdReportAction,
            reportActionID,
            originalMessage: {
                ...originalMessage,
                IOUReportID: optimisticExpenseReport.reportID,
            },
            pendingAction: CONST.RED_BRICK_ROAD_PENDING_ACTION.ADD,
        };
        addHoldReportActionsSuccess[reportActionID] = {
            pendingAction: null,
        };

        const heldReport = getReportOrDraftReport(holdReportAction.childReportID);
        if (heldReport) {
            optimisticHoldReportExpenseActionIDs.push({optimisticReportActionID: reportActionID, oldReportActionID: holdReportAction.reportActionID});

            updateHeldReports[`${ONYXKEYS.COLLECTION.REPORT}${heldReport.reportID}`] = {
                parentReportActionID: reportActionID,
                parentReportID: optimisticExpenseReport.reportID,
                chatReportID: optimisticExpenseReport.reportID,
            };
        }
    });

    const updateHeldTransactions: Record<string, Pick<OnyxTypes.Transaction, 'reportID'>> = {};
    holdTransactions.forEach((transaction) => {
        updateHeldTransactions[`${ONYXKEYS.COLLECTION.TRANSACTION}${transaction.transactionID}`] = {
            reportID: optimisticExpenseReport.reportID,
        };
    });

    const optimisticData: OnyxUpdate[] = [
        {
            onyxMethod: Onyx.METHOD.MERGE,
            key: `${ONYXKEYS.COLLECTION.REPORT}${chatReport.reportID}`,
            value: {
                iouReportID: optimisticExpenseReport.reportID,
                lastVisibleActionCreated: optimisticExpenseReportPreview.created,
            },
        },
        // add new optimistic expense report
        {
            onyxMethod: Onyx.METHOD.MERGE,
            key: `${ONYXKEYS.COLLECTION.REPORT}${optimisticExpenseReport.reportID}`,
            value: {
                ...optimisticExpenseReport,
                unheldTotal: 0,
                unheldNonReimbursableTotal: 0,
            },
        },
        // add preview report action to main chat
        {
            onyxMethod: Onyx.METHOD.MERGE,
            key: `${ONYXKEYS.COLLECTION.REPORT_ACTIONS}${chatReport.reportID}`,
            value: {
                [optimisticExpenseReportPreview.reportActionID]: optimisticExpenseReportPreview,
            },
        },
        // remove hold report actions from old iou report
        {
            onyxMethod: Onyx.METHOD.MERGE,
            key: `${ONYXKEYS.COLLECTION.REPORT_ACTIONS}${iouReport?.reportID}`,
            value: deleteHoldReportActions,
        },
        // add hold report actions to new iou report
        {
            onyxMethod: Onyx.METHOD.MERGE,
            key: `${ONYXKEYS.COLLECTION.REPORT_ACTIONS}${optimisticExpenseReport.reportID}`,
            value: addHoldReportActions,
        },
        // update held reports with new parentReportActionID
        {
            onyxMethod: Onyx.METHOD.MERGE_COLLECTION,
            key: `${ONYXKEYS.COLLECTION.REPORT}`,
            value: updateHeldReports,
        },
        // update transactions with new iouReportID
        {
            onyxMethod: Onyx.METHOD.MERGE_COLLECTION,
            key: `${ONYXKEYS.COLLECTION.TRANSACTION}`,
            value: updateHeldTransactions,
        },
    ];

    const bringReportActionsBack: Record<string, OnyxTypes.ReportAction> = {};
    holdReportActions.forEach((reportAction) => {
        bringReportActionsBack[reportAction.reportActionID] = reportAction;
    });

    const bringHeldTransactionsBack: Record<string, OnyxTypes.Transaction> = {};
    holdTransactions.forEach((transaction) => {
        bringHeldTransactionsBack[`${ONYXKEYS.COLLECTION.TRANSACTION}${transaction.transactionID}`] = transaction;
    });

    const successData: OnyxUpdate[] = [
        {
            onyxMethod: Onyx.METHOD.MERGE,
            key: `${ONYXKEYS.COLLECTION.REPORT_ACTIONS}${chatReport.reportID}`,
            value: {
                [optimisticExpenseReportPreview.reportActionID]: {
                    pendingAction: null,
                },
            },
        },
        {
            onyxMethod: Onyx.METHOD.MERGE,
            key: `${ONYXKEYS.COLLECTION.REPORT_ACTIONS}${optimisticExpenseReport.reportID}`,
            value: addHoldReportActionsSuccess,
        },
    ];

    const failureData: OnyxUpdate[] = [
        {
            onyxMethod: Onyx.METHOD.MERGE,
            key: `${ONYXKEYS.COLLECTION.REPORT}${chatReport.reportID}`,
            value: {
                iouReportID: chatReport.iouReportID,
                lastVisibleActionCreated: chatReport.lastVisibleActionCreated,
            },
        },
        // remove added optimistic expense report
        {
            onyxMethod: Onyx.METHOD.MERGE,
            key: `${ONYXKEYS.COLLECTION.REPORT}${optimisticExpenseReport.reportID}`,
            value: null,
        },
        // remove preview report action from the main chat
        {
            onyxMethod: Onyx.METHOD.MERGE,
            key: `${ONYXKEYS.COLLECTION.REPORT_ACTIONS}${chatReport.reportID}`,
            value: {
                [optimisticExpenseReportPreview.reportActionID]: null,
            },
        },
        // add hold report actions back to old iou report
        {
            onyxMethod: Onyx.METHOD.MERGE,
            key: `${ONYXKEYS.COLLECTION.REPORT_ACTIONS}${iouReport?.reportID}`,
            value: bringReportActionsBack,
        },
        // remove hold report actions from the new iou report
        {
            onyxMethod: Onyx.METHOD.MERGE,
            key: `${ONYXKEYS.COLLECTION.REPORT_ACTIONS}${optimisticExpenseReport.reportID}`,
            value: null,
        },
        // add hold transactions back to old iou report
        {
            onyxMethod: Onyx.METHOD.MERGE_COLLECTION,
            key: `${ONYXKEYS.COLLECTION.TRANSACTION}`,
            value: bringHeldTransactionsBack,
        },
    ];

    return {
        optimisticData,
        optimisticHoldActionID: optimisticExpenseReportPreview.reportActionID,
        failureData,
        successData,
        optimisticHoldReportID: optimisticExpenseReport.reportID,
        optimisticHoldReportExpenseActionIDs,
    };
}

function hasOutstandingChildRequest(chatReport: OnyxTypes.Report, excludedIOUReport: OnyxEntry<OnyxTypes.Report>, policyId?: string) {
    const policy = getPolicy(policyId);
    if (!policy?.achAccount?.bankAccountID) {
        return false;
    }
    const reportActions = getAllReportActions(chatReport.reportID);
    return !!Object.values(reportActions).find((action) => {
        const iouReportID = getIOUReportIDFromReportActionPreview(action);
        if (iouReportID === excludedIOUReport?.reportID) {
            return false;
        }
        const iouReport = getReportOrDraftReport(iouReportID);
        const transactions = getReportTransactions(iouReportID);
        return canIOUBePaid(iouReport, chatReport, policy, transactions) || canIOUBePaid(iouReport, chatReport, policy, transactions, true);
    });
}

function getPayMoneyRequestParams(
    initialChatReport: OnyxTypes.Report,
    iouReport: OnyxEntry<OnyxTypes.Report>,
    recipient: Participant,
    paymentMethodType: PaymentMethodType,
    full: boolean,
    payAsBusiness?: boolean,
): PayMoneyRequestData {
    const isInvoiceReport = isInvoiceReportReportUtils(iouReport);
    const activePolicy = getPolicy(activePolicyID);
    let payerPolicyID = activePolicyID;
    let chatReport = initialChatReport;
    let policyParams = {};
    const optimisticData: OnyxUpdate[] = [];
    const successData: OnyxUpdate[] = [];
    const failureData: OnyxUpdate[] = [];
    const shouldCreatePolicy = !activePolicy || !isPolicyAdmin(activePolicy) || !isPaidGroupPolicy(activePolicy);

    if (isIndividualInvoiceRoom(chatReport) && payAsBusiness && shouldCreatePolicy) {
        payerPolicyID = generatePolicyID();
        const {
            optimisticData: policyOptimisticData,
            failureData: policyFailureData,
            successData: policySuccessData,
            params,
        } = buildPolicyData(currentUserEmail, true, undefined, payerPolicyID);
        const {adminsChatReportID, adminsCreatedReportActionID, expenseChatReportID, expenseCreatedReportActionID, customUnitRateID, customUnitID, ownerEmail, policyName} = params;

        policyParams = {
            policyID: payerPolicyID,
            adminsChatReportID,
            adminsCreatedReportActionID,
            expenseChatReportID,
            expenseCreatedReportActionID,
            customUnitRateID,
            customUnitID,
            ownerEmail,
            policyName,
        };

        optimisticData.push(...policyOptimisticData, {onyxMethod: Onyx.METHOD.MERGE, key: ONYXKEYS.NVP_ACTIVE_POLICY_ID, value: payerPolicyID});
        successData.push(...policySuccessData);
        failureData.push(...policyFailureData, {onyxMethod: Onyx.METHOD.MERGE, key: ONYXKEYS.NVP_ACTIVE_POLICY_ID, value: activePolicyID ?? null});
    }

    if (isIndividualInvoiceRoom(chatReport) && payAsBusiness && activePolicyID) {
        const existingB2BInvoiceRoom = getInvoiceChatByParticipants(activePolicyID, CONST.REPORT.INVOICE_RECEIVER_TYPE.BUSINESS, chatReport.policyID);
        if (existingB2BInvoiceRoom) {
            chatReport = existingB2BInvoiceRoom;
        }
    }

    let total = (iouReport?.total ?? 0) - (iouReport?.nonReimbursableTotal ?? 0);
    if (hasHeldExpensesReportUtils(iouReport?.reportID) && !full && !!iouReport?.unheldTotal) {
        total = iouReport.unheldTotal - (iouReport?.unheldNonReimbursableTotal ?? 0);
    }

    const optimisticIOUReportAction = buildOptimisticIOUReportAction({
        type: CONST.IOU.REPORT_ACTION_TYPE.PAY,
        amount: isExpenseReport(iouReport) ? -total : total,
        currency: iouReport?.currency ?? '',
        comment: '',
        participants: [recipient],
        transactionID: '',
        paymentType: paymentMethodType,
        iouReportID: iouReport?.reportID,
        isSettlingUp: true,
    });

    // In some instances, the report preview action might not be available to the payer (only whispered to the requestor)
    // hence we need to make the updates to the action safely.
    let optimisticReportPreviewAction = null;
    const reportPreviewAction = getReportPreviewAction(chatReport.reportID, iouReport?.reportID);
    if (reportPreviewAction) {
        optimisticReportPreviewAction = updateReportPreview(iouReport, reportPreviewAction, true);
    }
    let currentNextStep = null;
    let optimisticNextStep = null;
    if (!isInvoiceReport) {
        currentNextStep = allNextSteps[`${ONYXKEYS.COLLECTION.NEXT_STEP}${iouReport?.reportID}`] ?? null;
        optimisticNextStep = buildNextStep(iouReport, CONST.REPORT.STATUS_NUM.REIMBURSED);
    }

    const optimisticChatReport = {
        ...chatReport,
        lastReadTime: DateUtils.getDBTime(),
        hasOutstandingChildRequest: hasOutstandingChildRequest(chatReport, iouReport, iouReport?.policyID),
        iouReportID: null,
        lastMessageText: getReportActionText(optimisticIOUReportAction),
        lastMessageHtml: getReportActionHtml(optimisticIOUReportAction),
    };
    if (isIndividualInvoiceRoom(chatReport) && payAsBusiness && payerPolicyID) {
        optimisticChatReport.invoiceReceiver = {
            type: CONST.REPORT.INVOICE_RECEIVER_TYPE.BUSINESS,
            policyID: payerPolicyID,
        };
    }

    optimisticData.push(
        {
            onyxMethod: Onyx.METHOD.MERGE,
            key: `${ONYXKEYS.COLLECTION.REPORT}${chatReport.reportID}`,
            value: optimisticChatReport,
        },
        {
            onyxMethod: Onyx.METHOD.MERGE,
            key: `${ONYXKEYS.COLLECTION.REPORT_ACTIONS}${iouReport?.reportID}`,
            value: {
                [optimisticIOUReportAction.reportActionID]: {
                    ...(optimisticIOUReportAction as OnyxTypes.ReportAction),
                    pendingAction: CONST.RED_BRICK_ROAD_PENDING_ACTION.ADD,
                },
            },
        },
        {
            onyxMethod: Onyx.METHOD.MERGE,
            key: `${ONYXKEYS.COLLECTION.REPORT}${iouReport?.reportID}`,
            value: {
                ...iouReport,
                lastMessageText: getReportActionText(optimisticIOUReportAction),
                lastMessageHtml: getReportActionHtml(optimisticIOUReportAction),
                lastVisibleActionCreated: optimisticIOUReportAction.created,
                hasOutstandingChildRequest: false,
                statusNum: CONST.REPORT.STATUS_NUM.REIMBURSED,
                pendingFields: {
                    preview: CONST.RED_BRICK_ROAD_PENDING_ACTION.UPDATE,
                    reimbursed: CONST.RED_BRICK_ROAD_PENDING_ACTION.UPDATE,
                    partial: full ? null : CONST.RED_BRICK_ROAD_PENDING_ACTION.UPDATE,
                },
                errors: null,
            },
        },
        {
            onyxMethod: Onyx.METHOD.MERGE,
            key: `${ONYXKEYS.COLLECTION.NEXT_STEP}${iouReport?.reportID}`,
            value: optimisticNextStep,
        },
    );

    if (iouReport?.policyID) {
        optimisticData.push({
            onyxMethod: Onyx.METHOD.MERGE,
            key: ONYXKEYS.NVP_LAST_PAYMENT_METHOD,
            value: {
                [iouReport.policyID]: paymentMethodType,
            },
        });
    }

    successData.push(
        {
            onyxMethod: Onyx.METHOD.MERGE,
            key: `${ONYXKEYS.COLLECTION.REPORT}${iouReport?.reportID}`,
            value: {
                pendingFields: {
                    preview: null,
                    reimbursed: null,
                    partial: null,
                },
                errors: null,
            },
        },
        {
            onyxMethod: Onyx.METHOD.MERGE,
            key: `${ONYXKEYS.COLLECTION.REPORT_ACTIONS}${iouReport?.reportID}`,
            value: {
                [optimisticIOUReportAction.reportActionID]: {
                    pendingAction: null,
                },
            },
        },
    );

    failureData.push(
        {
            onyxMethod: Onyx.METHOD.MERGE,
            key: `${ONYXKEYS.COLLECTION.REPORT_ACTIONS}${iouReport?.reportID}`,
            value: {
                [optimisticIOUReportAction.reportActionID]: {
                    pendingAction: null,
                    errors: getMicroSecondOnyxErrorWithTranslationKey('iou.error.other'),
                },
            },
        },
        {
            onyxMethod: Onyx.METHOD.MERGE,
            key: `${ONYXKEYS.COLLECTION.REPORT}${iouReport?.reportID}`,
            value: {
                ...iouReport,
            },
        },
        {
            onyxMethod: Onyx.METHOD.MERGE,
            key: `${ONYXKEYS.COLLECTION.REPORT}${chatReport.reportID}`,
            value: chatReport,
        },
        {
            onyxMethod: Onyx.METHOD.MERGE,
            key: `${ONYXKEYS.COLLECTION.NEXT_STEP}${iouReport?.reportID}`,
            value: currentNextStep,
        },
    );

    // In case the report preview action is loaded locally, let's update it.
    if (optimisticReportPreviewAction) {
        optimisticData.push({
            onyxMethod: Onyx.METHOD.MERGE,
            key: `${ONYXKEYS.COLLECTION.REPORT_ACTIONS}${chatReport.reportID}`,
            value: {
                [optimisticReportPreviewAction.reportActionID]: optimisticReportPreviewAction,
            },
        });
        failureData.push({
            onyxMethod: Onyx.METHOD.MERGE,
            key: `${ONYXKEYS.COLLECTION.REPORT_ACTIONS}${chatReport.reportID}`,
            value: {
                [optimisticReportPreviewAction.reportActionID]: {
                    created: optimisticReportPreviewAction.created,
                },
            },
        });
    }

    // Optimistically unhold all transactions if we pay all requests
    if (full) {
        const reportTransactions = getReportTransactions(iouReport?.reportID);
        for (const transaction of reportTransactions) {
            optimisticData.push({
                onyxMethod: Onyx.METHOD.MERGE,
                key: `${ONYXKEYS.COLLECTION.TRANSACTION}${transaction.transactionID}`,
                value: {
                    comment: {
                        hold: null,
                    },
                },
            });
            failureData.push({
                onyxMethod: Onyx.METHOD.MERGE,
                key: `${ONYXKEYS.COLLECTION.TRANSACTION}${transaction.transactionID}`,
                value: {
                    comment: {
                        hold: transaction.comment?.hold,
                    },
                },
            });
        }

        const optimisticTransactionViolations: OnyxUpdate[] = reportTransactions.map(({transactionID}) => {
            return {
                onyxMethod: Onyx.METHOD.MERGE,
                key: `${ONYXKEYS.COLLECTION.TRANSACTION_VIOLATIONS}${transactionID}`,
                value: null,
            };
        });
        optimisticData.push(...optimisticTransactionViolations);

        const failureTransactionViolations: OnyxUpdate[] = reportTransactions.map(({transactionID}) => {
            const violations = allTransactionViolations[`${ONYXKEYS.COLLECTION.TRANSACTION_VIOLATIONS}${transactionID}`] ?? [];
            return {
                onyxMethod: Onyx.METHOD.MERGE,
                key: `${ONYXKEYS.COLLECTION.TRANSACTION_VIOLATIONS}${transactionID}`,
                value: violations,
            };
        });
        failureData.push(...failureTransactionViolations);
    }

    let optimisticHoldReportID;
    let optimisticHoldActionID;
    let optimisticHoldReportExpenseActionIDs;
    if (!full) {
        const holdReportOnyxData = getReportFromHoldRequestsOnyxData(chatReport, iouReport, recipient);

        optimisticData.push(...holdReportOnyxData.optimisticData);
        successData.push(...holdReportOnyxData.successData);
        failureData.push(...holdReportOnyxData.failureData);
        optimisticHoldReportID = holdReportOnyxData.optimisticHoldReportID;
        optimisticHoldActionID = holdReportOnyxData.optimisticHoldActionID;
        optimisticHoldReportExpenseActionIDs = JSON.stringify(holdReportOnyxData.optimisticHoldReportExpenseActionIDs);
    }

    return {
        params: {
            iouReportID: iouReport?.reportID,
            chatReportID: chatReport.reportID,
            reportActionID: optimisticIOUReportAction.reportActionID,
            paymentMethodType,
            full,
            amount: Math.abs(total),
            optimisticHoldReportID,
            optimisticHoldActionID,
            optimisticHoldReportExpenseActionIDs,
            ...policyParams,
        },
        optimisticData,
        successData,
        failureData,
    };
}

/**
 * @param managerID - Account ID of the person sending the money
 * @param recipient - The user receiving the money
 */
function sendMoneyElsewhere(report: OnyxEntry<OnyxTypes.Report>, amount: number, currency: string, comment: string, managerID: number, recipient: Participant) {
    const {params, optimisticData, successData, failureData} = getSendMoneyParams(report, amount, currency, comment, CONST.IOU.PAYMENT_TYPE.ELSEWHERE, managerID, recipient);

    API.write(WRITE_COMMANDS.SEND_MONEY_ELSEWHERE, params, {optimisticData, successData, failureData});

    dismissModalAndOpenReportInInboxTab(params.chatReportID);
    notifyNewAction(params.chatReportID, managerID);
}

/**
 * @param managerID - Account ID of the person sending the money
 * @param recipient - The user receiving the money
 */
function sendMoneyWithWallet(report: OnyxEntry<OnyxTypes.Report>, amount: number, currency: string, comment: string, managerID: number, recipient: Participant | OptionData) {
    const {params, optimisticData, successData, failureData} = getSendMoneyParams(report, amount, currency, comment, CONST.IOU.PAYMENT_TYPE.EXPENSIFY, managerID, recipient);

    API.write(WRITE_COMMANDS.SEND_MONEY_WITH_WALLET, params, {optimisticData, successData, failureData});

    dismissModalAndOpenReportInInboxTab(params.chatReportID);
    notifyNewAction(params.chatReportID, managerID);
}

function canApproveIOU(
    iouReport: OnyxTypes.OnyxInputOrEntry<OnyxTypes.Report> | SearchReport,
    policy: OnyxTypes.OnyxInputOrEntry<OnyxTypes.Policy> | SearchPolicy,
    chatReportRNVP?: OnyxTypes.ReportNameValuePairs,
) {
    // Only expense reports can be approved
    if (!isExpenseReport(iouReport) || !(policy && isPaidGroupPolicy(policy))) {
        return false;
    }

    const isOnSubmitAndClosePolicy = isSubmitAndClose(policy);
    if (isOnSubmitAndClosePolicy) {
        return false;
    }

    const managerID = iouReport?.managerID ?? CONST.DEFAULT_NUMBER_ID;
    const isCurrentUserManager = managerID === userAccountID;
    const isOpenExpenseReport = isOpenExpenseReportReportUtils(iouReport);
    const isApproved = isReportApproved({report: iouReport});
    const iouSettled = isSettled(iouReport?.reportID);
    const reportNameValuePairs = chatReportRNVP ?? getReportNameValuePairs(iouReport?.reportID);
    const isArchivedExpenseReport = isArchivedReport(reportNameValuePairs);
    const reportTransactions = getReportTransactions(iouReport?.reportID);
    const hasOnlyPendingCardOrScanningTransactions = reportTransactions.length > 0 && reportTransactions.every(isPendingCardOrScanningTransaction);
    if (hasOnlyPendingCardOrScanningTransactions) {
        return false;
    }
    const isPayAtEndExpenseReport = isPayAtEndExpenseReportReportUtils(iouReport?.reportID, reportTransactions);

    return reportTransactions.length > 0 && isCurrentUserManager && !isOpenExpenseReport && !isApproved && !iouSettled && !isArchivedExpenseReport && !isPayAtEndExpenseReport;
}

function canUnapproveIOU(iouReport: OnyxEntry<OnyxTypes.Report>, policy: OnyxEntry<OnyxTypes.Policy>) {
    return (
        isExpenseReport(iouReport) &&
        (isReportManager(iouReport) || isPolicyAdmin(policy)) &&
        isReportApproved({report: iouReport}) &&
        !isSubmitAndClose(policy) &&
        !iouReport?.isWaitingOnBankAccount
    );
}

function canIOUBePaid(
    iouReport: OnyxTypes.OnyxInputOrEntry<OnyxTypes.Report> | SearchReport,
    chatReport: OnyxTypes.OnyxInputOrEntry<OnyxTypes.Report> | SearchReport,
    policy: OnyxTypes.OnyxInputOrEntry<OnyxTypes.Policy> | SearchPolicy,
    transactions?: OnyxTypes.Transaction[] | SearchTransaction[],
    onlyShowPayElsewhere = false,
    chatReportRNVP?: OnyxTypes.ReportNameValuePairs,
    invoiceReceiverPolicy?: SearchPolicy,
    shouldCheckApprovedState = true,
) {
    const isPolicyExpenseChat = isPolicyExpenseChatReportUtil(chatReport);
    const reportNameValuePairs = chatReportRNVP ?? getReportNameValuePairs(chatReport?.reportID);
    const isChatReportArchived = isArchivedReport(reportNameValuePairs);
    const iouSettled = isSettled(iouReport);

    if (isEmptyObject(iouReport)) {
        return false;
    }

    if (policy?.reimbursementChoice === CONST.POLICY.REIMBURSEMENT_CHOICES.REIMBURSEMENT_NO) {
        if (!onlyShowPayElsewhere) {
            return false;
        }
        if (iouReport?.statusNum !== CONST.REPORT.STATUS_NUM.SUBMITTED) {
            return false;
        }
    }

    if (isInvoiceReportReportUtils(iouReport)) {
        if (isChatReportArchived || iouSettled || isOpenInvoiceReportReportUtils(iouReport)) {
            return false;
        }
        if (chatReport?.invoiceReceiver?.type === CONST.REPORT.INVOICE_RECEIVER_TYPE.INDIVIDUAL) {
            return chatReport?.invoiceReceiver?.accountID === userAccountID;
        }
        return (invoiceReceiverPolicy ?? getPolicy(chatReport?.invoiceReceiver?.policyID))?.role === CONST.POLICY.ROLE.ADMIN;
    }

    const isPayer = isPayerReportUtils(
        {
            email: currentUserEmail,
            accountID: userAccountID,
        },
        iouReport,
        onlyShowPayElsewhere,
        policy,
    );

    const isOpenExpenseReport = isPolicyExpenseChat && isOpenExpenseReportReportUtils(iouReport);

    const {reimbursableSpend} = getMoneyRequestSpendBreakdown(iouReport);
    const isAutoReimbursable = policy?.reimbursementChoice === CONST.POLICY.REIMBURSEMENT_CHOICES.REIMBURSEMENT_YES ? false : canBeAutoReimbursed(iouReport, policy);
    const shouldBeApproved = canApproveIOU(iouReport, policy);

    const isPayAtEndExpenseReport = isPayAtEndExpenseReportReportUtils(iouReport?.reportID, transactions);
    return (
        isPayer &&
        !isOpenExpenseReport &&
        !iouSettled &&
        !iouReport?.isWaitingOnBankAccount &&
        reimbursableSpend > 0 &&
        !isChatReportArchived &&
        !isAutoReimbursable &&
        (!shouldBeApproved || !shouldCheckApprovedState) &&
        !isPayAtEndExpenseReport
    );
}

function canCancelPayment(iouReport: OnyxEntry<OnyxTypes.Report>, session: OnyxEntry<OnyxTypes.Session>) {
    return isPayerReportUtils(session, iouReport) && (isSettled(iouReport) || iouReport?.isWaitingOnBankAccount) && isExpenseReport(iouReport);
}

function canSubmitReport(
    report: OnyxEntry<OnyxTypes.Report> | SearchReport,
    policy: OnyxEntry<OnyxTypes.Policy> | SearchPolicy,
    transactions: OnyxTypes.Transaction[] | SearchTransaction[],
    allViolations: OnyxCollection<OnyxTypes.TransactionViolations> | undefined,
) {
    const currentUserAccountID = getCurrentUserAccountID();
    const isOpenExpenseReport = isOpenExpenseReportReportUtils(report);
    const isArchived = isArchivedReportWithID(report?.reportID);
    const isAdmin = policy?.role === CONST.POLICY.ROLE.ADMIN;
    const transactionIDList = transactions.map((transaction) => transaction.transactionID);
    const hasAllPendingRTERViolations = allHavePendingRTERViolation(transactionIDList, allViolations);
    const hasBrokenConnectionViolation = shouldShowBrokenConnectionViolationForMultipleTransactions(transactionIDList, report, policy, allViolations);

    const hasOnlyPendingCardOrScanFailTransactions =
        transactions.length > 0 &&
        transactions.every((t) => (isExpensifyCardTransaction(t) && isPending(t)) || (isPartialMerchant(getMerchant(t)) && isAmountMissing(t)) || isReceiptBeingScannedTransactionUtils(t));

    return (
        transactions.length > 0 &&
        isOpenExpenseReport &&
        !isArchived &&
        !hasOnlyPendingCardOrScanFailTransactions &&
        !hasAllPendingRTERViolations &&
        !hasBrokenConnectionViolation &&
        (report?.ownerAccountID === currentUserAccountID || isAdmin || report?.managerID === currentUserAccountID)
    );
}

function getIOUReportActionToApproveOrPay(chatReport: OnyxEntry<OnyxTypes.Report>, excludedIOUReportID: string | undefined): OnyxEntry<ReportAction> {
    const chatReportActions = allReportActions?.[`${ONYXKEYS.COLLECTION.REPORT_ACTIONS}${chatReport?.reportID}`] ?? {};

    return Object.values(chatReportActions).find((action) => {
        const iouReport = getReportOrDraftReport(action.childReportID);
        const policy = getPolicy(iouReport?.policyID);
        const shouldShowSettlementButton = canIOUBePaid(iouReport, chatReport, policy) || canApproveIOU(iouReport, policy);
        return action.childReportID?.toString() !== excludedIOUReportID && action.actionName === CONST.REPORT.ACTIONS.TYPE.REPORT_PREVIEW && shouldShowSettlementButton;
    });
}

function hasIOUToApproveOrPay(chatReport: OnyxEntry<OnyxTypes.Report>, excludedIOUReportID: string | undefined): boolean {
    return !!getIOUReportActionToApproveOrPay(chatReport, excludedIOUReportID);
}

function isLastApprover(approvalChain: string[]): boolean {
    if (approvalChain.length === 0) {
        return true;
    }
    return approvalChain.at(-1) === currentUserEmail;
}

function getNextApproverAccountID(report: OnyxEntry<OnyxTypes.Report>, isUnapproved = false) {
    const policy = getPolicy(report?.policyID);
    const approvalChain = getApprovalChain(policy, report);
    const submitToAccountID = getSubmitToAccountID(policy, report);

    if (isUnapproved) {
        if (approvalChain.includes(currentUserEmail)) {
            return userAccountID;
        }

        return report?.managerID;
    }

    if (approvalChain.length === 0) {
        return submitToAccountID;
    }

    const nextApproverEmail = approvalChain.length === 1 ? approvalChain.at(0) : approvalChain.at(approvalChain.indexOf(currentUserEmail) + 1);
    if (!nextApproverEmail) {
        return submitToAccountID;
    }

    return getAccountIDsByLogins([nextApproverEmail]).at(0);
}

function approveMoneyRequest(expenseReport: OnyxEntry<OnyxTypes.Report>, full?: boolean) {
    if (!expenseReport) {
        return;
    }

    if (expenseReport.policyID && shouldRestrictUserBillableActions(expenseReport.policyID)) {
        Navigation.navigate(ROUTES.RESTRICTED_ACTION.getRoute(expenseReport.policyID));
        return;
    }

    const currentNextStep = allNextSteps[`${ONYXKEYS.COLLECTION.NEXT_STEP}${expenseReport.reportID}`] ?? null;
    let total = expenseReport.total ?? 0;
    const hasHeldExpenses = hasHeldExpensesReportUtils(expenseReport.reportID);
    if (hasHeldExpenses && !full && !!expenseReport.unheldTotal) {
        total = expenseReport.unheldTotal;
    }
    const optimisticApprovedReportAction = buildOptimisticApprovedReportAction(total, expenseReport.currency ?? '', expenseReport.reportID);

    const approvalChain = getApprovalChain(getPolicy(expenseReport.policyID), expenseReport);

    const predictedNextStatus = isLastApprover(approvalChain) ? CONST.REPORT.STATUS_NUM.APPROVED : CONST.REPORT.STATUS_NUM.SUBMITTED;
    const predictedNextState = isLastApprover(approvalChain) ? CONST.REPORT.STATE_NUM.APPROVED : CONST.REPORT.STATE_NUM.SUBMITTED;
    const managerID = isLastApprover(approvalChain) ? expenseReport.managerID : getNextApproverAccountID(expenseReport);

    const optimisticNextStep = buildNextStep(expenseReport, predictedNextStatus);
    const chatReport = getReportOrDraftReport(expenseReport.chatReportID);

    const optimisticReportActionsData: OnyxUpdate = {
        onyxMethod: Onyx.METHOD.MERGE,
        key: `${ONYXKEYS.COLLECTION.REPORT_ACTIONS}${expenseReport.reportID}`,
        value: {
            [optimisticApprovedReportAction.reportActionID]: {
                ...(optimisticApprovedReportAction as OnyxTypes.ReportAction),
                pendingAction: CONST.RED_BRICK_ROAD_PENDING_ACTION.ADD,
            },
        },
    };
    const optimisticIOUReportData: OnyxUpdate = {
        onyxMethod: Onyx.METHOD.MERGE,
        key: `${ONYXKEYS.COLLECTION.REPORT}${expenseReport.reportID}`,
        value: {
            ...expenseReport,
            lastMessageText: getReportActionText(optimisticApprovedReportAction),
            lastMessageHtml: getReportActionHtml(optimisticApprovedReportAction),
            stateNum: predictedNextState,
            statusNum: predictedNextStatus,
            managerID,
            pendingFields: {
                partial: full ? null : CONST.RED_BRICK_ROAD_PENDING_ACTION.UPDATE,
            },
        },
    };

    const optimisticChatReportData: OnyxUpdate = {
        onyxMethod: Onyx.METHOD.MERGE,
        key: `${ONYXKEYS.COLLECTION.REPORT}${expenseReport.chatReportID}`,
        value: {
            hasOutstandingChildRequest: hasIOUToApproveOrPay(chatReport, expenseReport.reportID),
        },
    };

    const optimisticNextStepData: OnyxUpdate = {
        onyxMethod: Onyx.METHOD.MERGE,
        key: `${ONYXKEYS.COLLECTION.NEXT_STEP}${expenseReport.reportID}`,
        value: optimisticNextStep,
    };
    const optimisticData: OnyxUpdate[] = [optimisticIOUReportData, optimisticReportActionsData, optimisticNextStepData, optimisticChatReportData];

    const successData: OnyxUpdate[] = [
        {
            onyxMethod: Onyx.METHOD.MERGE,
            key: `${ONYXKEYS.COLLECTION.REPORT_ACTIONS}${expenseReport.reportID}`,
            value: {
                [optimisticApprovedReportAction.reportActionID]: {
                    pendingAction: null,
                },
            },
        },
        {
            onyxMethod: Onyx.METHOD.MERGE,
            key: `${ONYXKEYS.COLLECTION.REPORT}${expenseReport.reportID}`,
            value: {
                pendingFields: {
                    partial: null,
                },
            },
        },
    ];

    const failureData: OnyxUpdate[] = [
        {
            onyxMethod: Onyx.METHOD.MERGE,
            key: `${ONYXKEYS.COLLECTION.REPORT_ACTIONS}${expenseReport.reportID}`,
            value: {
                [optimisticApprovedReportAction.reportActionID]: {
                    errors: getMicroSecondOnyxErrorWithTranslationKey('iou.error.other'),
                },
            },
        },
        {
            onyxMethod: Onyx.METHOD.MERGE,
            key: `${ONYXKEYS.COLLECTION.REPORT}${expenseReport.chatReportID}`,
            value: {
                hasOutstandingChildRequest: chatReport?.hasOutstandingChildRequest,
                pendingFields: {
                    partial: null,
                },
            },
        },
        {
            onyxMethod: Onyx.METHOD.MERGE,
            key: `${ONYXKEYS.COLLECTION.NEXT_STEP}${expenseReport.reportID}`,
            value: currentNextStep,
        },
    ];

    // Clear hold reason of all transactions if we approve all requests
    if (full && hasHeldExpenses) {
        const heldTransactions = getAllHeldTransactionsReportUtils(expenseReport.reportID);
        heldTransactions.forEach((heldTransaction) => {
            optimisticData.push({
                onyxMethod: Onyx.METHOD.MERGE,
                key: `${ONYXKEYS.COLLECTION.TRANSACTION}${heldTransaction.transactionID}`,
                value: {
                    comment: {
                        hold: '',
                    },
                },
            });
            failureData.push({
                onyxMethod: Onyx.METHOD.MERGE,
                key: `${ONYXKEYS.COLLECTION.TRANSACTION}${heldTransaction.transactionID}`,
                value: {
                    comment: {
                        hold: heldTransaction.comment?.hold,
                    },
                },
            });
        });
    }

    let optimisticHoldReportID;
    let optimisticHoldActionID;
    let optimisticHoldReportExpenseActionIDs;
    if (!full && !!chatReport && !!expenseReport) {
        const holdReportOnyxData = getReportFromHoldRequestsOnyxData(chatReport, expenseReport, {accountID: expenseReport.ownerAccountID});

        optimisticData.push(...holdReportOnyxData.optimisticData);
        successData.push(...holdReportOnyxData.successData);
        failureData.push(...holdReportOnyxData.failureData);
        optimisticHoldReportID = holdReportOnyxData.optimisticHoldReportID;
        optimisticHoldActionID = holdReportOnyxData.optimisticHoldActionID;
        optimisticHoldReportExpenseActionIDs = JSON.stringify(holdReportOnyxData.optimisticHoldReportExpenseActionIDs);
    }

    const parameters: ApproveMoneyRequestParams = {
        reportID: expenseReport.reportID,
        approvedReportActionID: optimisticApprovedReportAction.reportActionID,
        full,
        optimisticHoldReportID,
        optimisticHoldActionID,
        optimisticHoldReportExpenseActionIDs,
    };

    playSound(SOUNDS.SUCCESS);
    API.write(WRITE_COMMANDS.APPROVE_MONEY_REQUEST, parameters, {optimisticData, successData, failureData});
}

function unapproveExpenseReport(expenseReport: OnyxEntry<OnyxTypes.Report>) {
    if (isEmptyObject(expenseReport)) {
        return;
    }

    const currentNextStep = allNextSteps[`${ONYXKEYS.COLLECTION.NEXT_STEP}${expenseReport.reportID}`] ?? null;

    const optimisticUnapprovedReportAction = buildOptimisticUnapprovedReportAction(expenseReport.total ?? 0, expenseReport.currency ?? '', expenseReport.reportID);
    const optimisticNextStep = buildNextStep(expenseReport, CONST.REPORT.STATUS_NUM.SUBMITTED, false, true);

    const optimisticReportActionData: OnyxUpdate = {
        onyxMethod: Onyx.METHOD.MERGE,
        key: `${ONYXKEYS.COLLECTION.REPORT_ACTIONS}${expenseReport.reportID}`,
        value: {
            [optimisticUnapprovedReportAction.reportActionID]: {
                ...(optimisticUnapprovedReportAction as OnyxTypes.ReportAction),
                pendingAction: CONST.RED_BRICK_ROAD_PENDING_ACTION.ADD,
            },
        },
    };
    const optimisticIOUReportData: OnyxUpdate = {
        onyxMethod: Onyx.METHOD.MERGE,
        key: `${ONYXKEYS.COLLECTION.REPORT}${expenseReport.reportID}`,
        value: {
            ...expenseReport,
            lastMessageText: getReportActionText(optimisticUnapprovedReportAction),
            lastMessageHtml: getReportActionHtml(optimisticUnapprovedReportAction),
            stateNum: CONST.REPORT.STATE_NUM.SUBMITTED,
            statusNum: CONST.REPORT.STATUS_NUM.SUBMITTED,
            pendingFields: {
                partial: CONST.RED_BRICK_ROAD_PENDING_ACTION.UPDATE,
            },
        },
    };

    const optimisticNextStepData: OnyxUpdate = {
        onyxMethod: Onyx.METHOD.MERGE,
        key: `${ONYXKEYS.COLLECTION.NEXT_STEP}${expenseReport.reportID}`,
        value: optimisticNextStep,
    };

    const optimisticData: OnyxUpdate[] = [optimisticIOUReportData, optimisticReportActionData, optimisticNextStepData];

    const successData: OnyxUpdate[] = [
        {
            onyxMethod: Onyx.METHOD.MERGE,
            key: `${ONYXKEYS.COLLECTION.REPORT_ACTIONS}${expenseReport.reportID}`,
            value: {
                [optimisticUnapprovedReportAction.reportActionID]: {
                    pendingAction: null,
                },
            },
        },
        {
            onyxMethod: Onyx.METHOD.MERGE,
            key: `${ONYXKEYS.COLLECTION.REPORT}${expenseReport.reportID}`,
            value: {
                pendingFields: {
                    partial: null,
                },
            },
        },
    ];

    const failureData: OnyxUpdate[] = [
        {
            onyxMethod: Onyx.METHOD.MERGE,
            key: `${ONYXKEYS.COLLECTION.REPORT_ACTIONS}${expenseReport.reportID}`,
            value: {
                [optimisticUnapprovedReportAction.reportActionID]: {
                    errors: getMicroSecondOnyxErrorWithTranslationKey('iou.error.other'),
                },
            },
        },
        {
            onyxMethod: Onyx.METHOD.MERGE,
            key: `${ONYXKEYS.COLLECTION.NEXT_STEP}${expenseReport.reportID}`,
            value: currentNextStep,
        },
    ];

    if (expenseReport.parentReportID && expenseReport.parentReportActionID) {
        optimisticData.push({
            onyxMethod: Onyx.METHOD.MERGE,
            key: `${ONYXKEYS.COLLECTION.REPORT_ACTIONS}${expenseReport.parentReportID}`,
            value: {
                [expenseReport.parentReportActionID]: {
                    childStateNum: CONST.REPORT.STATE_NUM.SUBMITTED,
                    childStatusNum: CONST.REPORT.STATUS_NUM.SUBMITTED,
                },
            },
        });

        failureData.push({
            onyxMethod: Onyx.METHOD.MERGE,
            key: `${ONYXKEYS.COLLECTION.REPORT_ACTIONS}${expenseReport.parentReportID}`,
            value: {
                [expenseReport.parentReportActionID]: {
                    childStateNum: expenseReport.stateNum,
                    childStatusNum: expenseReport.statusNum,
                },
            },
        });
    }

    const parameters: UnapproveExpenseReportParams = {
        reportID: expenseReport.reportID,
        reportActionID: optimisticUnapprovedReportAction.reportActionID,
    };

    API.write(WRITE_COMMANDS.UNAPPROVE_EXPENSE_REPORT, parameters, {optimisticData, successData, failureData});
}

function submitReport(expenseReport: OnyxTypes.Report) {
    if (expenseReport.policyID && shouldRestrictUserBillableActions(expenseReport.policyID)) {
        Navigation.navigate(ROUTES.RESTRICTED_ACTION.getRoute(expenseReport.policyID));
        return;
    }

    const currentNextStep = allNextSteps[`${ONYXKEYS.COLLECTION.NEXT_STEP}${expenseReport.reportID}`] ?? null;
    const parentReport = getReportOrDraftReport(expenseReport.parentReportID);
    const policy = getPolicy(expenseReport.policyID);
    const isCurrentUserManager = currentUserPersonalDetails?.accountID === expenseReport.managerID;
    const isSubmitAndClosePolicy = isSubmitAndClose(policy);
    const adminAccountID = policy?.role === CONST.POLICY.ROLE.ADMIN ? currentUserPersonalDetails?.accountID : undefined;
    const optimisticSubmittedReportAction = buildOptimisticSubmittedReportAction(expenseReport?.total ?? 0, expenseReport.currency ?? '', expenseReport.reportID, adminAccountID);
    const optimisticNextStep = buildNextStep(expenseReport, isSubmitAndClosePolicy ? CONST.REPORT.STATUS_NUM.CLOSED : CONST.REPORT.STATUS_NUM.SUBMITTED);
    const approvalChain = getApprovalChain(policy, expenseReport);
    const managerID = getAccountIDsByLogins(approvalChain).at(0);

    const optimisticData: OnyxUpdate[] = !isSubmitAndClosePolicy
        ? [
              {
                  onyxMethod: Onyx.METHOD.MERGE,
                  key: `${ONYXKEYS.COLLECTION.REPORT_ACTIONS}${expenseReport.reportID}`,
                  value: {
                      [optimisticSubmittedReportAction.reportActionID]: {
                          ...(optimisticSubmittedReportAction as OnyxTypes.ReportAction),
                          pendingAction: CONST.RED_BRICK_ROAD_PENDING_ACTION.ADD,
                      },
                  },
              },
              {
                  onyxMethod: Onyx.METHOD.MERGE,
                  key: `${ONYXKEYS.COLLECTION.REPORT}${expenseReport.reportID}`,
                  value: {
                      ...expenseReport,
                      managerID,
                      lastMessageText: getReportActionText(optimisticSubmittedReportAction),
                      lastMessageHtml: getReportActionHtml(optimisticSubmittedReportAction),
                      stateNum: CONST.REPORT.STATE_NUM.SUBMITTED,
                      statusNum: CONST.REPORT.STATUS_NUM.SUBMITTED,
                  },
              },
          ]
        : [
              {
                  onyxMethod: Onyx.METHOD.MERGE,
                  key: `${ONYXKEYS.COLLECTION.REPORT}${expenseReport.reportID}`,
                  value: {
                      ...expenseReport,
                      stateNum: CONST.REPORT.STATE_NUM.APPROVED,
                      statusNum: CONST.REPORT.STATUS_NUM.CLOSED,
                  },
              },
          ];

    optimisticData.push({
        onyxMethod: Onyx.METHOD.MERGE,
        key: `${ONYXKEYS.COLLECTION.NEXT_STEP}${expenseReport.reportID}`,
        value: optimisticNextStep,
    });

    if (parentReport?.reportID) {
        optimisticData.push({
            onyxMethod: Onyx.METHOD.MERGE,
            key: `${ONYXKEYS.COLLECTION.REPORT}${parentReport.reportID}`,
            value: {
                ...parentReport,
                // In case its a manager who force submitted the report, they are the next user who needs to take an action
                hasOutstandingChildRequest: isCurrentUserManager,
                iouReportID: null,
            },
        });
    }

    const successData: OnyxUpdate[] = [];
    if (!isSubmitAndClosePolicy) {
        successData.push({
            onyxMethod: Onyx.METHOD.MERGE,
            key: `${ONYXKEYS.COLLECTION.REPORT_ACTIONS}${expenseReport.reportID}`,
            value: {
                [optimisticSubmittedReportAction.reportActionID]: {
                    pendingAction: null,
                },
            },
        });
    }

    const failureData: OnyxUpdate[] = [
        {
            onyxMethod: Onyx.METHOD.MERGE,
            key: `${ONYXKEYS.COLLECTION.REPORT}${expenseReport.reportID}`,
            value: {
                statusNum: CONST.REPORT.STATUS_NUM.OPEN,
                stateNum: CONST.REPORT.STATE_NUM.OPEN,
            },
        },
        {
            onyxMethod: Onyx.METHOD.MERGE,
            key: `${ONYXKEYS.COLLECTION.NEXT_STEP}${expenseReport.reportID}`,
            value: currentNextStep,
        },
    ];
    if (!isSubmitAndClosePolicy) {
        failureData.push({
            onyxMethod: Onyx.METHOD.MERGE,
            key: `${ONYXKEYS.COLLECTION.REPORT_ACTIONS}${expenseReport.reportID}`,
            value: {
                [optimisticSubmittedReportAction.reportActionID]: {
                    errors: getMicroSecondOnyxErrorWithTranslationKey('iou.error.other'),
                },
            },
        });
    }

    if (parentReport?.reportID) {
        failureData.push({
            onyxMethod: Onyx.METHOD.MERGE,
            key: `${ONYXKEYS.COLLECTION.REPORT}${parentReport.reportID}`,
            value: {
                hasOutstandingChildRequest: parentReport.hasOutstandingChildRequest,
                iouReportID: expenseReport.reportID,
            },
        });
    }

    const parameters: SubmitReportParams = {
        reportID: expenseReport.reportID,
        managerAccountID: getSubmitToAccountID(policy, expenseReport) ?? expenseReport.managerID,
        reportActionID: optimisticSubmittedReportAction.reportActionID,
    };

    API.write(WRITE_COMMANDS.SUBMIT_REPORT, parameters, {optimisticData, successData, failureData});
}

function cancelPayment(expenseReport: OnyxEntry<OnyxTypes.Report>, chatReport: OnyxTypes.Report, backTo?: Route) {
    if (isEmptyObject(expenseReport)) {
        return;
    }

    const optimisticReportAction = buildOptimisticCancelPaymentReportAction(expenseReport.reportID, -(expenseReport.total ?? 0), expenseReport.currency ?? '');
    const policy = getPolicy(chatReport.policyID);
    const approvalMode = policy?.approvalMode ?? CONST.POLICY.APPROVAL_MODE.BASIC;
    const stateNum: ValueOf<typeof CONST.REPORT.STATE_NUM> = approvalMode === CONST.POLICY.APPROVAL_MODE.OPTIONAL ? CONST.REPORT.STATE_NUM.SUBMITTED : CONST.REPORT.STATE_NUM.APPROVED;
    const statusNum: ValueOf<typeof CONST.REPORT.STATUS_NUM> = approvalMode === CONST.POLICY.APPROVAL_MODE.OPTIONAL ? CONST.REPORT.STATUS_NUM.SUBMITTED : CONST.REPORT.STATUS_NUM.APPROVED;
    const optimisticNextStep = buildNextStep(expenseReport, statusNum);
    const iouReportActions = getAllReportActions(chatReport.iouReportID);
    const expenseReportActions = getAllReportActions(expenseReport.reportID);
    const iouCreatedAction = Object.values(iouReportActions).find((action) => isCreatedAction(action));
    const expenseCreatedAction = Object.values(expenseReportActions).find((action) => isCreatedAction(action));
    const optimisticData: OnyxUpdate[] = [
        {
            onyxMethod: Onyx.METHOD.MERGE,
            key: `${ONYXKEYS.COLLECTION.REPORT_ACTIONS}${expenseReport.reportID}`,
            value: {
                [optimisticReportAction.reportActionID]: {
                    ...(optimisticReportAction as OnyxTypes.ReportAction),
                    pendingAction: CONST.RED_BRICK_ROAD_PENDING_ACTION.ADD,
                },
            },
        },
        {
            onyxMethod: Onyx.METHOD.MERGE,
            key: `${ONYXKEYS.COLLECTION.REPORT}${chatReport.reportID}`,
            value: {
                // The report created later will become the iouReportID of the chat report
                iouReportID: (iouCreatedAction?.created ?? '') > (expenseCreatedAction?.created ?? '') ? chatReport?.iouReportID : expenseReport.reportID,
            },
        },
        {
            onyxMethod: Onyx.METHOD.MERGE,
            key: `${ONYXKEYS.COLLECTION.REPORT}${expenseReport.reportID}`,
            value: {
                ...expenseReport,
                isWaitingOnBankAccount: false,
                lastVisibleActionCreated: optimisticReportAction?.created,
                lastMessageText: getReportActionText(optimisticReportAction),
                lastMessageHtml: getReportActionHtml(optimisticReportAction),
                stateNum,
                statusNum,
            },
        },
    ];

    optimisticData.push({
        onyxMethod: Onyx.METHOD.MERGE,
        key: `${ONYXKEYS.COLLECTION.NEXT_STEP}${expenseReport.reportID}`,
        value: optimisticNextStep,
    });

    const successData: OnyxUpdate[] = [
        {
            onyxMethod: Onyx.METHOD.MERGE,
            key: `${ONYXKEYS.COLLECTION.REPORT_ACTIONS}${expenseReport.reportID}`,
            value: {
                [optimisticReportAction.reportActionID]: {
                    pendingAction: null,
                },
            },
        },
    ];

    const failureData: OnyxUpdate[] = [
        {
            onyxMethod: Onyx.METHOD.MERGE,
            key: `${ONYXKEYS.COLLECTION.REPORT_ACTIONS}${expenseReport.reportID}`,
            value: {
                [optimisticReportAction.reportActionID]: {
                    pendingAction: null,
                    errors: getMicroSecondOnyxErrorWithTranslationKey('iou.error.other'),
                },
            },
        },
        {
            onyxMethod: Onyx.METHOD.MERGE,
            key: `${ONYXKEYS.COLLECTION.REPORT}${expenseReport.reportID}`,
            value: {
                statusNum: CONST.REPORT.STATUS_NUM.REIMBURSED,
                isWaitingOnBankAccount: expenseReport.isWaitingOnBankAccount,
            },
        },
    ];

    if (expenseReport.parentReportID && expenseReport.parentReportActionID) {
        optimisticData.push({
            onyxMethod: Onyx.METHOD.MERGE,
            key: `${ONYXKEYS.COLLECTION.REPORT_ACTIONS}${expenseReport.parentReportID}`,
            value: {
                [expenseReport.parentReportActionID]: {
                    childStateNum: stateNum,
                    childStatusNum: statusNum,
                },
            },
        });

        failureData.push({
            onyxMethod: Onyx.METHOD.MERGE,
            key: `${ONYXKEYS.COLLECTION.REPORT_ACTIONS}${expenseReport.parentReportID}`,
            value: {
                [expenseReport.parentReportActionID]: {
                    childStateNum: expenseReport.stateNum,
                    childStatusNum: expenseReport.statusNum,
                },
            },
        });
    }

    if (chatReport?.reportID) {
        optimisticData.push({
            onyxMethod: Onyx.METHOD.MERGE,
            key: `${ONYXKEYS.COLLECTION.REPORT}${chatReport.reportID}`,
            value: {
                hasOutstandingChildRequest: true,
                iouReportID: expenseReport.reportID,
            },
        });
        failureData.push({
            onyxMethod: Onyx.METHOD.MERGE,
            key: `${ONYXKEYS.COLLECTION.REPORT}${chatReport.reportID}`,
            value: {
                hasOutstandingChildRequest: chatReport.hasOutstandingChildRequest,
                iouReportID: chatReport.iouReportID,
            },
        });
    }
    failureData.push({
        onyxMethod: Onyx.METHOD.MERGE,
        key: `${ONYXKEYS.COLLECTION.NEXT_STEP}${expenseReport.reportID}`,
        value: buildNextStep(expenseReport, CONST.REPORT.STATUS_NUM.REIMBURSED),
    });

    API.write(
        WRITE_COMMANDS.CANCEL_PAYMENT,
        {
            iouReportID: expenseReport.reportID,
            chatReportID: chatReport.reportID,
            managerAccountID: expenseReport.managerID ?? CONST.DEFAULT_NUMBER_ID,
            reportActionID: optimisticReportAction.reportActionID,
        },
        {optimisticData, successData, failureData},
    );
    Navigation.goBack(backTo);
    notifyNewAction(expenseReport.reportID, userAccountID);
}

/**
 * Completes onboarding for invite link flow based on the selected payment option
 *
 * @param paymentSelected based on which we choose the onboarding choice and concierge message
 */
function completePaymentOnboarding(paymentSelected: ValueOf<typeof CONST.PAYMENT_SELECTED>, adminsChatReportID?: string, onboardingPolicyID?: string) {
    const isInviteOnboardingComplete = introSelected?.isInviteOnboardingComplete ?? false;

    if (isInviteOnboardingComplete || !introSelected?.choice || !introSelected?.inviteType) {
        return;
    }

    const session = getSession();

    const personalDetailsListValues = Object.values(getPersonalDetailsForAccountIDs(session?.accountID ? [session.accountID] : [], personalDetailsList));
    const personalDetails = personalDetailsListValues.at(0);

    let onboardingPurpose = introSelected?.choice;
    if (introSelected?.inviteType === CONST.ONBOARDING_INVITE_TYPES.IOU && paymentSelected === CONST.IOU.PAYMENT_SELECTED.BBA) {
        onboardingPurpose = CONST.ONBOARDING_CHOICES.MANAGE_TEAM;
    }

    if (introSelected?.inviteType === CONST.ONBOARDING_INVITE_TYPES.INVOICE && paymentSelected !== CONST.IOU.PAYMENT_SELECTED.BBA) {
        onboardingPurpose = CONST.ONBOARDING_CHOICES.CHAT_SPLIT;
    }

    completeOnboarding(
        onboardingPurpose,
        CONST.ONBOARDING_MESSAGES[onboardingPurpose],
        personalDetails?.firstName ?? '',
        personalDetails?.lastName ?? '',
        adminsChatReportID,
        onboardingPolicyID,
        paymentSelected,
        undefined,
        undefined,
        true,
    );
}
function payMoneyRequest(paymentType: PaymentMethodType, chatReport: OnyxTypes.Report, iouReport: OnyxEntry<OnyxTypes.Report>, full = true) {
    if (chatReport.policyID && shouldRestrictUserBillableActions(chatReport.policyID)) {
        Navigation.navigate(ROUTES.RESTRICTED_ACTION.getRoute(chatReport.policyID));
        return;
    }

    const paymentSelected = paymentType === CONST.IOU.PAYMENT_TYPE.VBBA ? CONST.IOU.PAYMENT_SELECTED.BBA : CONST.IOU.PAYMENT_SELECTED.PBA;
    completePaymentOnboarding(paymentSelected);

    const recipient = {accountID: iouReport?.ownerAccountID ?? CONST.DEFAULT_NUMBER_ID};
    const {params, optimisticData, successData, failureData} = getPayMoneyRequestParams(chatReport, iouReport, recipient, paymentType, full);

    // For now, we need to call the PayMoneyRequestWithWallet API since PayMoneyRequest was not updated to work with
    // Expensify Wallets.
    const apiCommand = paymentType === CONST.IOU.PAYMENT_TYPE.EXPENSIFY ? WRITE_COMMANDS.PAY_MONEY_REQUEST_WITH_WALLET : WRITE_COMMANDS.PAY_MONEY_REQUEST;

    playSound(SOUNDS.SUCCESS);
    API.write(apiCommand, params, {optimisticData, successData, failureData});
    notifyNewAction(Navigation.getTopmostReportId() ?? iouReport?.reportID, userAccountID);
}

function payInvoice(
    paymentMethodType: PaymentMethodType,
    chatReport: OnyxTypes.Report,
    invoiceReport: OnyxEntry<OnyxTypes.Report>,
    payAsBusiness = false,
    methodID?: number,
    paymentMethod?: PaymentMethod,
) {
    const recipient = {accountID: invoiceReport?.ownerAccountID ?? CONST.DEFAULT_NUMBER_ID};
    const {
        optimisticData,
        successData,
        failureData,
        params: {
            reportActionID,
            policyID,
            adminsChatReportID,
            adminsCreatedReportActionID,
            expenseChatReportID,
            expenseCreatedReportActionID,
            customUnitRateID,
            customUnitID,
            ownerEmail,
            policyName,
        },
    } = getPayMoneyRequestParams(chatReport, invoiceReport, recipient, paymentMethodType, true, payAsBusiness);

    const paymentSelected = paymentMethodType === CONST.IOU.PAYMENT_TYPE.VBBA ? CONST.IOU.PAYMENT_SELECTED.BBA : CONST.IOU.PAYMENT_SELECTED.PBA;
    completePaymentOnboarding(paymentSelected);

    let params: PayInvoiceParams = {
        reportID: invoiceReport?.reportID,
        reportActionID,
        paymentMethodType,
        payAsBusiness,
    };

    if (paymentMethod === CONST.PAYMENT_METHODS.PERSONAL_BANK_ACCOUNT) {
        params.bankAccountID = methodID;
    }

    if (paymentMethod === CONST.PAYMENT_METHODS.DEBIT_CARD) {
        params.fundID = methodID;
    }

    if (policyID) {
        params = {
            ...params,
            policyID,
            adminsChatReportID,
            adminsCreatedReportActionID,
            expenseChatReportID,
            expenseCreatedReportActionID,
            customUnitRateID,
            customUnitID,
            ownerEmail,
            policyName,
        };
    }

    playSound(SOUNDS.SUCCESS);
    API.write(WRITE_COMMANDS.PAY_INVOICE, params, {optimisticData, successData, failureData});
}

function detachReceipt(transactionID: string | undefined) {
    if (!transactionID) {
        return;
    }
    const transaction = allTransactions[`${ONYXKEYS.COLLECTION.TRANSACTION}${transactionID}`];
    const newTransaction = transaction
        ? {
              ...transaction,
              filename: '',
              receipt: {
                  source: '',
              },
          }
        : null;

    const optimisticData: OnyxUpdate[] = [
        {
            onyxMethod: Onyx.METHOD.SET,
            key: `${ONYXKEYS.COLLECTION.TRANSACTION}${transactionID}`,
            value: {
                ...newTransaction,
                pendingFields: {
                    receipt: CONST.RED_BRICK_ROAD_PENDING_ACTION.UPDATE,
                },
            },
        },
    ];

    const successData: OnyxUpdate[] = [
        {
            onyxMethod: Onyx.METHOD.MERGE,
            key: `${ONYXKEYS.COLLECTION.TRANSACTION}${transactionID}`,
            value: {
                pendingFields: {
                    receipt: null,
                },
            },
        },
    ];
    const failureData: OnyxUpdate[] = [
        {
            onyxMethod: Onyx.METHOD.MERGE,
            key: `${ONYXKEYS.COLLECTION.TRANSACTION}${transactionID}`,
            value: {
                ...(transaction ?? null),
                errors: getMicroSecondOnyxErrorWithTranslationKey('iou.error.receiptDeleteFailureError'),
                pendingFields: {
                    receipt: null,
                },
            },
        },
    ];
    const expenseReport = allReports?.[`${ONYXKEYS.COLLECTION.REPORT}${transaction?.reportID}`] ?? null;
    const updatedReportAction = buildOptimisticDetachReceipt(expenseReport?.reportID, transactionID, transaction?.merchant);

    optimisticData.push({
        onyxMethod: Onyx.METHOD.MERGE,
        key: `${ONYXKEYS.COLLECTION.REPORT_ACTIONS}${updatedReportAction?.reportID}`,
        value: {
            [updatedReportAction.reportActionID]: updatedReportAction as OnyxTypes.ReportAction,
        },
    });
    optimisticData.push({
        onyxMethod: Onyx.METHOD.MERGE,
        key: `${ONYXKEYS.COLLECTION.REPORT}${updatedReportAction?.reportID}`,
        value: {
            lastVisibleActionCreated: updatedReportAction.created,
            lastReadTime: updatedReportAction.created,
        },
    });
    failureData.push({
        onyxMethod: Onyx.METHOD.MERGE,
        key: `${ONYXKEYS.COLLECTION.REPORT}${updatedReportAction?.reportID}`,
        value: {
            lastVisibleActionCreated: expenseReport?.lastVisibleActionCreated,
            lastReadTime: expenseReport?.lastReadTime,
        },
    });
    successData.push({
        onyxMethod: Onyx.METHOD.MERGE,
        key: `${ONYXKEYS.COLLECTION.REPORT_ACTIONS}${expenseReport?.reportID}`,
        value: {
            [updatedReportAction.reportActionID]: {pendingAction: null},
        },
    });
    failureData.push({
        onyxMethod: Onyx.METHOD.MERGE,
        key: `${ONYXKEYS.COLLECTION.REPORT_ACTIONS}${expenseReport?.reportID}`,
        value: {
            [updatedReportAction.reportActionID]: {
                ...(updatedReportAction as OnyxTypes.ReportAction),
                errors: getMicroSecondOnyxErrorWithTranslationKey('iou.error.genericEditFailureMessage'),
            },
        },
    });

    const parameters: DetachReceiptParams = {transactionID, reportActionID: updatedReportAction.reportActionID};

    API.write(WRITE_COMMANDS.DETACH_RECEIPT, parameters, {optimisticData, successData, failureData});
}

function replaceReceipt({transactionID, file, source}: ReplaceReceipt) {
    if (!file) {
        return;
    }

    const transaction = allTransactions[`${ONYXKEYS.COLLECTION.TRANSACTION}${transactionID}`];
    const oldReceipt = transaction?.receipt ?? {};
    const receiptOptimistic = {
        source,
        state: CONST.IOU.RECEIPT_STATE.OPEN,
    };

    const retryParams = {transactionID, file: undefined, source};

    const optimisticData: OnyxUpdate[] = [
        {
            onyxMethod: Onyx.METHOD.MERGE,
            key: `${ONYXKEYS.COLLECTION.TRANSACTION}${transactionID}`,
            value: {
                receipt: receiptOptimistic,
                filename: file.name,
                pendingFields: {
                    receipt: CONST.RED_BRICK_ROAD_PENDING_ACTION.UPDATE,
                },
                errors: null,
            },
        },
    ];

    const successData: OnyxUpdate[] = [
        {
            onyxMethod: Onyx.METHOD.MERGE,
            key: `${ONYXKEYS.COLLECTION.TRANSACTION}${transactionID}`,
            value: {
                pendingFields: {
                    receipt: null,
                },
            },
        },
    ];

    const failureData: OnyxUpdate[] = [
        {
            onyxMethod: Onyx.METHOD.MERGE,
            key: `${ONYXKEYS.COLLECTION.TRANSACTION}${transactionID}`,
            value: {
                receipt: !isEmptyObject(oldReceipt) ? oldReceipt : null,
                filename: transaction?.filename,
                errors: getReceiptError(receiptOptimistic, file.name, undefined, undefined, CONST.IOU.ACTION_PARAMS.REPLACE_RECEIPT, retryParams),
                pendingFields: {
                    receipt: null,
                },
            },
        },
    ];

    const parameters: ReplaceReceiptParams = {
        transactionID,
        receipt: file,
    };

    API.write(WRITE_COMMANDS.REPLACE_RECEIPT, parameters, {optimisticData, successData, failureData});
}

/**
 * Finds the participants for an IOU based on the attached report
 * @param transactionID of the transaction to set the participants of
 * @param report attached to the transaction
 */
function getMoneyRequestParticipantsFromReport(report: OnyxEntry<OnyxTypes.Report>): Participant[] {
    // If the report is iou or expense report, we should get the chat report to set participant for request money
    const chatReport = isMoneyRequestReportReportUtils(report) ? getReportOrDraftReport(report?.chatReportID) : report;
    const currentUserAccountID = currentUserPersonalDetails?.accountID;
    const shouldAddAsReport = !isEmptyObject(chatReport) && isSelfDM(chatReport);
    let participants: Participant[] = [];

    if (isPolicyExpenseChatReportUtil(chatReport) || shouldAddAsReport) {
        participants = [{accountID: 0, reportID: chatReport?.reportID, isPolicyExpenseChat: isPolicyExpenseChatReportUtil(chatReport), selected: true}];
    } else if (isInvoiceRoom(chatReport)) {
        participants = [
            {reportID: chatReport?.reportID, selected: true},
            {
                policyID: chatReport?.policyID,
                isSender: true,
                selected: false,
            },
        ];
    } else {
        const chatReportOtherParticipants = Object.keys(chatReport?.participants ?? {})
            .map(Number)
            .filter((accountID) => accountID !== currentUserAccountID);
        participants = chatReportOtherParticipants.map((accountID) => ({accountID, selected: true}));
    }

    return participants;
}

/**
 * Sets the participants for an IOU based on the attached report
 * @param transactionID of the transaction to set the participants of
 * @param report attached to the transaction
 */
function setMoneyRequestParticipantsFromReport(transactionID: string, report: OnyxEntry<OnyxTypes.Report>) {
    const participants = getMoneyRequestParticipantsFromReport(report);
    return Onyx.merge(`${ONYXKEYS.COLLECTION.TRANSACTION_DRAFT}${transactionID}`, {participants, participantsAutoAssigned: true});
}

function setMoneyRequestTaxRate(transactionID: string, taxCode: string | null) {
    Onyx.merge(`${ONYXKEYS.COLLECTION.TRANSACTION_DRAFT}${transactionID}`, {taxCode});
}

function setMoneyRequestTaxAmount(transactionID: string, taxAmount: number | null) {
    Onyx.merge(`${ONYXKEYS.COLLECTION.TRANSACTION_DRAFT}${transactionID}`, {taxAmount});
}

function dismissHoldUseExplanation() {
    const parameters: SetNameValuePairParams = {
        name: ONYXKEYS.NVP_DISMISSED_HOLD_USE_EXPLANATION,
        value: true,
    };

    const optimisticData: OnyxUpdate[] = [
        {
            onyxMethod: Onyx.METHOD.MERGE,
            key: ONYXKEYS.NVP_DISMISSED_HOLD_USE_EXPLANATION,
            value: true,
        },
    ];

    API.write(WRITE_COMMANDS.SET_NAME_VALUE_PAIR, parameters, {
        optimisticData,
    });
}

/**
 * Sets the `splitShares` map that holds individual shares of a split bill
 */
function setSplitShares(transaction: OnyxEntry<OnyxTypes.Transaction>, amount: number, currency: string, newAccountIDs: number[]) {
    if (!transaction) {
        return;
    }
    const oldAccountIDs = Object.keys(transaction.splitShares ?? {}).map((key) => Number(key));

    // Create an array containing unique IDs of the current transaction participants and the new ones
    // The current userAccountID might not be included in newAccountIDs if this is called from the participants step using Global Create
    // If this is called from an existing group chat, it'll be included. So we manually add them to account for both cases.
    const accountIDs = [...new Set<number>([userAccountID, ...newAccountIDs, ...oldAccountIDs])];

    const splitShares: SplitShares = accountIDs.reduce((acc: SplitShares, accountID): SplitShares => {
        // We want to replace the contents of splitShares to contain only `newAccountIDs` entries
        // In the case of going back to the participants page and removing a participant
        // a simple merge will have the previous participant still present in the splitshares object
        // So we manually set their entry to null
        if (!newAccountIDs.includes(accountID) && accountID !== userAccountID) {
            acc[accountID] = null;
            return acc;
        }

        const isPayer = accountID === userAccountID;
        const participantsLength = newAccountIDs.includes(userAccountID) ? newAccountIDs.length - 1 : newAccountIDs.length;
        const splitAmount = calculateIOUAmount(participantsLength, amount, currency, isPayer);
        acc[accountID] = {
            amount: splitAmount,
            isModified: false,
        };
        return acc;
    }, {});

    Onyx.merge(`${ONYXKEYS.COLLECTION.TRANSACTION_DRAFT}${transaction.transactionID}`, {splitShares});
}

function resetSplitShares(transaction: OnyxEntry<OnyxTypes.Transaction>, newAmount?: number, currency?: string) {
    if (!transaction) {
        return;
    }
    const accountIDs = Object.keys(transaction.splitShares ?? {}).map((key) => Number(key));
    if (!accountIDs) {
        return;
    }
    setSplitShares(transaction, newAmount ?? transaction.amount, currency ?? transaction.currency, accountIDs);
}

/**
 * Sets an individual split share of the participant accountID supplied
 */
function setIndividualShare(transactionID: string, participantAccountID: number, participantShare: number) {
    Onyx.merge(`${ONYXKEYS.COLLECTION.TRANSACTION_DRAFT}${transactionID}`, {
        splitShares: {
            [participantAccountID]: {amount: participantShare, isModified: true},
        },
    });
}

/**
 * Adjusts remaining unmodified shares when another share is modified
 * E.g. if total bill is $100 and split between 3 participants, when the user changes the first share to $50, the remaining unmodified shares will become $25 each.
 */
function adjustRemainingSplitShares(transaction: NonNullable<OnyxTypes.Transaction>) {
    const modifiedShares = Object.keys(transaction.splitShares ?? {}).filter((key: string) => transaction?.splitShares?.[Number(key)]?.isModified);

    if (!modifiedShares.length) {
        return;
    }

    const sumOfManualShares = modifiedShares
        .map((key: string): number => transaction?.splitShares?.[Number(key)]?.amount ?? 0)
        .reduce((prev: number, current: number): number => prev + current, 0);

    const unmodifiedSharesAccountIDs = Object.keys(transaction.splitShares ?? {})
        .filter((key: string) => !transaction?.splitShares?.[Number(key)]?.isModified)
        .map((key: string) => Number(key));

    const remainingTotal = transaction.amount - sumOfManualShares;
    if (remainingTotal < 0) {
        return;
    }

    const splitShares: SplitShares = unmodifiedSharesAccountIDs.reduce((acc: SplitShares, accountID: number, index: number): SplitShares => {
        const splitAmount = calculateIOUAmount(unmodifiedSharesAccountIDs.length - 1, remainingTotal, transaction.currency, index === 0);
        acc[accountID] = {
            amount: splitAmount,
        };
        return acc;
    }, {});

    Onyx.merge(`${ONYXKEYS.COLLECTION.TRANSACTION_DRAFT}${transaction.transactionID}`, {splitShares});
}

/**
 * Put expense on HOLD
 */
function putOnHold(transactionID: string, comment: string, reportID: string, searchHash?: number) {
    const currentTime = DateUtils.getDBTime();
    const createdReportAction = buildOptimisticHoldReportAction(currentTime);
    const createdReportActionComment = buildOptimisticHoldReportActionComment(comment, DateUtils.addMillisecondsFromDateTime(currentTime, 1));
    const newViolation = {name: CONST.VIOLATIONS.HOLD, type: CONST.VIOLATION_TYPES.VIOLATION, showInReview: true};
    const transactionViolations = allTransactionViolations[`${ONYXKEYS.COLLECTION.TRANSACTION_VIOLATIONS}${transactionID}`] ?? [];
    const updatedViolations = [...transactionViolations, newViolation];
    const parentReportActionOptimistic = getOptimisticDataForParentReportAction(reportID, createdReportActionComment.created, CONST.RED_BRICK_ROAD_PENDING_ACTION.ADD);
    const transaction = allTransactions[`${ONYXKEYS.COLLECTION.TRANSACTION}${transactionID}`];
    const iouReport = allReports?.[`${ONYXKEYS.COLLECTION.REPORT}${transaction?.reportID}`];
    const report = allReports?.[`${ONYXKEYS.COLLECTION.REPORT}${reportID}`];

    const optimisticData: OnyxUpdate[] = [
        {
            onyxMethod: Onyx.METHOD.MERGE,
            key: `${ONYXKEYS.COLLECTION.REPORT_ACTIONS}${reportID}`,
            value: {
                [createdReportAction.reportActionID]: createdReportAction as ReportAction,
                [createdReportActionComment.reportActionID]: createdReportActionComment as ReportAction,
            },
        },
        {
            onyxMethod: Onyx.METHOD.MERGE,
            key: `${ONYXKEYS.COLLECTION.TRANSACTION}${transactionID}`,
            value: {
                pendingAction: CONST.RED_BRICK_ROAD_PENDING_ACTION.UPDATE,
                comment: {
                    hold: createdReportAction.reportActionID,
                },
            },
        },
        {
            onyxMethod: Onyx.METHOD.MERGE,
            key: `${ONYXKEYS.COLLECTION.TRANSACTION_VIOLATIONS}${transactionID}`,
            value: updatedViolations,
        },
        {
            onyxMethod: Onyx.METHOD.MERGE,
            key: `${ONYXKEYS.COLLECTION.REPORT}${reportID}`,
            value: {
                lastVisibleActionCreated: createdReportActionComment.created,
            },
        },
    ];

    if (iouReport && iouReport.currency === transaction?.currency) {
        const isExpenseReportLocal = isExpenseReport(iouReport);
        const coefficient = isExpenseReportLocal ? -1 : 1;
        const transactionAmount = getAmount(transaction, isExpenseReportLocal) * coefficient;
        optimisticData.push({
            onyxMethod: Onyx.METHOD.MERGE,
            key: `${ONYXKEYS.COLLECTION.REPORT}${iouReport.reportID}`,
            value: {
                unheldTotal: (iouReport.unheldTotal ?? 0) - transactionAmount,
                unheldNonReimbursableTotal: !transaction?.reimbursable ? (iouReport.unheldNonReimbursableTotal ?? 0) - transactionAmount : iouReport.unheldNonReimbursableTotal,
            },
        });
    }

    parentReportActionOptimistic.forEach((parentActionData) => {
        if (!parentActionData) {
            return;
        }
        optimisticData.push(parentActionData);
    });

    const successData: OnyxUpdate[] = [
        {
            onyxMethod: Onyx.METHOD.MERGE,
            key: `${ONYXKEYS.COLLECTION.TRANSACTION}${transactionID}`,
            value: {
                pendingAction: null,
            },
        },
    ];

    const failureData: OnyxUpdate[] = [
        {
            onyxMethod: Onyx.METHOD.MERGE,
            key: `${ONYXKEYS.COLLECTION.TRANSACTION}${transactionID}`,
            value: {
                pendingAction: null,
                comment: {
                    hold: null,
                },
                errors: getMicroSecondOnyxErrorWithTranslationKey('iou.error.genericHoldExpenseFailureMessage'),
            },
        },
        {
            onyxMethod: Onyx.METHOD.MERGE,
            key: `${ONYXKEYS.COLLECTION.REPORT_ACTIONS}${reportID}`,
            value: {
                [createdReportAction.reportActionID]: null,
                [createdReportActionComment.reportActionID]: null,
            },
        },
        {
            onyxMethod: Onyx.METHOD.MERGE,
            key: `${ONYXKEYS.COLLECTION.REPORT}${reportID}`,
            value: {
                lastVisibleActionCreated: report?.lastVisibleActionCreated,
            },
        },
    ];

    // If we are holding from the search page, we optimistically update the snapshot data that search uses so that it is kept in sync
    if (searchHash) {
        optimisticData.push({
            onyxMethod: Onyx.METHOD.MERGE,
            key: `${ONYXKEYS.COLLECTION.SNAPSHOT}${searchHash}`,
            value: {
                data: {
                    [`${ONYXKEYS.COLLECTION.TRANSACTION}${transactionID}`]: {
                        canHold: false,
                        canUnhold: true,
                    },
                },
            } as Record<string, Record<string, Partial<SearchTransaction>>>,
        });
        failureData.push({
            onyxMethod: Onyx.METHOD.MERGE,
            key: `${ONYXKEYS.COLLECTION.SNAPSHOT}${searchHash}`,
            value: {
                data: {
                    [`${ONYXKEYS.COLLECTION.TRANSACTION}${transactionID}`]: {
                        canHold: true,
                        canUnhold: false,
                    },
                },
            } as Record<string, Record<string, Partial<SearchTransaction>>>,
        });
    }

    API.write(
        'HoldRequest',
        {
            transactionID,
            comment,
            reportActionID: createdReportAction.reportActionID,
            commentReportActionID: createdReportActionComment.reportActionID,
        },
        {optimisticData, successData, failureData},
    );

    const currentReportID = getDisplayedReportID(reportID);
    Navigation.setNavigationActionToMicrotaskQueue(() => notifyNewAction(currentReportID, userAccountID));
}

/**
 * Remove expense from HOLD
 */
function unholdRequest(transactionID: string, reportID: string, searchHash?: number) {
    const createdReportAction = buildOptimisticUnHoldReportAction();
    const transactionViolations = allTransactionViolations[`${ONYXKEYS.COLLECTION.TRANSACTION_VIOLATIONS}${transactionID}`];
    const transaction = allTransactions[`${ONYXKEYS.COLLECTION.TRANSACTION}${transactionID}`];
    const iouReport = allReports?.[`${ONYXKEYS.COLLECTION.REPORT}${transaction?.reportID}`];
    const report = allReports?.[`${ONYXKEYS.COLLECTION.REPORT}${reportID}`];

    const optimisticData: OnyxUpdate[] = [
        {
            onyxMethod: Onyx.METHOD.MERGE,
            key: `${ONYXKEYS.COLLECTION.REPORT_ACTIONS}${reportID}`,
            value: {
                [createdReportAction.reportActionID]: createdReportAction as ReportAction,
            },
        },
        {
            onyxMethod: Onyx.METHOD.MERGE,
            key: `${ONYXKEYS.COLLECTION.TRANSACTION}${transactionID}`,
            value: {
                pendingAction: CONST.RED_BRICK_ROAD_PENDING_ACTION.UPDATE,
                comment: {
                    hold: null,
                },
            },
        },
        {
            onyxMethod: Onyx.METHOD.SET,
            key: `${ONYXKEYS.COLLECTION.TRANSACTION_VIOLATIONS}${transactionID}`,
            value: transactionViolations?.filter((violation) => violation.name !== CONST.VIOLATIONS.HOLD) ?? [],
        },
        {
            onyxMethod: Onyx.METHOD.MERGE,
            key: `${ONYXKEYS.COLLECTION.REPORT}${reportID}`,
            value: {
                lastVisibleActionCreated: createdReportAction.created,
            },
        },
    ];

    if (iouReport && iouReport.currency === transaction?.currency) {
        const isExpenseReportLocal = isExpenseReport(iouReport);
        const coefficient = isExpenseReportLocal ? -1 : 1;
        const transactionAmount = getAmount(transaction, isExpenseReportLocal) * coefficient;
        optimisticData.push({
            onyxMethod: Onyx.METHOD.MERGE,
            key: `${ONYXKEYS.COLLECTION.REPORT}${iouReport.reportID}`,
            value: {
                unheldTotal: (iouReport.unheldTotal ?? 0) + transactionAmount,
                unheldNonReimbursableTotal: !transaction?.reimbursable ? (iouReport.unheldNonReimbursableTotal ?? 0) + transactionAmount : iouReport.unheldNonReimbursableTotal,
            },
        });
    }

    const successData: OnyxUpdate[] = [
        {
            onyxMethod: Onyx.METHOD.MERGE,
            key: `${ONYXKEYS.COLLECTION.TRANSACTION}${transactionID}`,
            value: {
                pendingAction: null,
                comment: {
                    hold: null,
                },
            },
        },
    ];

    const failureData: OnyxUpdate[] = [
        {
            onyxMethod: Onyx.METHOD.MERGE,
            key: `${ONYXKEYS.COLLECTION.REPORT_ACTIONS}${reportID}`,
            value: {
                [createdReportAction.reportActionID]: null,
            },
        },
        {
            onyxMethod: Onyx.METHOD.MERGE,
            key: `${ONYXKEYS.COLLECTION.TRANSACTION}${transactionID}`,
            value: {
                pendingAction: null,
                errors: getMicroSecondOnyxErrorWithTranslationKey('iou.error.genericUnholdExpenseFailureMessage'),
            },
        },
        {
            onyxMethod: Onyx.METHOD.SET,
            key: `${ONYXKEYS.COLLECTION.TRANSACTION_VIOLATIONS}${transactionID}`,
            value: transactionViolations ?? null,
        },
        {
            onyxMethod: Onyx.METHOD.MERGE,
            key: `${ONYXKEYS.COLLECTION.REPORT}${reportID}`,
            value: {
                lastVisibleActionCreated: report?.lastVisibleActionCreated,
            },
        },
    ];

    // If we are unholding from the search page, we optimistically update the snapshot data that search uses so that it is kept in sync
    if (searchHash) {
        optimisticData.push({
            onyxMethod: Onyx.METHOD.MERGE,
            key: `${ONYXKEYS.COLLECTION.SNAPSHOT}${searchHash}`,
            value: {
                data: {
                    [`${ONYXKEYS.COLLECTION.TRANSACTION}${transactionID}`]: {
                        canHold: true,
                        canUnhold: false,
                    },
                },
            } as Record<string, Record<string, Partial<SearchTransaction>>>,
        });
        failureData.push({
            onyxMethod: Onyx.METHOD.MERGE,
            key: `${ONYXKEYS.COLLECTION.SNAPSHOT}${searchHash}`,
            value: {
                data: {
                    [`${ONYXKEYS.COLLECTION.TRANSACTION}${transactionID}`]: {
                        canHold: false,
                        canUnhold: true,
                    },
                },
            } as Record<string, Record<string, Partial<SearchTransaction>>>,
        });
    }

    API.write(
        'UnHoldRequest',
        {
            transactionID,
            reportActionID: createdReportAction.reportActionID,
        },
        {optimisticData, successData, failureData},
    );

    const currentReportID = getDisplayedReportID(reportID);
    notifyNewAction(currentReportID, userAccountID);
}
// eslint-disable-next-line rulesdir/no-negated-variables
function navigateToStartStepIfScanFileCannotBeRead(
    receiptFilename: string | undefined,
    receiptPath: ReceiptSource | undefined,
    onSuccess: (file: File) => void,
    requestType: IOURequestType,
    iouType: IOUType,
    transactionID: string,
    reportID: string,
    receiptType: string | undefined,
    onFailureCallback?: () => void,
) {
    if (!receiptFilename || !receiptPath) {
        return;
    }

    const onFailure = () => {
        setMoneyRequestReceipt(transactionID, '', '', true);
        if (requestType === CONST.IOU.REQUEST_TYPE.MANUAL) {
            if (onFailureCallback) {
                onFailureCallback();
                return;
            }
            Navigation.navigate(ROUTES.MONEY_REQUEST_STEP_SCAN.getRoute(CONST.IOU.ACTION.CREATE, iouType, transactionID, reportID, Navigation.getActiveRouteWithoutParams()));
            return;
        }
        navigateToStartMoneyRequestStep(requestType, iouType, transactionID, reportID);
    };
    readFileAsync(receiptPath.toString(), receiptFilename, onSuccess, onFailure, receiptType);
}

/** Save the preferred payment method for a policy */
function savePreferredPaymentMethod(policyID: string, paymentMethod: PaymentMethodType, type: ValueOf<typeof CONST.LAST_PAYMENT_METHOD> | undefined) {
    Onyx.merge(`${ONYXKEYS.NVP_LAST_PAYMENT_METHOD}`, {[policyID]: type ? {[type]: paymentMethod, [CONST.LAST_PAYMENT_METHOD.LAST_USED]: paymentMethod} : paymentMethod});
}

/** Get report policy id of IOU request */
function getIOURequestPolicyID(transaction: OnyxEntry<OnyxTypes.Transaction>, report: OnyxEntry<OnyxTypes.Report>): string | undefined {
    // Workspace sender will exist for invoices
    const workspaceSender = transaction?.participants?.find((participant) => participant.isSender);
    return workspaceSender?.policyID ?? report?.policyID;
}

function getIOUActionForTransactions(transactionIDList: Array<string | undefined>, iouReportID: string | undefined): Array<ReportAction<typeof CONST.REPORT.ACTIONS.TYPE.IOU>> {
    return Object.values(allReportActions?.[`${ONYXKEYS.COLLECTION.REPORT_ACTIONS}${iouReportID}`] ?? {})?.filter(
        (reportAction): reportAction is ReportAction<typeof CONST.REPORT.ACTIONS.TYPE.IOU> => {
            if (!isMoneyRequestAction(reportAction)) {
                return false;
            }
            const message = getOriginalMessage(reportAction);
            if (!message?.IOUTransactionID) {
                return false;
            }
            return transactionIDList.includes(message.IOUTransactionID);
        },
    );
}

/** Merge several transactions into one by updating the fields of the one we want to keep and deleting the rest */
function mergeDuplicates(params: TransactionMergeParams) {
    const originalSelectedTransaction = allTransactions[`${ONYXKEYS.COLLECTION.TRANSACTION}${params.transactionID}`];

    const optimisticTransactionData: OnyxUpdate = {
        onyxMethod: Onyx.METHOD.MERGE,
        key: `${ONYXKEYS.COLLECTION.TRANSACTION}${params.transactionID}`,
        value: {
            ...originalSelectedTransaction,
            billable: params.billable,
            comment: {
                comment: params.comment,
            },
            category: params.category,
            created: params.created,
            currency: params.currency,
            modifiedMerchant: params.merchant,
            reimbursable: params.reimbursable,
            tag: params.tag,
        },
    };

    const failureTransactionData: OnyxUpdate = {
        onyxMethod: Onyx.METHOD.MERGE,
        key: `${ONYXKEYS.COLLECTION.TRANSACTION}${params.transactionID}`,
        // eslint-disable-next-line @typescript-eslint/non-nullable-type-assertion-style
        value: originalSelectedTransaction as OnyxTypes.Transaction,
    };

    const optimisticTransactionDuplicatesData: OnyxUpdate[] = params.transactionIDList.map((id) => ({
        onyxMethod: Onyx.METHOD.SET,
        key: `${ONYXKEYS.COLLECTION.TRANSACTION}${id}`,
        value: null,
    }));

    const failureTransactionDuplicatesData: OnyxUpdate[] = params.transactionIDList.map((id) => ({
        onyxMethod: Onyx.METHOD.MERGE,
        key: `${ONYXKEYS.COLLECTION.TRANSACTION}${id}`,
        // eslint-disable-next-line @typescript-eslint/non-nullable-type-assertion-style
        value: allTransactions[`${ONYXKEYS.COLLECTION.TRANSACTION}${id}`] as OnyxTypes.Transaction,
    }));

    const optimisticTransactionViolations: OnyxUpdate[] = [...params.transactionIDList, params.transactionID].map((id) => {
        const violations = allTransactionViolations[`${ONYXKEYS.COLLECTION.TRANSACTION_VIOLATIONS}${id}`] ?? [];
        return {
            onyxMethod: Onyx.METHOD.MERGE,
            key: `${ONYXKEYS.COLLECTION.TRANSACTION_VIOLATIONS}${id}`,
            value: violations.filter((violation) => violation.name !== CONST.VIOLATIONS.DUPLICATED_TRANSACTION),
        };
    });

    const failureTransactionViolations: OnyxUpdate[] = [...params.transactionIDList, params.transactionID].map((id) => {
        const violations = allTransactionViolations[`${ONYXKEYS.COLLECTION.TRANSACTION_VIOLATIONS}${id}`] ?? [];
        return {
            onyxMethod: Onyx.METHOD.MERGE,
            key: `${ONYXKEYS.COLLECTION.TRANSACTION_VIOLATIONS}${id}`,
            value: violations,
        };
    });

    const duplicateTransactionTotals = params.transactionIDList.reduce((total, id) => {
        const duplicateTransaction = allTransactions[`${ONYXKEYS.COLLECTION.TRANSACTION}${id}`];
        if (!duplicateTransaction) {
            return total;
        }
        return total + duplicateTransaction.amount;
    }, 0);

    const expenseReport = allReports?.[`${ONYXKEYS.COLLECTION.REPORT}${params.reportID}`];
    const expenseReportOptimisticData: OnyxUpdate = {
        onyxMethod: Onyx.METHOD.MERGE,
        key: `${ONYXKEYS.COLLECTION.REPORT}${params.reportID}`,
        value: {
            total: (expenseReport?.total ?? 0) - duplicateTransactionTotals,
        },
    };
    const expenseReportFailureData: OnyxUpdate = {
        onyxMethod: Onyx.METHOD.MERGE,
        key: `${ONYXKEYS.COLLECTION.REPORT}${params.reportID}`,
        value: {
            total: expenseReport?.total,
        },
    };

    const iouActionsToDelete = params.reportID ? getIOUActionForTransactions(params.transactionIDList, params.reportID) : [];

    const deletedTime = DateUtils.getDBTime();
    const expenseReportActionsOptimisticData: OnyxUpdate = {
        onyxMethod: Onyx.METHOD.MERGE,
        key: `${ONYXKEYS.COLLECTION.REPORT_ACTIONS}${params.reportID}`,
        value: iouActionsToDelete.reduce<Record<string, PartialDeep<ReportAction<typeof CONST.REPORT.ACTIONS.TYPE.IOU>>>>((val, reportAction) => {
            const firstMessage = Array.isArray(reportAction.message) ? reportAction.message.at(0) : null;
            // eslint-disable-next-line no-param-reassign
            val[reportAction.reportActionID] = {
                originalMessage: {
                    deleted: deletedTime,
                },
                ...(firstMessage && {
                    message: [
                        {
                            ...firstMessage,
                            deleted: deletedTime,
                        },
                        ...(Array.isArray(reportAction.message) ? reportAction.message.slice(1) : []),
                    ],
                }),
                ...(!Array.isArray(reportAction.message) && {
                    message: {
                        deleted: deletedTime,
                    },
                }),
            };
            return val;
        }, {}),
    };
    const expenseReportActionsFailureData: OnyxUpdate = {
        onyxMethod: Onyx.METHOD.MERGE,
        key: `${ONYXKEYS.COLLECTION.REPORT_ACTIONS}${params.reportID}`,
        value: iouActionsToDelete.reduce<Record<string, NullishDeep<PartialDeep<ReportAction<typeof CONST.REPORT.ACTIONS.TYPE.IOU>>>>>((val, reportAction) => {
            // eslint-disable-next-line no-param-reassign
            val[reportAction.reportActionID] = {
                originalMessage: {
                    deleted: null,
                },
                message: reportAction.message,
            };
            return val;
        }, {}),
    };

    const optimisticData: OnyxUpdate[] = [];
    const failureData: OnyxUpdate[] = [];

    optimisticData.push(
        optimisticTransactionData,
        ...optimisticTransactionDuplicatesData,
        ...optimisticTransactionViolations,
        expenseReportOptimisticData,
        expenseReportActionsOptimisticData,
    );
    failureData.push(failureTransactionData, ...failureTransactionDuplicatesData, ...failureTransactionViolations, expenseReportFailureData, expenseReportActionsFailureData);

    API.write(WRITE_COMMANDS.TRANSACTION_MERGE, params, {optimisticData, failureData});
}

function updateLastLocationPermissionPrompt() {
    Onyx.set(ONYXKEYS.NVP_LAST_LOCATION_PERMISSION_PROMPT, new Date().toISOString());
}

/** Instead of merging the duplicates, it updates the transaction we want to keep and puts the others on hold without deleting them */
function resolveDuplicates(params: TransactionMergeParams) {
    if (!params.transactionID) {
        return;
    }

    const originalSelectedTransaction = allTransactions[`${ONYXKEYS.COLLECTION.TRANSACTION}${params.transactionID}`];

    const optimisticTransactionData: OnyxUpdate = {
        onyxMethod: Onyx.METHOD.MERGE,
        key: `${ONYXKEYS.COLLECTION.TRANSACTION}${params.transactionID}`,
        value: {
            ...originalSelectedTransaction,
            billable: params.billable,
            comment: {
                comment: params.comment,
            },
            category: params.category,
            created: params.created,
            currency: params.currency,
            modifiedMerchant: params.merchant,
            reimbursable: params.reimbursable,
            tag: params.tag,
        },
    };

    const failureTransactionData: OnyxUpdate = {
        onyxMethod: Onyx.METHOD.MERGE,
        key: `${ONYXKEYS.COLLECTION.TRANSACTION}${params.transactionID}`,
        // eslint-disable-next-line @typescript-eslint/non-nullable-type-assertion-style
        value: originalSelectedTransaction as OnyxTypes.Transaction,
    };

    const optimisticTransactionViolations: OnyxUpdate[] = [...params.transactionIDList, params.transactionID].map((id) => {
        const violations = allTransactionViolations[`${ONYXKEYS.COLLECTION.TRANSACTION_VIOLATIONS}${id}`] ?? [];
        const newViolation = {name: CONST.VIOLATIONS.HOLD, type: CONST.VIOLATION_TYPES.VIOLATION};
        const updatedViolations = id === params.transactionID ? violations : [...violations, newViolation];
        return {
            onyxMethod: Onyx.METHOD.MERGE,
            key: `${ONYXKEYS.COLLECTION.TRANSACTION_VIOLATIONS}${id}`,
            value: updatedViolations.filter((violation) => violation.name !== CONST.VIOLATIONS.DUPLICATED_TRANSACTION),
        };
    });

    const failureTransactionViolations: OnyxUpdate[] = [...params.transactionIDList, params.transactionID].map((id) => {
        const violations = allTransactionViolations[`${ONYXKEYS.COLLECTION.TRANSACTION_VIOLATIONS}${id}`] ?? [];
        return {
            onyxMethod: Onyx.METHOD.MERGE,
            key: `${ONYXKEYS.COLLECTION.TRANSACTION_VIOLATIONS}${id}`,
            value: violations,
        };
    });

    const iouActionList = params.reportID ? getIOUActionForTransactions(params.transactionIDList, params.reportID) : [];
    const orderedTransactionIDList = iouActionList
        .map((action) => {
            const message = getOriginalMessage(action);
            return message?.IOUTransactionID;
        })
        .filter((id): id is string => !!id);

    const optimisticHoldActions: OnyxUpdate[] = [];
    const failureHoldActions: OnyxUpdate[] = [];
    const reportActionIDList: string[] = [];
    const optimisticHoldTransactionActions: OnyxUpdate[] = [];
    const failureHoldTransactionActions: OnyxUpdate[] = [];
    iouActionList.forEach((action) => {
        const transactionThreadReportID = action?.childReportID;
        const createdReportAction = buildOptimisticHoldReportAction();
        reportActionIDList.push(createdReportAction.reportActionID);
        const transactionID = isMoneyRequestAction(action) ? getOriginalMessage(action)?.IOUTransactionID ?? CONST.DEFAULT_NUMBER_ID : CONST.DEFAULT_NUMBER_ID;
        optimisticHoldTransactionActions.push({
            onyxMethod: Onyx.METHOD.MERGE,
            key: `${ONYXKEYS.COLLECTION.TRANSACTION}${transactionID}`,
            value: {
                comment: {
                    hold: createdReportAction.reportActionID,
                },
            },
        });
        failureHoldTransactionActions.push({
            onyxMethod: Onyx.METHOD.MERGE,
            key: `${ONYXKEYS.COLLECTION.TRANSACTION}${transactionID}`,
            value: {
                comment: {
                    hold: null,
                },
            },
        });
        optimisticHoldActions.push({
            onyxMethod: Onyx.METHOD.MERGE,
            key: `${ONYXKEYS.COLLECTION.REPORT_ACTIONS}${transactionThreadReportID}`,
            value: {
                [createdReportAction.reportActionID]: createdReportAction,
            },
        });
        failureHoldActions.push({
            onyxMethod: Onyx.METHOD.MERGE,
            key: `${ONYXKEYS.COLLECTION.REPORT_ACTIONS}${transactionThreadReportID}`,
            value: {
                [createdReportAction.reportActionID]: {
                    errors: getMicroSecondOnyxErrorWithTranslationKey('iou.error.genericHoldExpenseFailureMessage'),
                },
            },
        });
    });

    const transactionThreadReportID = params.reportID ? getIOUActionForTransactions([params.transactionID], params.reportID).at(0)?.childReportID : undefined;
    const optimisticReportAction = buildOptimisticDismissedViolationReportAction({
        reason: 'manual',
        violationName: CONST.VIOLATIONS.DUPLICATED_TRANSACTION,
    });

    const optimisticReportActionData: OnyxUpdate = {
        onyxMethod: Onyx.METHOD.MERGE,
        key: `${ONYXKEYS.COLLECTION.REPORT_ACTIONS}${transactionThreadReportID}`,
        value: {
            [optimisticReportAction.reportActionID]: optimisticReportAction,
        },
    };

    const failureReportActionData: OnyxUpdate = {
        onyxMethod: Onyx.METHOD.MERGE,
        key: `${ONYXKEYS.COLLECTION.REPORT_ACTIONS}${transactionThreadReportID}`,
        value: {
            [optimisticReportAction.reportActionID]: null,
        },
    };

    const optimisticData: OnyxUpdate[] = [];
    const failureData: OnyxUpdate[] = [];

    optimisticData.push(optimisticTransactionData, ...optimisticTransactionViolations, ...optimisticHoldActions, ...optimisticHoldTransactionActions, optimisticReportActionData);
    failureData.push(failureTransactionData, ...failureTransactionViolations, ...failureHoldActions, ...failureHoldTransactionActions, failureReportActionData);
    const {reportID, transactionIDList, receiptID, ...otherParams} = params;

    const parameters: ResolveDuplicatesParams = {
        ...otherParams,
        transactionID: params.transactionID,
        reportActionIDList,
        transactionIDList: orderedTransactionIDList,
        dismissedViolationReportActionID: optimisticReportAction.reportActionID,
    };

    API.write(WRITE_COMMANDS.RESOLVE_DUPLICATES, parameters, {optimisticData, failureData});
}

export {
    adjustRemainingSplitShares,
    getNextApproverAccountID,
    approveMoneyRequest,
    canApproveIOU,
    canUnapproveIOU,
    cancelPayment,
    canIOUBePaid,
    canCancelPayment,
    cleanUpMoneyRequest,
    clearMoneyRequest,
    completeSplitBill,
    createDistanceRequest,
    createDraftTransaction,
    deleteMoneyRequest,
    deleteTrackExpense,
    detachReceipt,
    dismissHoldUseExplanation,
    getIOURequestPolicyID,
    initMoneyRequest,
    navigateToStartStepIfScanFileCannotBeRead,
    completePaymentOnboarding,
    payInvoice,
    payMoneyRequest,
    putOnHold,
    replaceReceipt,
    requestMoney,
    resetSplitShares,
    resetDraftTransactionsCustomUnit,
    savePreferredPaymentMethod,
    sendInvoice,
    sendMoneyElsewhere,
    sendMoneyWithWallet,
    setCustomUnitRateID,
    setCustomUnitID,
    removeSubrate,
    addSubrate,
    updateSubrate,
    clearSubrates,
    setDraftSplitTransaction,
    setIndividualShare,
    setMoneyRequestAmount,
    setMoneyRequestAttendees,
    setMoneyRequestBillable,
    setMoneyRequestCategory,
    setMoneyRequestCreated,
    setMoneyRequestDateAttribute,
    setMoneyRequestCurrency,
    setMoneyRequestDescription,
    setMoneyRequestDistanceRate,
    setMoneyRequestMerchant,
    setMoneyRequestParticipants,
    setMoneyRequestParticipantsFromReport,
    getMoneyRequestParticipantsFromReport,
    setMoneyRequestPendingFields,
    setMoneyRequestReceipt,
    setMoneyRequestTag,
    setMoneyRequestTaxAmount,
    setMoneyRequestTaxRate,
    setSplitPayer,
    setSplitShares,
    splitBill,
    splitBillAndOpenReport,
    startMoneyRequest,
    startSplitBill,
    submitReport,
    trackExpense,
    unapproveExpenseReport,
    unholdRequest,
    updateMoneyRequestAttendees,
    updateMoneyRequestAmountAndCurrency,
    updateMoneyRequestBillable,
    updateMoneyRequestCategory,
    updateMoneyRequestDate,
    updateMoneyRequestDescription,
    updateMoneyRequestDistance,
    updateMoneyRequestDistanceRate,
    updateMoneyRequestMerchant,
    updateMoneyRequestTag,
    updateMoneyRequestTaxAmount,
    updateMoneyRequestTaxRate,
    mergeDuplicates,
    updateLastLocationPermissionPrompt,
    resolveDuplicates,
    getIOUReportActionToApproveOrPay,
    getNavigationUrlOnMoneyRequestDelete,
    getNavigationUrlAfterTrackExpenseDelete,
    canSubmitReport,
    submitPerDiemExpense,
    calculateDiffAmount,
};
export type {GPSPoint as GpsPoint, IOURequestType, StartSplitBilActionParams, CreateTrackExpenseParams, RequestMoneyInformation, ReplaceReceipt};<|MERGE_RESOLUTION|>--- conflicted
+++ resolved
@@ -2867,11 +2867,7 @@
  * Gathers all the data needed to submit an expense. It attempts to find existing reports, iouReports, and receipts. If it doesn't find them, then
  * it creates optimistic versions of them and uses those instead
  */
-<<<<<<< HEAD
 function getMoneyRequestInformation(moneyRequestInformation: MoneyRequestInformationParams, shouldGenerateOptimisticTransactionThread = true): MoneyRequestInformation {
-    const {parentChatReport, transactionParams, participantParams, policyParams = {}, existingTransaction, existingTransactionID, moneyRequestReportID = ''} = moneyRequestInformation;
-=======
-function getMoneyRequestInformation(moneyRequestInformation: MoneyRequestInformationParams): MoneyRequestInformation {
     const {
         parentChatReport,
         transactionParams,
@@ -2882,7 +2878,6 @@
         moneyRequestReportID = '',
         retryParams,
     } = moneyRequestInformation;
->>>>>>> 58b8887a
     const {payeeAccountID = userAccountID, payeeEmail = currentUserEmail, participant} = participantParams;
     const {policy, policyCategories, policyTagList} = policyParams;
     const {attendees, amount, comment = '', currency, created, merchant, receipt, category, tag, taxCode, taxAmount, billable, linkedTrackedExpenseReportAction} = transactionParams;
@@ -4785,7 +4780,18 @@
             ? allTransactionDrafts[`${ONYXKEYS.COLLECTION.TRANSACTION_DRAFT}${existingTransactionID}`]
             : allTransactions[`${ONYXKEYS.COLLECTION.TRANSACTION}${existingTransactionID}`];
 
-<<<<<<< HEAD
+    const retryParams = {
+        ...requestMoneyInformation,
+        participantParams: {
+            ...requestMoneyInformation.participantParams,
+            participant: (({icons, ...rest}) => rest)(requestMoneyInformation.participantParams.participant),
+        },
+        transactionParams: {
+            ...requestMoneyInformation.transactionParams,
+            receipt: undefined,
+        },
+    };
+
     const {payerAccountID, payerEmail, iouReport, chatReport, transaction, iouAction, createdChatReportActionID, createdIOUReportActionID, reportPreviewAction, onyxData} =
         getMoneyRequestInformation(
             {
@@ -4796,46 +4802,10 @@
                 moneyRequestReportID,
                 existingTransactionID,
                 existingTransaction: isDistanceRequestTransactionUtils(existingTransaction) ? existingTransaction : undefined,
-            },
+            retryParams,
+    },
             false,
         );
-=======
-    const retryParams = {
-        ...requestMoneyInformation,
-        participantParams: {
-            ...requestMoneyInformation.participantParams,
-            participant: (({icons, ...rest}) => rest)(requestMoneyInformation.participantParams.participant),
-        },
-        transactionParams: {
-            ...requestMoneyInformation.transactionParams,
-            receipt: undefined,
-        },
-    };
-
-    const {
-        payerAccountID,
-        payerEmail,
-        iouReport,
-        chatReport,
-        transaction,
-        iouAction,
-        createdChatReportActionID,
-        createdIOUReportActionID,
-        reportPreviewAction,
-        transactionThreadReportID,
-        createdReportActionIDForThread,
-        onyxData,
-    } = getMoneyRequestInformation({
-        parentChatReport: isMovingTransactionFromTrackExpense ? undefined : currentChatReport,
-        participantParams,
-        policyParams,
-        transactionParams,
-        moneyRequestReportID,
-        existingTransactionID,
-        existingTransaction: isDistanceRequestTransactionUtils(existingTransaction) ? existingTransaction : undefined,
-        retryParams,
-    });
->>>>>>> 58b8887a
     const activeReportID = isMoneyRequestReport ? report?.reportID : chatReport.reportID;
 
     switch (action) {
