--- conflicted
+++ resolved
@@ -8478,18 +8478,7 @@
     const reportNameValuePairs = chatReportRNVP ?? getReportNameValuePairs(iouReport?.reportID);
     const isArchivedExpenseReport = isArchivedReport(reportNameValuePairs);
     const reportTransactions = getReportTransactions(iouReport?.reportID);
-<<<<<<< HEAD
-    const hasOnlyPendingCardOrScanningTransactions =
-        reportTransactions.length > 0 &&
-        reportTransactions.every(
-            (transaction) =>
-                (isExpensifyCardTransaction(transaction) && isPending(transaction)) ||
-                isPartial(transaction) ||
-                (isScanRequestTransactionUtils(transaction) && isReceiptBeingScannedTransactionUtils(transaction)),
-        );
-=======
     const hasOnlyPendingCardOrScanningTransactions = reportTransactions.length > 0 && reportTransactions.every(isPendingCardOrScanningTransaction);
->>>>>>> 57c8241b
     if (hasOnlyPendingCardOrScanningTransactions) {
         return false;
     }
