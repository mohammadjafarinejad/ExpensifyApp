--- conflicted
+++ resolved
@@ -407,11 +407,8 @@
     reimbursible?: boolean;
     transactionParams: RequestMoneyTransactionParams;
     isRetry?: boolean;
-<<<<<<< HEAD
     shouldPlaySound?: boolean;
-=======
     shouldHandleNavigation?: boolean;
->>>>>>> a95171a7
     backToReport?: string;
 };
 
@@ -529,11 +526,8 @@
     transactionParams: TrackExpenseTransactionParams;
     accountantParams?: TrackExpenseAccountantParams;
     isRetry?: boolean;
-<<<<<<< HEAD
     shouldPlaySound?: boolean;
-=======
     shouldHandleNavigation?: boolean;
->>>>>>> a95171a7
 };
 
 type BuildOnyxDataForInvoiceParams = {
@@ -5008,11 +5002,18 @@
  * Submit expense to another user
  */
 function requestMoney(requestMoneyInformation: RequestMoneyInformation) {
-<<<<<<< HEAD
-    const {report, participantParams, policyParams = {}, transactionParams, gpsPoints, action, reimbursible, backToReport, shouldPlaySound = true} = requestMoneyInformation;
-=======
-    const {report, participantParams, policyParams = {}, transactionParams, gpsPoints, action, reimbursible, shouldHandleNavigation = true, backToReport} = requestMoneyInformation;
->>>>>>> a95171a7
+    const {
+        report,
+        participantParams,
+        policyParams = {},
+        transactionParams,
+        gpsPoints,
+        action,
+        reimbursible,
+        shouldHandleNavigation = true,
+        backToReport,
+        shouldPlaySound = true,
+    } = requestMoneyInformation;
     const {payeeAccountID} = participantParams;
     const parsedComment = getParsedComment(transactionParams.comment ?? '');
     transactionParams.comment = parsedComment;
@@ -5351,11 +5352,17 @@
  * Track an expense
  */
 function trackExpense(params: CreateTrackExpenseParams) {
-<<<<<<< HEAD
-    const {report, action, isDraftPolicy, participantParams, policyParams: policyData = {}, transactionParams: transactionData, accountantParams, shouldPlaySound = true} = params;
-=======
-    const {report, action, isDraftPolicy, participantParams, policyParams: policyData = {}, transactionParams: transactionData, accountantParams, shouldHandleNavigation = true} = params;
->>>>>>> a95171a7
+    const {
+        report,
+        action,
+        isDraftPolicy,
+        participantParams,
+        policyParams: policyData = {},
+        transactionParams: transactionData,
+        accountantParams,
+        shouldHandleNavigation = true,
+        shouldPlaySound = true,
+    } = params;
     const {participant, payeeAccountID, payeeEmail} = participantParams;
     const {policy, policyCategories, policyTagList} = policyData;
     const parsedComment = getParsedComment(transactionData.comment ?? '');
