--- conflicted
+++ resolved
@@ -4865,7 +4865,6 @@
 }
 
 function shareTrackedExpense(trackedExpenseParams: TrackedExpenseParams) {
-<<<<<<< HEAD
     const {onyxData, reportInformation, transactionParams, policyParams, createdWorkspaceParams, accountantParams} = trackedExpenseParams;
 
     const policyID = policyParams?.policyID;
@@ -4877,11 +4876,8 @@
         return;
     }
 
-    const {optimisticData, successData, failureData} = onyxData ?? {};
-=======
-    const {onyxData, reportInformation, transactionParams, policyParams, createdWorkspaceParams} = trackedExpenseParams;
     const {optimisticData: shareTrackedExpenseOptimisticData = [], successData: shareTrackedExpenseSuccessData = [], failureData: shareTrackedExpenseFailureData = []} = onyxData ?? {};
->>>>>>> 84ba027c
+
     const {transactionID} = transactionParams;
     const {
         actionableWhisperReportActionID,
