--- conflicted
+++ resolved
@@ -5166,13 +5166,7 @@
                 billable,
                 // This needs to be a string of JSON because of limitations with the fetch() API and nested objects
                 receiptGpsPoints: gpsPoints ? JSON.stringify(gpsPoints) : undefined,
-<<<<<<< HEAD
-                transactionThreadReportID,
-                createdReportActionIDForThread,
                 reimbursable,
-=======
-                reimbursible,
->>>>>>> 516fd00f
                 description: parsedComment,
                 attendees: attendees ? JSON.stringify(attendees) : undefined,
             };
