--- conflicted
+++ resolved
@@ -3588,18 +3588,6 @@
 
     if (policy && isPaidGroupPolicy(policy) && updatedTransaction && (hasModifiedTag || hasModifiedCategory || hasModifiedDistanceRate || hasModifiedAmount || hasModifiedCreated)) {
         const currentTransactionViolations = allTransactionViolations[`${ONYXKEYS.COLLECTION.TRANSACTION_VIOLATIONS}${transactionID}`] ?? [];
-<<<<<<< HEAD
-        optimisticData.push(
-            ViolationsUtils.getViolationsOnyxData(
-                updatedTransaction,
-                currentTransactionViolations,
-                policy,
-                policyTagList ?? {},
-                policyCategories ?? {},
-                hasDependentTags(policy, policyTagList ?? {}),
-                isInvoiceReportReportUtils(iouReport),
-            ),
-=======
         const violationsOnyxdata = ViolationsUtils.getViolationsOnyxData(
             updatedTransaction,
             currentTransactionViolations,
@@ -3607,7 +3595,7 @@
             policyTagList ?? {},
             policyCategories ?? {},
             hasDependentTags(policy, policyTagList ?? {}),
->>>>>>> 27780d5a
+            isInvoiceReportReportUtils(iouReport),
         );
         optimisticData.push(violationsOnyxdata);
         failureData.push({
