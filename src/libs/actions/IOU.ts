--- conflicted
+++ resolved
@@ -124,6 +124,7 @@
     transactionThreadReportID: string;
     reportPreviewReportActionID: string;
     onyxData: OnyxData | undefined;
+    isDraftPolicy: boolean,
 };
 type CategorizeTrackedExpenseTransactionParams = {
     amount: number;
@@ -3478,37 +3479,11 @@
 }
 
 function categorizeTrackedExpense(
-<<<<<<< HEAD
     trackedExpenseInformation: CategorizeTrackedExpenseInformation,
     transactionParams: CategorizeTrackedExpenseTransactionParams,
-=======
-    policyID: string,
-    transactionID: string,
-    moneyRequestPreviewReportActionID: string,
-    moneyRequestReportID: string,
-    moneyRequestCreatedReportActionID: string,
-    actionableWhisperReportActionID: string,
-    linkedTrackedExpenseReportAction: OnyxTypes.ReportAction,
-    linkedTrackedExpenseReportID: string,
-    transactionThreadReportID: string,
-    reportPreviewReportActionID: string,
-    onyxData: OnyxData | undefined,
-    amount: number,
-    currency: string,
-    comment: string,
-    merchant: string,
-    created: string,
-    isDraftPolicy: boolean,
-    category?: string,
-    tag?: string,
-    taxCode = '',
-    taxAmount = 0,
-    billable?: boolean,
-    receipt?: Receipt,
->>>>>>> 08d80725
     createdWorkspaceParams?: CreateWorkspaceParams,
 ) {
-    const {transactionID, moneyRequestReportID, actionableWhisperReportActionID, linkedTrackedExpenseReportAction, linkedTrackedExpenseReportID, transactionThreadReportID, onyxData} =
+    const {transactionID, moneyRequestReportID, actionableWhisperReportActionID, linkedTrackedExpenseReportAction, linkedTrackedExpenseReportID, transactionThreadReportID, onyxData,isDraftPolicy} =
         trackedExpenseInformation;
     const {optimisticData, successData, failureData} = onyxData ?? {};
 
@@ -3918,6 +3893,7 @@
                 transactionThreadReportID: transactionThreadReportID ?? '-1',
                 reportPreviewReportActionID: reportPreviewAction?.reportActionID ?? '-1',
                 onyxData,
+                isDraftPolicy,
             } as CategorizeTrackedExpenseInformation;
 
             const transactionParams = {
@@ -3926,12 +3902,6 @@
                 comment,
                 merchant,
                 created,
-<<<<<<< HEAD
-=======
-                isDraftPolicy,
-                category,
-                tag,
->>>>>>> 08d80725
                 taxCode,
                 taxAmount,
                 category,
