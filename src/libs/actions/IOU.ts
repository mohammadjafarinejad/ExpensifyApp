import {format} from 'date-fns';
import {fastMerge, Str} from 'expensify-common';
import {InteractionManager} from 'react-native';
import type {NullishDeep, OnyxCollection, OnyxEntry, OnyxInputValue, OnyxUpdate} from 'react-native-onyx';
import Onyx from 'react-native-onyx';
import type {PartialDeep, SetRequired, ValueOf} from 'type-fest';
import ReceiptGeneric from '@assets/images/receipt-generic.png';
import * as API from '@libs/API';
import type {
    ApproveMoneyRequestParams,
    CompleteSplitBillParams,
    CreateDistanceRequestParams,
    CreatePerDiemRequestParams,
    CreateWorkspaceParams,
    DeleteMoneyRequestParams,
    DetachReceiptParams,
    PayInvoiceParams,
    PayMoneyRequestParams,
    ReplaceReceiptParams,
    RequestMoneyParams,
    ResolveDuplicatesParams,
    SendInvoiceParams,
    SendMoneyParams,
    SetNameValuePairParams,
    ShareTrackedExpenseParams,
    SplitBillParams,
    StartSplitBillParams,
    SubmitReportParams,
    TrackExpenseParams,
    TransactionMergeParams,
    UnapproveExpenseReportParams,
    UpdateMoneyRequestParams,
} from '@libs/API/parameters';
import {WRITE_COMMANDS} from '@libs/API/types';
import {convertAmountToDisplayString, convertToDisplayString} from '@libs/CurrencyUtils';
import DateUtils from '@libs/DateUtils';
import DistanceRequestUtils from '@libs/DistanceRequestUtils';
import {getMicroSecondOnyxErrorObject, getMicroSecondOnyxErrorWithTranslationKey} from '@libs/ErrorUtils';
import {readFileAsync} from '@libs/fileDownload/FileUtils';
import GoogleTagManager from '@libs/GoogleTagManager';
import {
    calculateAmount as calculateIOUAmount,
    formatCurrentUserToAttendee,
    isMovingTransactionFromTrackExpense as isMovingTransactionFromTrackExpenseIOUUtils,
    navigateToStartMoneyRequestStep,
    updateIOUOwnerAndTotal,
} from '@libs/IOUUtils';
import {formatPhoneNumber} from '@libs/LocalePhoneNumber';
import * as Localize from '@libs/Localize';
import Log from '@libs/Log';
import isSearchTopmostCentralPane from '@libs/Navigation/isSearchTopmostCentralPane';
import Navigation from '@libs/Navigation/Navigation';
import {buildNextStep} from '@libs/NextStepUtils';
import {rand64} from '@libs/NumberUtils';
import {getPersonalDetailsForAccountIDs} from '@libs/OptionsListUtils';
import {getCustomUnitID} from '@libs/PerDiemRequestUtils';
import {getAccountIDsByLogins} from '@libs/PersonalDetailsUtils';
import {addSMSDomainIfPhoneNumber} from '@libs/PhoneNumber';
import {getPerDiemCustomUnit, getPolicy, getSubmitToAccountID, hasDependentTags, isControlPolicy, isPaidGroupPolicy, isPolicyAdmin, isSubmitAndClose} from '@libs/PolicyUtils';
import {
    getAllReportActions,
    getLastVisibleAction,
    getLastVisibleMessage,
    getOriginalMessage,
    getReportAction,
    getReportActionHtml,
    getReportActionMessage,
    getReportActionText,
    getTrackExpenseActionableWhisper,
    isActionableTrackExpense,
    isCreatedAction,
    isDeletedParentAction,
    isMoneyRequestAction,
    isReportPreviewAction,
} from '@libs/ReportActionsUtils';
import type {OptimisticChatReport, OptimisticCreatedReportAction, OptimisticIOUReportAction, OptionData, TransactionDetails} from '@libs/ReportUtils';
import {
    buildOptimisticActionableTrackExpenseWhisper,
    buildOptimisticApprovedReportAction,
    buildOptimisticCancelPaymentReportAction,
    buildOptimisticChatReport,
    buildOptimisticCreatedReportAction,
    buildOptimisticDismissedViolationReportAction,
    buildOptimisticExpenseReport,
    buildOptimisticHoldReportAction,
    buildOptimisticHoldReportActionComment,
    buildOptimisticInvoiceReport,
    buildOptimisticIOUReport,
    buildOptimisticIOUReportAction,
    buildOptimisticModifiedExpenseReportAction,
    buildOptimisticMoneyRequestEntities,
    buildOptimisticMovedTrackedExpenseModifiedReportAction,
    buildOptimisticReportPreview,
    buildOptimisticSubmittedReportAction,
    buildOptimisticUnapprovedReportAction,
    buildOptimisticUnHoldReportAction,
    canBeAutoReimbursed,
    canUserPerformWriteAction as canUserPerformWriteActionReportUtils,
    getAllHeldTransactions as getAllHeldTransactionsReportUtils,
    getApprovalChain,
    getChatByParticipants,
    getDisplayedReportID,
    getInvoiceChatByParticipants,
    getMoneyRequestSpendBreakdown,
    getOptimisticDataForParentReportAction,
    getOutstandingChildRequest,
    getPersonalDetailsForAccountID,
    getReportNameValuePairs,
    getReportOrDraftReport,
    getTransactionDetails,
    hasHeldExpenses as hasHeldExpensesReportUtils,
    hasNonReimbursableTransactions as hasNonReimbursableTransactionsReportUtils,
    isArchivedReport,
    isDraftReport,
    isExpenseReport,
    isIndividualInvoiceRoom,
    isInvoiceReport as isInvoiceReportReportUtils,
    isInvoiceRoom,
    isMoneyRequestReport as isMoneyRequestReportReportUtils,
    isOpenExpenseReport as isOpenExpenseReportReportUtils,
    isOptimisticPersonalDetail,
    isPayAtEndExpenseReport as isPayAtEndExpenseReportReportUtils,
    isPayer as isPayerReportUtils,
    isPolicyExpenseChat as isPolicyExpenseChatReportUtils,
    isReportApproved,
    isSelfDM,
    isSettled,
    isTrackExpenseReport,
    shouldCreateNewMoneyRequestReport as shouldCreateNewMoneyRequestReportReportUtils,
    updateReportPreview,
} from '@libs/ReportUtils';
import {getSession} from '@libs/SessionUtils';
import playSound, {SOUNDS} from '@libs/Sound';
import {shouldRestrictUserBillableActions} from '@libs/SubscriptionUtils';
import {
    allHavePendingRTERViolation,
    buildOptimisticTransaction,
    getAllReportTransactions,
    getAmount,
    getCategoryTaxCodeAndAmount,
    getCurrency,
    getMerchant,
    getTransaction,
    getUpdatedTransaction,
    hasReceipt as hasReceiptTransactionUtils,
    isDistanceRequest as isDistanceRequestTransactionUtils,
    isFetchingWaypointsFromServer,
    isOnHold,
    isPerDiemRequest as isPerDiemRequestTransactionUtils,
    isReceiptBeingScanned as isReceiptBeingScannedTransactionUtils,
    isScanRequest as isScanRequestTransactionUtils,
    shouldShowBrokenConnectionViolation,
} from '@libs/TransactionUtils';
import ViolationsUtils from '@libs/Violations/ViolationsUtils';
import type {IOUAction, IOUType} from '@src/CONST';
import CONST from '@src/CONST';
import ONYXKEYS from '@src/ONYXKEYS';
import ROUTES from '@src/ROUTES';
import type {Route} from '@src/ROUTES';
import type * as OnyxTypes from '@src/types/onyx';
import type {Attendee, Participant, Split} from '@src/types/onyx/IOU';
import type {ErrorFields, Errors} from '@src/types/onyx/OnyxCommon';
import type {PaymentMethodType} from '@src/types/onyx/OriginalMessage';
import type {InvoiceReceiver, InvoiceReceiverType} from '@src/types/onyx/Report';
import type ReportAction from '@src/types/onyx/ReportAction';
import type {OnyxData} from '@src/types/onyx/Request';
import type {SearchPolicy, SearchReport, SearchTransaction} from '@src/types/onyx/SearchResults';
import type {Comment, Receipt, ReceiptSource, Routes, SplitShares, TransactionChanges, TransactionCustomUnit, WaypointCollection} from '@src/types/onyx/Transaction';
import {isEmptyObject} from '@src/types/utils/EmptyObject';
import {clearByKey as clearPdfByOnyxKey} from './CachedPDFPaths';
import {buildOptimisticPolicyRecentlyUsedCategories} from './Policy/Category';
import {buildOptimisticPolicyRecentlyUsedDestinations} from './Policy/PerDiem';
import {buildOptimisticRecentlyUsedCurrencies, buildPolicyData, generatePolicyID} from './Policy/Policy';
import {buildOptimisticPolicyRecentlyUsedTags} from './Policy/Tag';
import {completeOnboarding, getCurrentUserAccountID, notifyNewAction} from './Report';
import {getRecentWaypoints, sanitizeRecentWaypoints} from './Transaction';
import {removeDraftTransaction} from './TransactionEdit';

type IOURequestType = ValueOf<typeof CONST.IOU.REQUEST_TYPE>;

type OneOnOneIOUReport = OnyxTypes.Report | undefined | null;

type MoneyRequestInformation = {
    payerAccountID: number;
    payerEmail: string;
    iouReport: OnyxTypes.Report;
    chatReport: OnyxTypes.Report;
    transaction: OnyxTypes.Transaction;
    iouAction: OptimisticIOUReportAction;
    createdChatReportActionID?: string;
    createdIOUReportActionID?: string;
    reportPreviewAction: OnyxTypes.ReportAction;
    transactionThreadReportID: string;
    createdReportActionIDForThread: string | undefined;
    onyxData: OnyxData;
};

type TrackExpenseInformation = {
    createdWorkspaceParams?: CreateWorkspaceParams;
    iouReport?: OnyxTypes.Report;
    chatReport: OnyxTypes.Report;
    transaction: OnyxTypes.Transaction;
    iouAction: OptimisticIOUReportAction;
    createdChatReportActionID?: string;
    createdIOUReportActionID?: string;
    reportPreviewAction?: OnyxTypes.ReportAction;
    transactionThreadReportID: string;
    createdReportActionIDForThread: string | undefined;
    actionableWhisperReportActionIDParam?: string;
    onyxData: OnyxData;
};
type TrackedExpenseTransactionParams = {
    transactionID: string | undefined;
    amount: number;
    currency: string;
    comment: string;
    merchant: string;
    created: string;
    taxCode: string;
    taxAmount: number;
    category?: string;
    tag?: string;
    billable?: boolean;
    receipt?: Receipt;
};
type TrackedExpensePolicyParams = {
    policyID: string | undefined;
    isDraftPolicy?: boolean;
};
<<<<<<< HEAD
type CategorizeTrackedExpenseReportInformation = {
    moneyRequestPreviewReportActionID: string;
    moneyRequestReportID: string;
    moneyRequestCreatedReportActionID: string;
    actionableWhisperReportActionID: string | undefined;
=======
type TrackedExpenseReportInformation = {
    moneyRequestPreviewReportActionID: string | undefined;
    moneyRequestReportID: string | undefined;
    moneyRequestCreatedReportActionID: string | undefined;
    actionableWhisperReportActionID: string;
>>>>>>> 0190b0a8
    linkedTrackedExpenseReportAction: OnyxTypes.ReportAction;
    linkedTrackedExpenseReportID: string;
    transactionThreadReportID: string | undefined;
    reportPreviewReportActionID: string | undefined;
};
type TrackedExpenseParams = {
    onyxData?: OnyxData;
    reportInformation: TrackedExpenseReportInformation;
    transactionParams: TrackedExpenseTransactionParams;
    policyParams: TrackedExpensePolicyParams;
    createdWorkspaceParams?: CreateWorkspaceParams;
};

type SendInvoiceInformation = {
    senderWorkspaceID: string | undefined;
    receiver: Partial<OnyxTypes.PersonalDetails>;
    invoiceRoom: OnyxTypes.Report;
    createdChatReportActionID: string;
    invoiceReportID: string;
    reportPreviewReportActionID: string;
    transactionID: string;
    transactionThreadReportID: string;
    createdIOUReportActionID: string;
    createdReportActionIDForThread: string | undefined;
    reportActionID: string;
    onyxData: OnyxData;
};

type SplitData = {
    chatReportID: string;
    transactionID: string;
    reportActionID: string;
    policyID?: string;
    createdReportActionID?: string;
    chatType?: string;
};

type SplitsAndOnyxData = {
    splitData: SplitData;
    splits: Split[];
    onyxData: OnyxData;
};

type UpdateMoneyRequestData = {
    params: UpdateMoneyRequestParams;
    onyxData: OnyxData;
};

type PayMoneyRequestData = {
    params: PayMoneyRequestParams & Partial<PayInvoiceParams>;
    optimisticData: OnyxUpdate[];
    successData: OnyxUpdate[];
    failureData: OnyxUpdate[];
};

type SendMoneyParamsData = {
    params: SendMoneyParams;
    optimisticData: OnyxUpdate[];
    successData: OnyxUpdate[];
    failureData: OnyxUpdate[];
};

type GPSPoint = {
    lat: number;
    long: number;
};

type RequestMoneyTransactionParams = {
    attendees?: Attendee[];
    amount: number;
    currency: string;
    comment?: string;
    receipt?: Receipt;
    category?: string;
    tag?: string;
    taxCode?: string;
    taxAmount?: number;
    billable?: boolean;
    merchant: string;
    created: string;
    actionableWhisperReportActionID?: string;
    linkedTrackedExpenseReportAction?: OnyxTypes.ReportAction;
    linkedTrackedExpenseReportID?: string;
};

type PerDiemExpenseTransactionParams = {
    currency: string;
    comment?: string;
    category?: string;
    tag?: string;
    created: string;
    customUnit: TransactionCustomUnit;
};

type RequestMoneyPolicyParams = {
    policy?: OnyxEntry<OnyxTypes.Policy>;
    policyTagList?: OnyxEntry<OnyxTypes.PolicyTagLists>;
    policyCategories?: OnyxEntry<OnyxTypes.PolicyCategories>;
};

type RequestMoneyParticipantParams = {
    payeeEmail: string | undefined;
    payeeAccountID: number;
    participant: Participant;
};

type PerDiemExpenseInformation = {
    report: OnyxEntry<OnyxTypes.Report>;
    participantParams: RequestMoneyParticipantParams;
    policyParams?: RequestMoneyPolicyParams;
    transactionParams: PerDiemExpenseTransactionParams;
};

type PerDiemExpenseInformationParams = {
    parentChatReport: OnyxEntry<OnyxTypes.Report>;
    transactionParams: PerDiemExpenseTransactionParams;
    participantParams: RequestMoneyParticipantParams;
    policyParams?: RequestMoneyPolicyParams;
    moneyRequestReportID?: string;
};

type RequestMoneyInformation = {
    report: OnyxEntry<OnyxTypes.Report>;
    participantParams: RequestMoneyParticipantParams;
    policyParams?: RequestMoneyPolicyParams;
    gpsPoints?: GPSPoint;
    action?: IOUAction;
    reimbursible?: boolean;
    transactionParams: RequestMoneyTransactionParams;
};

type MoneyRequestInformationParams = {
    parentChatReport: OnyxEntry<OnyxTypes.Report>;
    transactionParams: RequestMoneyTransactionParams;
    participantParams: RequestMoneyParticipantParams;
    policyParams?: RequestMoneyPolicyParams;
    moneyRequestReportID?: string;
    existingTransactionID?: string;
    existingTransaction?: OnyxEntry<OnyxTypes.Transaction>;
};

type MoneyRequestOptimisticParams = {
    chat: {
        report: OnyxTypes.OnyxInputOrEntry<OnyxTypes.Report>;
        createdAction: OptimisticCreatedReportAction;
        reportPreviewAction: ReportAction;
    };
    iou: {
        report: OnyxTypes.Report;
        createdAction: OptimisticCreatedReportAction;
        action: OptimisticIOUReportAction;
    };
    transactionParams: {
        transaction: OnyxTypes.Transaction;
        transactionThreadReport: OptimisticChatReport | null;
        transactionThreadCreatedReportAction: OptimisticCreatedReportAction | null;
    };
    policyRecentlyUsed: {
        categories?: string[];
        tags?: OnyxTypes.RecentlyUsedTags;
        currencies?: string[];
        destinations?: string[];
    };
    personalDetailListAction?: OnyxTypes.PersonalDetailsList;
    nextStep?: OnyxTypes.ReportNextStep | null;
};

type BuildOnyxDataForMoneyRequestParams = {
    isNewChatReport: boolean;
    shouldCreateNewMoneyRequestReport: boolean;
    isOneOnOneSplit?: boolean;
    existingTransactionThreadReportID?: string;
    policyParams?: RequestMoneyPolicyParams;
    optimisticParams: MoneyRequestOptimisticParams;
};

type DistanceRequestTransactionParams = {
    comment: string;
    created: string;
    category?: string;
    tag?: string;
    taxCode?: string;
    taxAmount?: number;
    amount: number;
    currency: string;
    merchant: string;
    billable?: boolean;
    validWaypoints: WaypointCollection;
    customUnitRateID?: string;
    splitShares?: SplitShares;
};
type CreateDistanceRequestInformation = {
    report: OnyxEntry<OnyxTypes.Report>;
    participants: Participant[];
    currentUserLogin?: string;
    currentUserAccountID?: number;
    iouType?: ValueOf<typeof CONST.IOU.TYPE>;
    existingTransaction?: OnyxEntry<OnyxTypes.Transaction>;
    transactionParams: DistanceRequestTransactionParams;
    policyParams?: RequestMoneyPolicyParams;
};

let allPersonalDetails: OnyxTypes.PersonalDetailsList = {};
Onyx.connect({
    key: ONYXKEYS.PERSONAL_DETAILS_LIST,
    callback: (value) => {
        allPersonalDetails = value ?? {};
    },
});

let allTransactions: NonNullable<OnyxCollection<OnyxTypes.Transaction>> = {};
Onyx.connect({
    key: ONYXKEYS.COLLECTION.TRANSACTION,
    waitForCollectionCallback: true,
    callback: (value) => {
        if (!value) {
            allTransactions = {};
            return;
        }

        allTransactions = value;
    },
});

let allTransactionDrafts: NonNullable<OnyxCollection<OnyxTypes.Transaction>> = {};
Onyx.connect({
    key: ONYXKEYS.COLLECTION.TRANSACTION_DRAFT,
    waitForCollectionCallback: true,
    callback: (value) => {
        allTransactionDrafts = value ?? {};
    },
});

let allTransactionViolations: NonNullable<OnyxCollection<OnyxTypes.TransactionViolations>> = {};
Onyx.connect({
    key: ONYXKEYS.COLLECTION.TRANSACTION_VIOLATIONS,
    waitForCollectionCallback: true,
    callback: (value) => {
        if (!value) {
            allTransactionViolations = {};
            return;
        }

        allTransactionViolations = value;
    },
});

let allDraftSplitTransactions: NonNullable<OnyxCollection<OnyxTypes.Transaction>> = {};
Onyx.connect({
    key: ONYXKEYS.COLLECTION.SPLIT_TRANSACTION_DRAFT,
    waitForCollectionCallback: true,
    callback: (value) => {
        allDraftSplitTransactions = value ?? {};
    },
});

let allNextSteps: NonNullable<OnyxCollection<OnyxTypes.ReportNextStep>> = {};
Onyx.connect({
    key: ONYXKEYS.COLLECTION.NEXT_STEP,
    waitForCollectionCallback: true,
    callback: (value) => {
        allNextSteps = value ?? {};
    },
});

let allReports: OnyxCollection<OnyxTypes.Report>;
Onyx.connect({
    key: ONYXKEYS.COLLECTION.REPORT,
    waitForCollectionCallback: true,
    callback: (value) => {
        allReports = value;
    },
});

let userAccountID = -1;
let currentUserEmail = '';
Onyx.connect({
    key: ONYXKEYS.SESSION,
    callback: (value) => {
        currentUserEmail = value?.email ?? '';
        userAccountID = value?.accountID ?? CONST.DEFAULT_NUMBER_ID;
    },
});

let currentUserPersonalDetails: OnyxEntry<OnyxTypes.PersonalDetails>;
Onyx.connect({
    key: ONYXKEYS.PERSONAL_DETAILS_LIST,
    callback: (value) => {
        currentUserPersonalDetails = value?.[userAccountID] ?? undefined;
    },
});

let currentDate: OnyxEntry<string> = '';
Onyx.connect({
    key: ONYXKEYS.CURRENT_DATE,
    callback: (value) => {
        currentDate = value;
    },
});

let quickAction: OnyxEntry<OnyxTypes.QuickAction> = {};
Onyx.connect({
    key: ONYXKEYS.NVP_QUICK_ACTION_GLOBAL_CREATE,
    callback: (value) => {
        quickAction = value;
    },
});

let allReportActions: OnyxCollection<OnyxTypes.ReportActions>;
Onyx.connect({
    key: ONYXKEYS.COLLECTION.REPORT_ACTIONS,
    waitForCollectionCallback: true,
    callback: (actions) => {
        if (!actions) {
            return;
        }
        allReportActions = actions;
    },
});

let activePolicyID: OnyxEntry<string>;
Onyx.connect({
    key: ONYXKEYS.NVP_ACTIVE_POLICY_ID,
    callback: (value) => (activePolicyID = value),
});

let introSelected: OnyxEntry<OnyxTypes.IntroSelected>;
Onyx.connect({
    key: ONYXKEYS.NVP_INTRO_SELECTED,
    callback: (value) => (introSelected = value),
});

let personalDetailsList: OnyxEntry<OnyxTypes.PersonalDetailsList>;
Onyx.connect({
    key: ONYXKEYS.PERSONAL_DETAILS_LIST,
    callback: (value) => (personalDetailsList = value),
});

/**
 * Find the report preview action from given chat report and iou report
 */
function getReportPreviewAction(chatReportID: string | undefined, iouReportID: string | undefined): OnyxInputValue<ReportAction<typeof CONST.REPORT.ACTIONS.TYPE.REPORT_PREVIEW>> {
    const reportActions = allReportActions?.[`${ONYXKEYS.COLLECTION.REPORT_ACTIONS}${chatReportID}`] ?? {};

    // Find the report preview action from the chat report
    return (
        Object.values(reportActions).find(
            (reportAction): reportAction is ReportAction<typeof CONST.REPORT.ACTIONS.TYPE.REPORT_PREVIEW> =>
                reportAction && isReportPreviewAction(reportAction) && getOriginalMessage(reportAction)?.linkedReportID === iouReportID,
        ) ?? null
    );
}

/**
 * Initialize expense info
 * @param reportID to attach the transaction to
 * @param policy
 * @param isFromGlobalCreate
 * @param iouRequestType one of manual/scan/distance
 */
function initMoneyRequest(
    reportID: string,
    policy: OnyxEntry<OnyxTypes.Policy>,
    isFromGlobalCreate: boolean,
    currentIouRequestType: IOURequestType | undefined,
    newIouRequestType: IOURequestType,
) {
    // Generate a brand new transactionID
    const newTransactionID = CONST.IOU.OPTIMISTIC_TRANSACTION_ID;
    const currency = policy?.outputCurrency ?? currentUserPersonalDetails?.localCurrencyCode ?? CONST.CURRENCY.USD;
    // Disabling this line since currentDate can be an empty string
    // eslint-disable-next-line @typescript-eslint/prefer-nullish-coalescing
    const created = currentDate || format(new Date(), 'yyyy-MM-dd');

    // in case we have to re-init money request, but the IOU request type is the same with the old draft transaction,
    // we should keep most of the existing data by using the ONYX MERGE operation
    if (currentIouRequestType === newIouRequestType) {
        // so, we just need to update the reportID, isFromGlobalCreate, created, currency
        Onyx.merge(`${ONYXKEYS.COLLECTION.TRANSACTION_DRAFT}${newTransactionID}`, {
            reportID,
            isFromGlobalCreate,
            created,
            currency,
            transactionID: newTransactionID,
        });
        return;
    }

    const comment: Comment = {};
    let requestCategory: string | null = null;

    // Add initial empty waypoints when starting a distance expense
    if (newIouRequestType === CONST.IOU.REQUEST_TYPE.DISTANCE) {
        comment.waypoints = {
            waypoint0: {keyForList: 'start_waypoint'},
            waypoint1: {keyForList: 'stop_waypoint'},
        };
        if (!isFromGlobalCreate) {
            const customUnitRateID = DistanceRequestUtils.getCustomUnitRateID(reportID);
            comment.customUnit = {customUnitRateID};
        }
    }

    if (newIouRequestType === CONST.IOU.REQUEST_TYPE.PER_DIEM) {
        comment.customUnit = {
            attributes: {
                dates: {
                    start: DateUtils.getStartOfToday(),
                    end: DateUtils.getStartOfToday(),
                },
            },
        };
        if (!isFromGlobalCreate) {
            const {customUnitID, category} = getCustomUnitID(reportID);
            comment.customUnit = {...comment.customUnit, customUnitID};
            requestCategory = category ?? null;
        }
    }

    // Store the transaction in Onyx and mark it as not saved so it can be cleaned up later
    // Use set() here so that there is no way that data will be leaked between objects when it gets reset
    Onyx.set(`${ONYXKEYS.COLLECTION.TRANSACTION_DRAFT}${newTransactionID}`, {
        amount: 0,
        attendees: formatCurrentUserToAttendee(currentUserPersonalDetails, reportID),
        comment,
        created,
        currency,
        category: requestCategory,
        iouRequestType: newIouRequestType,
        reportID,
        transactionID: newTransactionID,
        isFromGlobalCreate,
        merchant: CONST.TRANSACTION.PARTIAL_TRANSACTION_MERCHANT,
        splitPayerAccountIDs: currentUserPersonalDetails ? [currentUserPersonalDetails.accountID] : undefined,
    });
}

function createDraftTransaction(transaction: OnyxTypes.Transaction) {
    if (!transaction) {
        return;
    }

    const newTransaction = {
        ...transaction,
    };

    Onyx.set(`${ONYXKEYS.COLLECTION.TRANSACTION_DRAFT}${transaction.transactionID}`, newTransaction);
}

function clearMoneyRequest(transactionID: string, skipConfirmation = false) {
    Onyx.set(`${ONYXKEYS.COLLECTION.SKIP_CONFIRMATION}${transactionID}`, skipConfirmation);
    Onyx.set(`${ONYXKEYS.COLLECTION.TRANSACTION_DRAFT}${transactionID}`, null);
}

function startMoneyRequest(iouType: ValueOf<typeof CONST.IOU.TYPE>, reportID: string, requestType?: IOURequestType, skipConfirmation = false) {
    clearMoneyRequest(CONST.IOU.OPTIMISTIC_TRANSACTION_ID, skipConfirmation);
    switch (requestType) {
        case CONST.IOU.REQUEST_TYPE.MANUAL:
            Navigation.navigate(ROUTES.MONEY_REQUEST_CREATE_TAB_MANUAL.getRoute(CONST.IOU.ACTION.CREATE, iouType, CONST.IOU.OPTIMISTIC_TRANSACTION_ID, reportID));
            return;
        case CONST.IOU.REQUEST_TYPE.SCAN:
            Navigation.navigate(ROUTES.MONEY_REQUEST_CREATE_TAB_SCAN.getRoute(CONST.IOU.ACTION.CREATE, iouType, CONST.IOU.OPTIMISTIC_TRANSACTION_ID, reportID));
            return;
        case CONST.IOU.REQUEST_TYPE.DISTANCE:
            Navigation.navigate(ROUTES.MONEY_REQUEST_CREATE_TAB_DISTANCE.getRoute(CONST.IOU.ACTION.CREATE, iouType, CONST.IOU.OPTIMISTIC_TRANSACTION_ID, reportID));
            return;
        default:
            Navigation.navigate(ROUTES.MONEY_REQUEST_CREATE.getRoute(CONST.IOU.ACTION.CREATE, iouType, CONST.IOU.OPTIMISTIC_TRANSACTION_ID, reportID));
    }
}

function setMoneyRequestAmount(transactionID: string, amount: number, currency: string, shouldShowOriginalAmount = false) {
    Onyx.merge(`${ONYXKEYS.COLLECTION.TRANSACTION_DRAFT}${transactionID}`, {amount, currency, shouldShowOriginalAmount});
}

function setMoneyRequestCreated(transactionID: string, created: string, isDraft: boolean) {
    Onyx.merge(`${isDraft ? ONYXKEYS.COLLECTION.TRANSACTION_DRAFT : ONYXKEYS.COLLECTION.TRANSACTION}${transactionID}`, {created});
}

function setMoneyRequestDateAttribute(transactionID: string, start: string, end: string) {
    Onyx.merge(`${ONYXKEYS.COLLECTION.TRANSACTION_DRAFT}${transactionID}`, {comment: {customUnit: {attributes: {dates: {start, end}}}}});
}

function setMoneyRequestCurrency(transactionID: string, currency: string, isEditing = false) {
    const fieldToUpdate = isEditing ? 'modifiedCurrency' : 'currency';
    Onyx.merge(`${ONYXKEYS.COLLECTION.TRANSACTION_DRAFT}${transactionID}`, {[fieldToUpdate]: currency});
}

function setMoneyRequestDescription(transactionID: string, comment: string, isDraft: boolean) {
    Onyx.merge(`${isDraft ? ONYXKEYS.COLLECTION.TRANSACTION_DRAFT : ONYXKEYS.COLLECTION.TRANSACTION}${transactionID}`, {comment: {comment: comment.trim()}});
}

function setMoneyRequestMerchant(transactionID: string, merchant: string, isDraft: boolean) {
    Onyx.merge(`${isDraft ? ONYXKEYS.COLLECTION.TRANSACTION_DRAFT : ONYXKEYS.COLLECTION.TRANSACTION}${transactionID}`, {merchant});
}

function setMoneyRequestAttendees(transactionID: string, attendees: Attendee[], isDraft: boolean) {
    Onyx.merge(`${isDraft ? ONYXKEYS.COLLECTION.TRANSACTION_DRAFT : ONYXKEYS.COLLECTION.TRANSACTION}${transactionID}`, {attendees});
}

function setMoneyRequestPendingFields(transactionID: string, pendingFields: OnyxTypes.Transaction['pendingFields']) {
    Onyx.merge(`${ONYXKEYS.COLLECTION.TRANSACTION_DRAFT}${transactionID}`, {pendingFields});
}

function setMoneyRequestCategory(transactionID: string, category: string, policyID?: string) {
    Onyx.merge(`${ONYXKEYS.COLLECTION.TRANSACTION_DRAFT}${transactionID}`, {category});
    if (!policyID) {
        setMoneyRequestTaxRate(transactionID, '');
        setMoneyRequestTaxAmount(transactionID, null);
        return;
    }
    const transaction = allTransactionDrafts[`${ONYXKEYS.COLLECTION.TRANSACTION_DRAFT}${transactionID}`];
    const {categoryTaxCode, categoryTaxAmount} = getCategoryTaxCodeAndAmount(category, transaction, getPolicy(policyID));
    if (categoryTaxCode && categoryTaxAmount !== undefined) {
        setMoneyRequestTaxRate(transactionID, categoryTaxCode);
        setMoneyRequestTaxAmount(transactionID, categoryTaxAmount);
    }
}

function setMoneyRequestTag(transactionID: string, tag: string) {
    Onyx.merge(`${ONYXKEYS.COLLECTION.TRANSACTION_DRAFT}${transactionID}`, {tag});
}

function setMoneyRequestBillable(transactionID: string, billable: boolean) {
    Onyx.merge(`${ONYXKEYS.COLLECTION.TRANSACTION_DRAFT}${transactionID}`, {billable});
}

function setMoneyRequestParticipants(transactionID: string, participants: Participant[] = []) {
    Onyx.merge(`${ONYXKEYS.COLLECTION.TRANSACTION_DRAFT}${transactionID}`, {participants});
}

function setSplitPayer(transactionID: string, payerAccountID: number) {
    Onyx.merge(`${ONYXKEYS.COLLECTION.TRANSACTION_DRAFT}${transactionID}`, {splitPayerAccountIDs: [payerAccountID]});
}

function setMoneyRequestReceipt(transactionID: string, source: string, filename: string, isDraft: boolean, type?: string) {
    Onyx.merge(`${isDraft ? ONYXKEYS.COLLECTION.TRANSACTION_DRAFT : ONYXKEYS.COLLECTION.TRANSACTION}${transactionID}`, {
        receipt: {source, type: type ?? ''},
        filename,
    });
}

/**
 * Set custom unit rateID for the transaction draft
 */
function setCustomUnitRateID(transactionID: string, customUnitRateID: string | undefined) {
    Onyx.merge(`${ONYXKEYS.COLLECTION.TRANSACTION_DRAFT}${transactionID}`, {comment: {customUnit: {customUnitRateID}}});
}

/**
 * Set custom unit ID for the transaction draft
 */
function setCustomUnitID(transactionID: string, customUnitID: string) {
    Onyx.merge(`${ONYXKEYS.COLLECTION.TRANSACTION_DRAFT}${transactionID}`, {comment: {customUnit: {customUnitID}}});
}

function removeSubrate(transaction: OnyxEntry<OnyxTypes.Transaction>, currentIndex: string) {
    // Index comes from the route params and is a string
    const index = Number(currentIndex);
    if (index === -1) {
        return;
    }
    const existingSubrates = transaction?.comment?.customUnit?.subRates ?? [];

    const newSubrates = [...existingSubrates];
    newSubrates.splice(index, 1);

    // Onyx.merge won't remove the null nested object values, this is a workaround
    // to remove nested keys while also preserving other object keys
    // Doing a deep clone of the transaction to avoid mutating the original object and running into a cache issue when using Onyx.set
    const newTransaction: OnyxTypes.Transaction = {
        // eslint-disable-next-line @typescript-eslint/non-nullable-type-assertion-style
        ...(transaction as OnyxTypes.Transaction),
        comment: {
            ...transaction?.comment,
            customUnit: {
                ...transaction?.comment?.customUnit,
                subRates: newSubrates,
                quantity: null,
            },
        },
    };

    Onyx.set(`${ONYXKEYS.COLLECTION.TRANSACTION_DRAFT}${transaction?.transactionID}`, newTransaction);
}

function updateSubrate(transaction: OnyxEntry<OnyxTypes.Transaction>, currentIndex: string, quantity: number, id: string, name: string, rate: number) {
    // Index comes from the route params and is a string
    const index = Number(currentIndex);
    if (index === -1) {
        return;
    }
    const existingSubrates = transaction?.comment?.customUnit?.subRates ?? [];

    if (index >= existingSubrates.length) {
        return;
    }

    const newSubrates = [...existingSubrates];
    newSubrates.splice(index, 1, {quantity, id, name, rate});

    // Onyx.merge won't remove the null nested object values, this is a workaround
    // to remove nested keys while also preserving other object keys
    // Doing a deep clone of the transaction to avoid mutating the original object and running into a cache issue when using Onyx.set
    const newTransaction: OnyxTypes.Transaction = {
        // eslint-disable-next-line @typescript-eslint/non-nullable-type-assertion-style
        ...(transaction as OnyxTypes.Transaction),
        comment: {
            ...transaction?.comment,
            customUnit: {
                ...transaction?.comment?.customUnit,
                subRates: newSubrates,
                quantity: null,
            },
        },
    };

    Onyx.set(`${ONYXKEYS.COLLECTION.TRANSACTION_DRAFT}${transaction?.transactionID}`, newTransaction);
}

function clearSubrates(transactionID: string) {
    Onyx.merge(`${ONYXKEYS.COLLECTION.TRANSACTION_DRAFT}${transactionID}`, {comment: {customUnit: {subRates: []}}});
}

function addSubrate(transaction: OnyxEntry<OnyxTypes.Transaction>, currentIndex: string, quantity: number, id: string, name: string, rate: number) {
    // Index comes from the route params and is a string
    const index = Number(currentIndex);
    if (index === -1) {
        return;
    }
    const existingSubrates = transaction?.comment?.customUnit?.subRates ?? [];

    if (index !== existingSubrates.length) {
        return;
    }

    const newSubrates = [...existingSubrates];
    newSubrates.push({quantity, id, name, rate});

    // Onyx.merge won't remove the null nested object values, this is a workaround
    // to remove nested keys while also preserving other object keys
    // Doing a deep clone of the transaction to avoid mutating the original object and running into a cache issue when using Onyx.set
    const newTransaction: OnyxTypes.Transaction = {
        // eslint-disable-next-line @typescript-eslint/non-nullable-type-assertion-style
        ...(transaction as OnyxTypes.Transaction),
        comment: {
            ...transaction?.comment,
            customUnit: {
                ...transaction?.comment?.customUnit,
                subRates: newSubrates,
                quantity: null,
            },
        },
    };

    Onyx.set(`${ONYXKEYS.COLLECTION.TRANSACTION_DRAFT}${transaction?.transactionID}`, newTransaction);
}

/** Set the distance rate of a new  transaction */
function setMoneyRequestDistanceRate(transactionID: string, rateID: string, policyID: string, isDraft: boolean) {
    Onyx.merge(ONYXKEYS.NVP_LAST_SELECTED_DISTANCE_RATES, {[policyID]: rateID});
    Onyx.merge(`${isDraft ? ONYXKEYS.COLLECTION.TRANSACTION_DRAFT : ONYXKEYS.COLLECTION.TRANSACTION}${transactionID}`, {comment: {customUnit: {customUnitRateID: rateID}}});
}

/** Helper function to get the receipt error for expenses, or the generic error if there's no receipt */
function getReceiptError(receipt: OnyxEntry<Receipt>, filename?: string, isScanRequest = true, errorKey?: number): Errors | ErrorFields {
    return isEmptyObject(receipt) || !isScanRequest
        ? getMicroSecondOnyxErrorWithTranslationKey('iou.error.genericCreateFailureMessage', errorKey)
        : getMicroSecondOnyxErrorObject({error: CONST.IOU.RECEIPT_ERROR, source: receipt.source?.toString() ?? '', filename: filename ?? ''}, errorKey);
}

/** Helper function to get optimistic fields violations onyx data */
function getFieldViolationsOnyxData(iouReport: OnyxTypes.Report): SetRequired<OnyxData, 'optimisticData' | 'failureData'> {
    const missingFields: OnyxTypes.ReportFieldsViolations = {};
    const excludedFields = Object.values(CONST.REPORT_VIOLATIONS_EXCLUDED_FIELDS) as string[];

    Object.values(iouReport.fieldList ?? {}).forEach((field) => {
        if (excludedFields.includes(field.fieldID) || !!field.value || !!field.defaultValue) {
            return;
        }
        // in case of missing field violation the empty object is indicator.
        missingFields[field.fieldID] = {};
    });

    return {
        optimisticData: [
            {
                onyxMethod: Onyx.METHOD.SET,
                key: `${ONYXKEYS.COLLECTION.REPORT_VIOLATIONS}${iouReport.reportID}`,
                value: {
                    fieldRequired: missingFields,
                },
            },
        ],
        failureData: [
            {
                onyxMethod: Onyx.METHOD.SET,
                key: `${ONYXKEYS.COLLECTION.REPORT_VIOLATIONS}${iouReport.reportID}`,
                value: null,
            },
        ],
    };
}

/** Builds the Onyx data for an expense */
function buildOnyxDataForMoneyRequest(moneyRequestParams: BuildOnyxDataForMoneyRequestParams): [OnyxUpdate[], OnyxUpdate[], OnyxUpdate[]] {
    const {isNewChatReport, shouldCreateNewMoneyRequestReport, isOneOnOneSplit = false, existingTransactionThreadReportID, policyParams = {}, optimisticParams} = moneyRequestParams;
    const {policy, policyCategories, policyTagList} = policyParams;
    const {
        chat,
        iou,
        transactionParams: {transaction, transactionThreadReport, transactionThreadCreatedReportAction},
        policyRecentlyUsed,
        personalDetailListAction,
        nextStep,
    } = optimisticParams;

    const isScanRequest = isScanRequestTransactionUtils(transaction);
    const isPerDiemRequest = isPerDiemRequestTransactionUtils(transaction);
    const outstandingChildRequest = getOutstandingChildRequest(iou.report);
    const clearedPendingFields = Object.fromEntries(Object.keys(transaction.pendingFields ?? {}).map((key) => [key, null]));
    const optimisticData: OnyxUpdate[] = [];
    const successData: OnyxUpdate[] = [];
    let newQuickAction: ValueOf<typeof CONST.QUICK_ACTIONS> = isScanRequest ? CONST.QUICK_ACTIONS.REQUEST_SCAN : CONST.QUICK_ACTIONS.REQUEST_MANUAL;
    if (isDistanceRequestTransactionUtils(transaction)) {
        newQuickAction = CONST.QUICK_ACTIONS.REQUEST_DISTANCE;
    }
    const existingTransactionThreadReport = allReports?.[`${ONYXKEYS.COLLECTION.REPORT}${existingTransactionThreadReportID}`] ?? null;

    if (chat.report) {
        optimisticData.push({
            // Use SET for new reports because it doesn't exist yet, is faster and we need the data to be available when we navigate to the chat page
            onyxMethod: isNewChatReport ? Onyx.METHOD.SET : Onyx.METHOD.MERGE,
            key: `${ONYXKEYS.COLLECTION.REPORT}${chat.report.reportID}`,
            value: {
                ...chat.report,
                lastReadTime: DateUtils.getDBTime(),
                iouReportID: iou.report.reportID,
                ...outstandingChildRequest,
                ...(isNewChatReport ? {pendingFields: {createChat: CONST.RED_BRICK_ROAD_PENDING_ACTION.ADD}} : {}),
            },
        });
    }

    optimisticData.push(
        {
            onyxMethod: shouldCreateNewMoneyRequestReport ? Onyx.METHOD.SET : Onyx.METHOD.MERGE,
            key: `${ONYXKEYS.COLLECTION.REPORT}${iou.report.reportID}`,
            value: {
                ...iou.report,
                lastMessageText: getReportActionText(iou.action),
                lastMessageHtml: getReportActionHtml(iou.action),
                lastVisibleActionCreated: iou.action.created,
                pendingFields: {
                    ...(shouldCreateNewMoneyRequestReport ? {createChat: CONST.RED_BRICK_ROAD_PENDING_ACTION.ADD} : {preview: CONST.RED_BRICK_ROAD_PENDING_ACTION.UPDATE}),
                },
            },
        },
        {
            onyxMethod: Onyx.METHOD.SET,
            key: `${ONYXKEYS.COLLECTION.TRANSACTION}${transaction.transactionID}`,
            value: transaction,
        },
        isNewChatReport
            ? {
                  onyxMethod: Onyx.METHOD.SET,
                  key: `${ONYXKEYS.COLLECTION.REPORT_ACTIONS}${chat.report?.reportID}`,
                  value: {
                      [chat.createdAction.reportActionID]: chat.createdAction,
                      [chat.reportPreviewAction.reportActionID]: chat.reportPreviewAction,
                  },
              }
            : {
                  onyxMethod: Onyx.METHOD.MERGE,
                  key: `${ONYXKEYS.COLLECTION.REPORT_ACTIONS}${chat.report?.reportID}`,
                  value: {
                      [chat.reportPreviewAction.reportActionID]: chat.reportPreviewAction,
                  },
              },
        shouldCreateNewMoneyRequestReport
            ? {
                  onyxMethod: Onyx.METHOD.SET,
                  key: `${ONYXKEYS.COLLECTION.REPORT_ACTIONS}${iou.report.reportID}`,
                  value: {
                      [iou.createdAction.reportActionID]: iou.createdAction as OnyxTypes.ReportAction,
                      [iou.action.reportActionID]: iou.action as OnyxTypes.ReportAction,
                  },
              }
            : {
                  onyxMethod: Onyx.METHOD.MERGE,
                  key: `${ONYXKEYS.COLLECTION.REPORT_ACTIONS}${iou.report.reportID}`,
                  value: {
                      [iou.action.reportActionID]: iou.action as OnyxTypes.ReportAction,
                  },
              },
        {
            onyxMethod: Onyx.METHOD.MERGE,
            key: `${ONYXKEYS.COLLECTION.REPORT}${transactionThreadReport?.reportID}`,
            value: {
                ...transactionThreadReport,
                pendingFields: {createChat: CONST.RED_BRICK_ROAD_PENDING_ACTION.ADD},
            },
        },
    );

    if (!isEmptyObject(transactionThreadCreatedReportAction)) {
        optimisticData.push({
            onyxMethod: Onyx.METHOD.MERGE,
            key: `${ONYXKEYS.COLLECTION.REPORT_ACTIONS}${transactionThreadReport?.reportID}`,
            value: {
                [transactionThreadCreatedReportAction.reportActionID]: transactionThreadCreatedReportAction,
            },
        });
    }

    if (policyRecentlyUsed.categories?.length) {
        optimisticData.push({
            onyxMethod: Onyx.METHOD.SET,
            key: `${ONYXKEYS.COLLECTION.POLICY_RECENTLY_USED_CATEGORIES}${iou.report.policyID}`,
            value: policyRecentlyUsed.categories,
        });
    }

    if (policyRecentlyUsed.currencies?.length) {
        optimisticData.push({
            onyxMethod: Onyx.METHOD.SET,
            key: ONYXKEYS.RECENTLY_USED_CURRENCIES,
            value: policyRecentlyUsed.currencies,
        });
    }

    if (!isEmptyObject(policyRecentlyUsed.tags)) {
        optimisticData.push({
            onyxMethod: Onyx.METHOD.MERGE,
            key: `${ONYXKEYS.COLLECTION.POLICY_RECENTLY_USED_TAGS}${iou.report.policyID}`,
            value: policyRecentlyUsed.tags,
        });
    }

    if (policyRecentlyUsed.destinations?.length) {
        optimisticData.push({
            onyxMethod: Onyx.METHOD.SET,
            key: `${ONYXKEYS.COLLECTION.POLICY_RECENTLY_USED_DESTINATIONS}${iou.report.policyID}`,
            value: policyRecentlyUsed.destinations,
        });
    }

    const redundantParticipants: Record<number, null> = {};
    if (!isEmptyObject(personalDetailListAction)) {
        const successPersonalDetailListAction: Record<number, null> = {};

        // BE will send different participants. We clear the optimistic ones to avoid duplicated entries
        Object.keys(personalDetailListAction).forEach((accountIDKey) => {
            const accountID = Number(accountIDKey);
            successPersonalDetailListAction[accountID] = null;
            redundantParticipants[accountID] = null;
        });

        optimisticData.push({
            onyxMethod: Onyx.METHOD.MERGE,
            key: ONYXKEYS.PERSONAL_DETAILS_LIST,
            value: personalDetailListAction,
        });
        successData.push({
            onyxMethod: Onyx.METHOD.MERGE,
            key: ONYXKEYS.PERSONAL_DETAILS_LIST,
            value: successPersonalDetailListAction,
        });
    }

    if (!isEmptyObject(nextStep)) {
        optimisticData.push({
            onyxMethod: Onyx.METHOD.MERGE,
            key: `${ONYXKEYS.COLLECTION.NEXT_STEP}${iou.report.reportID}`,
            value: nextStep,
        });
    }

    if (isNewChatReport) {
        successData.push(
            {
                onyxMethod: Onyx.METHOD.MERGE,
                key: `${ONYXKEYS.COLLECTION.REPORT}${chat.report?.reportID}`,
                value: {
                    participants: redundantParticipants,
                    pendingFields: null,
                    errorFields: null,
                },
            },
            {
                onyxMethod: Onyx.METHOD.MERGE,
                key: `${ONYXKEYS.COLLECTION.REPORT_METADATA}${chat.report?.reportID}`,
                value: {
                    isOptimisticReport: false,
                },
            },
        );
    }

    successData.push(
        {
            onyxMethod: Onyx.METHOD.MERGE,
            key: `${ONYXKEYS.COLLECTION.REPORT}${iou.report.reportID}`,
            value: {
                participants: redundantParticipants,
                pendingFields: null,
                errorFields: null,
            },
        },
        {
            onyxMethod: Onyx.METHOD.MERGE,
            key: `${ONYXKEYS.COLLECTION.REPORT_METADATA}${iou.report.reportID}`,
            value: {
                isOptimisticReport: false,
            },
        },
        {
            onyxMethod: Onyx.METHOD.MERGE,
            key: `${ONYXKEYS.COLLECTION.REPORT}${transactionThreadReport?.reportID}`,
            value: {
                participants: redundantParticipants,
                pendingFields: null,
                errorFields: null,
            },
        },
        {
            onyxMethod: Onyx.METHOD.MERGE,
            key: `${ONYXKEYS.COLLECTION.REPORT_METADATA}${transactionThreadReport?.reportID}`,
            value: {
                isOptimisticReport: false,
            },
        },
        {
            onyxMethod: Onyx.METHOD.MERGE,
            key: `${ONYXKEYS.COLLECTION.TRANSACTION}${transaction.transactionID}`,
            value: {
                pendingAction: null,
                pendingFields: clearedPendingFields,
                // The routes contains the distance in meters. Clearing the routes ensures we use the distance
                // in the correct unit stored under the transaction customUnit once the request is created.
                // The route is also not saved in the backend, so we can't rely on it.
                routes: null,
            },
        },

        {
            onyxMethod: Onyx.METHOD.MERGE,
            key: `${ONYXKEYS.COLLECTION.REPORT_ACTIONS}${chat.report?.reportID}`,
            value: {
                ...(isNewChatReport
                    ? {
                          [chat.createdAction.reportActionID]: {
                              pendingAction: null,
                              errors: null,
                          },
                      }
                    : {}),
                [chat.reportPreviewAction.reportActionID]: {
                    pendingAction: null,
                },
            },
        },
        {
            onyxMethod: Onyx.METHOD.MERGE,
            key: `${ONYXKEYS.COLLECTION.REPORT_ACTIONS}${iou.report.reportID}`,
            value: {
                ...(shouldCreateNewMoneyRequestReport
                    ? {
                          [iou.createdAction.reportActionID]: {
                              pendingAction: null,
                              errors: null,
                          },
                      }
                    : {}),
                [iou.action.reportActionID]: {
                    pendingAction: null,
                    errors: null,
                },
            },
        },
    );

    if (!isEmptyObject(transactionThreadCreatedReportAction)) {
        successData.push({
            onyxMethod: Onyx.METHOD.MERGE,
            key: `${ONYXKEYS.COLLECTION.REPORT_ACTIONS}${transactionThreadReport?.reportID}`,
            value: {
                [transactionThreadCreatedReportAction.reportActionID]: {
                    pendingAction: null,
                    errors: null,
                },
            },
        });
    }

    const errorKey = DateUtils.getMicroseconds();

    const failureData: OnyxUpdate[] = [
        {
            onyxMethod: Onyx.METHOD.MERGE,
            key: `${ONYXKEYS.COLLECTION.REPORT}${chat.report?.reportID}`,
            value: {
                iouReportID: chat.report?.iouReportID,
                lastReadTime: chat.report?.lastReadTime,
                pendingFields: null,
                hasOutstandingChildRequest: chat.report?.hasOutstandingChildRequest,
                ...(isNewChatReport
                    ? {
                          errorFields: {
                              createChat: getMicroSecondOnyxErrorWithTranslationKey('report.genericCreateReportFailureMessage'),
                          },
                      }
                    : {}),
            },
        },
        {
            onyxMethod: Onyx.METHOD.MERGE,
            key: `${ONYXKEYS.COLLECTION.REPORT}${iou.report.reportID}`,
            value: {
                pendingFields: null,
                errorFields: {
                    ...(shouldCreateNewMoneyRequestReport ? {createChat: getMicroSecondOnyxErrorWithTranslationKey('report.genericCreateReportFailureMessage')} : {}),
                },
            },
        },
        {
            onyxMethod: Onyx.METHOD.MERGE,
            key: `${ONYXKEYS.COLLECTION.REPORT}${transactionThreadReport?.reportID}`,
            value: {
                pendingFields: null,
                errorFields: existingTransactionThreadReport
                    ? null
                    : {
                          createChat: getMicroSecondOnyxErrorWithTranslationKey('report.genericCreateReportFailureMessage'),
                      },
            },
        },
        {
            onyxMethod: Onyx.METHOD.MERGE,
            key: `${ONYXKEYS.COLLECTION.TRANSACTION}${transaction.transactionID}`,
            value: {
                // Disabling this line since transaction.filename can be an empty string
                // eslint-disable-next-line @typescript-eslint/prefer-nullish-coalescing
                errors: getReceiptError(transaction.receipt, transaction.filename || transaction.receipt?.filename, isScanRequest, errorKey),
                pendingFields: clearedPendingFields,
            },
        },
        {
            onyxMethod: Onyx.METHOD.MERGE,
            key: `${ONYXKEYS.COLLECTION.REPORT_ACTIONS}${iou.report.reportID}`,
            value: {
                ...(shouldCreateNewMoneyRequestReport
                    ? {
                          [iou.createdAction.reportActionID]: {
                              // Disabling this line since transaction.filename can be an empty string
                              // eslint-disable-next-line @typescript-eslint/prefer-nullish-coalescing
                              errors: getReceiptError(transaction.receipt, transaction.filename || transaction.receipt?.filename, isScanRequest, errorKey),
                          },
                          [iou.action.reportActionID]: {
                              errors: getMicroSecondOnyxErrorWithTranslationKey('iou.error.genericCreateFailureMessage'),
                          },
                      }
                    : {
                          [iou.action.reportActionID]: {
                              // Disabling this line since transaction.filename can be an empty string
                              // eslint-disable-next-line @typescript-eslint/prefer-nullish-coalescing
                              errors: getReceiptError(transaction.receipt, transaction.filename || transaction.receipt?.filename, isScanRequest, errorKey),
                          },
                      }),
            },
        },
    ];

    if (!isOneOnOneSplit && !isPerDiemRequest) {
        optimisticData.push({
            onyxMethod: Onyx.METHOD.SET,
            key: ONYXKEYS.NVP_QUICK_ACTION_GLOBAL_CREATE,
            value: {
                action: newQuickAction,
                chatReportID: chat.report?.reportID,
                isFirstQuickAction: isEmptyObject(quickAction),
            },
        });
        failureData.push({
            onyxMethod: Onyx.METHOD.SET,
            key: ONYXKEYS.NVP_QUICK_ACTION_GLOBAL_CREATE,
            value: quickAction ?? null,
        });
    }

    if (!isEmptyObject(transactionThreadCreatedReportAction)) {
        failureData.push({
            onyxMethod: Onyx.METHOD.MERGE,
            key: `${ONYXKEYS.COLLECTION.REPORT_ACTIONS}${transactionThreadReport?.reportID}`,
            value: {
                [transactionThreadCreatedReportAction.reportActionID]: {
                    errors: getMicroSecondOnyxErrorWithTranslationKey('iou.error.genericCreateFailureMessage'),
                },
            },
        });
    }

    // We don't need to compute violations unless we're on a paid policy
    if (!policy || !isPaidGroupPolicy(policy)) {
        return [optimisticData, successData, failureData];
    }

    const violationsOnyxData = ViolationsUtils.getViolationsOnyxData(transaction, [], policy, policyTagList ?? {}, policyCategories ?? {}, hasDependentTags(policy, policyTagList ?? {}));

    if (violationsOnyxData) {
        optimisticData.push(violationsOnyxData);
        failureData.push({
            onyxMethod: Onyx.METHOD.SET,
            key: `${ONYXKEYS.COLLECTION.TRANSACTION_VIOLATIONS}${transaction.transactionID}`,
            value: [],
        });
    }

    return [optimisticData, successData, failureData];
}

/** Builds the Onyx data for an invoice */
function buildOnyxDataForInvoice(
    chatReport: OnyxEntry<OnyxTypes.Report>,
    iouReport: OnyxTypes.Report,
    transaction: OnyxTypes.Transaction,
    chatCreatedAction: OptimisticCreatedReportAction,
    iouCreatedAction: OptimisticCreatedReportAction,
    iouAction: OptimisticIOUReportAction,
    optimisticPersonalDetailListAction: OnyxTypes.PersonalDetailsList,
    reportPreviewAction: ReportAction,
    optimisticPolicyRecentlyUsedCategories: string[],
    optimisticPolicyRecentlyUsedTags: OnyxTypes.RecentlyUsedTags,
    isNewChatReport: boolean,
    transactionThreadReport: OptimisticChatReport,
    transactionThreadCreatedReportAction: OptimisticCreatedReportAction | null,
    policy?: OnyxEntry<OnyxTypes.Policy>,
    policyTagList?: OnyxEntry<OnyxTypes.PolicyTagLists>,
    policyCategories?: OnyxEntry<OnyxTypes.PolicyCategories>,
    optimisticRecentlyUsedCurrencies?: string[],
    companyName?: string,
    companyWebsite?: string,
): [OnyxUpdate[], OnyxUpdate[], OnyxUpdate[]] {
    const clearedPendingFields = Object.fromEntries(Object.keys(transaction.pendingFields ?? {}).map((key) => [key, null]));
    const optimisticData: OnyxUpdate[] = [
        {
            onyxMethod: Onyx.METHOD.SET,
            key: `${ONYXKEYS.COLLECTION.REPORT}${iouReport.reportID}`,
            value: {
                ...iouReport,
                lastMessageText: getReportActionText(iouAction),
                lastMessageHtml: getReportActionHtml(iouAction),
                pendingFields: {
                    createChat: CONST.RED_BRICK_ROAD_PENDING_ACTION.ADD,
                },
            },
        },
        {
            onyxMethod: Onyx.METHOD.SET,
            key: `${ONYXKEYS.COLLECTION.TRANSACTION}${transaction.transactionID}`,
            value: transaction,
        },
        isNewChatReport
            ? {
                  onyxMethod: Onyx.METHOD.SET,
                  key: `${ONYXKEYS.COLLECTION.REPORT_ACTIONS}${chatReport?.reportID}`,
                  value: {
                      [chatCreatedAction.reportActionID]: chatCreatedAction,
                      [reportPreviewAction.reportActionID]: reportPreviewAction,
                  },
              }
            : {
                  onyxMethod: Onyx.METHOD.MERGE,
                  key: `${ONYXKEYS.COLLECTION.REPORT_ACTIONS}${chatReport?.reportID}`,
                  value: {
                      [reportPreviewAction.reportActionID]: reportPreviewAction,
                  },
              },
        {
            onyxMethod: Onyx.METHOD.MERGE,
            key: `${ONYXKEYS.COLLECTION.REPORT_ACTIONS}${iouReport.reportID}`,
            value: {
                [iouCreatedAction.reportActionID]: iouCreatedAction as OnyxTypes.ReportAction,
                [iouAction.reportActionID]: iouAction as OnyxTypes.ReportAction,
            },
        },
        {
            onyxMethod: Onyx.METHOD.MERGE,
            key: `${ONYXKEYS.COLLECTION.REPORT}${transactionThreadReport.reportID}`,
            value: transactionThreadReport,
        },
    ];

    if (transactionThreadCreatedReportAction?.reportActionID) {
        optimisticData.push({
            onyxMethod: Onyx.METHOD.MERGE,
            key: `${ONYXKEYS.COLLECTION.REPORT_ACTIONS}${transactionThreadReport.reportID}`,
            value: {
                [transactionThreadCreatedReportAction.reportActionID]: transactionThreadCreatedReportAction,
            },
        });
    }

    const successData: OnyxUpdate[] = [];

    if (chatReport) {
        optimisticData.push({
            // Use SET for new reports because it doesn't exist yet, is faster and we need the data to be available when we navigate to the chat page
            onyxMethod: isNewChatReport ? Onyx.METHOD.SET : Onyx.METHOD.MERGE,
            key: `${ONYXKEYS.COLLECTION.REPORT}${chatReport.reportID}`,
            value: {
                ...chatReport,
                lastReadTime: DateUtils.getDBTime(),
                iouReportID: iouReport.reportID,
                ...(isNewChatReport ? {pendingFields: {createChat: CONST.RED_BRICK_ROAD_PENDING_ACTION.ADD}} : {}),
            },
        });
    }

    if (optimisticPolicyRecentlyUsedCategories.length) {
        optimisticData.push({
            onyxMethod: Onyx.METHOD.SET,
            key: `${ONYXKEYS.COLLECTION.POLICY_RECENTLY_USED_CATEGORIES}${iouReport.policyID}`,
            value: optimisticPolicyRecentlyUsedCategories,
        });
    }

    if (optimisticRecentlyUsedCurrencies?.length) {
        optimisticData.push({
            onyxMethod: Onyx.METHOD.SET,
            key: ONYXKEYS.RECENTLY_USED_CURRENCIES,
            value: optimisticRecentlyUsedCurrencies,
        });
    }

    if (!isEmptyObject(optimisticPolicyRecentlyUsedTags)) {
        optimisticData.push({
            onyxMethod: Onyx.METHOD.MERGE,
            key: `${ONYXKEYS.COLLECTION.POLICY_RECENTLY_USED_TAGS}${iouReport.policyID}`,
            value: optimisticPolicyRecentlyUsedTags,
        });
    }

    const redundantParticipants: Record<number, null> = {};
    if (!isEmptyObject(optimisticPersonalDetailListAction)) {
        const successPersonalDetailListAction: Record<number, null> = {};

        // BE will send different participants. We clear the optimistic ones to avoid duplicated entries
        Object.keys(optimisticPersonalDetailListAction).forEach((accountIDKey) => {
            const accountID = Number(accountIDKey);
            successPersonalDetailListAction[accountID] = null;
            redundantParticipants[accountID] = null;
        });

        optimisticData.push({
            onyxMethod: Onyx.METHOD.MERGE,
            key: ONYXKEYS.PERSONAL_DETAILS_LIST,
            value: optimisticPersonalDetailListAction,
        });
        successData.push({
            onyxMethod: Onyx.METHOD.MERGE,
            key: ONYXKEYS.PERSONAL_DETAILS_LIST,
            value: successPersonalDetailListAction,
        });
    }

    successData.push(
        {
            onyxMethod: Onyx.METHOD.MERGE,
            key: `${ONYXKEYS.COLLECTION.REPORT}${iouReport.reportID}`,
            value: {
                participants: redundantParticipants,
                pendingFields: null,
                errorFields: null,
            },
        },
        {
            onyxMethod: Onyx.METHOD.MERGE,
            key: `${ONYXKEYS.COLLECTION.REPORT_METADATA}${iouReport.reportID}`,
            value: {
                isOptimisticReport: false,
            },
        },
        {
            onyxMethod: Onyx.METHOD.MERGE,
            key: `${ONYXKEYS.COLLECTION.REPORT}${transactionThreadReport.reportID}`,
            value: {
                participants: redundantParticipants,
                pendingFields: null,
                errorFields: null,
            },
        },
        {
            onyxMethod: Onyx.METHOD.MERGE,
            key: `${ONYXKEYS.COLLECTION.REPORT_METADATA}${transactionThreadReport.reportID}`,
            value: {
                isOptimisticReport: false,
            },
        },
        {
            onyxMethod: Onyx.METHOD.MERGE,
            key: `${ONYXKEYS.COLLECTION.TRANSACTION}${transaction.transactionID}`,
            value: {
                pendingAction: null,
                pendingFields: clearedPendingFields,
            },
        },
        {
            onyxMethod: Onyx.METHOD.MERGE,
            key: `${ONYXKEYS.COLLECTION.REPORT_ACTIONS}${chatReport?.reportID}`,
            value: {
                ...(isNewChatReport
                    ? {
                          [chatCreatedAction.reportActionID]: {
                              pendingAction: null,
                              errors: null,
                          },
                      }
                    : {}),
                [reportPreviewAction.reportActionID]: {
                    pendingAction: null,
                },
            },
        },
        {
            onyxMethod: Onyx.METHOD.MERGE,
            key: `${ONYXKEYS.COLLECTION.REPORT_ACTIONS}${iouReport.reportID}`,
            value: {
                [iouCreatedAction.reportActionID]: {
                    pendingAction: null,
                    errors: null,
                },
                [iouAction.reportActionID]: {
                    pendingAction: null,
                    errors: null,
                },
            },
        },
    );

    if (transactionThreadCreatedReportAction?.reportActionID) {
        successData.push({
            onyxMethod: Onyx.METHOD.MERGE,
            key: `${ONYXKEYS.COLLECTION.REPORT_ACTIONS}${transactionThreadReport.reportID}`,
            value: {
                [transactionThreadCreatedReportAction.reportActionID]: {
                    pendingAction: null,
                    errors: null,
                },
            },
        });
    }

    if (isNewChatReport) {
        successData.push(
            {
                onyxMethod: Onyx.METHOD.MERGE,
                key: `${ONYXKEYS.COLLECTION.REPORT}${chatReport?.reportID}`,
                value: {
                    participants: redundantParticipants,
                    pendingFields: null,
                    errorFields: null,
                },
            },
            {
                onyxMethod: Onyx.METHOD.MERGE,
                key: `${ONYXKEYS.COLLECTION.REPORT_METADATA}${chatReport?.reportID}`,
                value: {
                    isOptimisticReport: false,
                },
            },
        );
    }

    const errorKey = DateUtils.getMicroseconds();

    const failureData: OnyxUpdate[] = [
        {
            onyxMethod: Onyx.METHOD.MERGE,
            key: `${ONYXKEYS.COLLECTION.REPORT}${chatReport?.reportID}`,
            value: {
                iouReportID: chatReport?.iouReportID,
                lastReadTime: chatReport?.lastReadTime,
                pendingFields: null,
                hasOutstandingChildRequest: chatReport?.hasOutstandingChildRequest,
                ...(isNewChatReport
                    ? {
                          errorFields: {
                              createChat: getMicroSecondOnyxErrorWithTranslationKey('report.genericCreateReportFailureMessage'),
                          },
                      }
                    : {}),
            },
        },
        {
            onyxMethod: Onyx.METHOD.MERGE,
            key: `${ONYXKEYS.COLLECTION.REPORT}${iouReport.reportID}`,
            value: {
                pendingFields: null,
                errorFields: {
                    createChat: getMicroSecondOnyxErrorWithTranslationKey('report.genericCreateReportFailureMessage'),
                },
            },
        },
        {
            onyxMethod: Onyx.METHOD.MERGE,
            key: `${ONYXKEYS.COLLECTION.REPORT}${transactionThreadReport.reportID}`,
            value: {
                errorFields: {
                    createChat: getMicroSecondOnyxErrorWithTranslationKey('report.genericCreateReportFailureMessage'),
                },
            },
        },
        {
            onyxMethod: Onyx.METHOD.MERGE,
            key: `${ONYXKEYS.COLLECTION.TRANSACTION}${transaction.transactionID}`,
            value: {
                errors: getMicroSecondOnyxErrorWithTranslationKey('iou.error.genericCreateInvoiceFailureMessage'),
                pendingFields: clearedPendingFields,
            },
        },
        {
            onyxMethod: Onyx.METHOD.MERGE,
            key: `${ONYXKEYS.COLLECTION.REPORT_ACTIONS}${iouReport.reportID}`,
            value: {
                [iouCreatedAction.reportActionID]: {
                    // Disabling this line since transaction.filename can be an empty string
                    // eslint-disable-next-line @typescript-eslint/prefer-nullish-coalescing
                    errors: getReceiptError(transaction.receipt, transaction.filename || transaction.receipt?.filename, false, errorKey),
                },
                [iouAction.reportActionID]: {
                    errors: getMicroSecondOnyxErrorWithTranslationKey('iou.error.genericCreateInvoiceFailureMessage'),
                },
            },
        },
    ];

    if (transactionThreadCreatedReportAction?.reportActionID) {
        failureData.push({
            onyxMethod: Onyx.METHOD.MERGE,
            key: `${ONYXKEYS.COLLECTION.REPORT_ACTIONS}${transactionThreadReport.reportID}`,
            value: {
                [transactionThreadCreatedReportAction.reportActionID]: {
                    errors: getMicroSecondOnyxErrorWithTranslationKey('iou.error.genericCreateInvoiceFailureMessage', errorKey),
                },
            },
        });
    }

    if (companyName && companyWebsite) {
        optimisticData.push({
            onyxMethod: Onyx.METHOD.MERGE,
            key: `${ONYXKEYS.COLLECTION.POLICY}${policy?.id}`,
            value: {
                invoice: {
                    companyName,
                    companyWebsite,
                    pendingFields: {
                        companyName: CONST.RED_BRICK_ROAD_PENDING_ACTION.UPDATE,
                        companyWebsite: CONST.RED_BRICK_ROAD_PENDING_ACTION.UPDATE,
                    },
                },
            },
        });
        successData.push({
            onyxMethod: Onyx.METHOD.MERGE,
            key: `${ONYXKEYS.COLLECTION.POLICY}${policy?.id}`,
            value: {
                invoice: {
                    pendingFields: {
                        companyName: null,
                        companyWebsite: null,
                    },
                },
            },
        });
        failureData.push({
            onyxMethod: Onyx.METHOD.MERGE,
            key: `${ONYXKEYS.COLLECTION.POLICY}${policy?.id}`,
            value: {
                invoice: {
                    companyName: null,
                    companyWebsite: null,
                    pendingFields: {
                        companyName: null,
                        companyWebsite: null,
                    },
                },
            },
        });
    }

    // We don't need to compute violations unless we're on a paid policy
    if (!policy || !isPaidGroupPolicy(policy)) {
        return [optimisticData, successData, failureData];
    }

    const violationsOnyxData = ViolationsUtils.getViolationsOnyxData(transaction, [], policy, policyTagList ?? {}, policyCategories ?? {}, hasDependentTags(policy, policyTagList ?? {}));

    if (violationsOnyxData) {
        optimisticData.push(violationsOnyxData);
        failureData.push({
            onyxMethod: Onyx.METHOD.SET,
            key: `${ONYXKEYS.COLLECTION.TRANSACTION_VIOLATIONS}${transaction.transactionID}`,
            value: [],
        });
    }

    return [optimisticData, successData, failureData];
}

/** Builds the Onyx data for track expense */
function buildOnyxDataForTrackExpense(
    chatReport: OnyxInputValue<OnyxTypes.Report>,
    iouReport: OnyxInputValue<OnyxTypes.Report>,
    transaction: OnyxTypes.Transaction,
    iouCreatedAction: OptimisticCreatedReportAction,
    iouAction: OptimisticIOUReportAction,
    reportPreviewAction: OnyxInputValue<ReportAction>,
    transactionThreadReport: OptimisticChatReport | null,
    transactionThreadCreatedReportAction: OptimisticCreatedReportAction | null,
    shouldCreateNewMoneyRequestReport: boolean,
    policy?: OnyxInputValue<OnyxTypes.Policy>,
    policyTagList?: OnyxInputValue<OnyxTypes.PolicyTagLists>,
    policyCategories?: OnyxInputValue<OnyxTypes.PolicyCategories>,
    existingTransactionThreadReportID?: string,
    actionableTrackExpenseWhisper?: OnyxInputValue<OnyxTypes.ReportAction>,
): [OnyxUpdate[], OnyxUpdate[], OnyxUpdate[]] {
    const isScanRequest = isScanRequestTransactionUtils(transaction);
    const isDistanceRequest = isDistanceRequestTransactionUtils(transaction);
    const clearedPendingFields = Object.fromEntries(Object.keys(transaction.pendingFields ?? {}).map((key) => [key, null]));
    const optimisticData: OnyxUpdate[] = [];
    const successData: OnyxUpdate[] = [];
    const failureData: OnyxUpdate[] = [];

    let newQuickAction: ValueOf<typeof CONST.QUICK_ACTIONS> = CONST.QUICK_ACTIONS.TRACK_MANUAL;
    if (isScanRequest) {
        newQuickAction = CONST.QUICK_ACTIONS.TRACK_SCAN;
    } else if (isDistanceRequest) {
        newQuickAction = CONST.QUICK_ACTIONS.TRACK_DISTANCE;
    }
    const existingTransactionThreadReport = allReports?.[`${ONYXKEYS.COLLECTION.REPORT}${existingTransactionThreadReportID}`] ?? null;

    if (chatReport) {
        optimisticData.push(
            {
                onyxMethod: Onyx.METHOD.MERGE,
                key: `${ONYXKEYS.COLLECTION.REPORT}${chatReport.reportID}`,
                value: {
                    ...chatReport,
                    lastMessageText: getReportActionText(iouAction),
                    lastMessageHtml: getReportActionHtml(iouAction),
                    lastReadTime: DateUtils.getDBTime(),
                    iouReportID: iouReport?.reportID,
                },
            },
            {
                onyxMethod: Onyx.METHOD.SET,
                key: ONYXKEYS.NVP_QUICK_ACTION_GLOBAL_CREATE,
                value: {
                    action: newQuickAction,
                    chatReportID: chatReport.reportID,
                    isFirstQuickAction: isEmptyObject(quickAction),
                },
            },
        );

        if (actionableTrackExpenseWhisper && !iouReport) {
            optimisticData.push({
                onyxMethod: Onyx.METHOD.MERGE,
                key: `${ONYXKEYS.COLLECTION.REPORT_ACTIONS}${chatReport?.reportID}`,
                value: {
                    [actionableTrackExpenseWhisper.reportActionID]: actionableTrackExpenseWhisper,
                },
            });
            optimisticData.push({
                onyxMethod: Onyx.METHOD.MERGE,
                key: `${ONYXKEYS.COLLECTION.REPORT}${chatReport.reportID}`,
                value: {
                    lastVisibleActionCreated: actionableTrackExpenseWhisper.created,
                    lastMessageText: CONST.ACTIONABLE_TRACK_EXPENSE_WHISPER_MESSAGE,
                },
            });
            successData.push({
                onyxMethod: Onyx.METHOD.MERGE,
                key: `${ONYXKEYS.COLLECTION.REPORT_ACTIONS}${chatReport?.reportID}`,
                value: {
                    [actionableTrackExpenseWhisper.reportActionID]: {pendingAction: null, errors: null},
                },
            });
            failureData.push({
                onyxMethod: Onyx.METHOD.SET,
                key: `${ONYXKEYS.COLLECTION.REPORT_ACTIONS}${chatReport?.reportID}`,
                value: {[actionableTrackExpenseWhisper.reportActionID]: {} as ReportAction},
            });
        }
    }

    if (iouReport) {
        optimisticData.push(
            {
                onyxMethod: shouldCreateNewMoneyRequestReport ? Onyx.METHOD.SET : Onyx.METHOD.MERGE,
                key: `${ONYXKEYS.COLLECTION.REPORT}${iouReport.reportID}`,
                value: {
                    ...iouReport,
                    lastMessageText: getReportActionText(iouAction),
                    lastMessageHtml: getReportActionHtml(iouAction),
                    pendingFields: {
                        ...(shouldCreateNewMoneyRequestReport ? {createChat: CONST.RED_BRICK_ROAD_PENDING_ACTION.ADD} : {preview: CONST.RED_BRICK_ROAD_PENDING_ACTION.UPDATE}),
                    },
                },
            },
            shouldCreateNewMoneyRequestReport
                ? {
                      onyxMethod: Onyx.METHOD.SET,
                      key: `${ONYXKEYS.COLLECTION.REPORT_ACTIONS}${iouReport.reportID}`,
                      value: {
                          [iouCreatedAction.reportActionID]: iouCreatedAction as OnyxTypes.ReportAction,
                          [iouAction.reportActionID]: iouAction as OnyxTypes.ReportAction,
                      },
                  }
                : {
                      onyxMethod: Onyx.METHOD.MERGE,
                      key: `${ONYXKEYS.COLLECTION.REPORT_ACTIONS}${iouReport.reportID}`,
                      value: {
                          [iouAction.reportActionID]: iouAction as OnyxTypes.ReportAction,
                      },
                  },
            {
                onyxMethod: Onyx.METHOD.MERGE,
                key: `${ONYXKEYS.COLLECTION.REPORT_ACTIONS}${chatReport?.reportID}`,
                value: {
                    ...(reportPreviewAction && {[reportPreviewAction.reportActionID]: reportPreviewAction}),
                },
            },
        );
    } else {
        optimisticData.push({
            onyxMethod: Onyx.METHOD.MERGE,
            key: `${ONYXKEYS.COLLECTION.REPORT_ACTIONS}${chatReport?.reportID}`,
            value: {
                [iouAction.reportActionID]: iouAction as OnyxTypes.ReportAction,
            },
        });
    }

    optimisticData.push(
        {
            onyxMethod: Onyx.METHOD.SET,
            key: `${ONYXKEYS.COLLECTION.TRANSACTION}${transaction.transactionID}`,
            value: transaction,
        },
        {
            onyxMethod: Onyx.METHOD.MERGE,
            key: `${ONYXKEYS.COLLECTION.REPORT}${transactionThreadReport?.reportID}`,
            value: {
                ...transactionThreadReport,
                pendingFields: {createChat: CONST.RED_BRICK_ROAD_PENDING_ACTION.ADD},
            },
        },
    );

    if (!isEmptyObject(transactionThreadCreatedReportAction)) {
        optimisticData.push({
            onyxMethod: Onyx.METHOD.MERGE,
            key: `${ONYXKEYS.COLLECTION.REPORT_ACTIONS}${transactionThreadReport?.reportID}`,
            value: {
                [transactionThreadCreatedReportAction.reportActionID]: transactionThreadCreatedReportAction,
            },
        });
    }

    if (iouReport) {
        successData.push(
            {
                onyxMethod: Onyx.METHOD.MERGE,
                key: `${ONYXKEYS.COLLECTION.REPORT}${iouReport?.reportID}`,
                value: {
                    pendingFields: null,
                    errorFields: null,
                },
            },
            {
                onyxMethod: Onyx.METHOD.MERGE,
                key: `${ONYXKEYS.COLLECTION.REPORT_ACTIONS}${iouReport?.reportID}`,
                value: {
                    ...(shouldCreateNewMoneyRequestReport
                        ? {
                              [iouCreatedAction.reportActionID]: {
                                  pendingAction: null,
                                  errors: null,
                              },
                          }
                        : {}),
                    [iouAction.reportActionID]: {
                        pendingAction: null,
                        errors: null,
                    },
                },
            },
            {
                onyxMethod: Onyx.METHOD.MERGE,
                key: `${ONYXKEYS.COLLECTION.REPORT_ACTIONS}${chatReport?.reportID}`,
                value: {
                    ...(reportPreviewAction && {[reportPreviewAction.reportActionID]: {pendingAction: null}}),
                },
            },
        );
    } else {
        successData.push({
            onyxMethod: Onyx.METHOD.MERGE,
            key: `${ONYXKEYS.COLLECTION.REPORT_ACTIONS}${chatReport?.reportID}`,
            value: {
                [iouAction.reportActionID]: {
                    pendingAction: null,
                    errors: null,
                },
                ...(reportPreviewAction && {[reportPreviewAction.reportActionID]: {pendingAction: null}}),
            },
        });
    }

    successData.push(
        {
            onyxMethod: Onyx.METHOD.MERGE,
            key: `${ONYXKEYS.COLLECTION.REPORT}${transactionThreadReport?.reportID}`,
            value: {
                pendingFields: null,
                errorFields: null,
            },
        },
        {
            onyxMethod: Onyx.METHOD.MERGE,
            key: `${ONYXKEYS.COLLECTION.REPORT_METADATA}${transactionThreadReport?.reportID}`,
            value: {
                isOptimisticReport: false,
            },
        },
        {
            onyxMethod: Onyx.METHOD.MERGE,
            key: `${ONYXKEYS.COLLECTION.TRANSACTION}${transaction.transactionID}`,
            value: {
                pendingAction: null,
                pendingFields: clearedPendingFields,
                routes: null,
            },
        },
    );

    if (!isEmptyObject(transactionThreadCreatedReportAction)) {
        successData.push({
            onyxMethod: Onyx.METHOD.MERGE,
            key: `${ONYXKEYS.COLLECTION.REPORT_ACTIONS}${transactionThreadReport?.reportID}`,
            value: {
                [transactionThreadCreatedReportAction.reportActionID]: {
                    pendingAction: null,
                    errors: null,
                },
            },
        });
    }

    failureData.push({
        onyxMethod: Onyx.METHOD.SET,
        key: ONYXKEYS.NVP_QUICK_ACTION_GLOBAL_CREATE,
        value: quickAction ?? null,
    });

    if (iouReport) {
        failureData.push(
            {
                onyxMethod: Onyx.METHOD.MERGE,
                key: `${ONYXKEYS.COLLECTION.REPORT}${iouReport.reportID}`,
                value: {
                    pendingFields: null,
                    errorFields: {
                        ...(shouldCreateNewMoneyRequestReport ? {createChat: getMicroSecondOnyxErrorWithTranslationKey('report.genericCreateReportFailureMessage')} : {}),
                    },
                },
            },
            {
                onyxMethod: Onyx.METHOD.MERGE,
                key: `${ONYXKEYS.COLLECTION.REPORT_ACTIONS}${iouReport.reportID}`,
                value: {
                    ...(shouldCreateNewMoneyRequestReport
                        ? {
                              [iouCreatedAction.reportActionID]: {
                                  // Disabling this line since transaction.filename can be an empty string
                                  // eslint-disable-next-line @typescript-eslint/prefer-nullish-coalescing
                                  errors: getReceiptError(transaction.receipt, transaction.filename || transaction.receipt?.filename, isScanRequest),
                              },
                              [iouAction.reportActionID]: {
                                  errors: getMicroSecondOnyxErrorWithTranslationKey('iou.error.genericCreateFailureMessage'),
                              },
                          }
                        : {
                              [iouAction.reportActionID]: {
                                  // Disabling this line since transaction.filename can be an empty string
                                  // eslint-disable-next-line @typescript-eslint/prefer-nullish-coalescing
                                  errors: getReceiptError(transaction.receipt, transaction.filename || transaction.receipt?.filename, isScanRequest),
                              },
                          }),
                },
            },
        );
    } else {
        failureData.push({
            onyxMethod: Onyx.METHOD.MERGE,
            key: `${ONYXKEYS.COLLECTION.REPORT_ACTIONS}${chatReport?.reportID}`,
            value: {
                [iouAction.reportActionID]: {
                    // Disabling this line since transaction.filename can be an empty string
                    // eslint-disable-next-line @typescript-eslint/prefer-nullish-coalescing
                    errors: getReceiptError(transaction.receipt, transaction.filename || transaction.receipt?.filename, isScanRequest),
                },
            },
        });
    }

    failureData.push(
        {
            onyxMethod: Onyx.METHOD.MERGE,
            key: `${ONYXKEYS.COLLECTION.REPORT}${chatReport?.reportID}`,
            value: {
                lastReadTime: chatReport?.lastReadTime,
                lastMessageText: chatReport?.lastMessageText,
                lastMessageHtml: chatReport?.lastMessageHtml,
            },
        },
        {
            onyxMethod: Onyx.METHOD.MERGE,
            key: `${ONYXKEYS.COLLECTION.REPORT}${transactionThreadReport?.reportID}`,
            value: {
                pendingFields: null,
                errorFields: existingTransactionThreadReport
                    ? null
                    : {
                          createChat: getMicroSecondOnyxErrorWithTranslationKey('report.genericCreateReportFailureMessage'),
                      },
            },
        },
        {
            onyxMethod: Onyx.METHOD.MERGE,
            key: `${ONYXKEYS.COLLECTION.TRANSACTION}${transaction.transactionID}`,
            value: {
                // Disabling this line since transaction.filename can be an empty string
                // eslint-disable-next-line @typescript-eslint/prefer-nullish-coalescing
                errors: getReceiptError(transaction.receipt, transaction.filename || transaction.receipt?.filename, isScanRequest),
                pendingFields: clearedPendingFields,
            },
        },
    );

    if (transactionThreadCreatedReportAction?.reportActionID) {
        failureData.push({
            onyxMethod: Onyx.METHOD.MERGE,
            key: `${ONYXKEYS.COLLECTION.REPORT_ACTIONS}${transactionThreadReport?.reportID}`,
            value: {
                [transactionThreadCreatedReportAction?.reportActionID]: {
                    errors: getMicroSecondOnyxErrorWithTranslationKey('iou.error.genericCreateFailureMessage'),
                },
            },
        });
    }

    // We don't need to compute violations unless we're on a paid policy
    if (!policy || !isPaidGroupPolicy(policy)) {
        return [optimisticData, successData, failureData];
    }

    const violationsOnyxData = ViolationsUtils.getViolationsOnyxData(transaction, [], policy, policyTagList ?? {}, policyCategories ?? {}, hasDependentTags(policy, policyTagList ?? {}));

    if (violationsOnyxData) {
        optimisticData.push(violationsOnyxData);
        failureData.push({
            onyxMethod: Onyx.METHOD.SET,
            key: `${ONYXKEYS.COLLECTION.TRANSACTION_VIOLATIONS}${transaction.transactionID}`,
            value: [],
        });
    }

    // Show field violations only for control policies
    if (isControlPolicy(policy) && iouReport) {
        const {optimisticData: fieldViolationsOptimisticData, failureData: fieldViolationsFailureData} = getFieldViolationsOnyxData(iouReport);
        optimisticData.push(...fieldViolationsOptimisticData);
        failureData.push(...fieldViolationsFailureData);
    }

    return [optimisticData, successData, failureData];
}

function getDeleteTrackExpenseInformation(
    chatReportID: string,
    transactionID: string | undefined,
    reportAction: OnyxTypes.ReportAction,
    shouldDeleteTransactionFromOnyx = true,
    isMovingTransactionFromTrackExpense = false,
    actionableWhisperReportActionID = '',
    resolution = '',
) {
    // STEP 1: Get all collections we're updating
    const chatReport = allReports?.[`${ONYXKEYS.COLLECTION.REPORT}${chatReportID}`] ?? null;
    const transaction = allTransactions[`${ONYXKEYS.COLLECTION.TRANSACTION}${transactionID}`];
    const transactionViolations = allTransactionViolations[`${ONYXKEYS.COLLECTION.TRANSACTION_VIOLATIONS}${transactionID}`];
    const transactionThreadID = reportAction.childReportID;
    let transactionThread = null;
    if (transactionThreadID) {
        transactionThread = allReports?.[`${ONYXKEYS.COLLECTION.REPORT}${transactionThreadID}`] ?? null;
    }

    // STEP 2: Decide if we need to:
    // 1. Delete the transactionThread - delete if there are no visible comments in the thread and we're not moving the transaction
    // 2. Update the moneyRequestPreview to show [Deleted expense] - update if the transactionThread exists AND it isn't being deleted and we're not moving the transaction
    const shouldDeleteTransactionThread = !isMovingTransactionFromTrackExpense && (transactionThreadID ? (reportAction?.childVisibleActionCount ?? 0) === 0 : false);

    const shouldShowDeletedRequestMessage = !isMovingTransactionFromTrackExpense && !!transactionThreadID && !shouldDeleteTransactionThread;

    // STEP 3: Update the IOU reportAction.
    const updatedReportAction = {
        [reportAction.reportActionID]: {
            pendingAction: shouldShowDeletedRequestMessage ? CONST.RED_BRICK_ROAD_PENDING_ACTION.UPDATE : CONST.RED_BRICK_ROAD_PENDING_ACTION.DELETE,
            previousMessage: reportAction.message,
            message: [
                {
                    type: 'COMMENT',
                    html: '',
                    text: '',
                    isEdited: true,
                    isDeletedParentAction: shouldShowDeletedRequestMessage,
                },
            ],
            originalMessage: {
                IOUTransactionID: null,
            },
            errors: undefined,
        },
        ...(actionableWhisperReportActionID && {[actionableWhisperReportActionID]: {originalMessage: {resolution}}}),
    } as OnyxTypes.ReportActions;
    let canUserPerformWriteAction = true;
    if (chatReport) {
        canUserPerformWriteAction = !!canUserPerformWriteActionReportUtils(chatReport);
    }
    const lastVisibleAction = getLastVisibleAction(chatReportID, canUserPerformWriteAction, updatedReportAction);
    const {lastMessageText = '', lastMessageHtml = ''} = getLastVisibleMessage(chatReportID, canUserPerformWriteAction, updatedReportAction);

    // STEP 4: Build Onyx data
    const optimisticData: OnyxUpdate[] = [];

    if (shouldDeleteTransactionFromOnyx) {
        optimisticData.push({
            onyxMethod: Onyx.METHOD.SET,
            key: `${ONYXKEYS.COLLECTION.TRANSACTION}${transactionID}`,
            value: null,
        });
    }

    optimisticData.push({
        onyxMethod: Onyx.METHOD.SET,
        key: `${ONYXKEYS.COLLECTION.TRANSACTION_VIOLATIONS}${transactionID}`,
        value: null,
    });

    if (shouldDeleteTransactionThread) {
        optimisticData.push(
            // Use merge instead of set to avoid deleting the report too quickly, which could cause a brief "not found" page to appear.
            // The remaining parts of the report object will be removed after the API call is successful.
            {
                onyxMethod: Onyx.METHOD.MERGE,
                key: `${ONYXKEYS.COLLECTION.REPORT}${transactionThreadID}`,
                value: {
                    reportID: null,
                    stateNum: CONST.REPORT.STATE_NUM.APPROVED,
                    statusNum: CONST.REPORT.STATUS_NUM.CLOSED,
                    participants: {
                        [userAccountID]: {
                            notificationPreference: CONST.REPORT.NOTIFICATION_PREFERENCE.HIDDEN,
                        },
                    },
                },
            },
            {
                onyxMethod: Onyx.METHOD.SET,
                key: `${ONYXKEYS.COLLECTION.REPORT_ACTIONS}${transactionThreadID}`,
                value: null,
            },
        );
    }

    optimisticData.push(
        {
            onyxMethod: Onyx.METHOD.MERGE,
            key: `${ONYXKEYS.COLLECTION.REPORT_ACTIONS}${chatReport?.reportID}`,
            value: updatedReportAction,
        },
        {
            onyxMethod: Onyx.METHOD.MERGE,
            key: `${ONYXKEYS.COLLECTION.REPORT}${chatReport?.reportID}`,
            value: {
                lastMessageText,
                lastVisibleActionCreated: lastVisibleAction?.created,
                lastMessageHtml: !lastMessageHtml ? lastMessageText : lastMessageHtml,
            },
        },
    );

    const successData: OnyxUpdate[] = [
        {
            onyxMethod: Onyx.METHOD.MERGE,
            key: `${ONYXKEYS.COLLECTION.REPORT_ACTIONS}${chatReport?.reportID}`,
            value: {
                [reportAction.reportActionID]: {
                    pendingAction: null,
                    errors: null,
                },
            },
        },
    ];

    // Ensure that any remaining data is removed upon successful completion, even if the server sends a report removal response.
    // This is done to prevent the removal update from lingering in the applyHTTPSOnyxUpdates function.
    if (shouldDeleteTransactionThread && transactionThread) {
        successData.push({
            onyxMethod: Onyx.METHOD.MERGE,
            key: `${ONYXKEYS.COLLECTION.REPORT}${transactionThreadID}`,
            value: null,
        });
    }

    const failureData: OnyxUpdate[] = [];

    if (shouldDeleteTransactionFromOnyx) {
        failureData.push({
            onyxMethod: Onyx.METHOD.SET,
            key: `${ONYXKEYS.COLLECTION.TRANSACTION}${transactionID}`,
            value: transaction ?? null,
        });
    }

    failureData.push({
        onyxMethod: Onyx.METHOD.SET,
        key: `${ONYXKEYS.COLLECTION.TRANSACTION_VIOLATIONS}${transactionID}`,
        value: transactionViolations ?? null,
    });

    if (shouldDeleteTransactionThread) {
        failureData.push({
            onyxMethod: Onyx.METHOD.SET,
            key: `${ONYXKEYS.COLLECTION.REPORT}${transactionThreadID}`,
            value: transactionThread,
        });
    }

    if (actionableWhisperReportActionID) {
        const actionableWhisperReportAction = getReportAction(chatReportID, actionableWhisperReportActionID);
        failureData.push({
            onyxMethod: Onyx.METHOD.MERGE,
            key: `${ONYXKEYS.COLLECTION.REPORT_ACTIONS}${chatReport?.reportID}`,
            value: {
                [actionableWhisperReportActionID]: {
                    originalMessage: {
                        resolution: isActionableTrackExpense(actionableWhisperReportAction) ? getOriginalMessage(actionableWhisperReportAction)?.resolution ?? null : null,
                    },
                },
            },
        });
    }
    failureData.push(
        {
            onyxMethod: Onyx.METHOD.MERGE,
            key: `${ONYXKEYS.COLLECTION.REPORT_ACTIONS}${chatReport?.reportID}`,
            value: {
                [reportAction.reportActionID]: {
                    ...reportAction,
                    pendingAction: null,
                    errors: getMicroSecondOnyxErrorWithTranslationKey('iou.error.genericDeleteFailureMessage'),
                },
            },
        },
        {
            onyxMethod: Onyx.METHOD.MERGE,
            key: `${ONYXKEYS.COLLECTION.REPORT}${chatReport?.reportID}`,
            value: chatReport,
        },
    );

    const parameters: DeleteMoneyRequestParams = {
        transactionID,
        reportActionID: reportAction.reportActionID,
    };

    return {parameters, optimisticData, successData, failureData, shouldDeleteTransactionThread, chatReport};
}

/**
 * Get the invoice receiver type based on the receiver participant.
 * @param receiverParticipant The participant who will receive the invoice or the invoice receiver object directly.
 * @returns The invoice receiver type.
 */
function getReceiverType(receiverParticipant: Participant | InvoiceReceiver | undefined): InvoiceReceiverType {
    if (!receiverParticipant) {
        Log.warn('getReceiverType called with no receiverParticipant');
        return CONST.REPORT.INVOICE_RECEIVER_TYPE.INDIVIDUAL;
    }
    if ('type' in receiverParticipant && receiverParticipant.type) {
        return receiverParticipant.type;
    }
    if ('policyID' in receiverParticipant && receiverParticipant.policyID) {
        return CONST.REPORT.INVOICE_RECEIVER_TYPE.BUSINESS;
    }
    return CONST.REPORT.INVOICE_RECEIVER_TYPE.INDIVIDUAL;
}

/** Gathers all the data needed to create an invoice. */
function getSendInvoiceInformation(
    transaction: OnyxEntry<OnyxTypes.Transaction>,
    currentUserAccountID: number,
    invoiceChatReport?: OnyxEntry<OnyxTypes.Report>,
    receipt?: Receipt,
    policy?: OnyxEntry<OnyxTypes.Policy>,
    policyTagList?: OnyxEntry<OnyxTypes.PolicyTagLists>,
    policyCategories?: OnyxEntry<OnyxTypes.PolicyCategories>,
    companyName?: string,
    companyWebsite?: string,
): SendInvoiceInformation {
    const {amount = 0, currency = '', created = '', merchant = '', category = '', tag = '', taxCode = '', taxAmount = 0, billable, comment, participants} = transaction ?? {};
    const trimmedComment = (comment?.comment ?? '').trim();
    const senderWorkspaceID = participants?.find((participant) => participant?.isSender)?.policyID;
    const receiverParticipant: Participant | InvoiceReceiver | undefined = participants?.find((participant) => participant?.accountID) ?? invoiceChatReport?.invoiceReceiver;
    const receiverAccountID = receiverParticipant && 'accountID' in receiverParticipant && receiverParticipant.accountID ? receiverParticipant.accountID : CONST.DEFAULT_NUMBER_ID;
    let receiver = getPersonalDetailsForAccountID(receiverAccountID);
    let optimisticPersonalDetailListAction = {};
    const receiverType = getReceiverType(receiverParticipant);

    // STEP 1: Get existing chat report OR build a new optimistic one
    let isNewChatReport = false;
    let chatReport = !isEmptyObject(invoiceChatReport) && invoiceChatReport?.reportID ? invoiceChatReport : null;

    if (!chatReport) {
        chatReport = getInvoiceChatByParticipants(receiverAccountID, receiverType, senderWorkspaceID) ?? null;
    }

    if (!chatReport) {
        isNewChatReport = true;
        chatReport = buildOptimisticChatReport([receiverAccountID, currentUserAccountID], CONST.REPORT.DEFAULT_REPORT_NAME, CONST.REPORT.CHAT_TYPE.INVOICE, senderWorkspaceID);
    }

    // STEP 2: Create a new optimistic invoice report.
    const optimisticInvoiceReport = buildOptimisticInvoiceReport(
        chatReport.reportID,
        senderWorkspaceID,
        receiverAccountID,
        receiver.displayName ?? (receiverParticipant as Participant)?.login ?? '',
        amount,
        currency,
    );

    // STEP 3: Build optimistic receipt and transaction
    const receiptObject: Receipt = {};
    let filename;
    if (receipt?.source) {
        receiptObject.source = receipt.source;
        receiptObject.state = receipt.state ?? CONST.IOU.RECEIPT_STATE.SCANREADY;
        filename = receipt.name;
    }
    const optimisticTransaction = buildOptimisticTransaction({
        transactionParams: {
            amount,
            currency,
            reportID: optimisticInvoiceReport.reportID,
            comment: trimmedComment,
            created,
            merchant,
            receipt: receiptObject,
            category,
            tag,
            taxCode,
            taxAmount,
            billable,
            filename,
        },
    });

    const optimisticPolicyRecentlyUsedCategories = buildOptimisticPolicyRecentlyUsedCategories(optimisticInvoiceReport.policyID, category);
    const optimisticPolicyRecentlyUsedTags = buildOptimisticPolicyRecentlyUsedTags(optimisticInvoiceReport.policyID, tag);
    const optimisticRecentlyUsedCurrencies = buildOptimisticRecentlyUsedCurrencies(currency);

    // STEP 4: Add optimistic personal details for participant
    const shouldCreateOptimisticPersonalDetails = isNewChatReport && !allPersonalDetails[receiverAccountID];
    if (shouldCreateOptimisticPersonalDetails) {
        const receiverLogin = receiverParticipant && 'login' in receiverParticipant && receiverParticipant.login ? receiverParticipant.login : '';
        receiver = {
            accountID: receiverAccountID,
            displayName: formatPhoneNumber(receiverLogin),
            login: receiverLogin,
            isOptimisticPersonalDetail: true,
        };

        optimisticPersonalDetailListAction = {[receiverAccountID]: receiver};
    }

    // STEP 5: Build optimistic reportActions.
    const reportPreviewAction = buildOptimisticReportPreview(chatReport, optimisticInvoiceReport, trimmedComment, optimisticTransaction);
    optimisticInvoiceReport.parentReportActionID = reportPreviewAction.reportActionID;
    chatReport.lastVisibleActionCreated = reportPreviewAction.created;
    const [optimisticCreatedActionForChat, optimisticCreatedActionForIOUReport, iouAction, optimisticTransactionThread, optimisticCreatedActionForTransactionThread] =
        buildOptimisticMoneyRequestEntities(
            optimisticInvoiceReport,
            CONST.IOU.REPORT_ACTION_TYPE.CREATE,
            amount,
            currency,
            trimmedComment,
            receiver.login ?? '',
            [receiver],
            optimisticTransaction.transactionID,
            undefined,
            false,
            false,
            false,
        );

    // STEP 6: Build Onyx Data
    const [optimisticData, successData, failureData] = buildOnyxDataForInvoice(
        chatReport,
        optimisticInvoiceReport,
        optimisticTransaction,
        optimisticCreatedActionForChat,
        optimisticCreatedActionForIOUReport,
        iouAction,
        optimisticPersonalDetailListAction,
        reportPreviewAction,
        optimisticPolicyRecentlyUsedCategories,
        optimisticPolicyRecentlyUsedTags,
        isNewChatReport,
        optimisticTransactionThread,
        optimisticCreatedActionForTransactionThread,
        policy,
        policyTagList,
        policyCategories,
        optimisticRecentlyUsedCurrencies,
        companyName,
        companyWebsite,
    );

    return {
        createdIOUReportActionID: optimisticCreatedActionForIOUReport.reportActionID,
        createdReportActionIDForThread: optimisticCreatedActionForTransactionThread?.reportActionID,
        reportActionID: iouAction.reportActionID,
        senderWorkspaceID,
        receiver,
        invoiceRoom: chatReport,
        createdChatReportActionID: optimisticCreatedActionForChat.reportActionID,
        invoiceReportID: optimisticInvoiceReport.reportID,
        reportPreviewReportActionID: reportPreviewAction.reportActionID,
        transactionID: optimisticTransaction.transactionID,
        transactionThreadReportID: optimisticTransactionThread.reportID,
        onyxData: {
            optimisticData,
            successData,
            failureData,
        },
    };
}

/**
 * Gathers all the data needed to submit an expense. It attempts to find existing reports, iouReports, and receipts. If it doesn't find them, then
 * it creates optimistic versions of them and uses those instead
 */
function getMoneyRequestInformation(moneyRequestInformation: MoneyRequestInformationParams): MoneyRequestInformation {
    const {parentChatReport, transactionParams, participantParams, policyParams = {}, existingTransaction, existingTransactionID, moneyRequestReportID = ''} = moneyRequestInformation;
    const {payeeAccountID = userAccountID, payeeEmail = currentUserEmail, participant} = participantParams;
    const {policy, policyCategories, policyTagList} = policyParams;
    const {attendees, amount, comment = '', currency, created, merchant, receipt, category, tag, taxCode, taxAmount, billable, linkedTrackedExpenseReportAction} = transactionParams;

    const payerEmail = addSMSDomainIfPhoneNumber(participant.login ?? '');
    const payerAccountID = Number(participant.accountID);
    const isPolicyExpenseChat = participant.isPolicyExpenseChat;

    // STEP 1: Get existing chat report OR build a new optimistic one
    let isNewChatReport = false;
    let chatReport = !isEmptyObject(parentChatReport) && parentChatReport?.reportID ? parentChatReport : null;

    // If this is a policyExpenseChat, the chatReport must exist and we can get it from Onyx.
    // report is null if the flow is initiated from the global create menu. However, participant always stores the reportID if it exists, which is the case for policyExpenseChats
    if (!chatReport && isPolicyExpenseChat) {
        chatReport = allReports?.[`${ONYXKEYS.COLLECTION.REPORT}${participant.reportID}`] ?? null;
    }

    if (!chatReport) {
        chatReport = getChatByParticipants([payerAccountID, payeeAccountID]) ?? null;
    }

    // If we still don't have a report, it likely doens't exist and we need to build an optimistic one
    if (!chatReport) {
        isNewChatReport = true;
        chatReport = buildOptimisticChatReport([payerAccountID, payeeAccountID]);
    }

    // STEP 2: Get the Expense/IOU report. If the moneyRequestReportID has been provided, we want to add the transaction to this specific report.
    // If no such reportID has been provided, let's use the chatReport.iouReportID property. In case that is not present, build a new optimistic Expense/IOU report.
    let iouReport: OnyxInputValue<OnyxTypes.Report> = null;
    if (moneyRequestReportID) {
        iouReport = allReports?.[`${ONYXKEYS.COLLECTION.REPORT}${moneyRequestReportID}`] ?? null;
    } else {
        iouReport = allReports?.[`${ONYXKEYS.COLLECTION.REPORT}${chatReport.iouReportID}`] ?? null;
    }

    const shouldCreateNewMoneyRequestReport = shouldCreateNewMoneyRequestReportReportUtils(iouReport, chatReport);

    if (!iouReport || shouldCreateNewMoneyRequestReport) {
        iouReport = isPolicyExpenseChat
            ? buildOptimisticExpenseReport(chatReport.reportID, chatReport.policyID, payeeAccountID, amount, currency)
            : buildOptimisticIOUReport(payeeAccountID, payerAccountID, amount, chatReport.reportID, currency);
    } else if (isPolicyExpenseChat) {
        iouReport = {...iouReport};
        // Because of the Expense reports are stored as negative values, we subtract the total from the amount
        if (iouReport?.currency === currency) {
            if (typeof iouReport.total === 'number') {
                iouReport.total -= amount;
            }

            if (typeof iouReport.unheldTotal === 'number') {
                iouReport.unheldTotal -= amount;
            }
        }
    } else {
        iouReport = updateIOUOwnerAndTotal(iouReport, payeeAccountID, amount, currency);
    }

    // STEP 3: Build an optimistic transaction with the receipt
    const isDistanceRequest = existingTransaction && existingTransaction.iouRequestType === CONST.IOU.REQUEST_TYPE.DISTANCE;
    let optimisticTransaction = buildOptimisticTransaction({
        existingTransactionID,
        existingTransaction,
        policy,
        transactionParams: {
            amount: isExpenseReport(iouReport) ? -amount : amount,
            currency,
            reportID: iouReport.reportID,
            comment,
            attendees,
            created,
            merchant,
            receipt,
            category,
            tag,
            taxCode,
            taxAmount: isExpenseReport(iouReport) ? -(taxAmount ?? 0) : taxAmount,
            billable,
            pendingFields: isDistanceRequest ? {waypoints: CONST.RED_BRICK_ROAD_PENDING_ACTION.ADD} : undefined,
        },
    });

    const optimisticPolicyRecentlyUsedCategories = buildOptimisticPolicyRecentlyUsedCategories(iouReport.policyID, category);
    const optimisticPolicyRecentlyUsedTags = buildOptimisticPolicyRecentlyUsedTags(iouReport.policyID, tag);
    const optimisticPolicyRecentlyUsedCurrencies = buildOptimisticRecentlyUsedCurrencies(currency);

    // If there is an existing transaction (which is the case for distance requests), then the data from the existing transaction
    // needs to be manually merged into the optimistic transaction. This is because buildOnyxDataForMoneyRequest() uses `Onyx.set()` for the transaction
    // data. This is a big can of worms to change it to `Onyx.merge()` as explored in https://expensify.slack.com/archives/C05DWUDHVK7/p1692139468252109.
    // I want to clean this up at some point, but it's possible this will live in the code for a while so I've created https://github.com/Expensify/App/issues/25417
    // to remind me to do this.
    if (isDistanceRequest) {
        optimisticTransaction = fastMerge(existingTransaction, optimisticTransaction, false);
    }

    // STEP 4: Build optimistic reportActions. We need:
    // 1. CREATED action for the chatReport
    // 2. CREATED action for the iouReport
    // 3. IOU action for the iouReport
    // 4. The transaction thread, which requires the iouAction, and CREATED action for the transaction thread
    // 5. REPORT_PREVIEW action for the chatReport
    // Note: The CREATED action for the IOU report must be optimistically generated before the IOU action so there's no chance that it appears after the IOU action in the chat
    const [optimisticCreatedActionForChat, optimisticCreatedActionForIOUReport, iouAction, optimisticTransactionThread, optimisticCreatedActionForTransactionThread] =
        buildOptimisticMoneyRequestEntities(
            iouReport,
            CONST.IOU.REPORT_ACTION_TYPE.CREATE,
            amount,
            currency,
            comment,
            payeeEmail,
            [participant],
            optimisticTransaction.transactionID,
            undefined,
            false,
            false,
            false,
            undefined,
            linkedTrackedExpenseReportAction?.childReportID,
            linkedTrackedExpenseReportAction,
        );

    let reportPreviewAction = shouldCreateNewMoneyRequestReport ? null : getReportPreviewAction(chatReport.reportID, iouReport.reportID);

    if (reportPreviewAction) {
        reportPreviewAction = updateReportPreview(iouReport, reportPreviewAction, false, comment, optimisticTransaction);
    } else {
        reportPreviewAction = buildOptimisticReportPreview(chatReport, iouReport, comment, optimisticTransaction);
        chatReport.lastVisibleActionCreated = reportPreviewAction.created;

        // Generated ReportPreview action is a parent report action of the iou report.
        // We are setting the iou report's parentReportActionID to display subtitle correctly in IOU page when offline.
        iouReport.parentReportActionID = reportPreviewAction.reportActionID;
    }

    const shouldCreateOptimisticPersonalDetails = isNewChatReport && !allPersonalDetails[payerAccountID];
    // Add optimistic personal details for participant
    const optimisticPersonalDetailListAction = shouldCreateOptimisticPersonalDetails
        ? {
              [payerAccountID]: {
                  accountID: payerAccountID,
                  // Disabling this line since participant.displayName can be an empty string
                  // eslint-disable-next-line @typescript-eslint/prefer-nullish-coalescing
                  displayName: formatPhoneNumber(participant.displayName || payerEmail),
                  login: participant.login,
                  isOptimisticPersonalDetail: true,
              },
          }
        : {};

    const predictedNextStatus = policy?.reimbursementChoice === CONST.POLICY.REIMBURSEMENT_CHOICES.REIMBURSEMENT_NO ? CONST.REPORT.STATUS_NUM.CLOSED : CONST.REPORT.STATUS_NUM.OPEN;
    const optimisticNextStep = buildNextStep(iouReport, predictedNextStatus);

    // STEP 5: Build Onyx Data
    const [optimisticData, successData, failureData] = buildOnyxDataForMoneyRequest({
        isNewChatReport,
        shouldCreateNewMoneyRequestReport,
        policyParams: {
            policy,
            policyCategories,
            policyTagList,
        },
        optimisticParams: {
            chat: {
                report: chatReport,
                createdAction: optimisticCreatedActionForChat,
                reportPreviewAction,
            },
            iou: {
                report: iouReport,
                createdAction: optimisticCreatedActionForIOUReport,
                action: iouAction,
            },
            transactionParams: {
                transaction: optimisticTransaction,
                transactionThreadReport: optimisticTransactionThread,
                transactionThreadCreatedReportAction: optimisticCreatedActionForTransactionThread,
            },
            policyRecentlyUsed: {
                categories: optimisticPolicyRecentlyUsedCategories,
                tags: optimisticPolicyRecentlyUsedTags,
                currencies: optimisticPolicyRecentlyUsedCurrencies,
            },
            personalDetailListAction: optimisticPersonalDetailListAction,
            nextStep: optimisticNextStep,
        },
    });

    return {
        payerAccountID,
        payerEmail,
        iouReport,
        chatReport,
        transaction: optimisticTransaction,
        iouAction,
        createdChatReportActionID: isNewChatReport ? optimisticCreatedActionForChat.reportActionID : undefined,
        createdIOUReportActionID: shouldCreateNewMoneyRequestReport ? optimisticCreatedActionForIOUReport.reportActionID : undefined,
        reportPreviewAction,
        transactionThreadReportID: optimisticTransactionThread?.reportID,
        createdReportActionIDForThread: optimisticCreatedActionForTransactionThread?.reportActionID,
        onyxData: {
            optimisticData,
            successData,
            failureData,
        },
    };
}

function computePerDiemExpenseAmount(customUnit: TransactionCustomUnit) {
    const subRates = customUnit.subRates ?? [];
    return subRates.reduce((total, subRate) => total + (subRate.rate ?? 0), 0);
}

function computePerDiemExpenseMerchant(customUnit: TransactionCustomUnit, policy: OnyxEntry<OnyxTypes.Policy>) {
    if (!customUnit.customUnitRateID) {
        return '';
    }
    const policyCustomUnit = getPerDiemCustomUnit(policy);
    const rate = policyCustomUnit?.rates?.[customUnit.customUnitRateID];
    const locationName = rate?.name ?? '';
    const startDate = customUnit.attributes?.dates.start;
    const endDate = customUnit.attributes?.dates.end;
    if (!startDate || !endDate) {
        return locationName;
    }
    const formattedTime = DateUtils.getFormattedDateRangeForPerDiem(new Date(startDate), new Date(endDate));
    return `${locationName}, ${formattedTime}`;
}

function computeDefaultPerDiemExpenseComment(customUnit: TransactionCustomUnit, currency: string) {
    const subRates = customUnit.subRates ?? [];
    const subRateComments = subRates.map((subRate) => {
        const rate = subRate.rate ?? 0;
        const rateComment = subRate.name ?? '';
        const quantity = subRate.quantity ?? 0;
        return `${quantity}x ${rateComment} @ ${convertAmountToDisplayString(rate, currency)}`;
    });
    return subRateComments.join(', ');
}

/**
 * Gathers all the data needed to submit a per diem expense. It attempts to find existing reports, iouReports, and receipts. If it doesn't find them, then
 * it creates optimistic versions of them and uses those instead
 */
function getPerDiemExpenseInformation(perDiemExpenseInformation: PerDiemExpenseInformationParams): MoneyRequestInformation {
    const {parentChatReport, transactionParams, participantParams, policyParams = {}, moneyRequestReportID = ''} = perDiemExpenseInformation;
    const {payeeAccountID = userAccountID, payeeEmail = currentUserEmail, participant} = participantParams;
    const {policy, policyCategories, policyTagList} = policyParams;
    const {comment = '', currency, created, category, tag, customUnit} = transactionParams;

    const amount = computePerDiemExpenseAmount(customUnit);
    const merchant = computePerDiemExpenseMerchant(customUnit, policy);
    const defaultComment = computeDefaultPerDiemExpenseComment(customUnit, currency);
    const finalComment = comment || defaultComment;

    const payerEmail = addSMSDomainIfPhoneNumber(participant.login ?? '');
    const payerAccountID = Number(participant.accountID);
    const isPolicyExpenseChat = participant.isPolicyExpenseChat;

    // STEP 1: Get existing chat report OR build a new optimistic one
    let isNewChatReport = false;
    let chatReport = !isEmptyObject(parentChatReport) && parentChatReport?.reportID ? parentChatReport : null;

    // If this is a policyExpenseChat, the chatReport must exist and we can get it from Onyx.
    // report is null if the flow is initiated from the global create menu. However, participant always stores the reportID if it exists, which is the case for policyExpenseChats
    if (!chatReport && isPolicyExpenseChat) {
        chatReport = allReports?.[`${ONYXKEYS.COLLECTION.REPORT}${participant.reportID}`] ?? null;
    }

    if (!chatReport) {
        chatReport = getChatByParticipants([payerAccountID, payeeAccountID]) ?? null;
    }

    // If we still don't have a report, it likely doens't exist and we need to build an optimistic one
    if (!chatReport) {
        isNewChatReport = true;
        chatReport = buildOptimisticChatReport([payerAccountID, payeeAccountID]);
    }

    // STEP 2: Get the Expense/IOU report. If the moneyRequestReportID has been provided, we want to add the transaction to this specific report.
    // If no such reportID has been provided, let's use the chatReport.iouReportID property. In case that is not present, build a new optimistic Expense/IOU report.
    let iouReport: OnyxInputValue<OnyxTypes.Report> = null;
    if (moneyRequestReportID) {
        iouReport = allReports?.[`${ONYXKEYS.COLLECTION.REPORT}${moneyRequestReportID}`] ?? null;
    } else {
        iouReport = allReports?.[`${ONYXKEYS.COLLECTION.REPORT}${chatReport.iouReportID}`] ?? null;
    }

    const shouldCreateNewMoneyRequestReport = shouldCreateNewMoneyRequestReportReportUtils(iouReport, chatReport);

    if (!iouReport || shouldCreateNewMoneyRequestReport) {
        iouReport = isPolicyExpenseChat
            ? buildOptimisticExpenseReport(chatReport.reportID, chatReport.policyID, payeeAccountID, amount, currency)
            : buildOptimisticIOUReport(payeeAccountID, payerAccountID, amount, chatReport.reportID, currency);
    } else if (isPolicyExpenseChat) {
        iouReport = {...iouReport};
        // Because of the Expense reports are stored as negative values, we subtract the total from the amount
        if (iouReport?.currency === currency) {
            if (typeof iouReport.total === 'number') {
                iouReport.total -= amount;
            }

            if (typeof iouReport.unheldTotal === 'number') {
                iouReport.unheldTotal -= amount;
            }
        }
    } else {
        iouReport = updateIOUOwnerAndTotal(iouReport, payeeAccountID, amount, currency);
    }

    // STEP 3: Build an optimistic transaction
    const optimisticTransaction = buildOptimisticTransaction({
        policy,
        transactionParams: {
            amount: isExpenseReport(iouReport) ? -amount : amount,
            currency,
            reportID: iouReport.reportID,
            comment: finalComment,
            created,
            category,
            merchant,
            tag,
            customUnit,
            pendingFields: {subRates: CONST.RED_BRICK_ROAD_PENDING_ACTION.ADD},
        },
    });
    // This is to differentiate between a normal expense and a per diem expense
    optimisticTransaction.iouRequestType = CONST.IOU.REQUEST_TYPE.PER_DIEM;
    optimisticTransaction.hasEReceipt = true;

    const optimisticPolicyRecentlyUsedCategories = buildOptimisticPolicyRecentlyUsedCategories(iouReport.policyID, category);
    const optimisticPolicyRecentlyUsedTags = buildOptimisticPolicyRecentlyUsedTags(iouReport.policyID, tag);
    const optimisticPolicyRecentlyUsedCurrencies = buildOptimisticRecentlyUsedCurrencies(currency);
    const optimisticPolicyRecentlyUsedDestinations = buildOptimisticPolicyRecentlyUsedDestinations(iouReport.policyID, customUnit.customUnitRateID);

    // STEP 4: Build optimistic reportActions. We need:
    // 1. CREATED action for the chatReport
    // 2. CREATED action for the iouReport
    // 3. IOU action for the iouReport
    // 4. The transaction thread, which requires the iouAction, and CREATED action for the transaction thread
    // 5. REPORT_PREVIEW action for the chatReport
    // Note: The CREATED action for the IOU report must be optimistically generated before the IOU action so there's no chance that it appears after the IOU action in the chat
    const [optimisticCreatedActionForChat, optimisticCreatedActionForIOUReport, iouAction, optimisticTransactionThread, optimisticCreatedActionForTransactionThread] =
        buildOptimisticMoneyRequestEntities(
            iouReport,
            CONST.IOU.REPORT_ACTION_TYPE.CREATE,
            amount,
            currency,
            comment,
            payeeEmail,
            [participant],
            optimisticTransaction.transactionID,
            undefined,
            false,
            false,
            false,
        );

    let reportPreviewAction = shouldCreateNewMoneyRequestReport ? null : getReportPreviewAction(chatReport.reportID, iouReport.reportID);

    if (reportPreviewAction) {
        reportPreviewAction = updateReportPreview(iouReport, reportPreviewAction, false, comment, optimisticTransaction);
    } else {
        reportPreviewAction = buildOptimisticReportPreview(chatReport, iouReport, comment, optimisticTransaction);
        chatReport.lastVisibleActionCreated = reportPreviewAction.created;

        // Generated ReportPreview action is a parent report action of the iou report.
        // We are setting the iou report's parentReportActionID to display subtitle correctly in IOU page when offline.
        iouReport.parentReportActionID = reportPreviewAction.reportActionID;
    }

    const shouldCreateOptimisticPersonalDetails = isNewChatReport && !allPersonalDetails[payerAccountID];
    // Add optimistic personal details for participant
    const optimisticPersonalDetailListAction = shouldCreateOptimisticPersonalDetails
        ? {
              [payerAccountID]: {
                  accountID: payerAccountID,
                  // Disabling this line since participant.displayName can be an empty string
                  // eslint-disable-next-line @typescript-eslint/prefer-nullish-coalescing
                  displayName: formatPhoneNumber(participant.displayName || payerEmail),
                  login: participant.login,
                  isOptimisticPersonalDetail: true,
              },
          }
        : {};

    const predictedNextStatus = policy?.reimbursementChoice === CONST.POLICY.REIMBURSEMENT_CHOICES.REIMBURSEMENT_NO ? CONST.REPORT.STATUS_NUM.CLOSED : CONST.REPORT.STATUS_NUM.OPEN;
    const optimisticNextStep = buildNextStep(iouReport, predictedNextStatus);

    // STEP 5: Build Onyx Data
    const [optimisticData, successData, failureData] = buildOnyxDataForMoneyRequest({
        isNewChatReport,
        shouldCreateNewMoneyRequestReport,
        policyParams: {
            policy,
            policyCategories,
            policyTagList,
        },
        optimisticParams: {
            chat: {
                report: chatReport,
                createdAction: optimisticCreatedActionForChat,
                reportPreviewAction,
            },
            iou: {
                report: iouReport,
                createdAction: optimisticCreatedActionForIOUReport,
                action: iouAction,
            },
            transactionParams: {
                transaction: optimisticTransaction,
                transactionThreadReport: optimisticTransactionThread,
                transactionThreadCreatedReportAction: optimisticCreatedActionForTransactionThread,
            },
            policyRecentlyUsed: {
                categories: optimisticPolicyRecentlyUsedCategories,
                tags: optimisticPolicyRecentlyUsedTags,
                currencies: optimisticPolicyRecentlyUsedCurrencies,
                destinations: optimisticPolicyRecentlyUsedDestinations,
            },
            personalDetailListAction: optimisticPersonalDetailListAction,
            nextStep: optimisticNextStep,
        },
    });

    return {
        payerAccountID,
        payerEmail,
        iouReport,
        chatReport,
        transaction: optimisticTransaction,
        iouAction,
        createdChatReportActionID: isNewChatReport ? optimisticCreatedActionForChat.reportActionID : undefined,
        createdIOUReportActionID: shouldCreateNewMoneyRequestReport ? optimisticCreatedActionForIOUReport.reportActionID : undefined,
        reportPreviewAction,
        transactionThreadReportID: optimisticTransactionThread?.reportID,
        createdReportActionIDForThread: optimisticCreatedActionForTransactionThread?.reportActionID,
        onyxData: {
            optimisticData,
            successData,
            failureData,
        },
    };
}

/**
 * Gathers all the data needed to make an expense. It attempts to find existing reports, iouReports, and receipts. If it doesn't find them, then
 * it creates optimistic versions of them and uses those instead
 */
function getTrackExpenseInformation(
    parentChatReport: OnyxEntry<OnyxTypes.Report>,
    participant: Participant,
    comment: string,
    amount: number,
    currency: string,
    created: string,
    merchant: string,
    receipt: OnyxEntry<Receipt>,
    category: string | undefined,
    tag: string | undefined,
    taxCode: string | undefined,
    taxAmount: number | undefined,
    billable: boolean | undefined,
    policy: OnyxEntry<OnyxTypes.Policy> | undefined,
    policyTagList: OnyxEntry<OnyxTypes.PolicyTagLists> | undefined,
    policyCategories: OnyxEntry<OnyxTypes.PolicyCategories> | undefined,
    payeeEmail = currentUserEmail,
    payeeAccountID = userAccountID,
    moneyRequestReportID = '',
    linkedTrackedExpenseReportAction?: OnyxTypes.ReportAction,
    existingTransactionID?: string,
): TrackExpenseInformation | null {
    const optimisticData: OnyxUpdate[] = [];
    const successData: OnyxUpdate[] = [];
    const failureData: OnyxUpdate[] = [];

    const isPolicyExpenseChat = participant.isPolicyExpenseChat;

    // STEP 1: Get existing chat report
    let chatReport = !isEmptyObject(parentChatReport) && parentChatReport?.reportID ? parentChatReport : null;
    // The chatReport always exists, and we can get it from Onyx if chatReport is null.
    if (!chatReport) {
        chatReport = allReports?.[`${ONYXKEYS.COLLECTION.REPORT}${participant.reportID}`] ?? null;
    }

    // If we still don't have a report, it likely doesn't exist, and we will early return here as it should not happen
    // Maybe later, we can build an optimistic selfDM chat.
    if (!chatReport) {
        return null;
    }

    // Check if the report is a draft
    const isDraftReportLocal = isDraftReport(chatReport?.reportID);

    let createdWorkspaceParams: CreateWorkspaceParams | undefined;

    if (isDraftReportLocal) {
        const workspaceData = buildPolicyData(undefined, policy?.makeMeAdmin, policy?.name, policy?.id, chatReport?.reportID);
        createdWorkspaceParams = workspaceData.params;
        optimisticData.push(...workspaceData.optimisticData);
        successData.push(...workspaceData.successData);
        failureData.push(...workspaceData.failureData);
    }

    // STEP 2: If not in the self-DM flow, we need to use the expense report.
    // For this, first use the chatReport.iouReportID property. Build a new optimistic expense report if needed.
    const shouldUseMoneyReport = !!isPolicyExpenseChat;

    let iouReport: OnyxInputValue<OnyxTypes.Report> = null;
    let shouldCreateNewMoneyRequestReport = false;

    if (shouldUseMoneyReport) {
        if (moneyRequestReportID) {
            iouReport = allReports?.[`${ONYXKEYS.COLLECTION.REPORT}${moneyRequestReportID}`] ?? null;
        } else {
            iouReport = allReports?.[`${ONYXKEYS.COLLECTION.REPORT}${chatReport.iouReportID}`] ?? null;
        }

        shouldCreateNewMoneyRequestReport = shouldCreateNewMoneyRequestReportReportUtils(iouReport, chatReport);
        if (!iouReport || shouldCreateNewMoneyRequestReport) {
            iouReport = buildOptimisticExpenseReport(chatReport.reportID, chatReport.policyID, payeeAccountID, amount, currency, amount);
        } else {
            iouReport = {...iouReport};
            // Because of the Expense reports are stored as negative values, we subtract the total from the amount
            if (iouReport?.currency === currency) {
                if (typeof iouReport.total === 'number' && typeof iouReport.nonReimbursableTotal === 'number') {
                    iouReport.total -= amount;
                    iouReport.nonReimbursableTotal -= amount;
                }

                if (typeof iouReport.unheldTotal === 'number' && typeof iouReport.unheldNonReimbursableTotal === 'number') {
                    iouReport.unheldTotal -= amount;
                    iouReport.unheldNonReimbursableTotal -= amount;
                }
            }
        }
    }

    // If shouldUseMoneyReport is true, the iouReport was defined.
    // But we'll use the `shouldUseMoneyReport && iouReport` check further instead of `shouldUseMoneyReport` to avoid TS errors.

    // STEP 3: Build optimistic receipt and transaction
    const receiptObject: Receipt = {};
    let filename;
    if (receipt?.source) {
        receiptObject.source = receipt.source;
        receiptObject.state = receipt.state ?? CONST.IOU.RECEIPT_STATE.SCANREADY;
        filename = receipt.name;
    }
    const existingTransaction = allTransactionDrafts[`${ONYXKEYS.COLLECTION.TRANSACTION_DRAFT}${existingTransactionID ?? CONST.IOU.OPTIMISTIC_TRANSACTION_ID}`];
    if (!filename) {
        filename = existingTransaction?.filename;
    }
    const isDistanceRequest = existingTransaction && isDistanceRequestTransactionUtils(existingTransaction);
    let optimisticTransaction = buildOptimisticTransaction({
        existingTransactionID,
        existingTransaction,
        policy,
        transactionParams: {
            amount: isExpenseReport(iouReport) ? -amount : amount,
            currency,
            reportID: shouldUseMoneyReport && iouReport ? iouReport.reportID : undefined,
            comment,
            created,
            merchant,
            receipt: receiptObject,
            category,
            tag,
            taxCode,
            taxAmount,
            billable,
            pendingFields: isDistanceRequest ? {waypoints: CONST.RED_BRICK_ROAD_PENDING_ACTION.ADD} : undefined,
            reimbursable: false,
            filename,
        },
    });

    // If there is an existing transaction (which is the case for distance requests), then the data from the existing transaction
    // needs to be manually merged into the optimistic transaction. This is because buildOnyxDataForMoneyRequest() uses `Onyx.set()` for the transaction
    // data. This is a big can of worms to change it to `Onyx.merge()` as explored in https://expensify.slack.com/archives/C05DWUDHVK7/p1692139468252109.
    // I want to clean this up at some point, but it's possible this will live in the code for a while so I've created https://github.com/Expensify/App/issues/25417
    // to remind me to do this.
    if (isDistanceRequest) {
        optimisticTransaction = fastMerge(existingTransaction, optimisticTransaction, false);
    }

    // STEP 4: Build optimistic reportActions. We need:
    // 1. CREATED action for the iouReport (if tracking in the Expense chat)
    // 2. IOU action for the iouReport (if tracking in the Expense chat), otherwise – for chatReport
    // 3. The transaction thread, which requires the iouAction, and CREATED action for the transaction thread
    // 4. REPORT_PREVIEW action for the chatReport (if tracking in the Expense chat)
    const [, optimisticCreatedActionForIOUReport, iouAction, optimisticTransactionThread, optimisticCreatedActionForTransactionThread] = buildOptimisticMoneyRequestEntities(
        shouldUseMoneyReport && iouReport ? iouReport : chatReport,
        CONST.IOU.REPORT_ACTION_TYPE.TRACK,
        amount,
        currency,
        comment,
        payeeEmail,
        [participant],
        optimisticTransaction.transactionID,
        undefined,
        false,
        false,
        false,
        !shouldUseMoneyReport,
        linkedTrackedExpenseReportAction?.childReportID,
        linkedTrackedExpenseReportAction,
    );

    let reportPreviewAction: OnyxInputValue<OnyxTypes.ReportAction<typeof CONST.REPORT.ACTIONS.TYPE.REPORT_PREVIEW>> = null;
    if (shouldUseMoneyReport && iouReport) {
        reportPreviewAction = shouldCreateNewMoneyRequestReport ? null : getReportPreviewAction(chatReport.reportID, iouReport.reportID);

        if (reportPreviewAction) {
            reportPreviewAction = updateReportPreview(iouReport, reportPreviewAction, false, comment, optimisticTransaction);
        } else {
            reportPreviewAction = buildOptimisticReportPreview(chatReport, iouReport, comment, optimisticTransaction);
            // Generated ReportPreview action is a parent report action of the iou report.
            // We are setting the iou report's parentReportActionID to display subtitle correctly in IOU page when offline.
            iouReport.parentReportActionID = reportPreviewAction.reportActionID;
        }
    }

    let actionableTrackExpenseWhisper: OnyxInputValue<OnyxTypes.ReportAction> = null;
    if (!isPolicyExpenseChat) {
        actionableTrackExpenseWhisper = buildOptimisticActionableTrackExpenseWhisper(iouAction, optimisticTransaction.transactionID);
    }

    // STEP 5: Build Onyx Data
    const trackExpenseOnyxData = buildOnyxDataForTrackExpense(
        chatReport,
        iouReport,
        optimisticTransaction,
        optimisticCreatedActionForIOUReport,
        iouAction,
        reportPreviewAction,
        optimisticTransactionThread ?? {},
        optimisticCreatedActionForTransactionThread,
        shouldCreateNewMoneyRequestReport,
        policy,
        policyTagList,
        policyCategories,
        undefined,
        actionableTrackExpenseWhisper,
    );

    return {
        createdWorkspaceParams,
        chatReport,
        iouReport: iouReport ?? undefined,
        transaction: optimisticTransaction,
        iouAction,
        createdIOUReportActionID: shouldCreateNewMoneyRequestReport ? optimisticCreatedActionForIOUReport.reportActionID : undefined,
        reportPreviewAction: reportPreviewAction ?? undefined,
        transactionThreadReportID: optimisticTransactionThread.reportID,
        createdReportActionIDForThread: optimisticCreatedActionForTransactionThread?.reportActionID,
        actionableWhisperReportActionIDParam: actionableTrackExpenseWhisper?.reportActionID,
        onyxData: {
            optimisticData: optimisticData.concat(trackExpenseOnyxData[0]),
            successData: successData.concat(trackExpenseOnyxData[1]),
            failureData: failureData.concat(trackExpenseOnyxData[2]),
        },
    };
}

/**
 * Compute the diff amount when we update the transaction
 */
function calculateDiffAmount(
    iouReport: OnyxTypes.OnyxInputOrEntry<OnyxTypes.Report>,
    updatedTransaction: OnyxTypes.OnyxInputOrEntry<OnyxTypes.Transaction>,
    transaction: OnyxEntry<OnyxTypes.Transaction>,
): number {
    if (!iouReport) {
        return 0;
    }
    const isExpenseReportLocal = isExpenseReport(iouReport);
    const updatedCurrency = getCurrency(updatedTransaction);
    const currentCurrency = getCurrency(transaction);

    const currentAmount = getAmount(transaction, isExpenseReportLocal);
    const updatedAmount = getAmount(updatedTransaction, isExpenseReportLocal);

    if (updatedCurrency === iouReport?.currency && currentCurrency !== iouReport?.currency) {
        // Add the diff to the total if we change the currency from a different currency to the currency of the IOU report
        return updatedAmount;
    }

    if (updatedCurrency === iouReport?.currency && updatedAmount !== currentAmount) {
        // Calculate the diff between the updated amount and the current amount if we change the amount and the currency of the transaction is the currency of the report
        return updatedAmount - currentAmount;
    }

    return 0;
}

/**
 * @param transactionID
 * @param transactionThreadReportID
 * @param transactionChanges
 * @param [transactionChanges.created] Present when updated the date field
 * @param policy  May be undefined, an empty object, or an object matching the Policy type (src/types/onyx/Policy.ts)
 * @param policyTagList
 * @param policyCategories
 */
function getUpdateMoneyRequestParams(
    transactionID: string | undefined,
    transactionThreadReportID: string | undefined,
    transactionChanges: TransactionChanges,
    policy: OnyxEntry<OnyxTypes.Policy>,
    policyTagList: OnyxTypes.OnyxInputOrEntry<OnyxTypes.PolicyTagLists>,
    policyCategories: OnyxTypes.OnyxInputOrEntry<OnyxTypes.PolicyCategories>,
    violations?: OnyxEntry<OnyxTypes.TransactionViolations>,
): UpdateMoneyRequestData {
    const optimisticData: OnyxUpdate[] = [];
    const successData: OnyxUpdate[] = [];
    const failureData: OnyxUpdate[] = [];

    // Step 1: Set any "pending fields" (ones updated while the user was offline) to have error messages in the failureData
    const pendingFields: OnyxTypes.Transaction['pendingFields'] = Object.fromEntries(Object.keys(transactionChanges).map((key) => [key, CONST.RED_BRICK_ROAD_PENDING_ACTION.UPDATE]));
    const clearedPendingFields = Object.fromEntries(Object.keys(transactionChanges).map((key) => [key, null]));
    const errorFields = Object.fromEntries(Object.keys(pendingFields).map((key) => [key, {[DateUtils.getMicroseconds()]: Localize.translateLocal('iou.error.genericEditFailureMessage')}]));

    // Step 2: Get all the collections being updated
    const transactionThread = allReports?.[`${ONYXKEYS.COLLECTION.REPORT}${transactionThreadReportID}`] ?? null;
    const transaction = allTransactions?.[`${ONYXKEYS.COLLECTION.TRANSACTION}${transactionID}`];
    const isTransactionOnHold = isOnHold(transaction);
    const iouReport = allReports?.[`${ONYXKEYS.COLLECTION.REPORT}${transactionThread?.parentReportID}`] ?? null;
    const isFromExpenseReport = isExpenseReport(iouReport);
    const isScanning = hasReceiptTransactionUtils(transaction) && isReceiptBeingScannedTransactionUtils(transaction);
    const updatedTransaction: OnyxEntry<OnyxTypes.Transaction> = transaction
        ? getUpdatedTransaction({
              transaction,
              transactionChanges,
              isFromExpenseReport,
              policy,
          })
        : undefined;
    const transactionDetails = getTransactionDetails(updatedTransaction);

    if (transactionDetails?.waypoints) {
        // This needs to be a JSON string since we're sending this to the MapBox API
        transactionDetails.waypoints = JSON.stringify(transactionDetails.waypoints);
    }

    const dataToIncludeInParams: Partial<TransactionDetails> = Object.fromEntries(Object.entries(transactionDetails ?? {}).filter(([key]) => Object.keys(transactionChanges).includes(key)));

    const params: UpdateMoneyRequestParams = {
        ...dataToIncludeInParams,
        reportID: iouReport?.reportID,
        transactionID,
    };

    const hasPendingWaypoints = 'waypoints' in transactionChanges;
    const hasModifiedDistanceRate = 'customUnitRateID' in transactionChanges;
    if (transaction && updatedTransaction && (hasPendingWaypoints || hasModifiedDistanceRate)) {
        // Delete the draft transaction when editing waypoints when the server responds successfully and there are no errors
        successData.push({
            onyxMethod: Onyx.METHOD.SET,
            key: `${ONYXKEYS.COLLECTION.TRANSACTION_DRAFT}${transactionID}`,
            value: null,
        });

        // Revert the transaction's amount to the original value on failure.
        // The IOU Report will be fully reverted in the failureData further below.
        failureData.push({
            onyxMethod: Onyx.METHOD.MERGE,
            key: `${ONYXKEYS.COLLECTION.TRANSACTION}${transactionID}`,
            value: {
                amount: transaction.amount,
                modifiedAmount: transaction.modifiedAmount,
                modifiedMerchant: transaction.modifiedMerchant,
                modifiedCurrency: transaction.modifiedCurrency,
            },
        });
    }

    // Step 3: Build the modified expense report actions
    // We don't create a modified report action if:
    // - we're updating the waypoints
    // - we're updating the distance rate while the waypoints are still pending
    // In these cases, there isn't a valid optimistic mileage data we can use,
    // and the report action is created on the server with the distance-related response from the MapBox API
    const updatedReportAction = buildOptimisticModifiedExpenseReportAction(transactionThread, transaction, transactionChanges, isFromExpenseReport, policy, updatedTransaction);
    if (!hasPendingWaypoints && !(hasModifiedDistanceRate && isFetchingWaypointsFromServer(transaction))) {
        params.reportActionID = updatedReportAction.reportActionID;

        optimisticData.push({
            onyxMethod: Onyx.METHOD.MERGE,
            key: `${ONYXKEYS.COLLECTION.REPORT_ACTIONS}${transactionThread?.reportID}`,
            value: {
                [updatedReportAction.reportActionID]: updatedReportAction as OnyxTypes.ReportAction,
            },
        });
        optimisticData.push({
            onyxMethod: Onyx.METHOD.MERGE,
            key: `${ONYXKEYS.COLLECTION.REPORT}${transactionThread?.reportID}`,
            value: {
                lastVisibleActionCreated: updatedReportAction.created,
                lastReadTime: updatedReportAction.created,
            },
        });
        failureData.push({
            onyxMethod: Onyx.METHOD.MERGE,
            key: `${ONYXKEYS.COLLECTION.REPORT}${transactionThread?.reportID}`,
            value: {
                lastVisibleActionCreated: transactionThread?.lastVisibleActionCreated,
                lastReadTime: transactionThread?.lastReadTime,
            },
        });
        successData.push({
            onyxMethod: Onyx.METHOD.MERGE,
            key: `${ONYXKEYS.COLLECTION.REPORT_ACTIONS}${transactionThread?.reportID}`,
            value: {
                [updatedReportAction.reportActionID]: {pendingAction: null},
            },
        });
        failureData.push({
            onyxMethod: Onyx.METHOD.MERGE,
            key: `${ONYXKEYS.COLLECTION.REPORT_ACTIONS}${transactionThread?.reportID}`,
            value: {
                [updatedReportAction.reportActionID]: {
                    ...(updatedReportAction as OnyxTypes.ReportAction),
                    errors: getMicroSecondOnyxErrorWithTranslationKey('iou.error.genericEditFailureMessage'),
                },
            },
        });
    }

    // Step 4: Compute the IOU total and update the report preview message (and report header) so LHN amount owed is correct.
    const diff = calculateDiffAmount(iouReport, updatedTransaction, transaction);

    let updatedMoneyRequestReport: OnyxTypes.OnyxInputOrEntry<OnyxTypes.Report>;
    if (!iouReport) {
        updatedMoneyRequestReport = null;
    } else if ((isExpenseReport(iouReport) || isInvoiceReportReportUtils(iouReport)) && typeof iouReport.total === 'number') {
        // For expense report, the amount is negative, so we should subtract total from diff
        updatedMoneyRequestReport = {
            ...iouReport,
            total: iouReport.total - diff,
        };
        if (!transaction?.reimbursable && typeof updatedMoneyRequestReport.nonReimbursableTotal === 'number') {
            updatedMoneyRequestReport.nonReimbursableTotal -= diff;
        }
        if (!isTransactionOnHold) {
            if (typeof updatedMoneyRequestReport.unheldTotal === 'number') {
                updatedMoneyRequestReport.unheldTotal -= diff;
            }
            if (!transaction?.reimbursable && typeof updatedMoneyRequestReport.unheldNonReimbursableTotal === 'number') {
                updatedMoneyRequestReport.unheldNonReimbursableTotal -= diff;
            }
        }
    } else {
        updatedMoneyRequestReport = updateIOUOwnerAndTotal(
            iouReport,
            updatedReportAction.actorAccountID ?? CONST.DEFAULT_NUMBER_ID,
            diff,
            getCurrency(transaction),
            false,
            true,
            isTransactionOnHold,
        );
    }

    optimisticData.push(
        {
            onyxMethod: Onyx.METHOD.MERGE,
            key: `${ONYXKEYS.COLLECTION.REPORT}${iouReport?.reportID}`,
            value: updatedMoneyRequestReport,
        },
        {
            onyxMethod: Onyx.METHOD.MERGE,
            key: `${ONYXKEYS.COLLECTION.REPORT}${iouReport?.parentReportID}`,
            value: getOutstandingChildRequest(updatedMoneyRequestReport),
        },
    );
    successData.push({
        onyxMethod: Onyx.METHOD.MERGE,
        key: `${ONYXKEYS.COLLECTION.REPORT}${iouReport?.reportID}`,
        value: {pendingAction: null},
    });

    // Optimistically modify the transaction and the transaction thread
    optimisticData.push({
        onyxMethod: Onyx.METHOD.MERGE,
        key: `${ONYXKEYS.COLLECTION.TRANSACTION}${transactionID}`,
        value: {
            ...updatedTransaction,
            pendingFields,
            errorFields: null,
        },
    });

    optimisticData.push({
        onyxMethod: Onyx.METHOD.MERGE,
        key: `${ONYXKEYS.COLLECTION.REPORT}${transactionThreadReportID}`,
        value: {
            lastActorAccountID: updatedReportAction.actorAccountID,
        },
    });

    if (isScanning && ('amount' in transactionChanges || 'currency' in transactionChanges)) {
        if (transactionThread?.parentReportActionID) {
            optimisticData.push({
                onyxMethod: Onyx.METHOD.MERGE,
                key: `${ONYXKEYS.COLLECTION.REPORT_ACTIONS}${iouReport?.reportID}`,
                value: {
                    [transactionThread?.parentReportActionID]: {
                        originalMessage: {
                            whisperedTo: [],
                        },
                    },
                },
            });
        }

        if (iouReport?.parentReportActionID) {
            optimisticData.push({
                onyxMethod: Onyx.METHOD.MERGE,
                key: `${ONYXKEYS.COLLECTION.REPORT_ACTIONS}${iouReport?.parentReportID}`,
                value: {
                    [iouReport.parentReportActionID]: {
                        originalMessage: {
                            whisperedTo: [],
                        },
                    },
                },
            });
        }
    }

    // Update recently used categories if the category is changed
    const hasModifiedCategory = 'category' in transactionChanges;
    if (hasModifiedCategory) {
        const optimisticPolicyRecentlyUsedCategories = buildOptimisticPolicyRecentlyUsedCategories(iouReport?.policyID, transactionChanges.category);
        if (optimisticPolicyRecentlyUsedCategories.length) {
            optimisticData.push({
                onyxMethod: Onyx.METHOD.SET,
                key: `${ONYXKEYS.COLLECTION.POLICY_RECENTLY_USED_CATEGORIES}${iouReport?.policyID}`,
                value: optimisticPolicyRecentlyUsedCategories,
            });
        }
    }

    // Update recently used currencies if the currency is changed
    if ('currency' in transactionChanges) {
        const optimisticRecentlyUsedCurrencies = buildOptimisticRecentlyUsedCurrencies(transactionChanges.currency);
        if (optimisticRecentlyUsedCurrencies.length) {
            optimisticData.push({
                onyxMethod: Onyx.METHOD.SET,
                key: ONYXKEYS.RECENTLY_USED_CURRENCIES,
                value: optimisticRecentlyUsedCurrencies,
            });
        }
    }

    // Update recently used categories if the tag is changed
    const hasModifiedTag = 'tag' in transactionChanges;
    if (hasModifiedTag) {
        const optimisticPolicyRecentlyUsedTags = buildOptimisticPolicyRecentlyUsedTags(iouReport?.policyID, transactionChanges.tag);
        if (!isEmptyObject(optimisticPolicyRecentlyUsedTags)) {
            optimisticData.push({
                onyxMethod: Onyx.METHOD.MERGE,
                key: `${ONYXKEYS.COLLECTION.POLICY_RECENTLY_USED_TAGS}${iouReport?.policyID}`,
                value: optimisticPolicyRecentlyUsedTags,
            });
        }
    }

    const overLimitViolation = violations?.find((violation) => violation.name === 'overLimit');
    // Update violation limit, if we modify attendees. The given limit value is for a single attendee, if we have multiple attendees we should multpiply limit by attende count
    if ('attendees' in transactionChanges && !!overLimitViolation) {
        const limitForSingleAttendee = ViolationsUtils.getViolationAmountLimit(overLimitViolation);
        if (limitForSingleAttendee * (transactionChanges?.attendees?.length ?? 1) > Math.abs(getAmount(transaction))) {
            optimisticData.push({
                onyxMethod: Onyx.METHOD.MERGE,
                key: `${ONYXKEYS.COLLECTION.TRANSACTION_VIOLATIONS}${transactionID}`,
                value: violations?.filter((violation) => violation.name !== 'overLimit') ?? [],
            });
        }
    }

    // Clear out the error fields and loading states on success
    successData.push({
        onyxMethod: Onyx.METHOD.MERGE,
        key: `${ONYXKEYS.COLLECTION.TRANSACTION}${transactionID}`,
        value: {
            pendingFields: clearedPendingFields,
            isLoading: false,
            errorFields: null,
            routes: null,
        },
    });

    // Clear out loading states, pending fields, and add the error fields
    failureData.push({
        onyxMethod: Onyx.METHOD.MERGE,
        key: `${ONYXKEYS.COLLECTION.TRANSACTION}${transactionID}`,
        value: {
            pendingFields: clearedPendingFields,
            isLoading: false,
            errorFields,
        },
    });

    if (iouReport) {
        // Reset the iouReport to its original state
        failureData.push({
            onyxMethod: Onyx.METHOD.MERGE,
            key: `${ONYXKEYS.COLLECTION.REPORT}${iouReport.reportID}`,
            value: iouReport,
        });
    }

    if (policy && isPaidGroupPolicy(policy) && updatedTransaction && (hasModifiedTag || hasModifiedCategory || hasModifiedDistanceRate)) {
        const currentTransactionViolations = allTransactionViolations[`${ONYXKEYS.COLLECTION.TRANSACTION_VIOLATIONS}${transactionID}`] ?? [];
        optimisticData.push(
            ViolationsUtils.getViolationsOnyxData(
                updatedTransaction,
                currentTransactionViolations,
                policy,
                policyTagList ?? {},
                policyCategories ?? {},
                hasDependentTags(policy, policyTagList ?? {}),
            ),
        );
        failureData.push({
            onyxMethod: Onyx.METHOD.MERGE,
            key: `${ONYXKEYS.COLLECTION.TRANSACTION_VIOLATIONS}${transactionID}`,
            value: currentTransactionViolations,
        });
    }

    // Reset the transaction thread to its original state
    failureData.push({
        onyxMethod: Onyx.METHOD.MERGE,
        key: `${ONYXKEYS.COLLECTION.REPORT}${transactionThreadReportID}`,
        value: transactionThread,
    });

    return {
        params,
        onyxData: {optimisticData, successData, failureData},
    };
}

/**
 * @param transactionID
 * @param transactionThreadReportID
 * @param transactionChanges
 * @param [transactionChanges.created] Present when updated the date field
 * @param policy  May be undefined, an empty object, or an object matching the Policy type (src/types/onyx/Policy.ts)
 */
function getUpdateTrackExpenseParams(
    transactionID: string | undefined,
    transactionThreadReportID: string | undefined,
    transactionChanges: TransactionChanges,
    policy: OnyxEntry<OnyxTypes.Policy>,
): UpdateMoneyRequestData {
    const optimisticData: OnyxUpdate[] = [];
    const successData: OnyxUpdate[] = [];
    const failureData: OnyxUpdate[] = [];

    // Step 1: Set any "pending fields" (ones updated while the user was offline) to have error messages in the failureData
    const pendingFields = Object.fromEntries(Object.keys(transactionChanges).map((key) => [key, CONST.RED_BRICK_ROAD_PENDING_ACTION.UPDATE]));
    const clearedPendingFields = Object.fromEntries(Object.keys(transactionChanges).map((key) => [key, null]));
    const errorFields = Object.fromEntries(Object.keys(pendingFields).map((key) => [key, {[DateUtils.getMicroseconds()]: Localize.translateLocal('iou.error.genericEditFailureMessage')}]));

    // Step 2: Get all the collections being updated
    const transactionThread = allReports?.[`${ONYXKEYS.COLLECTION.REPORT}${transactionThreadReportID}`] ?? null;
    const transaction = allTransactions?.[`${ONYXKEYS.COLLECTION.TRANSACTION}${transactionID}`];
    const chatReport = allReports?.[`${ONYXKEYS.COLLECTION.REPORT}${transactionThread?.parentReportID}`] ?? null;
    const isScanning = hasReceiptTransactionUtils(transaction) && isReceiptBeingScannedTransactionUtils(transaction);
    const updatedTransaction = transaction
        ? getUpdatedTransaction({
              transaction,
              transactionChanges,
              isFromExpenseReport: false,
              policy,
          })
        : null;
    const transactionDetails = getTransactionDetails(updatedTransaction);

    if (transactionDetails?.waypoints) {
        // This needs to be a JSON string since we're sending this to the MapBox API
        transactionDetails.waypoints = JSON.stringify(transactionDetails.waypoints);
    }

    const dataToIncludeInParams: Partial<TransactionDetails> = Object.fromEntries(Object.entries(transactionDetails ?? {}).filter(([key]) => Object.keys(transactionChanges).includes(key)));

    const params: UpdateMoneyRequestParams = {
        ...dataToIncludeInParams,
        reportID: chatReport?.reportID,
        transactionID,
    };

    const hasPendingWaypoints = 'waypoints' in transactionChanges;
    const hasModifiedDistanceRate = 'customUnitRateID' in transactionChanges;
    if (transaction && updatedTransaction && (hasPendingWaypoints || hasModifiedDistanceRate)) {
        // Delete the draft transaction when editing waypoints when the server responds successfully and there are no errors
        successData.push({
            onyxMethod: Onyx.METHOD.SET,
            key: `${ONYXKEYS.COLLECTION.TRANSACTION_DRAFT}${transactionID}`,
            value: null,
        });

        // Revert the transaction's amount to the original value on failure.
        // The IOU Report will be fully reverted in the failureData further below.
        failureData.push({
            onyxMethod: Onyx.METHOD.MERGE,
            key: `${ONYXKEYS.COLLECTION.TRANSACTION}${transactionID}`,
            value: {
                amount: transaction.amount,
                modifiedAmount: transaction.modifiedAmount,
                modifiedMerchant: transaction.modifiedMerchant,
            },
        });
    }

    // Step 3: Build the modified expense report actions
    // We don't create a modified report action if:
    // - we're updating the waypoints
    // - we're updating the distance rate while the waypoints are still pending
    // In these cases, there isn't a valid optimistic mileage data we can use,
    // and the report action is created on the server with the distance-related response from the MapBox API
    const updatedReportAction = buildOptimisticModifiedExpenseReportAction(transactionThread, transaction, transactionChanges, false, policy, updatedTransaction);
    if (!hasPendingWaypoints && !(hasModifiedDistanceRate && isFetchingWaypointsFromServer(transaction))) {
        params.reportActionID = updatedReportAction.reportActionID;

        optimisticData.push({
            onyxMethod: Onyx.METHOD.MERGE,
            key: `${ONYXKEYS.COLLECTION.REPORT_ACTIONS}${transactionThread?.reportID}`,
            value: {
                [updatedReportAction.reportActionID]: updatedReportAction as OnyxTypes.ReportAction,
            },
        });
        successData.push({
            onyxMethod: Onyx.METHOD.MERGE,
            key: `${ONYXKEYS.COLLECTION.REPORT_ACTIONS}${transactionThread?.reportID}`,
            value: {
                [updatedReportAction.reportActionID]: {pendingAction: null},
            },
        });
        failureData.push({
            onyxMethod: Onyx.METHOD.MERGE,
            key: `${ONYXKEYS.COLLECTION.REPORT_ACTIONS}${transactionThread?.reportID}`,
            value: {
                [updatedReportAction.reportActionID]: {
                    ...(updatedReportAction as OnyxTypes.ReportAction),
                    errors: getMicroSecondOnyxErrorWithTranslationKey('iou.error.genericEditFailureMessage'),
                },
            },
        });
    }

    // Step 4: Update the report preview message (and report header) so LHN amount tracked is correct.
    // Optimistically modify the transaction and the transaction thread
    optimisticData.push({
        onyxMethod: Onyx.METHOD.MERGE,
        key: `${ONYXKEYS.COLLECTION.TRANSACTION}${transactionID}`,
        value: {
            ...updatedTransaction,
            pendingFields,
            errorFields: null,
        },
    });

    optimisticData.push({
        onyxMethod: Onyx.METHOD.MERGE,
        key: `${ONYXKEYS.COLLECTION.REPORT}${transactionThreadReportID}`,
        value: {
            lastActorAccountID: updatedReportAction.actorAccountID,
        },
    });

    if (isScanning && transactionThread?.parentReportActionID && ('amount' in transactionChanges || 'currency' in transactionChanges)) {
        optimisticData.push({
            onyxMethod: Onyx.METHOD.MERGE,
            key: `${ONYXKEYS.COLLECTION.REPORT_ACTIONS}${chatReport?.reportID}`,
            value: {[transactionThread.parentReportActionID]: {originalMessage: {whisperedTo: []}}},
        });
    }

    // Clear out the error fields and loading states on success
    successData.push({
        onyxMethod: Onyx.METHOD.MERGE,
        key: `${ONYXKEYS.COLLECTION.TRANSACTION}${transactionID}`,
        value: {
            pendingFields: clearedPendingFields,
            isLoading: false,
            errorFields: null,
            routes: null,
        },
    });

    // Clear out loading states, pending fields, and add the error fields
    failureData.push({
        onyxMethod: Onyx.METHOD.MERGE,
        key: `${ONYXKEYS.COLLECTION.TRANSACTION}${transactionID}`,
        value: {
            pendingFields: clearedPendingFields,
            isLoading: false,
            errorFields,
        },
    });

    // Reset the transaction thread to its original state
    failureData.push({
        onyxMethod: Onyx.METHOD.MERGE,
        key: `${ONYXKEYS.COLLECTION.REPORT}${transactionThreadReportID}`,
        value: transactionThread,
    });

    return {
        params,
        onyxData: {optimisticData, successData, failureData},
    };
}

/** Updates the created date of an expense */
function updateMoneyRequestDate(
    transactionID: string,
    transactionThreadReportID: string,
    value: string,
    policy: OnyxEntry<OnyxTypes.Policy>,
    policyTags: OnyxEntry<OnyxTypes.PolicyTagLists>,
    policyCategories: OnyxEntry<OnyxTypes.PolicyCategories>,
) {
    const transactionChanges: TransactionChanges = {
        created: value,
    };
    const transactionThreadReport = allReports?.[`${ONYXKEYS.COLLECTION.REPORT}${transactionThreadReportID}`] ?? null;
    const parentReport = allReports?.[`${ONYXKEYS.COLLECTION.REPORT}${transactionThreadReport?.parentReportID}`] ?? null;
    let data: UpdateMoneyRequestData;
    if (isTrackExpenseReport(transactionThreadReport) && isSelfDM(parentReport)) {
        data = getUpdateTrackExpenseParams(transactionID, transactionThreadReportID, transactionChanges, policy);
    } else {
        data = getUpdateMoneyRequestParams(transactionID, transactionThreadReportID, transactionChanges, policy, policyTags, policyCategories);
    }
    const {params, onyxData} = data;
    API.write(WRITE_COMMANDS.UPDATE_MONEY_REQUEST_DATE, params, onyxData);
}

/** Updates the billable field of an expense */
function updateMoneyRequestBillable(
    transactionID: string,
    transactionThreadReportID: string,
    value: boolean,
    policy: OnyxEntry<OnyxTypes.Policy>,
    policyTagList: OnyxEntry<OnyxTypes.PolicyTagLists>,
    policyCategories: OnyxEntry<OnyxTypes.PolicyCategories>,
) {
    const transactionChanges: TransactionChanges = {
        billable: value,
    };
    const {params, onyxData} = getUpdateMoneyRequestParams(transactionID, transactionThreadReportID, transactionChanges, policy, policyTagList, policyCategories);
    API.write(WRITE_COMMANDS.UPDATE_MONEY_REQUEST_BILLABLE, params, onyxData);
}

/** Updates the merchant field of an expense */
function updateMoneyRequestMerchant(
    transactionID: string,
    transactionThreadReportID: string,
    value: string,
    policy: OnyxEntry<OnyxTypes.Policy>,
    policyTagList: OnyxEntry<OnyxTypes.PolicyTagLists>,
    policyCategories: OnyxEntry<OnyxTypes.PolicyCategories>,
) {
    const transactionChanges: TransactionChanges = {
        merchant: value,
    };
    const transactionThreadReport = allReports?.[`${ONYXKEYS.COLLECTION.REPORT}${transactionThreadReportID}`] ?? null;
    const parentReport = allReports?.[`${ONYXKEYS.COLLECTION.REPORT}${transactionThreadReport?.parentReportID}`] ?? null;
    let data: UpdateMoneyRequestData;
    if (isTrackExpenseReport(transactionThreadReport) && isSelfDM(parentReport)) {
        data = getUpdateTrackExpenseParams(transactionID, transactionThreadReportID, transactionChanges, policy);
    } else {
        data = getUpdateMoneyRequestParams(transactionID, transactionThreadReportID, transactionChanges, policy, policyTagList, policyCategories);
    }
    const {params, onyxData} = data;
    API.write(WRITE_COMMANDS.UPDATE_MONEY_REQUEST_MERCHANT, params, onyxData);
}

/** Updates the attendees list of an expense */
function updateMoneyRequestAttendees(
    transactionID: string,
    transactionThreadReportID: string,
    attendees: Attendee[],
    policy: OnyxEntry<OnyxTypes.Policy>,
    policyTagList: OnyxEntry<OnyxTypes.PolicyTagLists>,
    policyCategories: OnyxEntry<OnyxTypes.PolicyCategories>,
    violations: OnyxEntry<OnyxTypes.TransactionViolations>,
) {
    const transactionChanges: TransactionChanges = {
        attendees,
    };
    const data = getUpdateMoneyRequestParams(transactionID, transactionThreadReportID, transactionChanges, policy, policyTagList, policyCategories, violations);
    const {params, onyxData} = data;
    API.write(WRITE_COMMANDS.UPDATE_MONEY_REQUEST_ATTENDEES, params, onyxData);
}

/** Updates the tag of an expense */
function updateMoneyRequestTag(
    transactionID: string,
    transactionThreadReportID: string,
    tag: string,
    policy: OnyxEntry<OnyxTypes.Policy>,
    policyTagList: OnyxEntry<OnyxTypes.PolicyTagLists>,
    policyCategories: OnyxEntry<OnyxTypes.PolicyCategories>,
) {
    const transactionChanges: TransactionChanges = {
        tag,
    };
    const {params, onyxData} = getUpdateMoneyRequestParams(transactionID, transactionThreadReportID, transactionChanges, policy, policyTagList, policyCategories);
    API.write(WRITE_COMMANDS.UPDATE_MONEY_REQUEST_TAG, params, onyxData);
}

/** Updates the created tax amount of an expense */
function updateMoneyRequestTaxAmount(
    transactionID: string,
    optimisticReportActionID: string,
    taxAmount: number,
    policy: OnyxEntry<OnyxTypes.Policy>,
    policyTagList: OnyxEntry<OnyxTypes.PolicyTagLists>,
    policyCategories: OnyxEntry<OnyxTypes.PolicyCategories>,
) {
    const transactionChanges = {
        taxAmount,
    };
    const {params, onyxData} = getUpdateMoneyRequestParams(transactionID, optimisticReportActionID, transactionChanges, policy, policyTagList, policyCategories);
    API.write('UpdateMoneyRequestTaxAmount', params, onyxData);
}

type UpdateMoneyRequestTaxRateParams = {
    transactionID: string;
    optimisticReportActionID: string;
    taxCode: string;
    taxAmount: number;
    policy: OnyxEntry<OnyxTypes.Policy>;
    policyTagList: OnyxEntry<OnyxTypes.PolicyTagLists>;
    policyCategories: OnyxEntry<OnyxTypes.PolicyCategories>;
};

/** Updates the created tax rate of an expense */
function updateMoneyRequestTaxRate({transactionID, optimisticReportActionID, taxCode, taxAmount, policy, policyTagList, policyCategories}: UpdateMoneyRequestTaxRateParams) {
    const transactionChanges = {
        taxCode,
        taxAmount,
    };
    const {params, onyxData} = getUpdateMoneyRequestParams(transactionID, optimisticReportActionID, transactionChanges, policy, policyTagList, policyCategories);
    API.write('UpdateMoneyRequestTaxRate', params, onyxData);
}

type UpdateMoneyRequestDistanceParams = {
    transactionID: string | undefined;
    transactionThreadReportID: string | undefined;
    waypoints: WaypointCollection;
    routes?: Routes;
    policy?: OnyxEntry<OnyxTypes.Policy>;
    policyTagList?: OnyxEntry<OnyxTypes.PolicyTagLists>;
    policyCategories?: OnyxEntry<OnyxTypes.PolicyCategories>;
    transactionBackup: OnyxEntry<OnyxTypes.Transaction>;
};

/** Updates the waypoints of a distance expense */
function updateMoneyRequestDistance({
    transactionID,
    transactionThreadReportID,
    waypoints,
    routes = undefined,
    policy = {} as OnyxTypes.Policy,
    policyTagList = {},
    policyCategories = {},
    transactionBackup,
}: UpdateMoneyRequestDistanceParams) {
    const transactionChanges: TransactionChanges = {
        waypoints: sanitizeRecentWaypoints(waypoints),
        routes,
    };
    const transactionThreadReport = allReports?.[`${ONYXKEYS.COLLECTION.REPORT}${transactionThreadReportID}`] ?? null;
    const parentReport = allReports?.[`${ONYXKEYS.COLLECTION.REPORT}${transactionThreadReport?.parentReportID}`] ?? null;
    let data: UpdateMoneyRequestData;
    if (isTrackExpenseReport(transactionThreadReport) && isSelfDM(parentReport)) {
        data = getUpdateTrackExpenseParams(transactionID, transactionThreadReportID, transactionChanges, policy);
    } else {
        data = getUpdateMoneyRequestParams(transactionID, transactionThreadReportID, transactionChanges, policy, policyTagList, policyCategories);
    }
    const {params, onyxData} = data;

    const recentServerValidatedWaypoints = getRecentWaypoints().filter((item) => !item.pendingAction);
    onyxData?.failureData?.push({
        onyxMethod: Onyx.METHOD.SET,
        key: `${ONYXKEYS.NVP_RECENT_WAYPOINTS}`,
        value: recentServerValidatedWaypoints,
    });

    if (transactionBackup) {
        const transaction = allTransactions?.[`${ONYXKEYS.COLLECTION.TRANSACTION}${transactionID}`];

        // We need to include all keys of the optimisticData's waypoints in the failureData for onyx merge to properly reset
        // waypoint keys that do not exist in the failureData's waypoints. For instance, if the optimisticData waypoints had
        // three keys and the failureData waypoint had only 2 keys then the third key that doesn't exist in the failureData
        // waypoints should be explicitly reset otherwise onyx merge will leave it intact.
        const allWaypointKeys = [...new Set([...Object.keys(transactionBackup.comment?.waypoints ?? {}), ...Object.keys(transaction?.comment?.waypoints ?? {})])];
        const onyxWaypoints = allWaypointKeys.reduce((acc: NullishDeep<WaypointCollection>, key) => {
            acc[key] = transactionBackup.comment?.waypoints?.[key] ? {...transactionBackup.comment?.waypoints?.[key]} : null;
            return acc;
        }, {});
        const allModifiedWaypointsKeys = [...new Set([...Object.keys(waypoints ?? {}), ...Object.keys(transaction?.modifiedWaypoints ?? {})])];
        const onyxModifiedWaypoints = allModifiedWaypointsKeys.reduce((acc: NullishDeep<WaypointCollection>, key) => {
            acc[key] = transactionBackup.modifiedWaypoints?.[key] ? {...transactionBackup.modifiedWaypoints?.[key]} : null;
            return acc;
        }, {});
        onyxData?.failureData?.push({
            onyxMethod: Onyx.METHOD.MERGE,
            key: `${ONYXKEYS.COLLECTION.TRANSACTION}${transactionID}`,
            value: {
                comment: {
                    waypoints: onyxWaypoints,
                    customUnit: {
                        quantity: transactionBackup?.comment?.customUnit?.quantity,
                    },
                },
                modifiedWaypoints: onyxModifiedWaypoints,
                routes: null,
            },
        });
    }

    API.write(WRITE_COMMANDS.UPDATE_MONEY_REQUEST_DISTANCE, params, onyxData);
}

/** Updates the category of an expense */
function updateMoneyRequestCategory(
    transactionID: string,
    transactionThreadReportID: string,
    category: string,
    policy: OnyxEntry<OnyxTypes.Policy>,
    policyTagList: OnyxEntry<OnyxTypes.PolicyTagLists>,
    policyCategories: OnyxEntry<OnyxTypes.PolicyCategories>,
) {
    const transactionChanges: TransactionChanges = {
        category,
    };

    const {params, onyxData} = getUpdateMoneyRequestParams(transactionID, transactionThreadReportID, transactionChanges, policy, policyTagList, policyCategories);
    API.write(WRITE_COMMANDS.UPDATE_MONEY_REQUEST_CATEGORY, params, onyxData);
}

/** Updates the description of an expense */
function updateMoneyRequestDescription(
    transactionID: string,
    transactionThreadReportID: string,
    comment: string,
    policy: OnyxEntry<OnyxTypes.Policy>,
    policyTagList: OnyxEntry<OnyxTypes.PolicyTagLists>,
    policyCategories: OnyxEntry<OnyxTypes.PolicyCategories>,
) {
    const transactionChanges: TransactionChanges = {
        comment,
    };
    const transactionThreadReport = allReports?.[`${ONYXKEYS.COLLECTION.REPORT}${transactionThreadReportID}`] ?? null;
    const parentReport = allReports?.[`${ONYXKEYS.COLLECTION.REPORT}${transactionThreadReport?.parentReportID}`] ?? null;
    let data: UpdateMoneyRequestData;
    if (isTrackExpenseReport(transactionThreadReport) && isSelfDM(parentReport)) {
        data = getUpdateTrackExpenseParams(transactionID, transactionThreadReportID, transactionChanges, policy);
    } else {
        data = getUpdateMoneyRequestParams(transactionID, transactionThreadReportID, transactionChanges, policy, policyTagList, policyCategories);
    }
    const {params, onyxData} = data;
    API.write(WRITE_COMMANDS.UPDATE_MONEY_REQUEST_DESCRIPTION, params, onyxData);
}

/** Updates the distance rate of an expense */
function updateMoneyRequestDistanceRate(
    transactionID: string,
    transactionThreadReportID: string,
    rateID: string,
    policy: OnyxEntry<OnyxTypes.Policy>,
    policyTagList: OnyxEntry<OnyxTypes.PolicyTagLists>,
    policyCategories: OnyxEntry<OnyxTypes.PolicyCategories>,
    updatedTaxAmount?: number,
    updatedTaxCode?: string,
) {
    const transactionChanges: TransactionChanges = {
        customUnitRateID: rateID,
        ...(typeof updatedTaxAmount === 'number' ? {taxAmount: updatedTaxAmount} : {}),
        ...(updatedTaxCode ? {taxCode: updatedTaxCode} : {}),
    };
    const transactionThreadReport = allReports?.[`${ONYXKEYS.COLLECTION.REPORT}${transactionThreadReportID}`] ?? null;
    const parentReport = allReports?.[`${ONYXKEYS.COLLECTION.REPORT}${transactionThreadReport?.parentReportID}`] ?? null;

    const transaction = allTransactions?.[`${ONYXKEYS.COLLECTION.TRANSACTION}${transactionID}`];
    if (transaction) {
        const existingDistanceUnit = transaction?.comment?.customUnit?.distanceUnit;
        const newDistanceUnit = DistanceRequestUtils.getRateByCustomUnitRateID({customUnitRateID: rateID, policy})?.unit;

        // If the distanceUnit is set and the rate is changed to one that has a different unit, mark the merchant as modified to make the distance field pending
        if (existingDistanceUnit && newDistanceUnit && newDistanceUnit !== existingDistanceUnit) {
            transactionChanges.merchant = getMerchant(transaction);
        }
    }

    let data: UpdateMoneyRequestData;
    if (isTrackExpenseReport(transactionThreadReport) && isSelfDM(parentReport)) {
        data = getUpdateTrackExpenseParams(transactionID, transactionThreadReportID, transactionChanges, policy);
    } else {
        data = getUpdateMoneyRequestParams(transactionID, transactionThreadReportID, transactionChanges, policy, policyTagList, policyCategories);
    }
    const {params, onyxData} = data;
    // `taxAmount` & `taxCode` only needs to be updated in the optimistic data, so we need to remove them from the params
    const {taxAmount, taxCode, ...paramsWithoutTaxUpdated} = params;
    API.write(WRITE_COMMANDS.UPDATE_MONEY_REQUEST_DISTANCE_RATE, paramsWithoutTaxUpdated, onyxData);
}

const getConvertTrackedExpenseInformation = (
<<<<<<< HEAD
    transactionID: string,
    actionableWhisperReportActionID: string | undefined,
    moneyRequestReportID: string,
=======
    transactionID: string | undefined,
    actionableWhisperReportActionID: string,
    moneyRequestReportID: string | undefined,
>>>>>>> 0190b0a8
    linkedTrackedExpenseReportAction: OnyxTypes.ReportAction,
    linkedTrackedExpenseReportID: string,
    transactionThreadReportID: string | undefined,
    resolution: IOUAction,
) => {
    const optimisticData: OnyxUpdate[] = [];
    const successData: OnyxUpdate[] = [];
    const failureData: OnyxUpdate[] = [];

    // Delete the transaction from the track expense report
    const {
        optimisticData: deleteOptimisticData,
        successData: deleteSuccessData,
        failureData: deleteFailureData,
    } = getDeleteTrackExpenseInformation(linkedTrackedExpenseReportID, transactionID, linkedTrackedExpenseReportAction, false, true, actionableWhisperReportActionID, resolution);

    optimisticData?.push(...deleteOptimisticData);
    successData?.push(...deleteSuccessData);
    failureData?.push(...deleteFailureData);

    // Build modified expense report action with the transaction changes
    const modifiedExpenseReportAction = buildOptimisticMovedTrackedExpenseModifiedReportAction(transactionThreadReportID, moneyRequestReportID);

    optimisticData?.push({
        onyxMethod: Onyx.METHOD.MERGE,
        key: `${ONYXKEYS.COLLECTION.REPORT_ACTIONS}${transactionThreadReportID}`,
        value: {
            [modifiedExpenseReportAction.reportActionID]: modifiedExpenseReportAction as OnyxTypes.ReportAction,
        },
    });
    successData?.push({
        onyxMethod: Onyx.METHOD.MERGE,
        key: `${ONYXKEYS.COLLECTION.REPORT_ACTIONS}${transactionThreadReportID}`,
        value: {
            [modifiedExpenseReportAction.reportActionID]: {pendingAction: null},
        },
    });
    failureData?.push({
        onyxMethod: Onyx.METHOD.MERGE,
        key: `${ONYXKEYS.COLLECTION.REPORT_ACTIONS}${transactionThreadReportID}`,
        value: {
            [modifiedExpenseReportAction.reportActionID]: {
                ...(modifiedExpenseReportAction as OnyxTypes.ReportAction),
                errors: getMicroSecondOnyxErrorWithTranslationKey('iou.error.genericEditFailureMessage'),
            },
        },
    });

    return {optimisticData, successData, failureData, modifiedExpenseReportActionID: modifiedExpenseReportAction.reportActionID};
};

function convertTrackedExpenseToRequest(
    payerAccountID: number,
    payerEmail: string,
    chatReportID: string,
    transactionID: string,
    actionableWhisperReportActionID: string,
    createdChatReportActionID: string | undefined,
    moneyRequestReportID: string,
    moneyRequestCreatedReportActionID: string | undefined,
    moneyRequestPreviewReportActionID: string,
    linkedTrackedExpenseReportAction: OnyxTypes.ReportAction,
    linkedTrackedExpenseReportID: string,
    transactionThreadReportID: string,
    reportPreviewReportActionID: string,
    onyxData: OnyxData,
    amount: number,
    currency: string,
    comment: string,
    merchant: string,
    created: string,
    attendees?: Attendee[],
) {
    const {optimisticData, successData, failureData} = onyxData;

    const {
        optimisticData: moveTransactionOptimisticData,
        successData: moveTransactionSuccessData,
        failureData: moveTransactionFailureData,
        modifiedExpenseReportActionID,
    } = getConvertTrackedExpenseInformation(
        transactionID,
        actionableWhisperReportActionID,
        moneyRequestReportID,
        linkedTrackedExpenseReportAction,
        linkedTrackedExpenseReportID,
        transactionThreadReportID,
        CONST.IOU.ACTION.SUBMIT,
    );

    optimisticData?.push(...moveTransactionOptimisticData);
    successData?.push(...moveTransactionSuccessData);
    failureData?.push(...moveTransactionFailureData);

    const parameters = {
        attendees,
        amount,
        currency,
        comment,
        created,
        merchant,
        payerAccountID,
        payerEmail,
        chatReportID,
        transactionID,
        actionableWhisperReportActionID,
        createdChatReportActionID,
        moneyRequestReportID,
        moneyRequestCreatedReportActionID,
        moneyRequestPreviewReportActionID,
        transactionThreadReportID,
        modifiedExpenseReportActionID,
        reportPreviewReportActionID,
    };
    API.write(WRITE_COMMANDS.CONVERT_TRACKED_EXPENSE_TO_REQUEST, parameters, {optimisticData, successData, failureData});
}

function categorizeTrackedExpense(trackedExpenseParams: TrackedExpenseParams) {
    const {onyxData, reportInformation, transactionParams, policyParams, createdWorkspaceParams} = trackedExpenseParams;
    const {optimisticData, successData, failureData} = onyxData ?? {};
    const {transactionID} = transactionParams;
    const {isDraftPolicy} = policyParams;
    const {actionableWhisperReportActionID, moneyRequestReportID, linkedTrackedExpenseReportAction, linkedTrackedExpenseReportID, transactionThreadReportID} = reportInformation;
    const {
        optimisticData: moveTransactionOptimisticData,
        successData: moveTransactionSuccessData,
        failureData: moveTransactionFailureData,
        modifiedExpenseReportActionID,
    } = getConvertTrackedExpenseInformation(
        transactionID,
        actionableWhisperReportActionID,
        moneyRequestReportID,
        linkedTrackedExpenseReportAction,
        linkedTrackedExpenseReportID,
        transactionThreadReportID,
        CONST.IOU.ACTION.CATEGORIZE,
    );

    optimisticData?.push(...moveTransactionOptimisticData);
    successData?.push(...moveTransactionSuccessData);
    failureData?.push(...moveTransactionFailureData);
    const parameters = {
        ...reportInformation,
        ...policyParams,
        ...transactionParams,
        linkedTrackedExpenseReportAction: undefined,
        modifiedExpenseReportActionID,
        policyExpenseChatReportID: createdWorkspaceParams?.expenseChatReportID,
        policyExpenseCreatedReportActionID: createdWorkspaceParams?.expenseCreatedReportActionID,
        adminsChatReportID: createdWorkspaceParams?.adminsChatReportID,
        adminsCreatedReportActionID: createdWorkspaceParams?.adminsCreatedReportActionID,
    };

    API.write(WRITE_COMMANDS.CATEGORIZE_TRACKED_EXPENSE, parameters, {optimisticData, successData, failureData});

    // If a draft policy was used, then the CategorizeTrackedExpense command will create a real one
    // so let's track that conversion here
    if (isDraftPolicy) {
        GoogleTagManager.publishEvent(CONST.ANALYTICS.EVENT.WORKSPACE_CREATED, userAccountID);
    }
}

<<<<<<< HEAD
function shareTrackedExpense(
    policyID: string,
    transactionID: string,
    moneyRequestPreviewReportActionID: string,
    moneyRequestReportID: string,
    moneyRequestCreatedReportActionID: string,
    actionableWhisperReportActionID: string | undefined,
    linkedTrackedExpenseReportAction: OnyxTypes.ReportAction,
    linkedTrackedExpenseReportID: string,
    transactionThreadReportID: string,
    reportPreviewReportActionID: string,
    onyxData: OnyxData | undefined,
    amount: number,
    currency: string,
    comment: string,
    merchant: string,
    created: string,
    category?: string,
    tag?: string,
    taxCode = '',
    taxAmount = 0,
    billable?: boolean,
    receipt?: Receipt,
    createdWorkspaceParams?: CreateWorkspaceParams,
) {
=======
function shareTrackedExpense(trackedExpenseParams: TrackedExpenseParams) {
    const {onyxData, reportInformation, transactionParams, policyParams, createdWorkspaceParams} = trackedExpenseParams;
>>>>>>> 0190b0a8
    const {optimisticData, successData, failureData} = onyxData ?? {};
    const {transactionID} = transactionParams;
    const {
        actionableWhisperReportActionID,
        moneyRequestPreviewReportActionID,
        moneyRequestCreatedReportActionID,
        reportPreviewReportActionID,
        moneyRequestReportID,
        linkedTrackedExpenseReportAction,
        linkedTrackedExpenseReportID,
        transactionThreadReportID,
    } = reportInformation;

    const {
        optimisticData: moveTransactionOptimisticData,
        successData: moveTransactionSuccessData,
        failureData: moveTransactionFailureData,
        modifiedExpenseReportActionID,
    } = getConvertTrackedExpenseInformation(
        transactionID,
        actionableWhisperReportActionID,
        moneyRequestReportID,
        linkedTrackedExpenseReportAction,
        linkedTrackedExpenseReportID,
        transactionThreadReportID,
        CONST.IOU.ACTION.SHARE,
    );

    optimisticData?.push(...moveTransactionOptimisticData);
    successData?.push(...moveTransactionSuccessData);
    failureData?.push(...moveTransactionFailureData);

    const parameters: ShareTrackedExpenseParams = {
        ...transactionParams,
        policyID: policyParams?.policyID,
        moneyRequestPreviewReportActionID,
        moneyRequestReportID,
        moneyRequestCreatedReportActionID,
        actionableWhisperReportActionID,
        modifiedExpenseReportActionID,
        reportPreviewReportActionID,
        policyExpenseChatReportID: createdWorkspaceParams?.expenseChatReportID,
        policyExpenseCreatedReportActionID: createdWorkspaceParams?.expenseCreatedReportActionID,
        adminsChatReportID: createdWorkspaceParams?.adminsChatReportID,
        adminsCreatedReportActionID: createdWorkspaceParams?.adminsCreatedReportActionID,
    };

    API.write(WRITE_COMMANDS.SHARE_TRACKED_EXPENSE, parameters, {optimisticData, successData, failureData});
}

/**
 * Submit expense to another user
 */
function requestMoney(requestMoneyInformation: RequestMoneyInformation) {
    const {report, participantParams, policyParams = {}, transactionParams, gpsPoints, action, reimbursible} = requestMoneyInformation;
    const {payeeAccountID} = participantParams;
    const {
        amount,
        currency,
        merchant,
        comment = '',
        receipt,
        category,
        tag,
        taxCode = '',
        taxAmount = 0,
        billable,
        created,
        attendees,
        actionableWhisperReportActionID,
        linkedTrackedExpenseReportAction,
        linkedTrackedExpenseReportID,
    } = transactionParams;

    // If the report is iou or expense report, we should get the linked chat report to be passed to the getMoneyRequestInformation function
    const isMoneyRequestReport = isMoneyRequestReportReportUtils(report);
    const currentChatReport = isMoneyRequestReport ? getReportOrDraftReport(report?.chatReportID) : report;
    const moneyRequestReportID = isMoneyRequestReport ? report?.reportID : '';
    const isMovingTransactionFromTrackExpense = isMovingTransactionFromTrackExpenseIOUUtils(action);

    const {
        payerAccountID,
        payerEmail,
        iouReport,
        chatReport,
        transaction,
        iouAction,
        createdChatReportActionID,
        createdIOUReportActionID,
        reportPreviewAction,
        transactionThreadReportID,
        createdReportActionIDForThread,
        onyxData,
    } = getMoneyRequestInformation({
        parentChatReport: isMovingTransactionFromTrackExpense ? undefined : currentChatReport,
        participantParams,
        policyParams,
        transactionParams,
        moneyRequestReportID,
        existingTransactionID:
            isMovingTransactionFromTrackExpense && linkedTrackedExpenseReportAction && isMoneyRequestAction(linkedTrackedExpenseReportAction)
                ? getOriginalMessage(linkedTrackedExpenseReportAction)?.IOUTransactionID
                : undefined,
    });
    const activeReportID = isMoneyRequestReport ? report?.reportID : chatReport.reportID;

    switch (action) {
        case CONST.IOU.ACTION.SUBMIT: {
            if (!linkedTrackedExpenseReportAction || !actionableWhisperReportActionID || !linkedTrackedExpenseReportID) {
                return;
            }

            convertTrackedExpenseToRequest(
                payerAccountID,
                payerEmail,
                chatReport.reportID,
                transaction.transactionID,
                actionableWhisperReportActionID,
                createdChatReportActionID,
                iouReport.reportID,
                createdIOUReportActionID,
                iouAction.reportActionID,
                linkedTrackedExpenseReportAction,
                linkedTrackedExpenseReportID,
                transactionThreadReportID,
                reportPreviewAction.reportActionID,
                onyxData,
                amount,
                currency,
                comment,
                merchant,
                created,
                attendees,
            );
            break;
        }
        default: {
            const parameters: RequestMoneyParams = {
                debtorEmail: payerEmail,
                debtorAccountID: payerAccountID,
                amount,
                currency,
                comment,
                created,
                merchant,
                iouReportID: iouReport.reportID,
                chatReportID: chatReport.reportID,
                transactionID: transaction.transactionID,
                reportActionID: iouAction.reportActionID,
                createdChatReportActionID,
                createdIOUReportActionID,
                reportPreviewReportActionID: reportPreviewAction.reportActionID,
                receipt: receipt instanceof Blob ? receipt : undefined,
                receiptState: receipt?.state,
                category,
                tag,
                taxCode,
                taxAmount,
                billable,
                // This needs to be a string of JSON because of limitations with the fetch() API and nested objects
                receiptGpsPoints: gpsPoints ? JSON.stringify(gpsPoints) : undefined,
                transactionThreadReportID,
                createdReportActionIDForThread,
                reimbursible,
            };

            // eslint-disable-next-line rulesdir/no-multiple-api-calls
            API.write(WRITE_COMMANDS.REQUEST_MONEY, parameters, onyxData);
        }
    }

    InteractionManager.runAfterInteractions(() => removeDraftTransaction(CONST.IOU.OPTIMISTIC_TRANSACTION_ID));
    Navigation.dismissModal(isSearchTopmostCentralPane() ? undefined : activeReportID);
    if (activeReportID) {
        notifyNewAction(activeReportID, payeeAccountID);
    }
}

/**
 * Submit per diem expense to another user
 */
function submitPerDiemExpense(submitPerDiemExpenseInformation: PerDiemExpenseInformation) {
    const {report, participantParams, policyParams = {}, transactionParams} = submitPerDiemExpenseInformation;
    const {payeeAccountID} = participantParams;
    const {currency, comment = '', category, tag, created, customUnit} = transactionParams;

    if (
        isEmptyObject(policyParams.policy) ||
        isEmptyObject(customUnit) ||
        !customUnit.customUnitID ||
        !customUnit.customUnitRateID ||
        (customUnit.subRates ?? []).length === 0 ||
        isEmptyObject(customUnit.attributes)
    ) {
        return;
    }

    // If the report is iou or expense report, we should get the linked chat report to be passed to the getMoneyRequestInformation function
    const isMoneyRequestReport = isMoneyRequestReportReportUtils(report);
    const currentChatReport = isMoneyRequestReport ? getReportOrDraftReport(report?.chatReportID) : report;
    const moneyRequestReportID = isMoneyRequestReport ? report?.reportID : '';

    const {
        iouReport,
        chatReport,
        transaction,
        iouAction,
        createdChatReportActionID,
        createdIOUReportActionID,
        reportPreviewAction,
        transactionThreadReportID,
        createdReportActionIDForThread,
        onyxData,
    } = getPerDiemExpenseInformation({
        parentChatReport: currentChatReport,
        participantParams,
        policyParams,
        transactionParams,
        moneyRequestReportID,
    });
    const activeReportID = isMoneyRequestReport ? report?.reportID : chatReport.reportID;

    const parameters: CreatePerDiemRequestParams = {
        policyID: policyParams.policy.id,
        customUnitID: customUnit.customUnitID,
        customUnitRateID: customUnit.customUnitRateID,
        subRates: JSON.stringify(customUnit.subRates),
        startDateTime: customUnit.attributes.dates.start,
        endDateTime: customUnit.attributes.dates.end,
        currency,
        description: comment,
        created,
        iouReportID: iouReport.reportID,
        chatReportID: chatReport.reportID,
        transactionID: transaction.transactionID,
        reportActionID: iouAction.reportActionID,
        createdChatReportActionID,
        createdIOUReportActionID,
        reportPreviewReportActionID: reportPreviewAction.reportActionID,
        category,
        tag,
        transactionThreadReportID,
        createdReportActionIDForThread,
    };

    API.write(WRITE_COMMANDS.CREATE_PER_DIEM_REQUEST, parameters, onyxData);

    InteractionManager.runAfterInteractions(() => removeDraftTransaction(CONST.IOU.OPTIMISTIC_TRANSACTION_ID));
    Navigation.dismissModal(isSearchTopmostCentralPane() ? undefined : activeReportID);
    if (activeReportID) {
        notifyNewAction(activeReportID, payeeAccountID);
    }
}

function sendInvoice(
    currentUserAccountID: number,
    transaction: OnyxEntry<OnyxTypes.Transaction>,
    invoiceChatReport?: OnyxEntry<OnyxTypes.Report>,
    receiptFile?: Receipt,
    policy?: OnyxEntry<OnyxTypes.Policy>,
    policyTagList?: OnyxEntry<OnyxTypes.PolicyTagLists>,
    policyCategories?: OnyxEntry<OnyxTypes.PolicyCategories>,
    companyName?: string,
    companyWebsite?: string,
) {
    const {
        senderWorkspaceID,
        receiver,
        invoiceRoom,
        createdChatReportActionID,
        invoiceReportID,
        reportPreviewReportActionID,
        transactionID,
        transactionThreadReportID,
        createdIOUReportActionID,
        createdReportActionIDForThread,
        reportActionID,
        onyxData,
    } = getSendInvoiceInformation(transaction, currentUserAccountID, invoiceChatReport, receiptFile, policy, policyTagList, policyCategories, companyName, companyWebsite);

    const parameters: SendInvoiceParams = {
        createdIOUReportActionID,
        createdReportActionIDForThread,
        reportActionID,
        senderWorkspaceID,
        accountID: currentUserAccountID,
        amount: transaction?.amount ?? 0,
        currency: transaction?.currency ?? '',
        comment: transaction?.comment?.comment?.trim() ?? '',
        merchant: transaction?.merchant ?? '',
        category: transaction?.category,
        date: transaction?.created ?? '',
        invoiceRoomReportID: invoiceRoom.reportID,
        createdChatReportActionID,
        invoiceReportID,
        reportPreviewReportActionID,
        transactionID,
        transactionThreadReportID,
        companyName,
        companyWebsite,
        ...(invoiceChatReport?.reportID ? {receiverInvoiceRoomID: invoiceChatReport.reportID} : {receiverEmail: receiver.login ?? ''}),
    };

    API.write(WRITE_COMMANDS.SEND_INVOICE, parameters, onyxData);
    InteractionManager.runAfterInteractions(() => removeDraftTransaction(CONST.IOU.OPTIMISTIC_TRANSACTION_ID));

    if (isSearchTopmostCentralPane()) {
        Navigation.dismissModal();
    } else {
        Navigation.dismissModalWithReport(invoiceRoom);
    }

    notifyNewAction(invoiceRoom.reportID, receiver.accountID);
}

/**
 * Track an expense
 */
function trackExpense(
    report: OnyxTypes.Report,
    amount: number,
    currency: string,
    created: string,
    merchant: string,
    payeeEmail: string | undefined,
    payeeAccountID: number,
    participant: Participant,
    comment: string,
    isDraftPolicy: boolean,
    receipt?: Receipt,
    category?: string,
    tag?: string,
    taxCode = '',
    taxAmount = 0,
    billable?: boolean,
    policy?: OnyxEntry<OnyxTypes.Policy>,
    policyTagList?: OnyxEntry<OnyxTypes.PolicyTagLists>,
    policyCategories?: OnyxEntry<OnyxTypes.PolicyCategories>,
    gpsPoints?: GPSPoint,
    validWaypoints?: WaypointCollection,
    action?: IOUAction,
    actionableWhisperReportActionID?: string,
    linkedTrackedExpenseReportAction?: OnyxTypes.ReportAction,
    linkedTrackedExpenseReportID?: string,
    customUnitRateID?: string,
) {
    const isMoneyRequestReport = isMoneyRequestReportReportUtils(report);
    const currentChatReport = isMoneyRequestReport ? getReportOrDraftReport(report.chatReportID) : report;
    const moneyRequestReportID = isMoneyRequestReport ? report.reportID : '';
    const isMovingTransactionFromTrackExpense = isMovingTransactionFromTrackExpenseIOUUtils(action);

    // Pass an open receipt so the distance expense will show a map with the route optimistically
    const trackedReceipt = validWaypoints ? {source: ReceiptGeneric as ReceiptSource, state: CONST.IOU.RECEIPT_STATE.OPEN} : receipt;

    const {
        createdWorkspaceParams,
        iouReport,
        chatReport,
        transaction,
        iouAction,
        createdChatReportActionID,
        createdIOUReportActionID,
        reportPreviewAction,
        transactionThreadReportID,
        createdReportActionIDForThread,
        actionableWhisperReportActionIDParam,
        onyxData,
    } =
        getTrackExpenseInformation(
            currentChatReport,
            participant,
            comment,
            amount,
            currency,
            created,
            merchant,
            trackedReceipt,
            category,
            tag,
            taxCode,
            taxAmount,
            billable,
            policy,
            policyTagList,
            policyCategories,
            payeeEmail,
            payeeAccountID,
            moneyRequestReportID,
            linkedTrackedExpenseReportAction,
            isMovingTransactionFromTrackExpense && linkedTrackedExpenseReportAction && isMoneyRequestAction(linkedTrackedExpenseReportAction)
                ? getOriginalMessage(linkedTrackedExpenseReportAction)?.IOUTransactionID
                : undefined,
        ) ?? {};
    const activeReportID = isMoneyRequestReport ? report.reportID : chatReport?.reportID;

    const recentServerValidatedWaypoints = getRecentWaypoints().filter((item) => !item.pendingAction);
    onyxData?.failureData?.push({
        onyxMethod: Onyx.METHOD.SET,
        key: `${ONYXKEYS.NVP_RECENT_WAYPOINTS}`,
        value: recentServerValidatedWaypoints,
    });

    switch (action) {
        case CONST.IOU.ACTION.CATEGORIZE: {
            if (!linkedTrackedExpenseReportAction || !linkedTrackedExpenseReportID) {
                return;
            }
            const transactionParams: TrackedExpenseTransactionParams = {
                transactionID: transaction?.transactionID,
                amount,
                currency,
                comment,
                merchant,
                created,
                taxCode,
                taxAmount,
                category,
                tag,
                billable,
                receipt: trackedReceipt instanceof Blob ? trackedReceipt : undefined,
            };
            const policyParams: TrackedExpensePolicyParams = {
                policyID: chatReport?.policyID,
                isDraftPolicy,
            };
            const reportInformation: TrackedExpenseReportInformation = {
                moneyRequestPreviewReportActionID: iouAction?.reportActionID,
                moneyRequestReportID: iouReport?.reportID,
                moneyRequestCreatedReportActionID: createdIOUReportActionID,
                actionableWhisperReportActionID,
                linkedTrackedExpenseReportAction,
                linkedTrackedExpenseReportID,
                transactionThreadReportID,
                reportPreviewReportActionID: reportPreviewAction?.reportActionID,
            };
            const trackedExpenseParams: TrackedExpenseParams = {
                onyxData,
                reportInformation,
                transactionParams,
                policyParams,
                createdWorkspaceParams,
            };

            categorizeTrackedExpense(trackedExpenseParams);
            break;
        }
        case CONST.IOU.ACTION.SHARE: {
            if (!linkedTrackedExpenseReportAction || !linkedTrackedExpenseReportID) {
                return;
            }
            const transactionParams = {
                transactionID: transaction?.transactionID,
                amount,
                currency,
                comment,
                merchant,
                created,
                taxCode: taxCode ?? '',
                taxAmount: taxAmount ?? 0,
                category,
                tag,
                billable,
                receipt: trackedReceipt instanceof Blob ? trackedReceipt : undefined,
            };
            const policyParams = {
                policyID: chatReport?.policyID,
            };
            const reportInformation = {
                moneyRequestPreviewReportActionID: iouAction?.reportActionID,
                moneyRequestReportID: iouReport?.reportID,
                moneyRequestCreatedReportActionID: createdIOUReportActionID,
                actionableWhisperReportActionID,
                linkedTrackedExpenseReportAction,
                linkedTrackedExpenseReportID,
                transactionThreadReportID,
                reportPreviewReportActionID: reportPreviewAction?.reportActionID,
            };
            const trackedExpenseParams = {
                onyxData,
                reportInformation,
                transactionParams,
                policyParams,
                createdWorkspaceParams,
            };
            shareTrackedExpense(trackedExpenseParams);
            break;
        }
        default: {
            const parameters: TrackExpenseParams = {
                amount,
                currency,
                comment,
                created,
                merchant,
                iouReportID: iouReport?.reportID,
                chatReportID: chatReport?.reportID,
                transactionID: transaction?.transactionID,
                reportActionID: iouAction?.reportActionID,
                createdChatReportActionID,
                createdIOUReportActionID,
                reportPreviewReportActionID: reportPreviewAction?.reportActionID,
                receipt: trackedReceipt instanceof Blob ? trackedReceipt : undefined,
                receiptState: trackedReceipt?.state,
                category,
                tag,
                taxCode,
                taxAmount,
                billable,
                // This needs to be a string of JSON because of limitations with the fetch() API and nested objects
                receiptGpsPoints: gpsPoints ? JSON.stringify(gpsPoints) : undefined,
                transactionThreadReportID,
                createdReportActionIDForThread,
                waypoints: validWaypoints ? JSON.stringify(sanitizeRecentWaypoints(validWaypoints)) : undefined,
                customUnitRateID,
            };
            if (actionableWhisperReportActionIDParam) {
                parameters.actionableWhisperReportActionID = actionableWhisperReportActionIDParam;
            }
            API.write(WRITE_COMMANDS.TRACK_EXPENSE, parameters, onyxData);
        }
    }
    InteractionManager.runAfterInteractions(() => removeDraftTransaction(CONST.IOU.OPTIMISTIC_TRANSACTION_ID));
    Navigation.dismissModal(isSearchTopmostCentralPane() ? undefined : activeReportID);

    if (action === CONST.IOU.ACTION.SHARE) {
        if (isSearchTopmostCentralPane() && activeReportID) {
            Navigation.goBack();
            Navigation.navigate(ROUTES.REPORT_WITH_ID.getRoute(activeReportID));
        }
        Navigation.setNavigationActionToMicrotaskQueue(() => Navigation.navigate(ROUTES.ROOM_INVITE.getRoute(activeReportID, CONST.IOU.SHARE.ROLE.ACCOUNTANT)));
    }

    notifyNewAction(activeReportID, payeeAccountID);
}

function getOrCreateOptimisticSplitChatReport(existingSplitChatReportID: string, participants: Participant[], participantAccountIDs: number[], currentUserAccountID: number) {
    // The existing chat report could be passed as reportID or exist on the sole "participant" (in this case a report option)
    const existingChatReportID = existingSplitChatReportID || participants.at(0)?.reportID;

    // Check if the report is available locally if we do have one
    let existingSplitChatReport = existingChatReportID ? allReports?.[`${ONYXKEYS.COLLECTION.REPORT}${existingChatReportID}`] : null;

    const allParticipantsAccountIDs = [...participantAccountIDs, currentUserAccountID];
    if (!existingSplitChatReport) {
        existingSplitChatReport = getChatByParticipants(allParticipantsAccountIDs, undefined, participantAccountIDs.length > 1);
    }

    // We found an existing chat report we are done...
    if (existingSplitChatReport) {
        // Yes, these are the same, but give the caller a way to identify if we created a new report or not
        return {existingSplitChatReport, splitChatReport: existingSplitChatReport};
    }

    // Create a Group Chat if we have multiple participants
    if (participants.length > 1) {
        const splitChatReport = buildOptimisticChatReport(
            allParticipantsAccountIDs,
            '',
            CONST.REPORT.CHAT_TYPE.GROUP,
            undefined,
            undefined,
            undefined,
            undefined,
            undefined,
            undefined,
            CONST.REPORT.NOTIFICATION_PREFERENCE.ALWAYS,
        );
        return {existingSplitChatReport: null, splitChatReport};
    }

    // Otherwise, create a new 1:1 chat report
    const splitChatReport = buildOptimisticChatReport(participantAccountIDs);
    return {existingSplitChatReport: null, splitChatReport};
}

/**
 * Build the Onyx data and IOU split necessary for splitting a bill with 3+ users.
 * 1. Build the optimistic Onyx data for the group chat, i.e. chatReport and iouReportAction creating the former if it doesn't yet exist.
 * 2. Loop over the group chat participant list, building optimistic or updating existing chatReports, iouReports and iouReportActions between the user and each participant.
 * We build both Onyx data and the IOU split that is sent as a request param and is used by Auth to create the chatReports, iouReports and iouReportActions in the database.
 * The IOU split has the following shape:
 *  [
 *      {email: 'currentUser', amount: 100},
 *      {email: 'user2', amount: 100, iouReportID: '100', chatReportID: '110', transactionID: '120', reportActionID: '130'},
 *      {email: 'user3', amount: 100, iouReportID: '200', chatReportID: '210', transactionID: '220', reportActionID: '230'}
 *  ]
 * @param amount - always in the smallest unit of the currency
 * @param existingSplitChatReportID - the report ID where the split expense happens, could be a group chat or a workspace chat
 */
function createSplitsAndOnyxData(
    participants: Participant[],
    currentUserLogin: string,
    currentUserAccountID: number,
    amount: number,
    comment: string,
    currency: string,
    merchant: string,
    created: string,
    category: string,
    tag: string,
    splitShares: SplitShares = {},
    existingSplitChatReportID = '',
    billable = false,
    iouRequestType: IOURequestType = CONST.IOU.REQUEST_TYPE.MANUAL,
    taxCode = '',
    taxAmount = 0,
): SplitsAndOnyxData {
    const currentUserEmailForIOUSplit = addSMSDomainIfPhoneNumber(currentUserLogin);
    const participantAccountIDs = participants.map((participant) => Number(participant.accountID));

    const {splitChatReport, existingSplitChatReport} = getOrCreateOptimisticSplitChatReport(existingSplitChatReportID, participants, participantAccountIDs, currentUserAccountID);
    const isOwnPolicyExpenseChat = !!splitChatReport.isOwnPolicyExpenseChat;

    // Pass an open receipt so the distance expense will show a map with the route optimistically
    const receipt: Receipt | undefined = iouRequestType === CONST.IOU.REQUEST_TYPE.DISTANCE ? {source: ReceiptGeneric as ReceiptSource, state: CONST.IOU.RECEIPT_STATE.OPEN} : undefined;

    const existingTransaction = allTransactionDrafts[`${ONYXKEYS.COLLECTION.TRANSACTION_DRAFT}${CONST.IOU.OPTIMISTIC_TRANSACTION_ID}`];
    const isDistanceRequest = existingTransaction && existingTransaction.iouRequestType === CONST.IOU.REQUEST_TYPE.DISTANCE;
    let splitTransaction = buildOptimisticTransaction({
        existingTransaction,
        transactionParams: {
            amount,
            currency,
            reportID: CONST.REPORT.SPLIT_REPORTID,
            comment,
            created,
            merchant: merchant || Localize.translateLocal('iou.expense'),
            receipt,
            category,
            tag,
            taxCode,
            taxAmount,
            billable,
            pendingFields: isDistanceRequest ? {waypoints: CONST.RED_BRICK_ROAD_PENDING_ACTION.ADD} : undefined,
        },
    });

    // Important data is set on the draft distance transaction, such as the iouRequestType marking it as a distance request, so merge it into the optimistic split transaction
    if (isDistanceRequest) {
        splitTransaction = fastMerge(existingTransaction, splitTransaction, false);
    }

    // Note: The created action must be optimistically generated before the IOU action so there's no chance that the created action appears after the IOU action in the chat
    const splitCreatedReportAction = buildOptimisticCreatedReportAction(currentUserEmailForIOUSplit);
    const splitIOUReportAction = buildOptimisticIOUReportAction(
        CONST.IOU.REPORT_ACTION_TYPE.SPLIT,
        amount,
        currency,
        comment,
        participants,
        splitTransaction.transactionID,
        undefined,
        '',
        false,
        false,
        isOwnPolicyExpenseChat,
    );

    splitChatReport.lastReadTime = DateUtils.getDBTime();
    splitChatReport.lastMessageText = getReportActionText(splitIOUReportAction);
    splitChatReport.lastMessageHtml = getReportActionHtml(splitIOUReportAction);
    splitChatReport.lastActorAccountID = currentUserAccountID;
    splitChatReport.lastVisibleActionCreated = splitIOUReportAction.created;

    // If we have an existing splitChatReport (group chat or workspace) use it's pending fields, otherwise indicate that we are adding a chat
    if (!existingSplitChatReport) {
        splitChatReport.pendingFields = {
            createChat: CONST.RED_BRICK_ROAD_PENDING_ACTION.ADD,
        };
    }

    const optimisticData: OnyxUpdate[] = [
        {
            // Use set for new reports because it doesn't exist yet, is faster,
            // and we need the data to be available when we navigate to the chat page
            onyxMethod: existingSplitChatReport ? Onyx.METHOD.MERGE : Onyx.METHOD.SET,
            key: `${ONYXKEYS.COLLECTION.REPORT}${splitChatReport.reportID}`,
            value: splitChatReport,
        },
        {
            onyxMethod: Onyx.METHOD.SET,
            key: ONYXKEYS.NVP_QUICK_ACTION_GLOBAL_CREATE,
            value: {
                action: iouRequestType === CONST.IOU.REQUEST_TYPE.DISTANCE ? CONST.QUICK_ACTIONS.SPLIT_DISTANCE : CONST.QUICK_ACTIONS.SPLIT_MANUAL,
                chatReportID: splitChatReport.reportID,
                isFirstQuickAction: isEmptyObject(quickAction),
            },
        },
        existingSplitChatReport
            ? {
                  onyxMethod: Onyx.METHOD.MERGE,
                  key: `${ONYXKEYS.COLLECTION.REPORT_ACTIONS}${splitChatReport.reportID}`,
                  value: {
                      [splitIOUReportAction.reportActionID]: splitIOUReportAction as OnyxTypes.ReportAction,
                  },
              }
            : {
                  onyxMethod: Onyx.METHOD.SET,
                  key: `${ONYXKEYS.COLLECTION.REPORT_ACTIONS}${splitChatReport.reportID}`,
                  value: {
                      [splitCreatedReportAction.reportActionID]: splitCreatedReportAction as OnyxTypes.ReportAction,
                      [splitIOUReportAction.reportActionID]: splitIOUReportAction as OnyxTypes.ReportAction,
                  },
              },
        {
            onyxMethod: Onyx.METHOD.SET,
            key: `${ONYXKEYS.COLLECTION.TRANSACTION}${splitTransaction.transactionID}`,
            value: splitTransaction,
        },
    ];
    const successData: OnyxUpdate[] = [
        {
            onyxMethod: Onyx.METHOD.MERGE,
            key: `${ONYXKEYS.COLLECTION.REPORT_ACTIONS}${splitChatReport.reportID}`,
            value: {
                ...(existingSplitChatReport ? {} : {[splitCreatedReportAction.reportActionID]: {pendingAction: null}}),
                [splitIOUReportAction.reportActionID]: {pendingAction: null},
            },
        },
        {
            onyxMethod: Onyx.METHOD.MERGE,
            key: `${ONYXKEYS.COLLECTION.TRANSACTION}${splitTransaction.transactionID}`,
            value: {pendingAction: null, pendingFields: null},
        },
    ];

    const redundantParticipants: Record<number, null> = {};
    if (!existingSplitChatReport) {
        successData.push({
            onyxMethod: Onyx.METHOD.MERGE,
            key: `${ONYXKEYS.COLLECTION.REPORT}${splitChatReport.reportID}`,
            value: {pendingFields: {createChat: null}, participants: redundantParticipants},
        });
    }

    const failureData: OnyxUpdate[] = [
        {
            onyxMethod: Onyx.METHOD.MERGE,
            key: `${ONYXKEYS.COLLECTION.TRANSACTION}${splitTransaction.transactionID}`,
            value: {
                errors: getMicroSecondOnyxErrorWithTranslationKey('iou.error.genericCreateFailureMessage'),
                pendingAction: null,
                pendingFields: null,
            },
        },
        {
            onyxMethod: Onyx.METHOD.SET,
            key: ONYXKEYS.NVP_QUICK_ACTION_GLOBAL_CREATE,
            value: quickAction ?? null,
        },
    ];

    if (existingSplitChatReport) {
        failureData.push({
            onyxMethod: Onyx.METHOD.MERGE,
            key: `${ONYXKEYS.COLLECTION.REPORT_ACTIONS}${splitChatReport.reportID}`,
            value: {
                [splitIOUReportAction.reportActionID]: {
                    errors: getMicroSecondOnyxErrorWithTranslationKey('iou.error.genericCreateFailureMessage'),
                },
            },
        });
    } else {
        failureData.push(
            {
                onyxMethod: Onyx.METHOD.MERGE,
                key: `${ONYXKEYS.COLLECTION.REPORT}${splitChatReport.reportID}`,
                value: {
                    errorFields: {
                        createChat: getMicroSecondOnyxErrorWithTranslationKey('report.genericCreateReportFailureMessage'),
                    },
                },
            },
            {
                onyxMethod: Onyx.METHOD.MERGE,
                key: `${ONYXKEYS.COLLECTION.REPORT_ACTIONS}${splitChatReport.reportID}`,
                value: {
                    [splitIOUReportAction.reportActionID]: {
                        errors: getMicroSecondOnyxErrorWithTranslationKey('iou.error.genericCreateFailureMessage'),
                    },
                },
            },
        );
    }

    // Loop through participants creating individual chats, iouReports and reportActionIDs as needed
    const currentUserAmount = splitShares?.[currentUserAccountID]?.amount ?? calculateIOUAmount(participants.length, amount, currency, true);
    const currentUserTaxAmount = calculateIOUAmount(participants.length, taxAmount, currency, true);

    const splits: Split[] = [{email: currentUserEmailForIOUSplit, accountID: currentUserAccountID, amount: currentUserAmount, taxAmount: currentUserTaxAmount}];

    const hasMultipleParticipants = participants.length > 1;
    participants.forEach((participant) => {
        // In a case when a participant is a workspace, even when a current user is not an owner of the workspace
        const isPolicyExpenseChat = isPolicyExpenseChatReportUtils(participant);
        const splitAmount = splitShares?.[participant.accountID ?? CONST.DEFAULT_NUMBER_ID]?.amount ?? calculateIOUAmount(participants.length, amount, currency, false);
        const splitTaxAmount = calculateIOUAmount(participants.length, taxAmount, currency, false);

        // To exclude someone from a split, the amount can be 0. The scenario for this is when creating a split from a group chat, we have remove the option to deselect users to exclude them.
        // We can input '0' next to someone we want to exclude.
        if (splitAmount === 0) {
            return;
        }

        // In case the participant is a workspace, email & accountID should remain undefined and won't be used in the rest of this code
        // participant.login is undefined when the request is initiated from a group DM with an unknown user, so we need to add a default
        const email = isOwnPolicyExpenseChat || isPolicyExpenseChat ? '' : addSMSDomainIfPhoneNumber(participant.login ?? '').toLowerCase();
        const accountID = isOwnPolicyExpenseChat || isPolicyExpenseChat ? 0 : Number(participant.accountID);
        if (email === currentUserEmailForIOUSplit) {
            return;
        }

        // STEP 1: Get existing chat report OR build a new optimistic one
        // If we only have one participant and the request was initiated from the global create menu, i.e. !existingGroupChatReportID, the oneOnOneChatReport is the groupChatReport
        let oneOnOneChatReport: OnyxTypes.Report | OptimisticChatReport;
        let isNewOneOnOneChatReport = false;
        let shouldCreateOptimisticPersonalDetails = false;
        const personalDetailExists = accountID in allPersonalDetails;

        // If this is a split between two people only and the function
        // wasn't provided with an existing group chat report id
        // or, if the split is being made from the workspace chat, then the oneOnOneChatReport is the same as the splitChatReport
        // in this case existingSplitChatReport will belong to the policy expense chat and we won't be
        // entering code that creates optimistic personal details
        if ((!hasMultipleParticipants && !existingSplitChatReportID) || isOwnPolicyExpenseChat) {
            oneOnOneChatReport = splitChatReport;
            shouldCreateOptimisticPersonalDetails = !existingSplitChatReport && !personalDetailExists;
        } else {
            const existingChatReport = getChatByParticipants([accountID, currentUserAccountID]);
            isNewOneOnOneChatReport = !existingChatReport;
            shouldCreateOptimisticPersonalDetails = isNewOneOnOneChatReport && !personalDetailExists;
            oneOnOneChatReport = existingChatReport ?? buildOptimisticChatReport([accountID, currentUserAccountID]);
        }

        // STEP 2: Get existing IOU/Expense report and update its total OR build a new optimistic one
        let oneOnOneIOUReport: OneOnOneIOUReport = oneOnOneChatReport.iouReportID ? allReports?.[`${ONYXKEYS.COLLECTION.REPORT}${oneOnOneChatReport.iouReportID}`] : null;
        const shouldCreateNewOneOnOneIOUReport = shouldCreateNewMoneyRequestReportReportUtils(oneOnOneIOUReport, oneOnOneChatReport);

        if (!oneOnOneIOUReport || shouldCreateNewOneOnOneIOUReport) {
            oneOnOneIOUReport = isOwnPolicyExpenseChat
                ? buildOptimisticExpenseReport(oneOnOneChatReport.reportID, oneOnOneChatReport.policyID, currentUserAccountID, splitAmount, currency)
                : buildOptimisticIOUReport(currentUserAccountID, accountID, splitAmount, oneOnOneChatReport.reportID, currency);
        } else if (isOwnPolicyExpenseChat) {
            // Because of the Expense reports are stored as negative values, we subtract the total from the amount
            if (oneOnOneIOUReport?.currency === currency) {
                if (typeof oneOnOneIOUReport.total === 'number') {
                    oneOnOneIOUReport.total -= splitAmount;
                }

                if (typeof oneOnOneIOUReport.unheldTotal === 'number') {
                    oneOnOneIOUReport.unheldTotal -= splitAmount;
                }
            }
        } else {
            oneOnOneIOUReport = updateIOUOwnerAndTotal(oneOnOneIOUReport, currentUserAccountID, splitAmount, currency);
        }

        // STEP 3: Build optimistic transaction
        const oneOnOneTransaction = buildOptimisticTransaction({
            originalTransactionID: splitTransaction.transactionID,
            transactionParams: {
                amount: isExpenseReport(oneOnOneIOUReport) ? -splitAmount : splitAmount,
                currency,
                reportID: oneOnOneIOUReport.reportID,
                comment,
                created,
                merchant: merchant || Localize.translateLocal('iou.expense'),
                category,
                tag,
                taxCode,
                taxAmount: isExpenseReport(oneOnOneIOUReport) ? -splitTaxAmount : splitTaxAmount,
                billable,
                source: CONST.IOU.TYPE.SPLIT,
            },
        });

        // STEP 4: Build optimistic reportActions. We need:
        // 1. CREATED action for the chatReport
        // 2. CREATED action for the iouReport
        // 3. IOU action for the iouReport
        // 4. Transaction Thread and the CREATED action for it
        // 5. REPORT_PREVIEW action for the chatReport
        const [oneOnOneCreatedActionForChat, oneOnOneCreatedActionForIOU, oneOnOneIOUAction, optimisticTransactionThread, optimisticCreatedActionForTransactionThread] =
            buildOptimisticMoneyRequestEntities(
                oneOnOneIOUReport,
                CONST.IOU.REPORT_ACTION_TYPE.CREATE,
                splitAmount,
                currency,
                comment,
                currentUserEmailForIOUSplit,
                [participant],
                oneOnOneTransaction.transactionID,
            );

        // Add optimistic personal details for new participants
        const oneOnOnePersonalDetailListAction: OnyxTypes.PersonalDetailsList = shouldCreateOptimisticPersonalDetails
            ? {
                  [accountID]: {
                      accountID,
                      // Disabling this line since participant.displayName can be an empty string
                      // eslint-disable-next-line @typescript-eslint/prefer-nullish-coalescing
                      displayName: formatPhoneNumber(participant.displayName || email),
                      login: participant.login,
                      isOptimisticPersonalDetail: true,
                  },
              }
            : {};

        if (shouldCreateOptimisticPersonalDetails) {
            // BE will send different participants. We clear the optimistic ones to avoid duplicated entries
            redundantParticipants[accountID] = null;
        }

        let oneOnOneReportPreviewAction = getReportPreviewAction(oneOnOneChatReport.reportID, oneOnOneIOUReport.reportID);
        if (oneOnOneReportPreviewAction) {
            oneOnOneReportPreviewAction = updateReportPreview(oneOnOneIOUReport, oneOnOneReportPreviewAction);
        } else {
            oneOnOneReportPreviewAction = buildOptimisticReportPreview(oneOnOneChatReport, oneOnOneIOUReport);
        }

        // Add category to optimistic policy recently used categories when a participant is a workspace
        const optimisticPolicyRecentlyUsedCategories = isPolicyExpenseChat ? buildOptimisticPolicyRecentlyUsedCategories(participant.policyID, category) : [];

        const optimisticRecentlyUsedCurrencies = buildOptimisticRecentlyUsedCurrencies(currency);

        // Add tag to optimistic policy recently used tags when a participant is a workspace
        const optimisticPolicyRecentlyUsedTags = isPolicyExpenseChat ? buildOptimisticPolicyRecentlyUsedTags(participant.policyID, tag) : {};

        // STEP 5: Build Onyx Data
        const [oneOnOneOptimisticData, oneOnOneSuccessData, oneOnOneFailureData] = buildOnyxDataForMoneyRequest({
            isNewChatReport: isNewOneOnOneChatReport,
            shouldCreateNewMoneyRequestReport: shouldCreateNewOneOnOneIOUReport,
            isOneOnOneSplit: true,
            optimisticParams: {
                chat: {
                    report: oneOnOneChatReport,
                    createdAction: oneOnOneCreatedActionForChat,
                    reportPreviewAction: oneOnOneReportPreviewAction,
                },
                iou: {
                    report: oneOnOneIOUReport,
                    createdAction: oneOnOneCreatedActionForIOU,
                    action: oneOnOneIOUAction,
                },
                transactionParams: {
                    transaction: oneOnOneTransaction,
                    transactionThreadReport: optimisticTransactionThread,
                    transactionThreadCreatedReportAction: optimisticCreatedActionForTransactionThread,
                },
                policyRecentlyUsed: {
                    categories: optimisticPolicyRecentlyUsedCategories,
                    tags: optimisticPolicyRecentlyUsedTags,
                    currencies: optimisticRecentlyUsedCurrencies,
                },
                personalDetailListAction: oneOnOnePersonalDetailListAction,
            },
        });

        const individualSplit = {
            email,
            accountID,
            isOptimisticAccount: isOptimisticPersonalDetail(accountID),
            amount: splitAmount,
            iouReportID: oneOnOneIOUReport.reportID,
            chatReportID: oneOnOneChatReport.reportID,
            transactionID: oneOnOneTransaction.transactionID,
            reportActionID: oneOnOneIOUAction.reportActionID,
            createdChatReportActionID: oneOnOneCreatedActionForChat.reportActionID,
            createdIOUReportActionID: oneOnOneCreatedActionForIOU.reportActionID,
            reportPreviewReportActionID: oneOnOneReportPreviewAction.reportActionID,
            transactionThreadReportID: optimisticTransactionThread.reportID,
            createdReportActionIDForThread: optimisticCreatedActionForTransactionThread?.reportActionID,
            taxAmount: splitTaxAmount,
        };

        splits.push(individualSplit);
        optimisticData.push(...oneOnOneOptimisticData);
        successData.push(...oneOnOneSuccessData);
        failureData.push(...oneOnOneFailureData);
    });

    optimisticData.push({
        onyxMethod: Onyx.METHOD.MERGE,
        key: `${ONYXKEYS.COLLECTION.TRANSACTION}${splitTransaction.transactionID}`,
        value: {
            comment: {
                splits: splits.map((split) => ({accountID: split.accountID, amount: split.amount})),
            },
        },
    });

    const splitData: SplitData = {
        chatReportID: splitChatReport.reportID,
        transactionID: splitTransaction.transactionID,
        reportActionID: splitIOUReportAction.reportActionID,
        policyID: splitChatReport.policyID,
        chatType: splitChatReport.chatType,
    };

    if (!existingSplitChatReport) {
        splitData.createdReportActionID = splitCreatedReportAction.reportActionID;
    }

    return {
        splitData,
        splits,
        onyxData: {optimisticData, successData, failureData},
    };
}

type SplitBillActionsParams = {
    participants: Participant[];
    currentUserLogin: string;
    currentUserAccountID: number;
    amount: number;
    comment: string;
    currency: string;
    merchant: string;
    created: string;
    category?: string;
    tag?: string;
    billable?: boolean;
    iouRequestType?: IOURequestType;
    existingSplitChatReportID?: string;
    splitShares?: SplitShares;
    splitPayerAccountIDs?: number[];
    taxCode?: string;
    taxAmount?: number;
};

/**
 * @param amount - always in smallest currency unit
 * @param existingSplitChatReportID - Either a group DM or a workspace chat
 */
function splitBill({
    participants,
    currentUserLogin,
    currentUserAccountID,
    amount,
    comment,
    currency,
    merchant,
    created,
    category = '',
    tag = '',
    billable = false,
    iouRequestType = CONST.IOU.REQUEST_TYPE.MANUAL,
    existingSplitChatReportID = '',
    splitShares = {},
    splitPayerAccountIDs = [],
    taxCode = '',
    taxAmount = 0,
}: SplitBillActionsParams) {
    const {splitData, splits, onyxData} = createSplitsAndOnyxData(
        participants,
        currentUserLogin,
        currentUserAccountID,
        amount,
        comment,
        currency,
        merchant,
        created,
        category,
        tag,
        splitShares,
        existingSplitChatReportID,
        billable,
        iouRequestType,
        taxCode,
        taxAmount,
    );

    const parameters: SplitBillParams = {
        reportID: splitData.chatReportID,
        amount,
        splits: JSON.stringify(splits),
        currency,
        comment,
        category,
        merchant,
        created,
        tag,
        billable,
        transactionID: splitData.transactionID,
        reportActionID: splitData.reportActionID,
        createdReportActionID: splitData.createdReportActionID,
        policyID: splitData.policyID,
        chatType: splitData.chatType,
        splitPayerAccountIDs,
        taxCode,
        taxAmount,
    };

    API.write(WRITE_COMMANDS.SPLIT_BILL, parameters, onyxData);
    InteractionManager.runAfterInteractions(() => removeDraftTransaction(CONST.IOU.OPTIMISTIC_TRANSACTION_ID));

    Navigation.dismissModal(isSearchTopmostCentralPane() ? undefined : existingSplitChatReportID);
    notifyNewAction(splitData.chatReportID, currentUserAccountID);
}

/**
 * @param amount - always in the smallest currency unit
 */
function splitBillAndOpenReport({
    participants,
    currentUserLogin,
    currentUserAccountID,
    amount,
    comment,
    currency,
    merchant,
    created,
    category = '',
    tag = '',
    billable = false,
    iouRequestType = CONST.IOU.REQUEST_TYPE.MANUAL,
    splitShares = {},
    splitPayerAccountIDs = [],
    taxCode = '',
    taxAmount = 0,
}: SplitBillActionsParams) {
    const {splitData, splits, onyxData} = createSplitsAndOnyxData(
        participants,
        currentUserLogin,
        currentUserAccountID,
        amount,
        comment,
        currency,
        merchant,
        created,
        category,
        tag,
        splitShares,
        '',
        billable,
        iouRequestType,
        taxCode,
        taxAmount,
    );

    const parameters: SplitBillParams = {
        reportID: splitData.chatReportID,
        amount,
        splits: JSON.stringify(splits),
        currency,
        merchant,
        created,
        comment,
        category,
        tag,
        billable,
        transactionID: splitData.transactionID,
        reportActionID: splitData.reportActionID,
        createdReportActionID: splitData.createdReportActionID,
        policyID: splitData.policyID,
        chatType: splitData.chatType,
        splitPayerAccountIDs,
        taxCode,
        taxAmount,
    };

    API.write(WRITE_COMMANDS.SPLIT_BILL_AND_OPEN_REPORT, parameters, onyxData);
    InteractionManager.runAfterInteractions(() => removeDraftTransaction(CONST.IOU.OPTIMISTIC_TRANSACTION_ID));

    Navigation.dismissModal(isSearchTopmostCentralPane() ? undefined : splitData.chatReportID);
    notifyNewAction(splitData.chatReportID, currentUserAccountID);
}

type StartSplitBilActionParams = {
    participants: Participant[];
    currentUserLogin: string;
    currentUserAccountID: number;
    comment: string;
    receipt: Receipt;
    existingSplitChatReportID?: string;
    billable?: boolean;
    category: string | undefined;
    tag: string | undefined;
    currency: string;
    taxCode: string;
    taxAmount: number;
};

/** Used exclusively for starting a split expense request that contains a receipt, the split request will be completed once the receipt is scanned
 *  or user enters details manually.
 *
 * @param existingSplitChatReportID - Either a group DM or a workspace chat
 */
function startSplitBill({
    participants,
    currentUserLogin,
    currentUserAccountID,
    comment,
    receipt,
    existingSplitChatReportID = '',
    billable = false,
    category = '',
    tag = '',
    currency,
    taxCode = '',
    taxAmount = 0,
}: StartSplitBilActionParams) {
    const currentUserEmailForIOUSplit = addSMSDomainIfPhoneNumber(currentUserLogin);
    const participantAccountIDs = participants.map((participant) => Number(participant.accountID));
    const {splitChatReport, existingSplitChatReport} = getOrCreateOptimisticSplitChatReport(existingSplitChatReportID, participants, participantAccountIDs, currentUserAccountID);
    const isOwnPolicyExpenseChat = !!splitChatReport.isOwnPolicyExpenseChat;

    const {name: filename, source, state = CONST.IOU.RECEIPT_STATE.SCANREADY} = receipt;
    const receiptObject: Receipt = {state, source};

    // ReportID is -2 (aka "deleted") on the group transaction
    const splitTransaction = buildOptimisticTransaction({
        transactionParams: {
            amount: 0,
            currency,
            reportID: CONST.REPORT.SPLIT_REPORTID,
            comment,
            merchant: CONST.TRANSACTION.PARTIAL_TRANSACTION_MERCHANT,
            receipt: receiptObject,
            category,
            tag,
            taxCode,
            taxAmount,
            billable,
            filename,
        },
    });

    // Note: The created action must be optimistically generated before the IOU action so there's no chance that the created action appears after the IOU action in the chat
    const splitChatCreatedReportAction = buildOptimisticCreatedReportAction(currentUserEmailForIOUSplit);
    const splitIOUReportAction = buildOptimisticIOUReportAction(
        CONST.IOU.REPORT_ACTION_TYPE.SPLIT,
        0,
        CONST.CURRENCY.USD,
        comment,
        participants,
        splitTransaction.transactionID,
        undefined,
        '',
        false,
        false,
        isOwnPolicyExpenseChat,
    );

    splitChatReport.lastReadTime = DateUtils.getDBTime();
    splitChatReport.lastMessageText = getReportActionText(splitIOUReportAction);
    splitChatReport.lastMessageHtml = getReportActionHtml(splitIOUReportAction);

    // If we have an existing splitChatReport (group chat or workspace) use it's pending fields, otherwise indicate that we are adding a chat
    if (!existingSplitChatReport) {
        splitChatReport.pendingFields = {
            createChat: CONST.RED_BRICK_ROAD_PENDING_ACTION.ADD,
        };
    }

    const optimisticData: OnyxUpdate[] = [
        {
            // Use set for new reports because it doesn't exist yet, is faster,
            // and we need the data to be available when we navigate to the chat page
            onyxMethod: existingSplitChatReport ? Onyx.METHOD.MERGE : Onyx.METHOD.SET,
            key: `${ONYXKEYS.COLLECTION.REPORT}${splitChatReport.reportID}`,
            value: splitChatReport,
        },
        {
            onyxMethod: Onyx.METHOD.SET,
            key: ONYXKEYS.NVP_QUICK_ACTION_GLOBAL_CREATE,
            value: {
                action: CONST.QUICK_ACTIONS.SPLIT_SCAN,
                chatReportID: splitChatReport.reportID,
                isFirstQuickAction: isEmptyObject(quickAction),
            },
        },
        existingSplitChatReport
            ? {
                  onyxMethod: Onyx.METHOD.MERGE,
                  key: `${ONYXKEYS.COLLECTION.REPORT_ACTIONS}${splitChatReport.reportID}`,
                  value: {
                      [splitIOUReportAction.reportActionID]: splitIOUReportAction as OnyxTypes.ReportAction,
                  },
              }
            : {
                  onyxMethod: Onyx.METHOD.SET,
                  key: `${ONYXKEYS.COLLECTION.REPORT_ACTIONS}${splitChatReport.reportID}`,
                  value: {
                      [splitChatCreatedReportAction.reportActionID]: splitChatCreatedReportAction,
                      [splitIOUReportAction.reportActionID]: splitIOUReportAction as OnyxTypes.ReportAction,
                  },
              },
        {
            onyxMethod: Onyx.METHOD.SET,
            key: `${ONYXKEYS.COLLECTION.TRANSACTION}${splitTransaction.transactionID}`,
            value: splitTransaction,
        },
    ];

    const successData: OnyxUpdate[] = [
        {
            onyxMethod: Onyx.METHOD.MERGE,
            key: `${ONYXKEYS.COLLECTION.REPORT_ACTIONS}${splitChatReport.reportID}`,
            value: {
                ...(existingSplitChatReport ? {} : {[splitChatCreatedReportAction.reportActionID]: {pendingAction: null}}),
                [splitIOUReportAction.reportActionID]: {pendingAction: null},
            },
        },
        {
            onyxMethod: Onyx.METHOD.MERGE,
            key: `${ONYXKEYS.COLLECTION.TRANSACTION}${splitTransaction.transactionID}`,
            value: {pendingAction: null},
        },
    ];

    const redundantParticipants: Record<number, null> = {};
    if (!existingSplitChatReport) {
        successData.push({
            onyxMethod: Onyx.METHOD.MERGE,
            key: `${ONYXKEYS.COLLECTION.REPORT}${splitChatReport.reportID}`,
            value: {pendingFields: {createChat: null}, participants: redundantParticipants},
        });
    }

    const failureData: OnyxUpdate[] = [
        {
            onyxMethod: Onyx.METHOD.MERGE,
            key: `${ONYXKEYS.COLLECTION.TRANSACTION}${splitTransaction.transactionID}`,
            value: {
                errors: getMicroSecondOnyxErrorWithTranslationKey('iou.error.genericCreateFailureMessage'),
            },
        },
        {
            onyxMethod: Onyx.METHOD.SET,
            key: ONYXKEYS.NVP_QUICK_ACTION_GLOBAL_CREATE,
            value: quickAction ?? null,
        },
    ];

    if (existingSplitChatReport) {
        failureData.push({
            onyxMethod: Onyx.METHOD.MERGE,
            key: `${ONYXKEYS.COLLECTION.REPORT_ACTIONS}${splitChatReport.reportID}`,
            value: {
                [splitIOUReportAction.reportActionID]: {
                    errors: getReceiptError(receipt, filename),
                },
            },
        });
    } else {
        failureData.push(
            {
                onyxMethod: Onyx.METHOD.MERGE,
                key: `${ONYXKEYS.COLLECTION.REPORT}${splitChatReport.reportID}`,
                value: {
                    errorFields: {
                        createChat: getMicroSecondOnyxErrorWithTranslationKey('report.genericCreateReportFailureMessage'),
                    },
                },
            },
            {
                onyxMethod: Onyx.METHOD.MERGE,
                key: `${ONYXKEYS.COLLECTION.REPORT_ACTIONS}${splitChatReport.reportID}`,
                value: {
                    [splitChatCreatedReportAction.reportActionID]: {
                        errors: getMicroSecondOnyxErrorWithTranslationKey('report.genericCreateReportFailureMessage'),
                    },
                    [splitIOUReportAction.reportActionID]: {
                        errors: getReceiptError(receipt, filename),
                    },
                },
            },
        );
    }

    const splits: Split[] = [{email: currentUserEmailForIOUSplit, accountID: currentUserAccountID}];

    participants.forEach((participant) => {
        // Disabling this line since participant.login can be an empty string
        // eslint-disable-next-line @typescript-eslint/prefer-nullish-coalescing
        const email = participant.isOwnPolicyExpenseChat ? '' : addSMSDomainIfPhoneNumber(participant.login || participant.text || '').toLowerCase();
        const accountID = participant.isOwnPolicyExpenseChat ? 0 : Number(participant.accountID);
        if (email === currentUserEmailForIOUSplit) {
            return;
        }

        // When splitting with a workspace chat, we only need to supply the policyID and the workspace reportID as it's needed so we can update the report preview
        if (participant.isOwnPolicyExpenseChat) {
            splits.push({
                policyID: participant.policyID,
                chatReportID: splitChatReport.reportID,
            });
            return;
        }

        const participantPersonalDetails = allPersonalDetails[participant?.accountID ?? CONST.DEFAULT_NUMBER_ID];
        if (!participantPersonalDetails) {
            optimisticData.push({
                onyxMethod: Onyx.METHOD.MERGE,
                key: ONYXKEYS.PERSONAL_DETAILS_LIST,
                value: {
                    [accountID]: {
                        accountID,
                        // Disabling this line since participant.displayName can be an empty string
                        // eslint-disable-next-line @typescript-eslint/prefer-nullish-coalescing
                        displayName: formatPhoneNumber(participant.displayName || email),
                        // Disabling this line since participant.login can be an empty string
                        // eslint-disable-next-line @typescript-eslint/prefer-nullish-coalescing
                        login: participant.login || participant.text,
                        isOptimisticPersonalDetail: true,
                    },
                },
            });
            // BE will send different participants. We clear the optimistic ones to avoid duplicated entries
            redundantParticipants[accountID] = null;
        }

        splits.push({
            email,
            accountID,
        });
    });

    participants.forEach((participant) => {
        const isPolicyExpenseChat = isPolicyExpenseChatReportUtils(participant);
        if (!isPolicyExpenseChat) {
            return;
        }

        const optimisticPolicyRecentlyUsedCategories = buildOptimisticPolicyRecentlyUsedCategories(participant.policyID, category);
        const optimisticPolicyRecentlyUsedTags = buildOptimisticPolicyRecentlyUsedTags(participant.policyID, tag);
        const optimisticRecentlyUsedCurrencies = buildOptimisticRecentlyUsedCurrencies(currency);

        if (optimisticPolicyRecentlyUsedCategories.length > 0) {
            optimisticData.push({
                onyxMethod: Onyx.METHOD.SET,
                key: `${ONYXKEYS.COLLECTION.POLICY_RECENTLY_USED_CATEGORIES}${participant.policyID}`,
                value: optimisticPolicyRecentlyUsedCategories,
            });
        }

        if (optimisticRecentlyUsedCurrencies.length > 0) {
            optimisticData.push({
                onyxMethod: Onyx.METHOD.SET,
                key: ONYXKEYS.RECENTLY_USED_CURRENCIES,
                value: optimisticRecentlyUsedCurrencies,
            });
        }

        if (!isEmptyObject(optimisticPolicyRecentlyUsedTags)) {
            optimisticData.push({
                onyxMethod: Onyx.METHOD.MERGE,
                key: `${ONYXKEYS.COLLECTION.POLICY_RECENTLY_USED_TAGS}${participant.policyID}`,
                value: optimisticPolicyRecentlyUsedTags,
            });
        }
    });

    // Save the new splits array into the transaction's comment in case the user calls CompleteSplitBill while offline
    optimisticData.push({
        onyxMethod: Onyx.METHOD.MERGE,
        key: `${ONYXKEYS.COLLECTION.TRANSACTION}${splitTransaction.transactionID}`,
        value: {
            comment: {
                splits,
            },
        },
    });

    const parameters: StartSplitBillParams = {
        chatReportID: splitChatReport.reportID,
        reportActionID: splitIOUReportAction.reportActionID,
        transactionID: splitTransaction.transactionID,
        splits: JSON.stringify(splits),
        receipt,
        comment,
        category,
        tag,
        currency,
        isFromGroupDM: !existingSplitChatReport,
        billable,
        ...(existingSplitChatReport ? {} : {createdReportActionID: splitChatCreatedReportAction.reportActionID}),
        chatType: splitChatReport?.chatType,
        taxCode,
        taxAmount,
    };

    API.write(WRITE_COMMANDS.START_SPLIT_BILL, parameters, {optimisticData, successData, failureData});

    Navigation.dismissModalWithReport(splitChatReport);
    notifyNewAction(splitChatReport.reportID, currentUserAccountID);
}

/** Used for editing a split expense while it's still scanning or when SmartScan fails, it completes a split expense started by startSplitBill above.
 *
 * @param chatReportID - The group chat or workspace reportID
 * @param reportAction - The split action that lives in the chatReport above
 * @param updatedTransaction - The updated **draft** split transaction
 * @param sessionAccountID - accountID of the current user
 * @param sessionEmail - email of the current user
 */
function completeSplitBill(chatReportID: string, reportAction: OnyxTypes.ReportAction, updatedTransaction: OnyxEntry<OnyxTypes.Transaction>, sessionAccountID: number, sessionEmail: string) {
    const currentUserEmailForIOUSplit = addSMSDomainIfPhoneNumber(sessionEmail);
    const transactionID = updatedTransaction?.transactionID;
    const unmodifiedTransaction = allTransactions[`${ONYXKEYS.COLLECTION.TRANSACTION}${transactionID}`];

    // Save optimistic updated transaction and action
    const optimisticData: OnyxUpdate[] = [
        {
            onyxMethod: Onyx.METHOD.MERGE,
            key: `${ONYXKEYS.COLLECTION.TRANSACTION}${transactionID}`,
            value: {
                ...updatedTransaction,
                receipt: {
                    state: CONST.IOU.RECEIPT_STATE.OPEN,
                },
            },
        },
        {
            onyxMethod: Onyx.METHOD.MERGE,
            key: `${ONYXKEYS.COLLECTION.REPORT_ACTIONS}${chatReportID}`,
            value: {
                [reportAction.reportActionID]: {
                    lastModified: DateUtils.getDBTime(),
                    originalMessage: {
                        whisperedTo: [],
                    },
                },
            },
        },
    ];

    const successData: OnyxUpdate[] = [
        {
            onyxMethod: Onyx.METHOD.MERGE,
            key: `${ONYXKEYS.COLLECTION.TRANSACTION}${transactionID}`,
            value: {pendingAction: null},
        },
        {
            onyxMethod: Onyx.METHOD.MERGE,
            key: `${ONYXKEYS.COLLECTION.SPLIT_TRANSACTION_DRAFT}${transactionID}`,
            value: {pendingAction: null},
        },
    ];

    const failureData: OnyxUpdate[] = [
        {
            onyxMethod: Onyx.METHOD.MERGE,
            key: `${ONYXKEYS.COLLECTION.TRANSACTION}${transactionID}`,
            value: {
                ...unmodifiedTransaction,
                errors: getMicroSecondOnyxErrorWithTranslationKey('iou.error.genericCreateFailureMessage'),
            },
        },
        {
            onyxMethod: Onyx.METHOD.MERGE,
            key: `${ONYXKEYS.COLLECTION.REPORT_ACTIONS}${chatReportID}`,
            value: {
                [reportAction.reportActionID]: {
                    ...reportAction,
                    errors: getMicroSecondOnyxErrorWithTranslationKey('iou.error.genericCreateFailureMessage'),
                },
            },
        },
    ];

    const splitParticipants: Split[] = updatedTransaction?.comment?.splits ?? [];
    const amount = updatedTransaction?.modifiedAmount;
    const currency = updatedTransaction?.modifiedCurrency;

    // Exclude the current user when calculating the split amount, `calculateAmount` takes it into account
    const splitAmount = calculateIOUAmount(splitParticipants.length - 1, amount ?? 0, currency ?? '', false);
    const splitTaxAmount = calculateIOUAmount(splitParticipants.length - 1, updatedTransaction?.taxAmount ?? 0, currency ?? '', false);

    const splits: Split[] = [{email: currentUserEmailForIOUSplit}];
    splitParticipants.forEach((participant) => {
        // Skip creating the transaction for the current user
        if (participant.email === currentUserEmailForIOUSplit) {
            return;
        }
        const isPolicyExpenseChat = !!participant.policyID;

        if (!isPolicyExpenseChat) {
            // In case this is still the optimistic accountID saved in the splits array, return early as we cannot know
            // if there is an existing chat between the split creator and this participant
            // Instead, we will rely on Auth generating the report IDs and the user won't see any optimistic chats or reports created
            const participantPersonalDetails: OnyxTypes.PersonalDetails | null = allPersonalDetails[participant?.accountID ?? CONST.DEFAULT_NUMBER_ID];
            if (!participantPersonalDetails || participantPersonalDetails.isOptimisticPersonalDetail) {
                splits.push({
                    email: participant.email,
                });
                return;
            }
        }

        let oneOnOneChatReport: OnyxEntry<OnyxTypes.Report>;
        let isNewOneOnOneChatReport = false;
        if (isPolicyExpenseChat) {
            // The workspace chat reportID is saved in the splits array when starting a split expense with a workspace
            oneOnOneChatReport = allReports?.[`${ONYXKEYS.COLLECTION.REPORT}${participant.chatReportID}`];
        } else {
            const existingChatReport = getChatByParticipants(participant.accountID ? [participant.accountID, sessionAccountID] : []);
            isNewOneOnOneChatReport = !existingChatReport;
            oneOnOneChatReport = existingChatReport ?? buildOptimisticChatReport(participant.accountID ? [participant.accountID, sessionAccountID] : []);
        }

        let oneOnOneIOUReport: OneOnOneIOUReport = oneOnOneChatReport?.iouReportID ? allReports?.[`${ONYXKEYS.COLLECTION.REPORT}${oneOnOneChatReport.iouReportID}`] : null;
        const shouldCreateNewOneOnOneIOUReport = shouldCreateNewMoneyRequestReportReportUtils(oneOnOneIOUReport, oneOnOneChatReport);

        if (!oneOnOneIOUReport || shouldCreateNewOneOnOneIOUReport) {
            oneOnOneIOUReport = isPolicyExpenseChat
                ? buildOptimisticExpenseReport(oneOnOneChatReport?.reportID, participant.policyID, sessionAccountID, splitAmount, currency ?? '')
                : buildOptimisticIOUReport(sessionAccountID, participant.accountID ?? CONST.DEFAULT_NUMBER_ID, splitAmount, oneOnOneChatReport?.reportID, currency ?? '');
        } else if (isPolicyExpenseChat) {
            if (typeof oneOnOneIOUReport?.total === 'number') {
                // Because of the Expense reports are stored as negative values, we subtract the total from the amount
                oneOnOneIOUReport.total -= splitAmount;
            }
        } else {
            oneOnOneIOUReport = updateIOUOwnerAndTotal(oneOnOneIOUReport, sessionAccountID, splitAmount, currency ?? '');
        }

        const oneOnOneTransaction = buildOptimisticTransaction({
            originalTransactionID: transactionID,
            transactionParams: {
                amount: isPolicyExpenseChat ? -splitAmount : splitAmount,
                currency: currency ?? '',
                reportID: oneOnOneIOUReport?.reportID,
                comment: updatedTransaction?.comment?.comment,
                created: updatedTransaction?.modifiedCreated,
                merchant: updatedTransaction?.modifiedMerchant,
                receipt: {...updatedTransaction?.receipt, state: CONST.IOU.RECEIPT_STATE.OPEN},
                category: updatedTransaction?.category,
                tag: updatedTransaction?.tag,
                taxCode: updatedTransaction?.taxCode,
                taxAmount: isPolicyExpenseChat ? -splitTaxAmount : splitAmount,
                billable: updatedTransaction?.billable,
                source: CONST.IOU.TYPE.SPLIT,
                filename: updatedTransaction?.filename,
            },
        });

        const [oneOnOneCreatedActionForChat, oneOnOneCreatedActionForIOU, oneOnOneIOUAction, optimisticTransactionThread, optimisticCreatedActionForTransactionThread] =
            buildOptimisticMoneyRequestEntities(
                oneOnOneIOUReport,
                CONST.IOU.REPORT_ACTION_TYPE.CREATE,
                splitAmount,
                currency ?? '',
                updatedTransaction?.comment?.comment ?? '',
                currentUserEmailForIOUSplit,
                [participant],
                oneOnOneTransaction.transactionID,
                undefined,
            );

        let oneOnOneReportPreviewAction = getReportPreviewAction(oneOnOneChatReport?.reportID, oneOnOneIOUReport?.reportID);
        if (oneOnOneReportPreviewAction) {
            oneOnOneReportPreviewAction = updateReportPreview(oneOnOneIOUReport, oneOnOneReportPreviewAction);
        } else {
            oneOnOneReportPreviewAction = buildOptimisticReportPreview(oneOnOneChatReport, oneOnOneIOUReport, '', oneOnOneTransaction);
        }

        const [oneOnOneOptimisticData, oneOnOneSuccessData, oneOnOneFailureData] = buildOnyxDataForMoneyRequest({
            isNewChatReport: isNewOneOnOneChatReport,
            isOneOnOneSplit: true,
            shouldCreateNewMoneyRequestReport: shouldCreateNewOneOnOneIOUReport,
            optimisticParams: {
                chat: {
                    report: oneOnOneChatReport,
                    createdAction: oneOnOneCreatedActionForChat,
                    reportPreviewAction: oneOnOneReportPreviewAction,
                },
                iou: {
                    report: oneOnOneIOUReport,
                    createdAction: oneOnOneCreatedActionForIOU,
                    action: oneOnOneIOUAction,
                },
                transactionParams: {
                    transaction: oneOnOneTransaction,
                    transactionThreadReport: optimisticTransactionThread,
                    transactionThreadCreatedReportAction: optimisticCreatedActionForTransactionThread,
                },
                policyRecentlyUsed: {},
            },
        });

        splits.push({
            email: participant.email,
            accountID: participant.accountID,
            policyID: participant.policyID,
            iouReportID: oneOnOneIOUReport?.reportID,
            chatReportID: oneOnOneChatReport?.reportID,
            transactionID: oneOnOneTransaction.transactionID,
            reportActionID: oneOnOneIOUAction.reportActionID,
            createdChatReportActionID: oneOnOneCreatedActionForChat.reportActionID,
            createdIOUReportActionID: oneOnOneCreatedActionForIOU.reportActionID,
            reportPreviewReportActionID: oneOnOneReportPreviewAction.reportActionID,
            transactionThreadReportID: optimisticTransactionThread.reportID,
            createdReportActionIDForThread: optimisticCreatedActionForTransactionThread?.reportActionID,
        });

        optimisticData.push(...oneOnOneOptimisticData);
        successData.push(...oneOnOneSuccessData);
        failureData.push(...oneOnOneFailureData);
    });

    const {
        amount: transactionAmount,
        currency: transactionCurrency,
        created: transactionCreated,
        merchant: transactionMerchant,
        comment: transactionComment,
        category: transactionCategory,
        tag: transactionTag,
        taxCode: transactionTaxCode,
        taxAmount: transactionTaxAmount,
        billable: transactionBillable,
    } = getTransactionDetails(updatedTransaction) ?? {};

    const parameters: CompleteSplitBillParams = {
        transactionID,
        amount: transactionAmount,
        currency: transactionCurrency,
        created: transactionCreated,
        merchant: transactionMerchant,
        comment: transactionComment,
        category: transactionCategory,
        tag: transactionTag,
        splits: JSON.stringify(splits),
        taxCode: transactionTaxCode,
        taxAmount: transactionTaxAmount,
        billable: transactionBillable,
    };

    API.write(WRITE_COMMANDS.COMPLETE_SPLIT_BILL, parameters, {optimisticData, successData, failureData});
    InteractionManager.runAfterInteractions(() => removeDraftTransaction(CONST.IOU.OPTIMISTIC_TRANSACTION_ID));
    Navigation.dismissModal(isSearchTopmostCentralPane() ? undefined : chatReportID);
    notifyNewAction(chatReportID, sessionAccountID);
}

function setDraftSplitTransaction(transactionID: string, transactionChanges: TransactionChanges = {}, policy?: OnyxEntry<OnyxTypes.Policy>) {
    let draftSplitTransaction = allDraftSplitTransactions[`${ONYXKEYS.COLLECTION.SPLIT_TRANSACTION_DRAFT}${transactionID}`];

    if (!draftSplitTransaction) {
        draftSplitTransaction = allTransactions[`${ONYXKEYS.COLLECTION.TRANSACTION}${transactionID}`];
    }

    const updatedTransaction = draftSplitTransaction
        ? getUpdatedTransaction({
              transaction: draftSplitTransaction,
              transactionChanges,
              isFromExpenseReport: false,
              shouldUpdateReceiptState: false,
              policy,
          })
        : null;

    Onyx.merge(`${ONYXKEYS.COLLECTION.SPLIT_TRANSACTION_DRAFT}${transactionID}`, updatedTransaction);
}

/** Requests money based on a distance (e.g. mileage from a map) */
function createDistanceRequest(distanceRequestInformation: CreateDistanceRequestInformation) {
    const {
        report,
        participants,
        currentUserLogin = '',
        currentUserAccountID = -1,
        iouType = CONST.IOU.TYPE.SUBMIT,
        existingTransaction,
        transactionParams,
        policyParams = {},
    } = distanceRequestInformation;
    const {policy, policyCategories, policyTagList} = policyParams;
    const {amount, comment, currency, created, category, tag, taxAmount, taxCode, merchant, billable, validWaypoints, customUnitRateID = '', splitShares = {}} = transactionParams;

    // If the report is an iou or expense report, we should get the linked chat report to be passed to the getMoneyRequestInformation function
    const isMoneyRequestReport = isMoneyRequestReportReportUtils(report);
    const currentChatReport = isMoneyRequestReport ? getReportOrDraftReport(report?.chatReportID) : report;
    const moneyRequestReportID = isMoneyRequestReport ? report?.reportID : '';

    const optimisticReceipt: Receipt = {
        source: ReceiptGeneric as ReceiptSource,
        state: CONST.IOU.RECEIPT_STATE.OPEN,
    };

    let parameters: CreateDistanceRequestParams;
    let onyxData: OnyxData;
    const sanitizedWaypoints = sanitizeRecentWaypoints(validWaypoints);
    if (iouType === CONST.IOU.TYPE.SPLIT) {
        const {
            splitData,
            splits,
            onyxData: splitOnyxData,
        } = createSplitsAndOnyxData(
            participants,
            currentUserLogin ?? '',
            currentUserAccountID,
            amount,
            comment,
            currency,
            merchant,
            created,
            category ?? '',
            tag ?? '',
            splitShares,
            report?.reportID,
            billable,
            CONST.IOU.REQUEST_TYPE.DISTANCE,
            taxCode,
            taxAmount,
        );
        onyxData = splitOnyxData;

        // Splits don't use the IOU report param. The split transaction isn't linked to a report shown in the UI, it's linked to a special default reportID of -2.
        // Therefore, any params related to the IOU report are irrelevant and omitted below.
        parameters = {
            transactionID: splitData.transactionID,
            chatReportID: splitData.chatReportID,
            createdChatReportActionID: splitData.createdReportActionID,
            reportActionID: splitData.reportActionID,
            waypoints: JSON.stringify(sanitizedWaypoints),
            customUnitRateID,
            comment,
            created,
            category,
            tag,
            taxCode,
            taxAmount,
            billable,
            splits: JSON.stringify(splits),
            chatType: splitData.chatType,
        };
    } else {
        const participant = participants.at(0) ?? {};
        const {
            iouReport,
            chatReport,
            transaction,
            iouAction,
            createdChatReportActionID,
            createdIOUReportActionID,
            reportPreviewAction,
            transactionThreadReportID,
            createdReportActionIDForThread,
            payerEmail,
            onyxData: moneyRequestOnyxData,
        } = getMoneyRequestInformation({
            parentChatReport: currentChatReport,
            existingTransaction,
            moneyRequestReportID,
            participantParams: {
                participant,
                payeeAccountID: userAccountID,
                payeeEmail: currentUserEmail,
            },
            policyParams: {
                policy,
                policyCategories,
                policyTagList,
            },
            transactionParams: {
                amount,
                currency,
                comment,
                created,
                merchant,
                receipt: optimisticReceipt,
                category,
                tag,
                taxCode,
                taxAmount,
                billable,
            },
        });

        onyxData = moneyRequestOnyxData;

        parameters = {
            comment,
            iouReportID: iouReport.reportID,
            chatReportID: chatReport.reportID,
            transactionID: transaction.transactionID,
            reportActionID: iouAction.reportActionID,
            createdChatReportActionID,
            createdIOUReportActionID,
            reportPreviewReportActionID: reportPreviewAction.reportActionID,
            waypoints: JSON.stringify(sanitizedWaypoints),
            created,
            category,
            tag,
            taxCode,
            taxAmount,
            billable,
            transactionThreadReportID,
            createdReportActionIDForThread,
            payerEmail,
            customUnitRateID,
        };
    }

    const recentServerValidatedWaypoints = getRecentWaypoints().filter((item) => !item.pendingAction);
    onyxData?.failureData?.push({
        onyxMethod: Onyx.METHOD.SET,
        key: `${ONYXKEYS.NVP_RECENT_WAYPOINTS}`,
        value: recentServerValidatedWaypoints,
    });

    API.write(WRITE_COMMANDS.CREATE_DISTANCE_REQUEST, parameters, onyxData);
    InteractionManager.runAfterInteractions(() => removeDraftTransaction(CONST.IOU.OPTIMISTIC_TRANSACTION_ID));
    const activeReportID = isMoneyRequestReport && report?.reportID ? report.reportID : parameters.chatReportID;
    Navigation.dismissModal(isSearchTopmostCentralPane() ? undefined : activeReportID);
    notifyNewAction(activeReportID, userAccountID);
}

type UpdateMoneyRequestAmountAndCurrencyParams = {
    transactionID: string;
    transactionThreadReportID: string;
    currency: string;
    amount: number;
    taxAmount: number;
    policy?: OnyxEntry<OnyxTypes.Policy>;
    policyTagList?: OnyxEntry<OnyxTypes.PolicyTagLists>;
    policyCategories?: OnyxEntry<OnyxTypes.PolicyCategories>;
    taxCode: string;
};

/** Updates the amount and currency fields of an expense */
function updateMoneyRequestAmountAndCurrency({
    transactionID,
    transactionThreadReportID,
    currency,
    amount,
    taxAmount,
    policy,
    policyTagList,
    policyCategories,
    taxCode,
}: UpdateMoneyRequestAmountAndCurrencyParams) {
    const transactionChanges = {
        amount,
        currency,
        taxCode,
        taxAmount,
    };
    const transactionThreadReport = allReports?.[`${ONYXKEYS.COLLECTION.REPORT}${transactionThreadReportID}`] ?? null;
    const parentReport = allReports?.[`${ONYXKEYS.COLLECTION.REPORT}${transactionThreadReport?.parentReportID}`] ?? null;
    let data: UpdateMoneyRequestData;
    if (isTrackExpenseReport(transactionThreadReport) && isSelfDM(parentReport)) {
        data = getUpdateTrackExpenseParams(transactionID, transactionThreadReportID, transactionChanges, policy);
    } else {
        data = getUpdateMoneyRequestParams(transactionID, transactionThreadReportID, transactionChanges, policy, policyTagList ?? null, policyCategories ?? null);
    }
    const {params, onyxData} = data;
    API.write(WRITE_COMMANDS.UPDATE_MONEY_REQUEST_AMOUNT_AND_CURRENCY, params, onyxData);
}

/**
 *
 * @param transactionID  - The transactionID of IOU
 * @param reportAction - The reportAction of the transaction in the IOU report
 * @return the url to navigate back once the money request is deleted
 */
function prepareToCleanUpMoneyRequest(transactionID: string, reportAction: OnyxTypes.ReportAction) {
    // STEP 1: Get all collections we're updating
    const iouReportID = isMoneyRequestAction(reportAction) ? getOriginalMessage(reportAction)?.IOUReportID : undefined;
    const iouReport = allReports?.[`${ONYXKEYS.COLLECTION.REPORT}${iouReportID}`] ?? null;
    const chatReport = allReports?.[`${ONYXKEYS.COLLECTION.REPORT}${iouReport?.chatReportID}`];
    const reportPreviewAction = getReportPreviewAction(iouReport?.chatReportID, iouReport?.reportID);
    const transaction = allTransactions[`${ONYXKEYS.COLLECTION.TRANSACTION}${transactionID}`];
    const isTransactionOnHold = isOnHold(transaction);
    const transactionViolations = allTransactionViolations[`${ONYXKEYS.COLLECTION.TRANSACTION_VIOLATIONS}${transactionID}`];
    const transactionThreadID = reportAction.childReportID;
    let transactionThread = null;
    if (transactionThreadID) {
        transactionThread = allReports?.[`${ONYXKEYS.COLLECTION.REPORT}${transactionThreadID}`] ?? null;
    }

    // STEP 2: Decide if we need to:
    // 1. Delete the transactionThread - delete if there are no visible comments in the thread
    // 2. Update the moneyRequestPreview to show [Deleted expense] - update if the transactionThread exists AND it isn't being deleted
    const shouldDeleteTransactionThread = transactionThreadID ? (reportAction?.childVisibleActionCount ?? 0) === 0 : false;
    const shouldShowDeletedRequestMessage = !!transactionThreadID && !shouldDeleteTransactionThread;

    // STEP 3: Update the IOU reportAction and decide if the iouReport should be deleted. We delete the iouReport if there are no visible comments left in the report.
    const updatedReportAction = {
        [reportAction.reportActionID]: {
            pendingAction: shouldShowDeletedRequestMessage ? CONST.RED_BRICK_ROAD_PENDING_ACTION.UPDATE : CONST.RED_BRICK_ROAD_PENDING_ACTION.DELETE,
            previousMessage: reportAction.message,
            message: [
                {
                    type: 'COMMENT',
                    html: '',
                    text: '',
                    isEdited: true,
                    isDeletedParentAction: shouldShowDeletedRequestMessage,
                },
            ],
            originalMessage: {
                IOUTransactionID: null,
            },
            errors: null,
        },
    } as Record<string, NullishDeep<OnyxTypes.ReportAction>>;

    let canUserPerformWriteAction = true;
    if (chatReport) {
        canUserPerformWriteAction = !!canUserPerformWriteActionReportUtils(chatReport);
    }
    const lastVisibleAction = getLastVisibleAction(iouReport?.reportID, canUserPerformWriteAction, updatedReportAction);
    const iouReportLastMessageText = getLastVisibleMessage(iouReport?.reportID, canUserPerformWriteAction, updatedReportAction).lastMessageText;
    const shouldDeleteIOUReport = iouReportLastMessageText.length === 0 && !isDeletedParentAction(lastVisibleAction) && (!transactionThreadID || shouldDeleteTransactionThread);

    // STEP 4: Update the iouReport and reportPreview with new totals and messages if it wasn't deleted
    let updatedIOUReport: OnyxInputValue<OnyxTypes.Report>;
    const currency = getCurrency(transaction);
    const updatedReportPreviewAction: Partial<OnyxTypes.ReportAction<typeof CONST.REPORT.ACTIONS.TYPE.REPORT_PREVIEW>> = {...reportPreviewAction};
    updatedReportPreviewAction.pendingAction = shouldDeleteIOUReport ? CONST.RED_BRICK_ROAD_PENDING_ACTION.DELETE : CONST.RED_BRICK_ROAD_PENDING_ACTION.UPDATE;
    if (iouReport && isExpenseReport(iouReport)) {
        updatedIOUReport = {...iouReport};

        if (typeof updatedIOUReport.total === 'number' && currency === iouReport?.currency) {
            // Because of the Expense reports are stored as negative values, we add the total from the amount
            const amountDiff = getAmount(transaction, true);
            updatedIOUReport.total += amountDiff;

            if (!transaction?.reimbursable && typeof updatedIOUReport.nonReimbursableTotal === 'number') {
                updatedIOUReport.nonReimbursableTotal += amountDiff;
            }

            if (!isTransactionOnHold) {
                if (typeof updatedIOUReport.unheldTotal === 'number') {
                    updatedIOUReport.unheldTotal += amountDiff;
                }

                if (!transaction?.reimbursable && typeof updatedIOUReport.unheldNonReimbursableTotal === 'number') {
                    updatedIOUReport.unheldNonReimbursableTotal += amountDiff;
                }
            }
        }
    } else {
        updatedIOUReport = updateIOUOwnerAndTotal(
            iouReport,
            reportAction.actorAccountID ?? CONST.DEFAULT_NUMBER_ID,
            getAmount(transaction, false),
            currency,
            true,
            false,
            isTransactionOnHold,
        );
    }

    if (updatedIOUReport) {
        updatedIOUReport.lastMessageText = iouReportLastMessageText;
        updatedIOUReport.lastVisibleActionCreated = lastVisibleAction?.created;
    }

    const hasNonReimbursableTransactions = hasNonReimbursableTransactionsReportUtils(iouReport?.reportID);
    const messageText = Localize.translateLocal(hasNonReimbursableTransactions ? 'iou.payerSpentAmount' : 'iou.payerOwesAmount', {
        payer: getPersonalDetailsForAccountID(updatedIOUReport?.managerID ?? CONST.DEFAULT_NUMBER_ID).login ?? '',
        amount: convertToDisplayString(updatedIOUReport?.total, updatedIOUReport?.currency),
    });

    if (getReportActionMessage(updatedReportPreviewAction)) {
        if (Array.isArray(updatedReportPreviewAction?.message)) {
            const message = updatedReportPreviewAction.message.at(0);
            if (message) {
                message.text = messageText;
                message.deleted = shouldDeleteIOUReport ? DateUtils.getDBTime() : '';
            }
        } else if (!Array.isArray(updatedReportPreviewAction.message) && updatedReportPreviewAction.message) {
            updatedReportPreviewAction.message.text = messageText;
            updatedReportPreviewAction.message.deleted = shouldDeleteIOUReport ? DateUtils.getDBTime() : '';
        }
    }

    if (updatedReportPreviewAction && reportPreviewAction?.childMoneyRequestCount && reportPreviewAction?.childMoneyRequestCount > 0) {
        updatedReportPreviewAction.childMoneyRequestCount = reportPreviewAction.childMoneyRequestCount - 1;
    }

    return {
        shouldDeleteTransactionThread,
        shouldDeleteIOUReport,
        updatedReportAction,
        updatedIOUReport,
        updatedReportPreviewAction,
        transactionThreadID,
        transactionThread,
        chatReport,
        transaction,
        transactionViolations,
        reportPreviewAction,
        iouReport,
    };
}

/**
 * Calculate the URL to navigate to after a money request deletion
 * @param transactionID - The ID of the money request being deleted
 * @param reportAction - The report action associated with the money request
 * @param isSingleTransactionView - whether we are in the transaction thread report
 * @returns The URL to navigate to
 */
function getNavigationUrlOnMoneyRequestDelete(transactionID: string | undefined, reportAction: OnyxTypes.ReportAction, isSingleTransactionView = false): Route | undefined {
    if (!transactionID) {
        return undefined;
    }

    const {shouldDeleteTransactionThread, shouldDeleteIOUReport, iouReport} = prepareToCleanUpMoneyRequest(transactionID, reportAction);

    // Determine which report to navigate back to
    if (iouReport && isSingleTransactionView && shouldDeleteTransactionThread && !shouldDeleteIOUReport) {
        return ROUTES.REPORT_WITH_ID.getRoute(iouReport.reportID);
    }

    if (iouReport?.chatReportID && shouldDeleteIOUReport) {
        return ROUTES.REPORT_WITH_ID.getRoute(iouReport.chatReportID);
    }

    return undefined;
}

/**
 * Calculate the URL to navigate to after a track expense deletion
 * @param chatReportID - The ID of the chat report containing the track expense
 * @param transactionID - The ID of the track expense being deleted
 * @param reportAction - The report action associated with the track expense
 * @param isSingleTransactionView - Whether we're in single transaction view
 * @returns The URL to navigate to
 */
function getNavigationUrlAfterTrackExpenseDelete(
    chatReportID: string | undefined,
    transactionID: string | undefined,
    reportAction: OnyxTypes.ReportAction,
    isSingleTransactionView = false,
): Route | undefined {
    if (!chatReportID || !transactionID) {
        return undefined;
    }

    const chatReport = allReports?.[`${ONYXKEYS.COLLECTION.REPORT}${chatReportID}`] ?? null;

    // If not a self DM, handle it as a regular money request
    if (!isSelfDM(chatReport)) {
        return getNavigationUrlOnMoneyRequestDelete(transactionID, reportAction, isSingleTransactionView);
    }

    const transactionThreadID = reportAction.childReportID;
    const shouldDeleteTransactionThread = transactionThreadID ? (reportAction?.childVisibleActionCount ?? 0) === 0 : false;

    // Only navigate if in single transaction view and the thread will be deleted
    if (isSingleTransactionView && shouldDeleteTransactionThread && chatReport?.reportID) {
        // Pop the deleted report screen before navigating. This prevents navigating to the Concierge chat due to the missing report.
        return ROUTES.REPORT_WITH_ID.getRoute(chatReport.reportID);
    }

    return undefined;
}

/**
 *
 * @param transactionID  - The transactionID of IOU
 * @param reportAction - The reportAction of the transaction in the IOU report
 * @param isSingleTransactionView - whether we are in the transaction thread report
 * @return the url to navigate back once the money request is deleted
 */
function cleanUpMoneyRequest(transactionID: string, reportAction: OnyxTypes.ReportAction, isSingleTransactionView = false) {
    const {
        shouldDeleteTransactionThread,
        shouldDeleteIOUReport,
        updatedReportAction,
        updatedIOUReport,
        updatedReportPreviewAction,
        transactionThreadID,
        chatReport,
        iouReport,
        reportPreviewAction,
    } = prepareToCleanUpMoneyRequest(transactionID, reportAction);

    const urlToNavigateBack = getNavigationUrlOnMoneyRequestDelete(transactionID, reportAction, isSingleTransactionView);
    // build Onyx data

    // Onyx operations to delete the transaction, update the IOU report action and chat report action
    const reportActionsOnyxUpdates: OnyxUpdate[] = [];
    const onyxUpdates: OnyxUpdate[] = [
        {
            onyxMethod: Onyx.METHOD.SET,
            key: `${ONYXKEYS.COLLECTION.TRANSACTION}${transactionID}`,
            value: null,
        },
    ];
    reportActionsOnyxUpdates.push({
        onyxMethod: Onyx.METHOD.MERGE,
        key: `${ONYXKEYS.COLLECTION.REPORT_ACTIONS}${iouReport?.reportID}`,
        value: {
            [reportAction.reportActionID]: shouldDeleteIOUReport
                ? null
                : {
                      pendingAction: null,
                  },
        },
    });

    if (reportPreviewAction?.reportActionID) {
        reportActionsOnyxUpdates.push({
            onyxMethod: Onyx.METHOD.MERGE,
            key: `${ONYXKEYS.COLLECTION.REPORT_ACTIONS}${chatReport?.reportID}`,
            value: {
                [reportPreviewAction.reportActionID]: {
                    ...updatedReportPreviewAction,
                    pendingAction: null,
                    errors: null,
                },
            },
        });
    }

    // added the operation to delete associated transaction violations
    onyxUpdates.push({
        onyxMethod: Onyx.METHOD.SET,
        key: `${ONYXKEYS.COLLECTION.TRANSACTION_VIOLATIONS}${transactionID}`,
        value: null,
    });

    // added the operation to delete transaction thread
    if (shouldDeleteTransactionThread) {
        onyxUpdates.push(
            {
                onyxMethod: Onyx.METHOD.SET,
                key: `${ONYXKEYS.COLLECTION.REPORT}${transactionThreadID}`,
                value: null,
            },
            {
                onyxMethod: Onyx.METHOD.SET,
                key: `${ONYXKEYS.COLLECTION.REPORT_ACTIONS}${transactionThreadID}`,
                value: null,
            },
        );
    }

    // added operations to update IOU report and chat report
    reportActionsOnyxUpdates.push({
        onyxMethod: Onyx.METHOD.MERGE,
        key: `${ONYXKEYS.COLLECTION.REPORT_ACTIONS}${iouReport?.reportID}`,
        value: updatedReportAction,
    });
    onyxUpdates.push(
        {
            onyxMethod: Onyx.METHOD.MERGE,
            key: `${ONYXKEYS.COLLECTION.REPORT}${iouReport?.reportID}`,
            value: updatedIOUReport,
        },
        {
            onyxMethod: Onyx.METHOD.MERGE,
            key: `${ONYXKEYS.COLLECTION.REPORT}${chatReport?.reportID}`,
            value: getOutstandingChildRequest(updatedIOUReport),
        },
    );

    if (!shouldDeleteIOUReport && updatedReportPreviewAction.childMoneyRequestCount === 0) {
        onyxUpdates.push({
            onyxMethod: Onyx.METHOD.MERGE,
            key: `${ONYXKEYS.COLLECTION.REPORT}${chatReport?.reportID}`,
            value: {
                hasOutstandingChildRequest: false,
            },
        });
    }

    if (shouldDeleteIOUReport) {
        let canUserPerformWriteAction = true;
        if (chatReport) {
            canUserPerformWriteAction = !!canUserPerformWriteActionReportUtils(chatReport);
        }

        const lastMessageText = getLastVisibleMessage(
            iouReport?.chatReportID,
            canUserPerformWriteAction,
            reportPreviewAction?.reportActionID ? {[reportPreviewAction.reportActionID]: null} : {},
        )?.lastMessageText;
        const lastVisibleActionCreated = getLastVisibleAction(
            iouReport?.chatReportID,
            canUserPerformWriteAction,
            reportPreviewAction?.reportActionID ? {[reportPreviewAction.reportActionID]: null} : {},
        )?.created;

        onyxUpdates.push(
            {
                onyxMethod: Onyx.METHOD.MERGE,
                key: `${ONYXKEYS.COLLECTION.REPORT}${chatReport?.reportID}`,
                value: {
                    hasOutstandingChildRequest: false,
                    iouReportID: null,
                    lastMessageText,
                    lastVisibleActionCreated,
                },
            },
            {
                onyxMethod: Onyx.METHOD.SET,
                key: `${ONYXKEYS.COLLECTION.REPORT}${iouReport?.reportID}`,
                value: null,
            },
        );
    }

    // First, update the reportActions to ensure related actions are not displayed.
    Onyx.update(reportActionsOnyxUpdates).then(() => {
        Navigation.goBack(urlToNavigateBack);
        InteractionManager.runAfterInteractions(() => {
            // After navigation, update the remaining data.
            Onyx.update(onyxUpdates);
        });
    });
}

/**
 *
 * @param transactionID  - The transactionID of IOU
 * @param reportAction - The reportAction of the transaction in the IOU report
 * @param isSingleTransactionView - whether we are in the transaction thread report
 * @return the url to navigate back once the money request is deleted
 */
function deleteMoneyRequest(transactionID: string | undefined, reportAction: OnyxTypes.ReportAction, isSingleTransactionView = false) {
    if (!transactionID) {
        return;
    }

    // STEP 1: Calculate and prepare the data
    const {
        shouldDeleteTransactionThread,
        shouldDeleteIOUReport,
        updatedReportAction,
        updatedIOUReport,
        updatedReportPreviewAction,
        transactionThreadID,
        transactionThread,
        chatReport,
        transaction,
        transactionViolations,
        iouReport,
        reportPreviewAction,
    } = prepareToCleanUpMoneyRequest(transactionID, reportAction);

    const urlToNavigateBack = getNavigationUrlOnMoneyRequestDelete(transactionID, reportAction, isSingleTransactionView);

    // STEP 2: Build Onyx data
    // The logic mostly resembles the cleanUpMoneyRequest function
    const optimisticData: OnyxUpdate[] = [
        {
            onyxMethod: Onyx.METHOD.SET,
            key: `${ONYXKEYS.COLLECTION.TRANSACTION}${transactionID}`,
            value: null,
        },
    ];

    optimisticData.push({
        onyxMethod: Onyx.METHOD.SET,
        key: `${ONYXKEYS.COLLECTION.TRANSACTION_VIOLATIONS}${transactionID}`,
        value: null,
    });

    if (shouldDeleteTransactionThread) {
        optimisticData.push(
            // Use merge instead of set to avoid deleting the report too quickly, which could cause a brief "not found" page to appear.
            // The remaining parts of the report object will be removed after the API call is successful.
            {
                onyxMethod: Onyx.METHOD.MERGE,
                key: `${ONYXKEYS.COLLECTION.REPORT}${transactionThreadID}`,
                value: {
                    reportID: null,
                    stateNum: CONST.REPORT.STATE_NUM.APPROVED,
                    statusNum: CONST.REPORT.STATUS_NUM.CLOSED,
                    participants: {
                        [userAccountID]: {
                            notificationPreference: CONST.REPORT.NOTIFICATION_PREFERENCE.HIDDEN,
                        },
                    },
                },
            },
            {
                onyxMethod: Onyx.METHOD.SET,
                key: `${ONYXKEYS.COLLECTION.REPORT_ACTIONS}${transactionThreadID}`,
                value: null,
            },
        );
    }

    optimisticData.push(
        {
            onyxMethod: Onyx.METHOD.MERGE,
            key: `${ONYXKEYS.COLLECTION.REPORT_ACTIONS}${iouReport?.reportID}`,
            value: updatedReportAction,
        },
        {
            onyxMethod: Onyx.METHOD.MERGE,
            key: `${ONYXKEYS.COLLECTION.REPORT}${iouReport?.reportID}`,
            value: updatedIOUReport,
        },
        {
            onyxMethod: Onyx.METHOD.MERGE,
            key: `${ONYXKEYS.COLLECTION.REPORT}${chatReport?.reportID}`,
            value: getOutstandingChildRequest(updatedIOUReport),
        },
    );

    if (reportPreviewAction?.reportActionID) {
        optimisticData.push({
            onyxMethod: Onyx.METHOD.MERGE,
            key: `${ONYXKEYS.COLLECTION.REPORT_ACTIONS}${chatReport?.reportID}`,
            value: {[reportPreviewAction.reportActionID]: updatedReportPreviewAction},
        });
    }

    if (!shouldDeleteIOUReport && updatedReportPreviewAction?.childMoneyRequestCount === 0) {
        optimisticData.push({
            onyxMethod: Onyx.METHOD.MERGE,
            key: `${ONYXKEYS.COLLECTION.REPORT}${chatReport?.reportID}`,
            value: {
                hasOutstandingChildRequest: false,
            },
        });
    }

    if (shouldDeleteIOUReport) {
        let canUserPerformWriteAction = true;
        if (chatReport) {
            canUserPerformWriteAction = !!canUserPerformWriteActionReportUtils(chatReport);
        }

        const lastMessageText = getLastVisibleMessage(
            iouReport?.chatReportID,
            canUserPerformWriteAction,
            reportPreviewAction?.reportActionID ? {[reportPreviewAction.reportActionID]: null} : {},
        )?.lastMessageText;
        const lastVisibleActionCreated = getLastVisibleAction(
            iouReport?.chatReportID,
            canUserPerformWriteAction,
            reportPreviewAction?.reportActionID ? {[reportPreviewAction.reportActionID]: null} : {},
        )?.created;

        optimisticData.push({
            onyxMethod: Onyx.METHOD.MERGE,
            key: `${ONYXKEYS.COLLECTION.REPORT}${chatReport?.reportID}`,
            value: {
                hasOutstandingChildRequest: false,
                iouReportID: null,
                lastMessageText,
                lastVisibleActionCreated,
            },
        });
        optimisticData.push({
            onyxMethod: Onyx.METHOD.MERGE,
            key: `${ONYXKEYS.COLLECTION.REPORT}${iouReport?.reportID}`,
            value: {
                pendingFields: {
                    preview: CONST.RED_BRICK_ROAD_PENDING_ACTION.DELETE,
                },
            },
        });
    }

    const successData: OnyxUpdate[] = [
        {
            onyxMethod: Onyx.METHOD.MERGE,
            key: `${ONYXKEYS.COLLECTION.REPORT_ACTIONS}${iouReport?.reportID}`,
            value: {
                [reportAction.reportActionID]: shouldDeleteIOUReport
                    ? null
                    : {
                          pendingAction: null,
                      },
            },
        },
    ];

    if (reportPreviewAction?.reportActionID) {
        successData.push({
            onyxMethod: Onyx.METHOD.MERGE,
            key: `${ONYXKEYS.COLLECTION.REPORT_ACTIONS}${chatReport?.reportID}`,
            value: {
                [reportPreviewAction.reportActionID]: {
                    pendingAction: null,
                    errors: null,
                },
            },
        });
    }

    // Ensure that any remaining data is removed upon successful completion, even if the server sends a report removal response.
    // This is done to prevent the removal update from lingering in the applyHTTPSOnyxUpdates function.
    if (shouldDeleteTransactionThread && transactionThread) {
        successData.push({
            onyxMethod: Onyx.METHOD.MERGE,
            key: `${ONYXKEYS.COLLECTION.REPORT}${transactionThreadID}`,
            value: null,
        });
    }

    if (shouldDeleteIOUReport) {
        successData.push({
            onyxMethod: Onyx.METHOD.SET,
            key: `${ONYXKEYS.COLLECTION.REPORT}${iouReport?.reportID}`,
            value: null,
        });
    }

    const failureData: OnyxUpdate[] = [
        {
            onyxMethod: Onyx.METHOD.SET,
            key: `${ONYXKEYS.COLLECTION.TRANSACTION}${transactionID}`,
            value: transaction ?? null,
        },
    ];

    failureData.push({
        onyxMethod: Onyx.METHOD.SET,
        key: `${ONYXKEYS.COLLECTION.TRANSACTION_VIOLATIONS}${transactionID}`,
        value: transactionViolations ?? null,
    });

    if (shouldDeleteTransactionThread) {
        failureData.push({
            onyxMethod: Onyx.METHOD.SET,
            key: `${ONYXKEYS.COLLECTION.REPORT}${transactionThreadID}`,
            value: transactionThread,
        });
    }

    const errorKey = DateUtils.getMicroseconds();

    failureData.push(
        {
            onyxMethod: Onyx.METHOD.MERGE,
            key: `${ONYXKEYS.COLLECTION.REPORT_ACTIONS}${iouReport?.reportID}`,
            value: {
                [reportAction.reportActionID]: {
                    ...reportAction,
                    pendingAction: null,
                    errors: {
                        [errorKey]: Localize.translateLocal('iou.error.genericDeleteFailureMessage'),
                    },
                },
            },
        },
        shouldDeleteIOUReport
            ? {
                  onyxMethod: Onyx.METHOD.SET,
                  key: `${ONYXKEYS.COLLECTION.REPORT}${iouReport?.reportID}`,
                  value: iouReport,
              }
            : {
                  onyxMethod: Onyx.METHOD.MERGE,
                  key: `${ONYXKEYS.COLLECTION.REPORT}${iouReport?.reportID}`,
                  value: iouReport,
              },
    );

    if (reportPreviewAction?.reportActionID) {
        failureData.push({
            onyxMethod: Onyx.METHOD.MERGE,
            key: `${ONYXKEYS.COLLECTION.REPORT_ACTIONS}${chatReport?.reportID}`,
            value: {
                [reportPreviewAction.reportActionID]: {
                    ...reportPreviewAction,
                    pendingAction: null,
                    errors: {
                        [errorKey]: Localize.translateLocal('iou.error.genericDeleteFailureMessage'),
                    },
                },
            },
        });
    }

    if (chatReport && shouldDeleteIOUReport) {
        failureData.push({
            onyxMethod: Onyx.METHOD.MERGE,
            key: `${ONYXKEYS.COLLECTION.REPORT}${chatReport.reportID}`,
            value: chatReport,
        });
    }

    if (!shouldDeleteIOUReport && updatedReportPreviewAction?.childMoneyRequestCount === 0) {
        failureData.push({
            onyxMethod: Onyx.METHOD.MERGE,
            key: `${ONYXKEYS.COLLECTION.REPORT}${chatReport?.reportID}`,
            value: {
                hasOutstandingChildRequest: true,
            },
        });
    }

    const parameters: DeleteMoneyRequestParams = {
        transactionID,
        reportActionID: reportAction.reportActionID,
    };

    // STEP 3: Make the API request
    API.write(WRITE_COMMANDS.DELETE_MONEY_REQUEST, parameters, {optimisticData, successData, failureData});
    clearPdfByOnyxKey(transactionID);

    return urlToNavigateBack;
}

function deleteTrackExpense(chatReportID: string | undefined, transactionID: string | undefined, reportAction: OnyxTypes.ReportAction, isSingleTransactionView = false) {
    if (!chatReportID || !transactionID) {
        return;
    }

    const urlToNavigateBack = getNavigationUrlAfterTrackExpenseDelete(chatReportID, transactionID, reportAction, isSingleTransactionView);

    // STEP 1: Get all collections we're updating
    const chatReport = allReports?.[`${ONYXKEYS.COLLECTION.REPORT}${chatReportID}`] ?? null;
    if (!isSelfDM(chatReport)) {
        deleteMoneyRequest(transactionID, reportAction, isSingleTransactionView);
        return urlToNavigateBack;
    }

    const whisperAction = getTrackExpenseActionableWhisper(transactionID, chatReportID);
    const actionableWhisperReportActionID = whisperAction?.reportActionID;
    const {parameters, optimisticData, successData, failureData} = getDeleteTrackExpenseInformation(
        chatReportID,
        transactionID,
        reportAction,
        undefined,
        undefined,
        actionableWhisperReportActionID,
        CONST.REPORT.ACTIONABLE_TRACK_EXPENSE_WHISPER_RESOLUTION.NOTHING,
    );

    // STEP 6: Make the API request
    API.write(WRITE_COMMANDS.DELETE_MONEY_REQUEST, parameters, {optimisticData, successData, failureData});
    clearPdfByOnyxKey(transactionID);

    // STEP 7: Navigate the user depending on which page they are on and which resources were deleted
    return urlToNavigateBack;
}

/**
 * @param managerID - Account ID of the person sending the money
 * @param recipient - The user receiving the money
 */
function getSendMoneyParams(
    report: OnyxEntry<OnyxTypes.Report>,
    amount: number,
    currency: string,
    comment: string,
    paymentMethodType: PaymentMethodType,
    managerID: number,
    recipient: Participant,
): SendMoneyParamsData {
    const recipientEmail = addSMSDomainIfPhoneNumber(recipient.login ?? '');
    const recipientAccountID = Number(recipient.accountID);
    const newIOUReportDetails = JSON.stringify({
        amount,
        currency,
        requestorEmail: recipientEmail,
        requestorAccountID: recipientAccountID,
        comment,
        idempotencyKey: Str.guid(),
    });

    let chatReport = !isEmptyObject(report) && report?.reportID ? report : getChatByParticipants([recipientAccountID, managerID]);
    let isNewChat = false;
    if (!chatReport) {
        chatReport = buildOptimisticChatReport([recipientAccountID, managerID]);
        isNewChat = true;
    }
    const optimisticIOUReport = buildOptimisticIOUReport(recipientAccountID, managerID, amount, chatReport.reportID, currency, true);

    const optimisticTransaction = buildOptimisticTransaction({
        transactionParams: {
            amount,
            currency,
            reportID: optimisticIOUReport.reportID,
            comment,
        },
    });
    const optimisticTransactionData: OnyxUpdate = {
        onyxMethod: Onyx.METHOD.SET,
        key: `${ONYXKEYS.COLLECTION.TRANSACTION}${optimisticTransaction.transactionID}`,
        value: optimisticTransaction,
    };

    const [optimisticCreatedActionForChat, optimisticCreatedActionForIOUReport, optimisticIOUReportAction, optimisticTransactionThread, optimisticCreatedActionForTransactionThread] =
        buildOptimisticMoneyRequestEntities(
            optimisticIOUReport,
            CONST.IOU.REPORT_ACTION_TYPE.PAY,
            amount,
            currency,
            comment,
            recipientEmail,
            [recipient],
            optimisticTransaction.transactionID,
            paymentMethodType,
            false,
            true,
        );

    const reportPreviewAction = buildOptimisticReportPreview(chatReport, optimisticIOUReport);

    // Change the method to set for new reports because it doesn't exist yet, is faster,
    // and we need the data to be available when we navigate to the chat page
    const optimisticChatReportData: OnyxUpdate = isNewChat
        ? {
              onyxMethod: Onyx.METHOD.SET,
              key: `${ONYXKEYS.COLLECTION.REPORT}${chatReport.reportID}`,
              value: {
                  ...chatReport,
                  // Set and clear pending fields on the chat report
                  pendingFields: {createChat: CONST.RED_BRICK_ROAD_PENDING_ACTION.ADD},
                  lastReadTime: DateUtils.getDBTime(),
                  lastVisibleActionCreated: reportPreviewAction.created,
              },
          }
        : {
              onyxMethod: Onyx.METHOD.MERGE,
              key: `${ONYXKEYS.COLLECTION.REPORT}${chatReport.reportID}`,
              value: {
                  ...chatReport,
                  lastReadTime: DateUtils.getDBTime(),
                  lastVisibleActionCreated: reportPreviewAction.created,
              },
          };
    const optimisticQuickActionData: OnyxUpdate = {
        onyxMethod: Onyx.METHOD.SET,
        key: ONYXKEYS.NVP_QUICK_ACTION_GLOBAL_CREATE,
        value: {
            action: CONST.QUICK_ACTIONS.SEND_MONEY,
            chatReportID: chatReport.reportID,
            isFirstQuickAction: isEmptyObject(quickAction),
        },
    };
    const optimisticIOUReportData: OnyxUpdate = {
        onyxMethod: Onyx.METHOD.SET,
        key: `${ONYXKEYS.COLLECTION.REPORT}${optimisticIOUReport.reportID}`,
        value: {
            ...optimisticIOUReport,
            lastMessageText: getReportActionText(optimisticIOUReportAction),
            lastMessageHtml: getReportActionHtml(optimisticIOUReportAction),
        },
    };
    const optimisticTransactionThreadData: OnyxUpdate = {
        onyxMethod: Onyx.METHOD.SET,
        key: `${ONYXKEYS.COLLECTION.REPORT}${optimisticTransactionThread.reportID}`,
        value: optimisticTransactionThread,
    };
    const optimisticIOUReportActionsData: OnyxUpdate = {
        onyxMethod: Onyx.METHOD.MERGE,
        key: `${ONYXKEYS.COLLECTION.REPORT_ACTIONS}${optimisticIOUReport.reportID}`,
        value: {
            [optimisticCreatedActionForIOUReport.reportActionID]: optimisticCreatedActionForIOUReport,
            [optimisticIOUReportAction.reportActionID]: {
                ...(optimisticIOUReportAction as OnyxTypes.ReportAction),
                pendingAction: CONST.RED_BRICK_ROAD_PENDING_ACTION.ADD,
            },
        },
    };
    const optimisticChatReportActionsData: OnyxUpdate = {
        onyxMethod: Onyx.METHOD.MERGE,
        key: `${ONYXKEYS.COLLECTION.REPORT_ACTIONS}${chatReport.reportID}`,
        value: {
            [reportPreviewAction.reportActionID]: reportPreviewAction,
        },
    };
    const optimisticTransactionThreadReportActionsData: OnyxUpdate | undefined = optimisticCreatedActionForTransactionThread
        ? {
              onyxMethod: Onyx.METHOD.MERGE,
              key: `${ONYXKEYS.COLLECTION.REPORT_ACTIONS}${optimisticTransactionThread.reportID}`,
              value: {[optimisticCreatedActionForTransactionThread?.reportActionID]: optimisticCreatedActionForTransactionThread},
          }
        : undefined;

    const successData: OnyxUpdate[] = [];

    // Add optimistic personal details for recipient
    let optimisticPersonalDetailListData: OnyxUpdate | null = null;
    const optimisticPersonalDetailListAction = isNewChat
        ? {
              [recipientAccountID]: {
                  accountID: recipientAccountID,
                  // Disabling this line since participant.displayName can be an empty string
                  // eslint-disable-next-line @typescript-eslint/prefer-nullish-coalescing
                  displayName: recipient.displayName || recipient.login,
                  login: recipient.login,
              },
          }
        : {};

    const redundantParticipants: Record<number, null> = {};
    if (!isEmptyObject(optimisticPersonalDetailListAction)) {
        const successPersonalDetailListAction: Record<number, null> = {};

        // BE will send different participants. We clear the optimistic ones to avoid duplicated entries
        Object.keys(optimisticPersonalDetailListAction).forEach((accountIDKey) => {
            const accountID = Number(accountIDKey);
            successPersonalDetailListAction[accountID] = null;
            redundantParticipants[accountID] = null;
        });

        optimisticPersonalDetailListData = {
            onyxMethod: Onyx.METHOD.MERGE,
            key: ONYXKEYS.PERSONAL_DETAILS_LIST,
            value: optimisticPersonalDetailListAction,
        };
        successData.push({
            onyxMethod: Onyx.METHOD.MERGE,
            key: ONYXKEYS.PERSONAL_DETAILS_LIST,
            value: successPersonalDetailListAction,
        });
    }

    successData.push(
        {
            onyxMethod: Onyx.METHOD.MERGE,
            key: `${ONYXKEYS.COLLECTION.REPORT}${optimisticIOUReport.reportID}`,
            value: {
                participants: redundantParticipants,
            },
        },
        {
            onyxMethod: Onyx.METHOD.MERGE,
            key: `${ONYXKEYS.COLLECTION.REPORT}${optimisticTransactionThread.reportID}`,
            value: {
                participants: redundantParticipants,
            },
        },
        {
            onyxMethod: Onyx.METHOD.MERGE,
            key: `${ONYXKEYS.COLLECTION.REPORT_METADATA}${optimisticTransactionThread.reportID}`,
            value: {
                isOptimisticReport: false,
            },
        },
        {
            onyxMethod: Onyx.METHOD.MERGE,
            key: `${ONYXKEYS.COLLECTION.REPORT_ACTIONS}${optimisticIOUReport.reportID}`,
            value: {
                [optimisticIOUReportAction.reportActionID]: {
                    pendingAction: null,
                },
            },
        },
        {
            onyxMethod: Onyx.METHOD.MERGE,
            key: `${ONYXKEYS.COLLECTION.TRANSACTION}${optimisticTransaction.transactionID}`,
            value: {pendingAction: null},
        },
        {
            onyxMethod: Onyx.METHOD.MERGE,
            key: `${ONYXKEYS.COLLECTION.REPORT_METADATA}${chatReport.reportID}`,
            value: {
                isOptimisticReport: false,
            },
        },
        {
            onyxMethod: Onyx.METHOD.MERGE,
            key: `${ONYXKEYS.COLLECTION.REPORT_ACTIONS}${chatReport.reportID}`,
            value: {
                [reportPreviewAction.reportActionID]: {
                    pendingAction: null,
                },
            },
        },
    );

    const failureData: OnyxUpdate[] = [
        {
            onyxMethod: Onyx.METHOD.MERGE,
            key: `${ONYXKEYS.COLLECTION.TRANSACTION}${optimisticTransaction.transactionID}`,
            value: {
                errors: getMicroSecondOnyxErrorWithTranslationKey('iou.error.other'),
            },
        },
        {
            onyxMethod: Onyx.METHOD.MERGE,
            key: `${ONYXKEYS.COLLECTION.REPORT}${optimisticTransactionThread.reportID}`,
            value: {
                errorFields: {
                    createChat: getMicroSecondOnyxErrorWithTranslationKey('report.genericCreateReportFailureMessage'),
                },
            },
        },
        {
            onyxMethod: Onyx.METHOD.SET,
            key: ONYXKEYS.NVP_QUICK_ACTION_GLOBAL_CREATE,
            value: quickAction ?? null,
        },
    ];

    if (optimisticCreatedActionForTransactionThread?.reportActionID) {
        successData.push({
            onyxMethod: Onyx.METHOD.MERGE,
            key: `${ONYXKEYS.COLLECTION.REPORT_ACTIONS}${optimisticTransactionThread.reportID}`,
            value: {[optimisticCreatedActionForTransactionThread?.reportActionID]: {pendingAction: null}},
        });
        failureData.push({
            onyxMethod: Onyx.METHOD.MERGE,
            key: `${ONYXKEYS.COLLECTION.REPORT_ACTIONS}${optimisticTransactionThread.reportID}`,
            value: {[optimisticCreatedActionForTransactionThread?.reportActionID]: {errors: getMicroSecondOnyxErrorWithTranslationKey('iou.error.genericCreateFailureMessage')}},
        });
    }

    // Now, let's add the data we need just when we are creating a new chat report
    if (isNewChat) {
        successData.push({
            onyxMethod: Onyx.METHOD.MERGE,
            key: `${ONYXKEYS.COLLECTION.REPORT}${chatReport.reportID}`,
            value: {pendingFields: null, participants: redundantParticipants},
        });
        failureData.push(
            {
                onyxMethod: Onyx.METHOD.MERGE,
                key: `${ONYXKEYS.COLLECTION.REPORT}${chatReport.reportID}`,
                value: {
                    errorFields: {
                        createChat: getMicroSecondOnyxErrorWithTranslationKey('report.genericCreateReportFailureMessage'),
                    },
                },
            },
            {
                onyxMethod: Onyx.METHOD.MERGE,
                key: `${ONYXKEYS.COLLECTION.REPORT_ACTIONS}${optimisticIOUReport.reportID}`,
                value: {
                    [optimisticIOUReportAction.reportActionID]: {
                        errors: getMicroSecondOnyxErrorWithTranslationKey('iou.error.genericCreateFailureMessage'),
                    },
                },
            },
        );

        const optimisticChatReportActionsValue = optimisticChatReportActionsData.value as Record<string, OnyxTypes.ReportAction>;

        if (optimisticChatReportActionsValue) {
            // Add an optimistic created action to the optimistic chat reportActions data
            optimisticChatReportActionsValue[optimisticCreatedActionForChat.reportActionID] = optimisticCreatedActionForChat;
        }
    } else {
        failureData.push({
            onyxMethod: Onyx.METHOD.MERGE,
            key: `${ONYXKEYS.COLLECTION.REPORT_ACTIONS}${optimisticIOUReport.reportID}`,
            value: {
                [optimisticIOUReportAction.reportActionID]: {
                    errors: getMicroSecondOnyxErrorWithTranslationKey('iou.error.other'),
                },
            },
        });
    }

    const optimisticData: OnyxUpdate[] = [
        optimisticChatReportData,
        optimisticQuickActionData,
        optimisticIOUReportData,
        optimisticChatReportActionsData,
        optimisticIOUReportActionsData,
        optimisticTransactionData,
        optimisticTransactionThreadData,
    ];

    if (optimisticTransactionThreadReportActionsData) {
        optimisticData.push(optimisticTransactionThreadReportActionsData);
    }
    if (!isEmptyObject(optimisticPersonalDetailListData)) {
        optimisticData.push(optimisticPersonalDetailListData);
    }

    return {
        params: {
            iouReportID: optimisticIOUReport.reportID,
            chatReportID: chatReport.reportID,
            reportActionID: optimisticIOUReportAction.reportActionID,
            paymentMethodType,
            transactionID: optimisticTransaction.transactionID,
            newIOUReportDetails,
            createdReportActionID: isNewChat ? optimisticCreatedActionForChat.reportActionID : undefined,
            reportPreviewReportActionID: reportPreviewAction.reportActionID,
            createdIOUReportActionID: optimisticCreatedActionForIOUReport.reportActionID,
            transactionThreadReportID: optimisticTransactionThread.reportID,
            createdReportActionIDForThread: optimisticCreatedActionForTransactionThread?.reportActionID,
        },
        optimisticData,
        successData,
        failureData,
    };
}

type OptimisticHoldReportExpenseActionID = {
    optimisticReportActionID: string;
    oldReportActionID: string;
};

function getHoldReportActionsAndTransactions(reportID: string | undefined) {
    const iouReportActions = getAllReportActions(reportID);
    const holdReportActions: Array<OnyxTypes.ReportAction<typeof CONST.REPORT.ACTIONS.TYPE.IOU>> = [];
    const holdTransactions: OnyxTypes.Transaction[] = [];

    Object.values(iouReportActions).forEach((action) => {
        const transactionID = isMoneyRequestAction(action) ? getOriginalMessage(action)?.IOUTransactionID : undefined;
        const transaction = getTransaction(transactionID);

        if (transaction?.comment?.hold) {
            holdReportActions.push(action as OnyxTypes.ReportAction<typeof CONST.REPORT.ACTIONS.TYPE.IOU>);
            holdTransactions.push(transaction);
        }
    });

    return {holdReportActions, holdTransactions};
}

function getReportFromHoldRequestsOnyxData(
    chatReport: OnyxTypes.Report,
    iouReport: OnyxEntry<OnyxTypes.Report>,
    recipient: Participant,
): {
    optimisticHoldReportID: string;
    optimisticHoldActionID: string;
    optimisticHoldReportExpenseActionIDs: OptimisticHoldReportExpenseActionID[];
    optimisticData: OnyxUpdate[];
    successData: OnyxUpdate[];
    failureData: OnyxUpdate[];
} {
    const {holdReportActions, holdTransactions} = getHoldReportActionsAndTransactions(iouReport?.reportID);
    const firstHoldTransaction = holdTransactions.at(0);
    const newParentReportActionID = rand64();

    const coefficient = isExpenseReport(iouReport) ? -1 : 1;
    const isPolicyExpenseChat = isPolicyExpenseChatReportUtils(chatReport);
    const holdAmount = ((iouReport?.total ?? 0) - (iouReport?.unheldTotal ?? 0)) * coefficient;
    const holdNonReimbursableAmount = ((iouReport?.nonReimbursableTotal ?? 0) - (iouReport?.unheldNonReimbursableTotal ?? 0)) * coefficient;
    const optimisticExpenseReport = isPolicyExpenseChat
        ? buildOptimisticExpenseReport(
              chatReport.reportID,
              chatReport.policyID ?? iouReport?.policyID,
              recipient.accountID ?? 1,
              holdAmount,
              iouReport?.currency ?? '',
              holdNonReimbursableAmount,
              newParentReportActionID,
          )
        : buildOptimisticIOUReport(
              iouReport?.ownerAccountID ?? CONST.DEFAULT_NUMBER_ID,
              iouReport?.managerID ?? CONST.DEFAULT_NUMBER_ID,
              holdAmount,
              chatReport.reportID,
              iouReport?.currency ?? '',
              false,
              newParentReportActionID,
          );

    const optimisticExpenseReportPreview = buildOptimisticReportPreview(
        chatReport,
        optimisticExpenseReport,
        '',
        firstHoldTransaction,
        optimisticExpenseReport.reportID,
        newParentReportActionID,
    );

    const updateHeldReports: Record<string, Pick<OnyxTypes.Report, 'parentReportActionID' | 'parentReportID' | 'chatReportID'>> = {};
    const addHoldReportActions: OnyxTypes.ReportActions = {};
    const addHoldReportActionsSuccess: OnyxCollection<NullishDeep<ReportAction>> = {};
    const deleteHoldReportActions: Record<string, Pick<OnyxTypes.ReportAction, 'message'>> = {};
    const optimisticHoldReportExpenseActionIDs: OptimisticHoldReportExpenseActionID[] = [];

    holdReportActions.forEach((holdReportAction) => {
        const originalMessage = getOriginalMessage(holdReportAction);

        deleteHoldReportActions[holdReportAction.reportActionID] = {
            message: [
                {
                    deleted: DateUtils.getDBTime(),
                    type: CONST.REPORT.MESSAGE.TYPE.TEXT,
                    text: '',
                },
            ],
        };

        const reportActionID = rand64();
        addHoldReportActions[reportActionID] = {
            ...holdReportAction,
            reportActionID,
            originalMessage: {
                ...originalMessage,
                IOUReportID: optimisticExpenseReport.reportID,
            },
            pendingAction: CONST.RED_BRICK_ROAD_PENDING_ACTION.ADD,
        };
        addHoldReportActionsSuccess[reportActionID] = {
            pendingAction: null,
        };

        const heldReport = getReportOrDraftReport(holdReportAction.childReportID);
        if (heldReport) {
            optimisticHoldReportExpenseActionIDs.push({optimisticReportActionID: reportActionID, oldReportActionID: holdReportAction.reportActionID});

            updateHeldReports[`${ONYXKEYS.COLLECTION.REPORT}${heldReport.reportID}`] = {
                parentReportActionID: reportActionID,
                parentReportID: optimisticExpenseReport.reportID,
                chatReportID: optimisticExpenseReport.reportID,
            };
        }
    });

    const updateHeldTransactions: Record<string, Pick<OnyxTypes.Transaction, 'reportID'>> = {};
    holdTransactions.forEach((transaction) => {
        updateHeldTransactions[`${ONYXKEYS.COLLECTION.TRANSACTION}${transaction.transactionID}`] = {
            reportID: optimisticExpenseReport.reportID,
        };
    });

    const optimisticData: OnyxUpdate[] = [
        {
            onyxMethod: Onyx.METHOD.MERGE,
            key: `${ONYXKEYS.COLLECTION.REPORT}${chatReport.reportID}`,
            value: {
                iouReportID: optimisticExpenseReport.reportID,
                lastVisibleActionCreated: optimisticExpenseReportPreview.created,
            },
        },
        // add new optimistic expense report
        {
            onyxMethod: Onyx.METHOD.MERGE,
            key: `${ONYXKEYS.COLLECTION.REPORT}${optimisticExpenseReport.reportID}`,
            value: {
                ...optimisticExpenseReport,
                unheldTotal: 0,
                unheldNonReimbursableTotal: 0,
            },
        },
        // add preview report action to main chat
        {
            onyxMethod: Onyx.METHOD.MERGE,
            key: `${ONYXKEYS.COLLECTION.REPORT_ACTIONS}${chatReport.reportID}`,
            value: {
                [optimisticExpenseReportPreview.reportActionID]: optimisticExpenseReportPreview,
            },
        },
        // remove hold report actions from old iou report
        {
            onyxMethod: Onyx.METHOD.MERGE,
            key: `${ONYXKEYS.COLLECTION.REPORT_ACTIONS}${iouReport?.reportID}`,
            value: deleteHoldReportActions,
        },
        // add hold report actions to new iou report
        {
            onyxMethod: Onyx.METHOD.MERGE,
            key: `${ONYXKEYS.COLLECTION.REPORT_ACTIONS}${optimisticExpenseReport.reportID}`,
            value: addHoldReportActions,
        },
        // update held reports with new parentReportActionID
        {
            onyxMethod: Onyx.METHOD.MERGE_COLLECTION,
            key: `${ONYXKEYS.COLLECTION.REPORT}`,
            value: updateHeldReports,
        },
        // update transactions with new iouReportID
        {
            onyxMethod: Onyx.METHOD.MERGE_COLLECTION,
            key: `${ONYXKEYS.COLLECTION.TRANSACTION}`,
            value: updateHeldTransactions,
        },
    ];

    const bringReportActionsBack: Record<string, OnyxTypes.ReportAction> = {};
    holdReportActions.forEach((reportAction) => {
        bringReportActionsBack[reportAction.reportActionID] = reportAction;
    });

    const bringHeldTransactionsBack: Record<string, OnyxTypes.Transaction> = {};
    holdTransactions.forEach((transaction) => {
        bringHeldTransactionsBack[`${ONYXKEYS.COLLECTION.TRANSACTION}${transaction.transactionID}`] = transaction;
    });

    const successData: OnyxUpdate[] = [
        {
            onyxMethod: Onyx.METHOD.MERGE,
            key: `${ONYXKEYS.COLLECTION.REPORT_ACTIONS}${chatReport.reportID}`,
            value: {
                [optimisticExpenseReportPreview.reportActionID]: {
                    pendingAction: null,
                },
            },
        },
        {
            onyxMethod: Onyx.METHOD.MERGE,
            key: `${ONYXKEYS.COLLECTION.REPORT_ACTIONS}${optimisticExpenseReport.reportID}`,
            value: addHoldReportActionsSuccess,
        },
    ];

    const failureData: OnyxUpdate[] = [
        {
            onyxMethod: Onyx.METHOD.MERGE,
            key: `${ONYXKEYS.COLLECTION.REPORT}${chatReport.reportID}`,
            value: {
                iouReportID: chatReport.iouReportID,
                lastVisibleActionCreated: chatReport.lastVisibleActionCreated,
            },
        },
        // remove added optimistic expense report
        {
            onyxMethod: Onyx.METHOD.MERGE,
            key: `${ONYXKEYS.COLLECTION.REPORT}${optimisticExpenseReport.reportID}`,
            value: null,
        },
        // remove preview report action from the main chat
        {
            onyxMethod: Onyx.METHOD.MERGE,
            key: `${ONYXKEYS.COLLECTION.REPORT_ACTIONS}${chatReport.reportID}`,
            value: {
                [optimisticExpenseReportPreview.reportActionID]: null,
            },
        },
        // add hold report actions back to old iou report
        {
            onyxMethod: Onyx.METHOD.MERGE,
            key: `${ONYXKEYS.COLLECTION.REPORT_ACTIONS}${iouReport?.reportID}`,
            value: bringReportActionsBack,
        },
        // remove hold report actions from the new iou report
        {
            onyxMethod: Onyx.METHOD.MERGE,
            key: `${ONYXKEYS.COLLECTION.REPORT_ACTIONS}${optimisticExpenseReport.reportID}`,
            value: null,
        },
        // add hold transactions back to old iou report
        {
            onyxMethod: Onyx.METHOD.MERGE_COLLECTION,
            key: `${ONYXKEYS.COLLECTION.TRANSACTION}`,
            value: bringHeldTransactionsBack,
        },
    ];

    return {
        optimisticData,
        optimisticHoldActionID: optimisticExpenseReportPreview.reportActionID,
        failureData,
        successData,
        optimisticHoldReportID: optimisticExpenseReport.reportID,
        optimisticHoldReportExpenseActionIDs,
    };
}

function getPayMoneyRequestParams(
    initialChatReport: OnyxTypes.Report,
    iouReport: OnyxEntry<OnyxTypes.Report>,
    recipient: Participant,
    paymentMethodType: PaymentMethodType,
    full: boolean,
    payAsBusiness?: boolean,
): PayMoneyRequestData {
    const isInvoiceReport = isInvoiceReportReportUtils(iouReport);
    const activePolicy = getPolicy(activePolicyID);
    let payerPolicyID = activePolicyID;
    let chatReport = initialChatReport;
    let policyParams = {};
    const optimisticData: OnyxUpdate[] = [];
    const successData: OnyxUpdate[] = [];
    const failureData: OnyxUpdate[] = [];
    const shouldCreatePolicy = !activePolicy || !isPolicyAdmin(activePolicy) || !isPaidGroupPolicy(activePolicy);

    if (isIndividualInvoiceRoom(chatReport) && payAsBusiness && shouldCreatePolicy) {
        payerPolicyID = generatePolicyID();
        const {
            optimisticData: policyOptimisticData,
            failureData: policyFailureData,
            successData: policySuccessData,
            params,
        } = buildPolicyData(currentUserEmail, true, undefined, payerPolicyID);
        const {adminsChatReportID, adminsCreatedReportActionID, expenseChatReportID, expenseCreatedReportActionID, customUnitRateID, customUnitID, ownerEmail, policyName} = params;

        policyParams = {
            policyID: payerPolicyID,
            adminsChatReportID,
            adminsCreatedReportActionID,
            expenseChatReportID,
            expenseCreatedReportActionID,
            customUnitRateID,
            customUnitID,
            ownerEmail,
            policyName,
        };

        optimisticData.push(...policyOptimisticData, {onyxMethod: Onyx.METHOD.MERGE, key: ONYXKEYS.NVP_ACTIVE_POLICY_ID, value: payerPolicyID});
        successData.push(...policySuccessData);
        failureData.push(...policyFailureData, {onyxMethod: Onyx.METHOD.MERGE, key: ONYXKEYS.NVP_ACTIVE_POLICY_ID, value: activePolicyID ?? null});
    }

    if (isIndividualInvoiceRoom(chatReport) && payAsBusiness && activePolicyID) {
        const existingB2BInvoiceRoom = getInvoiceChatByParticipants(activePolicyID, CONST.REPORT.INVOICE_RECEIVER_TYPE.BUSINESS, chatReport.policyID);
        if (existingB2BInvoiceRoom) {
            chatReport = existingB2BInvoiceRoom;
        }
    }

    let total = (iouReport?.total ?? 0) - (iouReport?.nonReimbursableTotal ?? 0);
    if (hasHeldExpensesReportUtils(iouReport?.reportID) && !full && !!iouReport?.unheldTotal) {
        total = iouReport.unheldTotal - (iouReport?.unheldNonReimbursableTotal ?? 0);
    }

    const optimisticIOUReportAction = buildOptimisticIOUReportAction(
        CONST.IOU.REPORT_ACTION_TYPE.PAY,
        isExpenseReport(iouReport) ? -total : total,
        iouReport?.currency ?? '',
        '',
        [recipient],
        '',
        paymentMethodType,
        iouReport?.reportID,
        true,
    );

    // In some instances, the report preview action might not be available to the payer (only whispered to the requestor)
    // hence we need to make the updates to the action safely.
    let optimisticReportPreviewAction = null;
    const reportPreviewAction = getReportPreviewAction(chatReport.reportID, iouReport?.reportID);
    if (reportPreviewAction) {
        optimisticReportPreviewAction = updateReportPreview(iouReport, reportPreviewAction, true);
    }
    let currentNextStep = null;
    let optimisticNextStep = null;
    if (!isInvoiceReport) {
        currentNextStep = allNextSteps[`${ONYXKEYS.COLLECTION.NEXT_STEP}${iouReport?.reportID}`] ?? null;
        optimisticNextStep = buildNextStep(iouReport, CONST.REPORT.STATUS_NUM.REIMBURSED);
    }

    const optimisticChatReport = {
        ...chatReport,
        lastReadTime: DateUtils.getDBTime(),
        hasOutstandingChildRequest: false,
        iouReportID: null,
        lastMessageText: getReportActionText(optimisticIOUReportAction),
        lastMessageHtml: getReportActionHtml(optimisticIOUReportAction),
    };
    if (isIndividualInvoiceRoom(chatReport) && payAsBusiness && payerPolicyID) {
        optimisticChatReport.invoiceReceiver = {
            type: CONST.REPORT.INVOICE_RECEIVER_TYPE.BUSINESS,
            policyID: payerPolicyID,
        };
    }

    optimisticData.push(
        {
            onyxMethod: Onyx.METHOD.MERGE,
            key: `${ONYXKEYS.COLLECTION.REPORT}${chatReport.reportID}`,
            value: optimisticChatReport,
        },
        {
            onyxMethod: Onyx.METHOD.MERGE,
            key: `${ONYXKEYS.COLLECTION.REPORT_ACTIONS}${iouReport?.reportID}`,
            value: {
                [optimisticIOUReportAction.reportActionID]: {
                    ...(optimisticIOUReportAction as OnyxTypes.ReportAction),
                    pendingAction: CONST.RED_BRICK_ROAD_PENDING_ACTION.ADD,
                },
            },
        },
        {
            onyxMethod: Onyx.METHOD.MERGE,
            key: `${ONYXKEYS.COLLECTION.REPORT}${iouReport?.reportID}`,
            value: {
                ...iouReport,
                lastMessageText: getReportActionText(optimisticIOUReportAction),
                lastMessageHtml: getReportActionHtml(optimisticIOUReportAction),
                lastVisibleActionCreated: optimisticIOUReportAction.created,
                hasOutstandingChildRequest: false,
                statusNum: CONST.REPORT.STATUS_NUM.REIMBURSED,
                pendingFields: {
                    preview: CONST.RED_BRICK_ROAD_PENDING_ACTION.UPDATE,
                    reimbursed: CONST.RED_BRICK_ROAD_PENDING_ACTION.UPDATE,
                    partial: full ? null : CONST.RED_BRICK_ROAD_PENDING_ACTION.UPDATE,
                },
                errors: null,
            },
        },
        {
            onyxMethod: Onyx.METHOD.MERGE,
            key: `${ONYXKEYS.COLLECTION.NEXT_STEP}${iouReport?.reportID}`,
            value: optimisticNextStep,
        },
    );

    if (iouReport?.policyID) {
        optimisticData.push({
            onyxMethod: Onyx.METHOD.MERGE,
            key: ONYXKEYS.NVP_LAST_PAYMENT_METHOD,
            value: {
                [iouReport.policyID]: paymentMethodType,
            },
        });
    }

    successData.push({
        onyxMethod: Onyx.METHOD.MERGE,
        key: `${ONYXKEYS.COLLECTION.REPORT}${iouReport?.reportID}`,
        value: {
            pendingFields: {
                preview: null,
                reimbursed: null,
                partial: null,
            },
            errors: null,
        },
    });

    failureData.push(
        {
            onyxMethod: Onyx.METHOD.MERGE,
            key: `${ONYXKEYS.COLLECTION.REPORT_ACTIONS}${iouReport?.reportID}`,
            value: {
                [optimisticIOUReportAction.reportActionID]: {
                    errors: getMicroSecondOnyxErrorWithTranslationKey('iou.error.other'),
                },
            },
        },
        {
            onyxMethod: Onyx.METHOD.MERGE,
            key: `${ONYXKEYS.COLLECTION.REPORT}${iouReport?.reportID}`,
            value: {
                ...iouReport,
            },
        },
        {
            onyxMethod: Onyx.METHOD.MERGE,
            key: `${ONYXKEYS.COLLECTION.REPORT}${chatReport.reportID}`,
            value: chatReport,
        },
        {
            onyxMethod: Onyx.METHOD.MERGE,
            key: `${ONYXKEYS.COLLECTION.NEXT_STEP}${iouReport?.reportID}`,
            value: currentNextStep,
        },
    );

    // In case the report preview action is loaded locally, let's update it.
    if (optimisticReportPreviewAction) {
        optimisticData.push({
            onyxMethod: Onyx.METHOD.MERGE,
            key: `${ONYXKEYS.COLLECTION.REPORT_ACTIONS}${chatReport.reportID}`,
            value: {
                [optimisticReportPreviewAction.reportActionID]: optimisticReportPreviewAction,
            },
        });
        failureData.push({
            onyxMethod: Onyx.METHOD.MERGE,
            key: `${ONYXKEYS.COLLECTION.REPORT_ACTIONS}${chatReport.reportID}`,
            value: {
                [optimisticReportPreviewAction.reportActionID]: {
                    created: optimisticReportPreviewAction.created,
                },
            },
        });
    }

    // Optimistically unhold all transactions if we pay all requests
    if (full) {
        const reportTransactions = getAllReportTransactions(iouReport?.reportID);
        for (const transaction of reportTransactions) {
            optimisticData.push({
                onyxMethod: Onyx.METHOD.MERGE,
                key: `${ONYXKEYS.COLLECTION.TRANSACTION}${transaction.transactionID}`,
                value: {
                    comment: {
                        hold: null,
                    },
                },
            });
            failureData.push({
                onyxMethod: Onyx.METHOD.MERGE,
                key: `${ONYXKEYS.COLLECTION.TRANSACTION}${transaction.transactionID}`,
                value: {
                    comment: {
                        hold: transaction.comment?.hold,
                    },
                },
            });
        }

        const optimisticTransactionViolations: OnyxUpdate[] = reportTransactions.map(({transactionID}) => {
            return {
                onyxMethod: Onyx.METHOD.MERGE,
                key: `${ONYXKEYS.COLLECTION.TRANSACTION_VIOLATIONS}${transactionID}`,
                value: null,
            };
        });
        optimisticData.push(...optimisticTransactionViolations);

        const failureTransactionViolations: OnyxUpdate[] = reportTransactions.map(({transactionID}) => {
            const violations = allTransactionViolations[`${ONYXKEYS.COLLECTION.TRANSACTION_VIOLATIONS}${transactionID}`] ?? [];
            return {
                onyxMethod: Onyx.METHOD.MERGE,
                key: `${ONYXKEYS.COLLECTION.TRANSACTION_VIOLATIONS}${transactionID}`,
                value: violations,
            };
        });
        failureData.push(...failureTransactionViolations);
    }

    let optimisticHoldReportID;
    let optimisticHoldActionID;
    let optimisticHoldReportExpenseActionIDs;
    if (!full) {
        const holdReportOnyxData = getReportFromHoldRequestsOnyxData(chatReport, iouReport, recipient);

        optimisticData.push(...holdReportOnyxData.optimisticData);
        successData.push(...holdReportOnyxData.successData);
        failureData.push(...holdReportOnyxData.failureData);
        optimisticHoldReportID = holdReportOnyxData.optimisticHoldReportID;
        optimisticHoldActionID = holdReportOnyxData.optimisticHoldActionID;
        optimisticHoldReportExpenseActionIDs = JSON.stringify(holdReportOnyxData.optimisticHoldReportExpenseActionIDs);
    }

    return {
        params: {
            iouReportID: iouReport?.reportID,
            chatReportID: chatReport.reportID,
            reportActionID: optimisticIOUReportAction.reportActionID,
            paymentMethodType,
            full,
            amount: Math.abs(total),
            optimisticHoldReportID,
            optimisticHoldActionID,
            optimisticHoldReportExpenseActionIDs,
            ...policyParams,
        },
        optimisticData,
        successData,
        failureData,
    };
}

/**
 * @param managerID - Account ID of the person sending the money
 * @param recipient - The user receiving the money
 */
function sendMoneyElsewhere(report: OnyxEntry<OnyxTypes.Report>, amount: number, currency: string, comment: string, managerID: number, recipient: Participant) {
    const {params, optimisticData, successData, failureData} = getSendMoneyParams(report, amount, currency, comment, CONST.IOU.PAYMENT_TYPE.ELSEWHERE, managerID, recipient);

    API.write(WRITE_COMMANDS.SEND_MONEY_ELSEWHERE, params, {optimisticData, successData, failureData});

    Navigation.dismissModal(isSearchTopmostCentralPane() ? undefined : params.chatReportID);
    notifyNewAction(params.chatReportID, managerID);
}

/**
 * @param managerID - Account ID of the person sending the money
 * @param recipient - The user receiving the money
 */
function sendMoneyWithWallet(report: OnyxEntry<OnyxTypes.Report>, amount: number, currency: string, comment: string, managerID: number, recipient: Participant | OptionData) {
    const {params, optimisticData, successData, failureData} = getSendMoneyParams(report, amount, currency, comment, CONST.IOU.PAYMENT_TYPE.EXPENSIFY, managerID, recipient);

    API.write(WRITE_COMMANDS.SEND_MONEY_WITH_WALLET, params, {optimisticData, successData, failureData});

    Navigation.dismissModal(isSearchTopmostCentralPane() ? undefined : params.chatReportID);
    notifyNewAction(params.chatReportID, managerID);
}

function canApproveIOU(
    iouReport: OnyxTypes.OnyxInputOrEntry<OnyxTypes.Report> | SearchReport,
    policy: OnyxTypes.OnyxInputOrEntry<OnyxTypes.Policy> | SearchPolicy,
    chatReportRNVP?: OnyxTypes.ReportNameValuePairs,
) {
    // Only expense reports can be approved
    if (!isExpenseReport(iouReport) || !(policy && isPaidGroupPolicy(policy))) {
        return false;
    }

    const isOnSubmitAndClosePolicy = isSubmitAndClose(policy);
    if (isOnSubmitAndClosePolicy) {
        return false;
    }

    const managerID = iouReport?.managerID ?? CONST.DEFAULT_NUMBER_ID;
    const isCurrentUserManager = managerID === userAccountID;
    const isOpenExpenseReport = isOpenExpenseReportReportUtils(iouReport);
    const isApproved = isReportApproved(iouReport);
    const iouSettled = isSettled(iouReport?.reportID);
    const reportNameValuePairs = chatReportRNVP ?? getReportNameValuePairs(iouReport?.reportID);
    const isArchivedExpenseReport = isArchivedReport(iouReport, reportNameValuePairs);
    let isTransactionBeingScanned = false;
    const reportTransactions = getAllReportTransactions(iouReport?.reportID);
    for (const transaction of reportTransactions) {
        const hasReceipt = hasReceiptTransactionUtils(transaction);
        const isReceiptBeingScanned = isReceiptBeingScannedTransactionUtils(transaction);

        // If transaction has receipt (scan) and its receipt is being scanned, we shouldn't be able to Approve
        if (hasReceipt && isReceiptBeingScanned) {
            isTransactionBeingScanned = true;
        }
    }
    const isPayAtEndExpenseReport = isPayAtEndExpenseReportReportUtils(iouReport?.reportID, reportTransactions);

    return isCurrentUserManager && !isOpenExpenseReport && !isApproved && !iouSettled && !isArchivedExpenseReport && !isTransactionBeingScanned && !isPayAtEndExpenseReport;
}

function canIOUBePaid(
    iouReport: OnyxTypes.OnyxInputOrEntry<OnyxTypes.Report> | SearchReport,
    chatReport: OnyxTypes.OnyxInputOrEntry<OnyxTypes.Report> | SearchReport,
    policy: OnyxTypes.OnyxInputOrEntry<OnyxTypes.Policy> | SearchPolicy,
    transactions?: OnyxTypes.Transaction[] | SearchTransaction[],
    onlyShowPayElsewhere = false,
    chatReportRNVP?: OnyxTypes.ReportNameValuePairs,
    invoiceReceiverPolicy?: SearchPolicy,
    shouldCheckApprovedState = true,
) {
    const isPolicyExpenseChat = isPolicyExpenseChatReportUtils(chatReport);
    const reportNameValuePairs = chatReportRNVP ?? getReportNameValuePairs(chatReport?.reportID);
    const isChatReportArchived = isArchivedReport(chatReport, reportNameValuePairs);
    const iouSettled = isSettled(iouReport);

    if (isEmptyObject(iouReport)) {
        return false;
    }

    if (policy?.reimbursementChoice === CONST.POLICY.REIMBURSEMENT_CHOICES.REIMBURSEMENT_NO) {
        if (!onlyShowPayElsewhere) {
            return false;
        }
        if (iouReport?.statusNum !== CONST.REPORT.STATUS_NUM.SUBMITTED) {
            return false;
        }
    }

    if (isInvoiceReportReportUtils(iouReport)) {
        if (iouSettled) {
            return false;
        }
        if (chatReport?.invoiceReceiver?.type === CONST.REPORT.INVOICE_RECEIVER_TYPE.INDIVIDUAL) {
            return chatReport?.invoiceReceiver?.accountID === userAccountID;
        }
        return (invoiceReceiverPolicy ?? getPolicy(chatReport?.invoiceReceiver?.policyID))?.role === CONST.POLICY.ROLE.ADMIN;
    }

    const isPayer = isPayerReportUtils(
        {
            email: currentUserEmail,
            accountID: userAccountID,
        },
        iouReport,
        onlyShowPayElsewhere,
        policy,
    );

    const isOpenExpenseReport = isPolicyExpenseChat && isOpenExpenseReportReportUtils(iouReport);

    const {reimbursableSpend} = getMoneyRequestSpendBreakdown(iouReport);
    const isAutoReimbursable = policy?.reimbursementChoice === CONST.POLICY.REIMBURSEMENT_CHOICES.REIMBURSEMENT_YES ? false : canBeAutoReimbursed(iouReport, policy);
    const shouldBeApproved = canApproveIOU(iouReport, policy);

    const isPayAtEndExpenseReport = isPayAtEndExpenseReportReportUtils(iouReport?.reportID, transactions);
    return (
        isPayer &&
        !isOpenExpenseReport &&
        !iouSettled &&
        !iouReport?.isWaitingOnBankAccount &&
        reimbursableSpend !== 0 &&
        !isChatReportArchived &&
        !isAutoReimbursable &&
        (!shouldBeApproved || !shouldCheckApprovedState) &&
        !isPayAtEndExpenseReport
    );
}

function canSubmitReport(
    report: OnyxEntry<OnyxTypes.Report> | SearchReport,
    policy: OnyxEntry<OnyxTypes.Policy> | SearchPolicy,
    transactionIDList: string[],
    allViolations?: OnyxCollection<OnyxTypes.TransactionViolations>,
) {
    const currentUserAccountID = getCurrentUserAccountID();
    const isOpenExpenseReport = isOpenExpenseReportReportUtils(report);
    const isArchived = isArchivedReport(report);
    const {reimbursableSpend} = getMoneyRequestSpendBreakdown(report);
    const isAdmin = policy?.role === CONST.POLICY.ROLE.ADMIN;
    const hasAllPendingRTERViolations = allHavePendingRTERViolation(transactionIDList, allViolations);
    const hasBrokenConnectionViolation = shouldShowBrokenConnectionViolation(transactionIDList, report, policy, allViolations);

    return (
        isOpenExpenseReport &&
        !isArchived &&
        reimbursableSpend !== 0 &&
        !hasAllPendingRTERViolations &&
        !hasBrokenConnectionViolation &&
        (report?.ownerAccountID === currentUserAccountID || isAdmin || report?.managerID === currentUserAccountID)
    );
}

function getIOUReportActionToApproveOrPay(chatReport: OnyxEntry<OnyxTypes.Report>, excludedIOUReportID: string | undefined): OnyxEntry<ReportAction> {
    const chatReportActions = allReportActions?.[`${ONYXKEYS.COLLECTION.REPORT_ACTIONS}${chatReport?.reportID}`] ?? {};

    return Object.values(chatReportActions).find((action) => {
        const iouReport = getReportOrDraftReport(action.childReportID);
        const policy = getPolicy(iouReport?.policyID);
        const shouldShowSettlementButton = canIOUBePaid(iouReport, chatReport, policy) || canApproveIOU(iouReport, policy);
        return action.childReportID?.toString() !== excludedIOUReportID && action.actionName === CONST.REPORT.ACTIONS.TYPE.REPORT_PREVIEW && shouldShowSettlementButton;
    });
}

function hasIOUToApproveOrPay(chatReport: OnyxEntry<OnyxTypes.Report>, excludedIOUReportID: string | undefined): boolean {
    return !!getIOUReportActionToApproveOrPay(chatReport, excludedIOUReportID);
}

function isLastApprover(approvalChain: string[]): boolean {
    if (approvalChain.length === 0) {
        return true;
    }
    return approvalChain.at(-1) === currentUserEmail;
}

function getNextApproverAccountID(report: OnyxEntry<OnyxTypes.Report>) {
    const policy = getPolicy(report?.policyID);
    const approvalChain = getApprovalChain(policy, report);
    const submitToAccountID = getSubmitToAccountID(policy, report);

    if (approvalChain.length === 0) {
        return submitToAccountID;
    }

    const nextApproverEmail = approvalChain.length === 1 ? approvalChain.at(0) : approvalChain.at(approvalChain.indexOf(currentUserEmail) + 1);
    if (!nextApproverEmail) {
        return submitToAccountID;
    }

    return getAccountIDsByLogins([nextApproverEmail]).at(0);
}

function approveMoneyRequest(expenseReport: OnyxEntry<OnyxTypes.Report>, full?: boolean) {
    if (!expenseReport) {
        return;
    }

    if (expenseReport.policyID && shouldRestrictUserBillableActions(expenseReport.policyID)) {
        Navigation.navigate(ROUTES.RESTRICTED_ACTION.getRoute(expenseReport.policyID));
        return;
    }

    const currentNextStep = allNextSteps[`${ONYXKEYS.COLLECTION.NEXT_STEP}${expenseReport.reportID}`] ?? null;
    let total = expenseReport.total ?? 0;
    const hasHeldExpenses = hasHeldExpensesReportUtils(expenseReport.reportID);
    if (hasHeldExpenses && !full && !!expenseReport.unheldTotal) {
        total = expenseReport.unheldTotal;
    }
    const optimisticApprovedReportAction = buildOptimisticApprovedReportAction(total, expenseReport.currency ?? '', expenseReport.reportID);

    const approvalChain = getApprovalChain(getPolicy(expenseReport.policyID), expenseReport);

    const predictedNextStatus = isLastApprover(approvalChain) ? CONST.REPORT.STATUS_NUM.APPROVED : CONST.REPORT.STATUS_NUM.SUBMITTED;
    const predictedNextState = isLastApprover(approvalChain) ? CONST.REPORT.STATE_NUM.APPROVED : CONST.REPORT.STATE_NUM.SUBMITTED;
    const managerID = isLastApprover(approvalChain) ? expenseReport.managerID : getNextApproverAccountID(expenseReport);

    const optimisticNextStep = buildNextStep(expenseReport, predictedNextStatus);
    const chatReport = getReportOrDraftReport(expenseReport.chatReportID);

    const optimisticReportActionsData: OnyxUpdate = {
        onyxMethod: Onyx.METHOD.MERGE,
        key: `${ONYXKEYS.COLLECTION.REPORT_ACTIONS}${expenseReport.reportID}`,
        value: {
            [optimisticApprovedReportAction.reportActionID]: {
                ...(optimisticApprovedReportAction as OnyxTypes.ReportAction),
                pendingAction: CONST.RED_BRICK_ROAD_PENDING_ACTION.ADD,
            },
        },
    };
    const optimisticIOUReportData: OnyxUpdate = {
        onyxMethod: Onyx.METHOD.MERGE,
        key: `${ONYXKEYS.COLLECTION.REPORT}${expenseReport.reportID}`,
        value: {
            ...expenseReport,
            lastMessageText: getReportActionText(optimisticApprovedReportAction),
            lastMessageHtml: getReportActionHtml(optimisticApprovedReportAction),
            stateNum: predictedNextState,
            statusNum: predictedNextStatus,
            managerID,
            pendingFields: {
                partial: full ? null : CONST.RED_BRICK_ROAD_PENDING_ACTION.UPDATE,
            },
        },
    };

    const optimisticChatReportData: OnyxUpdate = {
        onyxMethod: Onyx.METHOD.MERGE,
        key: `${ONYXKEYS.COLLECTION.REPORT}${expenseReport.chatReportID}`,
        value: {
            hasOutstandingChildRequest: hasIOUToApproveOrPay(chatReport, expenseReport.reportID),
        },
    };

    const optimisticNextStepData: OnyxUpdate = {
        onyxMethod: Onyx.METHOD.MERGE,
        key: `${ONYXKEYS.COLLECTION.NEXT_STEP}${expenseReport.reportID}`,
        value: optimisticNextStep,
    };
    const optimisticData: OnyxUpdate[] = [optimisticIOUReportData, optimisticReportActionsData, optimisticNextStepData, optimisticChatReportData];

    const successData: OnyxUpdate[] = [
        {
            onyxMethod: Onyx.METHOD.MERGE,
            key: `${ONYXKEYS.COLLECTION.REPORT_ACTIONS}${expenseReport.reportID}`,
            value: {
                [optimisticApprovedReportAction.reportActionID]: {
                    pendingAction: null,
                },
            },
        },
        {
            onyxMethod: Onyx.METHOD.MERGE,
            key: `${ONYXKEYS.COLLECTION.REPORT}${expenseReport.reportID}`,
            value: {
                pendingFields: {
                    partial: null,
                },
            },
        },
    ];

    const failureData: OnyxUpdate[] = [
        {
            onyxMethod: Onyx.METHOD.MERGE,
            key: `${ONYXKEYS.COLLECTION.REPORT_ACTIONS}${expenseReport.reportID}`,
            value: {
                [optimisticApprovedReportAction.reportActionID]: {
                    errors: getMicroSecondOnyxErrorWithTranslationKey('iou.error.other'),
                },
            },
        },
        {
            onyxMethod: Onyx.METHOD.MERGE,
            key: `${ONYXKEYS.COLLECTION.REPORT}${expenseReport.chatReportID}`,
            value: {
                hasOutstandingChildRequest: chatReport?.hasOutstandingChildRequest,
                pendingFields: {
                    partial: null,
                },
            },
        },
        {
            onyxMethod: Onyx.METHOD.MERGE,
            key: `${ONYXKEYS.COLLECTION.NEXT_STEP}${expenseReport.reportID}`,
            value: currentNextStep,
        },
    ];

    // Clear hold reason of all transactions if we approve all requests
    if (full && hasHeldExpenses) {
        const heldTransactions = getAllHeldTransactionsReportUtils(expenseReport.reportID);
        heldTransactions.forEach((heldTransaction) => {
            optimisticData.push({
                onyxMethod: Onyx.METHOD.MERGE,
                key: `${ONYXKEYS.COLLECTION.TRANSACTION}${heldTransaction.transactionID}`,
                value: {
                    comment: {
                        hold: '',
                    },
                },
            });
            failureData.push({
                onyxMethod: Onyx.METHOD.MERGE,
                key: `${ONYXKEYS.COLLECTION.TRANSACTION}${heldTransaction.transactionID}`,
                value: {
                    comment: {
                        hold: heldTransaction.comment?.hold,
                    },
                },
            });
        });
    }

    let optimisticHoldReportID;
    let optimisticHoldActionID;
    let optimisticHoldReportExpenseActionIDs;
    if (!full && !!chatReport && !!expenseReport) {
        const holdReportOnyxData = getReportFromHoldRequestsOnyxData(chatReport, expenseReport, {accountID: expenseReport.ownerAccountID});

        optimisticData.push(...holdReportOnyxData.optimisticData);
        successData.push(...holdReportOnyxData.successData);
        failureData.push(...holdReportOnyxData.failureData);
        optimisticHoldReportID = holdReportOnyxData.optimisticHoldReportID;
        optimisticHoldActionID = holdReportOnyxData.optimisticHoldActionID;
        optimisticHoldReportExpenseActionIDs = JSON.stringify(holdReportOnyxData.optimisticHoldReportExpenseActionIDs);
    }

    const parameters: ApproveMoneyRequestParams = {
        reportID: expenseReport.reportID,
        approvedReportActionID: optimisticApprovedReportAction.reportActionID,
        full,
        optimisticHoldReportID,
        optimisticHoldActionID,
        optimisticHoldReportExpenseActionIDs,
    };

    API.write(WRITE_COMMANDS.APPROVE_MONEY_REQUEST, parameters, {optimisticData, successData, failureData});
}

function unapproveExpenseReport(expenseReport: OnyxEntry<OnyxTypes.Report>) {
    if (isEmptyObject(expenseReport)) {
        return;
    }

    const currentNextStep = allNextSteps[`${ONYXKEYS.COLLECTION.NEXT_STEP}${expenseReport.reportID}`] ?? null;

    const optimisticUnapprovedReportAction = buildOptimisticUnapprovedReportAction(expenseReport.total ?? 0, expenseReport.currency ?? '', expenseReport.reportID);
    const optimisticNextStep = buildNextStep(expenseReport, CONST.REPORT.STATUS_NUM.SUBMITTED);

    const optimisticReportActionData: OnyxUpdate = {
        onyxMethod: Onyx.METHOD.MERGE,
        key: `${ONYXKEYS.COLLECTION.REPORT_ACTIONS}${expenseReport.reportID}`,
        value: {
            [optimisticUnapprovedReportAction.reportActionID]: {
                ...(optimisticUnapprovedReportAction as OnyxTypes.ReportAction),
                pendingAction: CONST.RED_BRICK_ROAD_PENDING_ACTION.ADD,
            },
        },
    };
    const optimisticIOUReportData: OnyxUpdate = {
        onyxMethod: Onyx.METHOD.MERGE,
        key: `${ONYXKEYS.COLLECTION.REPORT}${expenseReport.reportID}`,
        value: {
            ...expenseReport,
            lastMessageText: getReportActionText(optimisticUnapprovedReportAction),
            lastMessageHtml: getReportActionHtml(optimisticUnapprovedReportAction),
            stateNum: CONST.REPORT.STATE_NUM.SUBMITTED,
            statusNum: CONST.REPORT.STATUS_NUM.SUBMITTED,
            pendingFields: {
                partial: CONST.RED_BRICK_ROAD_PENDING_ACTION.UPDATE,
            },
        },
    };

    const optimisticNextStepData: OnyxUpdate = {
        onyxMethod: Onyx.METHOD.MERGE,
        key: `${ONYXKEYS.COLLECTION.NEXT_STEP}${expenseReport.reportID}`,
        value: optimisticNextStep,
    };

    const optimisticData: OnyxUpdate[] = [optimisticIOUReportData, optimisticReportActionData, optimisticNextStepData];

    const successData: OnyxUpdate[] = [
        {
            onyxMethod: Onyx.METHOD.MERGE,
            key: `${ONYXKEYS.COLLECTION.REPORT_ACTIONS}${expenseReport.reportID}`,
            value: {
                [optimisticUnapprovedReportAction.reportActionID]: {
                    pendingAction: null,
                },
            },
        },
        {
            onyxMethod: Onyx.METHOD.MERGE,
            key: `${ONYXKEYS.COLLECTION.REPORT}${expenseReport.reportID}`,
            value: {
                pendingFields: {
                    partial: null,
                },
            },
        },
    ];

    const failureData: OnyxUpdate[] = [
        {
            onyxMethod: Onyx.METHOD.MERGE,
            key: `${ONYXKEYS.COLLECTION.REPORT_ACTIONS}${expenseReport.reportID}`,
            value: {
                [optimisticUnapprovedReportAction.reportActionID]: {
                    errors: getMicroSecondOnyxErrorWithTranslationKey('iou.error.other'),
                },
            },
        },
        {
            onyxMethod: Onyx.METHOD.MERGE,
            key: `${ONYXKEYS.COLLECTION.NEXT_STEP}${expenseReport.reportID}`,
            value: currentNextStep,
        },
    ];

    if (expenseReport.parentReportID && expenseReport.parentReportActionID) {
        optimisticData.push({
            onyxMethod: Onyx.METHOD.MERGE,
            key: `${ONYXKEYS.COLLECTION.REPORT_ACTIONS}${expenseReport.parentReportID}`,
            value: {
                [expenseReport.parentReportActionID]: {
                    childStateNum: CONST.REPORT.STATE_NUM.SUBMITTED,
                    childStatusNum: CONST.REPORT.STATUS_NUM.SUBMITTED,
                },
            },
        });

        failureData.push({
            onyxMethod: Onyx.METHOD.MERGE,
            key: `${ONYXKEYS.COLLECTION.REPORT_ACTIONS}${expenseReport.parentReportID}`,
            value: {
                [expenseReport.parentReportActionID]: {
                    childStateNum: expenseReport.stateNum,
                    childStatusNum: expenseReport.statusNum,
                },
            },
        });
    }

    const parameters: UnapproveExpenseReportParams = {
        reportID: expenseReport.reportID,
        reportActionID: optimisticUnapprovedReportAction.reportActionID,
    };

    API.write(WRITE_COMMANDS.UNAPPROVE_EXPENSE_REPORT, parameters, {optimisticData, successData, failureData});
}

function submitReport(expenseReport: OnyxTypes.Report) {
    if (expenseReport.policyID && shouldRestrictUserBillableActions(expenseReport.policyID)) {
        Navigation.navigate(ROUTES.RESTRICTED_ACTION.getRoute(expenseReport.policyID));
        return;
    }

    const currentNextStep = allNextSteps[`${ONYXKEYS.COLLECTION.NEXT_STEP}${expenseReport.reportID}`] ?? null;
    const parentReport = getReportOrDraftReport(expenseReport.parentReportID);
    const policy = getPolicy(expenseReport.policyID);
    const isCurrentUserManager = currentUserPersonalDetails?.accountID === expenseReport.managerID;
    const isSubmitAndClosePolicy = isSubmitAndClose(policy);
    const adminAccountID = policy?.role === CONST.POLICY.ROLE.ADMIN ? currentUserPersonalDetails?.accountID : undefined;
    const optimisticSubmittedReportAction = buildOptimisticSubmittedReportAction(expenseReport?.total ?? 0, expenseReport.currency ?? '', expenseReport.reportID, adminAccountID);
    const optimisticNextStep = buildNextStep(expenseReport, isSubmitAndClosePolicy ? CONST.REPORT.STATUS_NUM.CLOSED : CONST.REPORT.STATUS_NUM.SUBMITTED);
    const approvalChain = getApprovalChain(policy, expenseReport);
    const managerID = getAccountIDsByLogins(approvalChain).at(0);

    const optimisticData: OnyxUpdate[] = !isSubmitAndClosePolicy
        ? [
              {
                  onyxMethod: Onyx.METHOD.MERGE,
                  key: `${ONYXKEYS.COLLECTION.REPORT_ACTIONS}${expenseReport.reportID}`,
                  value: {
                      [optimisticSubmittedReportAction.reportActionID]: {
                          ...(optimisticSubmittedReportAction as OnyxTypes.ReportAction),
                          pendingAction: CONST.RED_BRICK_ROAD_PENDING_ACTION.ADD,
                      },
                  },
              },
              {
                  onyxMethod: Onyx.METHOD.MERGE,
                  key: `${ONYXKEYS.COLLECTION.REPORT}${expenseReport.reportID}`,
                  value: {
                      ...expenseReport,
                      managerID,
                      lastMessageText: getReportActionText(optimisticSubmittedReportAction),
                      lastMessageHtml: getReportActionHtml(optimisticSubmittedReportAction),
                      stateNum: CONST.REPORT.STATE_NUM.SUBMITTED,
                      statusNum: CONST.REPORT.STATUS_NUM.SUBMITTED,
                  },
              },
          ]
        : [
              {
                  onyxMethod: Onyx.METHOD.MERGE,
                  key: `${ONYXKEYS.COLLECTION.REPORT}${expenseReport.reportID}`,
                  value: {
                      ...expenseReport,
                      stateNum: CONST.REPORT.STATE_NUM.APPROVED,
                      statusNum: CONST.REPORT.STATUS_NUM.CLOSED,
                  },
              },
          ];

    optimisticData.push({
        onyxMethod: Onyx.METHOD.MERGE,
        key: `${ONYXKEYS.COLLECTION.NEXT_STEP}${expenseReport.reportID}`,
        value: optimisticNextStep,
    });

    if (parentReport?.reportID) {
        optimisticData.push({
            onyxMethod: Onyx.METHOD.MERGE,
            key: `${ONYXKEYS.COLLECTION.REPORT}${parentReport.reportID}`,
            value: {
                ...parentReport,
                // In case its a manager who force submitted the report, they are the next user who needs to take an action
                hasOutstandingChildRequest: isCurrentUserManager,
                iouReportID: null,
            },
        });
    }

    const successData: OnyxUpdate[] = [];
    if (!isSubmitAndClosePolicy) {
        successData.push({
            onyxMethod: Onyx.METHOD.MERGE,
            key: `${ONYXKEYS.COLLECTION.REPORT_ACTIONS}${expenseReport.reportID}`,
            value: {
                [optimisticSubmittedReportAction.reportActionID]: {
                    pendingAction: null,
                },
            },
        });
    }

    const failureData: OnyxUpdate[] = [
        {
            onyxMethod: Onyx.METHOD.MERGE,
            key: `${ONYXKEYS.COLLECTION.REPORT}${expenseReport.reportID}`,
            value: {
                statusNum: CONST.REPORT.STATUS_NUM.OPEN,
                stateNum: CONST.REPORT.STATE_NUM.OPEN,
            },
        },
        {
            onyxMethod: Onyx.METHOD.MERGE,
            key: `${ONYXKEYS.COLLECTION.NEXT_STEP}${expenseReport.reportID}`,
            value: currentNextStep,
        },
    ];
    if (!isSubmitAndClosePolicy) {
        failureData.push({
            onyxMethod: Onyx.METHOD.MERGE,
            key: `${ONYXKEYS.COLLECTION.REPORT_ACTIONS}${expenseReport.reportID}`,
            value: {
                [optimisticSubmittedReportAction.reportActionID]: {
                    errors: getMicroSecondOnyxErrorWithTranslationKey('iou.error.other'),
                },
            },
        });
    }

    if (parentReport?.reportID) {
        failureData.push({
            onyxMethod: Onyx.METHOD.MERGE,
            key: `${ONYXKEYS.COLLECTION.REPORT}${parentReport.reportID}`,
            value: {
                hasOutstandingChildRequest: parentReport.hasOutstandingChildRequest,
                iouReportID: expenseReport.reportID,
            },
        });
    }

    const parameters: SubmitReportParams = {
        reportID: expenseReport.reportID,
        managerAccountID: getSubmitToAccountID(policy, expenseReport) ?? expenseReport.managerID,
        reportActionID: optimisticSubmittedReportAction.reportActionID,
    };

    API.write(WRITE_COMMANDS.SUBMIT_REPORT, parameters, {optimisticData, successData, failureData});
}

function cancelPayment(expenseReport: OnyxEntry<OnyxTypes.Report>, chatReport: OnyxTypes.Report) {
    if (isEmptyObject(expenseReport)) {
        return;
    }

    const optimisticReportAction = buildOptimisticCancelPaymentReportAction(expenseReport.reportID, -(expenseReport.total ?? 0), expenseReport.currency ?? '');
    const policy = getPolicy(chatReport.policyID);
    const approvalMode = policy?.approvalMode ?? CONST.POLICY.APPROVAL_MODE.BASIC;
    const stateNum: ValueOf<typeof CONST.REPORT.STATE_NUM> = approvalMode === CONST.POLICY.APPROVAL_MODE.OPTIONAL ? CONST.REPORT.STATE_NUM.SUBMITTED : CONST.REPORT.STATE_NUM.APPROVED;
    const statusNum: ValueOf<typeof CONST.REPORT.STATUS_NUM> = approvalMode === CONST.POLICY.APPROVAL_MODE.OPTIONAL ? CONST.REPORT.STATUS_NUM.CLOSED : CONST.REPORT.STATUS_NUM.APPROVED;
    const optimisticNextStep = buildNextStep(expenseReport, statusNum);
    const iouReportActions = getAllReportActions(chatReport.iouReportID);
    const expenseReportActions = getAllReportActions(expenseReport.reportID);
    const iouCreatedAction = Object.values(iouReportActions).find((action) => isCreatedAction(action));
    const expenseCreatedAction = Object.values(expenseReportActions).find((action) => isCreatedAction(action));
    const optimisticData: OnyxUpdate[] = [
        {
            onyxMethod: Onyx.METHOD.MERGE,
            key: `${ONYXKEYS.COLLECTION.REPORT_ACTIONS}${expenseReport.reportID}`,
            value: {
                [optimisticReportAction.reportActionID]: {
                    ...(optimisticReportAction as OnyxTypes.ReportAction),
                    pendingAction: CONST.RED_BRICK_ROAD_PENDING_ACTION.ADD,
                },
            },
        },
        {
            onyxMethod: Onyx.METHOD.MERGE,
            key: `${ONYXKEYS.COLLECTION.REPORT}${chatReport.reportID}`,
            value: {
                // The report created later will become the iouReportID of the chat report
                iouReportID: (iouCreatedAction?.created ?? '') > (expenseCreatedAction?.created ?? '') ? chatReport?.iouReportID : expenseReport.reportID,
            },
        },
        {
            onyxMethod: Onyx.METHOD.MERGE,
            key: `${ONYXKEYS.COLLECTION.REPORT}${expenseReport.reportID}`,
            value: {
                ...expenseReport,
                lastVisibleActionCreated: optimisticReportAction?.created,
                lastMessageText: getReportActionText(optimisticReportAction),
                lastMessageHtml: getReportActionHtml(optimisticReportAction),
                stateNum,
                statusNum,
            },
        },
    ];

    optimisticData.push({
        onyxMethod: Onyx.METHOD.MERGE,
        key: `${ONYXKEYS.COLLECTION.NEXT_STEP}${expenseReport.reportID}`,
        value: optimisticNextStep,
    });

    const successData: OnyxUpdate[] = [
        {
            onyxMethod: Onyx.METHOD.MERGE,
            key: `${ONYXKEYS.COLLECTION.REPORT_ACTIONS}${expenseReport.reportID}`,
            value: {
                [optimisticReportAction.reportActionID]: {
                    pendingAction: null,
                },
            },
        },
    ];

    const failureData: OnyxUpdate[] = [
        {
            onyxMethod: Onyx.METHOD.MERGE,
            key: `${ONYXKEYS.COLLECTION.REPORT_ACTIONS}${expenseReport.reportID}`,
            value: {
                [optimisticReportAction.reportActionID]: {
                    errors: getMicroSecondOnyxErrorWithTranslationKey('iou.error.other'),
                },
            },
        },
        {
            onyxMethod: Onyx.METHOD.MERGE,
            key: `${ONYXKEYS.COLLECTION.REPORT}${expenseReport.reportID}`,
            value: {
                statusNum: CONST.REPORT.STATUS_NUM.REIMBURSED,
            },
        },
    ];

    if (expenseReport.parentReportID && expenseReport.parentReportActionID) {
        optimisticData.push({
            onyxMethod: Onyx.METHOD.MERGE,
            key: `${ONYXKEYS.COLLECTION.REPORT_ACTIONS}${expenseReport.parentReportID}`,
            value: {
                [expenseReport.parentReportActionID]: {
                    childStateNum: stateNum,
                    childStatusNum: statusNum,
                },
            },
        });

        failureData.push({
            onyxMethod: Onyx.METHOD.MERGE,
            key: `${ONYXKEYS.COLLECTION.REPORT_ACTIONS}${expenseReport.parentReportID}`,
            value: {
                [expenseReport.parentReportActionID]: {
                    childStateNum: expenseReport.stateNum,
                    childStatusNum: expenseReport.statusNum,
                },
            },
        });
    }

    if (chatReport?.reportID) {
        optimisticData.push({
            onyxMethod: Onyx.METHOD.MERGE,
            key: `${ONYXKEYS.COLLECTION.REPORT}${chatReport.reportID}`,
            value: {
                hasOutstandingChildRequest: true,
                iouReportID: expenseReport.reportID,
            },
        });
        failureData.push({
            onyxMethod: Onyx.METHOD.MERGE,
            key: `${ONYXKEYS.COLLECTION.REPORT}${chatReport.reportID}`,
            value: {
                hasOutstandingChildRequest: chatReport.hasOutstandingChildRequest,
                iouReportID: chatReport.iouReportID,
            },
        });
    }
    failureData.push({
        onyxMethod: Onyx.METHOD.MERGE,
        key: `${ONYXKEYS.COLLECTION.NEXT_STEP}${expenseReport.reportID}`,
        value: buildNextStep(expenseReport, CONST.REPORT.STATUS_NUM.REIMBURSED),
    });

    API.write(
        WRITE_COMMANDS.CANCEL_PAYMENT,
        {
            iouReportID: expenseReport.reportID,
            chatReportID: chatReport.reportID,
            managerAccountID: expenseReport.managerID ?? CONST.DEFAULT_NUMBER_ID,
            reportActionID: optimisticReportAction.reportActionID,
        },
        {optimisticData, successData, failureData},
    );
    Navigation.dismissModal();
    notifyNewAction(expenseReport.reportID, userAccountID);
}

/**
 * Completes onboarding for invite link flow based on the selected payment option
 *
 * @param paymentSelected based on which we choose the onboarding choice and concierge message
 */
function completePaymentOnboarding(paymentSelected: ValueOf<typeof CONST.PAYMENT_SELECTED>, adminsChatReportID?: string, onboardingPolicyID?: string) {
    const isInviteOnboardingComplete = introSelected?.isInviteOnboardingComplete ?? false;

    if (isInviteOnboardingComplete || !introSelected?.choice || !introSelected?.inviteType) {
        return;
    }

    const session = getSession();

    const personalDetailsListValues = Object.values(getPersonalDetailsForAccountIDs(session?.accountID ? [session.accountID] : [], personalDetailsList));
    const personalDetails = personalDetailsListValues.at(0);

    let onboardingPurpose = introSelected?.choice;
    if (introSelected?.inviteType === CONST.ONBOARDING_INVITE_TYPES.IOU && paymentSelected === CONST.IOU.PAYMENT_SELECTED.BBA) {
        onboardingPurpose = CONST.ONBOARDING_CHOICES.MANAGE_TEAM;
    }

    if (introSelected?.inviteType === CONST.ONBOARDING_INVITE_TYPES.INVOICE && paymentSelected !== CONST.IOU.PAYMENT_SELECTED.BBA) {
        onboardingPurpose = CONST.ONBOARDING_CHOICES.CHAT_SPLIT;
    }

    completeOnboarding(
        onboardingPurpose,
        CONST.ONBOARDING_MESSAGES[onboardingPurpose],
        personalDetails?.firstName ?? '',
        personalDetails?.lastName ?? '',
        adminsChatReportID,
        onboardingPolicyID,
        paymentSelected,
        undefined,
        undefined,
        true,
    );
}
function payMoneyRequest(paymentType: PaymentMethodType, chatReport: OnyxTypes.Report, iouReport: OnyxEntry<OnyxTypes.Report>, full = true) {
    if (chatReport.policyID && shouldRestrictUserBillableActions(chatReport.policyID)) {
        Navigation.navigate(ROUTES.RESTRICTED_ACTION.getRoute(chatReport.policyID));
        return;
    }

    const paymentSelected = paymentType === CONST.IOU.PAYMENT_TYPE.VBBA ? CONST.IOU.PAYMENT_SELECTED.BBA : CONST.IOU.PAYMENT_SELECTED.PBA;
    completePaymentOnboarding(paymentSelected);

    const recipient = {accountID: iouReport?.ownerAccountID ?? CONST.DEFAULT_NUMBER_ID};
    const {params, optimisticData, successData, failureData} = getPayMoneyRequestParams(chatReport, iouReport, recipient, paymentType, full);

    // For now, we need to call the PayMoneyRequestWithWallet API since PayMoneyRequest was not updated to work with
    // Expensify Wallets.
    const apiCommand = paymentType === CONST.IOU.PAYMENT_TYPE.EXPENSIFY ? WRITE_COMMANDS.PAY_MONEY_REQUEST_WITH_WALLET : WRITE_COMMANDS.PAY_MONEY_REQUEST;

    playSound(SOUNDS.SUCCESS);
    API.write(apiCommand, params, {optimisticData, successData, failureData});
    notifyNewAction(Navigation.getTopmostReportId() ?? iouReport?.reportID, userAccountID);
}

function payInvoice(paymentMethodType: PaymentMethodType, chatReport: OnyxTypes.Report, invoiceReport: OnyxEntry<OnyxTypes.Report>, payAsBusiness = false) {
    const recipient = {accountID: invoiceReport?.ownerAccountID ?? CONST.DEFAULT_NUMBER_ID};
    const {
        optimisticData,
        successData,
        failureData,
        params: {
            reportActionID,
            policyID,
            adminsChatReportID,
            adminsCreatedReportActionID,
            expenseChatReportID,
            expenseCreatedReportActionID,
            customUnitRateID,
            customUnitID,
            ownerEmail,
            policyName,
        },
    } = getPayMoneyRequestParams(chatReport, invoiceReport, recipient, paymentMethodType, true, payAsBusiness);

    const paymentSelected = paymentMethodType === CONST.IOU.PAYMENT_TYPE.VBBA ? CONST.IOU.PAYMENT_SELECTED.BBA : CONST.IOU.PAYMENT_SELECTED.PBA;
    completePaymentOnboarding(paymentSelected);

    let params: PayInvoiceParams = {
        reportID: invoiceReport?.reportID,
        reportActionID,
        paymentMethodType,
        payAsBusiness,
    };

    if (policyID) {
        params = {
            ...params,
            policyID,
            adminsChatReportID,
            adminsCreatedReportActionID,
            expenseChatReportID,
            expenseCreatedReportActionID,
            customUnitRateID,
            customUnitID,
            ownerEmail,
            policyName,
        };
    }

    playSound(SOUNDS.SUCCESS);
    API.write(WRITE_COMMANDS.PAY_INVOICE, params, {optimisticData, successData, failureData});
}

function detachReceipt(transactionID: string | undefined) {
    if (!transactionID) {
        return;
    }
    const transaction = allTransactions[`${ONYXKEYS.COLLECTION.TRANSACTION}${transactionID}`];
    const newTransaction = transaction
        ? {
              ...transaction,
              filename: '',
              receipt: {
                  source: '',
              },
          }
        : null;

    const optimisticData: OnyxUpdate[] = [
        {
            onyxMethod: Onyx.METHOD.SET,
            key: `${ONYXKEYS.COLLECTION.TRANSACTION}${transactionID}`,
            value: {
                ...newTransaction,
                pendingFields: {
                    receipt: CONST.RED_BRICK_ROAD_PENDING_ACTION.UPDATE,
                },
            },
        },
    ];

    const successData: OnyxUpdate[] = [
        {
            onyxMethod: Onyx.METHOD.MERGE,
            key: `${ONYXKEYS.COLLECTION.TRANSACTION}${transactionID}`,
            value: {
                pendingFields: {
                    receipt: null,
                },
            },
        },
    ];
    const failureData: OnyxUpdate[] = [
        {
            onyxMethod: Onyx.METHOD.MERGE,
            key: `${ONYXKEYS.COLLECTION.TRANSACTION}${transactionID}`,
            value: {
                ...(transaction ?? null),
                errors: getMicroSecondOnyxErrorWithTranslationKey('iou.error.receiptDeleteFailureError'),
                pendingFields: {
                    receipt: null,
                },
            },
        },
    ];

    const parameters: DetachReceiptParams = {transactionID};

    API.write(WRITE_COMMANDS.DETACH_RECEIPT, parameters, {optimisticData, successData, failureData});
}

function replaceReceipt(transactionID: string, file: File, source: string) {
    const transaction = allTransactions[`${ONYXKEYS.COLLECTION.TRANSACTION}${transactionID}`];
    const oldReceipt = transaction?.receipt ?? {};
    const receiptOptimistic = {
        source,
        state: CONST.IOU.RECEIPT_STATE.OPEN,
    };

    const optimisticData: OnyxUpdate[] = [
        {
            onyxMethod: Onyx.METHOD.MERGE,
            key: `${ONYXKEYS.COLLECTION.TRANSACTION}${transactionID}`,
            value: {
                receipt: receiptOptimistic,
                filename: file.name,
                pendingFields: {
                    receipt: CONST.RED_BRICK_ROAD_PENDING_ACTION.UPDATE,
                },
            },
        },
    ];

    const successData: OnyxUpdate[] = [
        {
            onyxMethod: Onyx.METHOD.MERGE,
            key: `${ONYXKEYS.COLLECTION.TRANSACTION}${transactionID}`,
            value: {
                pendingFields: {
                    receipt: null,
                },
            },
        },
    ];

    const failureData: OnyxUpdate[] = [
        {
            onyxMethod: Onyx.METHOD.MERGE,
            key: `${ONYXKEYS.COLLECTION.TRANSACTION}${transactionID}`,
            value: {
                receipt: !isEmptyObject(oldReceipt) ? oldReceipt : null,
                filename: transaction?.filename,
                errors: getReceiptError(receiptOptimistic, file.name),
                pendingFields: {
                    receipt: null,
                },
            },
        },
    ];

    const parameters: ReplaceReceiptParams = {
        transactionID,
        receipt: file,
    };

    API.write(WRITE_COMMANDS.REPLACE_RECEIPT, parameters, {optimisticData, successData, failureData});
}

/**
 * Finds the participants for an IOU based on the attached report
 * @param transactionID of the transaction to set the participants of
 * @param report attached to the transaction
 */
function setMoneyRequestParticipantsFromReport(transactionID: string, report: OnyxEntry<OnyxTypes.Report>): Participant[] {
    // If the report is iou or expense report, we should get the chat report to set participant for request money
    const chatReport = isMoneyRequestReportReportUtils(report) ? getReportOrDraftReport(report?.chatReportID) : report;
    const currentUserAccountID = currentUserPersonalDetails?.accountID;
    const shouldAddAsReport = !isEmptyObject(chatReport) && isSelfDM(chatReport);
    let participants: Participant[] = [];

    if (isPolicyExpenseChatReportUtils(chatReport) || shouldAddAsReport) {
        participants = [{accountID: 0, reportID: chatReport?.reportID, isPolicyExpenseChat: isPolicyExpenseChatReportUtils(chatReport), selected: true}];
    } else if (isInvoiceRoom(chatReport)) {
        participants = [
            {reportID: chatReport?.reportID, selected: true},
            {
                policyID: chatReport?.policyID,
                isSender: true,
                selected: false,
            },
        ];
    } else {
        const chatReportOtherParticipants = Object.keys(chatReport?.participants ?? {})
            .map(Number)
            .filter((accountID) => accountID !== currentUserAccountID);
        participants = chatReportOtherParticipants.map((accountID) => ({accountID, selected: true}));
    }

    Onyx.merge(`${ONYXKEYS.COLLECTION.TRANSACTION_DRAFT}${transactionID}`, {participants, participantsAutoAssigned: true});

    return participants;
}

function setMoneyRequestTaxRate(transactionID: string, taxCode: string) {
    Onyx.merge(`${ONYXKEYS.COLLECTION.TRANSACTION_DRAFT}${transactionID}`, {taxCode});
}

function setMoneyRequestTaxAmount(transactionID: string, taxAmount: number | null) {
    Onyx.merge(`${ONYXKEYS.COLLECTION.TRANSACTION_DRAFT}${transactionID}`, {taxAmount});
}

function dismissHoldUseExplanation() {
    const parameters: SetNameValuePairParams = {
        name: ONYXKEYS.NVP_DISMISSED_HOLD_USE_EXPLANATION,
        value: true,
    };

    const optimisticData: OnyxUpdate[] = [
        {
            onyxMethod: Onyx.METHOD.MERGE,
            key: ONYXKEYS.NVP_DISMISSED_HOLD_USE_EXPLANATION,
            value: true,
        },
    ];

    API.write(WRITE_COMMANDS.SET_NAME_VALUE_PAIR, parameters, {
        optimisticData,
    });
}

/**
 * Sets the `splitShares` map that holds individual shares of a split bill
 */
function setSplitShares(transaction: OnyxEntry<OnyxTypes.Transaction>, amount: number, currency: string, newAccountIDs: number[]) {
    if (!transaction) {
        return;
    }
    const oldAccountIDs = Object.keys(transaction.splitShares ?? {}).map((key) => Number(key));

    // Create an array containing unique IDs of the current transaction participants and the new ones
    // The current userAccountID might not be included in newAccountIDs if this is called from the participants step using Global Create
    // If this is called from an existing group chat, it'll be included. So we manually add them to account for both cases.
    const accountIDs = [...new Set<number>([userAccountID, ...newAccountIDs, ...oldAccountIDs])];

    const splitShares: SplitShares = accountIDs.reduce((acc: SplitShares, accountID): SplitShares => {
        // We want to replace the contents of splitShares to contain only `newAccountIDs` entries
        // In the case of going back to the participants page and removing a participant
        // a simple merge will have the previous participant still present in the splitshares object
        // So we manually set their entry to null
        if (!newAccountIDs.includes(accountID) && accountID !== userAccountID) {
            acc[accountID] = null;
            return acc;
        }

        const isPayer = accountID === userAccountID;
        const participantsLength = newAccountIDs.includes(userAccountID) ? newAccountIDs.length - 1 : newAccountIDs.length;
        const splitAmount = calculateIOUAmount(participantsLength, amount, currency, isPayer);
        acc[accountID] = {
            amount: splitAmount,
            isModified: false,
        };
        return acc;
    }, {});

    Onyx.merge(`${ONYXKEYS.COLLECTION.TRANSACTION_DRAFT}${transaction.transactionID}`, {splitShares});
}

function resetSplitShares(transaction: OnyxEntry<OnyxTypes.Transaction>, newAmount?: number, currency?: string) {
    if (!transaction) {
        return;
    }
    const accountIDs = Object.keys(transaction.splitShares ?? {}).map((key) => Number(key));
    if (!accountIDs) {
        return;
    }
    setSplitShares(transaction, newAmount ?? transaction.amount, currency ?? transaction.currency, accountIDs);
}

/**
 * Sets an individual split share of the participant accountID supplied
 */
function setIndividualShare(transactionID: string, participantAccountID: number, participantShare: number) {
    Onyx.merge(`${ONYXKEYS.COLLECTION.TRANSACTION_DRAFT}${transactionID}`, {
        splitShares: {
            [participantAccountID]: {amount: participantShare, isModified: true},
        },
    });
}

/**
 * Adjusts remaining unmodified shares when another share is modified
 * E.g. if total bill is $100 and split between 3 participants, when the user changes the first share to $50, the remaining unmodified shares will become $25 each.
 */
function adjustRemainingSplitShares(transaction: NonNullable<OnyxTypes.Transaction>) {
    const modifiedShares = Object.keys(transaction.splitShares ?? {}).filter((key: string) => transaction?.splitShares?.[Number(key)]?.isModified);

    if (!modifiedShares.length) {
        return;
    }

    const sumOfManualShares = modifiedShares
        .map((key: string): number => transaction?.splitShares?.[Number(key)]?.amount ?? 0)
        .reduce((prev: number, current: number): number => prev + current, 0);

    const unmodifiedSharesAccountIDs = Object.keys(transaction.splitShares ?? {})
        .filter((key: string) => !transaction?.splitShares?.[Number(key)]?.isModified)
        .map((key: string) => Number(key));

    const remainingTotal = transaction.amount - sumOfManualShares;
    if (remainingTotal < 0) {
        return;
    }

    const splitShares: SplitShares = unmodifiedSharesAccountIDs.reduce((acc: SplitShares, accountID: number, index: number): SplitShares => {
        const splitAmount = calculateIOUAmount(unmodifiedSharesAccountIDs.length - 1, remainingTotal, transaction.currency, index === 0);
        acc[accountID] = {
            amount: splitAmount,
        };
        return acc;
    }, {});

    Onyx.merge(`${ONYXKEYS.COLLECTION.TRANSACTION_DRAFT}${transaction.transactionID}`, {splitShares});
}

/**
 * Put expense on HOLD
 */
function putOnHold(transactionID: string, comment: string, reportID: string, searchHash?: number) {
    const currentTime = DateUtils.getDBTime();
    const createdReportAction = buildOptimisticHoldReportAction(currentTime);
    const createdReportActionComment = buildOptimisticHoldReportActionComment(comment, DateUtils.addMillisecondsFromDateTime(currentTime, 1));
    const newViolation = {name: CONST.VIOLATIONS.HOLD, type: CONST.VIOLATION_TYPES.VIOLATION};
    const transactionViolations = allTransactionViolations[`${ONYXKEYS.COLLECTION.TRANSACTION_VIOLATIONS}${transactionID}`] ?? [];
    const updatedViolations = [...transactionViolations, newViolation];
    const parentReportActionOptimistic = getOptimisticDataForParentReportAction(reportID, createdReportActionComment.created, CONST.RED_BRICK_ROAD_PENDING_ACTION.ADD);
    const transaction = allTransactions[`${ONYXKEYS.COLLECTION.TRANSACTION}${transactionID}`];
    const iouReport = allReports?.[`${ONYXKEYS.COLLECTION.REPORT}${transaction?.reportID}`];
    const report = allReports?.[`${ONYXKEYS.COLLECTION.REPORT}${reportID}`];

    const optimisticData: OnyxUpdate[] = [
        {
            onyxMethod: Onyx.METHOD.MERGE,
            key: `${ONYXKEYS.COLLECTION.REPORT_ACTIONS}${reportID}`,
            value: {
                [createdReportAction.reportActionID]: createdReportAction as ReportAction,
                [createdReportActionComment.reportActionID]: createdReportActionComment as ReportAction,
            },
        },
        {
            onyxMethod: Onyx.METHOD.MERGE,
            key: `${ONYXKEYS.COLLECTION.TRANSACTION}${transactionID}`,
            value: {
                pendingAction: CONST.RED_BRICK_ROAD_PENDING_ACTION.UPDATE,
                comment: {
                    hold: createdReportAction.reportActionID,
                },
            },
        },
        {
            onyxMethod: Onyx.METHOD.MERGE,
            key: `${ONYXKEYS.COLLECTION.TRANSACTION_VIOLATIONS}${transactionID}`,
            value: updatedViolations,
        },
        {
            onyxMethod: Onyx.METHOD.MERGE,
            key: `${ONYXKEYS.COLLECTION.REPORT}${reportID}`,
            value: {
                lastVisibleActionCreated: createdReportActionComment.created,
            },
        },
    ];

    if (iouReport && iouReport.currency === transaction?.currency) {
        const isExpenseReportLocal = isExpenseReport(iouReport);
        const coefficient = isExpenseReportLocal ? -1 : 1;
        const transactionAmount = getAmount(transaction, isExpenseReportLocal) * coefficient;
        optimisticData.push({
            onyxMethod: Onyx.METHOD.MERGE,
            key: `${ONYXKEYS.COLLECTION.REPORT}${iouReport.reportID}`,
            value: {
                unheldTotal: (iouReport.unheldTotal ?? 0) - transactionAmount,
                unheldNonReimbursableTotal: !transaction?.reimbursable ? (iouReport.unheldNonReimbursableTotal ?? 0) - transactionAmount : iouReport.unheldNonReimbursableTotal,
            },
        });
    }

    parentReportActionOptimistic.forEach((parentActionData) => {
        if (!parentActionData) {
            return;
        }
        optimisticData.push(parentActionData);
    });

    const successData: OnyxUpdate[] = [
        {
            onyxMethod: Onyx.METHOD.MERGE,
            key: `${ONYXKEYS.COLLECTION.TRANSACTION}${transactionID}`,
            value: {
                pendingAction: null,
            },
        },
    ];

    const failureData: OnyxUpdate[] = [
        {
            onyxMethod: Onyx.METHOD.MERGE,
            key: `${ONYXKEYS.COLLECTION.TRANSACTION}${transactionID}`,
            value: {
                pendingAction: null,
                comment: {
                    hold: null,
                },
                errors: getMicroSecondOnyxErrorWithTranslationKey('iou.error.genericHoldExpenseFailureMessage'),
            },
        },
        {
            onyxMethod: Onyx.METHOD.MERGE,
            key: `${ONYXKEYS.COLLECTION.REPORT_ACTIONS}${reportID}`,
            value: {
                [createdReportAction.reportActionID]: null,
                [createdReportActionComment.reportActionID]: null,
            },
        },
        {
            onyxMethod: Onyx.METHOD.MERGE,
            key: `${ONYXKEYS.COLLECTION.REPORT}${reportID}`,
            value: {
                lastVisibleActionCreated: report?.lastVisibleActionCreated,
            },
        },
    ];

    // If we are holding from the search page, we optimistically update the snapshot data that search uses so that it is kept in sync
    if (searchHash) {
        optimisticData.push({
            onyxMethod: Onyx.METHOD.MERGE,
            key: `${ONYXKEYS.COLLECTION.SNAPSHOT}${searchHash}`,
            value: {
                data: {
                    [`${ONYXKEYS.COLLECTION.TRANSACTION}${transactionID}`]: {
                        canHold: false,
                        canUnhold: true,
                    },
                },
            } as Record<string, Record<string, Partial<SearchTransaction>>>,
        });
        failureData.push({
            onyxMethod: Onyx.METHOD.MERGE,
            key: `${ONYXKEYS.COLLECTION.SNAPSHOT}${searchHash}`,
            value: {
                data: {
                    [`${ONYXKEYS.COLLECTION.TRANSACTION}${transactionID}`]: {
                        canHold: true,
                        canUnhold: false,
                    },
                },
            } as Record<string, Record<string, Partial<SearchTransaction>>>,
        });
    }

    API.write(
        'HoldRequest',
        {
            transactionID,
            comment,
            reportActionID: createdReportAction.reportActionID,
            commentReportActionID: createdReportActionComment.reportActionID,
        },
        {optimisticData, successData, failureData},
    );

    const currentReportID = getDisplayedReportID(reportID);
    notifyNewAction(currentReportID, userAccountID);
}

/**
 * Remove expense from HOLD
 */
function unholdRequest(transactionID: string, reportID: string, searchHash?: number) {
    const createdReportAction = buildOptimisticUnHoldReportAction();
    const transactionViolations = allTransactionViolations[`${ONYXKEYS.COLLECTION.TRANSACTION_VIOLATIONS}${transactionID}`];
    const transaction = allTransactions[`${ONYXKEYS.COLLECTION.TRANSACTION}${transactionID}`];
    const iouReport = allReports?.[`${ONYXKEYS.COLLECTION.REPORT}${transaction?.reportID}`];
    const report = allReports?.[`${ONYXKEYS.COLLECTION.REPORT}${reportID}`];

    const optimisticData: OnyxUpdate[] = [
        {
            onyxMethod: Onyx.METHOD.MERGE,
            key: `${ONYXKEYS.COLLECTION.REPORT_ACTIONS}${reportID}`,
            value: {
                [createdReportAction.reportActionID]: createdReportAction as ReportAction,
            },
        },
        {
            onyxMethod: Onyx.METHOD.MERGE,
            key: `${ONYXKEYS.COLLECTION.TRANSACTION}${transactionID}`,
            value: {
                pendingAction: CONST.RED_BRICK_ROAD_PENDING_ACTION.UPDATE,
                comment: {
                    hold: null,
                },
            },
        },
        {
            onyxMethod: Onyx.METHOD.SET,
            key: `${ONYXKEYS.COLLECTION.TRANSACTION_VIOLATIONS}${transactionID}`,
            value: transactionViolations?.filter((violation) => violation.name !== CONST.VIOLATIONS.HOLD) ?? [],
        },
        {
            onyxMethod: Onyx.METHOD.MERGE,
            key: `${ONYXKEYS.COLLECTION.REPORT}${reportID}`,
            value: {
                lastVisibleActionCreated: createdReportAction.created,
            },
        },
    ];

    if (iouReport && iouReport.currency === transaction?.currency) {
        const isExpenseReportLocal = isExpenseReport(iouReport);
        const coefficient = isExpenseReportLocal ? -1 : 1;
        const transactionAmount = getAmount(transaction, isExpenseReportLocal) * coefficient;
        optimisticData.push({
            onyxMethod: Onyx.METHOD.MERGE,
            key: `${ONYXKEYS.COLLECTION.REPORT}${iouReport.reportID}`,
            value: {
                unheldTotal: (iouReport.unheldTotal ?? 0) + transactionAmount,
                unheldNonReimbursableTotal: !transaction?.reimbursable ? (iouReport.unheldNonReimbursableTotal ?? 0) + transactionAmount : iouReport.unheldNonReimbursableTotal,
            },
        });
    }

    const successData: OnyxUpdate[] = [
        {
            onyxMethod: Onyx.METHOD.MERGE,
            key: `${ONYXKEYS.COLLECTION.TRANSACTION}${transactionID}`,
            value: {
                pendingAction: null,
                comment: {
                    hold: null,
                },
            },
        },
    ];

    const failureData: OnyxUpdate[] = [
        {
            onyxMethod: Onyx.METHOD.MERGE,
            key: `${ONYXKEYS.COLLECTION.REPORT_ACTIONS}${reportID}`,
            value: {
                [createdReportAction.reportActionID]: null,
            },
        },
        {
            onyxMethod: Onyx.METHOD.MERGE,
            key: `${ONYXKEYS.COLLECTION.TRANSACTION}${transactionID}`,
            value: {
                pendingAction: null,
                errors: getMicroSecondOnyxErrorWithTranslationKey('iou.error.genericUnholdExpenseFailureMessage'),
            },
        },
        {
            onyxMethod: Onyx.METHOD.SET,
            key: `${ONYXKEYS.COLLECTION.TRANSACTION_VIOLATIONS}${transactionID}`,
            value: transactionViolations ?? null,
        },
        {
            onyxMethod: Onyx.METHOD.MERGE,
            key: `${ONYXKEYS.COLLECTION.REPORT}${reportID}`,
            value: {
                lastVisibleActionCreated: report?.lastVisibleActionCreated,
            },
        },
    ];

    // If we are unholding from the search page, we optimistically update the snapshot data that search uses so that it is kept in sync
    if (searchHash) {
        optimisticData.push({
            onyxMethod: Onyx.METHOD.MERGE,
            key: `${ONYXKEYS.COLLECTION.SNAPSHOT}${searchHash}`,
            value: {
                data: {
                    [`${ONYXKEYS.COLLECTION.TRANSACTION}${transactionID}`]: {
                        canHold: true,
                        canUnhold: false,
                    },
                },
            } as Record<string, Record<string, Partial<SearchTransaction>>>,
        });
        failureData.push({
            onyxMethod: Onyx.METHOD.MERGE,
            key: `${ONYXKEYS.COLLECTION.SNAPSHOT}${searchHash}`,
            value: {
                data: {
                    [`${ONYXKEYS.COLLECTION.TRANSACTION}${transactionID}`]: {
                        canHold: false,
                        canUnhold: true,
                    },
                },
            } as Record<string, Record<string, Partial<SearchTransaction>>>,
        });
    }

    API.write(
        'UnHoldRequest',
        {
            transactionID,
            reportActionID: createdReportAction.reportActionID,
        },
        {optimisticData, successData, failureData},
    );

    const currentReportID = getDisplayedReportID(reportID);
    notifyNewAction(currentReportID, userAccountID);
}
// eslint-disable-next-line rulesdir/no-negated-variables
function navigateToStartStepIfScanFileCannotBeRead(
    receiptFilename: string | undefined,
    receiptPath: ReceiptSource | undefined,
    onSuccess: (file: File) => void,
    requestType: IOURequestType,
    iouType: IOUType,
    transactionID: string,
    reportID: string,
    receiptType: string | undefined,
) {
    if (!receiptFilename || !receiptPath) {
        return;
    }

    const onFailure = () => {
        setMoneyRequestReceipt(transactionID, '', '', true);
        if (requestType === CONST.IOU.REQUEST_TYPE.MANUAL) {
            Navigation.navigate(ROUTES.MONEY_REQUEST_STEP_SCAN.getRoute(CONST.IOU.ACTION.CREATE, iouType, transactionID, reportID, Navigation.getActiveRouteWithoutParams()));
            return;
        }
        navigateToStartMoneyRequestStep(requestType, iouType, transactionID, reportID);
    };
    readFileAsync(receiptPath.toString(), receiptFilename, onSuccess, onFailure, receiptType);
}

/** Save the preferred payment method for a policy */
function savePreferredPaymentMethod(policyID: string, paymentMethod: PaymentMethodType) {
    Onyx.merge(`${ONYXKEYS.NVP_LAST_PAYMENT_METHOD}`, {[policyID]: paymentMethod});
}

/** Get report policy id of IOU request */
function getIOURequestPolicyID(transaction: OnyxEntry<OnyxTypes.Transaction>, report: OnyxEntry<OnyxTypes.Report>): string | undefined {
    // Workspace sender will exist for invoices
    const workspaceSender = transaction?.participants?.find((participant) => participant.isSender);
    return workspaceSender?.policyID ?? report?.policyID;
}

function getIOUActionForTransactions(transactionIDList: Array<string | undefined>, iouReportID: string | undefined): Array<ReportAction<typeof CONST.REPORT.ACTIONS.TYPE.IOU>> {
    return Object.values(allReportActions?.[`${ONYXKEYS.COLLECTION.REPORT_ACTIONS}${iouReportID}`] ?? {})?.filter(
        (reportAction): reportAction is ReportAction<typeof CONST.REPORT.ACTIONS.TYPE.IOU> => {
            if (!isMoneyRequestAction(reportAction)) {
                return false;
            }
            const message = getOriginalMessage(reportAction);
            if (!message?.IOUTransactionID) {
                return false;
            }
            return transactionIDList.includes(message.IOUTransactionID);
        },
    );
}

/** Merge several transactions into one by updating the fields of the one we want to keep and deleting the rest */
function mergeDuplicates(params: TransactionMergeParams) {
    const originalSelectedTransaction = allTransactions[`${ONYXKEYS.COLLECTION.TRANSACTION}${params.transactionID}`];

    const optimisticTransactionData: OnyxUpdate = {
        onyxMethod: Onyx.METHOD.MERGE,
        key: `${ONYXKEYS.COLLECTION.TRANSACTION}${params.transactionID}`,
        value: {
            ...originalSelectedTransaction,
            billable: params.billable,
            comment: {
                comment: params.comment,
            },
            category: params.category,
            created: params.created,
            currency: params.currency,
            modifiedMerchant: params.merchant,
            reimbursable: params.reimbursable,
            tag: params.tag,
        },
    };

    const failureTransactionData: OnyxUpdate = {
        onyxMethod: Onyx.METHOD.MERGE,
        key: `${ONYXKEYS.COLLECTION.TRANSACTION}${params.transactionID}`,
        // eslint-disable-next-line @typescript-eslint/non-nullable-type-assertion-style
        value: originalSelectedTransaction as OnyxTypes.Transaction,
    };

    const optimisticTransactionDuplicatesData: OnyxUpdate[] = params.transactionIDList.map((id) => ({
        onyxMethod: Onyx.METHOD.SET,
        key: `${ONYXKEYS.COLLECTION.TRANSACTION}${id}`,
        value: null,
    }));

    const failureTransactionDuplicatesData: OnyxUpdate[] = params.transactionIDList.map((id) => ({
        onyxMethod: Onyx.METHOD.MERGE,
        key: `${ONYXKEYS.COLLECTION.TRANSACTION}${id}`,
        // eslint-disable-next-line @typescript-eslint/non-nullable-type-assertion-style
        value: allTransactions[`${ONYXKEYS.COLLECTION.TRANSACTION}${id}`] as OnyxTypes.Transaction,
    }));

    const optimisticTransactionViolations: OnyxUpdate[] = [...params.transactionIDList, params.transactionID].map((id) => {
        const violations = allTransactionViolations[`${ONYXKEYS.COLLECTION.TRANSACTION_VIOLATIONS}${id}`] ?? [];
        return {
            onyxMethod: Onyx.METHOD.MERGE,
            key: `${ONYXKEYS.COLLECTION.TRANSACTION_VIOLATIONS}${id}`,
            value: violations.filter((violation) => violation.name !== CONST.VIOLATIONS.DUPLICATED_TRANSACTION),
        };
    });

    const failureTransactionViolations: OnyxUpdate[] = [...params.transactionIDList, params.transactionID].map((id) => {
        const violations = allTransactionViolations[`${ONYXKEYS.COLLECTION.TRANSACTION_VIOLATIONS}${id}`] ?? [];
        return {
            onyxMethod: Onyx.METHOD.MERGE,
            key: `${ONYXKEYS.COLLECTION.TRANSACTION_VIOLATIONS}${id}`,
            value: violations,
        };
    });

    const duplicateTransactionTotals = params.transactionIDList.reduce((total, id) => {
        const duplicateTransaction = allTransactions[`${ONYXKEYS.COLLECTION.TRANSACTION}${id}`];
        if (!duplicateTransaction) {
            return total;
        }
        return total + duplicateTransaction.amount;
    }, 0);

    const expenseReport = allReports?.[`${ONYXKEYS.COLLECTION.REPORT}${params.reportID}`];
    const expenseReportOptimisticData: OnyxUpdate = {
        onyxMethod: Onyx.METHOD.MERGE,
        key: `${ONYXKEYS.COLLECTION.REPORT}${params.reportID}`,
        value: {
            total: (expenseReport?.total ?? 0) - duplicateTransactionTotals,
        },
    };
    const expenseReportFailureData: OnyxUpdate = {
        onyxMethod: Onyx.METHOD.MERGE,
        key: `${ONYXKEYS.COLLECTION.REPORT}${params.reportID}`,
        value: {
            total: expenseReport?.total,
        },
    };

    const iouActionsToDelete = params.reportID ? getIOUActionForTransactions(params.transactionIDList, params.reportID) : [];

    const deletedTime = DateUtils.getDBTime();
    const expenseReportActionsOptimisticData: OnyxUpdate = {
        onyxMethod: Onyx.METHOD.MERGE,
        key: `${ONYXKEYS.COLLECTION.REPORT_ACTIONS}${params.reportID}`,
        value: iouActionsToDelete.reduce<Record<string, PartialDeep<ReportAction<typeof CONST.REPORT.ACTIONS.TYPE.IOU>>>>((val, reportAction) => {
            const firstMessage = Array.isArray(reportAction.message) ? reportAction.message.at(0) : null;
            // eslint-disable-next-line no-param-reassign
            val[reportAction.reportActionID] = {
                originalMessage: {
                    deleted: deletedTime,
                },
                ...(firstMessage && {
                    message: [
                        {
                            ...firstMessage,
                            deleted: deletedTime,
                        },
                        ...(Array.isArray(reportAction.message) ? reportAction.message.slice(1) : []),
                    ],
                }),
                ...(!Array.isArray(reportAction.message) && {
                    message: {
                        deleted: deletedTime,
                    },
                }),
            };
            return val;
        }, {}),
    };
    const expenseReportActionsFailureData: OnyxUpdate = {
        onyxMethod: Onyx.METHOD.MERGE,
        key: `${ONYXKEYS.COLLECTION.REPORT_ACTIONS}${params.reportID}`,
        value: iouActionsToDelete.reduce<Record<string, NullishDeep<PartialDeep<ReportAction<typeof CONST.REPORT.ACTIONS.TYPE.IOU>>>>>((val, reportAction) => {
            // eslint-disable-next-line no-param-reassign
            val[reportAction.reportActionID] = {
                originalMessage: {
                    deleted: null,
                },
                message: reportAction.message,
            };
            return val;
        }, {}),
    };

    const optimisticData: OnyxUpdate[] = [];
    const failureData: OnyxUpdate[] = [];

    optimisticData.push(
        optimisticTransactionData,
        ...optimisticTransactionDuplicatesData,
        ...optimisticTransactionViolations,
        expenseReportOptimisticData,
        expenseReportActionsOptimisticData,
    );
    failureData.push(failureTransactionData, ...failureTransactionDuplicatesData, ...failureTransactionViolations, expenseReportFailureData, expenseReportActionsFailureData);

    API.write(WRITE_COMMANDS.TRANSACTION_MERGE, params, {optimisticData, failureData});
}

function updateLastLocationPermissionPrompt() {
    Onyx.set(ONYXKEYS.NVP_LAST_LOCATION_PERMISSION_PROMPT, new Date().toISOString());
}

/** Instead of merging the duplicates, it updates the transaction we want to keep and puts the others on hold without deleting them */
function resolveDuplicates(params: TransactionMergeParams) {
    if (!params.transactionID) {
        return;
    }

    const originalSelectedTransaction = allTransactions[`${ONYXKEYS.COLLECTION.TRANSACTION}${params.transactionID}`];

    const optimisticTransactionData: OnyxUpdate = {
        onyxMethod: Onyx.METHOD.MERGE,
        key: `${ONYXKEYS.COLLECTION.TRANSACTION}${params.transactionID}`,
        value: {
            ...originalSelectedTransaction,
            billable: params.billable,
            comment: {
                comment: params.comment,
            },
            category: params.category,
            created: params.created,
            currency: params.currency,
            modifiedMerchant: params.merchant,
            reimbursable: params.reimbursable,
            tag: params.tag,
        },
    };

    const failureTransactionData: OnyxUpdate = {
        onyxMethod: Onyx.METHOD.MERGE,
        key: `${ONYXKEYS.COLLECTION.TRANSACTION}${params.transactionID}`,
        // eslint-disable-next-line @typescript-eslint/non-nullable-type-assertion-style
        value: originalSelectedTransaction as OnyxTypes.Transaction,
    };

    const optimisticTransactionViolations: OnyxUpdate[] = [...params.transactionIDList, params.transactionID].map((id) => {
        const violations = allTransactionViolations[`${ONYXKEYS.COLLECTION.TRANSACTION_VIOLATIONS}${id}`] ?? [];
        const newViolation = {name: CONST.VIOLATIONS.HOLD, type: CONST.VIOLATION_TYPES.VIOLATION};
        const updatedViolations = id === params.transactionID ? violations : [...violations, newViolation];
        return {
            onyxMethod: Onyx.METHOD.MERGE,
            key: `${ONYXKEYS.COLLECTION.TRANSACTION_VIOLATIONS}${id}`,
            value: updatedViolations.filter((violation) => violation.name !== CONST.VIOLATIONS.DUPLICATED_TRANSACTION),
        };
    });

    const failureTransactionViolations: OnyxUpdate[] = [...params.transactionIDList, params.transactionID].map((id) => {
        const violations = allTransactionViolations[`${ONYXKEYS.COLLECTION.TRANSACTION_VIOLATIONS}${id}`] ?? [];
        return {
            onyxMethod: Onyx.METHOD.MERGE,
            key: `${ONYXKEYS.COLLECTION.TRANSACTION_VIOLATIONS}${id}`,
            value: violations,
        };
    });

    const iouActionList = params.reportID ? getIOUActionForTransactions(params.transactionIDList, params.reportID) : [];
    const orderedTransactionIDList = iouActionList
        .map((action) => {
            const message = getOriginalMessage(action);
            return message?.IOUTransactionID;
        })
        .filter((id): id is string => !!id);

    const optimisticHoldActions: OnyxUpdate[] = [];
    const failureHoldActions: OnyxUpdate[] = [];
    const reportActionIDList: string[] = [];
    const optimisticHoldTransactionActions: OnyxUpdate[] = [];
    const failureHoldTransactionActions: OnyxUpdate[] = [];
    iouActionList.forEach((action) => {
        const transactionThreadReportID = action?.childReportID;
        const createdReportAction = buildOptimisticHoldReportAction();
        reportActionIDList.push(createdReportAction.reportActionID);
        const transactionID = isMoneyRequestAction(action) ? getOriginalMessage(action)?.IOUTransactionID ?? CONST.DEFAULT_NUMBER_ID : CONST.DEFAULT_NUMBER_ID;
        optimisticHoldTransactionActions.push({
            onyxMethod: Onyx.METHOD.MERGE,
            key: `${ONYXKEYS.COLLECTION.TRANSACTION}${transactionID}`,
            value: {
                comment: {
                    hold: createdReportAction.reportActionID,
                },
            },
        });
        failureHoldTransactionActions.push({
            onyxMethod: Onyx.METHOD.MERGE,
            key: `${ONYXKEYS.COLLECTION.TRANSACTION}${transactionID}`,
            value: {
                comment: {
                    hold: null,
                },
            },
        });
        optimisticHoldActions.push({
            onyxMethod: Onyx.METHOD.MERGE,
            key: `${ONYXKEYS.COLLECTION.REPORT_ACTIONS}${transactionThreadReportID}`,
            value: {
                [createdReportAction.reportActionID]: createdReportAction,
            },
        });
        failureHoldActions.push({
            onyxMethod: Onyx.METHOD.MERGE,
            key: `${ONYXKEYS.COLLECTION.REPORT_ACTIONS}${transactionThreadReportID}`,
            value: {
                [createdReportAction.reportActionID]: {
                    errors: getMicroSecondOnyxErrorWithTranslationKey('iou.error.genericHoldExpenseFailureMessage'),
                },
            },
        });
    });

    const transactionThreadReportID = params.reportID ? getIOUActionForTransactions([params.transactionID], params.reportID).at(0)?.childReportID : undefined;
    const optimisticReportAction = buildOptimisticDismissedViolationReportAction({
        reason: 'manual',
        violationName: CONST.VIOLATIONS.DUPLICATED_TRANSACTION,
    });

    const optimisticReportActionData: OnyxUpdate = {
        onyxMethod: Onyx.METHOD.MERGE,
        key: `${ONYXKEYS.COLLECTION.REPORT_ACTIONS}${transactionThreadReportID}`,
        value: {
            [optimisticReportAction.reportActionID]: optimisticReportAction,
        },
    };

    const failureReportActionData: OnyxUpdate = {
        onyxMethod: Onyx.METHOD.MERGE,
        key: `${ONYXKEYS.COLLECTION.REPORT_ACTIONS}${transactionThreadReportID}`,
        value: {
            [optimisticReportAction.reportActionID]: null,
        },
    };

    const optimisticData: OnyxUpdate[] = [];
    const failureData: OnyxUpdate[] = [];

    optimisticData.push(optimisticTransactionData, ...optimisticTransactionViolations, ...optimisticHoldActions, ...optimisticHoldTransactionActions, optimisticReportActionData);
    failureData.push(failureTransactionData, ...failureTransactionViolations, ...failureHoldActions, ...failureHoldTransactionActions, failureReportActionData);
    const {reportID, transactionIDList, receiptID, ...otherParams} = params;

    const parameters: ResolveDuplicatesParams = {
        ...otherParams,
        transactionID: params.transactionID,
        reportActionIDList,
        transactionIDList: orderedTransactionIDList,
        dismissedViolationReportActionID: optimisticReportAction.reportActionID,
    };

    API.write(WRITE_COMMANDS.RESOLVE_DUPLICATES, parameters, {optimisticData, failureData});
}

export {
    adjustRemainingSplitShares,
    getNextApproverAccountID,
    approveMoneyRequest,
    canApproveIOU,
    cancelPayment,
    canIOUBePaid,
    cleanUpMoneyRequest,
    clearMoneyRequest,
    completeSplitBill,
    createDistanceRequest,
    createDraftTransaction,
    deleteMoneyRequest,
    deleteTrackExpense,
    detachReceipt,
    dismissHoldUseExplanation,
    getIOURequestPolicyID,
    initMoneyRequest,
    navigateToStartStepIfScanFileCannotBeRead,
    completePaymentOnboarding,
    payInvoice,
    payMoneyRequest,
    putOnHold,
    replaceReceipt,
    requestMoney,
    resetSplitShares,
    savePreferredPaymentMethod,
    sendInvoice,
    sendMoneyElsewhere,
    sendMoneyWithWallet,
    setCustomUnitRateID,
    setCustomUnitID,
    removeSubrate,
    addSubrate,
    updateSubrate,
    clearSubrates,
    setDraftSplitTransaction,
    setIndividualShare,
    setMoneyRequestAmount,
    setMoneyRequestAttendees,
    setMoneyRequestBillable,
    setMoneyRequestCategory,
    setMoneyRequestCreated,
    setMoneyRequestDateAttribute,
    setMoneyRequestCurrency,
    setMoneyRequestDescription,
    setMoneyRequestDistanceRate,
    setMoneyRequestMerchant,
    setMoneyRequestParticipants,
    setMoneyRequestParticipantsFromReport,
    setMoneyRequestPendingFields,
    setMoneyRequestReceipt,
    setMoneyRequestTag,
    setMoneyRequestTaxAmount,
    setMoneyRequestTaxRate,
    setSplitPayer,
    setSplitShares,
    splitBill,
    splitBillAndOpenReport,
    startMoneyRequest,
    startSplitBill,
    submitReport,
    trackExpense,
    unapproveExpenseReport,
    unholdRequest,
    updateMoneyRequestAttendees,
    updateMoneyRequestAmountAndCurrency,
    updateMoneyRequestBillable,
    updateMoneyRequestCategory,
    updateMoneyRequestDate,
    updateMoneyRequestDescription,
    updateMoneyRequestDistance,
    updateMoneyRequestDistanceRate,
    updateMoneyRequestMerchant,
    updateMoneyRequestTag,
    updateMoneyRequestTaxAmount,
    updateMoneyRequestTaxRate,
    mergeDuplicates,
    updateLastLocationPermissionPrompt,
    resolveDuplicates,
    getIOUReportActionToApproveOrPay,
    getNavigationUrlOnMoneyRequestDelete,
    getNavigationUrlAfterTrackExpenseDelete,
    canSubmitReport,
    submitPerDiemExpense,
};
export type {GPSPoint as GpsPoint, IOURequestType};<|MERGE_RESOLUTION|>--- conflicted
+++ resolved
@@ -227,19 +227,11 @@
     policyID: string | undefined;
     isDraftPolicy?: boolean;
 };
-<<<<<<< HEAD
-type CategorizeTrackedExpenseReportInformation = {
-    moneyRequestPreviewReportActionID: string;
-    moneyRequestReportID: string;
-    moneyRequestCreatedReportActionID: string;
-    actionableWhisperReportActionID: string | undefined;
-=======
 type TrackedExpenseReportInformation = {
     moneyRequestPreviewReportActionID: string | undefined;
     moneyRequestReportID: string | undefined;
     moneyRequestCreatedReportActionID: string | undefined;
-    actionableWhisperReportActionID: string;
->>>>>>> 0190b0a8
+    actionableWhisperReportActionID: string | undefined;
     linkedTrackedExpenseReportAction: OnyxTypes.ReportAction;
     linkedTrackedExpenseReportID: string;
     transactionThreadReportID: string | undefined;
@@ -4025,15 +4017,9 @@
 }
 
 const getConvertTrackedExpenseInformation = (
-<<<<<<< HEAD
-    transactionID: string,
+    transactionID: string | undefined,
     actionableWhisperReportActionID: string | undefined,
-    moneyRequestReportID: string,
-=======
-    transactionID: string | undefined,
-    actionableWhisperReportActionID: string,
     moneyRequestReportID: string | undefined,
->>>>>>> 0190b0a8
     linkedTrackedExpenseReportAction: OnyxTypes.ReportAction,
     linkedTrackedExpenseReportID: string,
     transactionThreadReportID: string | undefined,
@@ -4196,36 +4182,8 @@
     }
 }
 
-<<<<<<< HEAD
-function shareTrackedExpense(
-    policyID: string,
-    transactionID: string,
-    moneyRequestPreviewReportActionID: string,
-    moneyRequestReportID: string,
-    moneyRequestCreatedReportActionID: string,
-    actionableWhisperReportActionID: string | undefined,
-    linkedTrackedExpenseReportAction: OnyxTypes.ReportAction,
-    linkedTrackedExpenseReportID: string,
-    transactionThreadReportID: string,
-    reportPreviewReportActionID: string,
-    onyxData: OnyxData | undefined,
-    amount: number,
-    currency: string,
-    comment: string,
-    merchant: string,
-    created: string,
-    category?: string,
-    tag?: string,
-    taxCode = '',
-    taxAmount = 0,
-    billable?: boolean,
-    receipt?: Receipt,
-    createdWorkspaceParams?: CreateWorkspaceParams,
-) {
-=======
 function shareTrackedExpense(trackedExpenseParams: TrackedExpenseParams) {
     const {onyxData, reportInformation, transactionParams, policyParams, createdWorkspaceParams} = trackedExpenseParams;
->>>>>>> 0190b0a8
     const {optimisticData, successData, failureData} = onyxData ?? {};
     const {transactionID} = transactionParams;
     const {
